
# FDB Feature Status

|Feature |Maturity |Description |Current Owner |Long Term|
|---|---|---|---|---|
|[HA/Fearless](https://github.com/apple/foundationdb/wiki/Multi-Region-Replication)|production|Since FDB 6.3. It's the multi-region configuration feature where primary region has satellites for storing mutation logs. In case of primary DC failure, the database will automatically fail over to the remote region without data loss.|Apple FDB Team|Supported|
|[DR](https://apple.github.io/foundationdb/backups.html?highlight=disaster#backup-vs-dr)|production|Recommend to consider HA instead, or three datahall mode|Apple FDB Team|Favor HA and will no longer work with backup V2.|
|RocksDB|production|RocksDB storage engine is in production in FDB 7.3|Apple FDB Team|Supported|
|[Redwood](https://apple.github.io/foundationdb/redwood.html)|production|Since FDB 7.1 and in production, but not at Apple. Better performance than SQLite storage engine.  Supports per tenant encryption. This B+ tree implementation needs documentation.|None.|Need a maintainer|
|Gray failure|production|Since FDB 7.1. Automatically detect gray network failures and trigger recovery to heal the cluster.|Apple FDB Team|Supported|
|[Testing Storage Server (TSS)](https://apple.github.io/foundationdb/tss.html)|production|Since FDB 7.1. Running a storage server pairs with identical data (but different engines) and compare their performance and correctness.|Apple FDB Team|Supported|
|[Perpetual Storage Wiggle](https://apple.github.io/foundationdb/perpetual-storage-wiggle.html)|production|Replacing storage servers gradually for storage space reclaimation or storage engine migration.|Apple FDB Team|Supported|
|[FDB K8s Operator](https://github.com/FoundationDB/fdb-kubernetes-operator)|production|Since FDB 6.3 and in a separate repo|Apple FDB Team|Supported|
|[mTLS](https://apple.github.io/foundationdb/tls.html)|production|Since FDB 6.1. Mutual TLS between clients and FDB servers.|Apple FDB Team|Supported|
|Parallel Restore|experimental|Restore V2 backup files and is used in simulation with V2 backup. Not fault tolerant for production use.|Apple FDB Team|Deprecate and remove the feature.|
|Encrpted Backup Files|experimental|Use an encryption key to encrypt backup files.|Apple FDB Team|Supported|
|[V2 backup (partitioned mutation logs)](https://github.com/apple/foundationdb/blob/main/design/backup_v2_partitioned_logs.md)|experimental|Mutation logs are no longer stored separately on storage servers. A new backup worker role pulls mutations from tlogs and uploads to S3, reducing half write bandwidth to tlogs. We are targeting 7.4 release for production use.|Apple FDB Team|Will evolve into range-partitioned mutation logs, i.e., V3 backup.|
|Sharded RocksDB Storage Engine|experimental|Use column family for shards so that data movement, backup and restore can use file-based data copies, instead of going through the storage engine, for performance gains.|Apple FDB Team|Supported|
|[Bulk Loading & Dumping](https://apple.github.io/foundationdb/bulkdump.html)|experimental|Since 7.4. Dumping an idle cluster to S3 and loading data from S3 into an empty cluster.|Apple FDB Team|Will evolve into any keyrange dumping and loading with support to work with live clusters.|
|Version Vector|experimental|An attempt to scale the transaction system so that proxy commits data no longer broadcasts to all tlogs.|Apple FDB Team|TBD|
|gRPC|under development|Adding gRPC endpoints for certain client/server communications, e.g., some fdbcli usage, file transfer to and from fdbserver processes.|Apple FDB Team|Supported|
<<<<<<< HEAD
|Multitenancy|experimental|Multi-tenant support, contributed from the community.|None|Development is incomplete and feature is unowned. NOTE: Deletion in progress.|
|Metacluster|experimental|contributed from the community.|None|Development is incomplete and feature is unowned. NOTE: Deletion in progress.|
|Storage Cache|experimental|contributed from the community. Serve as memory cache for storage servers. This is probably never finished and another solution to read hot shard is using large storage teams.|None|Development is incomplete and feature is unowned. Scheduled for deletion.|
=======
|Multitenancy|experimental|Multi-tenant support, contributed from the community.|None|Development is incomplete and feature is unowned. Scheduled for deletion.|
|Metacluster|experimental|contributed from the community.|None|Development is incomplete and feature is unowned. Scheduled for deletion.|
|Storage Cache|experimental|contributed from the community. Serve as memory cache for storage servers. This is probably never finished and another solution to read hot shard is using large storage teams.|None|Development is incomplete and feature is unowned. NOTE: This feature has been deleted.|
>>>>>>> 1dae88c3
|Blob granule|experimental|contributed from the community. Related to backup.|None|Development is incomplete and feature is unowned. NOTE: This feature has been deleted.|
|ChangeFeed|experimental|contributed from the community.|None|Development is incomplete and feature is unowned. NOTE: This feature has been deleted.|
|Configuration Database|experimental|contributed from the community. Have data consistency issues, probably not finished.|None|Development is incomplete and feature is unowned. Scheduled for deletion.|
|OpenTelemetry|experimental|contributed from the community. Probably not finished.|None|Need a new owner.|
|Dynamic knobs|experimental|Allows changing fdbserver process knob values without requiring a process restart|None|Need a new owner or become deprecated.|
|Tag Throttling|experimental|limits the transaction rate for specific transaction tags|None|Need a new owner or become deprecated.|
|Windows Binary|experimental|FoundationDB on Windows Platform|Community (To be filled out by the the exact company/person)|Unclear if needed.|<|MERGE_RESOLUTION|>--- conflicted
+++ resolved
@@ -19,17 +19,11 @@
 |[Bulk Loading & Dumping](https://apple.github.io/foundationdb/bulkdump.html)|experimental|Since 7.4. Dumping an idle cluster to S3 and loading data from S3 into an empty cluster.|Apple FDB Team|Will evolve into any keyrange dumping and loading with support to work with live clusters.|
 |Version Vector|experimental|An attempt to scale the transaction system so that proxy commits data no longer broadcasts to all tlogs.|Apple FDB Team|TBD|
 |gRPC|under development|Adding gRPC endpoints for certain client/server communications, e.g., some fdbcli usage, file transfer to and from fdbserver processes.|Apple FDB Team|Supported|
-<<<<<<< HEAD
-|Multitenancy|experimental|Multi-tenant support, contributed from the community.|None|Development is incomplete and feature is unowned. NOTE: Deletion in progress.|
-|Metacluster|experimental|contributed from the community.|None|Development is incomplete and feature is unowned. NOTE: Deletion in progress.|
-|Storage Cache|experimental|contributed from the community. Serve as memory cache for storage servers. This is probably never finished and another solution to read hot shard is using large storage teams.|None|Development is incomplete and feature is unowned. Scheduled for deletion.|
-=======
-|Multitenancy|experimental|Multi-tenant support, contributed from the community.|None|Development is incomplete and feature is unowned. Scheduled for deletion.|
-|Metacluster|experimental|contributed from the community.|None|Development is incomplete and feature is unowned. Scheduled for deletion.|
-|Storage Cache|experimental|contributed from the community. Serve as memory cache for storage servers. This is probably never finished and another solution to read hot shard is using large storage teams.|None|Development is incomplete and feature is unowned. NOTE: This feature has been deleted.|
->>>>>>> 1dae88c3
-|Blob granule|experimental|contributed from the community. Related to backup.|None|Development is incomplete and feature is unowned. NOTE: This feature has been deleted.|
-|ChangeFeed|experimental|contributed from the community.|None|Development is incomplete and feature is unowned. NOTE: This feature has been deleted.|
+|Multitenancy|experimental|Multi-tenant support, contributed from the community.|None|This feature has been deleted.|
+|Metacluster|experimental|contributed from the community.|None|This feature has been deleted.|
+|Storage Cache|experimental|contributed from the community. Serve as memory cache for storage servers. This is probably never finished and another solution to read hot shard is using large storage teams.|None|This feature has been deleted.|
+|Blob granule|experimental|contributed from the community. Related to backup.|None|This feature has been deleted.|
+|ChangeFeed|experimental|contributed from the community.|None|This feature has been deleted.|
 |Configuration Database|experimental|contributed from the community. Have data consistency issues, probably not finished.|None|Development is incomplete and feature is unowned. Scheduled for deletion.|
 |OpenTelemetry|experimental|contributed from the community. Probably not finished.|None|Need a new owner.|
 |Dynamic knobs|experimental|Allows changing fdbserver process knob values without requiring a process restart|None|Need a new owner or become deprecated.|
