/*
 * TDMetric.actor.h
 *
 * This source file is part of the FoundationDB open source project
 *
 * Copyright 2013-2018 Apple Inc. and the FoundationDB project authors
 *
 * Licensed under the Apache License, Version 2.0 (the "License");
 * you may not use this file except in compliance with the License.
 * You may obtain a copy of the License at
 *
 *     http://www.apache.org/licenses/LICENSE-2.0
 *
 * Unless required by applicable law or agreed to in writing, software
 * distributed under the License is distributed on an "AS IS" BASIS,
 * WITHOUT WARRANTIES OR CONDITIONS OF ANY KIND, either express or implied.
 * See the License for the specific language governing permissions and
 * limitations under the License.
 */

#pragma once

// When actually compiled (NO_INTELLISENSE), include the generated version of this file.  In intellisense use the source version.
#if defined(NO_INTELLISENSE) && !defined(FLOW_TDMETRIC_ACTOR_G_H)
        #define FLOW_TDMETRIC_ACTOR_G_H
        #include "TDMetric.actor.g.h"
#elif !defined(FLOW_TDMETRIC_ACTOR_H)
        #define FLOW_TDMETRIC_ACTOR_H

#include "flow.h"
#include "IndexedSet.h"
#include "network.h"
#include "Knobs.h"
#include "genericactors.actor.h"
#include "CompressedInt.h"
#include <algorithm>
#include <functional>
<<<<<<< HEAD
#include <cmath>
=======
#include "flow/actorcompiler.h"  // This must be the last #include.
>>>>>>> f8262a2f

struct MetricNameRef {
	MetricNameRef() {}
	MetricNameRef(const StringRef& type, const StringRef& name, const StringRef &id)
	  : type(type), name(name), id(id) {
	}
	MetricNameRef(Arena& a, const MetricNameRef& copyFrom)
	  : type(a, copyFrom.type), name(a, copyFrom.name), id(a, copyFrom.id) {
	}

	StringRef type, name, id;

	std::string toString() const {
		return format("(%s,%s,%s,%s)", type.toString().c_str(), name.toString().c_str(), id.toString().c_str());
	}

	int expectedSize() const {
		return type.expectedSize() + name.expectedSize();
	}
};

extern std::string reduceFilename(std::string const &filename);
inline bool operator < (const MetricNameRef& l, const MetricNameRef& r ) {
	int cmp = l.type.compare(r.type);
	if(cmp == 0) {
		cmp = l.name.compare(r.name);
		if(cmp == 0)
			cmp = l.id.compare(r.id);
	}
	return cmp < 0;
}

inline bool operator == (const MetricNameRef& l, const MetricNameRef& r ) {
	return l.type == r.type && l.name == r.name && l.id == r.id;
}

inline bool operator != (const MetricNameRef& l, const MetricNameRef& r ) {
	return !(l == r);
}

struct KeyWithWriter {
	Standalone<StringRef> key;
	BinaryWriter writer;
	int writerOffset;

	KeyWithWriter( Standalone<StringRef> const& key, BinaryWriter& writer, int writerOffset = 0) : key(key), writer(std::move(writer)), writerOffset(writerOffset) {}
	KeyWithWriter( KeyWithWriter&& r ) : key(std::move(r.key)), writer(std::move(r.writer)), writerOffset(r.writerOffset) {}
	void operator=( KeyWithWriter&& r ) { key = std::move(r.key); writer = std::move(r.writer); writerOffset = r.writerOffset; }

	StringRef value() {
		return StringRef(writer.toStringRef().substr(writerOffset));
	}
};

// This is a very minimal interface for getting metric data from the DB which is needed
// to support continuing existing metric data series.
// It's lack of generality is intentional.
class IMetricDB {
public:
	virtual ~IMetricDB() {}

	// key should be the result of calling metricKey or metricFieldKey with time = 0
	virtual Future<Optional<Standalone<StringRef>>> getLastBlock(Standalone<StringRef> key) = 0;
};

// Key generator for metric keys for various things.
struct MetricKeyRef {
	MetricKeyRef() : level(-1) {}
	MetricKeyRef(Arena& a, const MetricKeyRef& copyFrom)
	  : prefix(a, copyFrom.prefix), name(a, copyFrom.name), address(a, copyFrom.address),
	    fieldName(a, copyFrom.fieldName), fieldType(a, copyFrom.fieldType), level(copyFrom.level) {
	}

	StringRef prefix;
	MetricNameRef name;
	StringRef address;
	StringRef fieldName;
	StringRef fieldType;
	uint64_t level;

	int expectedSize() const {
		return prefix.expectedSize() + name.expectedSize() + address.expectedSize() + fieldName.expectedSize() + fieldType.expectedSize();
	}

	template <typename T> inline MetricKeyRef withField(const T &field) const {
		MetricKeyRef mk(*this);
		mk.fieldName = field.name();
		mk.fieldType = field.typeName();
		return mk;
	}

	const Standalone<StringRef> packLatestKey() const;
	const Standalone<StringRef> packDataKey(int64_t time = -1) const;
	const Standalone<StringRef> packFieldRegKey() const;

	bool isField() const { return fieldName.size() > 0 && fieldType.size() > 0; }
	void writeField(BinaryWriter &wr) const;
	void writeMetricName(BinaryWriter &wr) const;
};

struct MetricUpdateBatch {
	std::vector<KeyWithWriter> inserts;
	std::vector<KeyWithWriter> appends;
	std::vector<std::pair<Standalone<StringRef>,Standalone<StringRef>>> updates;
	std::vector<std::function<Future<Void>(IMetricDB *, MetricUpdateBatch *)>> callbacks;

	void clear() {
		inserts.clear();
		appends.clear();
		updates.clear();
		callbacks.clear();
	}
};

template<typename T>
inline const StringRef metricTypeName() {
	// If this function does not compile then T is not a supported metric type
	return T::metric_field_type();
}
#define MAKE_TYPENAME(T, S) template<> inline const StringRef metricTypeName<T>() { return LiteralStringRef(S); }
MAKE_TYPENAME(bool, "Bool")
MAKE_TYPENAME(int64_t, "Int64")
MAKE_TYPENAME(double, "Double")
MAKE_TYPENAME(Standalone<StringRef>, "String")
#undef MAKE_TYPENAME

struct BaseMetric;

// The collection of metrics that exist for a single process, at a single address.
class TDMetricCollection {
public:
	TDMetricCollection() : currentTimeBytes(0) {}

	// Metric Name to reference to its instance
	Map<Standalone<MetricNameRef>, Reference<BaseMetric>, MapPair<Standalone<MetricNameRef>, Reference<BaseMetric>>, int> metricMap;

	AsyncTrigger metricAdded;
	AsyncTrigger metricEnabled;
	AsyncTrigger metricRegistrationChanged;

	// Initialize the collection.  Once this returns true, metric data can be written to a database.  Note that metric data can be logged
	// before that time, just not written to a database.
	bool init() {
		// Get and store the local address in the metric collection, but only if it is not 0.0.0.0:0
		if( address.size() == 0 ) {
			NetworkAddress addr = g_network->getLocalAddress();
			if(addr.ip != 0 && addr.port != 0)
				address = StringRef(addr.toString());
		}
		return address.size() != 0;
	}

	// Returns the TDMetrics that the calling process should use
	static TDMetricCollection* getTDMetrics() {
		if(g_network == nullptr)
			return nullptr;
		return static_cast<TDMetricCollection*>((void*) g_network->global(INetwork::enTDMetrics));
	}

	Deque<uint64_t> rollTimes;
	int64_t currentTimeBytes;
	Standalone<StringRef> address;

	void checkRoll(uint64_t t, int64_t usedBytes);
	bool canLog(int level);
};

struct MetricData {
	uint64_t start;
	uint64_t rollTime;
	uint64_t appendStart;
	BinaryWriter writer;

	explicit MetricData(uint64_t appendStart = 0) :
		writer(AssumeVersion(currentProtocolVersion)),
		start(0),
		rollTime(std::numeric_limits<uint64_t>::max()),
		appendStart(appendStart) {
	}

	MetricData( MetricData&& r ) noexcept(true) :
		start(r.start),
		rollTime(r.rollTime),
		appendStart(r.appendStart),
		writer(std::move(r.writer)) {
	}

	void operator=( MetricData&& r ) noexcept(true) {
		start = r.start; rollTime = r.rollTime; appendStart = r.appendStart; writer = std::move(r.writer);
	}

	std::string toString();
};

// Some common methods to reduce code redundancy across different metric definitions
template<typename T, typename _ValueType = Void>
struct MetricUtil {
	typedef _ValueType ValueType;
	typedef T MetricType;

	// Looks up a metric by name and id and returns a reference to it if it exists.
	// Empty names will not be looked up.
	// If create is true then a metric will be created with the given initial value if one could not be found to return.
	// If a metric is created and name is not empty then the metric will be placed in the collection.
	static Reference<T> getOrCreateInstance(StringRef const& name, StringRef const &id = StringRef(), bool create = false, ValueType initial = ValueType()) {
		Reference<T> m;
		TDMetricCollection *collection = TDMetricCollection::getTDMetrics();

		// If there is a metric collect and this metric has a name then look it up in the collection
		bool useMap = collection != nullptr && name.size() > 0;
		MetricNameRef mname;

		if(useMap) {
			mname = MetricNameRef(T::metricType, name, id);
			auto mi = collection->metricMap.find(mname);
			if(mi != collection->metricMap.end()) {
				m = mi->value.castTo<T>();
			}
		}

		// If we don't have a valid metric reference yet and the create flag was set then create one and possibly put it in the map
		if(!m && create) {
			// Metric not found in collection but create is set then create it in the map
			m = Reference<T>(new T(mname, initial));
			if(useMap) {
				collection->metricMap[mname] = m.template castTo<BaseMetric>();
				collection->metricAdded.trigger();
			}
		}

		return m;
	}

	// Lookup the T metric by name and return its value (or nullptr if it doesn't exist)
	static T * lookupMetric(MetricNameRef const &name) {
		auto it = T::metricMap().find(name);
		if(it != T::metricMap().end())
			return it->value;
		return nullptr;
	}
};

// index_sequence implementation since VS2013 doesn't have it yet
template <size_t... Ints> class index_sequence {
public:
	static size_t size() { return sizeof...(Ints); }
};

template <size_t Start, typename Indices, size_t End>
struct make_index_sequence_impl;

template <size_t Start, size_t... Indices, size_t End>
struct make_index_sequence_impl<Start, index_sequence<Indices...>, End> {
	typedef typename make_index_sequence_impl<
		Start + 1, index_sequence<Indices..., Start>, End>::type type;
};

template <size_t End, size_t... Indices>
struct make_index_sequence_impl<End, index_sequence<Indices...>, End> {
	typedef index_sequence<Indices...> type;
};

// The code that actually implements tuple_map
template <size_t I, typename F, typename... Tuples>
auto tuple_zip_invoke(F f, const Tuples &... ts) -> decltype( f(std::get<I>(ts)...) ) {
	return f(std::get<I>(ts)...);
}

template <typename F, size_t... Is, typename... Tuples>
auto tuple_map_impl(F f, index_sequence<Is...>, const Tuples &... ts) -> decltype( std::make_tuple(tuple_zip_invoke<Is>(f, ts...)...) ) {
	return std::make_tuple(tuple_zip_invoke<Is>(f, ts...)...);
}

// tuple_map( f(a,b), (a1,a2,a3), (b1,b2,b3) ) = (f(a1,b1), f(a2,b2), f(a3,b3))
template <typename F, typename Tuple, typename... Tuples>
auto tuple_map(F f, const Tuple &t, const Tuples &... ts) -> decltype( tuple_map_impl(f, typename make_index_sequence_impl<0, index_sequence<>, std::tuple_size<Tuple>::value>::type(), t, ts...) ) {
	return tuple_map_impl(f, typename make_index_sequence_impl<0, index_sequence<>, std::tuple_size<Tuple>::value>::type(), t, ts...);
}

template <class T>
struct Descriptor {};

// FieldHeader is a serializable (FIXED SIZE!) and updatable Header type for Metric field levels.
// Update is via += with either a T or another FieldHeader
// Default implementation is sufficient for ints and doubles
template<typename T>
struct FieldHeader {
	FieldHeader() : version(1), count(0), sum(0) {}
	uint8_t version;
	int64_t count;
	// sum is a T if T is arithmetic, otherwise it's an int64_t
	typename std::conditional<std::is_floating_point<T>::value, double, int64_t>::type sum;

	void update(FieldHeader const &h) {
		count += h.count;
		sum += h.sum;
	}
	void update(T const &v) {
		++count;
		sum += v;
	}
	template<class Ar> void serialize(Ar &ar) {
		ar & version;
		ASSERT(version == 1);
		ar & count & sum;
	}
};

template <> inline void FieldHeader<Standalone<StringRef>>::update(Standalone<StringRef> const &v) {
	++count;
	sum += v.size();
}

// FieldValueBlockEncoding is a class for reading and writing encoded field values to and from field
// value data blocks.  Note that an implementation can be stateful.
// Proper usage requires that a single Encoding instance is used to either write all field values to a metric
// data block or to read all field values from a metric value block.  This usage pattern enables enables
// encoding and decoding values as deltas from previous values.
//
// The default implementation works for ints and writes delta from the previous value.
template <typename T>
struct FieldValueBlockEncoding {
	FieldValueBlockEncoding() : prev(0) {}
	inline void write(BinaryWriter &w, T v) {
		w << CompressedInt<T>(v - prev);
		prev = v;
	}
	T read(BinaryReader &r) {
		CompressedInt<T> v;
		r >> v;
		prev += v.value;
		return prev;
	}
	T prev;
};

template <>
struct FieldValueBlockEncoding<double> {
	inline void write(BinaryWriter &w, double v) {
		w << v;
	}
	double read(BinaryReader &r) {
		double v;
		r >> v;
		return v;
	}
};

template <>
struct FieldValueBlockEncoding<bool> {
	inline void write(BinaryWriter &w, bool v) {
		w.serializeBytes( v ? LiteralStringRef("\x01") : LiteralStringRef("\x00") );
	}
	bool read(BinaryReader &r) {
		uint8_t *v = (uint8_t *)r.readBytes(sizeof(uint8_t));
		return *v != 0;
	}
};

// Encoder for strings, writes deltas
template <>
struct FieldValueBlockEncoding<Standalone<StringRef>> {
	inline void write(BinaryWriter &w, Standalone<StringRef> const &v) {
		int reuse = 0;
		int stop = std::min(v.size(), prev.size());
		while(reuse < stop && v[reuse] == prev[reuse])
			++reuse;
		w << CompressedInt<int>(reuse) << CompressedInt<int>(v.size() - reuse);
		if(v.size() > reuse)
			w.serializeBytes(v.substr(reuse));
		prev = v;
	}
	Standalone<StringRef> read(BinaryReader &r) {
		CompressedInt<int> reuse;
		CompressedInt<int> extra;
		r >> reuse >> extra;
		ASSERT(reuse.value >= 0 && extra.value >= 0 && reuse.value <= prev.size());
		Standalone<StringRef> v = makeString(reuse.value + extra.value);
		memcpy(mutateString(v),               prev.begin(),             reuse.value);
		memcpy(mutateString(v) + reuse.value, r.readBytes(extra.value), extra.value);
		prev = v;
		return v;
	}
	// Using a Standalone<StringRef> for prev is efficient for writing but not great for reading.
	Standalone<StringRef> prev;
};


// Field level for value type of T using header type of Header.  Default header type is the default FieldHeader implementation for type T.
template <class T, class Header = FieldHeader<T>, class Encoder = FieldValueBlockEncoding<T>>
struct FieldLevel {

	Deque<MetricData> metrics;
	int64_t appendUsed;
	Header header;

	// The previous header and the last timestamp at which an out going MetricData block requires header patching
	Optional<Header> previousHeader;
	uint64_t lastTimeRequiringHeaderPatch;

	Encoder enc;

	explicit FieldLevel() : appendUsed(0) {
		metrics.emplace_back(MetricData());
		metrics.back().writer << header;
	}

	FieldLevel(FieldLevel &&f)
	  : metrics(std::move(f.metrics)), appendUsed(f.appendUsed), enc(f.enc), header(f.header),
	    previousHeader(f.previousHeader), lastTimeRequiringHeaderPatch(f.lastTimeRequiringHeaderPatch) {
	}

	// update Header, use Encoder to write T v
	void log( T v, uint64_t t, bool& overflow, int64_t& bytes ) {
		int lastLength = metrics.back().writer.getLength();
		if( metrics.back().start == 0 )
			metrics.back().start = t;

		header.update(v);
		enc.write(metrics.back().writer, v);

		bytes += metrics.back().writer.getLength() - lastLength;
		if(lastLength + appendUsed > FLOW_KNOBS->MAX_METRIC_SIZE)
			overflow = true;
	}

	void nextKey( uint64_t t ) {
		// If nothing has actually been written to the current block, don't add a new block,
		// just modify this one if needed so that the next log call will set the ts for this block.
		auto &m = metrics.back();
		if(m.start == 0 && m.appendStart == 0)
			return;

		// This block would have appended but had no data so just reset it to a non-append block instead of adding a new one
		if(m.appendStart != 0 && m.writer.getLength() == 0) {
			m.appendStart = 0;
			m.writer << header;
			enc = Encoder();
			return;
		}

		metrics.back().rollTime = t;
		metrics.emplace_back(MetricData());
		metrics.back().writer << header;
		enc = Encoder();
		appendUsed = 0;
	}

	void rollMetric( uint64_t t ) {
		ASSERT(metrics.size());

		if(metrics.back().start) {
			metrics.back().rollTime = t;
			appendUsed += metrics.back().writer.getLength();
			if(metrics.back().appendStart)
				metrics.emplace_back(MetricData(metrics.back().appendStart));
			else
				metrics.emplace_back(MetricData(metrics.back().start));
		}
	}

	// Calculate header as of the end of a value block
	static Header calculateHeader(StringRef block) {
		BinaryReader r(block, AssumeVersion(currentProtocolVersion));
		Header h;
		r >> h;
		Encoder dec;
		while(!r.empty()) {
			T v = dec.read(r);
			h.update(v);
		}
		return h;
	}

	// Read header at position, update it with previousHeader, overwrite old header with new header.
	static void updateSerializedHeader(StringRef buf, const Header &patch) {
		BinaryReader r(buf, AssumeVersion(currentProtocolVersion));
		Header h;
		r >> h;
		h.update(patch);
		OverWriter w(mutateString(buf), buf.size(), AssumeVersion(currentProtocolVersion));
		w << h;
	}

	// Flushes data blocks in metrics to batch, optionally patching headers if a header is given
	void flushUpdates(MetricKeyRef const &mk, uint64_t rollTime, MetricUpdateBatch &batch) {
		while(metrics.size()) {
			auto& data = metrics.front();

			if(data.start != 0 && data.rollTime <= rollTime) {
				// If this data is to be appended, write it to the batch now.
				if( data.appendStart ) {
					batch.appends.push_back(KeyWithWriter(mk.packDataKey(data.appendStart), data.writer));
				} else {
					// Otherwise, insert but first, patch the header if this block is old enough
					if(data.rollTime <= lastTimeRequiringHeaderPatch) {
						ASSERT(previousHeader.present());
						FieldLevel<T>::updateSerializedHeader(data.writer.toStringRef(), previousHeader.get());
					}

					batch.inserts.push_back(KeyWithWriter(mk.packDataKey(data.start), data.writer));
				}

				if(metrics.size() == 1) {
					rollMetric(data.rollTime);
					metrics.pop_front();
					break;
				}

				metrics.pop_front();
			}
			else
				break;
		}
	}

	ACTOR static Future<Void> updatePreviousHeader(FieldLevel *self, IMetricDB *db, Standalone<MetricKeyRef> mk, uint64_t rollTime, MetricUpdateBatch *batch) {

		Optional<Standalone<StringRef>> block = wait(db->getLastBlock(mk.packDataKey(-1)));

		// If the block is present, use it
		if(block.present()) {
			// Calculate the previous data's final header value
			Header oldHeader = calculateHeader(block.get());

			// Set the previous header in self to this header for us in patching outgoing blocks
			self->previousHeader = oldHeader;

			// Update the header in self so the next new block created will be current
			self->header.update(oldHeader);

			// Any blocks already in the metrics queue will need to be patched at the time that they are
			// flushed to the DB (which isn't necessarity part of the current flush) so set the last time
			// that requires a patch to the time of the last MetricData in the queue
			self->lastTimeRequiringHeaderPatch = self->metrics.back().rollTime;
		}
		else {
			// Otherwise, there is no previous header so no headers need to be updated at all ever.
			// Set the previous header to an empty header so that flush() sees that this process
			// has already finished, and set lastTimeRequiringHeaderPatch to 0 since no blocks ever need to be patched.
			self->previousHeader = Header();
			self->lastTimeRequiringHeaderPatch = 0;
		}

		// Now flush the level data up to the rollTime argument and patch anything older than lastTimeRequiringHeaderPatch
		self->flushUpdates(mk, rollTime, *batch);

		return Void();
	}

	// Flush this level's data to the output batch.
	// This function must NOT be called again until any callbacks added to batch have been completed.
	void flush(const MetricKeyRef &mk, uint64_t rollTime, MetricUpdateBatch &batch) {
		// Don't do anything if there is no data in the queue to flush.
		if(metrics.empty() || metrics.front().start == 0)
			return;

		// If the previous header is present then just call flushUpdates now.
		if(previousHeader.present())
			return flushUpdates(mk, rollTime, batch);

		Standalone<MetricKeyRef> mkCopy = mk;

		// Previous header is not present so queue a callback which will update it
		batch.callbacks.push_back([=](IMetricDB *db, MetricUpdateBatch *batch) mutable -> Future<Void> {
			return updatePreviousHeader(this, db, mkCopy, rollTime, batch);
		});

	}
};

// A field Description to be used for continuous metrics, whose field name and type should never be accessed
struct NullDescriptor {
	static StringRef name() { return StringRef(); }
};

// Descriptor must have the methods name() and typeName().  They can be either static or member functions (such as for runtime configurability).
// Descriptor is inherited so that syntatically Descriptor::fn() works in either case and so that an empty Descriptor with static methods
// will take up 0 space.  EventField() accepts an optional Descriptor instance.
template <class T, class Descriptor = NullDescriptor, class FieldLevelType = FieldLevel<T>>
struct EventField : public Descriptor {
	std::vector<FieldLevelType> levels;

	EventField( EventField&& r ) noexcept(true) : Descriptor(r), levels(std::move(r.levels)) {}

	void operator=( EventField&& r ) noexcept(true) {
		levels = std::move(r.levels);
	}

	EventField(Descriptor d = Descriptor()) : Descriptor(d) {
	}

	static StringRef typeName() { return metricTypeName<T>(); }

	void init() {
		if(levels.size() != FLOW_KNOBS->MAX_METRIC_LEVEL) {
			levels.clear();
			levels.resize(FLOW_KNOBS->MAX_METRIC_LEVEL);
		}
	}

	void log( T v, uint64_t t, int64_t l, bool& overflow, int64_t& bytes ) {
		return levels[l].log(v, t, overflow, bytes);
	}

	void nextKey( uint64_t t, int level ) {
		levels[level].nextKey(t);
	}

	void nextKeyAllLevels( uint64_t t ) {
		for(int64_t i = 0; i < FLOW_KNOBS->MAX_METRIC_LEVEL; i++)
			nextKey(t, i);
	}

	void rollMetric( uint64_t t ) {
		for(int i = 0; i < levels.size(); i++) {
			levels[i].rollMetric(t);
		}
	}

	void flushField(MetricKeyRef const &mk, uint64_t rollTime, MetricUpdateBatch &batch) {
		MetricKeyRef fk = mk.withField(*this);
		for(int j = 0; j < levels.size(); ++j) {
			fk.level = j;
			levels[j].flush(fk, rollTime, batch);
		}
	}

	// Writes and Event metric field registration key
	void registerField( const MetricKeyRef &mk, std::vector<Standalone<StringRef>>& fieldKeys ) {
		fieldKeys.push_back(mk.withField(*this).packFieldRegKey());
	}
};

struct MakeEventField {
	template <class Descriptor>
	EventField<typename Descriptor::type, Descriptor> operator() (Descriptor) { return EventField<typename Descriptor::type, Descriptor>(); }
};

struct TimeDescriptor {
	static StringRef name() { return LiteralStringRef("Time"); }
};

struct BaseMetric {
	BaseMetric(MetricNameRef const &name) : metricName(name), pCollection(nullptr), registered(false), enabled(false) {
		setConfig(false);
	}
	virtual ~BaseMetric() {
	}

	virtual void addref() = 0;
	virtual void delref() = 0;

	virtual void rollMetric(uint64_t t) = 0;

	virtual void flushData(const MetricKeyRef &mk, uint64_t rollTime, MetricUpdateBatch &batch) = 0;
	virtual void registerFields(const MetricKeyRef &mk, std::vector<Standalone<StringRef>>& fieldKeys) {};

	// Set the metric's config.  An assert will fail if the metric is enabled before the metrics collection is available.
	void setConfig(bool enable, int minLogLevel = 0) {
		bool wasEnabled = enabled;
		enabled = enable;
		minLevel = minLogLevel;

		if(enable && pCollection == nullptr) {
			pCollection = TDMetricCollection::getTDMetrics();
			ASSERT(pCollection != nullptr);
		}

		if(wasEnabled != enable) {
			if(enabled) {
				onEnable();
				pCollection->metricEnabled.trigger();
			}
			else
				onDisable();
		}
	}

	// Callbacks for when metric is Enabled or Disabled.
	// Metrics should verify their underlying storage on Enable because they could have been initially created
	// at a time when the knobs were not initialized.
	virtual void onEnable() = 0;
	virtual void onDisable() {};

	// Combines checking this metric's configured minimum level and any collection-wide throttling
	// This should only be called after it is determined that a metric is enabled.
	bool canLog(int level) {
		return level >= minLevel && pCollection->canLog(level);
	}

	Standalone<MetricNameRef> metricName;

	bool enabled;  // The metric is currently logging data
	int minLevel;  // The minimum level that will be logged.

	// All metrics need a pointer to their collection for performance reasons - every time a data point is logged
	// canLog must be called which uses the collection's canLog to decide based on the metric write queue.
	TDMetricCollection *pCollection;

	// The metric has been registered in its current form (some metrics can change and require re-reg)
	bool registered;
};

struct BaseEventMetric : BaseMetric {

	BaseEventMetric(MetricNameRef const &name) : BaseMetric(name) {
	}

	// Needed for MetricUtil
	static const StringRef metricType;
	Void getValue() const {
		return Void();
	}
	virtual ~BaseEventMetric() {}

	// Every metric should have a set method for its underlying type in order for MetricUtil::getOrCreateInstance
	// to initialize it.  In the case of event metrics there is no underlying type so the underlying type
	// is Void and set does nothing.
	void set(Void const &val) {}

	virtual StringRef getTypeName() = 0;
};

template <class E>
struct EventMetric : E, ReferenceCounted<EventMetric<E>>, MetricUtil<EventMetric<E>>, BaseEventMetric {
	EventField<int64_t, TimeDescriptor> time;
	bool latestRecorded;
	decltype( tuple_map( MakeEventField(), typename Descriptor<E>::fields() ) ) values;

	virtual void addref() { ReferenceCounted<EventMetric<E>>::addref(); }
	virtual void delref() { ReferenceCounted<EventMetric<E>>::delref(); }

	EventMetric( MetricNameRef const &name, Void) : BaseEventMetric(name), latestRecorded(false) {
	}

	virtual ~EventMetric() {
	}

	virtual StringRef getTypeName() { return Descriptor<E>::typeName(); }

	void onEnable() {
		// Must initialize fields, previously knobs may not have been set.
		time.init();
		initFields( typename Descriptor<E>::field_indexes());
	}

	// Log the event.
	// Returns the time that was logged for the event so that it can be passed to other events that need to be time-sync'd.
	// NOTE:  Do NOT use the same time for two consecutive loggings of the SAME event.  This *could* cause there to be metric data
	// blocks such that the last timestamp of one block is equal to the first timestamp of the next, which means if a search is done
	// for the exact timestamp then the first event will not be found.
	uint64_t log(uint64_t explicitTime = 0) {
		if(!enabled)
			return 0;

		uint64_t t = explicitTime ? explicitTime : timer_int();
		double x = g_random->random01();

		int64_t l = 0;
		if (x == 0.0)
			l = FLOW_KNOBS->MAX_METRIC_LEVEL-1;
		else
			l = std::min(FLOW_KNOBS->MAX_METRIC_LEVEL-1, (int64_t)(::log(1.0/x) / FLOW_KNOBS->METRIC_LEVEL_DIVISOR));

		if(!canLog(l))
			return 0;

		bool overflow = false;
		int64_t bytes = 0;
		time.log(t, t, l, overflow, bytes);
		logFields( typename Descriptor<E>::field_indexes(), t, l, overflow, bytes );
		if(overflow) {
			time.nextKey(t, l);
			nextKeys(typename Descriptor<E>::field_indexes(), t, l);
		}
		latestRecorded = false;
		return t;
	}

	template <size_t... Is>
	void logFields(index_sequence<Is...>, uint64_t t, int64_t l, bool& overflow, int64_t& bytes) {
		auto _ = {
			(std::get<Is>(values).log( std::tuple_element<Is, typename Descriptor<E>::fields>::type::get( static_cast<E&>(*this) ), t, l, overflow, bytes ), Void())...
		};
	}

	template <size_t... Is>
	void initFields(index_sequence<Is...>) {
		auto _ = {
			(std::get<Is>(values).init(), Void())...
		};
	}

	template <size_t... Is>
	void nextKeys(index_sequence<Is...>, uint64_t t, int64_t l ) {
		auto _ = {
			(std::get<Is>(values).nextKey(t, l),Void())...
		};
	}

	virtual void flushData(MetricKeyRef const &mk, uint64_t rollTime, MetricUpdateBatch &batch) {
		time.flushField( mk, rollTime, batch );
		flushFields( typename Descriptor<E>::field_indexes(), mk, rollTime, batch );
		if(!latestRecorded) {
			batch.updates.push_back(std::make_pair(mk.packLatestKey(), StringRef()));
			latestRecorded = true;
		}
	}

	template <size_t... Is>
	void flushFields(index_sequence<Is...>, MetricKeyRef const &mk, uint64_t rollTime, MetricUpdateBatch &batch ) {
		auto _ = {
			(std::get<Is>(values).flushField( mk, rollTime, batch ),Void())...
		};
	}

	virtual void rollMetric( uint64_t t ) {
		time.rollMetric(t);
		rollFields( typename Descriptor<E>::field_indexes(), t );
	}

	template <size_t... Is>
	void rollFields(index_sequence<Is...>, uint64_t t ) {
		auto _ = {
			(std::get<Is>(values).rollMetric( t ),Void())...
		};
	}

	virtual void registerFields( MetricKeyRef const &mk, std::vector<Standalone<StringRef>>& fieldKeys ) {
		time.registerField( mk, fieldKeys );
		registerFields( typename Descriptor<E>::field_indexes(), mk, fieldKeys );
	}

	template <size_t... Is>
	void registerFields(index_sequence<Is...>, const MetricKeyRef &mk, std::vector<Standalone<StringRef>>& fieldKeys ) {
		auto _ = {
			(std::get<Is>(values).registerField( mk, fieldKeys ),Void())...
		};
	}
protected:
    bool it;
};

// A field Descriptor compatible with EventField but with name set at runtime
struct DynamicDescriptor {
	DynamicDescriptor(const char *name)
	  : _name(StringRef((uint8_t *)name, strlen(name))) {}
	StringRef name() const { return _name; }

private:
	const Standalone<StringRef> _name;
};

template<typename T>
struct DynamicField;

struct DynamicFieldBase {
	virtual ~DynamicFieldBase() {}

	virtual StringRef fieldName() = 0;
	virtual const StringRef getDerivedTypeName() = 0;
	virtual void init() = 0;
	virtual void clear() = 0;
	virtual void log(uint64_t t, int64_t l, bool& overflow, int64_t& bytes ) = 0;
	virtual void nextKey( uint64_t t, int level ) = 0;
	virtual void nextKeyAllLevels( uint64_t t) = 0;
	virtual void rollMetric( uint64_t t ) = 0;
	virtual void flushField( MetricKeyRef const &mk, uint64_t rollTime, MetricUpdateBatch &batch) = 0;
	virtual void registerField( MetricKeyRef const &mk, std::vector<Standalone<StringRef>>& fieldKeys ) = 0;

	// Set the current value of this field from the value of another
	virtual void setValueFrom(DynamicFieldBase *src, StringRef eventType) = 0;

	// Create a new field of the same type and with the same current value as this one and with the given name
	virtual DynamicFieldBase * createNewWithValue(const char *name) = 0;

	// This does a fairly cheap and "safe" downcast without using dynamic_cast / RTTI by checking that the pointer value
	// of the const char * type string is the same as getDerivedTypeName for this object.
	template<typename T> DynamicField<T> * safe_downcast(StringRef eventType) {
		if(getDerivedTypeName() == metricTypeName<T>())
			return (DynamicField<T> *)this;

		TraceEvent(SevWarnAlways, "ScopeEventFieldTypeMismatch")
			.detail("EventType", eventType.toString())
			.detail("FieldName", fieldName().toString())
			.detail("OldType", getDerivedTypeName().toString())
			.detail("NewType", metricTypeName<T>().toString());
		return NULL;
	}
};

template<typename T>
struct DynamicField : public DynamicFieldBase, EventField<T, DynamicDescriptor> {
	typedef EventField<T, DynamicDescriptor> EventFieldType;
	DynamicField(const char *name) : DynamicFieldBase(), EventFieldType(DynamicDescriptor(name)), value(T()) {}
	virtual ~DynamicField() {}

	StringRef fieldName() { return EventFieldType::name(); }

	// Get the field's datatype, this is used as a form of RTTI by DynamicFieldBase::safe_downcast()
	const StringRef getDerivedTypeName() { return metricTypeName<T>(); }

	// Pure virtual implementations
	void clear() { value = T(); }

	void log(uint64_t t, int64_t l, bool& overflow, int64_t& bytes) {
		return EventFieldType::log(value, t, l, overflow, bytes);
	}

	// Redirects to EventFieldType methods
	void nextKey( uint64_t t, int level ) {
		return EventFieldType::nextKey(t, level);
	}
	void nextKeyAllLevels( uint64_t t) {
		return EventFieldType::nextKeyAllLevels(t);
	}
	void rollMetric( uint64_t t ) {
		return EventFieldType::rollMetric(t);
	}
	void flushField(MetricKeyRef const &mk, uint64_t rollTime, MetricUpdateBatch &batch) {
		return EventFieldType::flushField(mk, rollTime, batch);
	}
	void registerField(MetricKeyRef const &mk, std::vector<Standalone<StringRef>>& fieldKeys) {
		return EventFieldType::registerField(mk, fieldKeys);
	}
	void init() {
		return EventFieldType::init();
	}

	// Set this field's value to the value of another field of exactly the same type.
	void setValueFrom(DynamicFieldBase *src, StringRef eventType) {
		DynamicField<T> *s = src->safe_downcast<T>(eventType);
		if(s != NULL)
			set(s->value);
		else
			clear();  // Not really necessary with proper use but just in case it is better to clear than use an old value.
	}

	DynamicFieldBase * createNewWithValue(const char *name) {
		DynamicField<T> *n = new DynamicField<T>(name);
		n->set(value);
		return n;
	}

	// Non virtuals
	void set(T val) { value = val; }

private:
	T value;
};

// A DynamicEventMetric is an EventMetric whose field set can be modified at runtime.
struct DynamicEventMetric : ReferenceCounted<DynamicEventMetric>, MetricUtil<DynamicEventMetric>, BaseEventMetric {
private:
	EventField<int64_t, TimeDescriptor> time;
	bool latestRecorded;

	// TODO:  A Standalone key type isn't ideal because on lookups a ref will be made Standalone just for the search
	// All fields that are set with setField will be in fields.
	std::map<Standalone<StringRef>, DynamicFieldBase *> fields;

	// Set of fields not yet registered
	std::set<Standalone<StringRef> > fieldsToRegister;

	// Whether or not new fields have been added since the last logging.  fieldsToRegister can't
	// be used for this because registration is independent of actually logging data.
	bool newFields;

	void newFieldAdded(Standalone<StringRef> const &fname) {
		fieldsToRegister.insert(fname);  // So that this field will be registered when asked by the metrics logger actor later
		newFields = true;                // So that log() will know that there is a new field

		// Registration has now changed so set registered to false and trigger a reg change event if possible
		registered = false;
		if(pCollection != nullptr)
			pCollection->metricRegistrationChanged.trigger();
	}

public:
	DynamicEventMetric(MetricNameRef const &name, Void = Void());
    ~DynamicEventMetric();

	virtual void addref() { ReferenceCounted<DynamicEventMetric>::addref(); }
	virtual void delref() { ReferenceCounted<DynamicEventMetric>::delref(); }

	void onEnable() {
		// Must initialize fields, previously knobs may not have been set.
		// Note that future fields will be okay because the field constructor will init and the knobs will be set.
		time.init();
		for(auto f : fields)
			f.second->init();
	}

	// Set (or create) a new field in the event
	template<typename ValueType>
	void setField(const char *fieldName, const ValueType &value) {
		StringRef fname((uint8_t *)fieldName, strlen(fieldName));
		DynamicFieldBase *&p = fields[fname];
		if (p != NULL) {
			// FIXME:  This will break for DynamicEventMetric instances that are reused, such as use cases outside
			// of TraceEvents.  Currently there are none in the code, and there may never any be but if you're here
			// because you reused a DynamicEventMetric and got the error below then this issue must be fixed.  One
			// possible solution is to have a flag in DynamicEventMetric which enables this check so that
			// TraceEvent can preserve this behavior.
			TraceEvent(SevError, "DuplicateTraceProperty").detail("Property", fieldName).backtrace();
			if (g_network->isSimulated()) ASSERT(false);
		}
		p = new DynamicField<ValueType>(fieldName);
		if(pCollection != nullptr)
			p->init();
		newFieldAdded(fname);

		// This will return NULL if the datatype is wrong.
		DynamicField<ValueType> *f = p->safe_downcast<ValueType>(getTypeName());
		// Only set the field value if the type is correct.
		// Another option here is to redefine the field to the new type and flush (roll) the existing field but that would create many keys
		// with small values in the db if two frequent events keep tug-of-war'ing the types back and forth.
		if(f != NULL)
			f->set(value);
		else
			p->clear();  // Not really necessary with proper use but just in case it is better to clear than use an old value.
	}

	// This provides a way to first set fields in a temporary DynamicEventMetric and then push all of those field values
	// into another DynamicEventMetric (which is actually logging somewhere) and log the event.
	uint64_t setFieldsAndLogFrom(DynamicEventMetric *source, uint64_t explicitTime = 0) {
		for(auto f : source->fields)
		{
			DynamicFieldBase *&p = fields[f.first];
			if(p == NULL) {
				p = f.second->createNewWithValue(f.first.toString().c_str());
				if(pCollection != nullptr)
					p->init();
				newFieldAdded(f.first);
			}
			else
				p->setValueFrom(f.second, getTypeName());
		}
		return log(explicitTime);
	}

	StringRef getTypeName() { return metricName.name; }

	// Set all of the fields to their default values.
	void clearFields() {
		for(auto f : fields)
			f.second->clear();
	}

	uint64_t log(uint64_t explicitTime = 0);

	// Virtual function implementations
	void flushData(MetricKeyRef const &mk, uint64_t rollTime, MetricUpdateBatch &batch);
	void rollMetric( uint64_t t );
	void registerFields(MetricKeyRef const &mk, std::vector<Standalone<StringRef>>& fieldKeys);
};

// Continuous metrics are a single-field metric using an EventField<TimeAndValue<T>>
template <typename T>
struct TimeAndValue {
	TimeAndValue() : time(0), value() {}
	int64_t time;
	T value;

	// The metric field type for TimeAndValue is just the Value type.
	static inline const StringRef metric_field_type() { return metricTypeName<T>(); }
};

// FieldHeader for continuous metrics, works for T = int, double, bool
template <typename T>
struct FieldHeader<TimeAndValue<T>> {
	FieldHeader() : version(1), count(0), area(0), previous_time(0) {}
	uint8_t version;
	int64_t count;
	// If T is a floating point type then area is a double, otherwise it's an int64_t
	typename std::conditional<std::is_floating_point<T>::value, double, int64_t>::type area;
	int64_t previous_time;

	void update(FieldHeader const &h) {
		count += h.count;
		area += h.area;
	}
	void update(TimeAndValue<T> const &v) {
		++count;
		if(previous_time > 0)
			area += v.value * (v.time - previous_time);
		previous_time = v.time;
	}
	template<class Ar> void serialize(Ar &ar) {
		ar & version;
		ASSERT(version == 1);
		ar & count & area;
	}
};

template <> inline void FieldHeader<TimeAndValue<Standalone<StringRef>>>::update(TimeAndValue<Standalone<StringRef>> const &v) {
	++count;
	area += v.value.size();
}

// ValueBlock encoder/decoder for continuous metrics which have a type of TimeAndValue<T>
// Uses encodings for int64_t and T and encodes (time, value, [time, value]...)
template <typename T>
struct FieldValueBlockEncoding<TimeAndValue<T>> {
	FieldValueBlockEncoding() : time_encoding(), value_encoding() {}
	inline void write(BinaryWriter &w, TimeAndValue<T> const &v) {
		time_encoding.write(w, v.time);
		value_encoding.write(w, v.value);
	}
	TimeAndValue<T> read(BinaryReader &r) {
		TimeAndValue<T> result;
		result.time = time_encoding.read(r);
		result.value = value_encoding.read(r);
		return result;
	}
	FieldValueBlockEncoding<int64_t> time_encoding;
	FieldValueBlockEncoding<T> value_encoding;
};

// ValueBlock encoder/decoder specialization for continuous bool metrics because they are encoded
// more efficiently than encoding the time and bool types separately.
// Instead, time and value are combined to a single value (time delta << 1) + (value ? 1 : 0) and then
// that value is encoded as a delta.
template <>
struct FieldValueBlockEncoding<TimeAndValue<bool>> {
	FieldValueBlockEncoding() : prev(), prev_combined(0) {}
	inline void write(BinaryWriter &w, TimeAndValue<bool> const &v) {
		int64_t combined = (v.time << 1) | (v.value ? 1 : 0);
		w << CompressedInt<int64_t>(combined - prev_combined);
		prev = v;
		prev_combined = combined;
	}
	TimeAndValue<bool> read(BinaryReader &r) {
		CompressedInt<int64_t> d;
		r >> d;
		prev_combined += d.value;
		prev.value = prev_combined & 1;
		prev.time = prev_combined << 1;
		return prev;
	}
	TimeAndValue<bool> prev;
	int64_t prev_combined;
};

template <typename T>
struct ContinuousMetric: NonCopyable, ReferenceCounted<ContinuousMetric<T>>, MetricUtil<ContinuousMetric<T>, T>, BaseMetric {
	// Needed for MetricUtil
	static const StringRef metricType;

private:
	EventField<TimeAndValue<T>> field;
	TimeAndValue<T> tv;
	bool recorded;

public:
	ContinuousMetric(MetricNameRef const &name, T const &initial)
	  : BaseMetric(name), recorded(false) {
		tv.value = initial;
	}

	virtual void addref() { ReferenceCounted<ContinuousMetric<T>>::addref(); }
	virtual void delref() { ReferenceCounted<ContinuousMetric<T>>::delref(); }

	T getValue() const {
		return tv.value;
	}

	void flushData(const MetricKeyRef &mk, uint64_t rollTime, MetricUpdateBatch &batch) {
		if( !recorded ) {
			batch.updates.push_back(std::make_pair(mk.packLatestKey(), getLatestAsValue()));
			recorded = true;
		}

		field.flushField(mk, rollTime, batch);
	}

	void rollMetric(uint64_t t) {
		field.rollMetric(t);
	}

	Standalone<StringRef> getLatestAsValue() {
		FieldValueBlockEncoding< TimeAndValue< T > > enc;
		BinaryWriter wr(AssumeVersion(currentProtocolVersion));
		// Write a header so the client can treat this value like a normal data value block.
		// TOOD: If it is useful, this could be the current header value of the most recently logged level.
		wr << FieldHeader<TimeAndValue<T>>();
		enc.write(wr, tv);
		return wr.toStringRef();
	}

	void onEnable() {
		field.init();
		change();
	}

	void onDisable() {
		change();
	}

	void set(const T &v) {
		if(v != tv.value) {
			if(enabled)
				change();
			tv.value = v;
		}
	}

	// requires += on T
	void add(const T &delta) {
		if(delta != T()) {
			if(enabled)
				change();
			tv.value += delta;
		}
	}

	// requires ! on T
	void toggle() {
		if(enabled)
			change();
		tv.value = !tv.value;
	}

	void change() {
		uint64_t toggleTime = timer_int();
		int64_t bytes = 0;

		if(tv.time != 0) {
			double x = g_random->random01();

			int64_t l = 0;
			if (x == 0.0)
				l = FLOW_KNOBS->MAX_METRIC_LEVEL-1;
			else if (toggleTime != tv.time)
				l = std::min(
					FLOW_KNOBS->MAX_METRIC_LEVEL-1,
					(int64_t)(
						log((toggleTime - tv.time) / x) /
							FLOW_KNOBS->METRIC_LEVEL_DIVISOR
					)
				);

			if(!canLog(l))
				return;

			bool overflow = false;
			field.log(tv, tv.time, l, overflow, bytes);
			if(overflow)
				field.nextKey(toggleTime, l);
		}
		tv.time = toggleTime;
		recorded = false;
		TDMetricCollection::getTDMetrics()->checkRoll(tv.time, bytes);
	}
};

typedef ContinuousMetric<int64_t> Int64Metric;
typedef Int64Metric VersionMetric;
typedef ContinuousMetric<bool> BoolMetric;
typedef ContinuousMetric<Standalone<StringRef>> StringMetric;

// MetricHandle / EventMetricHandle are wrappers for a Reference<MetricType> which provides
// the following interface conveniences
//
//   * The underlying metric reference is always initialized to a valid object.  That valid object
//     may not actually be in a metric collection and therefore may not actually be able to write
//     data to a database, but it will work in other ways (i.e. int metrics will act like integers).
//
//   * Operator =, ++, --, +=, and -= can be used as though the handle is an object of the MetricType::ValueType of
//     the metric type for which it is a handle.
//
//   * Operator -> is defined such that the MetricHandle acts like a pointer to the underlying MetricType
//
//   * Cast operator to MetricType::ValueType is defined so that the handle will act like a MetricType::ValueType
//
//   * The last three features allow, for example, a MetricHandle<Int64Metric> to be a drop-in replacement for an int64_t.
//
template <typename T>
struct MetricHandle {
	template<typename ValueType = typename T::ValueType>
	MetricHandle(StringRef const &name = StringRef(), StringRef const &id = StringRef(), ValueType const &initial = ValueType())
	  : ref(T::getOrCreateInstance(name, id, true, initial)) {
	}

	// Initialize this handle to point to a new or existing metric with (name, id).  If a new metric is created then the handle's
	// current metric's current value will be the new metric's initial value.  This allows Metric handle users to treate their
	// Metric variables as normal variables and then bind them to actual logging metrics later while continuing with the current value.
	void init(StringRef const &name, StringRef const &id = StringRef()) {
		ref = T::getOrCreateInstance(name, id, true, ref->getValue());
	}

	void init(StringRef const &name, StringRef const &id, typename T::ValueType const &initial) {
		ref = T::getOrCreateInstance(name, id, true, initial);
	}

	void operator=(typename T::ValueType const &v) {
		ref->set(v);
	}
	void operator++() {
		ref->add(1);
	}
	void operator++(int) {
		ref->add(1);
	}
	void operator--() {
		ref->add(-1);
	}
	void operator--(int) {
		ref->add(-1);
	}
	void operator+=(typename T::ValueType const &v) {
		ref->add(v);
	}
	void operator-=(typename T::ValueType const &v) {
		ref->add(-v);
	}

	T * operator-> () { return ref.getPtr(); }

	operator typename T::ValueType () const { return ref->getValue(); }
	typename T::ValueType getValue() const  { return ref->getValue(); }

	Reference<T> ref;
};

typedef MetricHandle<Int64Metric> Int64MetricHandle;
typedef MetricHandle<VersionMetric> VersionMetricHandle;
typedef MetricHandle<BoolMetric> BoolMetricHandle;
typedef MetricHandle<StringMetric> StringMetricHandle;

template <typename E>
using EventMetricHandle = MetricHandle<EventMetric<E>>;

#include "flow/unactorcompiler.h"

#endif<|MERGE_RESOLUTION|>--- conflicted
+++ resolved
@@ -35,11 +35,8 @@
 #include "CompressedInt.h"
 #include <algorithm>
 #include <functional>
-<<<<<<< HEAD
 #include <cmath>
-=======
 #include "flow/actorcompiler.h"  // This must be the last #include.
->>>>>>> f8262a2f
 
 struct MetricNameRef {
 	MetricNameRef() {}
