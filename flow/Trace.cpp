/*
 * Trace.cpp
 *
 * This source file is part of the FoundationDB open source project
 *
 * Copyright 2013-2018 Apple Inc. and the FoundationDB project authors
 *
 * Licensed under the Apache License, Version 2.0 (the "License");
 * you may not use this file except in compliance with the License.
 * You may obtain a copy of the License at
 *
 *     http://www.apache.org/licenses/LICENSE-2.0
 *
 * Unless required by applicable law or agreed to in writing, software
 * distributed under the License is distributed on an "AS IS" BASIS,
 * WITHOUT WARRANTIES OR CONDITIONS OF ANY KIND, either express or implied.
 * See the License for the specific language governing permissions and
 * limitations under the License.
 */


<<<<<<< HEAD
#include "Trace.h"
#include "FileTraceLogWriter.h"
#include "XmlTraceLogFormatter.h"
#include "JsonTraceLogFormatter.h"
#include "flow.h"
#include "DeterministicRandom.h"
=======
#include "flow/Trace.h"
#include "flow/FileTraceLogWriter.h"
#include "flow/XmlTraceLogFormatter.h"
#include "flow/flow.h"
#include "flow/DeterministicRandom.h"
>>>>>>> 62d43781
#include <stdlib.h>
#include <stdarg.h>
#include <cctype>
#include <time.h>

#include "flow/IThreadPool.h"
#include "flow/ThreadHelper.actor.h"
#include "flow/FastRef.h"
#include "flow/EventTypes.actor.h"
#include "flow/TDMetric.actor.h"
#include "flow/MetricSample.h"

#ifdef _WIN32
#include <windows.h>
#undef max
#undef min
#endif

Reference<ITraceLogFormatter> createLogFormatter() {
	auto f = FLOW_KNOBS->TRACE_FORMAT;
	std::transform(f.begin(), f.end(), f.begin(), ::tolower);
	if (f == "json") {
		return Reference<ITraceLogFormatter>(new JsonTraceLogFormatter());
	} else if (f == "xml") {
		return Reference<ITraceLogFormatter>(new XmlTraceLogFormatter());
	} else {
		ASSERT(false);
		return Reference<ITraceLogFormatter>(new XmlTraceLogFormatter());
	}
}

class DummyThreadPool : public IThreadPool, ReferenceCounted<DummyThreadPool> {
public:
	~DummyThreadPool() {}
	DummyThreadPool() : thread(NULL) {}
	Future<Void> getError() {
		return errors.getFuture();
	}
	void addThread( IThreadPoolReceiver* userData ) {
		ASSERT( !thread );
		thread = userData;
	}
	void post( PThreadAction action ) {
		try {
			(*action)( thread );
		} catch (Error& e) {
			errors.sendError( e );
		} catch (...) {
			errors.sendError( unknown_error() );
		}
	}
	Future<Void> stop() {
		return Void();
	}
	void addref() {
		ReferenceCounted<DummyThreadPool>::addref();
	}
	void delref() {
		ReferenceCounted<DummyThreadPool>::delref();
	}

private:
	IThreadPoolReceiver* thread;
	Promise<Void> errors;
};

struct SuppressionMap {
	struct SuppressionInfo {
		double endTime;
		int64_t suppressedEventCount;

		SuppressionInfo() : endTime(0), suppressedEventCount(0) {}
	};

	std::map<std::string, SuppressionInfo> suppressionMap;

	// Returns -1 if this event is suppressed
	int64_t checkAndInsertSuppression(std::string type, double duration) {
		ASSERT(g_network);
		if(suppressionMap.size() >= FLOW_KNOBS->MAX_TRACE_SUPPRESSIONS) {
			TraceEvent(SevWarnAlways, "ClearingTraceSuppressionMap");
			suppressionMap.clear();
		}

		auto insertion = suppressionMap.insert(std::make_pair(type, SuppressionInfo()));
		if(insertion.second || insertion.first->second.endTime <= now()) {
			int64_t suppressedEventCount = insertion.first->second.suppressedEventCount;
			insertion.first->second.endTime = now() + duration;
			insertion.first->second.suppressedEventCount = 0;
			return suppressedEventCount;
		}
		else {
			++insertion.first->second.suppressedEventCount;
			return -1;
		}
	}
};

TraceBatch g_traceBatch;
trace_clock_t g_trace_clock = TRACE_CLOCK_NOW;
IRandom* trace_random = NULL;

LatestEventCache latestEventCache;
SuppressionMap suppressedEvents;

static TransientThresholdMetricSample<Standalone<StringRef>> *traceEventThrottlerCache;
static const char *TRACE_EVENT_THROTTLE_STARTING_TYPE = "TraceEventThrottle_";
static const char *TRACE_EVENT_INVALID_SUPPRESSION = "InvalidSuppression_";
static int TRACE_LOG_MAX_PREOPEN_BUFFER = 1000000;
static int TRACE_EVENT_MAX_SIZE = 4000;

struct TraceLog {

private:
	Reference<ITraceLogWriter> logWriter;
	Reference<ITraceLogFormatter> formatter;
	std::vector<TraceEventFields> eventBuffer;
	int loggedLength;
	int bufferLength;
	bool opened;
	int64_t preopenOverflowCount;
	std::string basename;
	std::string logGroup;

	std::string directory;
	std::string processName;
	Optional<NetworkAddress> localAddress;

	Reference<IThreadPool> writer;
	uint64_t rollsize;
	Mutex mutex;

	EventMetricHandle<TraceEventNameID> SevErrorNames;
	EventMetricHandle<TraceEventNameID> SevWarnAlwaysNames;
	EventMetricHandle<TraceEventNameID> SevWarnNames;
	EventMetricHandle<TraceEventNameID> SevInfoNames;
	EventMetricHandle<TraceEventNameID> SevDebugNames;

	struct RoleInfo {
		std::map<std::string, int> roles;
		std::string rolesString;

		void refreshRolesString() {
			rolesString = "";
			for(auto itr : roles) {
				if(!rolesString.empty()) {
					rolesString += ",";
				}
				rolesString += itr.first;
			}
		}
	};

	RoleInfo roleInfo;
	std::map<NetworkAddress, RoleInfo> roleInfoMap;

	RoleInfo& mutateRoleInfo() {
		ASSERT(g_network);

		if(g_network->isSimulated()) {
			return roleInfoMap[g_network->getLocalAddress()];
		}
		
		return roleInfo;
	}

public:
	bool logTraceEventMetrics;

	void initMetrics()
	{
		SevErrorNames.init(LiteralStringRef("TraceEvents.SevError"));
		SevWarnAlwaysNames.init(LiteralStringRef("TraceEvents.SevWarnAlways"));
		SevWarnNames.init(LiteralStringRef("TraceEvents.SevWarn"));
		SevInfoNames.init(LiteralStringRef("TraceEvents.SevInfo"));
		SevDebugNames.init(LiteralStringRef("TraceEvents.SevDebug"));
		logTraceEventMetrics = true;
	}

	struct BarrierList : ThreadSafeReferenceCounted<BarrierList> {
		BarrierList() : ntriggered(0) {}
		void push( ThreadFuture<Void> f ) {
			MutexHolder h(mutex);
			barriers.push_back(f);
		}
		void pop() {
			MutexHolder h(mutex);
			unsafeTrigger(0);
			barriers.pop_front();
			if (ntriggered) ntriggered--;
		}
		void triggerAll() {
			MutexHolder h(mutex);
			for(int i=ntriggered; i<barriers.size(); i++)
				unsafeTrigger(i);
			ntriggered = barriers.size();
		}
	private:
		Mutex mutex;
		Deque< ThreadFuture<Void> > barriers;
		int ntriggered;
		void unsafeTrigger(int i) {
			auto b = ((ThreadSingleAssignmentVar<Void>*)barriers[i].getPtr());
			if (!b->isReady())
				b->send(Void());
		}
	};

	Reference<BarrierList> barriers;

	struct WriterThread : IThreadPoolReceiver {
		WriterThread( Reference<BarrierList> barriers, Reference<ITraceLogWriter> logWriter, Reference<ITraceLogFormatter> formatter ) 
			: barriers(barriers), logWriter(logWriter), formatter(formatter) {}

		virtual void init() {}

		Reference<ITraceLogWriter> logWriter;
		Reference<ITraceLogFormatter> formatter;
		Reference<BarrierList> barriers;

		struct Open : TypedAction<WriterThread,Open> {
			virtual double getTimeEstimate() { return 0; }
		};
		void action( Open& o ) {
			logWriter->open();
			logWriter->write(formatter->getHeader());
		}

		struct Close : TypedAction<WriterThread,Close> {
			virtual double getTimeEstimate() { return 0; }
		};
		void action( Close& c ) {
			logWriter->write(formatter->getFooter());
			logWriter->close();
		}

		struct Roll : TypedAction<WriterThread,Roll> {
			virtual double getTimeEstimate() { return 0; }
		};
		void action( Roll& c ) {
			logWriter->write(formatter->getFooter());
			logWriter->roll();
			logWriter->write(formatter->getHeader());
		}

		struct Barrier : TypedAction<WriterThread, Barrier> {
			virtual double getTimeEstimate() { return 0; }
		};
		void action( Barrier& a ) {
			barriers->pop();
		}

		struct WriteBuffer : TypedAction<WriterThread, WriteBuffer> {
			std::vector<TraceEventFields> events;

			WriteBuffer(std::vector<TraceEventFields> events) : events(events) {}
			virtual double getTimeEstimate() { return .001; }
		};
		void action( WriteBuffer& a ) {
			for(auto event : a.events) {
				event.validateFormat();
				logWriter->write(formatter->formatEvent(event));
			}

			if(FLOW_KNOBS->TRACE_SYNC_ENABLED) {
				logWriter->sync();
			}
		}
	};

	TraceLog()
		: bufferLength(0)
		, loggedLength(0)
		, opened(false)
		, preopenOverflowCount(0)
		, barriers(new BarrierList)
		, logTraceEventMetrics(false)
		, formatter(createLogFormatter()) {}

	bool isOpen() const { return opened; }

	void open( std::string const& directory, std::string const& processName, std::string logGroup, std::string const& timestamp, uint64_t rs, uint64_t maxLogsSize, Optional<NetworkAddress> na ) {
		ASSERT( !writer && !opened );

		this->directory = directory;
		this->processName = processName;
		this->logGroup = logGroup;
		this->localAddress = na;

		basename = format("%s/%s.%s.%s", directory.c_str(), processName.c_str(), timestamp.c_str(), g_random->randomAlphaNumeric(6).c_str());
		logWriter = Reference<ITraceLogWriter>(new FileTraceLogWriter(directory, processName, basename, formatter->getExtension(), maxLogsSize, [this](){ barriers->triggerAll(); }));

		if ( g_network->isSimulated() )
			writer = Reference<IThreadPool>(new DummyThreadPool());
		else
			writer = createGenericThreadPool();
		writer->addThread( new WriterThread(barriers, logWriter, formatter) );

		rollsize = rs;

		auto a = new WriterThread::Open;
		writer->post(a);

		MutexHolder holder(mutex);
		if(g_network->isSimulated()) {
			// We don't support early trace logs in simulation.
			// This is because we don't know if we're being simulated prior to the network being created, which causes two ambiguities:
			//
			// 1. We need to employ two different methods to determine the time of an event prior to the network starting for real-world and simulated runs.
			// 2. Simulated runs manually insert the Machine field at TraceEvent creation time. Real-world runs add this field at write time.
			//
			// Without the ability to resolve the ambiguity, we've chosen to always favor the real-world approach and not support such events in simulation.
			eventBuffer.clear();
		}

		for(TraceEventFields &fields : eventBuffer) {
			annotateEvent(fields);
		}

		opened = true;
		if(preopenOverflowCount > 0) {
			TraceEvent(SevWarn, "TraceLogPreopenOverflow").detail("OverflowEventCount", preopenOverflowCount);
			preopenOverflowCount = 0;
		}
	}

	void annotateEvent( TraceEventFields &fields ) {
		if(localAddress.present()) {
			fields.addField("Machine", format("%d.%d.%d.%d:%d", (localAddress.get().ip>>24)&0xff, (localAddress.get().ip>>16)&0xff, (localAddress.get().ip>>8)&0xff, localAddress.get().ip&0xff, localAddress.get().port));
		}

		fields.addField("LogGroup", logGroup);

		RoleInfo const& r = mutateRoleInfo();
		if(r.rolesString.size() > 0) {
			fields.addField("Roles", r.rolesString);
		}
	}

	void writeEvent( TraceEventFields fields, std::string trackLatestKey, bool trackError ) {
		MutexHolder hold(mutex);

		if(opened) {
			annotateEvent(fields);
		}

		if(!trackLatestKey.empty()) {
			fields.addField("TrackLatestType", "Original");
		}

		if(!isOpen() && (preopenOverflowCount > 0 || bufferLength + fields.sizeBytes() > TRACE_LOG_MAX_PREOPEN_BUFFER)) {
			++preopenOverflowCount;
			return;
		}

		// FIXME: What if we are using way too much memory for buffer?
		eventBuffer.push_back(fields);
		bufferLength += fields.sizeBytes();

		if(trackError) {
			latestEventCache.setLatestError(fields);
		}
		if(!trackLatestKey.empty()) {
			latestEventCache.set(trackLatestKey, fields);
		}
	}

	void log(int severity, const char *name, UID id, uint64_t event_ts)
	{
		if(!logTraceEventMetrics)
			return;

		EventMetricHandle<TraceEventNameID> *m = NULL;
		switch(severity)
		{
			case SevError:       m = &SevErrorNames;      break;
			case SevWarnAlways:  m = &SevWarnAlwaysNames; break;
			case SevWarn:        m = &SevWarnNames;       break;
			case SevInfo:        m = &SevInfoNames;       break;
			case SevDebug:       m = &SevDebugNames;      break;
			default:
			break;
		}
		if(m != NULL)
		{
			(*m)->name = StringRef((uint8_t*)name, strlen(name));
			(*m)->id = id.toString();
			(*m)->log(event_ts);
		}
	}

	ThreadFuture<Void> flush() {
		traceEventThrottlerCache->poll();

		MutexHolder hold(mutex);
		bool roll = false;
		if (!eventBuffer.size()) return Void(); // SOMEDAY: maybe we still roll the tracefile here?

		if (rollsize && bufferLength + loggedLength > rollsize) // SOMEDAY: more conditions to roll
			roll = true;

		auto a = new WriterThread::WriteBuffer( std::move(eventBuffer) );
		loggedLength += bufferLength;
		eventBuffer = std::vector<TraceEventFields>();
		bufferLength = 0;
		writer->post( a );

		if (roll) {
			auto o = new WriterThread::Roll;
			writer->post(o);

			std::vector<TraceEventFields> events = latestEventCache.getAllUnsafe();
			for (int idx = 0; idx < events.size(); idx++) {
				if(events[idx].size() > 0) {
					TraceEventFields rolledFields;
					for(auto itr = events[idx].begin(); itr != events[idx].end(); ++itr) {
						if(itr->first == "Time") {
							rolledFields.addField("Time", format("%.6f", (g_trace_clock == TRACE_CLOCK_NOW) ? now() : timer()));
							rolledFields.addField("OriginalTime", itr->second);
						}
						else if(itr->first == "TrackLatestType") {
							rolledFields.addField("TrackLatestType", "Rolled");
						}
						else {
							rolledFields.addField(itr->first, itr->second);
						}
					}

					eventBuffer.push_back(rolledFields);
				}
			}

			loggedLength = 0;
		}

		ThreadFuture<Void> f(new ThreadSingleAssignmentVar<Void>);
		barriers->push(f);
		writer->post( new WriterThread::Barrier );

		return f;
	}

	void close() {
		if (opened) {
			MutexHolder hold(mutex);

			// Write remaining contents
			auto a = new WriterThread::WriteBuffer( std::move(eventBuffer) );
			loggedLength += bufferLength;
			eventBuffer = std::vector<TraceEventFields>();
			bufferLength = 0;
			writer->post( a );

			auto c = new WriterThread::Close();
			writer->post( c );

			ThreadFuture<Void> f(new ThreadSingleAssignmentVar<Void>);
			barriers->push(f);
			writer->post( new WriterThread::Barrier );

			f.getBlocking();

			opened = false;
		}
	}

	void addRole(std::string role) {
		MutexHolder holder(mutex);

		RoleInfo &r = mutateRoleInfo();
		++r.roles[role];
		r.refreshRolesString();
	}

	void removeRole(std::string role) {
		MutexHolder holder(mutex);

		RoleInfo &r = mutateRoleInfo();

		auto itr = r.roles.find(role);
		ASSERT(itr != r.roles.end() || (g_network->isSimulated() && g_network->getLocalAddress() == NetworkAddress()));

		if(itr != r.roles.end() && --(*itr).second == 0) {
			r.roles.erase(itr);
			r.refreshRolesString();
		}
	}

	~TraceLog() {
		close();
		if (writer) writer->addref(); // FIXME: We are not shutting down the writer thread at all, because the ThreadPool shutdown mechanism is blocking (necessarily waits for current work items to finish) and we might not be able to finish everything.
	}
};

NetworkAddress getAddressIndex() {
// ahm
//	if( g_network->isSimulated() )
//		return g_simulator.getCurrentProcess()->address;
//	else
	return g_network->getLocalAddress();
}

// This does not check for simulation, and as such is not safe for external callers
void clearPrefix_internal( std::map<std::string, TraceEventFields>& data, std::string prefix ) {
	auto first = data.lower_bound( prefix );
	auto last = data.lower_bound( strinc( prefix ).toString() );
	data.erase( first, last );
}

void LatestEventCache::clear( std::string prefix ) {
	clearPrefix_internal( latest[getAddressIndex()], prefix );
}

void LatestEventCache::clear() {
	latest[getAddressIndex()].clear();
}

void LatestEventCache::set( std::string tag, const TraceEventFields& contents ) {
	latest[getAddressIndex()][tag] = contents;
}

TraceEventFields LatestEventCache::get( std::string tag ) {
	return latest[getAddressIndex()][tag];
}

std::vector<TraceEventFields> allEvents( std::map<std::string, TraceEventFields> const& data ) {
	std::vector<TraceEventFields> all;
	for(auto it = data.begin(); it != data.end(); it++) {
		all.push_back( it->second );
	}
	return all;
}

std::vector<TraceEventFields> LatestEventCache::getAll() {
	return allEvents( latest[getAddressIndex()] );
}

// if in simulation, all events from all machines will be returned
std::vector<TraceEventFields> LatestEventCache::getAllUnsafe() {
	std::vector<TraceEventFields> all;
	for(auto it = latest.begin(); it != latest.end(); ++it) {
		auto m = allEvents( it->second );
		all.insert( all.end(), m.begin(), m.end() );
	}
	return all;
}

void LatestEventCache::setLatestError( const TraceEventFields& contents ) {
	if(TraceEvent::isNetworkThread()) { // The latest event cache doesn't track errors that happen on other threads
		latestErrors[getAddressIndex()] = contents;
	}
}

TraceEventFields LatestEventCache::getLatestError() {
	return latestErrors[getAddressIndex()];
}

static TraceLog g_traceLog;

ThreadFuture<Void> flushTraceFile() {
	if (!g_traceLog.isOpen())
		return Void();
	return g_traceLog.flush();
}

void flushTraceFileVoid() {
	if ( g_network && g_network->isSimulated() )
		flushTraceFile();
	else {
		flushTraceFile().getBlocking();
	}
}

void openTraceFile(const NetworkAddress& na, uint64_t rollsize, uint64_t maxLogsSize, std::string directory, std::string baseOfBase, std::string logGroup) {
	if(g_traceLog.isOpen())
		return;

	if(directory.empty())
		directory = ".";

	if (baseOfBase.empty())
		baseOfBase = "trace";

	std::string baseName = format("%s.%03d.%03d.%03d.%03d.%d", baseOfBase.c_str(), (na.ip>>24)&0xff, (na.ip>>16)&0xff, (na.ip>>8)&0xff, na.ip&0xff, na.port);
	g_traceLog.open( directory, baseName, logGroup, format("%lld", time(NULL)), rollsize, maxLogsSize, !g_network->isSimulated() ? na : Optional<NetworkAddress>());

	uncancellable(recurring(&flushTraceFile, FLOW_KNOBS->TRACE_FLUSH_INTERVAL, TaskFlushTrace));
	g_traceBatch.dump();
}

void initTraceEventMetrics() {
	g_traceLog.initMetrics();
}

void closeTraceFile() {
	g_traceLog.close();
}

bool traceFileIsOpen() {
	return g_traceLog.isOpen();
}

void addTraceRole(std::string role) {
	g_traceLog.addRole(role);
}

void removeTraceRole(std::string role) {
	g_traceLog.removeRole(role);
}

TraceEvent::TraceEvent( const char* type, UID id ) : id(id), type(type), severity(SevInfo), initialized(false), enabled(true) {}
TraceEvent::TraceEvent( Severity severity, const char* type, UID id ) : id(id), type(type), severity(severity), initialized(false), enabled(true) {}
TraceEvent::TraceEvent( TraceInterval& interval, UID id ) : id(id), type(interval.type), severity(interval.severity), initialized(false), enabled(true) {
	init(interval);
}
TraceEvent::TraceEvent( Severity severity, TraceInterval& interval, UID id ) : id(id), type(interval.type), severity(severity), initialized(false), enabled(true) {
	init(interval);
}

bool TraceEvent::init( TraceInterval& interval ) {
	bool result = init();
	switch (interval.count++) {
		case 0: { detail("BeginPair", interval.pairID); break; }
		case 1: { detail("EndPair", interval.pairID); break; }
		default: ASSERT(false);
	}
	return result;
}

bool TraceEvent::init() {
	if(initialized) {
		return enabled;
	}
	initialized = true;

	ASSERT(*type != '\0');
	enabled = enabled && ( !g_network || severity >= FLOW_KNOBS->MIN_TRACE_SEVERITY );

	// Backstop to throttle very spammy trace events
	if (enabled && g_network && !g_network->isSimulated() && severity > SevDebug && isNetworkThread()) {
		if (traceEventThrottlerCache->isAboveThreshold(StringRef((uint8_t*)type, strlen(type)))) {
			enabled = false;
			TraceEvent(SevWarnAlways, std::string(TRACE_EVENT_THROTTLE_STARTING_TYPE).append(type).c_str()).suppressFor(5);
		}
		else {
			traceEventThrottlerCache->addAndExpire(StringRef((uint8_t*)type, strlen(type)), 1, now() + FLOW_KNOBS->TRACE_EVENT_THROTTLER_SAMPLE_EXPIRY);
		}
	}

	if(enabled) {
		tmpEventMetric = new DynamicEventMetric(MetricNameRef());

		double time;
		if(g_trace_clock == TRACE_CLOCK_NOW) {
			if(!g_network) {
				static double preNetworkTime = timer_monotonic();
				time = preNetworkTime;
			}
			else {
				time = now();
			}
		}
		else {
			time = timer();
		}

		if(err.isValid() && err.isInjectedFault() && severity == SevError) {
			severity = SevWarnAlways;
		}

		detail("Severity", severity);
		detailf("Time", "%.6f", time);
		detail("Type", type);
		if(g_network && g_network->isSimulated()) {
			NetworkAddress local = g_network->getLocalAddress();
			detailf("Machine", "%d.%d.%d.%d:%d", (local.ip>>24)&0xff, (local.ip>>16)&0xff, (local.ip>>8)&0xff, local.ip&0xff, local.port);
		}
		detail("ID", id);
		if(err.isValid()) {
			if (err.isInjectedFault()) {
				detail("ErrorIsInjectedFault", true);
			}
			detail("Error", err.name());
			detail("ErrorDescription", err.what());
			detail("ErrorCode", err.code());
		}
	} else {
		tmpEventMetric = nullptr;
	}

	return enabled;
}

TraceEvent& TraceEvent::error(class Error const& error, bool includeCancelled) {
	if(enabled) {
		if (error.code() != error_code_actor_cancelled || includeCancelled) {
			err = error;
			if (initialized) {
				if (error.isInjectedFault()) {
					detail("ErrorIsInjectedFault", true);
					if(severity == SevError) severity = SevWarnAlways;
				}
				detail("Error", error.name());
				detail("ErrorDescription", error.what());
				detail("ErrorCode", error.code());
				if (error.callSite() != nullptr) {
					detail("ErrorConstructedAt", error.callSite());
				}
			}
		} else {
			if (initialized) {
				TraceEvent(g_network && g_network->isSimulated() ? SevError : SevWarnAlways, std::string(TRACE_EVENT_INVALID_SUPPRESSION).append(type).c_str()).suppressFor(5);
			} else {
				enabled = false;
			}
		}
	}
	return *this;
}

TraceEvent& TraceEvent::detailImpl( std::string&& key, std::string&& value, bool writeEventMetricField) {
	init();
	if (enabled) {
		if( value.size() > 495 ) {
			value = value.substr(0, 495) + "...";
		}

		if(writeEventMetricField) {
			tmpEventMetric->setField(key.c_str(), Standalone<StringRef>(StringRef(value)));
		}

		fields.addField(std::move(key), std::move(value));

		if(fields.sizeBytes() > TRACE_EVENT_MAX_SIZE) {
			TraceEvent(g_network && g_network->isSimulated() ? SevError : SevWarnAlways, "TraceEventOverflow").detail("TraceFirstBytes", fields.toString().substr(300));
			enabled = false;
		}
	}
	return *this;
}

TraceEvent& TraceEvent::detail( std::string key, std::string value ) {
	return detailImpl(std::move(key), std::move(value));
}
TraceEvent& TraceEvent::detail( std::string key, double value ) {
	init();
	if(enabled)
		tmpEventMetric->setField(key.c_str(), value);
	return detailfNoMetric( std::move(key), "%g", value );
}
TraceEvent& TraceEvent::detail( std::string key, int value ) {
	init();
	if(enabled)
		tmpEventMetric->setField(key.c_str(), (int64_t)value);
	return detailfNoMetric( std::move(key), "%d", value );
}
TraceEvent& TraceEvent::detail( std::string key, unsigned value ) {
	init();
	if(enabled)
		tmpEventMetric->setField(key.c_str(), (int64_t)value);
	return detailfNoMetric( std::move(key), "%u", value );
}
TraceEvent& TraceEvent::detail( std::string key, long int value ) {
	init();
	if(enabled)
		tmpEventMetric->setField(key.c_str(), (int64_t)value);
	return detailfNoMetric( std::move(key), "%ld", value );
}
TraceEvent& TraceEvent::detail( std::string key, long unsigned int value ) {
	init();
	if(enabled)
		tmpEventMetric->setField(key.c_str(), (int64_t)value);
	return detailfNoMetric( std::move(key), "%lu", value );
}
TraceEvent& TraceEvent::detail( std::string key, long long int value ) {
	init();
	if(enabled)
		tmpEventMetric->setField(key.c_str(), (int64_t)value);
	return detailfNoMetric( std::move(key), "%lld", value );
}
TraceEvent& TraceEvent::detail( std::string key, long long unsigned int value ) {
	init();
	if(enabled)
		tmpEventMetric->setField(key.c_str(), (int64_t)value);
	return detailfNoMetric( std::move(key), "%llu", value );
}
TraceEvent& TraceEvent::detail( std::string key, const NetworkAddress& value ) {
	return detailImpl( std::move(key), value.toString() );
}
TraceEvent& TraceEvent::detail( std::string key, const UID& value ) {
	return detailf( std::move(key), "%016llx", value.first() );  // SOMEDAY: Log entire value?  We also do this explicitly in some "lists" in various individual TraceEvent calls
}
TraceEvent& TraceEvent::detailext( std::string key, StringRef const& value ) {
	return detailImpl(std::move(key), value.printable());
}
TraceEvent& TraceEvent::detailext( std::string key, const Optional<Standalone<StringRef>>& value ) {
	return detailImpl(std::move(key), (value.present()) ? value.get().printable() : "[not set]");
}
TraceEvent& TraceEvent::detailf( std::string key, const char* valueFormat, ... ) {
	if (enabled) {
		va_list args;
		va_start(args, valueFormat);
		std::string value;
		int result = vsformat(value, valueFormat, args);
		va_end(args);

		ASSERT(result >= 0);
		detailImpl(std::move(key), std::move(value));
	}
	return *this;
}
TraceEvent& TraceEvent::detailfNoMetric( std::string&& key, const char* valueFormat, ... ) {
	if (enabled) {
		va_list args;
		va_start(args, valueFormat);
		std::string value;
		int result = vsformat(value, valueFormat, args);
		va_end(args);

		ASSERT(result >= 0);
		detailImpl(std::move(key), std::move(value), false); // Do NOT write this detail to the event metric, caller of detailfNoMetric should do that itself with the appropriate value type
	}
	return *this;
}

TraceEvent& TraceEvent::trackLatest( const char *trackingKey ){
	this->trackingKey = trackingKey;
	ASSERT( this->trackingKey.size() != 0 && this->trackingKey[0] != '/' && this->trackingKey[0] != '\\');
	return *this;
}

TraceEvent& TraceEvent::sample( double sampleRate, bool logSampleRate ) {
	if(enabled) {
		if(initialized) {
			TraceEvent(g_network && g_network->isSimulated() ? SevError : SevWarnAlways, std::string(TRACE_EVENT_INVALID_SUPPRESSION).append(type).c_str()).suppressFor(5);
			return *this;
		}

		if(!g_random) {
			sampleRate = 1.0;
		}
		else {
			enabled = enabled && g_random->random01() < sampleRate;
		}

		if(enabled && logSampleRate) {
			detail("SampleRate", sampleRate);
		}
	}

	return *this;
}

TraceEvent& TraceEvent::suppressFor( double duration, bool logSuppressedEventCount ) {
	if(enabled) {
		if(initialized) {
			TraceEvent(g_network && g_network->isSimulated() ? SevError : SevWarnAlways, std::string(TRACE_EVENT_INVALID_SUPPRESSION).append(type).c_str()).suppressFor(5);
			return *this;
		}

		if(g_network) {
			if(isNetworkThread()) {
				int64_t suppressedEventCount = suppressedEvents.checkAndInsertSuppression(type, duration);
				enabled = enabled && suppressedEventCount >= 0;
				if(enabled && logSuppressedEventCount) {
					detail("SuppressedEventCount", suppressedEventCount);
				}
			}
			else {
				TraceEvent(SevWarnAlways, "SuppressionFromNonNetworkThread").detail("Type", type);
				detail("__InvalidSuppression__", ""); // Choosing a detail name that is unlikely to collide with other names
			}
		}
		init(); //we do not want any future calls on this trace event to disable it, because we have already counted it towards our suppression budget
	}

	return *this;
}

TraceEvent& TraceEvent::GetLastError() {
#ifdef _WIN32
	return detailf("WinErrorCode", "%x", ::GetLastError());
#elif defined(__unixish__)
	return detailf("UnixErrorCode", "%x", errno).detail("UnixError", strerror(errno));
#endif
}

// We're cheating in counting, as in practice, we only use {10,20,30,40}.
static_assert(SevMaxUsed / 10 + 1 == 5, "Please bump eventCounts[5] to SevMaxUsed/10+1");
unsigned long TraceEvent::eventCounts[5] = {0,0,0,0,0};

unsigned long TraceEvent::CountEventsLoggedAt(Severity sev) {
  return TraceEvent::eventCounts[sev/10];
}

TraceEvent& TraceEvent::backtrace(const std::string& prefix) {
	if (this->severity == SevError || !enabled) return *this; // We'll backtrace this later in ~TraceEvent
	return detail(prefix + "Backtrace", platform::get_backtrace());
}

TraceEvent::~TraceEvent() {
	init();
	try {
		if (enabled) {
			if (this->severity == SevError) {
				severity = SevInfo;
				backtrace();
				severity = SevError;
			}

			TraceEvent::eventCounts[severity/10]++;
			g_traceLog.writeEvent( fields, trackingKey, severity > SevWarnAlways );

			if (g_traceLog.isOpen()) {
				// Log Metrics
				if(g_traceLog.logTraceEventMetrics && isNetworkThread()) {
					// Get the persistent Event Metric representing this trace event and push the fields (details) accumulated in *this to it and then log() it.
					// Note that if the event metric is disabled it won't actually be logged BUT any new fields added to it will be registered.
					// If the event IS logged, a timestamp will be returned, if not then 0.  Either way, pass it through to be used if possible
					// in the Sev* event metrics.

					uint64_t event_ts = DynamicEventMetric::getOrCreateInstance(format("TraceEvent.%s", type), StringRef(), true)->setFieldsAndLogFrom(tmpEventMetric);
					g_traceLog.log(severity, type, id, event_ts);
				}
			}
		}
	} catch( Error &e ) {
		TraceEvent(SevError, "TraceEventDestructorError").error(e,true);
	}
	delete tmpEventMetric;
}

thread_local bool TraceEvent::networkThread = false;

void TraceEvent::setNetworkThread() {
	traceEventThrottlerCache = new TransientThresholdMetricSample<Standalone<StringRef>>(FLOW_KNOBS->TRACE_EVENT_METRIC_UNITS_PER_SAMPLE, FLOW_KNOBS->TRACE_EVENT_THROTTLER_MSG_LIMIT);
	networkThread = true;
}

bool TraceEvent::isNetworkThread() {
	return networkThread;
}

TraceInterval& TraceInterval::begin() {
	pairID = trace_random->randomUniqueID();
	count = 0;
	return *this;
}

void TraceBatch::addEvent( const char *name, uint64_t id, const char *location ) {
	eventBatch.push_back( EventInfo(g_trace_clock == TRACE_CLOCK_NOW ? now() : timer(), name, id, location));
	if( g_network->isSimulated() || FLOW_KNOBS->AUTOMATIC_TRACE_DUMP )
		dump();
}

void TraceBatch::addAttach( const char *name, uint64_t id, uint64_t to ) {
	attachBatch.push_back( AttachInfo(g_trace_clock == TRACE_CLOCK_NOW ? now() : timer(), name, id, to));
	if( g_network->isSimulated() || FLOW_KNOBS->AUTOMATIC_TRACE_DUMP )
		dump();
}

void TraceBatch::addBuggify( int activated, int line, std::string file ) {
	if( g_network ) {
		buggifyBatch.push_back( BuggifyInfo(g_trace_clock == TRACE_CLOCK_NOW ? now() : timer(), activated, line, file));
		if( g_network->isSimulated() || FLOW_KNOBS->AUTOMATIC_TRACE_DUMP )
			dump();
	} else {
		buggifyBatch.push_back( BuggifyInfo(0, activated, line, file));
	}
}

void TraceBatch::dump() {
	if (!g_traceLog.isOpen())
		return;
	std::string machine;
	if(g_network->isSimulated()) {
		NetworkAddress local = g_network->getLocalAddress();
		machine = format("%d.%d.%d.%d:%d", (local.ip>>24)&0xff,(local.ip>>16)&0xff,(local.ip>>8)&0xff,local.ip&0xff,local.port);
	}

	for(int i = 0; i < attachBatch.size(); i++) {
		if(g_network->isSimulated()) {
			attachBatch[i].fields.addField("Machine", machine);
		}
		g_traceLog.writeEvent(attachBatch[i].fields, "", false);
	}

	for(int i = 0; i < eventBatch.size(); i++) {
		if(g_network->isSimulated()) {
			eventBatch[i].fields.addField("Machine", machine);
		}
		g_traceLog.writeEvent(eventBatch[i].fields, "", false);
	}

	for(int i = 0; i < buggifyBatch.size(); i++) {
		if(g_network->isSimulated()) {
			buggifyBatch[i].fields.addField("Machine", machine);
		}
		g_traceLog.writeEvent(buggifyBatch[i].fields, "", false);
	}

	g_traceLog.flush();
	eventBatch.clear();
	attachBatch.clear();
	buggifyBatch.clear();
}

TraceBatch::EventInfo::EventInfo(double time, const char *name, uint64_t id, const char *location) {
	fields.addField("Severity", format("%d", (int)SevInfo));
	fields.addField("Time", format("%.6f", time));
	fields.addField("Type", name);
	fields.addField("ID", format("%016" PRIx64, id));
	fields.addField("Location", location);
}

TraceBatch::AttachInfo::AttachInfo(double time, const char *name, uint64_t id, uint64_t to) {
	fields.addField("Severity", format("%d", (int)SevInfo));
	fields.addField("Time", format("%.6f", time));
	fields.addField("Type", name);
	fields.addField("ID", format("%016" PRIx64, id));
	fields.addField("To", format("%016" PRIx64, to));
}

TraceBatch::BuggifyInfo::BuggifyInfo(double time, int activated, int line, std::string file) {
	fields.addField("Severity", format("%d", (int)SevInfo));
	fields.addField("Time", format("%.6f", time));
	fields.addField("Type", "BuggifySection");
	fields.addField("Activated", format("%d", activated));
	fields.addField("File", std::move(file));
	fields.addField("Line", format("%d", line));
}

TraceEventFields::TraceEventFields() : bytes(0) {}

void TraceEventFields::addField(const std::string& key, const std::string& value) {
	bytes += key.size() + value.size();
	fields.push_back(std::make_pair(key, value));
}

void TraceEventFields::addField(std::string&& key, std::string&& value) {
	bytes += key.size() + value.size();
	fields.push_back(std::make_pair(std::move(key), std::move(value)));
}

size_t TraceEventFields::size() const {
	return fields.size();
}

size_t TraceEventFields::sizeBytes() const {
	return bytes;
}

TraceEventFields::FieldIterator TraceEventFields::begin() const {
	return fields.cbegin();
}

TraceEventFields::FieldIterator TraceEventFields::end() const {
	return fields.cend();
}

const TraceEventFields::Field &TraceEventFields::operator[] (int index) const {
	ASSERT(index >= 0 && index < size());
	return fields.at(index);
}

bool TraceEventFields::tryGetValue(std::string key, std::string &outValue) const {
	for(auto itr = begin(); itr != end(); ++itr) {
		if(itr->first == key) {
			outValue = itr->second;
			return true;
		}
	}

	return false;
}

std::string TraceEventFields::getValue(std::string key) const {
	std::string value;
	if(tryGetValue(key, value)) {
		return value;
	}
	else {
		throw attribute_not_found();
	}
}

std::string TraceEventFields::toString() const {
	std::string str;
	bool first = true;
	for(auto itr = begin(); itr != end(); ++itr) {
		if(!first) {
			str += ", ";
		}
		first = false;

		str += format("\"%s\"=\"%s\"", itr->first.c_str(), itr->second.c_str());
	}

	return str;
}

bool validateField(const char *key, bool allowUnderscores) {
	if((key[0] < 'A' || key[0] > 'Z') && key[0] != '_') {
		return false;
	}

	const char* underscore = strchr(key, '_');
	while(underscore) {
		if(!allowUnderscores || ((underscore[1] < 'A' || underscore[1] > 'Z') && key[0] != '_' && key[0] != '\0')) {
			return false;
		}

		underscore = strchr(&underscore[1], '_');
	}

	return true;
}

void TraceEventFields::validateFormat() const {
	if(g_network && g_network->isSimulated()) {
		for(Field field : fields) {
			if(!validateField(field.first.c_str(), false)) {
				fprintf(stderr, "Trace event detail name `%s' is invalid in:\n\t%s\n", field.first.c_str(), toString().c_str());
			}
			if(field.first == "Type" && !validateField(field.second.c_str(), true)) {
				fprintf(stderr, "Trace event detail Type `%s' is invalid\n", field.second.c_str());
			}
		}
	}
}<|MERGE_RESOLUTION|>--- conflicted
+++ resolved
@@ -19,23 +19,13 @@
  */
 
 
-<<<<<<< HEAD
-#include "Trace.h"
-#include "FileTraceLogWriter.h"
-#include "XmlTraceLogFormatter.h"
-#include "JsonTraceLogFormatter.h"
-#include "flow.h"
-#include "DeterministicRandom.h"
-=======
 #include "flow/Trace.h"
 #include "flow/FileTraceLogWriter.h"
 #include "flow/XmlTraceLogFormatter.h"
 #include "flow/flow.h"
 #include "flow/DeterministicRandom.h"
->>>>>>> 62d43781
 #include <stdlib.h>
 #include <stdarg.h>
-#include <cctype>
 #include <time.h>
 
 #include "flow/IThreadPool.h"
@@ -50,19 +40,6 @@
 #undef max
 #undef min
 #endif
-
-Reference<ITraceLogFormatter> createLogFormatter() {
-	auto f = FLOW_KNOBS->TRACE_FORMAT;
-	std::transform(f.begin(), f.end(), f.begin(), ::tolower);
-	if (f == "json") {
-		return Reference<ITraceLogFormatter>(new JsonTraceLogFormatter());
-	} else if (f == "xml") {
-		return Reference<ITraceLogFormatter>(new XmlTraceLogFormatter());
-	} else {
-		ASSERT(false);
-		return Reference<ITraceLogFormatter>(new XmlTraceLogFormatter());
-	}
-}
 
 class DummyThreadPool : public IThreadPool, ReferenceCounted<DummyThreadPool> {
 public:
@@ -303,14 +280,7 @@
 		}
 	};
 
-	TraceLog()
-		: bufferLength(0)
-		, loggedLength(0)
-		, opened(false)
-		, preopenOverflowCount(0)
-		, barriers(new BarrierList)
-		, logTraceEventMetrics(false)
-		, formatter(createLogFormatter()) {}
+	TraceLog() : bufferLength(0), loggedLength(0), opened(false), preopenOverflowCount(0), barriers(new BarrierList), logTraceEventMetrics(false), formatter(new XmlTraceLogFormatter()) {}
 
 	bool isOpen() const { return opened; }
 
@@ -738,9 +708,6 @@
 				detail("Error", error.name());
 				detail("ErrorDescription", error.what());
 				detail("ErrorCode", error.code());
-				if (error.callSite() != nullptr) {
-					detail("ErrorConstructedAt", error.callSite());
-				}
 			}
 		} else {
 			if (initialized) {
