/*
 * Trace.cpp
 *
 * This source file is part of the FoundationDB open source project
 *
 * Copyright 2013-2018 Apple Inc. and the FoundationDB project authors
 *
 * Licensed under the Apache License, Version 2.0 (the "License");
 * you may not use this file except in compliance with the License.
 * You may obtain a copy of the License at
 *
 *     http://www.apache.org/licenses/LICENSE-2.0
 *
 * Unless required by applicable law or agreed to in writing, software
 * distributed under the License is distributed on an "AS IS" BASIS,
 * WITHOUT WARRANTIES OR CONDITIONS OF ANY KIND, either express or implied.
 * See the License for the specific language governing permissions and
 * limitations under the License.
 */


#include "Trace.h"
#include "FileTraceLogWriter.h"
#include "XmlTraceLogFormatter.h"
#include "flow.h"
#include "DeterministicRandom.h"
#include <stdlib.h>
#include <stdarg.h>
#include <time.h>

#include "IThreadPool.h"
#include "ThreadHelper.actor.h"
#include "FastRef.h"
#include "EventTypes.actor.h"
#include "TDMetric.actor.h"
#include "MetricSample.h"

#ifdef _WIN32
#include <windows.h>
#undef max
#undef min
#endif

class DummyThreadPool : public IThreadPool, ReferenceCounted<DummyThreadPool> {
public:
	~DummyThreadPool() {}
	DummyThreadPool() : thread(NULL) {}
	Future<Void> getError() {
		return errors.getFuture();
	}
	void addThread( IThreadPoolReceiver* userData ) {
		ASSERT( !thread );
		thread = userData;
	}
	void post( PThreadAction action ) {
		try {
			(*action)( thread );
		} catch (Error& e) {
			errors.sendError( e );
		} catch (...) {
			errors.sendError( unknown_error() );
		}
	}
	Future<Void> stop() {
		return Void();
	}
	void addref() {
		ReferenceCounted<DummyThreadPool>::addref();
	}
	void delref() {
		ReferenceCounted<DummyThreadPool>::delref();
	}

private:
	IThreadPoolReceiver* thread;
	Promise<Void> errors;
};

struct SuppressionMap {
	struct SuppressionInfo {
		double endTime;
		int64_t suppressedEventCount;

		SuppressionInfo() : endTime(0), suppressedEventCount(0) {}
	};

	std::map<std::string, SuppressionInfo> suppressionMap;

	// Returns -1 if this event is suppressed
	int64_t checkAndInsertSuppression(std::string type, double duration) {
		ASSERT(g_network);
		if(suppressionMap.size() >= FLOW_KNOBS->MAX_TRACE_SUPPRESSIONS) {
			TraceEvent(SevWarnAlways, "ClearingTraceSuppressionMap");
			suppressionMap.clear();
		}

		auto insertion = suppressionMap.insert(std::make_pair(type, SuppressionInfo()));
		if(insertion.second || insertion.first->second.endTime <= now()) {
			int64_t suppressedEventCount = insertion.first->second.suppressedEventCount;
			insertion.first->second.endTime = now() + duration;
			insertion.first->second.suppressedEventCount = 0;
			return suppressedEventCount;
		}
		else {
			++insertion.first->second.suppressedEventCount;
			return -1;
		}
	}
};

TraceBatch g_traceBatch;
trace_clock_t g_trace_clock = TRACE_CLOCK_NOW;
IRandom* trace_random = NULL;

LatestEventCache latestEventCache;
SuppressionMap suppressedEvents;

static TransientThresholdMetricSample<Standalone<StringRef>> *traceEventThrottlerCache;
static const char *TRACE_EVENT_THROTTLE_STARTING_TYPE = "TraceEventThrottle_";
static const char *TRACE_EVENT_INVALID_SUPPRESSION = "InvalidSuppression_";
static int TRACE_LOG_MAX_PREOPEN_BUFFER = 1000000;
static int TRACE_EVENT_MAX_SIZE = 4000;

struct TraceLog {

private:
	Reference<ITraceLogWriter> logWriter;
	Reference<ITraceLogFormatter> formatter;
	std::vector<TraceEventFields> eventBuffer;
	int loggedLength;
	int bufferLength;
	bool opened;
	int64_t preopenOverflowCount;
	std::string basename;
	std::string logGroup;

	std::string directory;
	std::string processName;
	Optional<NetworkAddress> localAddress;

	Reference<IThreadPool> writer;
	uint64_t rollsize;
	Mutex mutex;

	EventMetricHandle<TraceEventNameID> SevErrorNames;
	EventMetricHandle<TraceEventNameID> SevWarnAlwaysNames;
	EventMetricHandle<TraceEventNameID> SevWarnNames;
	EventMetricHandle<TraceEventNameID> SevInfoNames;
	EventMetricHandle<TraceEventNameID> SevDebugNames;

public:
	bool logTraceEventMetrics;

	void initMetrics()
	{
		SevErrorNames.init(LiteralStringRef("TraceEvents.SevError"));
		SevWarnAlwaysNames.init(LiteralStringRef("TraceEvents.SevWarnAlways"));
		SevWarnNames.init(LiteralStringRef("TraceEvents.SevWarn"));
		SevInfoNames.init(LiteralStringRef("TraceEvents.SevInfo"));
		SevDebugNames.init(LiteralStringRef("TraceEvents.SevDebug"));
		logTraceEventMetrics = true;
	}

	struct BarrierList : ThreadSafeReferenceCounted<BarrierList> {
		BarrierList() : ntriggered(0) {}
		void push( ThreadFuture<Void> f ) {
			MutexHolder h(mutex);
			barriers.push_back(f);
		}
		void pop() {
			MutexHolder h(mutex);
			unsafeTrigger(0);
			barriers.pop_front();
			if (ntriggered) ntriggered--;
		}
		void triggerAll() {
			MutexHolder h(mutex);
			for(int i=ntriggered; i<barriers.size(); i++)
				unsafeTrigger(i);
			ntriggered = barriers.size();
		}
	private:
		Mutex mutex;
		Deque< ThreadFuture<Void> > barriers;
		int ntriggered;
		void unsafeTrigger(int i) {
			auto b = ((ThreadSingleAssignmentVar<Void>*)barriers[i].getPtr());
			if (!b->isReady())
				b->send(Void());
		}
	};

	Reference<BarrierList> barriers;

	struct WriterThread : IThreadPoolReceiver {
		WriterThread( Reference<BarrierList> barriers, Reference<ITraceLogWriter> logWriter, Reference<ITraceLogFormatter> formatter ) 
			: barriers(barriers), logWriter(logWriter), formatter(formatter) {}

		virtual void init() {}

		Reference<ITraceLogWriter> logWriter;
		Reference<ITraceLogFormatter> formatter;
		Reference<BarrierList> barriers;

		struct Open : TypedAction<WriterThread,Open> {
			virtual double getTimeEstimate() { return 0; }
		};
		void action( Open& o ) {
			logWriter->open();
			logWriter->write(formatter->getHeader());
		}

		struct Close : TypedAction<WriterThread,Close> {
			virtual double getTimeEstimate() { return 0; }
		};
		void action( Close& c ) {
			logWriter->write(formatter->getFooter());
			logWriter->close();
		}

		struct Roll : TypedAction<WriterThread,Roll> {
			virtual double getTimeEstimate() { return 0; }
		};
		void action( Roll& c ) {
			logWriter->write(formatter->getFooter());
			logWriter->roll();
			logWriter->write(formatter->getHeader());
		}

		struct Barrier : TypedAction<WriterThread, Barrier> {
			virtual double getTimeEstimate() { return 0; }
		};
		void action( Barrier& a ) {
			barriers->pop();
		}

		struct WriteBuffer : TypedAction<WriterThread, WriteBuffer> {
			std::vector<TraceEventFields> events;

			WriteBuffer(std::vector<TraceEventFields> events) : events(events) {}
			virtual double getTimeEstimate() { return .001; }
		};
		void action( WriteBuffer& a ) {
			for(auto event : a.events) {
				event.validateFormat();
				logWriter->write(formatter->formatEvent(event));
			}

			if(FLOW_KNOBS->TRACE_SYNC_ENABLED) {
				logWriter->sync();
			}
		}
	};

	TraceLog() : bufferLength(0), loggedLength(0), opened(false), preopenOverflowCount(0), barriers(new BarrierList), logTraceEventMetrics(false), formatter(new XmlTraceLogFormatter()) {}

	bool isOpen() const { return opened; }

	void open( std::string const& directory, std::string const& processName, std::string logGroup, std::string const& timestamp, uint64_t rs, uint64_t maxLogsSize, Optional<NetworkAddress> na ) {
		ASSERT( !writer && !opened );

		this->directory = directory;
		this->processName = processName;
		this->logGroup = logGroup;
		this->localAddress = na;

		basename = format("%s/%s.%s.%s", directory.c_str(), processName.c_str(), timestamp.c_str(), g_random->randomAlphaNumeric(6).c_str());
		logWriter = Reference<ITraceLogWriter>(new FileTraceLogWriter(directory, processName, basename, formatter->getExtension(), maxLogsSize, [this](){ barriers->triggerAll(); }));

		if ( g_network->isSimulated() )
			writer = Reference<IThreadPool>(new DummyThreadPool());
		else
			writer = createGenericThreadPool();
		writer->addThread( new WriterThread(barriers, logWriter, formatter) );

		rollsize = rs;

		auto a = new WriterThread::Open;
		writer->post(a);

		MutexHolder holder(mutex);
		if(g_network->isSimulated()) {
			// We don't support early trace logs in simulation.
			// This is because we don't know if we're being simulated prior to the network being created, which causes two ambiguities:
			//
			// 1. We need to employ two different methods to determine the time of an event prior to the network starting for real-world and simulated runs.
			// 2. Simulated runs manually insert the Machine field at TraceEvent creation time. Real-world runs add this field at write time.
			//
			// Without the ability to resolve the ambiguity, we've chosen to always favor the real-world approach and not support such events in simulation.
			eventBuffer.clear();
		}

		for(TraceEventFields &fields : eventBuffer) {
			annotateEvent(fields);
		}

		opened = true;
		if(preopenOverflowCount > 0) {
			TraceEvent(SevWarn, "TraceLogPreopenOverflow").detail("OverflowEventCount", preopenOverflowCount);
			preopenOverflowCount = 0;
		}
	}

	void annotateEvent( TraceEventFields &fields ) {
		if(localAddress.present()) {
			fields.addField("Machine", format("%d.%d.%d.%d:%d", (localAddress.get().ip>>24)&0xff, (localAddress.get().ip>>16)&0xff, (localAddress.get().ip>>8)&0xff, localAddress.get().ip&0xff, localAddress.get().port));
		}

		fields.addField("LogGroup", logGroup);
	}

	void writeEvent( TraceEventFields fields, std::string trackLatestKey, bool trackError ) {
		MutexHolder hold(mutex);

		if(opened) {
			annotateEvent(fields);
		}

		if(!trackLatestKey.empty()) {
			fields.addField("TrackLatestType", "Original");
		}

		if(!isOpen() && (preopenOverflowCount > 0 || bufferLength + fields.sizeBytes() > TRACE_LOG_MAX_PREOPEN_BUFFER)) {
			++preopenOverflowCount;
			return;
		}

		// FIXME: What if we are using way too much memory for buffer?
		eventBuffer.push_back(fields);
		bufferLength += fields.sizeBytes();

		if(trackError) {
			latestEventCache.setLatestError(fields);
		}
		if(!trackLatestKey.empty()) {
			latestEventCache.set(trackLatestKey, fields);
		}
	}

	void log(int severity, const char *name, UID id, uint64_t event_ts)
	{
		if(!logTraceEventMetrics)
			return;

		EventMetricHandle<TraceEventNameID> *m = NULL;
		switch(severity)
		{
			case SevError:       m = &SevErrorNames;      break;
			case SevWarnAlways:  m = &SevWarnAlwaysNames; break;
			case SevWarn:        m = &SevWarnNames;       break;
			case SevInfo:        m = &SevInfoNames;       break;
			case SevDebug:       m = &SevDebugNames;      break;
			default:
			break;
		}
		if(m != NULL)
		{
			(*m)->name = StringRef((uint8_t*)name, strlen(name));
			(*m)->id = id.toString();
			(*m)->log(event_ts);
		}
	}

	ThreadFuture<Void> flush() {
		traceEventThrottlerCache->poll();

		MutexHolder hold(mutex);
		bool roll = false;
		if (!eventBuffer.size()) return Void(); // SOMEDAY: maybe we still roll the tracefile here?

		if (rollsize && bufferLength + loggedLength > rollsize) // SOMEDAY: more conditions to roll
			roll = true;

		auto a = new WriterThread::WriteBuffer( std::move(eventBuffer) );
		loggedLength += bufferLength;
		eventBuffer = std::vector<TraceEventFields>();
		bufferLength = 0;
		writer->post( a );

		if (roll) {
			auto o = new WriterThread::Roll;
			writer->post(o);

			std::vector<TraceEventFields> events = latestEventCache.getAllUnsafe();
			for (int idx = 0; idx < events.size(); idx++) {
				if(events[idx].size() > 0) {
					TraceEventFields rolledFields;
					for(auto itr = events[idx].begin(); itr != events[idx].end(); ++itr) {
						if(itr->first == "Time") {
							rolledFields.addField("Time", format("%.6f", (g_trace_clock == TRACE_CLOCK_NOW) ? now() : timer()));
							rolledFields.addField("OriginalTime", itr->second);
						}
						else if(itr->first == "TrackLatestType") {
							rolledFields.addField("TrackLatestType", "Rolled");
						}
						else {
							rolledFields.addField(itr->first, itr->second);
						}
					}

					eventBuffer.push_back(rolledFields);
				}
			}

			loggedLength = 0;
		}

		ThreadFuture<Void> f(new ThreadSingleAssignmentVar<Void>);
		barriers->push(f);
		writer->post( new WriterThread::Barrier );

		return f;
	}

	void close() {
		if (opened) {
			MutexHolder hold(mutex);

			// Write remaining contents
			auto a = new WriterThread::WriteBuffer( std::move(eventBuffer) );
			loggedLength += bufferLength;
			eventBuffer = std::vector<TraceEventFields>();
			bufferLength = 0;
			writer->post( a );

			auto c = new WriterThread::Close();
			writer->post( c );

			ThreadFuture<Void> f(new ThreadSingleAssignmentVar<Void>);
			barriers->push(f);
			writer->post( new WriterThread::Barrier );

			f.getBlocking();

			opened = false;
		}
	}

	~TraceLog() {
		close();
		if (writer) writer->addref(); // FIXME: We are not shutting down the writer thread at all, because the ThreadPool shutdown mechanism is blocking (necessarily waits for current work items to finish) and we might not be able to finish everything.
	}
};

NetworkAddress getAddressIndex() {
// ahm
//	if( g_network->isSimulated() )
//		return g_simulator.getCurrentProcess()->address;
//	else
	return g_network->getLocalAddress();
}

// This does not check for simulation, and as such is not safe for external callers
void clearPrefix_internal( std::map<std::string, TraceEventFields>& data, std::string prefix ) {
	auto first = data.lower_bound( prefix );
	auto last = data.lower_bound( strinc( prefix ).toString() );
	data.erase( first, last );
}

void LatestEventCache::clear( std::string prefix ) {
	clearPrefix_internal( latest[getAddressIndex()], prefix );
}

void LatestEventCache::clear() {
	latest[getAddressIndex()].clear();
}

void LatestEventCache::set( std::string tag, const TraceEventFields& contents ) {
	latest[getAddressIndex()][tag] = contents;
}

TraceEventFields LatestEventCache::get( std::string tag ) {
	return latest[getAddressIndex()][tag];
}

std::vector<TraceEventFields> allEvents( std::map<std::string, TraceEventFields> const& data ) {
	std::vector<TraceEventFields> all;
	for(auto it = data.begin(); it != data.end(); it++) {
		all.push_back( it->second );
	}
	return all;
}

std::vector<TraceEventFields> LatestEventCache::getAll() {
	return allEvents( latest[getAddressIndex()] );
}

// if in simulation, all events from all machines will be returned
std::vector<TraceEventFields> LatestEventCache::getAllUnsafe() {
	std::vector<TraceEventFields> all;
	for(auto it = latest.begin(); it != latest.end(); ++it) {
		auto m = allEvents( it->second );
		all.insert( all.end(), m.begin(), m.end() );
	}
	return all;
}

void LatestEventCache::setLatestError( const TraceEventFields& contents ) {
	if(TraceEvent::isNetworkThread()) { // The latest event cache doesn't track errors that happen on other threads
		latestErrors[getAddressIndex()] = contents;
	}
}

TraceEventFields LatestEventCache::getLatestError() {
	return latestErrors[getAddressIndex()];
}

static TraceLog g_traceLog;

ThreadFuture<Void> flushTraceFile() {
	if (!g_traceLog.isOpen())
		return Void();
	return g_traceLog.flush();
}

void flushTraceFileVoid() {
	if ( g_network && g_network->isSimulated() )
		flushTraceFile();
	else {
		flushTraceFile().getBlocking();
	}
}

void openTraceFile(const NetworkAddress& na, uint64_t rollsize, uint64_t maxLogsSize, std::string directory, std::string baseOfBase, std::string logGroup) {
	if(g_traceLog.isOpen())
		return;

	if(directory.empty())
		directory = ".";

	if (baseOfBase.empty())
		baseOfBase = "trace";

	std::string baseName = format("%s.%03d.%03d.%03d.%03d.%d", baseOfBase.c_str(), (na.ip>>24)&0xff, (na.ip>>16)&0xff, (na.ip>>8)&0xff, na.ip&0xff, na.port);
	g_traceLog.open( directory, baseName, logGroup, format("%lld", time(NULL)), rollsize, maxLogsSize, !g_network->isSimulated() ? na : Optional<NetworkAddress>());

	uncancellable(recurring(&flushTraceFile, FLOW_KNOBS->TRACE_FLUSH_INTERVAL, TaskFlushTrace));
	g_traceBatch.dump();
}

void initTraceEventMetrics() {
	g_traceLog.initMetrics();
}

void closeTraceFile() {
	g_traceLog.close();
}

bool traceFileIsOpen() {
	return g_traceLog.isOpen();
}

TraceEvent::TraceEvent( const char* type, UID id ) : id(id), type(type), severity(SevInfo), initialized(false), enabled(true) {}
TraceEvent::TraceEvent( Severity severity, const char* type, UID id ) : id(id), type(type), severity(severity), initialized(false), enabled(true) {}
TraceEvent::TraceEvent( TraceInterval& interval, UID id ) : id(id), type(interval.type), severity(interval.severity), initialized(false), enabled(true) {
	init(interval);
}
TraceEvent::TraceEvent( Severity severity, TraceInterval& interval, UID id ) : id(id), type(interval.type), severity(severity), initialized(false), enabled(true) {
	init(interval);
}

bool TraceEvent::init( TraceInterval& interval ) {
	bool result = init();
	switch (interval.count++) {
		case 0: { detail("BeginPair", interval.pairID); break; }
		case 1: { detail("EndPair", interval.pairID); break; }
		default: ASSERT(false);
	}
	return result;
}

bool TraceEvent::init() {
	if(initialized) {
		return enabled;
	}
	initialized = true;

	ASSERT(*type != '\0');
	enabled = enabled && ( !g_network || severity >= FLOW_KNOBS->MIN_TRACE_SEVERITY );

	// Backstop to throttle very spammy trace events
	if (enabled && g_network && !g_network->isSimulated() && severity > SevDebug && isNetworkThread()) {
		if (traceEventThrottlerCache->isAboveThreshold(StringRef((uint8_t*)type, strlen(type)))) {
			enabled = false;
			TraceEvent(SevWarnAlways, std::string(TRACE_EVENT_THROTTLE_STARTING_TYPE).append(type).c_str()).suppressFor(5);
		}
		else {
			traceEventThrottlerCache->addAndExpire(StringRef((uint8_t*)type, strlen(type)), 1, now() + FLOW_KNOBS->TRACE_EVENT_THROTTLER_SAMPLE_EXPIRY);
		}
	}

	if(enabled) {
		tmpEventMetric = new DynamicEventMetric(MetricNameRef());

		double time;
		if(g_trace_clock == TRACE_CLOCK_NOW) {
			if(!g_network) {
				static double preNetworkTime = timer_monotonic();
				time = preNetworkTime;
			}
			else {
				time = now();
			}
		}
		else {
			time = timer();
		}

		if(err.isValid() && err.isInjectedFault() && severity == SevError) {
			severity = SevWarnAlways;
		}

		detail("Severity", severity);
		detailf("Time", "%.6f", time);
		detail("Type", type);
		if(g_network && g_network->isSimulated()) {
			NetworkAddress local = g_network->getLocalAddress();
			detailf("Machine", "%d.%d.%d.%d:%d", (local.ip>>24)&0xff, (local.ip>>16)&0xff, (local.ip>>8)&0xff, local.ip&0xff, local.port);
		}
		detail("ID", id);
		if(err.isValid()) {
			if (err.isInjectedFault()) {
				detail("ErrorIsInjectedFault", true);
			}
			detail("Error", err.name());
			detail("ErrorDescription", err.what());
			detail("ErrorCode", err.code());
		}
	} else {
		tmpEventMetric = nullptr;
	}

	return enabled;
}

TraceEvent& TraceEvent::error(class Error const& error, bool includeCancelled) {
	if(enabled) {
		if (error.code() != error_code_actor_cancelled || includeCancelled) {
			err = error;
			if (initialized) {
				if (error.isInjectedFault()) {
					detail("ErrorIsInjectedFault", true);
					if(severity == SevError) severity = SevWarnAlways;
				}
				detail("Error", error.name());
				detail("ErrorDescription", error.what());
				detail("ErrorCode", error.code());
			}
		} else {
			if (initialized) {
				TraceEvent(g_network && g_network->isSimulated() ? SevError : SevWarnAlways, std::string(TRACE_EVENT_INVALID_SUPPRESSION).append(type).c_str()).suppressFor(5);
			} else {
				enabled = false;
			}
		}
	}
	return *this;
}

TraceEvent& TraceEvent::detailImpl( std::string&& key, std::string&& value, bool writeEventMetricField) {
	init();
	if (enabled) {
		if( value.size() > 495 ) {
			value = value.substr(0, 495) + "...";
		}

		if(writeEventMetricField) {
			tmpEventMetric->setField(key.c_str(), Standalone<StringRef>(StringRef(value)));
		}

		fields.addField(std::move(key), std::move(value));

		if(fields.sizeBytes() > TRACE_EVENT_MAX_SIZE) {
			TraceEvent(g_network && g_network->isSimulated() ? SevError : SevWarnAlways, "TraceEventOverflow").detail("TraceFirstBytes", fields.toString().substr(300));
			enabled = false;
		}
	}
	return *this;
}

TraceEvent& TraceEvent::detail( std::string key, std::string value ) {
	return detailImpl(std::move(key), std::move(value));
}
TraceEvent& TraceEvent::detail( std::string key, double value ) {
	init();
	if(enabled)
		tmpEventMetric->setField(key.c_str(), value);
	return detailfNoMetric( std::move(key), "%g", value );
}
TraceEvent& TraceEvent::detail( std::string key, int value ) {
	init();
	if(enabled)
		tmpEventMetric->setField(key.c_str(), (int64_t)value);
	return detailfNoMetric( std::move(key), "%d", value );
}
TraceEvent& TraceEvent::detail( std::string key, unsigned value ) {
	init();
	if(enabled)
		tmpEventMetric->setField(key.c_str(), (int64_t)value);
	return detailfNoMetric( std::move(key), "%u", value );
}
TraceEvent& TraceEvent::detail( std::string key, long int value ) {
	init();
	if(enabled)
		tmpEventMetric->setField(key.c_str(), (int64_t)value);
	return detailfNoMetric( std::move(key), "%ld", value );
}
TraceEvent& TraceEvent::detail( std::string key, long unsigned int value ) {
	init();
	if(enabled)
		tmpEventMetric->setField(key.c_str(), (int64_t)value);
	return detailfNoMetric( std::move(key), "%lu", value );
}
TraceEvent& TraceEvent::detail( std::string key, long long int value ) {
	init();
	if(enabled)
		tmpEventMetric->setField(key.c_str(), (int64_t)value);
	return detailfNoMetric( std::move(key), "%lld", value );
}
TraceEvent& TraceEvent::detail( std::string key, long long unsigned int value ) {
	init();
	if(enabled)
		tmpEventMetric->setField(key.c_str(), (int64_t)value);
	return detailfNoMetric( std::move(key), "%llu", value );
}
TraceEvent& TraceEvent::detail( std::string key, const NetworkAddress& value ) {
	return detailImpl( std::move(key), value.toString() );
}
TraceEvent& TraceEvent::detail( std::string key, const UID& value ) {
	return detailf( std::move(key), "%016llx", value.first() );  // SOMEDAY: Log entire value?  We also do this explicitly in some "lists" in various individual TraceEvent calls
}
TraceEvent& TraceEvent::detailext( std::string key, StringRef const& value ) {
	return detailImpl(std::move(key), value.printable());
}
TraceEvent& TraceEvent::detailext( std::string key, const Optional<Standalone<StringRef>>& value ) {
	return detailImpl(std::move(key), (value.present()) ? value.get().printable() : "[not set]");
}
TraceEvent& TraceEvent::detailf( std::string key, const char* valueFormat, ... ) {
	if (enabled) {
		va_list args;
		va_start(args, valueFormat);
		std::string value;
		int result = vsformat(value, valueFormat, args);
		va_end(args);

		ASSERT(result >= 0);
		detailImpl(std::move(key), std::move(value));
	}
	return *this;
}
TraceEvent& TraceEvent::detailfNoMetric( std::string&& key, const char* valueFormat, ... ) {
	if (enabled) {
		va_list args;
		va_start(args, valueFormat);
		std::string value;
		int result = vsformat(value, valueFormat, args);
		va_end(args);

		ASSERT(result >= 0);
		detailImpl(std::move(key), std::move(value), false); // Do NOT write this detail to the event metric, caller of detailfNoMetric should do that itself with the appropriate value type
	}
	return *this;
}

TraceEvent& TraceEvent::trackLatest( const char *trackingKey ){
	this->trackingKey = trackingKey;
	ASSERT( this->trackingKey.size() != 0 && this->trackingKey[0] != '/' && this->trackingKey[0] != '\\');
	return *this;
}

TraceEvent& TraceEvent::sample( double sampleRate, bool logSampleRate ) {
	if(enabled) {
		if(initialized) {
			TraceEvent(g_network && g_network->isSimulated() ? SevError : SevWarnAlways, std::string(TRACE_EVENT_INVALID_SUPPRESSION).append(type).c_str()).suppressFor(5);
			return *this;
		}

		if(!g_random) {
			sampleRate = 1.0;
		}
		else {
			enabled = enabled && g_random->random01() < sampleRate;
		}

		if(enabled && logSampleRate) {
			detail("SampleRate", sampleRate);
		}
	}

	return *this;
}

TraceEvent& TraceEvent::suppressFor( double duration, bool logSuppressedEventCount ) {
	if(enabled) {
		if(initialized) {
			TraceEvent(g_network && g_network->isSimulated() ? SevError : SevWarnAlways, std::string(TRACE_EVENT_INVALID_SUPPRESSION).append(type).c_str()).suppressFor(5);
			return *this;
		}

		if(g_network) {
			if(isNetworkThread()) {
				int64_t suppressedEventCount = suppressedEvents.checkAndInsertSuppression(type, duration);
				enabled = enabled && suppressedEventCount >= 0;
				if(enabled && logSuppressedEventCount) {
					detail("SuppressedEventCount", suppressedEventCount);
				}
			}
			else {
				TraceEvent(SevWarnAlways, "SuppressionFromNonNetworkThread").detail("Type", type);
				detail("__InvalidSuppression__", ""); // Choosing a detail name that is unlikely to collide with other names
			}
		}
		init(); //we do not want any future calls on this trace event to disable it, because we have already counted it towards our suppression budget
	}

	return *this;
}

TraceEvent& TraceEvent::GetLastError() {
#ifdef _WIN32
	return detailf("WinErrorCode", "%x", ::GetLastError());
#elif defined(__unixish__)
	return detailf("UnixErrorCode", "%x", errno).detail("UnixError", strerror(errno));
#endif
}

// We're cheating in counting, as in practice, we only use {10,20,30,40}.
static_assert(SevMaxUsed / 10 + 1 == 5, "Please bump eventCounts[5] to SevMaxUsed/10+1");
unsigned long TraceEvent::eventCounts[5] = {0,0,0,0,0};

unsigned long TraceEvent::CountEventsLoggedAt(Severity sev) {
  return TraceEvent::eventCounts[sev/10];
}

TraceEvent& TraceEvent::backtrace(const std::string& prefix) {
	if (this->severity == SevError || !enabled) return *this; // We'll backtrace this later in ~TraceEvent
	return detail(prefix + "Backtrace", platform::get_backtrace());
}

TraceEvent::~TraceEvent() {
	init();
	try {
		if (enabled) {
			if (this->severity == SevError) {
				severity = SevInfo;
				backtrace();
				severity = SevError;
			}

			TraceEvent::eventCounts[severity/10]++;
			g_traceLog.writeEvent( fields, trackingKey, severity > SevWarnAlways );

			if (g_traceLog.isOpen()) {
				// Log Metrics
				if(g_traceLog.logTraceEventMetrics && isNetworkThread()) {
					// Get the persistent Event Metric representing this trace event and push the fields (details) accumulated in *this to it and then log() it.
					// Note that if the event metric is disabled it won't actually be logged BUT any new fields added to it will be registered.
					// If the event IS logged, a timestamp will be returned, if not then 0.  Either way, pass it through to be used if possible
					// in the Sev* event metrics.

					uint64_t event_ts = DynamicEventMetric::getOrCreateInstance(format("TraceEvent.%s", type), StringRef(), true)->setFieldsAndLogFrom(tmpEventMetric);
					g_traceLog.log(severity, type, id, event_ts);
				}
			}
		}
	} catch( Error &e ) {
		TraceEvent(SevError, "TraceEventDestructorError").error(e,true);
<<<<<<< HEAD
		delete tmpEventMetric;
		// TODO: it is illegal in C++11 to throw an exception in a destructor
		// so we need to figure out what to do here
		//throw;
=======
>>>>>>> f8262a2f
	}
	delete tmpEventMetric;
}

thread_local bool TraceEvent::networkThread = false;

void TraceEvent::setNetworkThread() {
	traceEventThrottlerCache = new TransientThresholdMetricSample<Standalone<StringRef>>(FLOW_KNOBS->TRACE_EVENT_METRIC_UNITS_PER_SAMPLE, FLOW_KNOBS->TRACE_EVENT_THROTTLER_MSG_LIMIT);
	networkThread = true;
}

bool TraceEvent::isNetworkThread() {
	return networkThread;
}

TraceInterval& TraceInterval::begin() {
	pairID = trace_random->randomUniqueID();
	count = 0;
	return *this;
}

void TraceBatch::addEvent( const char *name, uint64_t id, const char *location ) {
	eventBatch.push_back( EventInfo(g_trace_clock == TRACE_CLOCK_NOW ? now() : timer(), name, id, location));
	if( g_network->isSimulated() || FLOW_KNOBS->AUTOMATIC_TRACE_DUMP )
		dump();
}

void TraceBatch::addAttach( const char *name, uint64_t id, uint64_t to ) {
	attachBatch.push_back( AttachInfo(g_trace_clock == TRACE_CLOCK_NOW ? now() : timer(), name, id, to));
	if( g_network->isSimulated() || FLOW_KNOBS->AUTOMATIC_TRACE_DUMP )
		dump();
}

void TraceBatch::addBuggify( int activated, int line, std::string file ) {
	if( g_network ) {
		buggifyBatch.push_back( BuggifyInfo(g_trace_clock == TRACE_CLOCK_NOW ? now() : timer(), activated, line, file));
		if( g_network->isSimulated() || FLOW_KNOBS->AUTOMATIC_TRACE_DUMP )
			dump();
	} else {
		buggifyBatch.push_back( BuggifyInfo(0, activated, line, file));
	}
}

void TraceBatch::dump() {
	if (!g_traceLog.isOpen())
		return;
	std::string machine;
	if(g_network->isSimulated()) {
		NetworkAddress local = g_network->getLocalAddress();
		machine = format("%d.%d.%d.%d:%d", (local.ip>>24)&0xff,(local.ip>>16)&0xff,(local.ip>>8)&0xff,local.ip&0xff,local.port);
	}

	for(int i = 0; i < attachBatch.size(); i++) {
		if(g_network->isSimulated()) {
			attachBatch[i].fields.addField("Machine", machine);
		}
		g_traceLog.writeEvent(attachBatch[i].fields, "", false);
	}

	for(int i = 0; i < eventBatch.size(); i++) {
		if(g_network->isSimulated()) {
			eventBatch[i].fields.addField("Machine", machine);
		}
		g_traceLog.writeEvent(eventBatch[i].fields, "", false);
	}

	for(int i = 0; i < buggifyBatch.size(); i++) {
		if(g_network->isSimulated()) {
			buggifyBatch[i].fields.addField("Machine", machine);
		}
		g_traceLog.writeEvent(buggifyBatch[i].fields, "", false);
	}

	g_traceLog.flush();
	eventBatch.clear();
	attachBatch.clear();
	buggifyBatch.clear();
}

TraceBatch::EventInfo::EventInfo(double time, const char *name, uint64_t id, const char *location) {
	fields.addField("Severity", format("%d", (int)SevInfo));
	fields.addField("Time", format("%.6f", time));
	fields.addField("Type", name);
	fields.addField("ID", format("%016" PRIx64, id));
	fields.addField("Location", location);
}

TraceBatch::AttachInfo::AttachInfo(double time, const char *name, uint64_t id, uint64_t to) {
	fields.addField("Severity", format("%d", (int)SevInfo));
	fields.addField("Time", format("%.6f", time));
	fields.addField("Type", name);
	fields.addField("ID", format("%016" PRIx64, id));
	fields.addField("To", format("%016" PRIx64, to));
}

TraceBatch::BuggifyInfo::BuggifyInfo(double time, int activated, int line, std::string file) {
	fields.addField("Severity", format("%d", (int)SevInfo));
	fields.addField("Time", format("%.6f", time));
	fields.addField("Type", "BuggifySection");
	fields.addField("Activated", format("%d", activated));
	fields.addField("File", std::move(file));
	fields.addField("Line", format("%d", line));
}

TraceEventFields::TraceEventFields() : bytes(0) {}

void TraceEventFields::addField(const std::string& key, const std::string& value) {
	bytes += key.size() + value.size();
	fields.push_back(std::make_pair(key, value));
}

void TraceEventFields::addField(std::string&& key, std::string&& value) {
	bytes += key.size() + value.size();
	fields.push_back(std::make_pair(std::move(key), std::move(value)));
}

size_t TraceEventFields::size() const {
	return fields.size();
}

size_t TraceEventFields::sizeBytes() const {
	return bytes;
}

TraceEventFields::FieldIterator TraceEventFields::begin() const {
	return fields.cbegin();
}

TraceEventFields::FieldIterator TraceEventFields::end() const {
	return fields.cend();
}

const TraceEventFields::Field &TraceEventFields::operator[] (int index) const {
	ASSERT(index >= 0 && index < size());
	return fields.at(index);
}

bool TraceEventFields::tryGetValue(std::string key, std::string &outValue) const {
	for(auto itr = begin(); itr != end(); ++itr) {
		if(itr->first == key) {
			outValue = itr->second;
			return true;
		}
	}

	return false;
}

std::string TraceEventFields::getValue(std::string key) const {
	std::string value;
	if(tryGetValue(key, value)) {
		return value;
	}
	else {
		throw attribute_not_found();
	}
}

std::string TraceEventFields::toString() const {
	std::string str;
	bool first = true;
	for(auto itr = begin(); itr != end(); ++itr) {
		if(!first) {
			str += ", ";
		}
		first = false;

		str += format("\"%s\"=\"%s\"", itr->first.c_str(), itr->second.c_str());
	}

	return str;
}

bool validateField(const char *key, bool allowUnderscores) {
	if((key[0] < 'A' || key[0] > 'Z') && key[0] != '_') {
		return false;
	}

	const char* underscore = strchr(key, '_');
	while(underscore) {
		if(!allowUnderscores || ((underscore[1] < 'A' || underscore[1] > 'Z') && key[0] != '_' && key[0] != '\0')) {
			return false;
		}

		underscore = strchr(&underscore[1], '_');
	}

	return true;
}

void TraceEventFields::validateFormat() const {
	if(g_network && g_network->isSimulated()) {
		for(Field field : fields) {
			if(!validateField(field.first.c_str(), false)) {
				fprintf(stderr, "Trace event detail name `%s' is invalid in:\n\t%s\n", field.first.c_str(), toString().c_str());
			}
			if(field.first == "Type" && !validateField(field.second.c_str(), true)) {
				fprintf(stderr, "Trace event detail Type `%s' is invalid\n", field.second.c_str());
			}
		}
	}
}<|MERGE_RESOLUTION|>--- conflicted
+++ resolved
@@ -865,13 +865,6 @@
 		}
 	} catch( Error &e ) {
 		TraceEvent(SevError, "TraceEventDestructorError").error(e,true);
-<<<<<<< HEAD
-		delete tmpEventMetric;
-		// TODO: it is illegal in C++11 to throw an exception in a destructor
-		// so we need to figure out what to do here
-		//throw;
-=======
->>>>>>> f8262a2f
 	}
 	delete tmpEventMetric;
 }
