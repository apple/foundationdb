/*
 * error_definitions.h
 *
 * This source file is part of the FoundationDB open source project
 *
 * Copyright 2013-2022 Apple Inc. and the FoundationDB project authors
 *
 * Licensed under the Apache License, Version 2.0 (the "License");
 * you may not use this file except in compliance with the License.
 * You may obtain a copy of the License at
 *
 *     http://www.apache.org/licenses/LICENSE-2.0
 *
 * Unless required by applicable law or agreed to in writing, software
 * distributed under the License is distributed on an "AS IS" BASIS,
 * WITHOUT WARRANTIES OR CONDITIONS OF ANY KIND, either express or implied.
 * See the License for the specific language governing permissions and
 * limitations under the License.
 */

#ifdef ERROR

// SOMEDAY: Split this into flow, fdbclient, fdbserver error headers?

// Error codes defined here are primarily for programmatic use, not debugging: a separate
// error should be defined if and only if there is a sensible situation in which code could
// catch and react specifically to that error.  So for example there is only one
// internal_error code even though there are a huge number of internal errors; extra
// information is logged in the trace file.

// 1xxx Normal failure (plausibly these should not even be "errors", but they are failures of
//   the way operations are currently defined)
// clang-format off
ERROR( success, 0, "Success" )
ERROR( end_of_stream, 1, "End of stream" )
ERROR( operation_failed, 1000, "Operation failed")
ERROR( wrong_shard_server, 1001, "Shard is not available from this server")
ERROR( operation_obsolete, 1002, "Operation result no longer necessary")
ERROR( cold_cache_server, 1003, "Cache server is not warm for this range")
ERROR( timed_out, 1004, "Operation timed out" )
ERROR( coordinated_state_conflict, 1005, "Conflict occurred while changing coordination information" )
ERROR( all_alternatives_failed, 1006, "All alternatives failed" )
ERROR( transaction_too_old, 1007, "Transaction is too old to perform reads or be committed" )
ERROR( no_more_servers, 1008, "Not enough physical servers available" )
ERROR( future_version, 1009, "Request for future version" )
ERROR( movekeys_conflict, 1010, "Conflicting attempts to change data distribution" )
ERROR( tlog_stopped, 1011, "TLog stopped" )
ERROR( server_request_queue_full, 1012, "Server request queue is full" )
ERROR( not_committed, 1020, "Transaction not committed due to conflict with another transaction" )
ERROR( commit_unknown_result, 1021, "Transaction may or may not have committed" )
ERROR( commit_unknown_result_fatal, 1022, "Idempotency id for transaction may have expired, so the commit status of the transaction cannot be determined" )
ERROR( transaction_cancelled, 1025, "Operation aborted because the transaction was cancelled" )
ERROR( connection_failed, 1026, "Network connection failed" )
ERROR( coordinators_changed, 1027, "Coordination servers have changed" )
ERROR( new_coordinators_timed_out, 1028, "New coordination servers did not respond in a timely way" )
ERROR( watch_cancelled, 1029, "Watch cancelled because storage server watch limit exceeded" )
ERROR( request_maybe_delivered, 1030, "Request may or may not have been delivered" )
ERROR( transaction_timed_out, 1031, "Operation aborted because the transaction timed out" )
ERROR( too_many_watches, 1032, "Too many watches currently set" )
ERROR( locality_information_unavailable, 1033, "Locality information not available" )
ERROR( watches_disabled, 1034, "Watches cannot be set if read your writes is disabled" )
ERROR( default_error_or, 1035, "Default error for an ErrorOr object" )
ERROR( accessed_unreadable, 1036, "Read or wrote an unreadable key" )
ERROR( process_behind, 1037, "Storage process does not have recent mutations" )
ERROR( database_locked, 1038, "Database is locked" )
ERROR( cluster_version_changed, 1039, "The protocol version of the cluster has changed" )
ERROR( external_client_already_loaded, 1040, "External client has already been loaded" )
ERROR( lookup_failed, 1041, "DNS lookup failed" )
ERROR( commit_proxy_memory_limit_exceeded, 1042, "CommitProxy commit memory limit exceeded" )
ERROR( shutdown_in_progress, 1043, "Operation no longer supported due to shutdown" )
ERROR( serialization_failed, 1044, "Failed to deserialize an object" )
ERROR( connection_unreferenced, 1048, "No peer references for connection" )
ERROR( connection_idle, 1049, "Connection closed after idle timeout" )
ERROR( disk_adapter_reset, 1050, "The disk queue adpater reset" )
ERROR( batch_transaction_throttled, 1051, "Batch GRV request rate limit exceeded")
ERROR( dd_cancelled, 1052, "Data distribution components cancelled")
ERROR( dd_not_found, 1053, "Data distributor not found")
ERROR( wrong_connection_file, 1054, "Connection file mismatch")
ERROR( version_already_compacted, 1055, "The requested changes have been compacted away")
ERROR( local_config_changed, 1056, "Local configuration file has changed. Restart and apply these changes" )
ERROR( failed_to_reach_quorum, 1057, "Failed to reach quorum from configuration database nodes. Retry sending these requests" )
ERROR( unsupported_format_version, 1058, "Format version not supported" )
ERROR( unknown_change_feed, 1059, "Change feed not found" )
ERROR( change_feed_not_registered, 1060, "Change feed not registered" )
ERROR( granule_assignment_conflict, 1061, "Conflicting attempts to assign blob granules" )
ERROR( change_feed_cancelled, 1062, "Change feed was cancelled" )
ERROR( blob_granule_file_load_error, 1063, "Error loading a blob file during granule materialization" )
ERROR( blob_granule_transaction_too_old, 1064, "Read version is older than blob granule history supports" )
ERROR( blob_manager_replaced, 1065, "This blob manager has been replaced." )
ERROR( change_feed_popped, 1066, "Tried to read a version older than what has been popped from the change feed" )
ERROR( remote_kvs_cancelled, 1067, "The remote key-value store is cancelled" )
ERROR( page_header_wrong_page_id, 1068, "Page header does not match location on disk" )
ERROR( page_header_checksum_failed, 1069, "Page header checksum failed" )
ERROR( page_header_version_not_supported, 1070, "Page header version is not supported" )
ERROR( page_encoding_not_supported, 1071, "Page encoding type is not supported or not valid" )
ERROR( page_decoding_failed, 1072, "Page content decoding failed" )
ERROR( unexpected_encoding_type, 1073, "Page content decoding failed" )
ERROR( encryption_key_not_found, 1074, "Encryption key not found" )
ERROR( data_move_cancelled, 1075, "Data move was cancelled" )
ERROR( data_move_dest_team_not_found, 1076, "Dest team was not found for data move" )
ERROR( blob_worker_full, 1077, "Blob worker cannot take on more granule assignments" )
ERROR( grv_proxy_memory_limit_exceeded, 1078, "GetReadVersion proxy memory limit exceeded" )
ERROR( blob_granule_request_failed, 1079, "BlobGranule request failed" )
ERROR( storage_too_many_feed_streams, 1080, "Too many feed streams to a single storage server" )

ERROR( broken_promise, 1100, "Broken promise" )
ERROR( operation_cancelled, 1101, "Asynchronous operation cancelled" )
ERROR( future_released, 1102, "Future has been released" )
ERROR( connection_leaked, 1103, "Connection object leaked" )
ERROR( never_reply, 1104, "Never reply to the request" )

ERROR( recruitment_failed, 1200, "Recruitment of a server failed" )   // Be careful, catching this will delete the data of a storage server or tlog permanently
ERROR( move_to_removed_server, 1201, "Attempt to move keys to a storage server that was removed" )
ERROR( worker_removed, 1202, "Normal worker shut down" )   // Be careful, catching this will delete the data of a storage server or tlog permanently
ERROR( cluster_recovery_failed, 1203, "Cluster recovery failed")
ERROR( master_max_versions_in_flight, 1204, "Master hit maximum number of versions in flight" )
ERROR( tlog_failed, 1205, "Cluster recovery terminating because a TLog failed" )   // similar to tlog_stopped, but the tlog has actually died
ERROR( worker_recovery_failed, 1206, "Recovery of a worker process failed" )
ERROR( please_reboot, 1207, "Reboot of server process requested" )
ERROR( please_reboot_delete, 1208, "Reboot of server process requested, with deletion of state" )
ERROR( commit_proxy_failed, 1209, "Master terminating because a CommitProxy failed" )
ERROR( resolver_failed, 1210, "Cluster recovery terminating because a Resolver failed" )
ERROR( server_overloaded, 1211, "Server is under too much load and cannot respond" )
ERROR( backup_worker_failed, 1212, "Cluster recovery terminating because a backup worker failed")
ERROR( tag_throttled, 1213, "Transaction tag is being throttled" )
ERROR( grv_proxy_failed, 1214, "Cluster recovery terminating because a GRVProxy failed" )
ERROR( dd_tracker_cancelled, 1215, "The data distribution tracker has been cancelled" )
ERROR( failed_to_progress, 1216, "Process has failed to make sufficient progress" )
ERROR( invalid_cluster_id, 1217, "Attempted to join cluster with a different cluster ID" )
ERROR( restart_cluster_controller, 1218, "Restart cluster controller process" )
ERROR( please_reboot_kv_store, 1219, "Need to reboot the storage engine")
ERROR( incompatible_software_version, 1220, "Current software does not support database format" )
ERROR( audit_storage_failed, 1221, "Validate storage consistency operation failed" )
ERROR( audit_storage_exceeded_request_limit, 1222, "Exceeded the max number of allowed concurrent audit storage requests" )
ERROR( proxy_tag_throttled, 1223, "Exceeded maximum proxy tag throttling duration" )
<<<<<<< HEAD
ERROR( version_indexer_failed, 1224, "Master terminating because version indexer failed");

=======
ERROR( key_value_store_deadline_exceeded, 1224, "Exceeded maximum time allowed to read or write.")
>>>>>>> b25f9f91

// 15xx Platform errors
ERROR( platform_error, 1500, "Platform error" )
ERROR( large_alloc_failed, 1501, "Large block allocation failed" )
ERROR( performance_counter_error, 1502, "QueryPerformanceCounter error" )

ERROR( io_error, 1510, "Disk i/o operation failed" )
ERROR( file_not_found, 1511, "File not found" )
ERROR( bind_failed, 1512, "Unable to bind to network" )
ERROR( file_not_readable, 1513, "File could not be read" )
ERROR( file_not_writable, 1514, "File could not be written" )
ERROR( no_cluster_file_found, 1515, "No cluster file found in current directory or default location" )
ERROR( file_too_large, 1516, "File too large to be read" )
ERROR( non_sequential_op, 1517, "Non sequential file operation not allowed" )
ERROR( http_bad_response, 1518, "HTTP response was badly formed" )
ERROR( http_not_accepted, 1519, "HTTP request not accepted" )
ERROR( checksum_failed, 1520, "A data checksum failed" )
ERROR( io_timeout, 1521, "A disk IO operation failed to complete in a timely manner" )
ERROR( file_corrupt, 1522, "A structurally corrupt data file was detected" )
ERROR( http_request_failed, 1523, "HTTP response code not received or indicated failure" )
ERROR( http_auth_failed, 1524, "HTTP request failed due to bad credentials" )
ERROR( http_bad_request_id, 1525, "HTTP response contained an unexpected X-Request-ID header" )
ERROR( rest_invalid_uri, 1526, "Invalid REST URI")
ERROR( rest_invalid_rest_client_knob, 1527, "Invalid RESTClient knob")
ERROR( rest_connectpool_key_not_found, 1528, "ConnectKey not found in connection pool")
ERROR( lock_file_failure, 1529, "Unable to lock the file")


// 2xxx Attempt (presumably by a _client_) to do something illegal.  If an error is known to
// be internally caused, it should be 41xx
ERROR( client_invalid_operation, 2000, "Invalid API call" )
ERROR( commit_read_incomplete, 2002, "Commit with incomplete read" )
ERROR( test_specification_invalid, 2003, "Invalid test specification" )
ERROR( key_outside_legal_range, 2004, "Key outside legal range" )
ERROR( inverted_range, 2005, "Range begin key larger than end key" )
ERROR( invalid_option_value, 2006, "Option set with an invalid value" )
ERROR( invalid_option, 2007, "Option not valid in this context" )
ERROR( network_not_setup, 2008, "Action not possible before the network is configured" )
ERROR( network_already_setup, 2009, "Network can be configured only once" )
ERROR( read_version_already_set, 2010, "Transaction already has a read version set" )
ERROR( version_invalid, 2011, "Version not valid" )
ERROR( range_limits_invalid, 2012, "Range limits not valid" )
ERROR( invalid_database_name, 2013, "Database name must be 'DB'" )
ERROR( attribute_not_found, 2014, "Attribute not found" )
ERROR( future_not_set, 2015, "Future not ready" )
ERROR( future_not_error, 2016, "Future not an error" )
ERROR( used_during_commit, 2017, "Operation issued while a commit was outstanding" )
ERROR( invalid_mutation_type, 2018, "Unrecognized atomic mutation type" )
ERROR( attribute_too_large, 2019, "Attribute too large for type int" )
ERROR( transaction_invalid_version, 2020, "Transaction does not have a valid commit version" )
ERROR( no_commit_version, 2021, "Transaction is read-only and therefore does not have a commit version" )
ERROR( environment_variable_network_option_failed, 2022, "Environment variable network option could not be set" )
ERROR( transaction_read_only, 2023, "Attempted to commit a transaction specified as read-only" )
ERROR( invalid_cache_eviction_policy, 2024, "Invalid cache eviction policy, only random and lru are supported" )
ERROR( network_cannot_be_restarted, 2025, "Network can only be started once" )
ERROR( blocked_from_network_thread, 2026, "Detected a deadlock in a callback called from the network thread" )
ERROR( invalid_config_db_range_read, 2027, "Invalid configuration database range read" )
ERROR( invalid_config_db_key, 2028, "Invalid configuration database key provided" )
ERROR( invalid_config_path, 2029, "Invalid configuration path" )
ERROR( mapper_bad_index, 2030, "The index in K[] or V[] is not a valid number or out of range" )
ERROR( mapper_no_such_key, 2031, "A mapped key is not set in database" )
ERROR( mapper_bad_range_decriptor, 2032, "\"{...}\" must be the last element of the mapper tuple" )
ERROR( quick_get_key_values_has_more, 2033, "One of the mapped range queries is too large" )
ERROR( quick_get_value_miss, 2034, "Found a mapped key that is not served in the same SS" )
ERROR( quick_get_key_values_miss, 2035, "Found a mapped range that is not served in the same SS" )
ERROR( blob_granule_no_ryw, 2036, "Blob Granule Read Transactions must be specified as ryw-disabled" )
ERROR( blob_granule_not_materialized, 2037, "Blob Granule Read was not materialized" )
ERROR( get_mapped_key_values_has_more, 2038, "getMappedRange does not support continuation for now" )
ERROR( get_mapped_range_reads_your_writes, 2039, "getMappedRange tries to read data that were previously written in the transaction" )
ERROR( checkpoint_not_found, 2040, "Checkpoint not found" )
ERROR( key_not_tuple, 2041, "The key cannot be parsed as a tuple" );
ERROR( value_not_tuple, 2042, "The value cannot be parsed as a tuple" );
ERROR( mapper_not_tuple, 2043, "The mapper cannot be parsed as a tuple" );
ERROR( invalid_checkpoint_format, 2044, "Invalid checkpoint format" )
ERROR( invalid_throttle_quota_value, 2045, "Invalid quota value. Note that reserved_throughput cannot exceed total_throughput" )

ERROR( incompatible_protocol_version, 2100, "Incompatible protocol version" )
ERROR( transaction_too_large, 2101, "Transaction exceeds byte limit" )
ERROR( key_too_large, 2102, "Key length exceeds limit" )
ERROR( value_too_large, 2103, "Value length exceeds limit" )
ERROR( connection_string_invalid, 2104, "Connection string invalid" )
ERROR( address_in_use, 2105, "Local address in use" )
ERROR( invalid_local_address, 2106, "Invalid local address" )
ERROR( tls_error, 2107, "TLS error" )
ERROR( unsupported_operation, 2108, "Operation is not supported" )
ERROR( too_many_tags, 2109, "Too many tags set on transaction" )
ERROR( tag_too_long, 2110, "Tag set on transaction is too long" )
ERROR( too_many_tag_throttles, 2111, "Too many tag throttles have been created" )
ERROR( special_keys_cross_module_read, 2112, "Special key space range read crosses modules. Refer to the `special_key_space_relaxed' transaction option for more details." )
ERROR( special_keys_no_module_found, 2113, "Special key space range read does not intersect a module. Refer to the `special_key_space_relaxed' transaction option for more details." )
ERROR( special_keys_write_disabled, 2114, "Special Key space is not allowed to write by default. Refer to the `special_key_space_enable_writes` transaction option for more details." )
ERROR( special_keys_no_write_module_found, 2115, "Special key space key or keyrange in set or clear does not intersect a module" )
ERROR( special_keys_cross_module_clear, 2116, "Special key space clear crosses modules" )
ERROR( special_keys_api_failure, 2117, "Api call through special keys failed. For more information, call get on special key 0xff0xff/error_message to get a json string of the error message." )
ERROR( client_lib_invalid_metadata, 2118, "Invalid client library metadata." )
ERROR( client_lib_already_exists, 2119, "Client library with same identifier already exists on the cluster." )
ERROR( client_lib_not_found, 2120, "Client library for the given identifier not found." )
ERROR( client_lib_not_available, 2121, "Client library exists, but is not available for download." )
ERROR( client_lib_invalid_binary, 2122, "Invalid client library binary." )

ERROR( tenant_name_required, 2130, "Tenant name must be specified to access data in the cluster" )
ERROR( tenant_not_found, 2131, "Tenant does not exist" )
ERROR( tenant_already_exists, 2132, "A tenant with the given name already exists" )
ERROR( tenant_not_empty, 2133, "Cannot delete a non-empty tenant" )
ERROR( invalid_tenant_name, 2134, "Tenant name cannot begin with \\xff" )
ERROR( tenant_prefix_allocator_conflict, 2135, "The database already has keys stored at the prefix allocated for the tenant" )
ERROR( tenants_disabled, 2136, "Tenants have been disabled in the cluster" )
ERROR( unknown_tenant, 2137, "Tenant is not available from this server" )
ERROR( illegal_tenant_access, 2138, "Illegal tenant access" )
ERROR( invalid_tenant_group_name, 2139, "Tenant group name cannot begin with \\xff" )
ERROR( invalid_tenant_configuration, 2140, "Tenant configuration is invalid" )
ERROR( cluster_no_capacity, 2141, "Cluster does not have capacity to perform the specified operation" )
ERROR( tenant_removed, 2142, "The tenant was removed" )
ERROR( invalid_tenant_state, 2143, "Operation cannot be applied to tenant in its current state" )

ERROR( invalid_cluster_name, 2160, "Data cluster name cannot begin with \\xff" )
ERROR( invalid_metacluster_operation, 2161, "Metacluster operation performed on non-metacluster" )
ERROR( cluster_already_exists, 2162, "A data cluster with the given name already exists" )
ERROR( cluster_not_found, 2163, "Data cluster does not exist" )
ERROR( cluster_not_empty, 2164, "Cluster must be empty" )
ERROR( cluster_already_registered, 2165, "Data cluster is already registered with a metacluster" )
ERROR( metacluster_no_capacity, 2166, "Metacluster does not have capacity to create new tenants" )
ERROR( management_cluster_invalid_access, 2167, "Standard transactions cannot be run against the management cluster" )
ERROR( tenant_creation_permanently_failed, 2168, "The tenant creation did not complete in a timely manner and has permanently failed" )
ERROR( cluster_removed, 2169, "The cluster is being removed from the metacluster" )

// 2200 - errors from bindings and official APIs
ERROR( api_version_unset, 2200, "API version is not set" )
ERROR( api_version_already_set, 2201, "API version may be set only once" )
ERROR( api_version_invalid, 2202, "API version not valid" )
ERROR( api_version_not_supported, 2203, "API version not supported" )
ERROR( exact_mode_without_limits, 2210, "EXACT streaming mode requires limits, but none were given" )

ERROR( invalid_tuple_data_type, 2250, "Unrecognized data type in packed tuple")
ERROR( invalid_tuple_index, 2251, "Tuple does not have element at specified index")
ERROR( key_not_in_subspace, 2252, "Cannot unpack key that is not in subspace" )
ERROR( manual_prefixes_not_enabled, 2253, "Cannot specify a prefix unless manual prefixes are enabled" )
ERROR( prefix_in_partition, 2254, "Cannot specify a prefix in a partition" )
ERROR( cannot_open_root_directory, 2255, "Root directory cannot be opened" )
ERROR( directory_already_exists, 2256, "Directory already exists" )
ERROR( directory_does_not_exist, 2257, "Directory does not exist" )
ERROR( parent_directory_does_not_exist, 2258, "Directory's parent does not exist" )
ERROR( mismatched_layer, 2259, "Directory has already been created with a different layer string" )
ERROR( invalid_directory_layer_metadata, 2260, "Invalid directory layer metadata" )
ERROR( cannot_move_directory_between_partitions, 2261, "Directory cannot be moved between partitions" )
ERROR( cannot_use_partition_as_subspace, 2262, "Directory partition cannot be used as subspace" )
ERROR( incompatible_directory_version, 2263, "Directory layer was created with an incompatible version" )
ERROR( directory_prefix_not_empty, 2264, "Database has keys stored at the prefix chosen by the automatic prefix allocator" )
ERROR( directory_prefix_in_use, 2265, "Directory layer already has a conflicting prefix" )
ERROR( invalid_destination_directory, 2266, "Target directory is invalid" )
ERROR( cannot_modify_root_directory, 2267, "Root directory cannot be modified" )
ERROR( invalid_uuid_size, 2268, "UUID is not sixteen bytes");
ERROR( invalid_versionstamp_size, 2269, "Versionstamp is not exactly twelve bytes");

// 2300 - backup and restore errors
ERROR( backup_error, 2300, "Backup error")
ERROR( restore_error, 2301, "Restore error")
ERROR( backup_duplicate, 2311, "Backup duplicate request")
ERROR( backup_unneeded, 2312, "Backup unneeded request")
ERROR( backup_bad_block_size, 2313, "Backup file block size too small")
ERROR( backup_invalid_url, 2314, "Backup Container URL invalid")
ERROR( backup_invalid_info, 2315, "Backup Container info invalid")
ERROR( backup_cannot_expire, 2316, "Cannot expire requested data from backup without violating minimum restorability")
ERROR( backup_auth_missing, 2317, "Cannot find authentication details (such as a password or secret key) for the specified Backup Container URL")
ERROR( backup_auth_unreadable, 2318, "Cannot read or parse one or more sources of authentication information for Backup Container URLs")
ERROR( backup_does_not_exist, 2319, "Backup does not exist")
ERROR( backup_not_filterable_with_key_ranges, 2320, "Backup before 6.3 cannot be filtered with key ranges")
ERROR( backup_not_overlapped_with_keys_filter, 2321, "Backup key ranges doesn't overlap with key ranges filter")
ERROR( restore_invalid_version, 2361, "Invalid restore version")
ERROR( restore_corrupted_data, 2362, "Corrupted backup data")
ERROR( restore_missing_data, 2363, "Missing backup data")
ERROR( restore_duplicate_tag, 2364, "Restore duplicate request")
ERROR( restore_unknown_tag, 2365, "Restore tag does not exist")
ERROR( restore_unknown_file_type, 2366, "Unknown backup/restore file type")
ERROR( restore_unsupported_file_version, 2367, "Unsupported backup file version")
ERROR( restore_bad_read, 2368, "Unexpected number of bytes read")
ERROR( restore_corrupted_data_padding, 2369, "Backup file has unexpected padding bytes")
ERROR( restore_destination_not_empty, 2370, "Attempted to restore into a non-empty destination database")
ERROR( restore_duplicate_uid, 2371, "Attempted to restore using a UID that had been used for an aborted restore")
ERROR( task_invalid_version, 2381, "Invalid task version")
ERROR( task_interrupted, 2382, "Task execution stopped due to timeout, abort, or completion by another worker")
ERROR( invalid_encryption_key_file, 2383, "The provided encryption key file has invalid contents" )

ERROR( key_not_found, 2400, "Expected key is missing")
ERROR( json_malformed, 2401, "JSON string was malformed")
ERROR( json_eof_expected, 2402, "JSON string did not terminate where expected")

// 2500 - disk snapshot based backup errors
ERROR( snap_disable_tlog_pop_failed,  2500, "Failed to disable tlog pops" )
ERROR( snap_storage_failed,  2501, "Failed to snapshot storage nodes" )
ERROR( snap_tlog_failed,  2502, "Failed to snapshot TLog nodes" )
ERROR( snap_coord_failed,  2503, "Failed to snapshot coordinator nodes" )
ERROR( snap_enable_tlog_pop_failed,  2504, "Failed to enable tlog pops" )
ERROR( snap_path_not_whitelisted, 2505, "Snapshot create binary path not whitelisted" )
ERROR( snap_not_fully_recovered_unsupported, 2506, "Unsupported when the cluster is not fully recovered" )
ERROR( snap_log_anti_quorum_unsupported, 2507, "Unsupported when log anti quorum is configured" )
ERROR( snap_with_recovery_unsupported, 2508, "Cluster recovery during snapshot operation not supported" )
ERROR( snap_invalid_uid_string, 2509, "The given uid string is not a 32-length hex string" )

// 27XX - Encryption operations errors
ERROR( encrypt_ops_error, 2700, "Encryption operation error" )
ERROR( encrypt_header_metadata_mismatch, 2701, "Encryption header metadata mismatch" )
ERROR( encrypt_key_not_found, 2702, "Expected encryption key is missing" )
ERROR( encrypt_key_ttl_expired, 2703, "Expected encryption key TTL has expired" )
ERROR( encrypt_header_authtoken_mismatch, 2704, "Encryption header authentication token mismatch" )
ERROR( encrypt_update_cipher, 2705, "Attempt to update encryption cipher key" )
ERROR( encrypt_invalid_id, 2706, "Invalid encryption cipher details" )
ERROR( encrypt_keys_fetch_failed, 2707, "Encryption keys fetch from external KMS failed" )
ERROR( encrypt_invalid_kms_config, 2708, "Invalid encryption/kms configuration: discovery-url, validation-token, endpoint etc." )
ERROR( encrypt_unsupported, 2709, "Encryption not supported" )

// 4xxx Internal errors (those that should be generated only by bugs) are decimal 4xxx
ERROR( unknown_error, 4000, "An unknown error occurred" )  // C++ exception not of type Error
ERROR( internal_error, 4100, "An internal error occurred" )
ERROR( not_implemented, 4200, "Not implemented yet" )

// 6xxx Authorization and authentication error codes
ERROR( permission_denied, 6000, "Client tried to access unauthorized data" )
ERROR( unauthorized_attempt, 6001, "A untrusted client tried to send a message to a private endpoint" )
ERROR( digital_signature_ops_error, 6002, "Digital signature operation error" )
ERROR( authorization_token_verify_failed, 6003, "Failed to verify authorization token" )
ERROR( pkey_decode_error, 6004, "Failed to decode public/private key" )
ERROR( pkey_encode_error, 6005, "Failed to encode public/private key" )
// clang-format on

#undef ERROR
#endif<|MERGE_RESOLUTION|>--- conflicted
+++ resolved
@@ -133,12 +133,8 @@
 ERROR( audit_storage_failed, 1221, "Validate storage consistency operation failed" )
 ERROR( audit_storage_exceeded_request_limit, 1222, "Exceeded the max number of allowed concurrent audit storage requests" )
 ERROR( proxy_tag_throttled, 1223, "Exceeded maximum proxy tag throttling duration" )
-<<<<<<< HEAD
-ERROR( version_indexer_failed, 1224, "Master terminating because version indexer failed");
-
-=======
 ERROR( key_value_store_deadline_exceeded, 1224, "Exceeded maximum time allowed to read or write.")
->>>>>>> b25f9f91
+ERROR( version_indexer_failed, 1225, "Master terminating because version indexer failed");
 
 // 15xx Platform errors
 ERROR( platform_error, 1500, "Platform error" )
