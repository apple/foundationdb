/*
 * Knobs.cpp
 *
 * This source file is part of the FoundationDB open source project
 *
 * Copyright 2013-2022 Apple Inc. and the FoundationDB project authors
 *
 * Licensed under the Apache License, Version 2.0 (the "License");
 * you may not use this file except in compliance with the License.
 * You may obtain a copy of the License at
 *
 *     http://www.apache.org/licenses/LICENSE-2.0
 *
 * Unless required by applicable law or agreed to in writing, software
 * distributed under the License is distributed on an "AS IS" BASIS,
 * WITHOUT WARRANTIES OR CONDITIONS OF ANY KIND, either express or implied.
 * See the License for the specific language governing permissions and
 * limitations under the License.
 */

#include "flow/flow.h"
#include "flow/Knobs.h"
#include "flow/BooleanParam.h"
#include <cmath>
#include <cinttypes>

FDB_BOOLEAN_PARAM(IsSimulated);
FDB_BOOLEAN_PARAM(Randomize);

FlowKnobs::FlowKnobs(Randomize randomize, IsSimulated isSimulated) {
	initialize(randomize, isSimulated);
}

FlowKnobs bootstrapGlobalFlowKnobs(Randomize::False, IsSimulated::False);
FlowKnobs const* FLOW_KNOBS = &bootstrapGlobalFlowKnobs;

#define init(...) KNOB_FN(__VA_ARGS__, INIT_ATOMIC_KNOB, INIT_KNOB)(__VA_ARGS__)

// clang-format off
void FlowKnobs::initialize(Randomize randomize, IsSimulated isSimulated) {
	init( AUTOMATIC_TRACE_DUMP,                                  1 );
	init( PREVENT_FAST_SPIN_DELAY,                             .01 );
	init( HOSTNAME_RESOLVE_INIT_INTERVAL,                      .05 );
	init( HOSTNAME_RESOLVE_MAX_INTERVAL,                       1.0 );
	init( HOSTNAME_RECONNECT_INIT_INTERVAL,                    .05 );
	init( HOSTNAME_RECONNECT_MAX_INTERVAL,                     1.0 );
	init( ENABLE_COORDINATOR_DNS_CACHE,                      false ); if( randomize && BUGGIFY ) ENABLE_COORDINATOR_DNS_CACHE = true;
	init( CACHE_REFRESH_INTERVAL_WHEN_ALL_ALTERNATIVES_FAILED, 1.0 );

	init( DELAY_JITTER_OFFSET,                                 0.9 );
	init( DELAY_JITTER_RANGE,                                  0.2 );
	init( BUSY_WAIT_THRESHOLD,                                   0 ); // 1e100 == never sleep
	init( CLIENT_REQUEST_INTERVAL,                             1.0 ); if( randomize && BUGGIFY ) CLIENT_REQUEST_INTERVAL = 2.0;
	init( SERVER_REQUEST_INTERVAL,                             1.0 ); if( randomize && BUGGIFY ) SERVER_REQUEST_INTERVAL = 2.0;

	init( REACTOR_FLAGS,                                         0 );

	init( DISABLE_ASSERTS,                                       0 );
	init( QUEUE_MODEL_SMOOTHING_AMOUNT,                        2.0 );

	init( RUN_LOOP_PROFILING_INTERVAL,                       0.125 ); // A value of 0 disables run loop profiling
	init( SLOWTASK_PROFILING_LOG_INTERVAL,                       0 ); // A value of 0 means use RUN_LOOP_PROFILING_INTERVAL
	init( SLOWTASK_PROFILING_MAX_LOG_INTERVAL,                 1.0 );
	init( SLOWTASK_PROFILING_LOG_BACKOFF,                      2.0 );
	init( SLOWTASK_BLOCKED_INTERVAL,                          60.0 );
	init( SATURATION_PROFILING_LOG_INTERVAL,                   0.5 ); // A value of 0 means use RUN_LOOP_PROFILING_INTERVAL
	init( SATURATION_PROFILING_MAX_LOG_INTERVAL,               5.0 );
	init( SATURATION_PROFILING_LOG_BACKOFF,                    2.0 );

	init( RANDOMSEED_RETRY_LIMIT,                                4 );
	init( FAST_ALLOC_LOGGING_BYTES,                           10e6 );
	init( HUGE_ARENA_LOGGING_BYTES,                          100e6 );
	init( HUGE_ARENA_LOGGING_INTERVAL,                         5.0 );

	init( MEMORY_USAGE_CHECK_INTERVAL,                         1.0 );

	// Chaos testing - enabled for simulation by default
	init( ENABLE_CHAOS_FEATURES,                       isSimulated );
	init( CHAOS_LOGGING_INTERVAL,                              5.0 );


	init( WRITE_TRACING_ENABLED,                              true ); if( randomize && BUGGIFY ) WRITE_TRACING_ENABLED = false;
	init( TRACING_SPAN_ATTRIBUTES_ENABLED,                   false ); // Additional K/V and tenant data added to Span Attributes
	init( TRACING_SAMPLE_RATE,                                 0.0 ); // Fraction of distributed traces (not spans) to sample (0 means ignore all traces)
	init( TRACING_UDP_LISTENER_ADDR,                   "127.0.0.1" ); // Only applicable if TracerType is set to a network option
	init( TRACING_UDP_LISTENER_PORT,                          8889 ); // Only applicable if TracerType is set to a network option

	//connectionMonitor
	init( CONNECTION_MONITOR_LOOP_TIME,   isSimulated ? 0.75 : 1.0 ); if( randomize && BUGGIFY ) CONNECTION_MONITOR_LOOP_TIME = 6.0;
	init( CONNECTION_MONITOR_TIMEOUT,     isSimulated ? 1.50 : 2.0 ); if( randomize && BUGGIFY ) CONNECTION_MONITOR_TIMEOUT = 6.0;
	init( CONNECTION_MONITOR_IDLE_TIMEOUT,                   180.0 ); if( randomize && BUGGIFY ) CONNECTION_MONITOR_IDLE_TIMEOUT = 5.0;
	init( CONNECTION_MONITOR_INCOMING_IDLE_MULTIPLIER,         1.2 );
	init( CONNECTION_MONITOR_UNREFERENCED_CLOSE_DELAY,         2.0 );

	//FlowTransport
	init( CONNECTION_REJECTED_MESSAGE_DELAY,                   1.0 );
	init( CONNECTION_ID_TIMEOUT,                             600.0 ); if( randomize && BUGGIFY ) CONNECTION_ID_TIMEOUT = 60.0;
	init( CONNECTION_CLEANUP_DELAY,                          100.0 );
	init( INITIAL_RECONNECTION_TIME,                          0.05 );
	init( MAX_RECONNECTION_TIME,                               0.5 );
	init( RECONNECTION_TIME_GROWTH_RATE,                       1.2 );
	init( RECONNECTION_RESET_TIME,                             5.0 );
	init( ALWAYS_ACCEPT_DELAY,                                15.0 );
	init( ACCEPT_BATCH_SIZE,                                    10 );
	init( TOO_MANY_CONNECTIONS_CLOSED_RESET_DELAY,             5.0 );
	init( TOO_MANY_CONNECTIONS_CLOSED_TIMEOUT,                20.0 );
	init( PEER_UNAVAILABLE_FOR_LONG_TIME_TIMEOUT,           3600.0 );
	init( INCOMPATIBLE_PEER_DELAY_BEFORE_LOGGING,              5.0 );
	init( PING_LOGGING_INTERVAL,                               3.0 );
	init( PING_SAMPLE_AMOUNT,                                  100 );
	init( NETWORK_CONNECT_SAMPLE_AMOUNT,                       100 );

	init( TLS_CERT_REFRESH_DELAY_SECONDS,                 12*60*60 );
	init( TLS_SERVER_CONNECTION_THROTTLE_TIMEOUT,              9.0 );
	init( TLS_CLIENT_CONNECTION_THROTTLE_TIMEOUT,             11.0 );
	init( TLS_SERVER_CONNECTION_THROTTLE_ATTEMPTS,               1 );
	init( TLS_CLIENT_CONNECTION_THROTTLE_ATTEMPTS,               1 );
	init( TLS_CLIENT_HANDSHAKE_THREADS,                          0 );
	init( TLS_SERVER_HANDSHAKE_THREADS,                         64 );
	init( TLS_HANDSHAKE_THREAD_STACKSIZE,                64 * 1024 );
	init( TLS_MALLOC_ARENA_MAX,                                  6 );
	init( TLS_HANDSHAKE_LIMIT,                                1000 );

	init( NETWORK_TEST_CLIENT_COUNT,                            30 );
	init( NETWORK_TEST_REPLY_SIZE,                           600e3 );
	init( NETWORK_TEST_REQUEST_COUNT,                            0 ); // 0 -> run forever
	init( NETWORK_TEST_REQUEST_SIZE,                             1 );
	init( NETWORK_TEST_SCRIPT_MODE,                          false );

	//AsyncFileCached
	init( PAGE_CACHE_4K,                                   2LL<<30 );
	init( PAGE_CACHE_64K,                                200LL<<20 );
	init( SIM_PAGE_CACHE_4K,                                   1e8 );
	init( SIM_PAGE_CACHE_64K,                                  1e7 );
	init( BUGGIFY_SIM_PAGE_CACHE_4K,                           1e6 );
	init( BUGGIFY_SIM_PAGE_CACHE_64K,                          1e6 );
	init( MAX_EVICT_ATTEMPTS,                                  100 ); if( randomize && BUGGIFY ) MAX_EVICT_ATTEMPTS = 2;
	init( CACHE_EVICTION_POLICY,                          "random" );
	init( PAGE_CACHE_TRUNCATE_LOOKUP_FRACTION,                 0.1 ); if( randomize && BUGGIFY ) PAGE_CACHE_TRUNCATE_LOOKUP_FRACTION = 0.0; else if( randomize && BUGGIFY ) PAGE_CACHE_TRUNCATE_LOOKUP_FRACTION = 1.0;
	init( FLOW_CACHEDFILE_WRITE_IO_SIZE,                         0 );
	if ( randomize && BUGGIFY) {
		// Choose 16KB to 64KB as I/O size
		FLOW_CACHEDFILE_WRITE_IO_SIZE = deterministicRandom()->randomInt(16384, 65537);
	}

	//AsyncFileEIO
	init( EIO_MAX_PARALLELISM,                                  4  );
	init( EIO_USE_ODIRECT,                                      0  );

	//AsyncFileEncrypted
	init( ENCRYPTION_BLOCK_SIZE,                              4096 );
	init( MAX_DECRYPTED_BLOCKS,                                 10 );

	//AsyncFileKAIO
	init( MAX_OUTSTANDING,                                      64 );
	init( MIN_SUBMIT,                                           10 );
	init( DISK_METRIC_LOGGING_INTERVAL,                        5.0 );

	init( PAGE_WRITE_CHECKSUM_HISTORY,                           0 ); if( randomize && BUGGIFY ) PAGE_WRITE_CHECKSUM_HISTORY = 10000000;
	init( DISABLE_POSIX_KERNEL_AIO,                              0 );

	//AsyncFileNonDurable
	init( NON_DURABLE_MAX_WRITE_DELAY,                         2.0 ); if( randomize && BUGGIFY ) NON_DURABLE_MAX_WRITE_DELAY = 5.0;
	init( MAX_PRIOR_MODIFICATION_DELAY,                        1.0 ); if( randomize && BUGGIFY ) MAX_PRIOR_MODIFICATION_DELAY = 10.0;

	//GenericActors
	init( BUGGIFY_FLOW_LOCK_RELEASE_DELAY,                     1.0 );
	init( LOW_PRIORITY_DELAY_COUNT,                              5 );
	init( LOW_PRIORITY_MAX_DELAY,                              5.0 );

	//IAsyncFile
	init( INCREMENTAL_DELETE_TRUNCATE_AMOUNT,                  5e8 ); //500MB
	init( INCREMENTAL_DELETE_INTERVAL,                         1.0 ); //every 1 second
		
	//Net2 and FlowTransport
	init( MIN_COALESCE_DELAY,                                10e-6 ); if( randomize && BUGGIFY ) MIN_COALESCE_DELAY = 0;
	init( MAX_COALESCE_DELAY,                                20e-6 ); if( randomize && BUGGIFY ) MAX_COALESCE_DELAY = 0;
	init( SLOW_LOOP_CUTOFF,                          15.0 / 1000.0 );
	init( SLOW_LOOP_SAMPLING_RATE,                             0.1 );
	init( TSC_YIELD_TIME,                                  1000000 );
	init( MIN_LOGGED_PRIORITY_BUSY_FRACTION,                  0.05 );
	init( CERT_FILE_MAX_SIZE,                      5 * 1024 * 1024 );
	init( READY_QUEUE_RESERVED_SIZE,                          8192 );
	init( TASKS_PER_REACTOR_CHECK,                             100 );

	//Network
	init( PACKET_LIMIT,                                  100LL<<20 );
	init( PACKET_WARNING,                                  2LL<<20 );  // 2MB packet warning quietly allows for 1MB system messages
	init( TIME_OFFSET_LOGGING_INTERVAL,                       60.0 );
	init( MAX_PACKET_SEND_BYTES,                        128 * 1024 );
	init( MIN_PACKET_BUFFER_BYTES,                        4 * 1024 );
	init( MIN_PACKET_BUFFER_FREE_BYTES,                        256 );
	init( FLOW_TCP_NODELAY,                                      1 );
	init( FLOW_TCP_QUICKACK,                                     0 );

	//Sim2
	init( MIN_OPEN_TIME,                                    0.0002 );
	init( MAX_OPEN_TIME,                                    0.0012 );
	init( SIM_DISK_IOPS,                                      5000 );
	init( SIM_DISK_BANDWIDTH,                             50000000 );
	init( MIN_NETWORK_LATENCY,                              100e-6 );
	init( FAST_NETWORK_LATENCY,                             800e-6 );
	init( SLOW_NETWORK_LATENCY,                             100e-3 );
	init( MAX_CLOGGING_LATENCY,                                  0 ); if( randomize && BUGGIFY ) MAX_CLOGGING_LATENCY =  0.1 * deterministicRandom()->random01();
	init( MAX_BUGGIFIED_DELAY,                                   0 ); if( randomize && BUGGIFY ) MAX_BUGGIFIED_DELAY =  0.2 * deterministicRandom()->random01();
	init( SIM_CONNECT_ERROR_MODE, deterministicRandom()->randomInt(0,3) );

	//Tracefiles
	init( ZERO_LENGTH_FILE_PAD,                                  1 );
	init( TRACE_FLUSH_INTERVAL,                               0.25 );
	init( TRACE_RETRY_OPEN_INTERVAL,						  1.00 );
<<<<<<< HEAD
	init( MIN_TRACE_SEVERITY,                 isSimulated ?  1 : 10); // Related to the trace severity in Trace.h
=======
	init( MIN_TRACE_SEVERITY,                isSimulated ?  1 : 10 ); // Related to the trace severity in Trace.h
>>>>>>> 96bd3dcb
	init( MAX_TRACE_SUPPRESSIONS,                              1e4 );
	init( TRACE_DATETIME_ENABLED,                             true ); // trace time in human readable format (always real time)
	init( TRACE_SYNC_ENABLED,                                    0 );
	init( TRACE_EVENT_METRIC_UNITS_PER_SAMPLE,                 500 );
	init( TRACE_EVENT_THROTTLER_SAMPLE_EXPIRY,              1800.0 ); // 30 mins
	init( TRACE_EVENT_THROTTLER_MSG_LIMIT,                   20000 );
	init( MAX_TRACE_FIELD_LENGTH,                              495 ); // If the value of this is changed, the corresponding default in Trace.cpp should be changed as well
	init( MAX_TRACE_EVENT_LENGTH,                             4000 ); // If the value of this is changed, the corresponding default in Trace.cpp should be changed as well
	init( ALLOCATION_TRACING_ENABLED,                         true );
	init( SIM_SPEEDUP_AFTER_SECONDS,                           450 );
	init( MAX_TRACE_LINES,                               1'000'000 );
	init( CODE_COV_TRACE_EVENT_SEVERITY,                        10 ); // Code coverage TraceEvent severity level

	//TDMetrics
	init( MAX_METRICS,                                         600 );
	init( MAX_METRIC_SIZE,                                    2500 );
	init( MAX_METRIC_LEVEL,                                     25 );
	init( METRIC_LEVEL_DIVISOR,                             log(4) );
	init( METRIC_LIMIT_START_QUEUE_SIZE,                        10 );  // The queue size at which to start restricting logging by disabling levels
	init( METRIC_LIMIT_RESPONSE_FACTOR,                         10 );  // The additional queue size at which to disable logging of another level (higher == less restrictive)

	//Load Balancing
	init( LOAD_BALANCE_ZONE_ID_LOCALITY_ENABLED,                 0 );
	init( LOAD_BALANCE_DC_ID_LOCALITY_ENABLED,                   1 );
	init( LOAD_BALANCE_MAX_BACKOFF,                            5.0 );
	init( LOAD_BALANCE_START_BACKOFF,                         0.01 );
	init( LOAD_BALANCE_BACKOFF_RATE,                           2.0 );
	init( MAX_LAGGING_REQUESTS_OUTSTANDING,                 100000 );
	init( INSTANT_SECOND_REQUEST_MULTIPLIER,                   2.0 );
	init( BASE_SECOND_REQUEST_TIME,                         0.0005 );
	init( SECOND_REQUEST_MULTIPLIER_GROWTH,                   0.01 );
	init( SECOND_REQUEST_MULTIPLIER_DECAY,                 0.00025 );
	init( SECOND_REQUEST_BUDGET_GROWTH,                       0.05 );
	init( SECOND_REQUEST_MAX_BUDGET,                         100.0 );
	init( ALTERNATIVES_FAILURE_RESET_TIME,                     5.0 );
	init( ALTERNATIVES_FAILURE_MIN_DELAY,                     0.05 );
	init( ALTERNATIVES_FAILURE_DELAY_RATIO,                    0.2 );
	init( ALTERNATIVES_FAILURE_MAX_DELAY,                      1.0 );
	init( ALTERNATIVES_FAILURE_SLOW_DELAY_RATIO,              0.04 );
	init( ALTERNATIVES_FAILURE_SLOW_MAX_DELAY,                30.0 );
	init( ALTERNATIVES_FAILURE_SKIP_DELAY,                     1.0 );
	init( FUTURE_VERSION_INITIAL_BACKOFF,                      1.0 );
	init( FUTURE_VERSION_MAX_BACKOFF,                          8.0 );
	init( FUTURE_VERSION_BACKOFF_GROWTH,                       2.0 );
	init( LOAD_BALANCE_MAX_BAD_OPTIONS,                          1 ); //should be the same as MAX_MACHINES_FALLING_BEHIND
	init( LOAD_BALANCE_PENALTY_IS_BAD,                        true );
	init( BASIC_LOAD_BALANCE_UPDATE_RATE,                     10.0 ); //should be longer than the rate we log network metrics
	init( BASIC_LOAD_BALANCE_MAX_CHANGE,                      0.10 );
	init( BASIC_LOAD_BALANCE_MAX_PROB,                         2.0 );
	init( BASIC_LOAD_BALANCE_MIN_REQUESTS,                      20 ); //do not adjust LB probabilities if the proxies are less than releasing less than 20 transactions per second
	init( BASIC_LOAD_BALANCE_MIN_CPU,                         0.05 ); //do not adjust LB probabilities if the proxies are less than 5% utilized
	init( BASIC_LOAD_BALANCE_BUCKETS,                           40 ); //proxies bin recent GRV requests into 40 time bins
	init( BASIC_LOAD_BALANCE_COMPUTE_PRECISION,              10000 ); //determines how much of the LB usage is holding the CPU usage of the proxy
	init( LOAD_BALANCE_TSS_TIMEOUT,                            5.0 );
	init( LOAD_BALANCE_TSS_MISMATCH_VERIFY_SS,                true ); if( randomize && BUGGIFY ) LOAD_BALANCE_TSS_MISMATCH_VERIFY_SS = false; // Whether the client should validate the SS teams all agree on TSS mismatch
	init( LOAD_BALANCE_TSS_MISMATCH_TRACE_FULL,              false ); if( randomize && BUGGIFY ) LOAD_BALANCE_TSS_MISMATCH_TRACE_FULL = true; // If true, saves the full details of the mismatch in a trace event. If false, saves them in the DB and the trace event references the DB row.
	init( TSS_LARGE_TRACE_SIZE,                              50000 );

	// Health Monitor
	init( FAILURE_DETECTION_DELAY,                             4.0 ); if( randomize && BUGGIFY ) FAILURE_DETECTION_DELAY = 1.0;
	init( HEALTH_MONITOR_MARK_FAILED_UNSTABLE_CONNECTIONS,    true );
	init( HEALTH_MONITOR_CLIENT_REQUEST_INTERVAL_SECS,          30 );
	init( HEALTH_MONITOR_CONNECTION_MAX_CLOSED,                  5 );

	// Encryption
	init( ENCRYPT_CIPHER_KEY_CACHE_TTL, isSimulated ? 120 : 10 * 60 );
	if ( randomize && BUGGIFY) { ENCRYPT_CIPHER_KEY_CACHE_TTL = deterministicRandom()->randomInt(50, 100); }
	init( ENCRYPT_KEY_REFRESH_INTERVAL,   isSimulated ? 60 : 8 * 60 );
	if ( randomize && BUGGIFY) { ENCRYPT_KEY_REFRESH_INTERVAL = deterministicRandom()->randomInt(2, 10); }

	// REST Client
	init( RESTCLIENT_MAX_CONNECTIONPOOL_SIZE,                   10 );
	init( RESTCLIENT_CONNECT_TRIES,                             10 );
	init( RESTCLIENT_CONNECT_TIMEOUT,                           10 );
	init( RESTCLIENT_MAX_CONNECTION_LIFE,                      120 );
	init( RESTCLIENT_REQUEST_TRIES,                             10 );
	init( RESTCLIENT_REQUEST_TIMEOUT_SEC,                      120 );
}
// clang-format on

static std::string toLower(std::string const& name) {
	std::string lower_name;
	for (auto c = name.begin(); c != name.end(); ++c)
		if (*c >= 'A' && *c <= 'Z')
			lower_name += *c - 'A' + 'a';
		else
			lower_name += *c;
	return lower_name;
}

ParsedKnobValue Knobs::parseKnobValue(std::string const& knob, std::string const& value) const {
	try {
		if (double_knobs.count(knob)) {
			return std::stod(value);
		} else if (bool_knobs.count(knob)) {
			if (toLower(value) == "true") {
				return true;
			} else if (toLower(value) == "false") {
				return false;
			} else {
				return (std::stoi(value) != 0);
			}
		} else if (int64_knobs.count(knob)) {
			return static_cast<int64_t>(std::stol(value, nullptr, 0));
		} else if (int_knobs.count(knob)) {
			return std::stoi(value, nullptr, 0);
		} else if (string_knobs.count(knob)) {
			return value;
		}
		return NoKnobFound{};
	} catch (...) {
		throw invalid_option_value();
	}
}

bool Knobs::setKnob(std::string const& knob, int value) {
	if (!int_knobs.count(knob)) {
		return false;
	}
	*int_knobs[knob].value = value;
	explicitlySetKnobs.insert(toLower(knob));
	return true;
}

bool Knobs::setKnob(std::string const& knob, int64_t value) {
	if (!int64_knobs.count(knob)) {
		return false;
	}
	*int64_knobs[knob].value = value;
	explicitlySetKnobs.insert(toLower(knob));
	return true;
}

bool Knobs::setKnob(std::string const& knob, bool value) {
	if (!bool_knobs.count(knob)) {
		return false;
	}
	*bool_knobs[knob].value = value;
	explicitlySetKnobs.insert(toLower(knob));
	return true;
}

bool Knobs::setKnob(std::string const& knob, double value) {
	if (!double_knobs.count(knob)) {
		return false;
	}
	*double_knobs[knob].value = value;
	explicitlySetKnobs.insert(toLower(knob));
	return true;
}

bool Knobs::setKnob(std::string const& knob, std::string const& value) {
	if (!string_knobs.count(knob)) {
		return false;
	}
	*string_knobs[knob].value = value;
	explicitlySetKnobs.insert(toLower(knob));
	return true;
}

ParsedKnobValue Knobs::getKnob(const std::string& name) const {
	if (double_knobs.count(name) > 0) {
		return ParsedKnobValue{ *double_knobs.at(name).value };
	}
	if (int64_knobs.count(name) > 0) {
		return ParsedKnobValue{ *int64_knobs.at(name).value };
	}
	if (int_knobs.count(name) > 0) {
		return ParsedKnobValue{ *int_knobs.at(name).value };
	}
	if (string_knobs.count(name) > 0) {
		return ParsedKnobValue{ *string_knobs.at(name).value };
	}
	if (bool_knobs.count(name) > 0) {
		return ParsedKnobValue{ *bool_knobs.at(name).value };
	}

	return ParsedKnobValue{ NoKnobFound() };
}

bool Knobs::isAtomic(std::string const& knob) const {
	if (double_knobs.count(knob)) {
		return double_knobs.find(knob)->second.atomic == Atomic::YES;
	} else if (int64_knobs.count(knob)) {
		return int64_knobs.find(knob)->second.atomic == Atomic::YES;
	} else if (int_knobs.count(knob)) {
		return int_knobs.find(knob)->second.atomic == Atomic::YES;
	} else if (string_knobs.count(knob)) {
		return string_knobs.find(knob)->second.atomic == Atomic::YES;
	} else if (bool_knobs.count(knob)) {
		return bool_knobs.find(knob)->second.atomic == Atomic::YES;
	}
	return false;
}

void Knobs::initKnob(double& knob, double value, std::string const& name, Atomic atomic) {
	if (!explicitlySetKnobs.count(toLower(name))) {
		knob = value;
		double_knobs[toLower(name)] = KnobValue<double>{ &knob, atomic };
	}
}

void Knobs::initKnob(int64_t& knob, int64_t value, std::string const& name, Atomic atomic) {
	if (!explicitlySetKnobs.count(toLower(name))) {
		knob = value;
		int64_knobs[toLower(name)] = KnobValue<int64_t>{ &knob, atomic };
	}
}

void Knobs::initKnob(int& knob, int value, std::string const& name, Atomic atomic) {
	if (!explicitlySetKnobs.count(toLower(name))) {
		knob = value;
		int_knobs[toLower(name)] = KnobValue<int>{ &knob, atomic };
	}
}

void Knobs::initKnob(std::string& knob, const std::string& value, const std::string& name, Atomic atomic) {
	if (!explicitlySetKnobs.count(toLower(name))) {
		knob = value;
		string_knobs[toLower(name)] = KnobValue<std::string>{ &knob, atomic };
	}
}

void Knobs::initKnob(bool& knob, bool value, std::string const& name, Atomic atomic) {
	if (!explicitlySetKnobs.count(toLower(name))) {
		knob = value;
		bool_knobs[toLower(name)] = KnobValue<bool>{ &knob, atomic };
	}
}

void Knobs::trace() const {
	for (auto& k : double_knobs)
		TraceEvent("Knob")
		    .detail("Name", k.first.c_str())
		    .detail("Value", *k.second.value)
		    .detail("Atomic", k.second.atomic);
	for (auto& k : int_knobs)
		TraceEvent("Knob")
		    .detail("Name", k.first.c_str())
		    .detail("Value", *k.second.value)
		    .detail("Atomic", k.second.atomic);
	for (auto& k : int64_knobs)
		TraceEvent("Knob")
		    .detail("Name", k.first.c_str())
		    .detail("Value", *k.second.value)
		    .detail("Atomic", k.second.atomic);
	for (auto& k : string_knobs)
		TraceEvent("Knob")
		    .detail("Name", k.first.c_str())
		    .detail("Value", *k.second.value)
		    .detail("Atomic", k.second.atomic);
	for (auto& k : bool_knobs)
		TraceEvent("Knob")
		    .detail("Name", k.first.c_str())
		    .detail("Value", *k.second.value)
		    .detail("Atomic", k.second.atomic);
}<|MERGE_RESOLUTION|>--- conflicted
+++ resolved
@@ -209,11 +209,7 @@
 	init( ZERO_LENGTH_FILE_PAD,                                  1 );
 	init( TRACE_FLUSH_INTERVAL,                               0.25 );
 	init( TRACE_RETRY_OPEN_INTERVAL,						  1.00 );
-<<<<<<< HEAD
-	init( MIN_TRACE_SEVERITY,                 isSimulated ?  1 : 10); // Related to the trace severity in Trace.h
-=======
 	init( MIN_TRACE_SEVERITY,                isSimulated ?  1 : 10 ); // Related to the trace severity in Trace.h
->>>>>>> 96bd3dcb
 	init( MAX_TRACE_SUPPRESSIONS,                              1e4 );
 	init( TRACE_DATETIME_ENABLED,                             true ); // trace time in human readable format (always real time)
 	init( TRACE_SYNC_ENABLED,                                    0 );
