find_package(Threads REQUIRED)

option(FLOW_USE_ZSTD "Enable zstd compression in flow" OFF)

fdb_find_sources(FLOW_SRCS)

if (FLOW_USE_ZSTD)
  # NOTE: To enable boost::iostreams with zstd library support, manually add
  # zstd.cpp to source files is required. Ref:
  #   https://www.boost.org/doc/libs/1_79_0/libs/iostreams/doc/installation.html
  list(APPEND FLOW_SRCS ../contrib/boost_zstd/zstd.cpp)
endif()

# Remove files with `main` defined so we can create a link test executable.
list(REMOVE_ITEM FLOW_SRCS TLSTest.cpp)
list(REMOVE_ITEM FLOW_SRCS MkCertCli.cpp)

if(CMAKE_SYSTEM_PROCESSOR MATCHES "aarch64")
    list(APPEND FLOW_SRCS aarch64/memcmp.S aarch64/memcpy.S)
endif()

make_directory(${CMAKE_CURRENT_BINARY_DIR}/include/flow)
set(FDB_API_VERSION_FILE "${CMAKE_CURRENT_SOURCE_DIR}/ApiVersions.cmake" CACHE STRING "Api version cmake file." FORCE)
include(${FDB_API_VERSION_FILE})
configure_file(${CMAKE_CURRENT_SOURCE_DIR}/ApiVersion.h.cmake ${CMAKE_CURRENT_BINARY_DIR}/include/flow/ApiVersion.h)
set(FDB_PROTOCOL_VERSION_FILE "${CMAKE_CURRENT_SOURCE_DIR}/ProtocolVersions.cmake" CACHE STRING "Protocol version cmake file." FORCE)
include(${FDB_PROTOCOL_VERSION_FILE})
configure_file(${CMAKE_CURRENT_SOURCE_DIR}/ProtocolVersion.h.cmake ${CMAKE_CURRENT_BINARY_DIR}/include/flow/ProtocolVersion.h)
configure_file(${CMAKE_CURRENT_SOURCE_DIR}/SourceVersion.h.cmake ${CMAKE_CURRENT_BINARY_DIR}/include/flow/SourceVersion.h)
configure_file(${CMAKE_CURRENT_SOURCE_DIR}/config.h.cmake ${CMAKE_CURRENT_BINARY_DIR}/include/flow/config.h)

add_flow_target(STATIC_LIBRARY NAME flow SRCS ${FLOW_SRCS})
add_flow_target(STATIC_LIBRARY NAME flow_sampling SRCS ${FLOW_SRCS})

if (FLOW_USE_ZSTD)
  include(CompileZstd)
  compile_zstd()

  target_link_libraries(flow PRIVATE libzstd_static)
  target_compile_definitions(flow PUBLIC ZSTD_LIB_SUPPORTED)
endif()

# When creating a static or shared library, undefined symbols will be ignored.
# Since we want to ensure no symbols from other modules are used, create an
# executable so the linker will throw errors if it can't find the declaration
# of a symbol.
add_flow_target(LINK_TEST NAME flowlinktest SRCS LinkTest.cpp)
target_link_libraries(flowlinktest PRIVATE flow stacktrace)

set(IS_ARM_MAC NO)
if(APPLE AND CMAKE_SYSTEM_PROCESSOR STREQUAL "arm64")
    set(IS_ARM_MAC YES)
endif()

foreach(ft flow flow_sampling flowlinktest)
    target_include_directories(${ft} PUBLIC "${CMAKE_CURRENT_SOURCE_DIR}/include" "${CMAKE_CURRENT_BINARY_DIR}/include")
    if (FLOW_USE_ZSTD)
        target_include_directories(${ft} PRIVATE SYSTEM ${ZSTD_LIB_INCLUDE_DIR})
    endif()

    target_link_libraries(${ft} PRIVATE stacktrace)
    target_link_libraries(${ft} PUBLIC fmt::fmt SimpleOpt crc32)
    if(UNIX AND NOT APPLE)
        target_link_libraries(${ft} PRIVATE folly_memcpy)
        target_compile_definitions(${ft} PRIVATE WITH_FOLLY_MEMCPY)
    endif()

    if(NOT APPLE AND NOT WIN32)
        set(FLOW_LIBS ${FLOW_LIBS} rt)
    elseif(WIN32)
        target_link_libraries(${ft} PUBLIC winmm.lib)
        target_link_libraries(${ft} PUBLIC psapi.lib)
    endif()

    if(CMAKE_SYSTEM_NAME STREQUAL "FreeBSD")
        set(FLOW_LIBS ${FLOW_LIBS} execinfo devstat)
        find_library(EIO eio)
        if(EIO)
            target_link_libraries(${ft} PUBLIC ${EIO})
        endif()
    endif()
    target_link_libraries(${ft} PRIVATE ${FLOW_LIBS})

    if(USE_VALGRIND)
        target_link_libraries(${ft} PUBLIC Valgrind)
    endif()
    target_link_libraries(${ft} PUBLIC OpenSSL::SSL)
    target_link_libraries(${ft} PUBLIC Threads::Threads ${CMAKE_DL_LIBS})
    target_link_libraries(${ft} PUBLIC boost_target)
    if(USE_VALGRIND)
        target_link_libraries(${ft} PUBLIC Valgrind)
    endif()

    if(APPLE)
        find_library(IO_KIT IOKit)
        find_library(CORE_FOUNDATION CoreFoundation)
        target_link_libraries(${ft} PRIVATE ${IO_KIT} ${CORE_FOUNDATION})
    endif()
endforeach()

target_compile_definitions(flow_sampling PRIVATE -DENABLE_SAMPLING)
if(WIN32)
    add_dependencies(flow_sampling_actors flow_actors)
endif()

<<<<<<< HEAD
add_executable(mkcert MkCertCli.cpp)
target_link_libraries(mkcert PUBLIC flow)

add_executable(mtls_unittest TLSTest.cpp)
target_link_libraries(mtls_unittest PUBLIC flow)
add_test(NAME mutual_tls_unittest
         COMMAND $<TARGET_FILE:mtls_unittest>)


include(GenerateModulemap)

set(FLOW_BINARY_DIR "${CMAKE_BINARY_DIR}/flow")
generate_modulemap("${CMAKE_BINARY_DIR}/flow/include" "Flow" flow
  OMIT
  sse2neon.h
  ppc-asm.h
)

add_library(flow_swift STATIC
    FlowCheckedContinuation.swift
    stream_support.swift # general stream support types
    flow_stream_support.swift # conformances for future types that we vend with this module (E.g. CInt, Void)
    error_support.swift
    task_priority_support.swift
    SwiftBridging.swift
    SwiftFileB.swift
    future_support.swift # general support types
    flow_future_support.swift # conformances for future types that we vend with this module (E.g. CInt, Void)
    reply_support.swift
    clock_support.swift
    flow_optional_support.swift
)

target_include_directories(flow_swift PUBLIC
    "${CMAKE_BINARY_DIR}/flow/include"
    "${CMAKE_SOURCE_DIR}/flow/include"
    "${CMAKE_BINARY_DIR}/flow/"
    "${CMAKE_BINARY_DIR}/fdbclient/include"
    "${CMAKE_BINARY_DIR}/fdbserver/include"
    "${CMAKE_SOURCE_DIR}/fdbrpc/include"
    "${CMAKE_BINARY_DIR}/fdbrpc/include"
    "${CMAKE_SOURCE_DIR}/contrib/fmt-8.1.1/include"
    "${CMAKE_SOURCE_DIR}/contrib/md5/include"
    "${CMAKE_SOURCE_DIR}/contrib/libb64/include"
    "${CMAKE_SOURCE_DIR}/contrib/sqlite"
    "${CMAKE_BINARY_DIR}/boost_install/include"
    "${msgpack_DIR}/include"
)

include(FindSwiftLibs)
swift_get_linker_search_paths(SWIFT_LINK_PATHS)
target_link_directories(flow PUBLIC "${SWIFT_LINK_PATHS}")

# We need to make sure that Swift, and the concurrency library is linked
# in every module that uses flow, because we implement the Swift hooks in flow.
# TODO(swift): With upcoming CMake 3.26 we can get rid of this as it should realize
#              that modules need Swift and use Swift for the linking which
#              will do the right thing.
target_link_options(flow PUBLIC
    "-lswiftCore"
    "-lswift_Concurrency"
    "-lswift_StringProcessing")
    
# Link with runtime initialization stub (not needed on Darwin).
if (NOT APPLE)
  string(REPLACE " " ";" SWIFT_LINK_PATHS_LIST "${SWIFT_LINK_PATHS}")
  list(GET SWIFT_LINK_PATHS_LIST -1 LastPath) # get the last element the list
  target_link_options(flow PUBLIC "${LastPath}/swiftrt.o")
endif()

# TODO: the TBD validation skip is because of swift_job_run_generic, though it seems weird why we need to do that?
target_compile_options(flow_swift PRIVATE "$<$<COMPILE_LANGUAGE:Swift>:SHELL:-Xcc -std=c++17 -Xfrontend -validate-tbd-against-ir=none -Xcc -DNO_INTELLISENSE -Xcc -ivfsoverlay${CMAKE_BINARY_DIR}/flow/include/headeroverlay.yaml>")

# Ensure that C++ code in fdbserver can import Swift using a compatibility header.
include(SwiftToCXXInterop)

add_swift_to_cxx_header_gen_target(
  flow_swift
  flow_swift_checked_continuation_header
  "${CMAKE_CURRENT_BINARY_DIR}/include/SwiftModules/Flow_CheckedContinuation.h"
  SOURCES
   "${CMAKE_CURRENT_SOURCE_DIR}/FlowCheckedContinuation.swift"
   "${CMAKE_CURRENT_SOURCE_DIR}/flow_optional_support.swift"
   FLAGS
-Xcc -std=c++17 -Xcc -DNO_INTELLISENSE -Xcc -ivfsoverlay${CMAKE_BINARY_DIR}/flow/include/headeroverlay.yaml
# Important: This is needed to avoid including headers that depends on this generated header.
-Xcc -DSWIFT_FUTURE_SUPPORT_H -Xcc -DSWIFT_STREAM_SUPPORT_H -Xcc -DSWIFT_HIDE_CHECKED_CONTINUTATION
)

add_swift_to_cxx_header_gen_target(
  flow_swift
  flow_swift_header
  "${CMAKE_CURRENT_BINARY_DIR}/include/SwiftModules/Flow"
   FLAGS
-Xcc -std=c++17 -Xcc -DNO_INTELLISENSE -Xcc -ivfsoverlay${CMAKE_BINARY_DIR}/flow/include/headeroverlay.yaml
)

add_dependencies(flow_swift_checked_continuation_header flow_actors boost_targetProject)
add_dependencies(flow_swift_header flow_swift_checked_continuation_header)
add_dependencies(flow_swift flow_swift_header)

add_dependencies(flow_swift flow_actors)
add_dependencies(flow_swift boost_targetProject)
# TODO(swift): rdar://99107402 - this will only work once CMake 3.25 is released:
# target_link_libraries(flow PRIVATE flow_swift)
add_dependencies(flow flow_swift)
=======
if(OPEN_FOR_IDE)
    add_library(mkcert OBJECT MkCertCli.cpp)
else()
    add_executable(mkcert MkCertCli.cpp)
endif()
target_link_libraries(mkcert PUBLIC flow)
>>>>>>> 1d6908d3
<|MERGE_RESOLUTION|>--- conflicted
+++ resolved
@@ -103,8 +103,11 @@
     add_dependencies(flow_sampling_actors flow_actors)
 endif()
 
-<<<<<<< HEAD
-add_executable(mkcert MkCertCli.cpp)
+if(OPEN_FOR_IDE)
+    add_library(mkcert OBJECT MkCertCli.cpp)
+else()
+    add_executable(mkcert MkCertCli.cpp)
+endif()
 target_link_libraries(mkcert PUBLIC flow)
 
 add_executable(mtls_unittest TLSTest.cpp)
@@ -209,12 +212,4 @@
 add_dependencies(flow_swift boost_targetProject)
 # TODO(swift): rdar://99107402 - this will only work once CMake 3.25 is released:
 # target_link_libraries(flow PRIVATE flow_swift)
-add_dependencies(flow flow_swift)
-=======
-if(OPEN_FOR_IDE)
-    add_library(mkcert OBJECT MkCertCli.cpp)
-else()
-    add_executable(mkcert MkCertCli.cpp)
-endif()
-target_link_libraries(mkcert PUBLIC flow)
->>>>>>> 1d6908d3
+add_dependencies(flow flow_swift)