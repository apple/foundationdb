/*
 * Platform.h
 *
 * This source file is part of the FoundationDB open source project
 *
 * Copyright 2013-2018 Apple Inc. and the FoundationDB project authors
 *
 * Licensed under the Apache License, Version 2.0 (the "License");
 * you may not use this file except in compliance with the License.
 * You may obtain a copy of the License at
 *
 *     http://www.apache.org/licenses/LICENSE-2.0
 *
 * Unless required by applicable law or agreed to in writing, software
 * distributed under the License is distributed on an "AS IS" BASIS,
 * WITHOUT WARRANTIES OR CONDITIONS OF ANY KIND, either express or implied.
 * See the License for the specific language governing permissions and
 * limitations under the License.
 */

#ifndef FLOW_PLATFORM_H
#define FLOW_PLATFORM_H
#pragma once

#if (defined(__linux__) || defined(__APPLE__) || defined(__FreeBSD__))
#define __unixish__ 1
#endif

#define FLOW_THREAD_SAFE 0

#include <stdlib.h>

#define FDB_EXIT_SUCCESS 0
#define FDB_EXIT_ERROR 1
#define FDB_EXIT_ABORT 3
#define FDB_EXIT_MAIN_ERROR 10
#define FDB_EXIT_MAIN_EXCEPTION 11
#define FDB_EXIT_NO_MEM 20
#define FDB_EXIT_INIT_SEMAPHORE 21

#ifdef __cplusplus
#define EXTERNC extern "C"

#include <cstdlib>
#include <cstdint>
#include <stdio.h>

#ifdef __unixish__
#include <unistd.h>
#endif

#if !(defined(_WIN32) || defined(__unixish__))
#error Compiling on unknown platform
#endif

#if defined(__linux__)
#if defined(__clang__)
#if ((__clang_major__ * 100 + __clang_minor__) < 303)
#error Clang 3.3 or later is required on this platform
#endif
#elif ((__GNUC__ * 10000 + __GNUC_MINOR__ * 100 + __GNUC_PATCHLEVEL__) < 40500)
#error GCC 4.5.0 or later required on this platform
#endif
#endif

#if defined(_WIN32) && (_MSC_VER < 1600)
#error Visual Studio 2010 required on this platform
#endif

#if defined(__APPLE__) &&                                                                                              \
    (!((__clang__ == 1) || ((__GNUC__ * 10000 + __GNUC_MINOR__ * 100 + __GNUC_PATCHLEVEL__) > 40800)))
#error Either Clang or GCC 4.8.0 or later required on this platform
#endif

#if (__clang__ == 1)
#define DISABLE_ZERO_DIVISION_FLAG _Pragma("GCC diagnostic ignored \"-Wdivision-by-zero\"")
#elif defined(_MSC_VER)
#define DISABLE_ZERO_DIVISION_FLAG __pragma("GCC diagnostic ignored \"-Wdiv-by-zero\"")
#else
#define DISABLE_ZERO_DIVISION_FLAG _Pragma("GCC diagnostic ignored \"-Wdiv-by-zero\"")
#endif

#if defined(__GNUG__)
#define force_inline inline __attribute__((__always_inline__))
#elif defined(_MSC_VER)
#define force_inline __forceinline
#else
#error Missing force inline
#endif

/*
 * Visual Studio 2005 and beyond allow virtual and sealed while
 * targetting native code, and we get better error messages at compile
 * time with it where appropriate. Not supported with any other
 * compiler.
 */
#if _MSC_VER < 1400
#define sealed
#define override
#endif

/*
 * Visual Studio (.NET 2003 and beyond) has an __assume compiler
 * intrinsic to hint to the compiler that a given condition is true
 * and will remain true until the expression is altered. This can be
 * emulated on GCC and ignored elsewhere.
 *
 * http://en.chys.info/2010/07/counterpart-of-assume-in-gcc/
 */
#ifndef _MSC_VER
#if defined(__GNUG__)
#define __assume(cond)                                                                                                 \
	do {                                                                                                               \
		if (!(cond))                                                                                                   \
			__builtin_unreachable();                                                                                   \
	} while (0)
#else
#define __assume(cond)
#endif
#endif

#ifdef __unixish__
#include <pthread.h>
#define CRITICAL_SECTION pthread_mutex_t
#define InitializeCriticalSection(m)                                                                                   \
	do {                                                                                                               \
		pthread_mutexattr_t mta;                                                                                       \
		pthread_mutexattr_init(&mta);                                                                                  \
		pthread_mutexattr_settype(&mta, PTHREAD_MUTEX_RECURSIVE);                                                      \
		pthread_mutex_init(m, &mta);                                                                                   \
		pthread_mutexattr_destroy(&mta);                                                                               \
	} while (0)
#define DeleteCriticalSection(m) pthread_mutex_destroy(m)
#define EnterCriticalSection(m) pthread_mutex_lock(m)
#define LeaveCriticalSection(m) pthread_mutex_unlock(m)
#endif

#if (defined(__GNUG__))
#include <memory>
#include <functional>
#endif

<<<<<<< HEAD
=======
// fake<T>() is for use in decltype expressions only - there is no implementation
template <class T>
T fake();

>>>>>>> bfec5772
// g++ requires that non-dependent names have to be looked up at
// template definition, which makes circular dependencies a royal
// pain. (For whatever it's worth, g++ appears to be adhering to spec
// here.) Fixing this properly requires quite a bit of reordering
// and/or splitting things into multiple files, but Scherer pointed
// out that it's simple to force a name to be dependent, which is what
// we'll do for now.
template <class Ignore, class T>
inline static T& makeDependent(T& value) {
	return value;
}

#include <string>
#include <vector>

#if defined(_WIN32)
#include <process.h>
#define THREAD_FUNC static void __cdecl
#define THREAD_FUNC_RETURN void
#define THREAD_HANDLE void*
<<<<<<< HEAD
THREAD_HANDLE startThread(void(func)(void*), void* arg, int stackSize = 0, const char* name = nullptr);
=======
THREAD_HANDLE startThread(void(func)(void*), void* arg);
>>>>>>> bfec5772
#define THREAD_RETURN return
#elif defined(__unixish__)
#define THREAD_FUNC static void*
#define THREAD_FUNC_RETURN void*
#define THREAD_HANDLE pthread_t
<<<<<<< HEAD
// The last parameter is an optional name for the thread. It is only supported on Linux and has a
// limit of 16 characters.
THREAD_HANDLE startThread(void*(func)(void*), void* arg, int stackSize = 0, const char* name = nullptr);
=======
THREAD_HANDLE startThread(void*(func)(void*), void* arg);
>>>>>>> bfec5772
#define THREAD_RETURN return NULL
#else
#error How do I start a new thread on this platform?
#endif

#if defined(_WIN32)
#define DYNAMIC_LIB_EXT ".dll"
#elif defined(__linux)
#define DYNAMIC_LIB_EXT ".so"
#elif defined(__FreeBSD__)
#define DYNAMIC_LIB_EXT ".so"
#elif defined(__APPLE__)
#define DYNAMIC_LIB_EXT ".dylib"
#else
#error Port me
#endif

#if defined(_WIN32)
#define ENV_VAR_PATH_SEPARATOR ';'
#elif defined(__unixish__)
#define ENV_VAR_PATH_SEPARATOR ':'
#else
#error Port me
#endif

void waitThread(THREAD_HANDLE thread);

// Linux-only for now.  Set thread priority "low"
void deprioritizeThread();

#define DEBUG_DETERMINISM 0

std::string removeWhitespace(const std::string& t);

struct SystemStatistics {
	bool initialized;
	double elapsed;
	double processCPUSeconds, mainThreadCPUSeconds;
	uint64_t processMemory;
	uint64_t processResidentMemory;
	uint64_t processDiskTotalBytes;
	uint64_t processDiskFreeBytes;
	double processDiskQueueDepth;
	double processDiskIdleSeconds;
	double processDiskRead;
	double processDiskWrite;
	uint64_t processDiskReadCount;
	uint64_t processDiskWriteCount;
	double processDiskWriteSectors;
	double processDiskReadSectors;
	double machineMegabitsSent;
	double machineMegabitsReceived;
	uint64_t machineOutSegs;
	uint64_t machineRetransSegs;
	double machineCPUSeconds;
	int64_t machineTotalRAM;
	int64_t machineCommittedRAM;
	int64_t machineAvailableRAM;

	SystemStatistics()
	  : initialized(false), elapsed(0), processCPUSeconds(0), mainThreadCPUSeconds(0), processMemory(0),
	    processResidentMemory(0), processDiskTotalBytes(0), processDiskFreeBytes(0), processDiskQueueDepth(0),
	    processDiskIdleSeconds(0), processDiskRead(0), processDiskWrite(0), processDiskReadCount(0),
	    processDiskWriteCount(0), processDiskWriteSectors(0), processDiskReadSectors(0), machineMegabitsSent(0),
	    machineMegabitsReceived(0), machineOutSegs(0), machineRetransSegs(0), machineCPUSeconds(0), machineTotalRAM(0),
	    machineCommittedRAM(0), machineAvailableRAM(0) {}
};

struct SystemStatisticsState;

struct IPAddress;

SystemStatistics getSystemStatistics(std::string dataFolder,
                                     const IPAddress* ip,
                                     SystemStatisticsState** statState,
                                     bool logDetails);

double getProcessorTimeThread();

double getProcessorTimeProcess();

uint64_t getMemoryUsage();

uint64_t getResidentMemoryUsage();

struct MachineRAMInfo {
	int64_t total;
	int64_t committed;
	int64_t available;
};

void getMachineRAMInfo(MachineRAMInfo& memInfo);

void getDiskBytes(std::string const& directory, int64_t& free, int64_t& total);

void getNetworkTraffic(uint64_t& bytesSent, uint64_t& bytesReceived, uint64_t& outSegs, uint64_t& retransSegs);

void getDiskStatistics(std::string const& directory,
                       uint64_t& currentIOs,
                       uint64_t& busyTicks,
                       uint64_t& reads,
                       uint64_t& writes,
                       uint64_t& writeSectors);

void getMachineLoad(uint64_t& idleTime, uint64_t& totalTime, bool logDetails);

double
timer(); // Returns the system real time clock with high precision.  May jump around when system time is adjusted!
double timer_monotonic(); // Returns a high precision monotonic clock which is adjusted to be kind of similar to timer()
                          // at startup, but might not be a globally accurate time.
uint64_t timer_int(); // Return timer as uint64_t

void getLocalTime(const time_t* timep, struct tm* result);

void setMemoryQuota(size_t limit);

void* allocate(size_t length, bool allowLargePages);

void setAffinity(int proc);

void threadSleep(double seconds);

void threadYield(); // Attempt to yield to other processes or threads

// Returns true iff the file exists
bool fileExists(std::string const& filename);

// Returns true iff the directory exists
bool directoryExists(std::string const& path);

// Returns size of file in bytes
int64_t fileSize(std::string const& filename);

// Returns true if file is deleted, false if it was not found, throws platform_error() otherwise
// Consider using IAsyncFileSystem::filesystem()->deleteFile() instead, especially if you need durability!
bool deleteFile(std::string const& filename);

// Renames the given file.  Does not fsync the directory.
void renameFile(std::string const& fromPath, std::string const& toPath);

// Atomically replaces the contents of the specified file.
void atomicReplace(std::string const& path, std::string const& content, bool textmode = true);

// Read a file into memory
std::string readFileBytes(std::string const& filename, int maxSize);

// Write data buffer into file
void writeFileBytes(std::string const& filename, const char* data, size_t count);

// Write text into file
void writeFile(std::string const& filename, std::string const& content);

std::string joinPath(std::string const& directory, std::string const& filename);

// cleanPath() does a 'logical' resolution of the given path string to a canonical form *without*
// following symbolic links or verifying the existence of any path components.  It removes redundant
// "." references and duplicate separators, and resolves any ".." references that can be resolved
// using the preceding path components.
// Relative paths remain relative and are NOT rebased on the current working directory.
std::string cleanPath(std::string const& path);

// Removes the last component from a path string (if possible) and returns the result with one trailing separator.
// If there is only one path component, the result will be "" for relative paths and "/" for absolute paths.
// Note that this is NOT the same as getting the parent of path, as the final component could be ".."
// or "." and it would still be simply removed.
// ALL of the following inputs will yield the result "/a/"
//   /a/b
//   /a/b/
//   /a/..
//   /a/../
//   /a/.
//   /a/./
//   /a//..//
std::string popPath(const std::string& path);

// abspath() resolves the given path to a canonical form.
// If path is relative, the result will be based on the current working directory.
// If resolveLinks is true then symbolic links will be expanded BEFORE resolving '..' references.
// An empty path or a non-existent path when mustExist is true will result in a platform_error() exception.
// Upon success, all '..' references will be resolved with the assumption that non-existent components
// are NOT symbolic links.
// User directory references such as '~' or '~user' are effectively treated as symbolic links which
// are impossible to resolve, so resolveLinks=true results in failure and resolveLinks=false results
// in the reference being left in-tact prior to resolving '..' references.
std::string abspath(std::string const& path, bool resolveLinks = true, bool mustExist = false);

// parentDirectory() returns the parent directory of the given file or directory in a canonical form,
// with a single trailing path separator.
// It uses absPath() with the same bool options to initially obtain a canonical form, and upon success
// removes the final path component, if present.
std::string parentDirectory(std::string const& path, bool resolveLinks = true, bool mustExist = false);

// Returns the portion of the path following the last path separator (e.g. the filename or directory name)
std::string basename(std::string const& filename);

// Returns the home directory of the current user
std::string getUserHomeDirectory();

namespace platform {

// Returns true if directory was created, false if it existed, throws platform_error() otherwise
bool createDirectory(std::string const& directory);

// e.g. extension==".fdb", returns filenames relative to directory
std::vector<std::string> listFiles(std::string const& directory, std::string const& extension = "");

// returns directory names relative to directory
std::vector<std::string> listDirectories(std::string const& directory);

void findFilesRecursively(std::string path, std::vector<std::string>& out);

// Tag the given file as "temporary", i.e. not really needing commits to disk
void makeTemporary(const char* filename);

void setCloseOnExec(int fd);

// Logs an out of memory error and exits the program
void outOfMemory();

int getRandomSeed();

bool getEnvironmentVar(const char* name, std::string& value);
int setEnvironmentVar(const char* name, const char* value, int overwrite);

std::string getWorkingDirectory();

// Returns the absolute platform-dependant path for server-based files
std::string getDefaultConfigPath();

// Returns the absolute platform-dependant path for the default fdb.cluster file
std::string getDefaultClusterFilePath();

void* getImageOffset();

// Places the frame pointers in a string formatted as parameters for addr2line.
size_t raw_backtrace(void** addresses, int maxStackDepth);
std::string get_backtrace();
std::string format_backtrace(void** addresses, int numAddresses);
<<<<<<< HEAD

// Avoid in production code: not atomic, not fast, not reliable in all environments
int eraseDirectoryRecursive(std::string const& directory);

bool isHwCrcSupported();
=======
>>>>>>> bfec5772

} // namespace platform

#ifdef __linux__
typedef struct {
	double timestamp;
	size_t length;
	void* frames[];
} ProfilingSample;

dev_t getDeviceId(std::string path);
#endif

#ifdef __linux__
#ifndef __aarch64__
#include <x86intrin.h>
#else
#include "sse2neon.h"
#endif
#include <features.h>
#include <sys/stat.h>
#endif

#if defined(__APPLE__)
// Version of CLang bundled with XCode doesn't yet include ia32intrin.h.
#if !(__has_builtin(__rdtsc))
inline static uint64_t timestampCounter() {
	uint64_t lo, hi;
	asm("rdtsc" : "=a"(lo), "=d"(hi));
	return (lo | (hi << 32));
}
#else
#define timestampCounter() __rdtsc()
#endif
#elif defined(__aarch64__)
// aarch64 does not have rdtsc counter
// Use cntvct_el0 virtual counter instead
inline static uint64_t timestampCounter() {
	uint64_t timer;
	asm volatile("mrs %0, cntvct_el0" : "=r"(timer));
	return timer;
}
#else
// all other platforms including Linux x86_64
#define timestampCounter() __rdtsc()
#endif

#ifdef __FreeBSD__
#if !(__has_builtin(__rdtsc))
inline static uint64_t __rdtsc() {
	uint64_t lo, hi;
	asm("rdtsc" : "=a"(lo), "=d"(hi));
	return (lo | (hi << 32));
}
#endif
#endif

#ifdef _WIN32
#include <intrin.h>
inline static int32_t interlockedIncrement(volatile int32_t* a) {
	return _InterlockedIncrement((long*)a);
}
inline static int64_t interlockedIncrement64(volatile int64_t* a) {
	return _InterlockedIncrement64(a);
}
inline static int32_t interlockedDecrement(volatile int32_t* a) {
	return _InterlockedDecrement((long*)a);
}
inline static int64_t interlockedDecrement64(volatile int64_t* a) {
	return _InterlockedDecrement64(a);
}
inline static int32_t interlockedCompareExchange(volatile int32_t* a, int32_t b, int32_t c) {
	return _InterlockedCompareExchange((long*)a, (long)b, (long)c);
}
inline static int64_t interlockedExchangeAdd64(volatile int64_t* a, int64_t b) {
	return _InterlockedExchangeAdd64(a, b);
}
inline static int64_t interlockedExchange64(volatile int64_t* a, int64_t b) {
	return _InterlockedExchange64(a, b);
}
inline static int64_t interlockedOr64(volatile int64_t* a, int64_t b) {
	return _InterlockedOr64(a, b);
}
#elif defined(__GCC_HAVE_SYNC_COMPARE_AND_SWAP_8)
#ifndef __aarch64__
#include <xmmintrin.h>
<<<<<<< HEAD
#endif
=======
>>>>>>> bfec5772
inline static int32_t interlockedIncrement(volatile int32_t* a) {
	return __sync_add_and_fetch(a, 1);
}
inline static int64_t interlockedIncrement64(volatile int64_t* a) {
	return __sync_add_and_fetch(a, 1);
}
inline static int32_t interlockedDecrement(volatile int32_t* a) {
	return __sync_add_and_fetch(a, -1);
}
inline static int64_t interlockedDecrement64(volatile int64_t* a) {
	return __sync_add_and_fetch(a, -1);
}
inline static int32_t interlockedCompareExchange(volatile int32_t* a, int32_t b, int32_t c) {
	return __sync_val_compare_and_swap(a, c, b);
}
inline static int64_t interlockedExchangeAdd64(volatile int64_t* a, int64_t b) {
	return __sync_fetch_and_add(a, b);
}
inline static int64_t interlockedExchange64(volatile int64_t* a, int64_t b) {
	__sync_synchronize();
	return __sync_lock_test_and_set(a, b);
}
inline static int64_t interlockedOr64(volatile int64_t* a, int64_t b) {
	return __sync_fetch_and_or(a, b);
}
#else
#error No implementation of atomic instructions
#endif

template <class T>
inline static T* interlockedExchangePtr(T* volatile* a, T* b) {
	static_assert(sizeof(T*) == sizeof(int64_t), "Port me!");
	return (T*)interlockedExchange64((volatile int64_t*)a, (int64_t)b);
}

#if FLOW_THREAD_SAFE
#define thread_volatile volatile
inline static int64_t flowInterlockedExchangeAdd64(volatile int64_t* p, int64_t a) {
	return interlockedExchangeAdd64(p, a);
}
inline static int64_t flowInterlockedIncrement64(volatile int64_t* p) {
	return interlockedIncrement64(p);
}
inline static int64_t flowInterlockedDecrement64(volatile int64_t* p) {
	return interlockedDecrement64(p);
}
inline static int64_t flowInterlockedExchange64(volatile int64_t* p, int64_t a) {
	return interlockedExchange64(p, a);
}
inline static int64_t flowInterlockedOr64(volatile int64_t* p, int64_t a) {
	return interlockedOr64(p, a);
}
inline static int64_t flowInterlockedAnd64(volatile int64_t* p, int64_t a) {
	return interlockedAnd64(p, a);
}
#else
#define thread_volatile
inline static int64_t flowInterlockedExchangeAdd64(int64_t* p, int64_t a) {
	auto old = *p;
	*p += a;
	return old;
}
inline static int64_t flowInterlockedIncrement64(int64_t* p) {
	return ++*p;
}
inline static int64_t flowInterlockedDecrement64(int64_t* p) {
	return --*p;
}
inline static int64_t flowInterlockedExchange64(int64_t* p, int64_t a) {
	auto old = *p;
	*p = a;
	return old;
}
inline static int64_t flowInterlockedOr64(int64_t* p, int64_t a) {
	auto old = *p;
	*p |= a;
	return old;
}
inline static int64_t flowInterlockedAnd64(int64_t* p, int64_t a) {
	auto old = *p;
	*p &= a;
	return old;
}
#endif

// We only run on little-endian system, so conversion to/from bigEndian64 is always a byte swap
#ifdef _MSC_VER
#define bigEndian16(value) uint16_t(_byteswap_ushort(value))
#define bigEndian32(value) uint32_t(_byteswap_ulong(value))
#define bigEndian64(value) uint64_t(_byteswap_uint64(value))
#elif __GNUG__
#define bigEndian16(value) uint16_t((value >> 8) | (value << 8))
#define bigEndian32(value) uint32_t(__builtin_bswap32(value))
#define bigEndian64(value) uint64_t(__builtin_bswap64(value))
#else
#error Missing byte swap methods
#endif

#define littleEndian16(value) value
#define littleEndian32(value) value
#define littleEndian64(value) value

#if defined(_WIN32)
inline static void flushOutputStreams() {
	_flushall();
}
#elif defined(__unixish__)
inline static void flushOutputStreams() {
	fflush(NULL);
}
#else
#error Missing flush output stream
#endif

#if defined(_MSC_VER)
#define DLLEXPORT __declspec(dllexport)
#elif defined(__GNUG__)
#define DLLEXPORT __attribute__((visibility("default")))
#else
#error Missing symbol export
#endif

#define crashAndDie() (*(volatile int*)0 = 0)

#ifdef _WIN32
#define strcasecmp stricmp
#endif

#if defined(__GNUG__)
#define DEFAULT_CONSTRUCTORS(X)                                                                                        \
	X(X const& rhs) = default;                                                                                         \
	X& operator=(X const& rhs) = default;
#else
#define DEFAULT_CONSTRUCTORS(X)
#endif

#if defined(_WIN32)
#define strtoull(nptr, endptr, base) _strtoui64(nptr, endptr, base)
#endif

#if defined(_MSC_VER)
inline static void* aligned_alloc(size_t alignment, size_t size) {
	return _aligned_malloc(size, alignment);
}
inline static void aligned_free(void* ptr) {
	_aligned_free(ptr);
}
#elif defined(__linux__)
#include <malloc.h>
inline static void aligned_free(void* ptr) {
	free(ptr);
}
#if (!defined(_ISOC11_SOURCE)) // old libc versions
inline static void* aligned_alloc(size_t alignment, size_t size) {
	return memalign(alignment, size);
}
#endif
#elif defined(__FreeBSD__)
inline static void aligned_free(void* ptr) {
	free(ptr);
}
#elif defined(__APPLE__)
#if !defined(HAS_ALIGNED_ALLOC)
#include <cstdlib>
inline static void* aligned_alloc(size_t alignment, size_t size) {
	void* ptr = nullptr;
	posix_memalign(&ptr, alignment, size);
	return ptr;
}
#endif
inline static void aligned_free(void* ptr) {
	free(ptr);
}
#endif

// lib_path may be a relative or absolute path or a name to be
// resolved by whatever linker is hanging around on this system
bool isLibraryLoaded(const char* lib_path);
void* loadLibrary(const char* lib_path);
void closeLibrary(void* handle);
void* loadFunction(void* lib, const char* func_name);

std::string exePath();

#ifdef _WIN32
inline static int ctzll(uint64_t value) {
<<<<<<< HEAD
	unsigned long count = 0;
	if (_BitScanForward64(&count, value)) {
		return count;
	}
	return 64;
}
inline static int clzll(uint64_t value) {
	unsigned long count = 0;
=======
	unsigned long count = 0;
	if (_BitScanForward64(&count, value)) {
		return count;
	}
	return 64;
}
inline static int clzll(uint64_t value) {
	unsigned long count = 0;
>>>>>>> bfec5772
	if (_BitScanReverse64(&count, value)) {
		return 63 - count;
	}
	return 64;
}
inline static int ctz(uint32_t value) {
	unsigned long count = 0;
	if (_BitScanForward(&count, value)) {
		return count;
	}
	return 64;
}
inline static int clz(uint32_t value) {
	unsigned long count = 0;
	if (_BitScanReverse(&count, value)) {
		return 63 - count;
	}
	return 64;
}
#else
#define ctzll __builtin_ctzll
#define clzll __builtin_clzll
#define ctz __builtin_ctz
#define clz __builtin_clz
#endif

#include <boost/config.hpp>
// The formerly existing BOOST_NOEXCEPT is now BOOST_NOEXCEPT

// These return thread local counts
int64_t getNumProfilesDeferred();
int64_t getNumProfilesOverflowed();
int64_t getNumProfilesCaptured();

#else
#define EXTERNC
#endif // __cplusplus

/*
 * Multiply Defined Symbol (support for weak function declaration).
 */
#ifndef MULTIPLY_DEFINED_SYMBOL
#if defined(_MSC_VER)
#define MULTIPLY_DEFINED_SYMBOL
#else
#define MULTIPLY_DEFINED_SYMBOL __attribute__((weak))
#endif
#endif

// Logs a critical error message and exits the program
EXTERNC void criticalError(int exitCode, const char* type, const char* message);
EXTERNC void flushAndExit(int exitCode);

// Initilization code that's run at the beginning of every entry point (except fdbmonitor)
void platformInit();

void registerCrashHandler();
void setupRunLoopProfiler();
EXTERNC void setProfilingEnabled(int enabled);

// Use _exit() or criticalError(), not exit()
#define exit static_assert(false, "Calls to exit() are forbidden by policy");

#if defined(FDB_CLEAN_BUILD) && !(defined(NDEBUG) && !defined(_DEBUG) && !defined(SQLITE_DEBUG))
#error Clean builds must define NDEBUG, and not define various debug macros
#endif

// DTrace probing
#if defined(DTRACE_PROBES)
#include <sys/sdt.h>
#define FDB_TRACE_PROBE_STRING_EXPAND(x) x
#define FDB_TRACE_PROBE_STRING_CONCAT2(h, t) h##t
#define FDB_TRACE_PROBE_STRING_CONCAT(h, t) FDB_TRACE_PROBE_STRING_CONCAT2(h, t)
#define FDB_TRACE_PROBE_EXPAND_MACRO(_0, _1, _2, _3, _4, _5, _6, _7, _8, _9, _10, _11, _12, NAME, ...) NAME
#define FDB_TRACE_PROBE(...)                                                                                           \
	FDB_TRACE_PROBE_EXPAND_MACRO(__VA_ARGS__,                                                                          \
	                             DTRACE_PROBE12,                                                                       \
	                             DTRACE_PROBE11,                                                                       \
	                             DTRACE_PROBE10,                                                                       \
	                             DTRACE_PROBE9,                                                                        \
	                             DTRACE_PROBE8,                                                                        \
	                             DTRACE_PROBE7,                                                                        \
	                             DTRACE_PROBE6,                                                                        \
	                             DTRACE_PROBE5,                                                                        \
	                             DTRACE_PROBE4,                                                                        \
	                             DTRACE_PROBE3,                                                                        \
	                             DTRACE_PROBE2,                                                                        \
	                             DTRACE_PROBE1,                                                                        \
	                             DTRACE_PROBE)                                                                         \
	(foundationdb, __VA_ARGS__)

extern void fdb_probe_actor_create(const char* name, unsigned long id);
extern void fdb_probe_actor_destroy(const char* name, unsigned long id);
extern void fdb_probe_actor_enter(const char* name, unsigned long, int index);
extern void fdb_probe_actor_exit(const char* name, unsigned long, int index);
#else
#define FDB_TRACE_PROBE_STRING_CONCAT(h, t) h##t
#define FDB_TRACE_PROBE(...)
inline void fdb_probe_actor_create(const char* name, unsigned long id) {}
inline void fdb_probe_actor_destroy(const char* name, unsigned long id) {}
inline void fdb_probe_actor_enter(const char* name, unsigned long id, int index) {}
inline void fdb_probe_actor_exit(const char* name, unsigned long id, int index) {}
#endif

// CRC32C
#ifdef __aarch64__
// aarch64
#include <inttypes.h>
static inline uint32_t hwCrc32cU8(unsigned int crc, unsigned char v) {
	uint32_t ret;
	asm volatile("crc32cb %w[r], %w[c], %w[v]" : [r] "=r"(ret) : [c] "r"(crc), [v] "r"(v));
	return ret;
}
static inline uint32_t hwCrc32cU32(unsigned int crc, unsigned int v) {
	uint32_t ret;
	asm volatile("crc32cw %w[r], %w[c], %w[v]" : [r] "=r"(ret) : [c] "r"(crc), [v] "r"(v));
	return ret;
}
static inline uint64_t hwCrc32cU64(uint64_t crc, uint64_t v) {
	uint64_t ret;
	asm volatile("crc32cx %w[r], %w[c], %x[v]" : [r] "=r"(ret) : [c] "r"(crc), [v] "r"(v));
	return ret;
}
#else
// Intel
#define hwCrc32cU8(c, v) _mm_crc32_u8(c, v)
#define hwCrc32cU32(c, v) _mm_crc32_u32(c, v)
#define hwCrc32cU64(c, v) _mm_crc32_u64(c, v)
#endif

#ifdef __aarch64__
#define _MM_HINT_T0 0 /* dummy -- not used */
#endif

#endif /* FLOW_PLATFORM_H */<|MERGE_RESOLUTION|>--- conflicted
+++ resolved
@@ -140,13 +140,10 @@
 #include <functional>
 #endif
 
-<<<<<<< HEAD
-=======
 // fake<T>() is for use in decltype expressions only - there is no implementation
 template <class T>
 T fake();
 
->>>>>>> bfec5772
 // g++ requires that non-dependent names have to be looked up at
 // template definition, which makes circular dependencies a royal
 // pain. (For whatever it's worth, g++ appears to be adhering to spec
@@ -167,23 +164,15 @@
 #define THREAD_FUNC static void __cdecl
 #define THREAD_FUNC_RETURN void
 #define THREAD_HANDLE void*
-<<<<<<< HEAD
 THREAD_HANDLE startThread(void(func)(void*), void* arg, int stackSize = 0, const char* name = nullptr);
-=======
-THREAD_HANDLE startThread(void(func)(void*), void* arg);
->>>>>>> bfec5772
 #define THREAD_RETURN return
 #elif defined(__unixish__)
 #define THREAD_FUNC static void*
 #define THREAD_FUNC_RETURN void*
 #define THREAD_HANDLE pthread_t
-<<<<<<< HEAD
 // The last parameter is an optional name for the thread. It is only supported on Linux and has a
 // limit of 16 characters.
 THREAD_HANDLE startThread(void*(func)(void*), void* arg, int stackSize = 0, const char* name = nullptr);
-=======
-THREAD_HANDLE startThread(void*(func)(void*), void* arg);
->>>>>>> bfec5772
 #define THREAD_RETURN return NULL
 #else
 #error How do I start a new thread on this platform?
@@ -422,14 +411,11 @@
 size_t raw_backtrace(void** addresses, int maxStackDepth);
 std::string get_backtrace();
 std::string format_backtrace(void** addresses, int numAddresses);
-<<<<<<< HEAD
 
 // Avoid in production code: not atomic, not fast, not reliable in all environments
 int eraseDirectoryRecursive(std::string const& directory);
 
 bool isHwCrcSupported();
-=======
->>>>>>> bfec5772
 
 } // namespace platform
 
@@ -516,10 +502,7 @@
 #elif defined(__GCC_HAVE_SYNC_COMPARE_AND_SWAP_8)
 #ifndef __aarch64__
 #include <xmmintrin.h>
-<<<<<<< HEAD
-#endif
-=======
->>>>>>> bfec5772
+#endif
 inline static int32_t interlockedIncrement(volatile int32_t* a) {
 	return __sync_add_and_fetch(a, 1);
 }
@@ -706,7 +689,6 @@
 
 #ifdef _WIN32
 inline static int ctzll(uint64_t value) {
-<<<<<<< HEAD
 	unsigned long count = 0;
 	if (_BitScanForward64(&count, value)) {
 		return count;
@@ -715,16 +697,6 @@
 }
 inline static int clzll(uint64_t value) {
 	unsigned long count = 0;
-=======
-	unsigned long count = 0;
-	if (_BitScanForward64(&count, value)) {
-		return count;
-	}
-	return 64;
-}
-inline static int clzll(uint64_t value) {
-	unsigned long count = 0;
->>>>>>> bfec5772
 	if (_BitScanReverse64(&count, value)) {
 		return 63 - count;
 	}
