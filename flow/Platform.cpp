--- conflicted
+++ resolved
@@ -2277,12 +2277,7 @@
 		if (*x == '/')
 			*x = CANONICAL_PATH_SEPARATOR;
 	return nameBuffer;
-<<<<<<< HEAD
 #elif (defined(__linux__) || defined(__APPLE__) || defined(__FreeBSD__))
-=======
-#elif (defined(__linux__) || defined(__APPLE__))
-
->>>>>>> 324438cf
 	char result[PATH_MAX];
 	// Must resolve links, so first try realpath on the whole thing
 	const char *r = realpath( path.c_str(), result );
