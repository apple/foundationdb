/*
 * error_definitions.h
 *
 * This source file is part of the FoundationDB open source project
 *
 * Copyright 2013-2018 Apple Inc. and the FoundationDB project authors
 *
 * Licensed under the Apache License, Version 2.0 (the "License");
 * you may not use this file except in compliance with the License.
 * You may obtain a copy of the License at
 *
 *     http://www.apache.org/licenses/LICENSE-2.0
 *
 * Unless required by applicable law or agreed to in writing, software
 * distributed under the License is distributed on an "AS IS" BASIS,
 * WITHOUT WARRANTIES OR CONDITIONS OF ANY KIND, either express or implied.
 * See the License for the specific language governing permissions and
 * limitations under the License.
 */

#ifdef ERROR

// SOMEDAY: Split this into flow, fdbclient, fdbserver error headers?

// Error codes defined here are primarily for programmatic use, not debugging: a separate
// error should be defined if and only if there is a sensible situation in which code could
// catch and react specifically to that error.  So for example there is only one
// internal_error code even though there are a huge number of internal errors; extra
// information is logged in the trace file.

// 1xxx Normal failure (plausibly these should not even be "errors", but they are failures of
//   the way operations are currently defined)
// clang-format off
ERROR( success, 0, "Success" )
ERROR( end_of_stream, 1, "End of stream" )
ERROR( operation_failed, 1000, "Operation failed")
ERROR( wrong_shard_server, 1001, "Shard is not available from this server")
ERROR( operation_obsolete, 1002, "Operation result no longer necessary")
ERROR( cold_cache_server, 1003, "Cache server is not warm for this range")
ERROR( timed_out, 1004, "Operation timed out" )
ERROR( coordinated_state_conflict, 1005, "Conflict occurred while changing coordination information" )
ERROR( all_alternatives_failed, 1006, "All alternatives failed" )
ERROR( transaction_too_old, 1007, "Transaction is too old to perform reads or be committed" )
ERROR( no_more_servers, 1008, "Not enough physical servers available" )
ERROR( future_version, 1009, "Request for future version" )
ERROR( movekeys_conflict, 1010, "Conflicting attempts to change data distribution" )
ERROR( tlog_stopped, 1011, "TLog stopped" )
ERROR( server_request_queue_full, 1012, "Server request queue is full" )
ERROR( not_committed, 1020, "Transaction not committed due to conflict with another transaction" )
ERROR( commit_unknown_result, 1021, "Transaction may or may not have committed" )
ERROR( transaction_cancelled, 1025, "Operation aborted because the transaction was cancelled" )
ERROR( connection_failed, 1026, "Network connection failed" )
ERROR( coordinators_changed, 1027, "Coordination servers have changed" )
ERROR( new_coordinators_timed_out, 1028, "New coordination servers did not respond in a timely way" )
ERROR( watch_cancelled, 1029, "Watch cancelled because storage server watch limit exceeded" )
ERROR( request_maybe_delivered, 1030, "Request may or may not have been delivered" )
ERROR( transaction_timed_out, 1031, "Operation aborted because the transaction timed out" )
ERROR( too_many_watches, 1032, "Too many watches currently set" )
ERROR( locality_information_unavailable, 1033, "Locality information not available" )
ERROR( watches_disabled, 1034, "Watches cannot be set if read your writes is disabled" )
ERROR( default_error_or, 1035, "Default error for an ErrorOr object" )
ERROR( accessed_unreadable, 1036, "Read or wrote an unreadable key" )
ERROR( process_behind, 1037, "Storage process does not have recent mutations" )
ERROR( database_locked, 1038, "Database is locked" )
ERROR( cluster_version_changed, 1039, "The protocol version of the cluster has changed" )
ERROR( external_client_already_loaded, 1040, "External client has already been loaded" )
ERROR( lookup_failed, 1041, "DNS lookup failed" )
ERROR( proxy_memory_limit_exceeded, 1042, "CommitProxy commit memory limit exceeded" )
ERROR( shutdown_in_progress, 1043, "Operation no longer supported due to shutdown" )
ERROR( serialization_failed, 1044, "Failed to deserialize an object" )
ERROR( connection_unreferenced, 1048, "No peer references for connection" )
ERROR( connection_idle, 1049, "Connection closed after idle timeout" )
ERROR( disk_adapter_reset, 1050, "The disk queue adpater reset" )
ERROR( batch_transaction_throttled, 1051, "Batch GRV request rate limit exceeded")
ERROR( dd_cancelled, 1052, "Data distribution components cancelled")
ERROR( dd_not_found, 1053, "Data distributor not found")
ERROR( wrong_connection_file, 1054, "Connection file mismatch")
ERROR( version_already_compacted, 1055, "The requested changes have been compacted away")
ERROR( local_config_changed, 1056, "Local configuration file has changed. Restart and apply these changes" )

ERROR( broken_promise, 1100, "Broken promise" )
ERROR( operation_cancelled, 1101, "Asynchronous operation cancelled" )
ERROR( future_released, 1102, "Future has been released" )
ERROR( connection_leaked, 1103, "Connection object leaked" )

ERROR( recruitment_failed, 1200, "Recruitment of a server failed" )   // Be careful, catching this will delete the data of a storage server or tlog permanently
ERROR( move_to_removed_server, 1201, "Attempt to move keys to a storage server that was removed" )
ERROR( worker_removed, 1202, "Normal worker shut down" )   // Be careful, catching this will delete the data of a storage server or tlog permanently
ERROR( master_recovery_failed, 1203, "Master recovery failed")
ERROR( master_max_versions_in_flight, 1204, "Master hit maximum number of versions in flight" )
ERROR( master_tlog_failed, 1205, "Master terminating because a TLog failed" )   // similar to tlog_stopped, but the tlog has actually died
ERROR( worker_recovery_failed, 1206, "Recovery of a worker process failed" )
ERROR( please_reboot, 1207, "Reboot of server process requested" )
ERROR( please_reboot_delete, 1208, "Reboot of server process requested, with deletion of state" )
ERROR( commit_proxy_failed, 1209, "Master terminating because a Commit CommitProxy failed" )
ERROR( master_resolver_failed, 1210, "Master terminating because a Resolver failed" )
ERROR( server_overloaded, 1211, "Server is under too much load and cannot respond" )
ERROR( master_backup_worker_failed, 1212, "Master terminating because a backup worker failed")
ERROR( tag_throttled, 1213, "Transaction tag is being throttled" )
ERROR( grv_proxy_failed, 1214, "Master terminating because a GRV CommitProxy failed" )
ERROR( dd_tracker_cancelled, 1215, "The data distribution tracker has been cancelled" )
<<<<<<< HEAD
ERROR( master_version_indexer_failed, 1216, "Master terminating because version indexer failed");
=======
ERROR( failed_to_progress, 1216, "Process has failed to make sufficient progress" )
>>>>>>> 353efe7d

// 15xx Platform errors
ERROR( platform_error, 1500, "Platform error" )
ERROR( large_alloc_failed, 1501, "Large block allocation failed" )
ERROR( performance_counter_error, 1502, "QueryPerformanceCounter error" )

ERROR( io_error, 1510, "Disk i/o operation failed" )
ERROR( file_not_found, 1511, "File not found" )
ERROR( bind_failed, 1512, "Unable to bind to network" )
ERROR( file_not_readable, 1513, "File could not be read" )
ERROR( file_not_writable, 1514, "File could not be written" )
ERROR( no_cluster_file_found, 1515, "No cluster file found in current directory or default location" )
ERROR( file_too_large, 1516, "File too large to be read" )
ERROR( non_sequential_op, 1517, "Non sequential file operation not allowed" )
ERROR( http_bad_response, 1518, "HTTP response was badly formed" )
ERROR( http_not_accepted, 1519, "HTTP request not accepted" )
ERROR( checksum_failed, 1520, "A data checksum failed" )
ERROR( io_timeout, 1521, "A disk IO operation failed to complete in a timely manner" )
ERROR( file_corrupt, 1522, "A structurally corrupt data file was detected" )
ERROR( http_request_failed, 1523, "HTTP response code not received or indicated failure" )
ERROR( http_auth_failed, 1524, "HTTP request failed due to bad credentials" )
ERROR( http_bad_request_id, 1525, "HTTP response contained an unexpected X-Request-ID header" )

// 2xxx Attempt (presumably by a _client_) to do something illegal.  If an error is known to
// be internally caused, it should be 41xx
ERROR( client_invalid_operation, 2000, "Invalid API call" )
ERROR( commit_read_incomplete, 2002, "Commit with incomplete read" )
ERROR( test_specification_invalid, 2003, "Invalid test specification" )
ERROR( key_outside_legal_range, 2004, "Key outside legal range" )
ERROR( inverted_range, 2005, "Range begin key larger than end key" )
ERROR( invalid_option_value, 2006, "Option set with an invalid value" )
ERROR( invalid_option, 2007, "Option not valid in this context" )
ERROR( network_not_setup, 2008, "Action not possible before the network is configured" )
ERROR( network_already_setup, 2009, "Network can be configured only once" )
ERROR( read_version_already_set, 2010, "Transaction already has a read version set" )
ERROR( version_invalid, 2011, "Version not valid" )
ERROR( range_limits_invalid, 2012, "Range limits not valid" )
ERROR( invalid_database_name, 2013, "Database name must be 'DB'" )
ERROR( attribute_not_found, 2014, "Attribute not found" )
ERROR( future_not_set, 2015, "Future not ready" )
ERROR( future_not_error, 2016, "Future not an error" )
ERROR( used_during_commit, 2017, "Operation issued while a commit was outstanding" )
ERROR( invalid_mutation_type, 2018, "Unrecognized atomic mutation type" )
ERROR( attribute_too_large, 2019, "Attribute too large for type int" )
ERROR( transaction_invalid_version, 2020, "Transaction does not have a valid commit version" )
ERROR( no_commit_version, 2021, "Transaction is read-only and therefore does not have a commit version" )
ERROR( environment_variable_network_option_failed, 2022, "Environment variable network option could not be set" )
ERROR( transaction_read_only, 2023, "Attempted to commit a transaction specified as read-only" )
ERROR( invalid_cache_eviction_policy, 2024, "Invalid cache eviction policy, only random and lru are supported" )
ERROR( network_cannot_be_restarted, 2025, "Network can only be started once" )
ERROR( blocked_from_network_thread, 2026, "Detected a deadlock in a callback called from the network thread" )
ERROR( invalid_config_db_range_read, 2027, "Invalid configuration database range read" )
ERROR( invalid_config_db_key, 2028, "Invalid configuration database key provided" )
ERROR( invalid_config_path, 2029, "Invalid configuration path" )

ERROR( incompatible_protocol_version, 2100, "Incompatible protocol version" )
ERROR( transaction_too_large, 2101, "Transaction exceeds byte limit" )
ERROR( key_too_large, 2102, "Key length exceeds limit" )
ERROR( value_too_large, 2103, "Value length exceeds limit" )
ERROR( connection_string_invalid, 2104, "Connection string invalid" )
ERROR( address_in_use, 2105, "Local address in use" )
ERROR( invalid_local_address, 2106, "Invalid local address" )
ERROR( tls_error, 2107, "TLS error" )
ERROR( unsupported_operation, 2108, "Operation is not supported" )
ERROR( too_many_tags, 2109, "Too many tags set on transaction" )
ERROR( tag_too_long, 2110, "Tag set on transaction is too long" )
ERROR( too_many_tag_throttles, 2111, "Too many tag throttles have been created" )
ERROR( special_keys_cross_module_read, 2112, "Special key space range read crosses modules. Refer to the `special_key_space_relaxed' transaction option for more details." )
ERROR( special_keys_no_module_found, 2113, "Special key space range read does not intersect a module. Refer to the `special_key_space_relaxed' transaction option for more details." )
ERROR( special_keys_write_disabled, 2114, "Special Key space is not allowed to write by default. Refer to the `special_key_space_enable_writes` transaction option for more details." )
ERROR( special_keys_no_write_module_found, 2115, "Special key space key or keyrange in set or clear does not intersect a module" )
ERROR( special_keys_cross_module_clear, 2116, "Special key space clear crosses modules" )
ERROR( special_keys_api_failure, 2117, "Api call through special keys failed. For more information, call get on special key 0xff0xff/error_message to get a json string of the error message." )

// 2200 - errors from bindings and official APIs
ERROR( api_version_unset, 2200, "API version is not set" )
ERROR( api_version_already_set, 2201, "API version may be set only once" )
ERROR( api_version_invalid, 2202, "API version not valid" )
ERROR( api_version_not_supported, 2203, "API version not supported" )
ERROR( exact_mode_without_limits, 2210, "EXACT streaming mode requires limits, but none were given" )

ERROR( invalid_tuple_data_type, 2250, "Unrecognized data type in packed tuple")
ERROR( invalid_tuple_index, 2251, "Tuple does not have element at specified index")
ERROR( key_not_in_subspace, 2252, "Cannot unpack key that is not in subspace" )
ERROR( manual_prefixes_not_enabled, 2253, "Cannot specify a prefix unless manual prefixes are enabled" )
ERROR( prefix_in_partition, 2254, "Cannot specify a prefix in a partition" )
ERROR( cannot_open_root_directory, 2255, "Root directory cannot be opened" )
ERROR( directory_already_exists, 2256, "Directory already exists" )
ERROR( directory_does_not_exist, 2257, "Directory does not exist" )
ERROR( parent_directory_does_not_exist, 2258, "Directory's parent does not exist" )
ERROR( mismatched_layer, 2259, "Directory has already been created with a different layer string" )
ERROR( invalid_directory_layer_metadata, 2260, "Invalid directory layer metadata" )
ERROR( cannot_move_directory_between_partitions, 2261, "Directory cannot be moved between partitions" )
ERROR( cannot_use_partition_as_subspace, 2262, "Directory partition cannot be used as subspace" )
ERROR( incompatible_directory_version, 2263, "Directory layer was created with an incompatible version" )
ERROR( directory_prefix_not_empty, 2264, "Database has keys stored at the prefix chosen by the automatic prefix allocator" )
ERROR( directory_prefix_in_use, 2265, "Directory layer already has a conflicting prefix" )
ERROR( invalid_destination_directory, 2266, "Target directory is invalid" )
ERROR( cannot_modify_root_directory, 2267, "Root directory cannot be modified" )
ERROR( invalid_uuid_size, 2268, "UUID is not sixteen bytes");

// 2300 - backup and restore errors
ERROR( backup_error, 2300, "Backup error")
ERROR( restore_error, 2301, "Restore error")
ERROR( backup_duplicate, 2311, "Backup duplicate request")
ERROR( backup_unneeded, 2312, "Backup unneeded request")
ERROR( backup_bad_block_size, 2313, "Backup file block size too small")
ERROR( backup_invalid_url, 2314, "Backup Container URL invalid")
ERROR( backup_invalid_info, 2315, "Backup Container info invalid")
ERROR( backup_cannot_expire, 2316, "Cannot expire requested data from backup without violating minimum restorability")
ERROR( backup_auth_missing, 2317, "Cannot find authentication details (such as a password or secret key) for the specified Backup Container URL")
ERROR( backup_auth_unreadable, 2318, "Cannot read or parse one or more sources of authentication information for Backup Container URLs")
ERROR( backup_does_not_exist, 2319, "Backup does not exist")
ERROR( backup_not_filterable_with_key_ranges, 2320, "Backup before 6.3 cannot be filtered with key ranges")
ERROR( backup_not_overlapped_with_keys_filter, 2321, "Backup key ranges doesn't overlap with key ranges filter")
ERROR( restore_invalid_version, 2361, "Invalid restore version")
ERROR( restore_corrupted_data, 2362, "Corrupted backup data")
ERROR( restore_missing_data, 2363, "Missing backup data")
ERROR( restore_duplicate_tag, 2364, "Restore duplicate request")
ERROR( restore_unknown_tag, 2365, "Restore tag does not exist")
ERROR( restore_unknown_file_type, 2366, "Unknown backup/restore file type")
ERROR( restore_unsupported_file_version, 2367, "Unsupported backup file version")
ERROR( restore_bad_read, 2368, "Unexpected number of bytes read")
ERROR( restore_corrupted_data_padding, 2369, "Backup file has unexpected padding bytes")
ERROR( restore_destination_not_empty, 2370, "Attempted to restore into a non-empty destination database")
ERROR( restore_duplicate_uid, 2371, "Attempted to restore using a UID that had been used for an aborted restore")
ERROR( task_invalid_version, 2381, "Invalid task version")
ERROR( task_interrupted, 2382, "Task execution stopped due to timeout, abort, or completion by another worker")
ERROR( invalid_encryption_key_file, 2383, "The provided encryption key file has invalid contents" )

ERROR( key_not_found, 2400, "Expected key is missing")
ERROR( json_malformed, 2401, "JSON string was malformed")
ERROR( json_eof_expected, 2402, "JSON string did not terminate where expected")

// 2500 - disk snapshot based backup errors
ERROR( snap_disable_tlog_pop_failed,  2500, "Disk Snapshot error")
ERROR( snap_storage_failed,  2501, "Failed to snapshot storage nodes")
ERROR( snap_tlog_failed,  2502, "Failed to snapshot TLog nodes")
ERROR( snap_coord_failed,  2503, "Failed to snapshot coordinator nodes")
ERROR( snap_enable_tlog_pop_failed,  2504, "Disk Snapshot error")
ERROR( snap_path_not_whitelisted, 2505, "Snapshot create binary path not whitelisted")
ERROR( snap_not_fully_recovered_unsupported, 2506, "Unsupported when the cluster is not fully recovered")
ERROR( snap_log_anti_quorum_unsupported, 2507, "Unsupported when log anti quorum is configured")
ERROR( snap_with_recovery_unsupported, 2508, "Cluster recovery during snapshot operation not supported")
ERROR( snap_invalid_uid_string, 2509, "The given uid string is not a 32-length hex string")

// 4xxx Internal errors (those that should be generated only by bugs) are decimal 4xxx
ERROR( unknown_error, 4000, "An unknown error occurred" )  // C++ exception not of type Error
ERROR( internal_error, 4100, "An internal error occurred" )
// clang-format on

#undef ERROR
#endif<|MERGE_RESOLUTION|>--- conflicted
+++ resolved
@@ -99,11 +99,8 @@
 ERROR( tag_throttled, 1213, "Transaction tag is being throttled" )
 ERROR( grv_proxy_failed, 1214, "Master terminating because a GRV CommitProxy failed" )
 ERROR( dd_tracker_cancelled, 1215, "The data distribution tracker has been cancelled" )
-<<<<<<< HEAD
-ERROR( master_version_indexer_failed, 1216, "Master terminating because version indexer failed");
-=======
 ERROR( failed_to_progress, 1216, "Process has failed to make sufficient progress" )
->>>>>>> 353efe7d
+ERROR( master_version_indexer_failed, 1217, "Master terminating because version indexer failed");
 
 // 15xx Platform errors
 ERROR( platform_error, 1500, "Platform error" )
