--- conflicted
+++ resolved
@@ -536,14 +536,11 @@
 		enClientFailureMonitor = 12,
 		enSQLiteInjectedError = 13,
 		enGlobalConfig = 14,
-<<<<<<< HEAD
-		enIKVSProcess = 15
-=======
 		enChaosMetrics = 15,
 		enDiskFailureInjector = 16,
 		enBitFlipper = 17,
+		enIKVSProcess = 15,
 		COUNT // Add new fields before this enumerator
->>>>>>> 20ee9219
 	};
 
 	virtual void longTaskCheck(const char* name) {}
