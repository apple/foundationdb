--- conflicted
+++ resolved
@@ -35,7 +35,7 @@
 class ErrorCodeTable : public std::map<int, std::pair<const char*, const char*>> {
 public:
 	ErrorCodeTable();
-	void addCode(int code, const char* name, const char* description);
+	void addCode(int code, const char *name, const char *description);
 };
 
 class Error {
@@ -43,14 +43,12 @@
 	int code() const { return error_code; }
 	const char* name() const;
 	const char* what() const;
-	bool isInjectedFault() const {
-		return flags & FLAG_INJECTED_FAULT;
-	} // Use as little as possible, so injected faults effectively test real faults!
+	bool isInjectedFault() const { return flags & FLAG_INJECTED_FAULT; }  // Use as little as possible, so injected faults effectively test real faults!
 	bool isValid() const { return error_code != invalid_error_code; }
 
 	template <class Ar>
-	void serialize(Ar& ar) {
-		ar& error_code;
+	void serialize( Ar& ar ) {
+		ar & error_code;
 	}
 
 	Error() : error_code(invalid_error_code), flags(0), call_site(nullptr) {}
@@ -59,109 +57,77 @@
 	static void init();
 	static std::map<int, int>& errorCounts();
 	static ErrorCodeTable& errorCodeTable();
-	static Error fromCode(int error_code, const char* call_site = nullptr) {
-		Error e;
-		e.error_code = error_code;
-		e.call_site = call_site;
-		return e;
-	} // Doesn't change errorCounts
-	static Error fromUnvalidatedCode(
-	    int error_code); // Converts codes that are outside the legal range (but not necessarily individually unknown
-	                     // error codes) to unknown_error()
+	static Error fromCode(int error_code) { Error e; e.error_code = error_code; return e; }  // Doesn't change errorCounts
+	static Error fromUnvalidatedCode(int error_code);  // Converts codes that are outside the legal range (but not necessarily individually unknown error codes) to unknown_error()
 
-	Error asInjectedFault() const; // Returns an error with the same code() as this but isInjectedFault() is true
+	Error asInjectedFault() const;  // Returns an error with the same code() as this but isInjectedFault() is true
 	const char* callSite() const { return call_site; }
-
 private:
 	uint16_t error_code;
 	uint16_t flags;
 	const char* call_site;
 
-	enum Flags { FLAG_INJECTED_FAULT = 1 };
+	enum Flags { FLAG_INJECTED_FAULT=1 };
 };
 
-<<<<<<< HEAD
+Error systemErrorCodeToError();
+
 #define STRINGIFY_(x) #x
 #define EXPAND_(macro, x) macro(x)
 #define CALL_SITE __FILE__ ":" EXPAND_(STRINGIFY_, __LINE__)
-=======
-Error systemErrorCodeToError();
 
 #undef ERROR
-#define ERROR(name, number, description) inline Error name() { return Error( number ); }; enum { error_code_##name = number };
-#include "error_definitions.h"
->>>>>>> 62d43781
+#define ERROR(name, number, description) \
+	inline Error name##_impl(const char* call_site) { return Error(number); };                                         \
+	enum { error_code##name = number }
 
-#undef ERROR
-#define ERROR(name, number, description)                                                                               \
-	inline Error name##_impl(const char* call_site) { return Error(number); };                                         \
-	enum { error_code_##name = number };
 #include <flow/error_definitions.g.h>
-
+ 
 inline Error success() {
 	return Error(error_code_success, nullptr);
 }
-// actor_cancelled has been renamed
-inline Error actor_cancelled() {
-	return Error(error_code_operation_cancelled, nullptr);
-}
+
+//actor_cancelled has been renamed
+inline Error actor_cancelled() { return Error( error_code_operation_cancelled, nullptr ); }
 enum { error_code_actor_cancelled = error_code_operation_cancelled };
 
-extern Error internal_error_impl(const char* file, int line, const char* call_site);
-#define internal_error() internal_error_impl(__FILE__, __LINE__, CALL_SITE)
+extern Error internal_error_impl( const char* file, int line, const char* call_site );
+#define internal_error() internal_error_impl( __FILE__, __LINE__, CALL_SITE )
 
-extern bool isAssertDisabled(int line);
+extern bool isAssertDisabled( int line );
 //#define ASSERT( condition ) ((void)0)
-#define ASSERT(condition)                                                                                              \
-	if (!((condition) || isAssertDisabled(__LINE__))) {                                                                \
-		throw internal_error();                                                                                        \
-	}
-#define ASSERT_ABORT(condition)                                                                                        \
-	if (!((condition) || isAssertDisabled(__LINE__))) {                                                                \
-		internal_error();                                                                                              \
-		abort();                                                                                                       \
-	} // For use in destructors, where throwing exceptions is extremely dangerous
-#define UNSTOPPABLE_ASSERT(condition)                                                                                  \
-	if (!(condition)) {                                                                                                \
-		throw internal_error();                                                                                        \
-	}
-#define UNREACHABLE()                                                                                                  \
-	{ throw internal_error(); }
+#define ASSERT( condition ) if (!((condition) || isAssertDisabled(__LINE__))) { throw internal_error(); }
+#define ASSERT_ABORT( condition ) if (!((condition) || isAssertDisabled(__LINE__))) { internal_error(); abort(); }   // For use in destructors, where throwing exceptions is extremely dangerous
+#define UNSTOPPABLE_ASSERT( condition ) if (!(condition)) { throw internal_error(); }
+#define UNREACHABLE() { throw internal_error(); }
 
 // ASSERT_WE_THINK() is to be used for assertions that we want to validate in testing, but which are judged too
 // risky to evaluate at runtime, because the code should work even if they are false and throwing internal_error() would
 // result in a bug.  Don't use it for assertions that are *expensive*; look at EXPENSIVE_VALIDATION.
-#define ASSERT_WE_THINK(condition) ASSERT(!g_network->isSimulated() || condition)
+#define ASSERT_WE_THINK( condition ) ASSERT( !g_network->isSimulated() || condition )
 
-#define ABORT_ON_ERROR(code_to_run)                                                                                    \
-	try {                                                                                                              \
-		code_to_run;                                                                                                   \
-	} catch (Error & e) {                                                                                              \
-		criticalError(FDB_EXIT_ABORT, "AbortOnError", e.what());                                                       \
-	} catch (...) {                                                                                                    \
-		criticalError(FDB_EXIT_ABORT, "AbortOnError", "Aborted due to unknown error");                                 \
-	}
+#define ABORT_ON_ERROR( code_to_run ) \
+	try { code_to_run; } \
+	catch(Error &e) { criticalError(FDB_EXIT_ABORT, "AbortOnError", e.what()); } \
+	catch(...) { criticalError(FDB_EXIT_ABORT, "AbortOnError", "Aborted due to unknown error"); }
 
 #ifdef FDB_CLEAN_BUILD
-#define NOT_IN_CLEAN BOOST_STATIC_ASSERT_MSG(0, "This code can not be enabled in a clean build.");
+#  define NOT_IN_CLEAN BOOST_STATIC_ASSERT_MSG(0, "This code can not be enabled in a clean build.");
 #else
-#define NOT_IN_CLEAN
+#  define NOT_IN_CLEAN
 #endif
 
 #define FDB_EXPAND(...) __VA_ARGS__
 #define FDB_STRINGIZE(...) BOOST_PP_IIF(BOOST_PP_IS_EMPTY(FDB_EXPAND(__VA_ARGS__)), "", #__VA_ARGS__)
-#define ENABLED(...)                                                                                                   \
-	BOOST_PP_IIF(BOOST_PP_IS_EMPTY(FDB_EXPAND(__VA_ARGS__)), 1, BOOST_PP_ASSERT_MSG(0, FDB_STRINGIZE(__VA_ARGS__)))
-#define DISABLED(...)                                                                                                  \
-	BOOST_PP_IIF(BOOST_PP_NOT(BOOST_PP_IS_EMPTY(FDB_EXPAND(__VA_ARGS__))), 1,                                          \
-	             BOOST_PP_ASSERT_MSG(0, FDB_STRINGIZE(__VA_ARGS__)))
+#define ENABLED(...) BOOST_PP_IIF(BOOST_PP_IS_EMPTY(FDB_EXPAND(__VA_ARGS__)), 1, BOOST_PP_ASSERT_MSG(0, FDB_STRINGIZE(__VA_ARGS__)))
+#define DISABLED(...) BOOST_PP_IIF(BOOST_PP_NOT(BOOST_PP_IS_EMPTY(FDB_EXPAND(__VA_ARGS__))), 1, BOOST_PP_ASSERT_MSG(0, FDB_STRINGIZE(__VA_ARGS__)))
 
 /* Windows compilers won't allow the syntax of:
-     #if 0 && ENABLED(x)
+	 #if 0 && ENABLED(x)
    So these macros replicate that, you instead do:
-     #if CENABLED(0, x)
+	 #if CENABLED(0, x)
  */
-#define CENABLED(x, y) BOOST_PP_IF(x, ENABLED(y), 0)
-#define CDISABLED(x, y) BOOST_PP_IF(x, DISABLED(y), 0)
+#define CENABLED(x,y) BOOST_PP_IF(x, ENABLED(y), 0)
+#define CDISABLED(x,y) BOOST_PP_IF(x, DISABLED(y), 0)
 
 #endif