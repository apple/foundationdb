This PR is resolving #...

Changes in this PR:

-
-
-

## General guideline:

- If this PR is ready to be merged (and all checkboxes below are either ticked or not applicable), make this a regular PR
- If this PR still needs work, please make this a draft PR
  - If you wish to get feedback/code-review, please add the label RFC to this PR

Please verify that all things listed below were considered and check them. If an item doesn't apply to this type of PR (for example a documentation change doesn't need to be performance tested), you should make a ~~strikethrough~~ (markdown syntax: `~~strikethrough~~`). More infos on the guidlines can be found [here](https://github.com/apple/foundationdb/wiki/FoundationDB-Commit-Process).

### Style
- [ ] All variable and function names make sense.
- [ ] The code is properly formatted (consider running `git clang-format`).

### Performance
<<<<<<< HEAD
- [ ] All CPU-hot paths are well optimized.
- [ ] The proper containers are used (for example `std::vector` vs `VectorRef`).
- [ ] There are no new known `SlowTask` traces.
=======
[] All CPU-hot paths are well optimized.
[] The proper containers are used (for example `std::vector` vs `VectorRef`).
[] There are no new known `SlowTask` traces.
>>>>>>> abbe370a

### Testing
- [ ] The code was sufficiently tested in simulation.
- [ ] If there are new parameters or knobs, different values are tested in simulation.
- [ ] `ASSERT`, `ASSERT_WE_THINK`, and `TEST` macros are added in appropriate places.
- [ ] Unit tests were added for new algorithms and data structure that make sense to unit-test
- [ ] If this is a bugfix: there is a test that can easily reproduce the bug.<|MERGE_RESOLUTION|>--- conflicted
+++ resolved
@@ -1,4 +1,4 @@
-This PR is resolving #...
+This PR is resolves #...
 
 Changes in this PR:
 
@@ -19,15 +19,9 @@
 - [ ] The code is properly formatted (consider running `git clang-format`).
 
 ### Performance
-<<<<<<< HEAD
 - [ ] All CPU-hot paths are well optimized.
 - [ ] The proper containers are used (for example `std::vector` vs `VectorRef`).
 - [ ] There are no new known `SlowTask` traces.
-=======
-[] All CPU-hot paths are well optimized.
-[] The proper containers are used (for example `std::vector` vs `VectorRef`).
-[] There are no new known `SlowTask` traces.
->>>>>>> abbe370a
 
 ### Testing
 - [ ] The code was sufficiently tested in simulation.
