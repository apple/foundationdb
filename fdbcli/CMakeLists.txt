include(AddFdbTest)
fdb_find_sources(FDBCLI_SRCS)

add_flow_target(EXECUTABLE NAME fdbcli SRCS ${FDBCLI_SRCS})
target_include_directories(fdbcli PRIVATE "${CMAKE_CURRENT_SOURCE_DIR}/include" "${CMAKE_CURRENT_BINARY_DIR}/include")
<<<<<<< HEAD
target_link_libraries(fdbcli PRIVATE fdbclient SimpleOpt)
=======
target_link_libraries(fdbcli PRIVATE fdbctl fdbclient metacluster SimpleOpt)

>>>>>>> cd72d3b0
if (USE_UBSAN)
  # The intent is to put typeinfo symbols in the dynamic symbol table so that
  # the types in fdbcli and external libfdb_c clients agree for ubsan's vptr
  # check. This would not be a good idea for the normal build, or if we ever
  # start testing old libfdb_c's that are ubsan-instrumented.
  target_link_options(fdbcli PRIVATE "-rdynamic")
endif()

if(NOT WIN32)
  target_link_libraries(fdbcli PRIVATE linenoise)
endif()

if(NOT OPEN_FOR_IDE)
  if(GENERATE_DEBUG_PACKAGES)
    fdb_install(TARGETS fdbcli DESTINATION bin COMPONENT clients)
  else()
    add_custom_target(prepare_fdbcli_install ALL DEPENDS strip_only_fdbcli)
    fdb_install(PROGRAMS ${CMAKE_BINARY_DIR}/packages/bin/fdbcli DESTINATION bin COMPONENT clients)
  endif()
endif()

if (NOT WIN32 AND NOT OPEN_FOR_IDE)
  add_dependencies(fdbcli external_client)

  add_fdbclient_test(
    NAME single_process_fdbcli_tests
    COMMAND ${CMAKE_SOURCE_DIR}/fdbcli/tests/fdbcli_tests.py
            ${CMAKE_BINARY_DIR}
            @CLUSTER_FILE@
            )
  add_fdbclient_test(
    NAME multi_process_fdbcli_tests
    PROCESS_NUMBER 5
    COMMAND ${CMAKE_SOURCE_DIR}/fdbcli/tests/fdbcli_tests.py
            ${CMAKE_BINARY_DIR}
            @CLUSTER_FILE@
            5
            )
  if(NOT USE_ASAN)
    # TODO: this is known to fail with ASAN, fix needed
    add_fdbclient_test(
    NAME single_process_external_client_fdbcli_tests
    COMMAND ${CMAKE_SOURCE_DIR}/fdbcli/tests/fdbcli_tests.py
            ${CMAKE_BINARY_DIR}
            @CLUSTER_FILE@
            --external-client-library ${CMAKE_BINARY_DIR}/bindings/c/libfdb_c_external.so
    )
  endif()
  add_fdbclient_test(
  NAME multi_process_external_client_fdbcli_tests
  PROCESS_NUMBER 5
  COMMAND ${CMAKE_SOURCE_DIR}/fdbcli/tests/fdbcli_tests.py
          ${CMAKE_BINARY_DIR}
          @CLUSTER_FILE@
          5
          --external-client-library ${CMAKE_BINARY_DIR}/bindings/c/libfdb_c_external.so
          )
endif()<|MERGE_RESOLUTION|>--- conflicted
+++ resolved
@@ -3,12 +3,8 @@
 
 add_flow_target(EXECUTABLE NAME fdbcli SRCS ${FDBCLI_SRCS})
 target_include_directories(fdbcli PRIVATE "${CMAKE_CURRENT_SOURCE_DIR}/include" "${CMAKE_CURRENT_BINARY_DIR}/include")
-<<<<<<< HEAD
-target_link_libraries(fdbcli PRIVATE fdbclient SimpleOpt)
-=======
-target_link_libraries(fdbcli PRIVATE fdbctl fdbclient metacluster SimpleOpt)
+target_link_libraries(fdbcli PRIVATE fdbctl fdbclient SimpleOpt)
 
->>>>>>> cd72d3b0
 if (USE_UBSAN)
   # The intent is to put typeinfo symbols in the dynamic symbol table so that
   # the types in fdbcli and external libfdb_c clients agree for ubsan's vptr
