--- conflicted
+++ resolved
@@ -789,17 +789,13 @@
 		                   "resolvers=",
 		                   "perpetual_storage_wiggle=",
 		                   "perpetual_storage_wiggle_locality=",
-<<<<<<< HEAD
-		                   "storage_migration_type=",
+		                   "storage_migration_type="
+		                   "tenant_mode=",
+		                   "blob_granules_enabled=",
 		                   "consistency_scan_enabled=",
 		                   "consistency_scan_restart=",
 		                   "consistency_scan_rate=",
 		                   "consistency_scan_interval=",
-=======
-		                   "storage_migration_type="
-		                   "tenant_mode=",
-		                   "blob_granules_enabled=",
->>>>>>> e644c6da
 		                   nullptr };
 	arrayGenerator(text, line, opts, lc);
 }
