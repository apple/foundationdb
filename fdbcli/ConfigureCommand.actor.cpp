--- conflicted
+++ resolved
@@ -360,15 +360,11 @@
         "tenant_mode=<disabled|optional_experimental|required_experimental>: Sets the tenant mode for the cluster. If "
         "optional, then transactions can be run with or without specifying tenants. If required, all data must be "
         "accessed using tenants.\n\n"
-<<<<<<< HEAD
-        "See the FoundationDB Administration Guide for more information."));
-=======
         "encryption_at_rest_mode=<disabled|aes_256_ctr>: Sets the cluster encryption data at-rest support for the "
         "database. The configuration can be updated ONLY at the time of database creation and once set can't be "
         "updated for the lifetime of the database.\n\n"
 
         "See the FoundationDB Administration Guide for more information."),
     &configureGenerator);
->>>>>>> e9a12b4a
 
 } // namespace fdb_cli