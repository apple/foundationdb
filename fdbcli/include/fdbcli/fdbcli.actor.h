/*
 * fdbcli.actor.h
 *
 * This source file is part of the FoundationDB open source project
 *
 * Copyright 2013-2024 Apple Inc. and the FoundationDB project authors
 *
 * Licensed under the Apache License, Version 2.0 (the "License");
 * you may not use this file except in compliance with the License.
 * You may obtain a copy of the License at
 *
 *     http://www.apache.org/licenses/LICENSE-2.0
 *
 * Unless required by applicable law or agreed to in writing, software
 * distributed under the License is distributed on an "AS IS" BASIS,
 * WITHOUT WARRANTIES OR CONDITIONS OF ANY KIND, either express or implied.
 * See the License for the specific language governing permissions and
 * limitations under the License.
 */

#pragma once

// When actually compiled (NO_INTELLISENSE), include the generated
// version of this file.  In intellisense use the source version.
#if defined(NO_INTELLISENSE) && !defined(FDBCLI_FDBCLI_ACTOR_G_H)
#define FDBCLI_FDBCLI_ACTOR_G_H
#include "fdbcli/fdbcli.actor.g.h"
#elif !defined(FDBCLI_FDBCLI_ACTOR_H)
#define FDBCLI_FDBCLI_ACTOR_H

#include "fdbcli/FlowLineNoise.h"

#include "fdbclient/CoordinationInterface.h"
#include "fdbclient/IClientApi.h"
#include "fdbclient/StatusClient.h"
#include "fdbclient/StorageServerInterface.h"
#include "flow/Arena.h"

#include "flow/actorcompiler.h" // This must be the last #include.

namespace fdb_cli {

constexpr char msgTypeKey[] = "type";
constexpr char msgClusterKey[] = "cluster";
constexpr char msgClusterTypeKey[] = "cluster_type";
constexpr char msgDataClustersKey[] = "data_clusters";
constexpr char msgCapacityKey[] = "capacity";
constexpr char msgAllocatedKey[] = "allocated";
constexpr char msgTenantIdPrefixKey[] = "tenant_id_prefix";
constexpr char msgErrorKey[] = "error";

struct CommandHelp {
	std::string usage;
	std::string short_desc;
	std::string long_desc;
	CommandHelp() {}
	CommandHelp(const char* usage, const char* short_desc, const char* long_desc)
	  : usage(usage), short_desc(short_desc), long_desc(long_desc) {}
};

void arrayGenerator(const char* text, const char* line, const char** options, std::vector<std::string>& lc);

struct CommandFactory {
	typedef void (*CompletionGeneratorFunc)(const char* text,
	                                        const char* line,
	                                        std::vector<std::string>& lc,
	                                        std::vector<StringRef> const& tokens);

	typedef std::vector<const char*> (*HintGeneratorFunc)(std::vector<StringRef> const& tokens, bool inArgument);

	CommandFactory(const char* name,
	               CommandHelp help,
	               CompletionGeneratorFunc completionFunc = nullptr,
	               HintGeneratorFunc hintFunc = nullptr) {
		commands()[name] = help;
		if (completionFunc) {
			completionGenerators()[name] = completionFunc;
		}
		if (hintFunc) {
			hintGenerators()[name] = hintFunc;
		}
	}
	CommandFactory(const char* name) { hiddenCommands().insert(name); }
	static std::map<std::string, CommandHelp>& commands() {
		static std::map<std::string, CommandHelp> helpMap;
		return helpMap;
	}
	static std::set<std::string>& hiddenCommands() {
		static std::set<std::string> commands;
		return commands;
	}
	static std::map<std::string, CompletionGeneratorFunc>& completionGenerators() {
		static std::map<std::string, CompletionGeneratorFunc> completionMap;
		return completionMap;
	}
	static std::map<std::string, HintGeneratorFunc>& hintGenerators() {
		static std::map<std::string, HintGeneratorFunc> hintMap;
		return hintMap;
	}
};

// Special keys used by fdbcli commands
// advanceversion
extern const KeyRef advanceVersionSpecialKey;
// consistencycheck
extern const KeyRef consistencyCheckSpecialKey;
// coordinators
extern const KeyRef clusterDescriptionSpecialKey;
extern const KeyRef configDBSpecialKey;
extern const KeyRef coordinatorsAutoSpecialKey;
extern const KeyRef coordinatorsProcessSpecialKey;
// datadistribution
extern const KeyRef ddModeSpecialKey;
extern const KeyRef ddIgnoreRebalanceSpecialKey;
// exclude/include
extern const KeyRangeRef excludedServersSpecialKeyRange;
extern const KeyRangeRef failedServersSpecialKeyRange;
extern const KeyRangeRef excludedLocalitySpecialKeyRange;
extern const KeyRangeRef failedLocalitySpecialKeyRange;
extern const KeyRef excludedForceOptionSpecialKey;
extern const KeyRef failedForceOptionSpecialKey;
extern const KeyRef excludedLocalityForceOptionSpecialKey;
extern const KeyRef failedLocalityForceOptionSpecialKey;
extern const KeyRangeRef exclusionInProgressSpecialKeyRange;
// lock/unlock
extern const KeyRef lockSpecialKey;
// maintenance
extern const KeyRangeRef maintenanceSpecialKeyRange;
extern const KeyRef ignoreSSFailureSpecialKey;
// setclass
extern const KeyRangeRef processClassSourceSpecialKeyRange;
extern const KeyRangeRef processClassTypeSpecialKeyRange;
// Other special keys
inline const KeyRef errorMsgSpecialKey = "\xff\xff/error_message"_sr;
inline const KeyRef workerInterfacesVerifyOptionSpecialKey = "\xff\xff/management/options/worker_interfaces/verify"_sr;
// help functions (Copied from fdbcli.actor.cpp)

// get all workers' info
ACTOR Future<bool> getWorkers(Reference<IDatabase> db, std::vector<ProcessData>* workers);
// get all storages' interface
ACTOR Future<Void> getStorageServerInterfaces(Reference<IDatabase> db,
                                              std::map<std::string, StorageServerInterface>* interfaces);

// compare StringRef with the given c string
bool tokencmp(StringRef token, const char* command);
// print the usage of the specified command
void printUsage(StringRef command);
// print the long description of the specified command
void printLongDesc(StringRef command);
// Pre: tr failed with special_keys_api_failure error
// Read the error message special key and return the message
ACTOR Future<std::string> getSpecialKeysFailureErrorMessage(Reference<ITransaction> tr);
// Using \xff\xff/worker_interfaces/ special key, get all worker interfaces.
// A worker list will be returned from CC.
// If verify, we will try to establish connections to all workers returned.
// In particular, it will deserialize \xff\xff/worker_interfaces/<address>:=<ClientInterface> kv pairs and issue RPC
// calls, then only return interfaces(kv pairs) the client can talk to
ACTOR Future<Void> getWorkerInterfaces(Reference<ITransaction> tr,
                                       std::map<Key, std::pair<Value, ClientLeaderRegInterface>>* address_interface,
                                       bool verify = false);
// print cluster status info
void printStatus(StatusObjectReader statusObj,
                 StatusClient::StatusLevel level,
                 bool displayDatabaseAvailable = true,
                 bool hideErrorMessages = false);

// All fdbcli commands (alphabetically)
// All below actors return true if the command is executed successfully
// advanceversion command
ACTOR Future<bool> advanceVersionCommandActor(Reference<IDatabase> db, std::vector<StringRef> tokens);
// cache_range command
ACTOR Future<bool> cacheRangeCommandActor(Reference<IDatabase> db, std::vector<StringRef> tokens);
// configure command
ACTOR Future<bool> configureCommandActor(Reference<IDatabase> db,
                                         Database localDb,
                                         std::vector<StringRef> tokens,
                                         LineNoise* linenoise,
                                         Future<Void> warn);
// consistency command
ACTOR Future<bool> consistencyCheckCommandActor(Reference<ITransaction> tr,
                                                std::vector<StringRef> tokens,
                                                bool intrans);
// consistency scan command
ACTOR Future<bool> consistencyScanCommandActor(Database localDb, std::vector<StringRef> tokens);
// coordinators command
ACTOR Future<bool> coordinatorsCommandActor(Reference<IDatabase> db, std::vector<StringRef> tokens);
// datadistribution command
ACTOR Future<bool> dataDistributionCommandActor(Reference<IDatabase> db, std::vector<StringRef> tokens);
// exclude command
ACTOR Future<bool> excludeCommandActor(Reference<IDatabase> db, std::vector<StringRef> tokens, Future<Void> warn);
// expensive_data_check command
ACTOR Future<bool> expensiveDataCheckCommandActor(
    Reference<IDatabase> db,
    Reference<ITransaction> tr,
    std::vector<StringRef> tokens,
    std::map<Key, std::pair<Value, ClientLeaderRegInterface>>* address_interface);
// fileconfigure command
ACTOR Future<bool> fileConfigureCommandActor(Reference<IDatabase> db,
                                             std::string filePath,
                                             bool isNewDatabase,
                                             bool force);
// Trigger audit storage
ACTOR Future<UID> auditStorageCommandActor(Reference<IClusterConnectionRecord> clusterFile,
                                           std::vector<StringRef> tokens);
// Retrieve audit storage status
ACTOR Future<bool> getAuditStatusCommandActor(Database cx, std::vector<StringRef> tokens);
// Retrieve shard information command
ACTOR Future<bool> locationMetadataCommandActor(Database cx, std::vector<StringRef> tokens);
// Bulk loading command
ACTOR Future<UID> bulkLoadCommandActor(Database cx, std::vector<StringRef> tokens);
// Bulk dumping command
ACTOR Future<UID> bulkDumpCommandActor(Database cx, std::vector<StringRef> tokens);
// force_recovery_with_data_loss command
ACTOR Future<bool> forceRecoveryWithDataLossCommandActor(Reference<IDatabase> db, std::vector<StringRef> tokens);
// include command
ACTOR Future<bool> includeCommandActor(Reference<IDatabase> db, std::vector<StringRef> tokens);
// kill command
ACTOR Future<bool> killCommandActor(Reference<IDatabase> db,
                                    Reference<ITransaction> tr,
                                    std::vector<StringRef> tokens,
                                    std::map<Key, std::pair<Value, ClientLeaderRegInterface>>* address_interface);
// lock/unlock command
ACTOR Future<bool> lockCommandActor(Reference<IDatabase> db, std::vector<StringRef> tokens);
ACTOR Future<bool> unlockDatabaseActor(Reference<IDatabase> db, UID uid);

<<<<<<< HEAD
// changefeed command
ACTOR Future<bool> changeFeedCommandActor(Database localDb,
                                          Optional<TenantMapEntry> tenantEntry,
                                          std::vector<StringRef> tokens,
                                          Future<Void> warn);
=======
// metacluster command
Future<bool> metaclusterCommand(Reference<IDatabase> db, std::vector<StringRef> tokens);

>>>>>>> 03fd0474
// blobrestore command
ACTOR Future<bool> blobRestoreCommandActor(Database localDb, std::vector<StringRef> tokens);
// hotrange command
ACTOR Future<bool> hotRangeCommandActor(Database localDb,
                                        Reference<IDatabase> db,
                                        std::vector<StringRef> tokens,
                                        std::map<std::string, StorageServerInterface>* storage_interface);

// maintenance command
ACTOR Future<bool> setHealthyZone(Reference<IDatabase> db, StringRef zoneId, double seconds, bool printWarning = false);
ACTOR Future<bool> clearHealthyZone(Reference<IDatabase> db,
                                    bool printWarning = false,
                                    bool clearSSFailureZoneString = false);
ACTOR Future<bool> maintenanceCommandActor(Reference<IDatabase> db, std::vector<StringRef> tokens);
// profile command
ACTOR Future<bool> profileCommandActor(Database db,
                                       Reference<ITransaction> tr,
                                       std::vector<StringRef> tokens,
                                       bool intrans);
// quota command
ACTOR Future<bool> quotaCommandActor(Reference<IDatabase> db, std::vector<StringRef> tokens);
// setclass command
ACTOR Future<bool> setClassCommandActor(Reference<IDatabase> db, std::vector<StringRef> tokens);
// snapshot command
ACTOR Future<bool> snapshotCommandActor(Reference<IDatabase> db, std::vector<StringRef> tokens);
// status command
ACTOR Future<bool> statusCommandActor(Reference<IDatabase> db,
                                      Database localDb,
                                      std::vector<StringRef> tokens,
                                      bool isExecMode = false);
// suspend command
ACTOR Future<bool> suspendCommandActor(Reference<IDatabase> db,
                                       Reference<ITransaction> tr,
                                       std::vector<StringRef> tokens,
                                       std::map<Key, std::pair<Value, ClientLeaderRegInterface>>* address_interface);
// tenant command
Future<bool> tenantCommand(Reference<IDatabase> db, std::vector<StringRef> tokens);
// tenant command compatibility layer
Future<bool> tenantCommandForwarder(Reference<IDatabase> db, std::vector<StringRef> tokens);
// tenantgroup command
Future<bool> tenantGroupCommand(Reference<IDatabase> db, std::vector<StringRef> tokens);
// throttle command
ACTOR Future<bool> throttleCommandActor(Reference<IDatabase> db, std::vector<StringRef> tokens);
// triggerteaminfolog command
ACTOR Future<bool> triggerddteaminfologCommandActor(Reference<IDatabase> db);
// tssq command
ACTOR Future<bool> tssqCommandActor(Reference<IDatabase> db, std::vector<StringRef> tokens);
// versionepoch command
ACTOR Future<bool> versionEpochCommandActor(Reference<IDatabase> db, Database cx, std::vector<StringRef> tokens);
// targetversion command
ACTOR Future<bool> targetVersionCommandActor(Reference<IDatabase> db, std::vector<StringRef> tokens);
// idempotencyids command
ACTOR Future<bool> idempotencyIdsCommandActor(Database cx, std::vector<StringRef> tokens);

// rangeconfig command
ACTOR Future<bool> rangeConfigCommandActor(Database cx, std::vector<StringRef> tokens);

// debug commands: getlocation, getall
ACTOR Future<bool> getLocationCommandActor(Database cx, std::vector<StringRef> tokens);
ACTOR Future<bool> getallCommandActor(Database cx, std::vector<StringRef> tokens, Version version);
ACTOR Future<bool> checkallCommandActor(Database cx, std::vector<StringRef> tokens);
} // namespace fdb_cli

#include "flow/unactorcompiler.h"
#endif<|MERGE_RESOLUTION|>--- conflicted
+++ resolved
@@ -223,17 +223,6 @@
 ACTOR Future<bool> lockCommandActor(Reference<IDatabase> db, std::vector<StringRef> tokens);
 ACTOR Future<bool> unlockDatabaseActor(Reference<IDatabase> db, UID uid);
 
-<<<<<<< HEAD
-// changefeed command
-ACTOR Future<bool> changeFeedCommandActor(Database localDb,
-                                          Optional<TenantMapEntry> tenantEntry,
-                                          std::vector<StringRef> tokens,
-                                          Future<Void> warn);
-=======
-// metacluster command
-Future<bool> metaclusterCommand(Reference<IDatabase> db, std::vector<StringRef> tokens);
-
->>>>>>> 03fd0474
 // blobrestore command
 ACTOR Future<bool> blobRestoreCommandActor(Database localDb, std::vector<StringRef> tokens);
 // hotrange command
