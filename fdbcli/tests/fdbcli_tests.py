#!/usr/bin/env python3

import sys
import shutil
import os
import subprocess
import logging
import functools
import json
import tempfile
import time
import random
from argparse import ArgumentParser, RawDescriptionHelpFormatter


def enable_logging(level=logging.DEBUG):
    """Enable logging in the function with the specified logging level

    Args:
        level (logging.<level>, optional): logging level for the decorated function. Defaults to logging.ERROR.
    """

    def func_decorator(func):
        @functools.wraps(func)
        def wrapper(*args, **kwargs):
            # initialize logger
            logger = logging.getLogger(func.__name__)
            logger.setLevel(level)
            # set logging format
            handler = logging.StreamHandler()
            handler_format = logging.Formatter(
                "[%(asctime)s] - %(filename)s:%(lineno)d - %(levelname)s - %(name)s - %(message)s"
            )
            handler.setFormatter(handler_format)
            handler.setLevel(level)
            logger.addHandler(handler)
            # pass the logger to the decorated function
            result = func(logger, *args, **kwargs)
            return result

        return wrapper

    return func_decorator


def run_fdbcli_command(*args):
    """run the fdbcli statement: fdbcli --exec '<arg1> <arg2> ... <argN>'.

    Returns:
        string: Console output from fdbcli
    """
    commands = command_template + ["{}".format(" ".join(args))]
    try:
        # if the fdbcli command is stuck for more than 20 seconds, the database is definitely unavailable
        process = subprocess.run(
            commands, stdout=subprocess.PIPE, env=fdbcli_env, timeout=20
        )
        return process.stdout.decode("utf-8").strip()
    except subprocess.TimeoutExpired:
        raise Exception("The fdbcli command is stuck, database is unavailable")


def run_fdbcli_command_and_get_error(*args):
    """run the fdbcli statement: fdbcli --exec '<arg1> <arg2> ... <argN>'.

    Returns:
        string: Stderr output from fdbcli
    """
    commands = command_template + ["{}".format(" ".join(args))]
    return (
        subprocess.run(
            commands, stdout=subprocess.PIPE, stderr=subprocess.PIPE, env=fdbcli_env
        )
        .stderr.decode("utf-8")
        .strip()
    )


@enable_logging()
def advanceversion(logger):
    # get current read version
    version1 = int(run_fdbcli_command("getversion"))
    logger.debug("Read version: {}".format(version1))
    # advance version to a much larger value compared to the current version
    version2 = version1 * 10000
    logger.debug("Advanced to version: " + str(version2))
    run_fdbcli_command("advanceversion", str(version2))
    # after running the advanceversion command,
    # check the read version is advanced to the specified value
    version3 = int(run_fdbcli_command("getversion"))
    logger.debug("Read version: {}".format(version3))
    assert version3 >= version2
    # advance version to a smaller value compared to the current version
    # this should be a no-op
    run_fdbcli_command("advanceversion", str(version1))
    # get the current version to make sure the version did not decrease
    version4 = int(run_fdbcli_command("getversion"))
    logger.debug("Read version: {}".format(version4))
    assert version4 >= version3


@enable_logging()
def maintenance(logger):
    # expected fdbcli output when running 'maintenance' while there's no ongoing maintenance
    no_maintenance_output = "No ongoing maintenance."
    output1 = run_fdbcli_command("maintenance")
    assert output1 == no_maintenance_output
    # set maintenance on a fake zone id for 10 seconds
    run_fdbcli_command("maintenance", "on", "fake_zone_id", "10")
    # show current maintenance status
    output2 = run_fdbcli_command("maintenance")
    logger.debug("Maintenance status: " + output2)
    items = output2.split(" ")
    # make sure this specific zone id is under maintenance
    assert "fake_zone_id" in items
    logger.debug("Remaining time(seconds): " + items[-2])
    assert 0 < int(items[-2]) < 10
    # turn off maintenance
    run_fdbcli_command("maintenance", "off")
    # check maintenance status
    output3 = run_fdbcli_command("maintenance")
    assert output3 == no_maintenance_output


@enable_logging()
def quota(logger):
    # Should be a noop
    command = "quota clear green"
    output = run_fdbcli_command(command)
    logger.debug(command + " : " + output)
    assert output == "Successfully cleared quota."

    command = "quota get green total_throughput"
    output = run_fdbcli_command(command)
    logger.debug(command + " : " + output)
    assert output == "<empty>"

    # Ignored update
    command = "quota set red total_throughput 49152"
    output = run_fdbcli_command(command)
    logger.debug(command + " : " + output)
    assert output == "Successfully updated quota."

    command = "quota set green total_throughput 32768"
    output = run_fdbcli_command(command)
    logger.debug(command + " : " + output)
    assert output == "Successfully updated quota."

    command = "quota set green reserved_throughput 16384"
    output = run_fdbcli_command(command)
    logger.debug(command + " : " + output)
    assert output == "Successfully updated quota."

    command = "quota set green storage 98765"
    output = run_fdbcli_command(command)
    logger.debug(command + " : " + output)
    assert output == "Successfully updated quota."

    command = "quota get green total_throughput"
    output = run_fdbcli_command(command)
    logger.debug(command + " : " + output)
    assert output == "32768"

    command = "quota get green reserved_throughput"
    output = run_fdbcli_command(command)
    logger.debug(command + " : " + output)
    assert output == "16384"

    command = "quota get green storage"
    output = run_fdbcli_command(command)
    logger.debug(command + " : " + output)
    assert output == "98765"

    command = "quota clear green"
    output = run_fdbcli_command(command)
    logger.debug(command + " : " + output)
    assert output == "Successfully cleared quota."

    command = "quota get green total_throughput"
    output = run_fdbcli_command(command)
    logger.debug(command + " : " + output)
    assert output == "<empty>"

    command = "quota get green storage"
    output = run_fdbcli_command(command)
    logger.debug(command + " : " + output)
    assert output == "<empty>"

    # Too few arguments, should log help message
    command = "quota get green"
    output = run_fdbcli_command(command)
    logger.debug(command + " : " + output)


@enable_logging()
def setclass(logger):
    # get all processes' network addresses
    output1 = run_fdbcli_command("setclass")
    logger.debug(output1)
    # except the first line, each line is one process
    process_types = output1.split("\n")[1:]
    assert len(process_types) == args.process_number
    addresses = []
    for line in process_types:
        assert "127.0.0.1" in line
        # check class type
        assert "unset" in line
        # check class source
        assert "command_line" in line
        # check process' network address
        network_address = ":".join(line.split(":")[:2])
        logger.debug("Network address: {}".format(network_address))
        addresses.append(network_address)
    random_address = random.choice(addresses)
    logger.debug("Randomly selected address: {}".format(random_address))
    # set class to a random valid type
    class_types = [
        "storage",
        "transaction",
        "resolution",
        "commit_proxy",
        "grv_proxy",
        "master",
        "stateless",
        "log",
        "router",
        "cluster_controller",
        "fast_restore",
        "data_distributor",
        "coordinator",
        "ratekeeper",
        "storage_cache",
        "backup",
    ]
    random_class_type = random.choice(class_types)
    logger.debug("Change to type: {}".format(random_class_type))
    run_fdbcli_command("setclass", random_address, random_class_type)
    # check the set successful
    output2 = run_fdbcli_command("setclass")
    logger.debug(output2)
    assert random_address in output2
    process_types = output2.split("\n")[1:]
    # check process' network address
    for line in process_types:
        if random_address in line:
            # check class type changed to the specified value
            assert random_class_type in line
            # check class source
            assert "set_class" in line
    # set back to unset
    run_fdbcli_command("setclass", random_address, "unset")
    # Attempt to set an invalid address and check error message
    output3 = run_fdbcli_command("setclass", "0.0.0.0:4000", "storage")
    logger.debug(output3)
    assert "No matching addresses found" in output3
    # Verify setclass did not execute
    output4 = run_fdbcli_command("setclass")
    logger.debug(output4)
    # except the first line, each line is one process
    process_types = output4.split("\n")[1:]
    assert len(process_types) == args.process_number
    addresses = []
    for line in process_types:
        assert "127.0.0.1" in line
        # check class type
        assert "unset" in line
        # check class source
        assert "command_line" in line or "set_class" in line


@enable_logging()
def lockAndUnlock(logger):
    # lock an unlocked database, should be successful
    output1 = run_fdbcli_command("lock")
    # UID is 32 bytes
    lines = output1.split("\n")
    lock_uid = lines[0][-32:]
    assert lines[1] == "Database locked."
    logger.debug("UID: {}".format(lock_uid))
    assert get_value_from_status_json(True, "cluster", "database_lock_state", "locked")
    # lock a locked database, should get the error code 1038
    output2 = run_fdbcli_command_and_get_error("lock")
    assert output2 == "ERROR: Database is locked (1038)"
    # unlock the database
    process = subprocess.Popen(
        command_template + ["unlock " + lock_uid],
        stdin=subprocess.PIPE,
        stdout=subprocess.PIPE,
        env=fdbcli_env,
    )
    process.stdout.readline()
    # The randome passphrease we need to confirm to proceed the unlocking
    line2 = process.stdout.readline()
    logger.debug("Random passphrase: {}".format(line2))
    output3, err = process.communicate(input=line2)
    # No error and unlock was successful
    assert err is None
    assert output3.decode("utf-8").strip() == "Database unlocked."
    assert not get_value_from_status_json(
        True, "cluster", "database_lock_state", "locked"
    )


@enable_logging()
def kill(logger):
    output1 = run_fdbcli_command("kill")
    lines = output1.split("\n")
    assert len(lines) == 2
    assert lines[1].startswith("127.0.0.1:")
    address = lines[1]
    logger.debug("Address: {}".format(address))
    old_generation = get_value_from_status_json(False, "cluster", "generation")
    # This is currently an issue with fdbcli,
    # where you need to first run 'kill' to initialize processes' list
    # and then specify the certain process to kill
    process = subprocess.Popen(
        command_template[:-1],
        stdin=subprocess.PIPE,
        stdout=subprocess.PIPE,
        env=fdbcli_env,
    )
    #
    output2, err = process.communicate(
        input="kill; kill {}; sleep 1\n".format(address).encode()
    )
    logger.debug(output2)
    # wait for a second for the cluster recovery
    time.sleep(1)
    new_generation = get_value_from_status_json(True, "cluster", "generation")
    logger.debug("Old: {}, New: {}".format(old_generation, new_generation))
    assert new_generation > old_generation


@enable_logging()
def killall(logger):
    # test is designed to make sure 'kill all' sends all requests simultaneously
    old_generation = get_value_from_status_json(False, "cluster", "generation")
    # This is currently an issue with fdbcli,
    # where you need to first run 'kill' to initialize processes' list
    # and then specify the certain process to kill
    process = subprocess.Popen(
        command_template[:-1],
        stdin=subprocess.PIPE,
        stdout=subprocess.PIPE,
        env=fdbcli_env,
    )
    output, error = process.communicate(input="kill; kill all; sleep 1\n".encode())
    logger.debug(output)
    # wait for a second for the cluster recovery
    time.sleep(1)
    new_generation = get_value_from_status_json(True, "cluster", "generation")
    logger.debug(
        "Old generation: {}, New generation: {}".format(old_generation, new_generation)
    )
    # Make sure the kill is not happening sequentially
    # Pre: each recovery will increase the generated number by 2
    # Relax the condition to allow one additional recovery happening when we fetched the old generation
    assert new_generation <= (old_generation + 4)


@enable_logging()
def suspend(logger):
    if not shutil.which("pidof"):
        logger.debug("Skipping suspend test. Pidof not available")
        return
    output1 = run_fdbcli_command("suspend")
    lines = output1.split("\n")
    assert len(lines) == 2
    assert lines[1].startswith("127.0.0.1:")
    address = lines[1]
    logger.debug("Address: {}".format(address))
    db_available = get_value_from_status_json(
        False, "client", "database_status", "available"
    )
    assert db_available
    # use pgrep to get the pid of the fdb process
    pinfos = (
        subprocess.check_output(["pgrep", "-a", "fdbserver"])
        .decode()
        .strip()
        .split("\n")
    )
    port = address.split(":")[1]
    logger.debug("Port: {}".format(port))
    # use the port number to find the exact fdb process we are connecting to
    # child process like fdbserver -r flowprocess does not provide `datadir` in the command line
    pinfo = list(filter(lambda x: port in x and "datadir" in x, pinfos))
    assert len(pinfo) == 1
    pid = pinfo[0].split(" ")[0]
    logger.debug("Pid: {}".format(pid))
    process = subprocess.Popen(
        command_template[:-1],
        stdin=subprocess.PIPE,
        stdout=subprocess.PIPE,
        env=fdbcli_env,
    )
    # suspend the process for enough long time
    output2, err = process.communicate(
        input="suspend; suspend 3600 {}; sleep 1\n".format(address).encode()
    )
    # the cluster should be unavailable after the only process being suspended
    assert not get_value_from_status_json(
        False, "client", "database_status", "available"
    )
    # check the process pid still exists
    pids = subprocess.check_output(["pidof", "fdbserver"]).decode().strip()
    logger.debug("PIDs: {}".format(pids))
    assert pid in pids
    # kill the process by pid
    kill_output = subprocess.check_output(["kill", pid]).decode().strip()
    logger.debug("Kill result: {}".format(kill_output))
    # The process should come back after a few time
    duration = 0  # seconds we already wait
    while (
        not get_value_from_status_json(False, "client", "database_status", "available")
        and duration < 60
    ):
        logger.debug("Sleep for 1 second to wait cluster recovery")
        time.sleep(1)
        duration += 1
    # at most after 60 seconds, the cluster should be available
    assert get_value_from_status_json(False, "client", "database_status", "available")


@enable_logging()
def versionepoch(logger):
    version1 = run_fdbcli_command("versionepoch")
    assert version1 == "Version epoch is unset"
    version2 = run_fdbcli_command("versionepoch get")
    assert version2 == "Version epoch is unset"
    version3 = run_fdbcli_command("versionepoch commit")
    assert (
        version3
        == "Must set the version epoch before committing it (see `versionepoch enable`)"
    )
    version4 = run_fdbcli_command("versionepoch enable")
    assert (
        version4
        == "Version epoch enabled. Run `versionepoch commit` to irreversibly jump to the target version"
    )
    version5 = run_fdbcli_command("versionepoch get")
    assert version5 == "Current version epoch is 0"
    version6 = run_fdbcli_command("versionepoch set 10")
    assert (
        version6
        == "Version epoch enabled. Run `versionepoch commit` to irreversibly jump to the target version"
    )
    version7 = run_fdbcli_command("versionepoch get")
    assert version7 == "Current version epoch is 10"
    run_fdbcli_command("versionepoch disable")
    version8 = run_fdbcli_command("versionepoch get")
    assert version8 == "Version epoch is unset"
    version9 = run_fdbcli_command("versionepoch enable")
    assert (
        version9
        == "Version epoch enabled. Run `versionepoch commit` to irreversibly jump to the target version"
    )
    version10 = run_fdbcli_command("versionepoch get")
    assert version10 == "Current version epoch is 0"
    version11 = run_fdbcli_command("versionepoch commit")
    assert version11.startswith("Current read version is ")


def get_value_from_status_json(retry, *args):
    while True:
        result = json.loads(run_fdbcli_command("status", "json"))
        if result["client"]["database_status"]["available"] or not retry:
            break
    for arg in args:
        assert arg in result
        result = result[arg]

    return result


@enable_logging()
def consistencycheck(logger):
    consistency_check_on_output = "ConsistencyCheck is on"
    consistency_check_off_output = "ConsistencyCheck is off"
    output1 = run_fdbcli_command("consistencycheck")
    assert output1 == consistency_check_on_output
    run_fdbcli_command("consistencycheck", "off")
    output2 = run_fdbcli_command("consistencycheck")
    assert output2 == consistency_check_off_output
    run_fdbcli_command("consistencycheck", "on")
    output3 = run_fdbcli_command("consistencycheck")
    assert output3 == consistency_check_on_output


@enable_logging()
def knobmanagement(logger):
    # this test will set knobs and verify that the knobs are properly set
    # must use begin/commit to avoid prompt for description

    # Incorrect arguments
    output = run_fdbcli_command("setknob")
    assert output == "Usage: setknob <KEY> <VALUE> [CONFIG_CLASS]"
    output = run_fdbcli_command("setknob", "min_trace_severity")
    assert output == "Usage: setknob <KEY> <VALUE> [CONFIG_CLASS]"
    output = run_fdbcli_command("getknob")
    assert output == "Usage: getknob <KEY> [CONFIG_CLASS]"
    logger.debug("incorrect args passed")

    # Invalid knob name
    err = run_fdbcli_command_and_get_error(
        'begin; setknob dummy_knob 20; commit "fdbcli change";'
    )
    logger.debug("err is: {}".format(err))
    assert len(err) > 0
    logger.debug("invalid knob name passed")

    # Invalid type for knob
    err = run_fdbcli_command_and_get_error(
        'begin; setknob min_trace_severity dummy-text; commit "fdbcli change";'
    )
    logger.debug("err is: {}".format(err))
    assert len(err) > 0
    logger.debug("invalid knob type passed")

    # Verifying we can't do a normal set, clear, get, getrange, clearrange
    # with a setknob
    err = run_fdbcli_command_and_get_error(
        "writemode on; begin; set foo bar; setknob max_metric_size 1000; commit;"
    )
    logger.debug("err is: {}".format(err))
    assert len(err) > 0

    err = run_fdbcli_command_and_get_error(
        "writemode on; begin; clear foo; setknob max_metric_size 1000; commit"
    )
    logger.debug("err is: {}".format(err))
    assert len(err) > 0

    # Various setknobs and verified by getknob
    output = run_fdbcli_command(
        'begin; setknob min_trace_severity 30; setknob max_metric_size 1000; \
                                setknob tracing_udp_listener_addr 192.168.0.1;                       \
                                setknob tracing_sample_rate 0.3;                                     \
                                commit "This is an fdbcli test for knobs";'
    )
    assert "Committed" in output
    output = run_fdbcli_command("getknob", "min_trace_severity")
    assert r"`min_trace_severity' is `30'" == output
    output = run_fdbcli_command("getknob", "max_metric_size")
    assert r"`max_metric_size' is `1000'" == output
    output = run_fdbcli_command("getknob", "tracing_udp_listener_addr")
    assert r"`tracing_udp_listener_addr' is `'192.168.0.1''" == output
    output = run_fdbcli_command("getknob", "tracing_sample_rate")
    assert r"`tracing_sample_rate' is `0.300000'" == output


@enable_logging()
def cache_range(logger):
    # this command is currently experimental
    # just test we can set and clear the cached range
    run_fdbcli_command("cache_range", "set", "a", "b")
    run_fdbcli_command("cache_range", "clear", "a", "b")


@enable_logging()
def datadistribution(logger):
    output1 = run_fdbcli_command("datadistribution", "off")
    assert output1 == "Data distribution is turned off."
    output2 = run_fdbcli_command("datadistribution", "on")
    assert output2 == "Data distribution is turned on."
    output3 = run_fdbcli_command("datadistribution", "disable", "ssfailure")
    assert output3 == "Data distribution is disabled for storage server failures."
    # While we disable ssfailure, maintenance should fail
    error_msg = run_fdbcli_command_and_get_error(
        "maintenance", "on", "fake_zone_id", "1"
    )
    assert (
        error_msg
        == "ERROR: Maintenance mode cannot be used while data distribution is disabled for storage server failures. Use 'datadistribution on' to reenable data distribution."
    )
    output4 = run_fdbcli_command("datadistribution", "enable", "ssfailure")
    assert output4 == "Data distribution is enabled for storage server failures."
    output5 = run_fdbcli_command("datadistribution", "disable", "rebalance")
    assert output5 == "Data distribution is disabled for rebalance."
    output6 = run_fdbcli_command("datadistribution", "enable", "rebalance")
    assert output6 == "Data distribution is enabled for rebalance."
    time.sleep(1)


@enable_logging()
def transaction(logger):
    """This test will cover the transaction related fdbcli commands.
    In particular,
    'begin', 'rollback', 'option'
    'getversion', 'get', 'getrange', 'clear', 'clearrange', 'set', 'commit'
    """
    err1 = run_fdbcli_command_and_get_error("set", "key", "value")
    assert (
        err1 == "ERROR: writemode must be enabled to set or clear keys in the database."
    )
    process = subprocess.Popen(
        command_template[:-1],
        stdin=subprocess.PIPE,
        stdout=subprocess.PIPE,
        env=fdbcli_env,
    )
    transaction_flow = [
        "writemode on",
        "begin",
        "getversion",
        "set key value",
        "get key",
        "commit",
    ]
    output1, _ = process.communicate(input="\n".join(transaction_flow).encode())
    # split the output into lines
    lines = list(filter(len, output1.decode().split("\n")))[-4:]
    assert lines[0] == "Transaction started"
    read_version = int(lines[1])
    logger.debug("Read version {}".format(read_version))
    # line[1] is the printed read version
    assert lines[2] == "`key' is `value'"
    assert lines[3].startswith("Committed (") and lines[3].endswith(")")
    # validate commit version is larger than the read version
    commit_verion = int(lines[3][len("Committed (") : -1])
    logger.debug("Commit version: {}".format(commit_verion))
    assert commit_verion >= read_version
    # check the transaction is committed
    output2 = run_fdbcli_command("get", "key")
    assert output2 == "`key' is `value'"
    # test rollback and read-your-write behavior
    process = subprocess.Popen(
        command_template[:-1],
        stdin=subprocess.PIPE,
        stdout=subprocess.PIPE,
        env=fdbcli_env,
    )
    transaction_flow = [
        "writemode on",
        "begin",
        "getrange a z",
        "clear key",
        "get key",
        # 'option on READ_YOUR_WRITES_DISABLE', 'get key',
        "rollback",
    ]
    output3, _ = process.communicate(input="\n".join(transaction_flow).encode())
    lines = list(filter(len, output3.decode().split("\n")))[-5:]
    # lines[0] == "Transaction started" and lines[1] == 'Range limited to 25 keys'
    assert lines[2] == "`key' is `value'"
    assert lines[3] == "`key': not found"
    assert lines[4] == "Transaction rolled back"
    # make sure the rollback works
    output4 = run_fdbcli_command("get", "key")
    assert output4 == "`key' is `value'"
    # test read_your_write_disable option and clear the inserted key
    process = subprocess.Popen(
        command_template[:-1],
        stdin=subprocess.PIPE,
        stdout=subprocess.PIPE,
        env=fdbcli_env,
    )
    transaction_flow = [
        "writemode on",
        "begin",
        "option on READ_YOUR_WRITES_DISABLE",
        "clear key",
        "get key",
        "commit",
    ]
    output6, _ = process.communicate(input="\n".join(transaction_flow).encode())
    lines = list(filter(len, output6.decode().split("\n")))[-4:]
    assert lines[1] == "Option enabled for current transaction"
    # the get key should still return the value even we clear it in the transaction
    assert lines[2] == "`key' is `value'"
    # Check the transaction is committed
    output7 = run_fdbcli_command("get", "key")
    assert output7 == "`key': not found"


def get_fdb_process_addresses(logger):
    # get all processes' network addresses
    output = run_fdbcli_command("kill")
    logger.debug(output)
    # except the first line, each line is one process
    addresses = output.split("\n")[1:]
    assert len(addresses) == args.process_number
    return addresses


@enable_logging(logging.DEBUG)
def coordinators(logger):
    # we should only have one coordinator for now
    output1 = run_fdbcli_command("coordinators")
    assert len(output1.split("\n")) > 2
    cluster_description = output1.split("\n")[0].split(": ")[-1]
    logger.debug("Cluster description: {}".format(cluster_description))
    coordinators = output1.split("\n")[1].split(": ")[-1]
    # verify the coordinator
    coordinator_list = get_value_from_status_json(
        True, "client", "coordinators", "coordinators"
    )
    assert len(coordinator_list) == 1
    assert coordinator_list[0]["address"] == coordinators
    # verify the cluster description
    assert get_value_from_status_json(True, "cluster", "connection_string").startswith(
        "{}:".format(cluster_description)
    )
    addresses = get_fdb_process_addresses(logger)
    # set all 5 processes as coordinators and update the cluster description
    new_cluster_description = "a_simple_description"
    run_fdbcli_command(
        "coordinators", *addresses, "description={}".format(new_cluster_description)
    )
    # verify now we have 5 coordinators and the description is updated
    output2 = run_fdbcli_command("coordinators")
    assert output2.split("\n")[0].split(": ")[-1] == new_cluster_description
    assert output2.split("\n")[1] == "Cluster coordinators ({}): {}".format(
        args.process_number, ",".join(addresses)
    )
    # auto change should go back to 1 coordinator
    run_fdbcli_command("coordinators", "auto")
    assert (
        len(get_value_from_status_json(True, "client", "coordinators", "coordinators"))
        == 1
    )
    wait_for_database_available(logger)


@enable_logging(logging.DEBUG)
def exclude(logger):
    # get all processes' network addresses
    addresses = get_fdb_process_addresses(logger)
    logger.debug("Cluster processes: {}".format(" ".join(addresses)))
    # There should be no excluded process for now
    no_excluded_process_output = (
        "There are currently no servers or localities excluded from the database."
    )
    output1 = run_fdbcli_command("exclude")
    assert no_excluded_process_output in output1
    # randomly pick one and exclude the process
    excluded_address = random.choice(addresses)
    # If we see "not enough space" error, use FORCE option to proceed
    # this should be a safe operation as we do not need any storage space for the test
    force = False
    # sometimes we need to retry the exclude
    while True:
        logger.debug("Excluding process: {}".format(excluded_address))
        if force:
            error_message = run_fdbcli_command_and_get_error(
                "exclude", "FORCE", excluded_address
            )
        else:
            error_message = run_fdbcli_command_and_get_error(
                "exclude", excluded_address
            )
        if error_message == "WARNING: {} is a coordinator!".format(excluded_address):
            # exclude coordinator will print the warning, verify the randomly selected process is the coordinator
            coordinator_list = get_value_from_status_json(
                True, "client", "coordinators", "coordinators"
            )
            assert len(coordinator_list) == 1
            assert coordinator_list[0]["address"] == excluded_address
            break
        elif (
            "ERROR: This exclude may cause the total free space in the cluster to drop below 10%."
            in error_message
        ):
            # exclude the process may cause the free space not enough
            # use FORCE option to ignore it and proceed
            assert not force
            force = True
            logger.debug("Use FORCE option to exclude the process")
        elif not error_message:
            break
        else:
            logger.debug("Error message: {}\n".format(error_message))
        logger.debug("Retry exclude after 1 second")
        time.sleep(1)
    output2 = run_fdbcli_command("exclude")
    assert (
        "There are currently 1 servers or localities being excluded from the database"
        in output2
    )
    assert excluded_address in output2
    run_fdbcli_command("include", excluded_address)
    # check the include is successful
    output4 = run_fdbcli_command("exclude")
    assert no_excluded_process_output in output4
    wait_for_database_available(logger)


# read the system key 'k', need to enable the option first


def read_system_key(k):
    output = run_fdbcli_command("option", "on", "READ_SYSTEM_KEYS;", "get", k)
    if "is" not in output:
        # key not present
        return None
    _, value = output.split(" is ")
    return value


@enable_logging()
def throttle(logger):
    # no throttled tags at the beginning
    no_throttle_tags_output = "There are no throttled tags"
    output = run_fdbcli_command("throttle", "list")
    logger.debug(output)
    assert output == no_throttle_tags_output
    # test 'throttle enable auto'
    run_fdbcli_command("throttle", "enable", "auto")
    # verify the change is applied by reading the system key
    # not an elegant way, may change later
    enable_flag = read_system_key("\\xff\\x02/throttledTags/autoThrottlingEnabled")
    assert enable_flag == "`1'"
    run_fdbcli_command("throttle", "disable", "auto")
    enable_flag = read_system_key("\\xff\\x02/throttledTags/autoThrottlingEnabled")
    # verify disabled
    assert enable_flag == "`0'"
    # TODO : test manual throttling, not easy to do now


def wait_for_database_available(logger):
    # sometimes the change takes some time to have effect and the database can be unavailable at that time
    # this is to wait until the database is available again
    while not get_value_from_status_json(
        True, "client", "database_status", "available"
    ):
        logger.debug("Database unavailable for now, wait for one second")
        time.sleep(1)


@enable_logging()
def profile(logger):
    # profile list should return the same list as kill
    addresses = get_fdb_process_addresses(logger)
    output1 = run_fdbcli_command("profile", "list")
    assert output1.split("\n") == addresses
    # check default output
    default_profile_client_get_output = (
        "Client profiling rate is set to default and size limit is set to default."
    )
    output2 = run_fdbcli_command("profile", "client", "get")
    assert output2 == default_profile_client_get_output
    # set rate and size limit
    run_fdbcli_command("profile", "client", "set", "0.5", "1GB")
    time.sleep(1)  # global config can take some time to sync
    output3 = run_fdbcli_command("profile", "client", "get")
    logger.debug(output3)
    output3_list = output3.split(" ")
    assert float(output3_list[6]) == 0.5
    # size limit should be 1GB
    assert output3_list[-1] == "1000000000."
    # change back to default value and check
    run_fdbcli_command("profile", "client", "set", "default", "default")
    time.sleep(1)  # global config can take some time to sync
    assert (
        run_fdbcli_command("profile", "client", "get")
        == default_profile_client_get_output
    )


@enable_logging()
def test_available(logger):
    duration = 0  # seconds we already wait
    while (
        not get_value_from_status_json(False, "client", "database_status", "available")
        and duration < 10
    ):
        logger.debug("Sleep for 1 second to wait cluster recovery")
        time.sleep(1)
        duration += 1
    if duration >= 10:
        logger.debug(run_fdbcli_command("status", "json"))
        assert False


@enable_logging()
def triggerddteaminfolog(logger):
    # this command is straightforward and only has one code path
    output = run_fdbcli_command("triggerddteaminfolog")
    assert output == "Triggered team info logging in data distribution."


def setup_tenants(tenants):
    command = "; ".join(["tenant create %s" % t for t in tenants])
    run_fdbcli_command(command)


def clear_database_and_tenants():
    run_fdbcli_command(
        'writemode on; option on SPECIAL_KEY_SPACE_ENABLE_WRITES; clearrange "" \\xff; clearrange \\xff\\xff/management/tenant/map/ \\xff\\xff/management/tenant/map0'
    )


def run_tenant_test(test_func):
    test_func()
    clear_database_and_tenants()


@enable_logging()
def tenant_create(logger):
    output1 = run_fdbcli_command("tenant create tenant")
    assert output1 == "The tenant `tenant' has been created"

    output = run_fdbcli_command("tenant create tenant2 tenant_group=tenant_group2")
    assert output == "The tenant `tenant2' has been created"

    output = run_fdbcli_command_and_get_error("tenant create tenant")
    assert output == "ERROR: A tenant with the given name already exists (2132)"


@enable_logging()
def tenant_delete(logger):
    setup_tenants(["tenant", "tenant2"])
    run_fdbcli_command("writemode on; usetenant tenant2; set tenant_test value")

    # delete a tenant while the fdbcli is using that tenant
    process = subprocess.Popen(
        command_template[:-1],
        stdin=subprocess.PIPE,
        stdout=subprocess.PIPE,
        stderr=subprocess.PIPE,
        env=fdbcli_env,
    )
    cmd_sequence = [
        "writemode on",
        "usetenant tenant",
        "tenant delete tenant",
        "get tenant_test",
        "defaulttenant",
        "usetenant tenant",
    ]
    output, error_output = process.communicate(input="\n".join(cmd_sequence).encode())

    lines = output.decode().strip().split("\n")[-6:]
    error_lines = error_output.decode().strip().split("\n")[-2:]
    assert lines[0] == "Using tenant `tenant'"
    assert lines[1] == "The tenant `tenant' has been deleted"
    assert (
        lines[2]
        == "WARNING: the active tenant was deleted. Use the `usetenant' or `defaulttenant'"
    )
    assert lines[3] == "command to choose a new tenant."
    assert error_lines[0] == "ERROR: Tenant does not exist (2131)"
    assert lines[5] == "Using the default tenant"
    assert error_lines[1] == "ERROR: Tenant `tenant' does not exist"

    # delete a non-empty tenant
    process = subprocess.Popen(
        command_template[:-1],
        stdin=subprocess.PIPE,
        stdout=subprocess.PIPE,
        stderr=subprocess.PIPE,
        env=fdbcli_env,
    )
    cmd_sequence = [
        "writemode on",
        "tenant delete tenant2",
        "usetenant tenant2",
        "clear tenant_test",
        "defaulttenant",
        "tenant delete tenant2",
    ]
    output, error_output = process.communicate(input="\n".join(cmd_sequence).encode())

    lines = output.decode().strip().split("\n")[-4:]
    error_lines = error_output.decode().strip().split("\n")[-1:]
    assert error_lines[0] == "ERROR: Cannot delete a non-empty tenant (2133)"
    assert lines[0] == "Using tenant `tenant2'"
    assert lines[1].startswith("Committed")
    assert lines[2] == "Using the default tenant"
    assert lines[3] == "The tenant `tenant2' has been deleted"

    # delete a non-existing tenant
    output = run_fdbcli_command_and_get_error("tenant delete tenant")
    assert output == "ERROR: Tenant does not exist (2131)"


@enable_logging()
def tenant_list(logger):
    output = run_fdbcli_command("tenant list")
    assert output == "The cluster has no tenants"

    setup_tenants(["tenant", "tenant2"])

    output = run_fdbcli_command("tenant list")
    assert output == "1. tenant\n  2. tenant2"

    output = run_fdbcli_command("tenant list a z limit=1")
    assert output == "1. tenant"

    output = run_fdbcli_command("tenant list a tenant2")
    assert output == "1. tenant"

    output = run_fdbcli_command("tenant list tenant2 z")
    assert output == "1. tenant2"

    output = run_fdbcli_command("tenant list a b")
    assert output == "The cluster has no tenants in the specified range"

    output = run_fdbcli_command_and_get_error("tenant list b a")
    assert output == "ERROR: end must be larger than begin"

    output = run_fdbcli_command_and_get_error("tenant list a b limit=12x")
    assert output == "ERROR: invalid limit `12x'"

    output = run_fdbcli_command_and_get_error("tenant list a b offset=13y")
    assert output == "ERROR: invalid offset `13y'"

    output = run_fdbcli_command_and_get_error("tenant list a b state=14z")
    assert output == "ERROR: unrecognized tenant state(s) `14z'."


@enable_logging()
def tenant_get(logger):
    setup_tenants(["tenant", "tenant2 tenant_group=tenant_group2"])

    output = run_fdbcli_command("tenant get tenant")
    lines = output.split("\n")
    assert len(lines) == 3
    assert lines[0].strip().startswith("id: ")
    assert lines[1].strip().startswith("prefix: ")
    assert lines[2].strip() == "tenant state: ready"

    output = run_fdbcli_command("tenant get tenant JSON")
    json_output = json.loads(output, strict=False)
<<<<<<< HEAD
    assert len(json_output) == 2
    assert "tenant" in json_output
    assert json_output["type"] == "success"
    assert len(json_output["tenant"]) == 4
    assert "id" in json_output["tenant"]
    assert "encrypted" in json_output["tenant"]
    assert "prefix" in json_output["tenant"]
    assert len(json_output["tenant"]["prefix"]) == 2
    assert "base64" in json_output["tenant"]["prefix"]
    assert "printable" in json_output["tenant"]["prefix"]
    assert json_output["tenant"]["tenant_state"] == "ready"

    output = run_fdbcli_command("tenant get tenant2")
    lines = output.split("\n")
=======
    assert(len(json_output) == 2)
    assert('tenant' in json_output)
    assert(json_output['type'] == 'success')
    assert(len(json_output['tenant']) == 4)
    assert('id' in json_output['tenant'])
    assert('name' in json_output['tenant'])
    assert(len(json_output['tenant']['name']) == 2)
    assert('base64' in json_output['tenant']['name'])
    assert('printable' in json_output['tenant']['name'])
    assert('prefix' in json_output['tenant'])
    assert(len(json_output['tenant']['prefix']) == 2)
    assert('base64' in json_output['tenant']['prefix'])
    assert('printable' in json_output['tenant']['prefix'])
    assert(json_output['tenant']['tenant_state'] == 'ready')

    output = run_fdbcli_command('tenant get tenant2')
    lines = output.split('\n')
>>>>>>> a05649c6
    assert len(lines) == 4
    assert lines[0].strip().startswith("id: ")
    assert lines[1].strip().startswith("prefix: ")
    assert lines[2].strip() == "tenant state: ready"
    assert lines[3].strip() == "tenant group: tenant_group2"

    output = run_fdbcli_command("tenant get tenant2 JSON")
    json_output = json.loads(output, strict=False)
<<<<<<< HEAD
    assert len(json_output) == 2
    assert "tenant" in json_output
    assert json_output["type"] == "success"
    assert len(json_output["tenant"]) == 5
    assert "id" in json_output["tenant"]
    assert "encrypted" in json_output["tenant"]
    assert "prefix" in json_output["tenant"]
    assert json_output["tenant"]["tenant_state"] == "ready"
    assert "tenant_group" in json_output["tenant"]
    assert len(json_output["tenant"]["tenant_group"]) == 2
    assert "base64" in json_output["tenant"]["tenant_group"]
    assert json_output["tenant"]["tenant_group"]["printable"] == "tenant_group2"

=======
    assert(len(json_output) == 2)
    assert('tenant' in json_output)
    assert(json_output['type'] == 'success')
    assert(len(json_output['tenant']) == 5)
    assert('id' in json_output['tenant'])
    assert('name' in json_output['tenant'])
    assert(len(json_output['tenant']['name']) == 2)
    assert('base64' in json_output['tenant']['name'])
    assert('printable' in json_output['tenant']['name'])
    assert('prefix' in json_output['tenant'])
    assert(json_output['tenant']['tenant_state'] == 'ready')
    assert('tenant_group' in json_output['tenant'])
    assert(len(json_output['tenant']['tenant_group']) == 2)
    assert('base64' in json_output['tenant']['tenant_group'])
    assert(json_output['tenant']['tenant_group']['printable'] == 'tenant_group2')
>>>>>>> a05649c6

@enable_logging()
def tenant_configure(logger):
    setup_tenants(["tenant"])

    output = run_fdbcli_command("tenant configure tenant tenant_group=tenant_group1")
    assert output == "The configuration for tenant `tenant' has been updated"

    output = run_fdbcli_command("tenant get tenant")
    lines = output.split("\n")
    assert len(lines) == 4
    assert lines[3].strip() == "tenant group: tenant_group1"

    output = run_fdbcli_command("tenant configure tenant unset tenant_group")
    assert output == "The configuration for tenant `tenant' has been updated"

    output = run_fdbcli_command("tenant get tenant")
    lines = output.split("\n")
    assert len(lines) == 3

    output = run_fdbcli_command_and_get_error(
        "tenant configure tenant tenant_group=tenant_group1 tenant_group=tenant_group2"
    )
    assert (
        output
        == "ERROR: configuration parameter `tenant_group' specified more than once."
    )

    output = run_fdbcli_command_and_get_error("tenant configure tenant unset")
    assert output == "ERROR: `unset' specified without a configuration parameter."

    output = run_fdbcli_command_and_get_error(
        "tenant configure tenant unset tenant_group=tenant_group1"
    )
    assert (
        output
        == "ERROR: unrecognized configuration parameter `tenant_group=tenant_group1'."
    )

    output = run_fdbcli_command_and_get_error("tenant configure tenant tenant_group")
    assert (
        output
        == "ERROR: invalid configuration string `tenant_group'. String must specify a value using `='."
    )

    output = run_fdbcli_command_and_get_error(
        "tenant configure tenant3 tenant_group=tenant_group1"
    )
    assert output == "ERROR: Tenant does not exist (2131)"


@enable_logging()
def tenant_rename(logger):
    setup_tenants(["tenant", "tenant2"])

    output = run_fdbcli_command("tenant rename tenant tenant3")
    assert output == "The tenant `tenant' has been renamed to `tenant3'"

    output = run_fdbcli_command_and_get_error("tenant rename tenant tenant4")
    assert output == "ERROR: Tenant does not exist (2131)"

    output = run_fdbcli_command_and_get_error("tenant rename tenant2 tenant3")
    assert output == "ERROR: A tenant with the given name already exists (2132)"


@enable_logging()
def tenant_usetenant(logger):
    setup_tenants(["tenant", "tenant2"])

    output = run_fdbcli_command("usetenant")
    assert output == "Using the default tenant"

    output = run_fdbcli_command_and_get_error("usetenant tenant3")
    assert output == "ERROR: Tenant `tenant3' does not exist"

    # Test writing keys to different tenants and make sure they all work correctly
    run_fdbcli_command("writemode on; set tenant_test default_tenant")
    output = run_fdbcli_command("get tenant_test")
    assert output == "`tenant_test' is `default_tenant'"

    process = subprocess.Popen(
        command_template[:-1],
        stdin=subprocess.PIPE,
        stdout=subprocess.PIPE,
        env=fdbcli_env,
    )
    cmd_sequence = [
        "writemode on",
        "usetenant tenant",
        "get tenant_test",
        "set tenant_test tenant",
    ]
    output, _ = process.communicate(input="\n".join(cmd_sequence).encode())

    lines = output.decode().strip().split("\n")[-3:]
    assert lines[0] == "Using tenant `tenant'"
    assert lines[1] == "`tenant_test': not found"
    assert lines[2].startswith("Committed")

    process = subprocess.Popen(
        command_template[:-1],
        stdin=subprocess.PIPE,
        stdout=subprocess.PIPE,
        env=fdbcli_env,
    )
    cmd_sequence = [
        "writemode on",
        "usetenant tenant2",
        "get tenant_test",
        "set tenant_test tenant2",
        "get tenant_test",
    ]
    output, _ = process.communicate(input="\n".join(cmd_sequence).encode())

    lines = output.decode().strip().split("\n")[-4:]
    assert lines[0] == "Using tenant `tenant2'"
    assert lines[1] == "`tenant_test': not found"
    assert lines[2].startswith("Committed")
    assert lines[3] == "`tenant_test' is `tenant2'"

    process = subprocess.Popen(
        command_template[:-1],
        stdin=subprocess.PIPE,
        stdout=subprocess.PIPE,
        env=fdbcli_env,
    )
    cmd_sequence = [
        "usetenant tenant",
        "get tenant_test",
        "usetenant tenant2",
        "get tenant_test",
        "defaulttenant",
        "get tenant_test",
    ]
    output, _ = process.communicate(input="\n".join(cmd_sequence).encode())

    lines = output.decode().strip().split("\n")[-6:]
    assert lines[0] == "Using tenant `tenant'"
    assert lines[1] == "`tenant_test' is `tenant'"
    assert lines[2] == "Using tenant `tenant2'"
    assert lines[3] == "`tenant_test' is `tenant2'"
    assert lines[4] == "Using the default tenant"
    assert lines[5] == "`tenant_test' is `default_tenant'"


@enable_logging()
def tenant_old_commands(logger):
    create_output = run_fdbcli_command("tenant create tenant")
    list_output = run_fdbcli_command("tenant list")
    get_output = run_fdbcli_command("tenant get tenant")
    # Run the gettenant command here because the ID will be different in the second block
    get_output_old = run_fdbcli_command("gettenant tenant")
    configure_output = run_fdbcli_command(
        "tenant configure tenant tenant_group=tenant_group1"
    )
    rename_output = run_fdbcli_command("tenant rename tenant tenant2")
    delete_output = run_fdbcli_command("tenant delete tenant2")

    create_output_old = run_fdbcli_command("createtenant tenant")
    list_output_old = run_fdbcli_command("listtenants")
    configure_output_old = run_fdbcli_command(
        "configuretenant tenant tenant_group=tenant_group1"
    )
    rename_output_old = run_fdbcli_command("renametenant tenant tenant2")
    delete_output_old = run_fdbcli_command("deletetenant tenant2")

    assert create_output == create_output_old
    assert list_output == list_output_old
    assert get_output == get_output_old
    assert configure_output == configure_output_old
    assert rename_output == rename_output_old
    assert delete_output == delete_output_old


@enable_logging()
def tenant_group_list(logger):
    output = run_fdbcli_command("tenantgroup list")
    assert output == "The cluster has no tenant groups"

    setup_tenants(
        [
            "tenant",
            "tenant2 tenant_group=tenant_group2",
            "tenant3 tenant_group=tenant_group3",
        ]
    )

    output = run_fdbcli_command("tenantgroup list")
    assert output == "1. tenant_group2\n  2. tenant_group3"

    output = run_fdbcli_command("tenantgroup list a z 1")
    assert output == "1. tenant_group2"

    output = run_fdbcli_command("tenantgroup list a tenant_group3")
    assert output == "1. tenant_group2"

    output = run_fdbcli_command("tenantgroup list tenant_group3 z")
    assert output == "1. tenant_group3"

    output = run_fdbcli_command("tenantgroup list a b")
    assert output == "The cluster has no tenant groups in the specified range"

    output = run_fdbcli_command_and_get_error("tenantgroup list b a")
    assert output == "ERROR: end must be larger than begin"

    output = run_fdbcli_command_and_get_error("tenantgroup list a b 12x")
    assert output == "ERROR: invalid limit `12x'"


@enable_logging()
def tenant_group_get(logger):
    setup_tenants(["tenant tenant_group=tenant_group"])

    output = run_fdbcli_command("tenantgroup get tenant_group")
    assert output == "The tenant group is present in the cluster"

    output = run_fdbcli_command("tenantgroup get tenant_group JSON")
    json_output = json.loads(output, strict=False)
    assert len(json_output) == 2
    assert "tenant_group" in json_output
    assert json_output["type"] == "success"
    assert len(json_output["tenant_group"]) == 0

    output = run_fdbcli_command_and_get_error("tenantgroup get tenant_group2")
    assert output == "ERROR: tenant group not found"

    output = run_fdbcli_command("tenantgroup get tenant_group2 JSON")
    json_output = json.loads(output, strict=False)
    assert len(json_output) == 2
    assert json_output["type"] == "error"
    assert json_output["error"] == "tenant group not found"


def tenants():
    run_tenant_test(tenant_create)
    run_tenant_test(tenant_delete)
    run_tenant_test(tenant_list)
    run_tenant_test(tenant_get)
    run_tenant_test(tenant_configure)
    run_tenant_test(tenant_rename)
    run_tenant_test(tenant_usetenant)
    run_tenant_test(tenant_old_commands)
    run_tenant_test(tenant_group_list)
    run_tenant_test(tenant_group_get)


@enable_logging()
def idempotency_ids(logger):
    command = "idempotencyids status"
    output = run_fdbcli_command(command)
    logger.debug(command + " : " + output)
    assert output == '{"bytes":100,"new":5}', output

    command = "idempotencyids clear 5"
    output = run_fdbcli_command(command)
    logger.debug(command + " : " + output)
    assert output == "Successfully cleared idempotency IDs.", output

    # Incorrect number of tokens
    command = "idempotencyids clear"
    output = run_fdbcli_command(command)
    logger.debug(command + " : " + output)
    assert output == "idempotencyids [status | clear <min_age_seconds>]", output

    # Incorrect number of tokens
    command = "idempotencyids"
    output = run_fdbcli_command(command)
    logger.debug(command + " : " + output)
    assert output == "idempotencyids [status | clear <min_age_seconds>]", output


def integer_options():
    process = subprocess.Popen(
        command_template[:-1],
        stdin=subprocess.PIPE,
        stdout=subprocess.PIPE,
        stderr=subprocess.PIPE,
        env=fdbcli_env,
    )
    cmd_sequence = ["option on TIMEOUT 1000", "writemode on", "clear foo"]
    output, error_output = process.communicate(input="\n".join(cmd_sequence).encode())

    lines = output.decode().strip().split("\n")[-2:]
    assert lines[0] == "Option enabled for all transactions"
    assert lines[1].startswith("Committed")
    assert error_output == b""


def tls_address_suffix():
    # fdbcli shall prevent a non-TLS fdbcli run from connecting to an all-TLS cluster
    preamble = "eNW1yf1M:eNW1yf1M@"
    num_server_addrs = [1, 2, 5]
    err_output_server_tls = "ERROR: fdbcli is not configured with TLS, but all of the coordinators have TLS addresses."

    with tempfile.TemporaryDirectory() as tmpdir:
        cluster_fn = tmpdir + "/fdb.cluster"
        for num_server_addr in num_server_addrs:
            with open(cluster_fn, "w") as fp:
                fp.write(
                    preamble
                    + ",".join(
                        [
                            "127.0.0.1:{}:tls".format(4000 + addr_idx)
                            for addr_idx in range(num_server_addr)
                        ]
                    )
                )
                fp.close()
                fdbcli_process = subprocess.run(
                    command_template[:2] + [cluster_fn], capture_output=True
                )
                assert fdbcli_process.returncode != 0
                err_out = fdbcli_process.stderr.decode("utf8").strip()
                assert err_out == err_output_server_tls, f"unexpected output: {err_out}"


if __name__ == "__main__":
    parser = ArgumentParser(
        formatter_class=RawDescriptionHelpFormatter,
        description="""
    The test calls fdbcli commands through fdbcli --exec "<command>" interactively using subprocess.
    The outputs from fdbcli are returned and compared to predefined results.
    Consequently, changing fdbcli outputs or breaking any commands will casue the test to fail.
    Commands that are easy to test will run against a single process cluster.
    For complex commands like exclude, they will run against a cluster with multiple(current set to 5) processes.
    If external_client_library is given, we will disable the local client and use the external client to run fdbcli.
    """,
    )
    parser.add_argument(
        "build_dir", metavar="BUILD_DIRECTORY", help="FDB build directory"
    )
    parser.add_argument("cluster_file", metavar="CLUSTER_FILE", help="FDB cluster file")
    parser.add_argument(
        "process_number",
        nargs="?",
        metavar="PROCESS_NUMBER",
        help="Number of fdb processes",
        type=int,
        default=1,
    )
    parser.add_argument(
        "--external-client-library",
        "-e",
        metavar="EXTERNAL_CLIENT_LIBRARY_PATH",
        help="External client library path",
    )
    args = parser.parse_args()

    # keep current environment variables
    fdbcli_env = os.environ.copy()
    # set external client library if provided
    if args.external_client_library:
        # disable local client and use the external client library
        fdbcli_env["FDB_NETWORK_OPTION_DISABLE_LOCAL_CLIENT"] = ""
        fdbcli_env[
            "FDB_NETWORK_OPTION_EXTERNAL_CLIENT_LIBRARY"
        ] = args.external_client_library

    # shell command template
    command_template = [
        args.build_dir + "/bin/fdbcli",
        "-C",
        args.cluster_file,
        "--exec",
    ]
    # tests for fdbcli commands
    # assertions will fail if fdbcli does not work as expected
    test_available()
    if args.process_number == 1:
        # TODO: disable for now, the change can cause the database unavailable
        # advanceversion()
        # cache_range()
        # consistencycheck()
        # datadistribution()
        # kill()
        # lockAndUnlock()
        # maintenance()
        # profile()
        # # TODO: reenable it until it's stable
        # # suspend()
        # transaction()
        # # this is replaced by the "quota" command
        # #throttle()
        # triggerddteaminfolog()
        # tenants()
        # versionepoch()
        # integer_options()
        # tls_address_suffix()
        # knobmanagement()
        # # TODO: fix the issue when running through the external client
        # #quota()
        idempotency_ids()
    else:
        assert args.process_number > 1, "Process number should be positive"
        coordinators()
        exclude()
        killall()
        # TODO: fix the failure where one process is not available after setclass call
        # setclass()<|MERGE_RESOLUTION|>--- conflicted
+++ resolved
@@ -1022,13 +1022,15 @@
 
     output = run_fdbcli_command("tenant get tenant JSON")
     json_output = json.loads(output, strict=False)
-<<<<<<< HEAD
     assert len(json_output) == 2
     assert "tenant" in json_output
     assert json_output["type"] == "success"
     assert len(json_output["tenant"]) == 4
     assert "id" in json_output["tenant"]
-    assert "encrypted" in json_output["tenant"]
+    assert "name" in json_output["tenant"]
+    assert len(json_output["tenant"]["name"]) == 2
+    assert "base64" in json_output["tenant"]["name"]
+    assert "printable" in json_output["tenant"]["name"]
     assert "prefix" in json_output["tenant"]
     assert len(json_output["tenant"]["prefix"]) == 2
     assert "base64" in json_output["tenant"]["prefix"]
@@ -1037,25 +1039,6 @@
 
     output = run_fdbcli_command("tenant get tenant2")
     lines = output.split("\n")
-=======
-    assert(len(json_output) == 2)
-    assert('tenant' in json_output)
-    assert(json_output['type'] == 'success')
-    assert(len(json_output['tenant']) == 4)
-    assert('id' in json_output['tenant'])
-    assert('name' in json_output['tenant'])
-    assert(len(json_output['tenant']['name']) == 2)
-    assert('base64' in json_output['tenant']['name'])
-    assert('printable' in json_output['tenant']['name'])
-    assert('prefix' in json_output['tenant'])
-    assert(len(json_output['tenant']['prefix']) == 2)
-    assert('base64' in json_output['tenant']['prefix'])
-    assert('printable' in json_output['tenant']['prefix'])
-    assert(json_output['tenant']['tenant_state'] == 'ready')
-
-    output = run_fdbcli_command('tenant get tenant2')
-    lines = output.split('\n')
->>>>>>> a05649c6
     assert len(lines) == 4
     assert lines[0].strip().startswith("id: ")
     assert lines[1].strip().startswith("prefix: ")
@@ -1064,13 +1047,15 @@
 
     output = run_fdbcli_command("tenant get tenant2 JSON")
     json_output = json.loads(output, strict=False)
-<<<<<<< HEAD
     assert len(json_output) == 2
     assert "tenant" in json_output
     assert json_output["type"] == "success"
     assert len(json_output["tenant"]) == 5
     assert "id" in json_output["tenant"]
-    assert "encrypted" in json_output["tenant"]
+    assert "name" in json_output["tenant"]
+    assert len(json_output["tenant"]["name"]) == 2
+    assert "base64" in json_output["tenant"]["name"]
+    assert "printable" in json_output["tenant"]["name"]
     assert "prefix" in json_output["tenant"]
     assert json_output["tenant"]["tenant_state"] == "ready"
     assert "tenant_group" in json_output["tenant"]
@@ -1078,23 +1063,6 @@
     assert "base64" in json_output["tenant"]["tenant_group"]
     assert json_output["tenant"]["tenant_group"]["printable"] == "tenant_group2"
 
-=======
-    assert(len(json_output) == 2)
-    assert('tenant' in json_output)
-    assert(json_output['type'] == 'success')
-    assert(len(json_output['tenant']) == 5)
-    assert('id' in json_output['tenant'])
-    assert('name' in json_output['tenant'])
-    assert(len(json_output['tenant']['name']) == 2)
-    assert('base64' in json_output['tenant']['name'])
-    assert('printable' in json_output['tenant']['name'])
-    assert('prefix' in json_output['tenant'])
-    assert(json_output['tenant']['tenant_state'] == 'ready')
-    assert('tenant_group' in json_output['tenant'])
-    assert(len(json_output['tenant']['tenant_group']) == 2)
-    assert('base64' in json_output['tenant']['tenant_group'])
-    assert(json_output['tenant']['tenant_group']['printable'] == 'tenant_group2')
->>>>>>> a05649c6
 
 @enable_logging()
 def tenant_configure(logger):
