#if !defined(_WIN32) && !defined(__APPLE__) && !defined(__INTEL_COMPILER)
#define BOOST_SYSTEM_NO_LIB
#define BOOST_DATE_TIME_NO_LIB
#define BOOST_REGEX_NO_LIB
#include <boost/process.hpp>
#endif
#include "boost/algorithm/string.hpp"
#include "fdbserver/FDBExecHelper.actor.h"
#include "flow/Trace.h"
#include "flow/genericactors.actor.h"
#include "flow/flow.h"
#include "fdbclient/versions.h"
#include "fdbserver/Knobs.h"
#include "fdbserver/RemoteIKeyValueStore.actor.h"
#include "fdbrpc/FlowProcess.actor.h"
#include "fdbrpc/simulator.h"
#include "fdbclient/WellKnownEndpoints.h"
#include "flow/Platform.h"
#include "flow/network.h"
#include "fdbrpc/Net2FileSystem.h"
#include "fdbserver/CoroFlow.h"
#include "flow/TLSConfig.actor.h"
#include "flow/actorcompiler.h" // This must be the last #include.

ExecCmdValueString::ExecCmdValueString(StringRef pCmdValueString) {
	cmdValueString = pCmdValueString;
	parseCmdValue();
}

void ExecCmdValueString::setCmdValueString(StringRef pCmdValueString) {
	// reset everything
	binaryPath = StringRef();

	// set the new cmdValueString
	cmdValueString = pCmdValueString;

	// parse it out
	parseCmdValue();
}

StringRef ExecCmdValueString::getCmdValueString() const {
	return cmdValueString.toString();
}

StringRef ExecCmdValueString::getBinaryPath() const {
	return binaryPath;
}

VectorRef<StringRef> ExecCmdValueString::getBinaryArgs() const {
	return binaryArgs;
}

void ExecCmdValueString::parseCmdValue() {
	StringRef param = this->cmdValueString;
	// get the binary path
	this->binaryPath = param.eat(LiteralStringRef(" "));

	// no arguments provided
	if (param == StringRef()) {
		return;
	}

	// extract the arguments
	while (param != StringRef()) {
		StringRef token = param.eat(LiteralStringRef(" "));
		this->binaryArgs.push_back(this->binaryArgs.arena(), token);
	}
	return;
}

void ExecCmdValueString::dbgPrint() const {
	auto te = TraceEvent("ExecCmdValueString");

	te.detail("CmdValueString", cmdValueString.toString());
	te.detail("BinaryPath", binaryPath.toString());

	int i = 0;
	for (auto elem : binaryArgs) {
		te.detail(format("Arg", ++i).c_str(), elem.toString());
	}
	return;
}

ACTOR Future<int> spawnSimulated(std::vector<std::string> paramList,
                                 double maxWaitTime,
                                 bool isSync,
                                 double maxSimDelayTime) {
	state ISimulator::ProcessInfo* self = g_pSimulator->getCurrentProcess();
	state ISimulator::ProcessInfo* child;

	state std::string role;
	state std::string addr;
	state std::string flowProcessName;
	state Endpoint flowProcessEndpoint;
	state int i = 0;
	for (; i < paramList.size(); i++) {
		if (paramList.size() > i + 1) {
			// temporary args parser that only supports the flowprocess role
			if (paramList[i] == "-r") {
				role = paramList[i + 1];
			} else if (paramList[i] == "-p" || paramList[i] == "--public_address") {
				addr = paramList[i + 1];
			} else if (paramList[i] == "--process_name") {
				flowProcessName = paramList[i + 1];
			} else if (paramList[i] == "--process_endpoint") {
				state std::vector<std::string> addressArray;
				boost::split(addressArray, paramList[i + 1], [](char c) { return c == ','; });
				if (addressArray.size() != 3) {
					std::cerr << "Invalid argument, expected 3 elements in --process_endpoint got "
					          << addressArray.size() << std::endl;
					flushAndExit(FDB_EXIT_ERROR);
				}
				try {
					auto addr = NetworkAddress::parse(addressArray[0]);
					uint64_t fst = std::stoul(addressArray[1]);
					uint64_t snd = std::stoul(addressArray[2]);
					UID token(fst, snd);
					NetworkAddressList l;
					l.address = addr;
					flowProcessEndpoint = Endpoint(l, token);
					std::cout << "flowProcessEndpoint: " << flowProcessEndpoint.getPrimaryAddress().toString()
					          << ", token: " << flowProcessEndpoint.token.toString() << "\n";
				} catch (Error& e) {
					std::cerr << "Could not parse network address " << addressArray[0] << std::endl;
					flushAndExit(FDB_EXIT_ERROR);
				}
			}
		}
	}
	state int result = 0;
	// short port = 8716;
	child = g_pSimulator->newProcess("remote flow process",
	                                 self->address.ip,
	                                 0,
	                                 false,
	                                 1,
	                                 self->locality,
	                                 ProcessClass(ProcessClass::UnsetClass, ProcessClass::AutoSource),
	                                 self->dataFolder,
	                                 self->coordinationFolder,
	                                 self->protocolVersion);
	wait(g_pSimulator->onProcess(child));
	state Future<ISimulator::KillType> onShutdown = child->onShutdown();
	state Future<ISimulator::KillType> parentShutdown = self->onShutdown();

	try {
		// TODO: parse paramList
		TraceEvent(SevDebug, "SpawnedChildProcess").detail("IP", child->toString());
		std::string role = "";
		std::string addr = "";
		for (int i = 0; i < paramList.size(); i++) {
			if (paramList.size() > i + 1 && paramList[i] == "-r") {
				role = paramList[i + 1];
			}
		}
		if (role == "flowprocess") {
			FlowTransport::createInstance(false, 1, WLTOKEN_IKVS_RESERVED_COUNT);
			FlowTransport::transport().bind(child->address, child->address);
			Sim2FileSystem::newFileSystem();
			Future<Void> f = runFlowProcess(flowProcessName, flowProcessEndpoint);

			choose {
				when(wait(success(onShutdown) || f)) { TraceEvent(SevDebug, "ChildProcessKilled").log(); }
				when(wait(success(parentShutdown))) {
					TraceEvent(SevDebug, "ParentProcessKilled").log();
					g_pSimulator->killProcess(child, ISimulator::KillInstantly);
				}
			}
		} else {
			ASSERT(false);
		}
	} catch (Error& e) {
		TraceEvent(e.code() == error_code_actor_cancelled ? SevInfo : SevError, "RemoteIKVSDied").error(e, true);
		if (e.code() == error_code_actor_cancelled) {
			throw;
		}
		if (e.code() == error_code_io_timeout && !onShutdown.isReady()) {
			TraceEvent(SevDebug, "SpawnedProcessRebooting").log();
			onShutdown = ISimulator::RebootProcess;
		}
		if (onShutdown.isReady() && onShutdown.isError()) {
			TraceEvent(SevDebug, "SpawnedProcessError").log();
			throw onShutdown.getError();
		}
		result = -1;
	}
	wait(g_pSimulator->onProcess(self));
	g_pSimulator->destroyProcess(child);
	TraceEvent(SevDebug, "BackOnParentProcess").detail("Result", std::to_string(result));
	return result;
}

#if defined(_WIN32) || defined(__APPLE__) || defined(__INTEL_COMPILER)
ACTOR Future<int> spawnProcess(std::string binPath,
                               std::vector<std::string> paramList,
                               double maxWaitTime,
                               bool isSync,
                               double maxSimDelayTime) {
	if (g_network->isSimulated() && getExecPath() == binPath) {
		int res = wait(spawnSimulated(paramList, maxWaitTime, isSync, maxSimDelayTime));
		return res;
	}
	wait(delay(0.0));
	return 0;
}
#else

static auto fork_child(const std::string& path, std::vector<char*>& paramList) {
	int pipefd[2];
	pipe(pipefd);
	auto readFD = pipefd[0];
	auto writeFD = pipefd[1];
	pid_t pid = fork();
	if (pid == -1) {
		close(readFD);
		close(writeFD);
		return std::make_pair(-1, Optional<int>{});
	}
	if (pid == 0) {
		close(readFD);
		dup2(writeFD, 1); // stdout
		dup2(writeFD, 2); // stderr
		close(writeFD);
		int execNo = execv(&path[0], &paramList[0]);
		std::cout << "execv: " << execNo << std::endl;
		std::cout << "errno: " << errno << std::endl;
		_exit(EXIT_FAILURE);
	}
	close(writeFD);
	return std::make_pair(pid, Optional<int>{ readFD });
}

static void setupTraceWithOutput(TraceEvent& event, size_t bytesRead, char* outputBuffer) {
	std::cout << "Output bytesRead: " << bytesRead << std::endl;
	std::cout << "output buffer: " << std::string(outputBuffer) << std::endl;
	if (bytesRead == 0)
		return;
	ASSERT(bytesRead <= SERVER_KNOBS->MAX_FORKED_PROCESS_OUTPUT);
	auto extraBytesNeeded = std::max<int>(bytesRead - event.getMaxFieldLength(), 0);
	event.setMaxFieldLength(event.getMaxFieldLength() + extraBytesNeeded);
	event.setMaxEventLength(event.getMaxEventLength() + extraBytesNeeded);
	outputBuffer[bytesRead - 1] = '\0';
	event.detail("Output", std::string(outputBuffer));
}

ACTOR Future<int> spawnProcess(std::string path,
                               std::vector<std::string> args,
                               double maxWaitTime,
                               bool isSync,
                               double maxSimDelayTime) {
	if (g_network->isSimulated() && getExecPath() == path) {
		int res = wait(spawnSimulated(args, maxWaitTime, isSync, maxSimDelayTime));
		return res;
	}
	// for async calls in simulator, always delay by a deterministic amount of time and then
	// do the call synchronously, otherwise the predictability of the simulator breaks
	if (!isSync && g_network->isSimulated()) {
		double snapDelay = std::max(maxSimDelayTime - 1, 0.0);
		// add some randomness
		snapDelay += deterministicRandom()->random01();
		TraceEvent("SnapDelaySpawnProcess").detail("SnapDelay", snapDelay);
		wait(delay(snapDelay));
	}

	std::vector<char*> paramList;
	paramList.reserve(args.size());
	for (int i = 0; i < args.size(); i++) {
		paramList.push_back(&args[i][0]);
	}
	paramList.push_back(nullptr);

	state std::string allArgs;
	for (int i = 0; i < args.size(); i++) {
		if (i > 0)
			allArgs += " ";
		allArgs += args[i];
	}

	state std::pair<pid_t, Optional<int>> pidAndReadFD = fork_child(path, paramList);
	state pid_t pid = pidAndReadFD.first;
	state Optional<int> readFD = pidAndReadFD.second;
	if (pid == -1) {
		TraceEvent(SevWarnAlways, "SpawnProcessFailure")
		    .detail("Reason", "Command failed to spawn")
		    .detail("Cmd", path)
		    .detail("Args", allArgs);
		return -1;
	} else if (pid > 0) {
		state int status = -1;
		state double runTime = 0;
		state Arena arena;
		state char* outputBuffer = new (arena) char[SERVER_KNOBS->MAX_FORKED_PROCESS_OUTPUT];
		state size_t bytesRead = 0;
		int flags = fcntl(readFD.get(), F_GETFL, 0);
		fcntl(readFD.get(), F_SETFL, flags | O_NONBLOCK);
		while (true) {
			if (runTime > maxWaitTime) {
				// timing out

				TraceEvent(SevWarnAlways, "SpawnProcessFailure")
				    .detail("Reason", "Command failed, timeout")
				    .detail("Cmd", path)
				    .detail("Args", allArgs);
				return -1;
			}
			int err = waitpid(pid, &status, WNOHANG);
			loop {
				int bytes =
				    read(readFD.get(), &outputBuffer[bytesRead], SERVER_KNOBS->MAX_FORKED_PROCESS_OUTPUT - bytesRead);
				if (bytes < 0 && errno == EAGAIN)
<<<<<<< HEAD
					break;
				else if (bytes < 0) {
					std::cout << "error in process\n";
					throw internal_error();
				} else if (bytes == 0)
					break;
=======
					break;
				else if (bytes < 0)
					throw internal_error();
				else if (bytes == 0)
					break;
>>>>>>> 20ee9219
				bytesRead += bytes;
			}
			TraceEvent(SevDebug, "SpawnPID").detail("PID", pid);
			TraceEvent(SevDebug, "errorPID").detail("errno", err);
			if (err < 0) {
				TraceEvent event(SevWarnAlways, "SpawnProcessFailure");
				setupTraceWithOutput(event, bytesRead, outputBuffer);
				event.detail("Reason", "Command failed")
				    .detail("Cmd", path)
				    .detail("Args", allArgs)
				    .detail("Errno", WIFEXITED(status) ? WEXITSTATUS(status) : -1);
				return -1;
			} else if (err == 0) {
				// child process has not completed yet
				if (isSync || g_network->isSimulated()) {
					// synchronously sleep
					threadSleep(0.1);
				} else {
					// yield for other actors to run
					wait(delay(0.1));
				}
				runTime += 0.1;
			} else {
				// child process completed
				if (!(WIFEXITED(status) && WEXITSTATUS(status) == 0)) {
					TraceEvent event(SevWarnAlways, "SpawnProcessFailure");
					setupTraceWithOutput(event, bytesRead, outputBuffer);
					event.detail("Reason", "Command failed")
					    .detail("Cmd", path)
					    .detail("Args", allArgs)
					    .detail("Errno", WIFEXITED(status) ? WEXITSTATUS(status) : -1);
					return WIFEXITED(status) ? WEXITSTATUS(status) : -1;
				}
				TraceEvent event("SpawnProcessCommandStatus");
				setupTraceWithOutput(event, bytesRead, outputBuffer);
				event.detail("Cmd", path)
				    .detail("Args", allArgs)
				    .detail("Errno", WIFEXITED(status) ? WEXITSTATUS(status) : 0);
				return 0;
			}
		}
	}
	return -1;
}
#endif

ACTOR Future<int> execHelper(ExecCmdValueString* execArg, UID snapUID, std::string folder, std::string role) {
	state Standalone<StringRef> uidStr(snapUID.toString());
	state int err = 0;
	state Future<int> cmdErr;
	state double maxWaitTime = SERVER_KNOBS->SNAP_CREATE_MAX_TIMEOUT;
	if (!g_network->isSimulated()) {
		// get bin path
		auto snapBin = execArg->getBinaryPath();
		std::vector<std::string> paramList;
		paramList.push_back(snapBin.toString());
		// get user passed arguments
		auto listArgs = execArg->getBinaryArgs();
		for (auto elem : listArgs) {
			paramList.push_back(elem.toString());
		}
		// get additional arguments
		paramList.push_back("--path");
		paramList.push_back(folder);
		const char* version = FDB_VT_VERSION;
		paramList.push_back("--version");
		paramList.push_back(version);
		paramList.push_back("--role");
		paramList.push_back(role);
		paramList.push_back("--uid");
		paramList.push_back(uidStr.toString());
		cmdErr = spawnProcess(snapBin.toString(), paramList, maxWaitTime, false /*isSync*/, 0);
		wait(success(cmdErr));
		err = cmdErr.get();
	} else {
		// copy the files
		state std::string folderFrom = folder + "/.";
		state std::string folderTo = folder + "-snap-" + uidStr.toString();
		double maxSimDelayTime = 10.0;
		folderTo = folder + "-snap-" + uidStr.toString() + "-" + role;
		std::vector<std::string> paramList;
		std::string mkdirBin = "/bin/mkdir";
		paramList.push_back(mkdirBin);
		paramList.push_back(folderTo);
		cmdErr = spawnProcess(mkdirBin, paramList, maxWaitTime, false /*isSync*/, maxSimDelayTime);
		wait(success(cmdErr));
		err = cmdErr.get();
		if (err == 0) {
			std::vector<std::string> paramList;
			std::string cpBin = "/bin/cp";
			paramList.push_back(cpBin);
			paramList.push_back("-a");
			paramList.push_back(folderFrom);
			paramList.push_back(folderTo);
			cmdErr = spawnProcess(cpBin, paramList, maxWaitTime, true /*isSync*/, 1.0);
			wait(success(cmdErr));
			err = cmdErr.get();
		}
	}
	return err;
}

struct StorageVersionInfo {
	Version version;
	Version durableVersion;
};

// storage nodes get snapshotted through the worker interface which does not have context about version information,
// following info is gathered at worker level to facilitate printing of version info during storage snapshots.
typedef std::map<UID, StorageVersionInfo> UidStorageVersionInfo;

std::map<NetworkAddress, UidStorageVersionInfo> workerStorageVersionInfo;

void setDataVersion(UID uid, Version version) {
	NetworkAddress addr = g_network->getLocalAddress();
	workerStorageVersionInfo[addr][uid].version = version;
}

void setDataDurableVersion(UID uid, Version durableVersion) {
	NetworkAddress addr = g_network->getLocalAddress();
	workerStorageVersionInfo[addr][uid].durableVersion = durableVersion;
}

void printStorageVersionInfo() {
	NetworkAddress addr = g_network->getLocalAddress();
	for (auto itr = workerStorageVersionInfo[addr].begin(); itr != workerStorageVersionInfo[addr].end(); itr++) {
		TraceEvent("StorageVersionInfo")
		    .detail("UID", itr->first)
		    .detail("Version", itr->second.version)
		    .detail("DurableVersion", itr->second.durableVersion);
	}
}<|MERGE_RESOLUTION|>--- conflicted
+++ resolved
@@ -308,20 +308,11 @@
 				int bytes =
 				    read(readFD.get(), &outputBuffer[bytesRead], SERVER_KNOBS->MAX_FORKED_PROCESS_OUTPUT - bytesRead);
 				if (bytes < 0 && errno == EAGAIN)
-<<<<<<< HEAD
-					break;
-				else if (bytes < 0) {
-					std::cout << "error in process\n";
-					throw internal_error();
-				} else if (bytes == 0)
-					break;
-=======
 					break;
 				else if (bytes < 0)
 					throw internal_error();
 				else if (bytes == 0)
 					break;
->>>>>>> 20ee9219
 				bytesRead += bytes;
 			}
 			TraceEvent(SevDebug, "SpawnPID").detail("PID", pid);
