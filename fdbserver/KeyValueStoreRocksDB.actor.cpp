#ifdef SSD_ROCKSDB_EXPERIMENTAL

#include <rocksdb/cache.h>
#include <rocksdb/db.h>
#include <rocksdb/filter_policy.h>
#include <rocksdb/listener.h>
#include <rocksdb/options.h>
#include <rocksdb/metadata.h>
#include <rocksdb/slice_transform.h>
#include <rocksdb/sst_file_reader.h>
#include <rocksdb/sst_file_writer.h>
#include <rocksdb/slice.h>
#include <rocksdb/env.h>
#include <rocksdb/options.h>
#include <rocksdb/statistics.h>
#include <rocksdb/table.h>
#include <rocksdb/version.h>
#include <rocksdb/types.h>
#include <rocksdb/utilities/checkpoint.h>
#include <rocksdb/utilities/table_properties_collectors.h>
#include <rocksdb/version.h>

#include <rocksdb/rate_limiter.h>
#include <rocksdb/perf_context.h>
#include <rocksdb/c.h>
#if defined __has_include
#if __has_include(<liburing.h>)
#include <liburing.h>
#endif
#endif
#include "fdbclient/SystemData.h"
#include "fdbserver/CoroFlow.h"
#include "flow/flow.h"
#include "flow/IThreadPool.h"
#include "flow/ThreadHelper.actor.h"
#include "flow/Histogram.h"

#include <memory>
#include <tuple>
#include <vector>

#endif // SSD_ROCKSDB_EXPERIMENTAL

#include "fdbserver/IKeyValueStore.h"
#include "fdbserver/RocksDBCheckpointUtils.actor.h"

#include "flow/actorcompiler.h" // has to be last include

#ifdef SSD_ROCKSDB_EXPERIMENTAL

// Enforcing rocksdb version to be 6.27.3 or greater.
static_assert(ROCKSDB_MAJOR >= 6, "Unsupported rocksdb version. Update the rocksdb to 6.27.3 version");
static_assert(ROCKSDB_MAJOR == 6 ? ROCKSDB_MINOR >= 27 : true,
              "Unsupported rocksdb version. Update the rocksdb to 6.27.3 version");
static_assert((ROCKSDB_MAJOR == 6 && ROCKSDB_MINOR == 27) ? ROCKSDB_PATCH >= 3 : true,
              "Unsupported rocksdb version. Update the rocksdb to 6.27.3 version");

namespace {
using rocksdb::BackgroundErrorReason;

// Returns string representation of RocksDB background error reason.
// Error reason code:
// https://github.com/facebook/rocksdb/blob/12d798ac06bcce36be703b057d5f5f4dab3b270c/include/rocksdb/listener.h#L125
// This function needs to be updated when error code changes.
std::string getErrorReason(BackgroundErrorReason reason) {
	switch (reason) {
	case BackgroundErrorReason::kFlush:
		return format("%d Flush", reason);
	case BackgroundErrorReason::kCompaction:
		return format("%d Compaction", reason);
	case BackgroundErrorReason::kWriteCallback:
		return format("%d WriteCallback", reason);
	case BackgroundErrorReason::kMemTable:
		return format("%d MemTable", reason);
	case BackgroundErrorReason::kManifestWrite:
		return format("%d ManifestWrite", reason);
	case BackgroundErrorReason::kFlushNoWAL:
		return format("%d FlushNoWAL", reason);
	case BackgroundErrorReason::kManifestWriteNoWAL:
		return format("%d ManifestWriteNoWAL", reason);
	default:
		return format("%d Unknown", reason);
	}
}
// Background error handling is tested with Chaos test.
// TODO: Test background error in simulation. RocksDB doesn't use flow IO in simulation, which limits our ability to
// inject IO errors. We could implement rocksdb::FileSystem using flow IO to unblock simulation. Also, trace event is
// not available on background threads because trace event requires setting up special thread locals. Using trace event
// could potentially cause segmentation fault.
class RocksDBErrorListener : public rocksdb::EventListener {
public:
	RocksDBErrorListener(){};
	void OnBackgroundError(rocksdb::BackgroundErrorReason reason, rocksdb::Status* bg_error) override {
		TraceEvent(SevError, "RocksDBBGError")
		    .detail("Reason", getErrorReason(reason))
		    .detail("RocksDBSeverity", bg_error->severity())
		    .detail("Status", bg_error->ToString());
		std::unique_lock<std::mutex> lock(mutex);
		if (!errorPromise.isValid())
			return;
		// RocksDB generates two types of background errors, IO Error and Corruption
		// Error type and severity map could be found at
		// https://github.com/facebook/rocksdb/blob/2e09a54c4fb82e88bcaa3e7cfa8ccbbbbf3635d5/db/error_handler.cc#L138.
		// All background errors will be treated as storage engine failure. Send the error to storage server.
		if (bg_error->IsIOError()) {
			errorPromise.sendError(io_error());
		} else if (bg_error->IsCorruption()) {
			errorPromise.sendError(file_corrupt());
		} else {
			errorPromise.sendError(unknown_error());
		}
	}
	Future<Void> getFuture() {
		std::unique_lock<std::mutex> lock(mutex);
		return errorPromise.getFuture();
	}
	~RocksDBErrorListener() {
		std::unique_lock<std::mutex> lock(mutex);
		if (!errorPromise.isValid())
			return;
		errorPromise.send(Never());
	}

private:
	ThreadReturnPromise<Void> errorPromise;
	std::mutex mutex;
};
using DB = rocksdb::DB*;
using CF = rocksdb::ColumnFamilyHandle*;

#define PERSIST_PREFIX "\xff\xff"
const KeyRef persistVersion = LiteralStringRef(PERSIST_PREFIX "Version");
const StringRef ROCKSDBSTORAGE_HISTOGRAM_GROUP = LiteralStringRef("RocksDBStorage");
const StringRef ROCKSDB_COMMIT_LATENCY_HISTOGRAM = LiteralStringRef("RocksDBCommitLatency");
const StringRef ROCKSDB_COMMIT_ACTION_HISTOGRAM = LiteralStringRef("RocksDBCommitAction");
const StringRef ROCKSDB_COMMIT_QUEUEWAIT_HISTOGRAM = LiteralStringRef("RocksDBCommitQueueWait");
const StringRef ROCKSDB_WRITE_HISTOGRAM = LiteralStringRef("RocksDBWrite");
const StringRef ROCKSDB_DELETE_COMPACTRANGE_HISTOGRAM = LiteralStringRef("RocksDBDeleteCompactRange");
const StringRef ROCKSDB_READRANGE_LATENCY_HISTOGRAM = LiteralStringRef("RocksDBReadRangeLatency");
const StringRef ROCKSDB_READVALUE_LATENCY_HISTOGRAM = LiteralStringRef("RocksDBReadValueLatency");
const StringRef ROCKSDB_READPREFIX_LATENCY_HISTOGRAM = LiteralStringRef("RocksDBReadPrefixLatency");
const StringRef ROCKSDB_READRANGE_ACTION_HISTOGRAM = LiteralStringRef("RocksDBReadRangeAction");
const StringRef ROCKSDB_READVALUE_ACTION_HISTOGRAM = LiteralStringRef("RocksDBReadValueAction");
const StringRef ROCKSDB_READPREFIX_ACTION_HISTOGRAM = LiteralStringRef("RocksDBReadPrefixAction");
const StringRef ROCKSDB_READRANGE_QUEUEWAIT_HISTOGRAM = LiteralStringRef("RocksDBReadRangeQueueWait");
const StringRef ROCKSDB_READVALUE_QUEUEWAIT_HISTOGRAM = LiteralStringRef("RocksDBReadValueQueueWait");
const StringRef ROCKSDB_READPREFIX_QUEUEWAIT_HISTOGRAM = LiteralStringRef("RocksDBReadPrefixQueueWait");
const StringRef ROCKSDB_READRANGE_NEWITERATOR_HISTOGRAM = LiteralStringRef("RocksDBReadRangeNewIterator");
const StringRef ROCKSDB_READVALUE_GET_HISTOGRAM = LiteralStringRef("RocksDBReadValueGet");
const StringRef ROCKSDB_READPREFIX_GET_HISTOGRAM = LiteralStringRef("RocksDBReadPrefixGet");

rocksdb::ExportImportFilesMetaData getMetaData(const CheckpointMetaData& checkpoint) {
	rocksdb::ExportImportFilesMetaData metaData;
	if (checkpoint.getFormat() != RocksDBColumnFamily) {
		return metaData;
	}

	RocksDBColumnFamilyCheckpoint rocksCF = getRocksCF(checkpoint);
	metaData.db_comparator_name = rocksCF.dbComparatorName;

	for (const LiveFileMetaData& fileMetaData : rocksCF.sstFiles) {
		rocksdb::LiveFileMetaData liveFileMetaData;
		liveFileMetaData.size = fileMetaData.size;
		liveFileMetaData.name = fileMetaData.name;
		liveFileMetaData.file_number = fileMetaData.file_number;
		liveFileMetaData.db_path = fileMetaData.db_path;
		liveFileMetaData.smallest_seqno = fileMetaData.smallest_seqno;
		liveFileMetaData.largest_seqno = fileMetaData.largest_seqno;
		liveFileMetaData.smallestkey = fileMetaData.smallestkey;
		liveFileMetaData.largestkey = fileMetaData.largestkey;
		liveFileMetaData.num_reads_sampled = fileMetaData.num_reads_sampled;
		liveFileMetaData.being_compacted = fileMetaData.being_compacted;
		liveFileMetaData.num_entries = fileMetaData.num_entries;
		liveFileMetaData.num_deletions = fileMetaData.num_deletions;
		liveFileMetaData.temperature = static_cast<rocksdb::Temperature>(fileMetaData.temperature);
		liveFileMetaData.oldest_blob_file_number = fileMetaData.oldest_blob_file_number;
		liveFileMetaData.oldest_ancester_time = fileMetaData.oldest_ancester_time;
		liveFileMetaData.file_creation_time = fileMetaData.file_creation_time;
		liveFileMetaData.file_checksum = fileMetaData.file_checksum;
		liveFileMetaData.file_checksum_func_name = fileMetaData.file_checksum_func_name;
		liveFileMetaData.column_family_name = fileMetaData.column_family_name;
		liveFileMetaData.level = fileMetaData.level;
		metaData.files.push_back(liveFileMetaData);
	}

	return metaData;
}

void populateMetaData(CheckpointMetaData* checkpoint, const rocksdb::ExportImportFilesMetaData& metaData) {
	RocksDBColumnFamilyCheckpoint rocksCF;
	rocksCF.dbComparatorName = metaData.db_comparator_name;
	for (const rocksdb::LiveFileMetaData& fileMetaData : metaData.files) {
		LiveFileMetaData liveFileMetaData;
		liveFileMetaData.size = fileMetaData.size;
		liveFileMetaData.name = fileMetaData.name;
		liveFileMetaData.file_number = fileMetaData.file_number;
		liveFileMetaData.db_path = fileMetaData.db_path;
		liveFileMetaData.smallest_seqno = fileMetaData.smallest_seqno;
		liveFileMetaData.largest_seqno = fileMetaData.largest_seqno;
		liveFileMetaData.smallestkey = fileMetaData.smallestkey;
		liveFileMetaData.largestkey = fileMetaData.largestkey;
		liveFileMetaData.num_reads_sampled = fileMetaData.num_reads_sampled;
		liveFileMetaData.being_compacted = fileMetaData.being_compacted;
		liveFileMetaData.num_entries = fileMetaData.num_entries;
		liveFileMetaData.num_deletions = fileMetaData.num_deletions;
		liveFileMetaData.temperature = static_cast<uint8_t>(fileMetaData.temperature);
		liveFileMetaData.oldest_blob_file_number = fileMetaData.oldest_blob_file_number;
		liveFileMetaData.oldest_ancester_time = fileMetaData.oldest_ancester_time;
		liveFileMetaData.file_creation_time = fileMetaData.file_creation_time;
		liveFileMetaData.file_checksum = fileMetaData.file_checksum;
		liveFileMetaData.file_checksum_func_name = fileMetaData.file_checksum_func_name;
		liveFileMetaData.column_family_name = fileMetaData.column_family_name;
		liveFileMetaData.level = fileMetaData.level;
		rocksCF.sstFiles.push_back(liveFileMetaData);
	}
	checkpoint->setFormat(RocksDBColumnFamily);
	checkpoint->serializedCheckpoint = ObjectWriter::toValue(rocksCF, IncludeVersion());
}

rocksdb::Slice toSlice(StringRef s) {
	return rocksdb::Slice(reinterpret_cast<const char*>(s.begin()), s.size());
}

StringRef toStringRef(rocksdb::Slice s) {
	return StringRef(reinterpret_cast<const uint8_t*>(s.data()), s.size());
}

rocksdb::ColumnFamilyOptions getCFOptions() {
	rocksdb::ColumnFamilyOptions options;
	options.level_compaction_dynamic_level_bytes = true;
	options.OptimizeLevelStyleCompaction(SERVER_KNOBS->ROCKSDB_MEMTABLE_BYTES);
	if (SERVER_KNOBS->ROCKSDB_PERIODIC_COMPACTION_SECONDS > 0) {
		options.periodic_compaction_seconds = SERVER_KNOBS->ROCKSDB_PERIODIC_COMPACTION_SECONDS;
	}
	if (SERVER_KNOBS->ROCKSDB_SOFT_PENDING_COMPACT_BYTES_LIMIT > 0) {
		options.soft_pending_compaction_bytes_limit = SERVER_KNOBS->ROCKSDB_SOFT_PENDING_COMPACT_BYTES_LIMIT;
	}
	if (SERVER_KNOBS->ROCKSDB_HARD_PENDING_COMPACT_BYTES_LIMIT > 0) {
		options.hard_pending_compaction_bytes_limit = SERVER_KNOBS->ROCKSDB_HARD_PENDING_COMPACT_BYTES_LIMIT;
	}
	// Compact sstables when there's too much deleted stuff.
	options.table_properties_collector_factories = { rocksdb::NewCompactOnDeletionCollectorFactory(128, 1) };

	rocksdb::BlockBasedTableOptions bbOpts;
	// TODO: Add a knob for the block cache size. (Default is 8 MB)
	if (SERVER_KNOBS->ROCKSDB_PREFIX_LEN > 0) {
		// Prefix blooms are used during Seek.
		options.prefix_extractor.reset(rocksdb::NewFixedPrefixTransform(SERVER_KNOBS->ROCKSDB_PREFIX_LEN));

		// Also turn on bloom filters in the memtable.
		// TODO: Make a knob for this as well.
		options.memtable_prefix_bloom_size_ratio = 0.1;

		// 5 -- Can be read by RocksDB's versions since 6.6.0. Full and partitioned
		// filters use a generally faster and more accurate Bloom filter
		// implementation, with a different schema.
		// https://github.com/facebook/rocksdb/blob/b77569f18bfc77fb1d8a0b3218f6ecf571bc4988/include/rocksdb/table.h#L391
		bbOpts.format_version = 5;

		// Create and apply a bloom filter using the 10 bits
		// which should yield a ~1% false positive rate:
		// https://github.com/facebook/rocksdb/wiki/RocksDB-Bloom-Filter#full-filters-new-format
		bbOpts.filter_policy.reset(rocksdb::NewBloomFilterPolicy(10));

		// The whole key blooms are only used for point lookups.
		// https://github.com/facebook/rocksdb/wiki/RocksDB-Bloom-Filter#prefix-vs-whole-key
		bbOpts.whole_key_filtering = false;
	}

	if (SERVER_KNOBS->ROCKSDB_BLOCK_CACHE_SIZE > 0) {
		bbOpts.block_cache = rocksdb::NewLRUCache(SERVER_KNOBS->ROCKSDB_BLOCK_CACHE_SIZE);
	}

	options.table_factory.reset(rocksdb::NewBlockBasedTableFactory(bbOpts));

	return options;
}

rocksdb::Options getOptions() {
	rocksdb::Options options({}, getCFOptions());
	options.avoid_unnecessary_blocking_io = true;
	options.create_if_missing = true;
	if (SERVER_KNOBS->ROCKSDB_BACKGROUND_PARALLELISM > 0) {
		options.IncreaseParallelism(SERVER_KNOBS->ROCKSDB_BACKGROUND_PARALLELISM);
	}
	if (SERVER_KNOBS->ROCKSDB_MAX_SUBCOMPACTIONS > 0) {
		options.max_subcompactions = SERVER_KNOBS->ROCKSDB_MAX_SUBCOMPACTIONS;
	}

	options.statistics = rocksdb::CreateDBStatistics();
	options.statistics->set_stats_level(rocksdb::kExceptHistogramOrTimers);

	options.db_log_dir = SERVER_KNOBS->LOG_DIRECTORY;
	return options;
}

// Set some useful defaults desired for all reads.
rocksdb::ReadOptions getReadOptions() {
	rocksdb::ReadOptions options;
	options.background_purge_on_iterator_cleanup = true;
	return options;
}

struct ReadIterator {
	CF& cf;
	uint64_t index; // incrementing counter to uniquely identify read iterator.
	bool inUse;
	std::shared_ptr<rocksdb::Iterator> iter;
	double creationTime;
	ReadIterator(CF& cf, uint64_t index, DB& db, rocksdb::ReadOptions& options)
	  : cf(cf), index(index), inUse(true), creationTime(now()), iter(db->NewIterator(options, cf)) {}
};

/*
ReadIteratorPool: Collection of iterators. Reuses iterators on non-concurrent multiple read operations,
instead of creating and deleting for every read.

Read: IteratorPool provides an unused iterator if exists or creates and gives a new iterator.
Returns back the iterator after the read is done.

Write: Iterators in the pool are deleted, forcing new iterator creation on next reads. The iterators
which are currently used by the reads can continue using the iterator as it is a shared_ptr. Once
the read is processed, shared_ptr goes out of scope and gets deleted. Eventually the iterator object
gets deleted as the ref count becomes 0.
*/
class ReadIteratorPool {
public:
	ReadIteratorPool(DB& db, CF& cf, const std::string& path)
	  : db(db), cf(cf), index(0), iteratorsReuseCount(0), readRangeOptions(getReadOptions()) {
		readRangeOptions.background_purge_on_iterator_cleanup = true;
		readRangeOptions.auto_prefix_mode = (SERVER_KNOBS->ROCKSDB_PREFIX_LEN > 0);
		TraceEvent("ReadIteratorPool")
		    .detail("Path", path)
		    .detail("KnobRocksDBReadRangeReuseIterators", SERVER_KNOBS->ROCKSDB_READ_RANGE_REUSE_ITERATORS)
		    .detail("KnobRocksDBPrefixLen", SERVER_KNOBS->ROCKSDB_PREFIX_LEN);
	}

	// Called on every db commit.
	void update() {
		if (SERVER_KNOBS->ROCKSDB_READ_RANGE_REUSE_ITERATORS) {
			std::lock_guard<std::mutex> lock(mutex);
			iteratorsMap.clear();
		}
	}

	// Called on every read operation.
	ReadIterator getIterator() {
		if (SERVER_KNOBS->ROCKSDB_READ_RANGE_REUSE_ITERATORS) {
			std::lock_guard<std::mutex> lock(mutex);
			for (it = iteratorsMap.begin(); it != iteratorsMap.end(); it++) {
				if (!it->second.inUse) {
					it->second.inUse = true;
					iteratorsReuseCount++;
					return it->second;
				}
			}
			index++;
			ReadIterator iter(cf, index, db, readRangeOptions);
			iteratorsMap.insert({ index, iter });
			return iter;
		} else {
			index++;
			ReadIterator iter(cf, index, db, readRangeOptions);
			return iter;
		}
	}

	// Called on every read operation, after the keys are collected.
	void returnIterator(ReadIterator& iter) {
		if (SERVER_KNOBS->ROCKSDB_READ_RANGE_REUSE_ITERATORS) {
			std::lock_guard<std::mutex> lock(mutex);
			it = iteratorsMap.find(iter.index);
			// iterator found: put the iterator back to the pool(inUse=false).
			// iterator not found: update would have removed the iterator from pool, so nothing to do.
			if (it != iteratorsMap.end()) {
				ASSERT(it->second.inUse);
				it->second.inUse = false;
			}
		}
	}

	// Called for every ROCKSDB_READ_RANGE_ITERATOR_REFRESH_TIME seconds in a loop.
	void refreshIterators() {
		std::lock_guard<std::mutex> lock(mutex);
		it = iteratorsMap.begin();
		while (it != iteratorsMap.end()) {
			if (now() - it->second.creationTime > SERVER_KNOBS->ROCKSDB_READ_RANGE_ITERATOR_REFRESH_TIME) {
				it = iteratorsMap.erase(it);
			} else {
				it++;
			}
		}
	}

	uint64_t numReadIteratorsCreated() { return index; }

	uint64_t numTimesReadIteratorsReused() { return iteratorsReuseCount; }

private:
	std::unordered_map<int, ReadIterator> iteratorsMap;
	std::unordered_map<int, ReadIterator>::iterator it;
	DB& db;
	CF& cf;
	rocksdb::ReadOptions readRangeOptions;
	std::mutex mutex;
	// incrementing counter for every new iterator creation, to uniquely identify the iterator in returnIterator().
	uint64_t index;
	uint64_t iteratorsReuseCount;
};

class PerfContextMetrics {
public:
	PerfContextMetrics();
	void reset();
	void set(int index);
	void log(bool ignoreZeroMetric);

private:
	std::vector<std::tuple<const char*, int, std::vector<uint64_t>>> metrics;
	uint64_t getRocksdbPerfcontextMetric(int metric);
};

PerfContextMetrics::PerfContextMetrics() {
	metrics = {
		{ "UserKeyComparisonCount", rocksdb_user_key_comparison_count, {} },
		{ "BlockCacheHitCount", rocksdb_block_cache_hit_count, {} },
		{ "BlockReadCount", rocksdb_block_read_count, {} },
		{ "BlockReadByte", rocksdb_block_read_byte, {} },
		{ "BlockReadTime", rocksdb_block_read_time, {} },
		{ "BlockChecksumTime", rocksdb_block_checksum_time, {} },
		{ "BlockDecompressTime", rocksdb_block_decompress_time, {} },
		{ "GetReadBytes", rocksdb_get_read_bytes, {} },
		{ "MultigetReadBytes", rocksdb_multiget_read_bytes, {} },
		{ "IterReadBytes", rocksdb_iter_read_bytes, {} },
		{ "InternalKeySkippedCount", rocksdb_internal_key_skipped_count, {} },
		{ "InternalDeleteSkippedCount", rocksdb_internal_delete_skipped_count, {} },
		{ "InternalRecentSkippedCount", rocksdb_internal_recent_skipped_count, {} },
		{ "InternalMergeCount", rocksdb_internal_merge_count, {} },
		{ "GetSnapshotTime", rocksdb_get_snapshot_time, {} },
		{ "GetFromMemtableTime", rocksdb_get_from_memtable_time, {} },
		{ "GetFromMemtableCount", rocksdb_get_from_memtable_count, {} },
		{ "GetPostProcessTime", rocksdb_get_post_process_time, {} },
		{ "GetFromOutputFilesTime", rocksdb_get_from_output_files_time, {} },
		{ "SeekOnMemtableTime", rocksdb_seek_on_memtable_time, {} },
		{ "SeekOnMemtableCount", rocksdb_seek_on_memtable_count, {} },
		{ "NextOnMemtableCount", rocksdb_next_on_memtable_count, {} },
		{ "PrevOnMemtableCount", rocksdb_prev_on_memtable_count, {} },
		{ "SeekChildSeekTime", rocksdb_seek_child_seek_time, {} },
		{ "SeekChildSeekCount", rocksdb_seek_child_seek_count, {} },
		{ "SeekMinHeapTime", rocksdb_seek_min_heap_time, {} },
		{ "SeekMaxHeapTime", rocksdb_seek_max_heap_time, {} },
		{ "SeekInternalSeekTime", rocksdb_seek_internal_seek_time, {} },
		{ "FindNextUserEntryTime", rocksdb_find_next_user_entry_time, {} },
		{ "WriteWalTime", rocksdb_write_wal_time, {} },
		{ "WriteMemtableTime", rocksdb_write_memtable_time, {} },
		{ "WriteDelayTime", rocksdb_write_delay_time, {} },
		{ "WritePreAndPostProcessTime", rocksdb_write_pre_and_post_process_time, {} },
		{ "DbMutexLockNanos", rocksdb_db_mutex_lock_nanos, {} },
		{ "DbConditionWaitNanos", rocksdb_db_condition_wait_nanos, {} },
		{ "MergeOperatorTimeNanos", rocksdb_merge_operator_time_nanos, {} },
		{ "ReadIndexBlockNanos", rocksdb_read_index_block_nanos, {} },
		{ "ReadFilterBlockNanos", rocksdb_read_filter_block_nanos, {} },
		{ "NewTableBlockIterNanos", rocksdb_new_table_block_iter_nanos, {} },
		{ "NewTableIteratorNanos", rocksdb_new_table_iterator_nanos, {} },
		{ "BlockSeekNanos", rocksdb_block_seek_nanos, {} },
		{ "FindTableNanos", rocksdb_find_table_nanos, {} },
		{ "BloomMemtableHitCount", rocksdb_bloom_memtable_hit_count, {} },
		{ "BloomMemtableMissCount", rocksdb_bloom_memtable_miss_count, {} },
		{ "BloomSstHitCount", rocksdb_bloom_sst_hit_count, {} },
		{ "BloomSstMissCount", rocksdb_bloom_sst_miss_count, {} },
		{ "KeyLockWaitTime", rocksdb_key_lock_wait_time, {} },
		{ "KeyLockWaitCount", rocksdb_key_lock_wait_count, {} },
		{ "EnvNewSequentialFileNanos", rocksdb_env_new_sequential_file_nanos, {} },
		{ "EnvNewRandomAccessFileNanos", rocksdb_env_new_random_access_file_nanos, {} },
		{ "EnvNewWritableFileNanos", rocksdb_env_new_writable_file_nanos, {} },
		{ "EnvReuseWritableFileNanos", rocksdb_env_reuse_writable_file_nanos, {} },
		{ "EnvNewRandomRwFileNanos", rocksdb_env_new_random_rw_file_nanos, {} },
		{ "EnvNewDirectoryNanos", rocksdb_env_new_directory_nanos, {} },
		{ "EnvFileExistsNanos", rocksdb_env_file_exists_nanos, {} },
		{ "EnvGetChildrenNanos", rocksdb_env_get_children_nanos, {} },
		{ "EnvGetChildrenFileAttributesNanos", rocksdb_env_get_children_file_attributes_nanos, {} },
		{ "EnvDeleteFileNanos", rocksdb_env_delete_file_nanos, {} },
		{ "EnvCreateDirNanos", rocksdb_env_create_dir_nanos, {} },
		{ "EnvCreateDirIfMissingNanos", rocksdb_env_create_dir_if_missing_nanos, {} },
		{ "EnvDeleteDirNanos", rocksdb_env_delete_dir_nanos, {} },
		{ "EnvGetFileSizeNanos", rocksdb_env_get_file_size_nanos, {} },
		{ "EnvGetFileModificationTimeNanos", rocksdb_env_get_file_modification_time_nanos, {} },
		{ "EnvRenameFileNanos", rocksdb_env_rename_file_nanos, {} },
		{ "EnvLinkFileNanos", rocksdb_env_link_file_nanos, {} },
		{ "EnvLockFileNanos", rocksdb_env_lock_file_nanos, {} },
		{ "EnvUnlockFileNanos", rocksdb_env_unlock_file_nanos, {} },
		{ "EnvNewLoggerNanos", rocksdb_env_new_logger_nanos, {} },
	};
	for (auto& [name, metric, vals] : metrics) { // readers, then writer
		for (int i = 0; i < SERVER_KNOBS->ROCKSDB_READ_PARALLELISM; i++) {
			vals.push_back(0); // add reader
		}
		vals.push_back(0); // add writer
	}
}

void PerfContextMetrics::reset() {
	rocksdb::get_perf_context()->Reset();
}

void PerfContextMetrics::set(int index) {
	for (auto& [name, metric, vals] : metrics) {
		vals[index] = getRocksdbPerfcontextMetric(metric);
	}
}

void PerfContextMetrics::log(bool ignoreZeroMetric) {
	TraceEvent e("RocksDBPerfContextMetrics");
	e.setMaxEventLength(20000);
	for (auto& [name, metric, vals] : metrics) {
		uint64_t s = 0;
		for (auto& v : vals) {
			s = s + v;
		}
		if (ignoreZeroMetric && s == 0)
			continue;
		e.detail("Sum" + (std::string)name, s);
		for (int i = 0; i < SERVER_KNOBS->ROCKSDB_READ_PARALLELISM; i++) {
			if (vals[i] != 0)
				e.detail("RD" + std::to_string(i) + name, vals[i]);
		}
		if (vals[SERVER_KNOBS->ROCKSDB_READ_PARALLELISM] != 0)
			e.detail("WR" + (std::string)name, vals[SERVER_KNOBS->ROCKSDB_READ_PARALLELISM]);
	}
}

uint64_t PerfContextMetrics::getRocksdbPerfcontextMetric(int metric) {
	switch (metric) {
	case rocksdb_user_key_comparison_count:
		return rocksdb::get_perf_context()->user_key_comparison_count;
	case rocksdb_block_cache_hit_count:
		return rocksdb::get_perf_context()->block_cache_hit_count;
	case rocksdb_block_read_count:
		return rocksdb::get_perf_context()->block_read_count;
	case rocksdb_block_read_byte:
		return rocksdb::get_perf_context()->block_read_byte;
	case rocksdb_block_read_time:
		return rocksdb::get_perf_context()->block_read_time;
	case rocksdb_block_checksum_time:
		return rocksdb::get_perf_context()->block_checksum_time;
	case rocksdb_block_decompress_time:
		return rocksdb::get_perf_context()->block_decompress_time;
	case rocksdb_get_read_bytes:
		return rocksdb::get_perf_context()->get_read_bytes;
	case rocksdb_multiget_read_bytes:
		return rocksdb::get_perf_context()->multiget_read_bytes;
	case rocksdb_iter_read_bytes:
		return rocksdb::get_perf_context()->iter_read_bytes;
	case rocksdb_internal_key_skipped_count:
		return rocksdb::get_perf_context()->internal_key_skipped_count;
	case rocksdb_internal_delete_skipped_count:
		return rocksdb::get_perf_context()->internal_delete_skipped_count;
	case rocksdb_internal_recent_skipped_count:
		return rocksdb::get_perf_context()->internal_recent_skipped_count;
	case rocksdb_internal_merge_count:
		return rocksdb::get_perf_context()->internal_merge_count;
	case rocksdb_get_snapshot_time:
		return rocksdb::get_perf_context()->get_snapshot_time;
	case rocksdb_get_from_memtable_time:
		return rocksdb::get_perf_context()->get_from_memtable_time;
	case rocksdb_get_from_memtable_count:
		return rocksdb::get_perf_context()->get_from_memtable_count;
	case rocksdb_get_post_process_time:
		return rocksdb::get_perf_context()->get_post_process_time;
	case rocksdb_get_from_output_files_time:
		return rocksdb::get_perf_context()->get_from_output_files_time;
	case rocksdb_seek_on_memtable_time:
		return rocksdb::get_perf_context()->seek_on_memtable_time;
	case rocksdb_seek_on_memtable_count:
		return rocksdb::get_perf_context()->seek_on_memtable_count;
	case rocksdb_next_on_memtable_count:
		return rocksdb::get_perf_context()->next_on_memtable_count;
	case rocksdb_prev_on_memtable_count:
		return rocksdb::get_perf_context()->prev_on_memtable_count;
	case rocksdb_seek_child_seek_time:
		return rocksdb::get_perf_context()->seek_child_seek_time;
	case rocksdb_seek_child_seek_count:
		return rocksdb::get_perf_context()->seek_child_seek_count;
	case rocksdb_seek_min_heap_time:
		return rocksdb::get_perf_context()->seek_min_heap_time;
	case rocksdb_seek_max_heap_time:
		return rocksdb::get_perf_context()->seek_max_heap_time;
	case rocksdb_seek_internal_seek_time:
		return rocksdb::get_perf_context()->seek_internal_seek_time;
	case rocksdb_find_next_user_entry_time:
		return rocksdb::get_perf_context()->find_next_user_entry_time;
	case rocksdb_write_wal_time:
		return rocksdb::get_perf_context()->write_wal_time;
	case rocksdb_write_memtable_time:
		return rocksdb::get_perf_context()->write_memtable_time;
	case rocksdb_write_delay_time:
		return rocksdb::get_perf_context()->write_delay_time;
	case rocksdb_write_pre_and_post_process_time:
		return rocksdb::get_perf_context()->write_pre_and_post_process_time;
	case rocksdb_db_mutex_lock_nanos:
		return rocksdb::get_perf_context()->db_mutex_lock_nanos;
	case rocksdb_db_condition_wait_nanos:
		return rocksdb::get_perf_context()->db_condition_wait_nanos;
	case rocksdb_merge_operator_time_nanos:
		return rocksdb::get_perf_context()->merge_operator_time_nanos;
	case rocksdb_read_index_block_nanos:
		return rocksdb::get_perf_context()->read_index_block_nanos;
	case rocksdb_read_filter_block_nanos:
		return rocksdb::get_perf_context()->read_filter_block_nanos;
	case rocksdb_new_table_block_iter_nanos:
		return rocksdb::get_perf_context()->new_table_block_iter_nanos;
	case rocksdb_new_table_iterator_nanos:
		return rocksdb::get_perf_context()->new_table_iterator_nanos;
	case rocksdb_block_seek_nanos:
		return rocksdb::get_perf_context()->block_seek_nanos;
	case rocksdb_find_table_nanos:
		return rocksdb::get_perf_context()->find_table_nanos;
	case rocksdb_bloom_memtable_hit_count:
		return rocksdb::get_perf_context()->bloom_memtable_hit_count;
	case rocksdb_bloom_memtable_miss_count:
		return rocksdb::get_perf_context()->bloom_memtable_miss_count;
	case rocksdb_bloom_sst_hit_count:
		return rocksdb::get_perf_context()->bloom_sst_hit_count;
	case rocksdb_bloom_sst_miss_count:
		return rocksdb::get_perf_context()->bloom_sst_miss_count;
	case rocksdb_key_lock_wait_time:
		return rocksdb::get_perf_context()->key_lock_wait_time;
	case rocksdb_key_lock_wait_count:
		return rocksdb::get_perf_context()->key_lock_wait_count;
	case rocksdb_env_new_sequential_file_nanos:
		return rocksdb::get_perf_context()->env_new_sequential_file_nanos;
	case rocksdb_env_new_random_access_file_nanos:
		return rocksdb::get_perf_context()->env_new_random_access_file_nanos;
	case rocksdb_env_new_writable_file_nanos:
		return rocksdb::get_perf_context()->env_new_writable_file_nanos;
	case rocksdb_env_reuse_writable_file_nanos:
		return rocksdb::get_perf_context()->env_reuse_writable_file_nanos;
	case rocksdb_env_new_random_rw_file_nanos:
		return rocksdb::get_perf_context()->env_new_random_rw_file_nanos;
	case rocksdb_env_new_directory_nanos:
		return rocksdb::get_perf_context()->env_new_directory_nanos;
	case rocksdb_env_file_exists_nanos:
		return rocksdb::get_perf_context()->env_file_exists_nanos;
	case rocksdb_env_get_children_nanos:
		return rocksdb::get_perf_context()->env_get_children_nanos;
	case rocksdb_env_get_children_file_attributes_nanos:
		return rocksdb::get_perf_context()->env_get_children_file_attributes_nanos;
	case rocksdb_env_delete_file_nanos:
		return rocksdb::get_perf_context()->env_delete_file_nanos;
	case rocksdb_env_create_dir_nanos:
		return rocksdb::get_perf_context()->env_create_dir_nanos;
	case rocksdb_env_create_dir_if_missing_nanos:
		return rocksdb::get_perf_context()->env_create_dir_if_missing_nanos;
	case rocksdb_env_delete_dir_nanos:
		return rocksdb::get_perf_context()->env_delete_dir_nanos;
	case rocksdb_env_get_file_size_nanos:
		return rocksdb::get_perf_context()->env_get_file_size_nanos;
	case rocksdb_env_get_file_modification_time_nanos:
		return rocksdb::get_perf_context()->env_get_file_modification_time_nanos;
	case rocksdb_env_rename_file_nanos:
		return rocksdb::get_perf_context()->env_rename_file_nanos;
	case rocksdb_env_link_file_nanos:
		return rocksdb::get_perf_context()->env_link_file_nanos;
	case rocksdb_env_lock_file_nanos:
		return rocksdb::get_perf_context()->env_lock_file_nanos;
	case rocksdb_env_unlock_file_nanos:
		return rocksdb::get_perf_context()->env_unlock_file_nanos;
	case rocksdb_env_new_logger_nanos:
		return rocksdb::get_perf_context()->env_new_logger_nanos;
	default:
		break;
	}
	return 0;
}

ACTOR Future<Void> refreshReadIteratorPool(std::shared_ptr<ReadIteratorPool> readIterPool) {
	if (SERVER_KNOBS->ROCKSDB_READ_RANGE_REUSE_ITERATORS) {
		loop {
			wait(delay(SERVER_KNOBS->ROCKSDB_READ_RANGE_ITERATOR_REFRESH_TIME));
			readIterPool->refreshIterators();
		}
	}
	return Void();
}

ACTOR Future<Void> flowLockLogger(const FlowLock* readLock, const FlowLock* fetchLock) {
	loop {
		wait(delay(SERVER_KNOBS->ROCKSDB_METRICS_DELAY));
		TraceEvent e("RocksDBFlowLock");
		e.detail("ReadAvailable", readLock->available());
		e.detail("ReadActivePermits", readLock->activePermits());
		e.detail("ReadWaiters", readLock->waiters());
		e.detail("FetchAvailable", fetchLock->available());
		e.detail("FetchActivePermits", fetchLock->activePermits());
		e.detail("FetchWaiters", fetchLock->waiters());
	}
}

ACTOR Future<Void> rocksDBMetricLogger(std::shared_ptr<rocksdb::Statistics> statistics,
                                       std::shared_ptr<PerfContextMetrics> perfContextMetrics,
                                       rocksdb::DB* db,
                                       std::shared_ptr<ReadIteratorPool> readIterPool) {
	state std::vector<std::tuple<const char*, uint32_t, uint64_t>> tickerStats = {
		{ "StallMicros", rocksdb::STALL_MICROS, 0 },
		{ "BytesRead", rocksdb::BYTES_READ, 0 },
		{ "IterBytesRead", rocksdb::ITER_BYTES_READ, 0 },
		{ "BytesWritten", rocksdb::BYTES_WRITTEN, 0 },
		{ "BlockCacheMisses", rocksdb::BLOCK_CACHE_MISS, 0 },
		{ "BlockCacheHits", rocksdb::BLOCK_CACHE_HIT, 0 },
		{ "BloomFilterUseful", rocksdb::BLOOM_FILTER_USEFUL, 0 },
		{ "BloomFilterFullPositive", rocksdb::BLOOM_FILTER_FULL_POSITIVE, 0 },
		{ "BloomFilterTruePositive", rocksdb::BLOOM_FILTER_FULL_TRUE_POSITIVE, 0 },
		{ "BloomFilterMicros", rocksdb::BLOOM_FILTER_MICROS, 0 },
		{ "MemtableHit", rocksdb::MEMTABLE_HIT, 0 },
		{ "MemtableMiss", rocksdb::MEMTABLE_MISS, 0 },
		{ "GetHitL0", rocksdb::GET_HIT_L0, 0 },
		{ "GetHitL1", rocksdb::GET_HIT_L1, 0 },
		{ "GetHitL2AndUp", rocksdb::GET_HIT_L2_AND_UP, 0 },
		{ "CountKeysWritten", rocksdb::NUMBER_KEYS_WRITTEN, 0 },
		{ "CountKeysRead", rocksdb::NUMBER_KEYS_READ, 0 },
		{ "CountDBSeek", rocksdb::NUMBER_DB_SEEK, 0 },
		{ "CountDBNext", rocksdb::NUMBER_DB_NEXT, 0 },
		{ "CountDBPrev", rocksdb::NUMBER_DB_PREV, 0 },
		{ "BloomFilterPrefixChecked", rocksdb::BLOOM_FILTER_PREFIX_CHECKED, 0 },
		{ "BloomFilterPrefixUseful", rocksdb::BLOOM_FILTER_PREFIX_USEFUL, 0 },
		{ "BlockCacheCompressedMiss", rocksdb::BLOCK_CACHE_COMPRESSED_MISS, 0 },
		{ "BlockCacheCompressedHit", rocksdb::BLOCK_CACHE_COMPRESSED_HIT, 0 },
		{ "CountWalFileSyncs", rocksdb::WAL_FILE_SYNCED, 0 },
		{ "CountWalFileBytes", rocksdb::WAL_FILE_BYTES, 0 },
		{ "CompactReadBytes", rocksdb::COMPACT_READ_BYTES, 0 },
		{ "CompactWriteBytes", rocksdb::COMPACT_WRITE_BYTES, 0 },
		{ "FlushWriteBytes", rocksdb::FLUSH_WRITE_BYTES, 0 },
		{ "CountBlocksCompressed", rocksdb::NUMBER_BLOCK_COMPRESSED, 0 },
		{ "CountBlocksDecompressed", rocksdb::NUMBER_BLOCK_DECOMPRESSED, 0 },
		{ "RowCacheHit", rocksdb::ROW_CACHE_HIT, 0 },
		{ "RowCacheMiss", rocksdb::ROW_CACHE_MISS, 0 },
		{ "CountIterSkippedKeys", rocksdb::NUMBER_ITER_SKIP, 0 },

	};
	state std::vector<std::pair<const char*, std::string>> propertyStats = {
		{ "NumCompactionsRunning", rocksdb::DB::Properties::kNumRunningCompactions },
		{ "NumImmutableMemtables", rocksdb::DB::Properties::kNumImmutableMemTable },
		{ "NumImmutableMemtablesFlushed", rocksdb::DB::Properties::kNumImmutableMemTableFlushed },
		{ "IsMemtableFlushPending", rocksdb::DB::Properties::kMemTableFlushPending },
		{ "NumRunningFlushes", rocksdb::DB::Properties::kNumRunningFlushes },
		{ "IsCompactionPending", rocksdb::DB::Properties::kCompactionPending },
		{ "NumRunningCompactions", rocksdb::DB::Properties::kNumRunningCompactions },
		{ "CumulativeBackgroundErrors", rocksdb::DB::Properties::kBackgroundErrors },
		{ "CurrentSizeActiveMemtable", rocksdb::DB::Properties::kCurSizeActiveMemTable },
		{ "AllMemtablesBytes", rocksdb::DB::Properties::kCurSizeAllMemTables },
		{ "ActiveMemtableBytes", rocksdb::DB::Properties::kSizeAllMemTables },
		{ "CountEntriesActiveMemtable", rocksdb::DB::Properties::kNumEntriesActiveMemTable },
		{ "CountEntriesImmutMemtables", rocksdb::DB::Properties::kNumEntriesImmMemTables },
		{ "CountDeletesActiveMemtable", rocksdb::DB::Properties::kNumDeletesActiveMemTable },
		{ "CountDeletesImmutMemtables", rocksdb::DB::Properties::kNumDeletesImmMemTables },
		{ "EstimatedCountKeys", rocksdb::DB::Properties::kEstimateNumKeys },
		{ "EstimateSstReaderBytes", rocksdb::DB::Properties::kEstimateTableReadersMem },
		{ "CountActiveSnapshots", rocksdb::DB::Properties::kNumSnapshots },
		{ "OldestSnapshotTime", rocksdb::DB::Properties::kOldestSnapshotTime },
		{ "CountLiveVersions", rocksdb::DB::Properties::kNumLiveVersions },
		{ "EstimateLiveDataSize", rocksdb::DB::Properties::kEstimateLiveDataSize },
		{ "BaseLevel", rocksdb::DB::Properties::kBaseLevel },
		{ "EstPendCompactBytes", rocksdb::DB::Properties::kEstimatePendingCompactionBytes },
	};

	state std::unordered_map<std::string, uint64_t> readIteratorPoolStats = {
		{ "NumReadIteratorsCreated", 0 },
		{ "NumTimesReadIteratorsReused", 0 },
	};

	loop {
		wait(delay(SERVER_KNOBS->ROCKSDB_METRICS_DELAY));
		TraceEvent e("RocksDBMetrics");
		uint64_t stat;
		for (auto& t : tickerStats) {
			auto& [name, ticker, cum] = t;
			stat = statistics->getTickerCount(ticker);
			e.detail(name, stat - cum);
			cum = stat;
		}

		for (auto& p : propertyStats) {
			auto& [name, property] = p;
			stat = 0;
			ASSERT(db->GetIntProperty(property, &stat));
			e.detail(name, stat);
		}

		stat = readIterPool->numReadIteratorsCreated();
		e.detail("NumReadIteratorsCreated", stat - readIteratorPoolStats["NumReadIteratorsCreated"]);
		readIteratorPoolStats["NumReadIteratorsCreated"] = stat;

		stat = readIterPool->numTimesReadIteratorsReused();
		e.detail("NumTimesReadIteratorsReused", stat - readIteratorPoolStats["NumTimesReadIteratorsReused"]);
		readIteratorPoolStats["NumTimesReadIteratorsReused"] = stat;

		if (SERVER_KNOBS->ROCKSDB_PERFCONTEXT_ENABLE) {
			perfContextMetrics->log(true);
		}
	}
}

void logRocksDBError(const rocksdb::Status& status, const std::string& method) {
	auto level = status.IsTimedOut() ? SevWarn : SevError;
	TraceEvent e(level, "RocksDBError");
	e.detail("Error", status.ToString()).detail("Method", method).detail("RocksDBSeverity", status.severity());
	if (status.IsIOError()) {
		e.detail("SubCode", status.subcode());
	}
}

Error statusToError(const rocksdb::Status& s) {
	if (s.IsIOError()) {
		return io_error();
	} else if (s.IsTimedOut()) {
		return transaction_too_old();
	} else {
		return unknown_error();
	}
}

struct RocksDBKeyValueStore : IKeyValueStore {
	struct Writer : IThreadPoolReceiver {
		DB& db;
		CF& cf;
<<<<<<< HEAD
=======

>>>>>>> a818191a
		UID id;
		std::shared_ptr<rocksdb::RateLimiter> rateLimiter;
		Reference<Histogram> commitLatencyHistogram;
		Reference<Histogram> commitActionHistogram;
		Reference<Histogram> commitQueueWaitHistogram;
		Reference<Histogram> writeHistogram;
		Reference<Histogram> deleteCompactRangeHistogram;
		std::shared_ptr<ReadIteratorPool> readIterPool;
<<<<<<< HEAD

		explicit Writer(DB& db, CF& cf, UID id, std::shared_ptr<ReadIteratorPool> readIterPool)
		  : db(db), cf(cf), id(id), readIterPool(readIterPool),
=======
		std::shared_ptr<PerfContextMetrics> perfContextMetrics;
		int threadIndex;

		explicit Writer(DB& db,
		                CF& cf,
		                UID id,
		                std::shared_ptr<ReadIteratorPool> readIterPool,
		                std::shared_ptr<PerfContextMetrics> perfContextMetrics,
		                int threadIndex)
		  : db(db), cf(cf), id(id), readIterPool(readIterPool), perfContextMetrics(perfContextMetrics),
		    threadIndex(threadIndex),
>>>>>>> a818191a
		    rateLimiter(SERVER_KNOBS->ROCKSDB_WRITE_RATE_LIMITER_BYTES_PER_SEC > 0
		                    ? rocksdb::NewGenericRateLimiter(
		                          SERVER_KNOBS->ROCKSDB_WRITE_RATE_LIMITER_BYTES_PER_SEC, // rate_bytes_per_sec
		                          100 * 1000, // refill_period_us
		                          10, // fairness
		                          rocksdb::RateLimiter::Mode::kWritesOnly,
		                          SERVER_KNOBS->ROCKSDB_WRITE_RATE_LIMITER_AUTO_TUNE)
		                    : nullptr),
		    commitLatencyHistogram(Histogram::getHistogram(ROCKSDBSTORAGE_HISTOGRAM_GROUP,
		                                                   ROCKSDB_COMMIT_LATENCY_HISTOGRAM,
		                                                   Histogram::Unit::microseconds)),
		    commitActionHistogram(Histogram::getHistogram(ROCKSDBSTORAGE_HISTOGRAM_GROUP,
		                                                  ROCKSDB_COMMIT_ACTION_HISTOGRAM,
		                                                  Histogram::Unit::microseconds)),
		    commitQueueWaitHistogram(Histogram::getHistogram(ROCKSDBSTORAGE_HISTOGRAM_GROUP,
		                                                     ROCKSDB_COMMIT_QUEUEWAIT_HISTOGRAM,
		                                                     Histogram::Unit::microseconds)),
		    writeHistogram(Histogram::getHistogram(ROCKSDBSTORAGE_HISTOGRAM_GROUP,
		                                           ROCKSDB_WRITE_HISTOGRAM,
		                                           Histogram::Unit::microseconds)),
		    deleteCompactRangeHistogram(Histogram::getHistogram(ROCKSDBSTORAGE_HISTOGRAM_GROUP,
		                                                        ROCKSDB_DELETE_COMPACTRANGE_HISTOGRAM,
		                                                        Histogram::Unit::microseconds)) {
			if (SERVER_KNOBS->ROCKSDB_PERFCONTEXT_ENABLE) {
				// Enable perf context on the same thread with the db thread
				rocksdb::SetPerfLevel(rocksdb::PerfLevel::kEnableTimeExceptForMutex);
				perfContextMetrics->reset();
			}
		}

		~Writer() override {
			if (db) {
				delete db;
			}
		}

		void init() override {}

		struct OpenAction : TypedAction<Writer, OpenAction> {
			std::string path;
			ThreadReturnPromise<Void> done;
			Optional<Future<Void>>& metrics;
			const FlowLock* readLock;
			const FlowLock* fetchLock;
			std::shared_ptr<RocksDBErrorListener> errorListener;
			OpenAction(std::string path,
			           Optional<Future<Void>>& metrics,
			           const FlowLock* readLock,
			           const FlowLock* fetchLock,
			           std::shared_ptr<RocksDBErrorListener> errorListener)
			  : path(std::move(path)), metrics(metrics), readLock(readLock), fetchLock(fetchLock),
			    errorListener(errorListener) {}

			double getTimeEstimate() const override { return SERVER_KNOBS->COMMIT_TIME_ESTIMATE; }
		};
		void action(OpenAction& a) {
			ASSERT(cf == nullptr);

			std::vector<std::string> columnFamilies;
			rocksdb::Options options = getOptions();
			rocksdb::Status status = rocksdb::DB::ListColumnFamilies(options, a.path, &columnFamilies);
			if (std::find(columnFamilies.begin(), columnFamilies.end(), "default") == columnFamilies.end()) {
				columnFamilies.push_back("default");
			}

			rocksdb::ColumnFamilyOptions cfOptions = getCFOptions();
			std::vector<rocksdb::ColumnFamilyDescriptor> descriptors;
			for (const std::string& name : columnFamilies) {
				descriptors.push_back(rocksdb::ColumnFamilyDescriptor{ name, cfOptions });
			}

			options.listeners.push_back(a.errorListener);
			if (SERVER_KNOBS->ROCKSDB_WRITE_RATE_LIMITER_BYTES_PER_SEC > 0) {
				options.rate_limiter = rateLimiter;
			}

			std::vector<rocksdb::ColumnFamilyHandle*> handles;
			status = rocksdb::DB::Open(options, a.path, descriptors, &handles, &db);

			if (!status.ok()) {
				logRocksDBError(status, "Open");
				a.done.sendError(statusToError(status));
				return;
			}

			for (rocksdb::ColumnFamilyHandle* handle : handles) {
				if (handle->GetName() == SERVER_KNOBS->DEFAULT_FDB_ROCKSDB_COLUMN_FAMILY) {
					cf = handle;
					break;
				}
			}

			if (cf == nullptr) {
				status = db->CreateColumnFamily(cfOptions, SERVER_KNOBS->DEFAULT_FDB_ROCKSDB_COLUMN_FAMILY, &cf);
				if (!status.ok()) {
					logRocksDBError(status, "Open");
					a.done.sendError(statusToError(status));
				}
			}

			TraceEvent(SevInfo, "RocksDB")
			    .detail("Path", a.path)
			    .detail("Method", "Open")
			    .detail("KnobRocksDBWriteRateLimiterBytesPerSec",
			            SERVER_KNOBS->ROCKSDB_WRITE_RATE_LIMITER_BYTES_PER_SEC)
			    .detail("KnobRocksDBWriteRateLimiterAutoTune", SERVER_KNOBS->ROCKSDB_WRITE_RATE_LIMITER_AUTO_TUNE)
			    .detail("ColumnFamily", cf->GetName());
			if (g_network->isSimulated()) {
				// The current thread and main thread are same when the code runs in simulation.
				// blockUntilReady() is getting the thread into deadlock state, so directly calling
				// the metricsLogger.
<<<<<<< HEAD
				a.metrics = rocksDBMetricLogger(options.statistics, db, readIterPool) &&
				            flowLockLogger(a.readLock, a.fetchLock) && refreshReadIteratorPool(readIterPool);
			} else {
				onMainThread([&] {
					a.metrics = rocksDBMetricLogger(options.statistics, db, readIterPool) &&
=======
				a.metrics = rocksDBMetricLogger(options.statistics, perfContextMetrics, db, readIterPool) &&
				            flowLockLogger(a.readLock, a.fetchLock) && refreshReadIteratorPool(readIterPool);
			} else {
				onMainThread([&] {
					a.metrics = rocksDBMetricLogger(options.statistics, perfContextMetrics, db, readIterPool) &&
>>>>>>> a818191a
					            flowLockLogger(a.readLock, a.fetchLock) && refreshReadIteratorPool(readIterPool);
					return Future<bool>(true);
				}).blockUntilReady();
			}
			a.done.send(Void());
		}

		struct DeleteVisitor : public rocksdb::WriteBatch::Handler {
			VectorRef<KeyRangeRef>& deletes;
			Arena& arena;

			DeleteVisitor(VectorRef<KeyRangeRef>& deletes, Arena& arena) : deletes(deletes), arena(arena) {}

			rocksdb::Status DeleteRangeCF(uint32_t /*column_family_id*/,
			                              const rocksdb::Slice& begin,
			                              const rocksdb::Slice& end) override {
				KeyRangeRef kr(toStringRef(begin), toStringRef(end));
				deletes.push_back_deep(arena, kr);
				return rocksdb::Status::OK();
			}

			rocksdb::Status PutCF(uint32_t column_family_id,
			                      const rocksdb::Slice& key,
			                      const rocksdb::Slice& value) override {
				return rocksdb::Status::OK();
			}

			rocksdb::Status DeleteCF(uint32_t column_family_id, const rocksdb::Slice& key) override {
				return rocksdb::Status::OK();
			}

			rocksdb::Status SingleDeleteCF(uint32_t column_family_id, const rocksdb::Slice& key) override {
				return rocksdb::Status::OK();
			}

			rocksdb::Status MergeCF(uint32_t column_family_id,
			                        const rocksdb::Slice& key,
			                        const rocksdb::Slice& value) override {
				return rocksdb::Status::OK();
			}
		};

		struct CommitAction : TypedAction<Writer, CommitAction> {
			std::unique_ptr<rocksdb::WriteBatch> batchToCommit;
			ThreadReturnPromise<Void> done;
			double startTime;
			bool getHistograms;
			double getTimeEstimate() const override { return SERVER_KNOBS->COMMIT_TIME_ESTIMATE; }
			CommitAction() {
				if (deterministicRandom()->random01() < SERVER_KNOBS->ROCKSDB_HISTOGRAMS_SAMPLE_RATE) {
					getHistograms = true;
					startTime = timer_monotonic();
				} else {
					getHistograms = false;
				}
			}
		};
		void action(CommitAction& a) {
			bool doPerfContextMetrics =
			    SERVER_KNOBS->ROCKSDB_PERFCONTEXT_ENABLE &&
			    (deterministicRandom()->random01() < SERVER_KNOBS->ROCKSDB_PERFCONTEXT_SAMPLE_RATE);
			if (doPerfContextMetrics) {
				perfContextMetrics->reset();
			}
			double commitBeginTime;
			if (a.getHistograms) {
				commitBeginTime = timer_monotonic();
				commitQueueWaitHistogram->sampleSeconds(commitBeginTime - a.startTime);
			}
			Standalone<VectorRef<KeyRangeRef>> deletes;
			DeleteVisitor dv(deletes, deletes.arena());
			rocksdb::Status s = a.batchToCommit->Iterate(&dv);
			if (!s.ok()) {
				logRocksDBError(s, "CommitDeleteVisitor");
				a.done.sendError(statusToError(s));
				return;
			}
			// If there are any range deletes, we should have added them to be deleted.
			ASSERT(!deletes.empty() || !a.batchToCommit->HasDeleteRange());
			rocksdb::WriteOptions options;
			options.sync = !SERVER_KNOBS->ROCKSDB_UNSAFE_AUTO_FSYNC;

			double writeBeginTime = a.getHistograms ? timer_monotonic() : 0;
			if (rateLimiter) {
				// Controls the total write rate of compaction and flush in bytes per second.
				// Request for batchToCommit bytes. If this request cannot be satisfied, the call is blocked.
				rateLimiter->Request(a.batchToCommit->GetDataSize() /* bytes */, rocksdb::Env::IO_HIGH);
			}
			s = db->Write(options, a.batchToCommit.get());
			readIterPool->update();
			if (a.getHistograms) {
				writeHistogram->sampleSeconds(timer_monotonic() - writeBeginTime);
			}

			if (!s.ok()) {
				logRocksDBError(s, "Commit");
				a.done.sendError(statusToError(s));
			} else {
				a.done.send(Void());

				double compactRangeBeginTime = a.getHistograms ? timer_monotonic() : 0;
				for (const auto& keyRange : deletes) {
					auto begin = toSlice(keyRange.begin);
					auto end = toSlice(keyRange.end);
					ASSERT(db->SuggestCompactRange(cf, &begin, &end).ok());
				}
				if (a.getHistograms) {
					deleteCompactRangeHistogram->sampleSeconds(timer_monotonic() - compactRangeBeginTime);
				}
			}
			if (a.getHistograms) {
				double currTime = timer_monotonic();
				commitActionHistogram->sampleSeconds(currTime - commitBeginTime);
				commitLatencyHistogram->sampleSeconds(currTime - a.startTime);
			}
			if (doPerfContextMetrics) {
				perfContextMetrics->set(threadIndex);
			}
		}

		struct CloseAction : TypedAction<Writer, CloseAction> {
			ThreadReturnPromise<Void> done;
			std::string path;
			bool deleteOnClose;
			CloseAction(std::string path, bool deleteOnClose) : path(path), deleteOnClose(deleteOnClose) {}
			double getTimeEstimate() const override { return SERVER_KNOBS->COMMIT_TIME_ESTIMATE; }
		};
		void action(CloseAction& a) {
			readIterPool.reset();
			if (db == nullptr) {
				a.done.send(Void());
				return;
			}
			auto s = db->Close();
			if (!s.ok()) {
				logRocksDBError(s, "Close");
			}
			if (a.deleteOnClose) {
				std::set<std::string> columnFamilies{ "default" };
				columnFamilies.insert(SERVER_KNOBS->DEFAULT_FDB_ROCKSDB_COLUMN_FAMILY);
				std::vector<rocksdb::ColumnFamilyDescriptor> descriptors;
				for (const std::string name : columnFamilies) {
					descriptors.push_back(rocksdb::ColumnFamilyDescriptor{ name, getCFOptions() });
				}
				s = rocksdb::DestroyDB(a.path, getOptions(), descriptors);
				if (!s.ok()) {
					logRocksDBError(s, "Destroy");
				} else {
					TraceEvent("RocksDB").detail("Path", a.path).detail("Method", "Destroy");
				}
			}
			TraceEvent("RocksDB").detail("Path", a.path).detail("Method", "Close");
			a.done.send(Void());
		}

		struct CheckpointAction : TypedAction<Writer, CheckpointAction> {
			CheckpointAction(const CheckpointRequest& request) : request(request) {}

			double getTimeEstimate() const override { return SERVER_KNOBS->COMMIT_TIME_ESTIMATE; }

			const CheckpointRequest request;
			ThreadReturnPromise<CheckpointMetaData> reply;
		};

		void action(CheckpointAction& a) {
			TraceEvent("RocksDBServeCheckpointBegin", id)
			    .detail("MinVersion", a.request.version)
			    .detail("Range", a.request.range.toString())
			    .detail("Format", static_cast<int>(a.request.format))
			    .detail("CheckpointDir", a.request.checkpointDir);

			rocksdb::Checkpoint* checkpoint;
			rocksdb::Status s = rocksdb::Checkpoint::Create(db, &checkpoint);
			if (!s.ok()) {
				logRocksDBError(s, "Checkpoint");
				a.reply.sendError(statusToError(s));
				return;
			}

			rocksdb::PinnableSlice value;
			rocksdb::ReadOptions readOptions = getReadOptions();
			s = db->Get(readOptions, cf, toSlice(persistVersion), &value);

			if (!s.ok() && !s.IsNotFound()) {
				logRocksDBError(s, "Checkpoint");
				a.reply.sendError(statusToError(s));
				return;
			}

			const Version version = s.IsNotFound()
			                            ? latestVersion
			                            : BinaryReader::fromStringRef<Version>(toStringRef(value), Unversioned());

<<<<<<< HEAD
			ASSERT(a.request.version == version || a.request.version == latestVersion);
			TraceEvent(SevDebug, "RocksDBServeCheckpointVersion", id)
=======
			TraceEvent("RocksDBServeCheckpointVersion", id)
>>>>>>> a818191a
			    .detail("CheckpointVersion", a.request.version)
			    .detail("PersistVersion", version);

			// TODO: set the range as the actual shard range.
			CheckpointMetaData res(version, a.request.range, a.request.format, a.request.checkpointID);
			const std::string& checkpointDir = a.request.checkpointDir;

			if (a.request.format == RocksDBColumnFamily) {
				rocksdb::ExportImportFilesMetaData* pMetadata;
				platform::eraseDirectoryRecursive(checkpointDir);
				const std::string cwd = platform::getWorkingDirectory() + "/";
				s = checkpoint->ExportColumnFamily(cf, checkpointDir, &pMetadata);
<<<<<<< HEAD
				if (!s.ok()) {
					logRocksDBError(s, "ExportColumnFamily");
=======

				if (!s.ok()) {
					logRocksDBError(s, "Checkpoint");
>>>>>>> a818191a
					a.reply.sendError(statusToError(s));
					return;
				}

				populateMetaData(&res, *pMetadata);
				delete pMetadata;
				TraceEvent("RocksDBServeCheckpointSuccess", id)
				    .detail("CheckpointMetaData", res.toString())
				    .detail("RocksDBCF", getRocksCF(res).toString());
<<<<<<< HEAD
			} else if (a.request.format == RocksDB) {
				platform::eraseDirectoryRecursive(checkpointDir);
				uint64_t debugCheckpointSeq = -1;
				s = checkpoint->CreateCheckpoint(checkpointDir, /*log_size_for_flush=*/0, &debugCheckpointSeq);
				if (!s.ok()) {
					logRocksDBError(s, "Checkpoint");
					a.reply.sendError(statusToError(s));
					return;
				}

				RocksDBCheckpoint rcp;
				rcp.checkpointDir = checkpointDir;
				rcp.sstFiles = platform::listFiles(checkpointDir, ".sst");
				res.serializedCheckpoint = ObjectWriter::toValue(rcp, IncludeVersion());
				TraceEvent("RocksDBCheckpointCreated", id)
				    .detail("CheckpointVersion", a.request.version)
				    .detail("RocksSequenceNumber", debugCheckpointSeq)
				    .detail("CheckpointDir", checkpointDir);
=======
>>>>>>> a818191a
			} else {
				throw not_implemented();
			}

			res.setState(CheckpointMetaData::Complete);
			a.reply.send(res);
		}

		struct RestoreAction : TypedAction<Writer, RestoreAction> {
			RestoreAction(const std::string& path, const std::vector<CheckpointMetaData>& checkpoints)
			  : path(path), checkpoints(checkpoints) {}

			double getTimeEstimate() const override { return SERVER_KNOBS->COMMIT_TIME_ESTIMATE; }

			const std::string path;
			const std::vector<CheckpointMetaData> checkpoints;
			ThreadReturnPromise<Void> done;
		};

		void action(RestoreAction& a) {
			TraceEvent("RocksDBServeRestoreBegin", id).detail("Path", a.path);
<<<<<<< HEAD
			ASSERT(db != nullptr);

			// TODO: Fail gracefully.
			ASSERT(!a.checkpoints.empty());
			const CheckpointFormat format = a.checkpoints[0].getFormat();
			for (int i = 1; i < a.checkpoints.size(); ++i) {
				if (a.checkpoints[i].getFormat() != format) {
					throw invalid_checkpoint_format();
				}
			}

			rocksdb::Options options = getOptions();
			// rocksdb::Status status = rocksdb::DB::Open(options, a.path, &db);
			rocksdb::Status status;
			if (!status.ok()) {
				logRocksDBError(status, "Restore");
				// a.done.sendError(statusToError(status));
				// return;
			}

			if (format == RocksDBColumnFamily) {
=======

			// TODO: Fail gracefully.
			ASSERT(!a.checkpoints.empty());

			if (a.checkpoints[0].format == RocksDBColumnFamily) {
>>>>>>> a818191a
				ASSERT_EQ(a.checkpoints.size(), 1);
				TraceEvent("RocksDBServeRestoreCF", id)
				    .detail("Path", a.path)
				    .detail("Checkpoint", a.checkpoints[0].toString())
				    .detail("RocksDBCF", getRocksCF(a.checkpoints[0]).toString());

<<<<<<< HEAD
=======
				auto options = getOptions();
				rocksdb::Status status = rocksdb::DB::Open(options, a.path, &db);

				if (!status.ok()) {
					logRocksDBError(status, "Restore");
					a.done.sendError(statusToError(status));
					return;
				}

>>>>>>> a818191a
				rocksdb::ExportImportFilesMetaData metaData = getMetaData(a.checkpoints[0]);
				rocksdb::ImportColumnFamilyOptions importOptions;
				importOptions.move_files = true;
				status = db->CreateColumnFamilyWithImport(
				    getCFOptions(), SERVER_KNOBS->DEFAULT_FDB_ROCKSDB_COLUMN_FAMILY, importOptions, metaData, &cf);

				if (!status.ok()) {
					logRocksDBError(status, "Restore");
					a.done.sendError(statusToError(status));
				} else {
					TraceEvent(SevInfo, "RocksDB").detail("Path", a.path).detail("Method", "Restore");
					a.done.send(Void());
				}
<<<<<<< HEAD
			} else if (format == RocksDB) {
				// status = db->CreateColumnFamily(getCFOptions(), SERVER_KNOBS->DEFAULT_FDB_ROCKSDB_COLUMN_FAMILY,
				// &cf);
				TraceEvent("RocksDBServeRestoreRange", id)
				    .detail("Path", a.path)
				    .detail("Checkpoint", describe(a.checkpoints));
				if (!status.ok()) {
					logRocksDBError(status, "CreateColumnFamily");
					a.done.sendError(statusToError(status));
					return;
				}

				std::vector<std::string> sstFiles;
				for (const auto& checkpoint : a.checkpoints) {
					const RocksDBCheckpoint rocksCheckpoint = getRocksCheckpoint(checkpoint);
					for (const auto& [range, file] : rocksCheckpoint.fetchedFiles) {
						std::cout << "Rocks Restoring: " << file << std::endl;
						sstFiles.push_back(file);
					}
				}
				//  =
				//     platform::listFiles(a.checkpoint.rocksDBCheckpoint.get().checkpointDir, ".sst");
				// std::vector<std::string> paths;
				// for (const std::string& file : sstFiles) {
				// 	std::cout << "Found sstFile: " << file << std::endl;
				// 	paths.push_back(a.checkpoint.rocksDBCheckpoint.get().checkpointDir + "/" + file);
				// }
				if (!sstFiles.empty()) {
					rocksdb::IngestExternalFileOptions ingestOptions;
					ingestOptions.move_files = true;
					ingestOptions.write_global_seqno = false;
					ingestOptions.verify_checksums_before_ingest = true;
					status = db->IngestExternalFile(cf, sstFiles, ingestOptions);
					if (!status.ok()) {
						std::cout << "Ingest sst file failure: " << status.ToString() << std::endl;
						logRocksDBError(status, "IngestExternalFile");
						a.done.sendError(statusToError(status));
						return;
					}
				} else {
					TraceEvent(SevDebug, "RocksDBServeRestoreEmptyRange", id)
					    .detail("Path", a.path)
					    .detail("Checkpoint", describe(a.checkpoints));
				}
				TraceEvent("RocksDBServeRestoreEnd", id)
				    .detail("Path", a.path)
				    .detail("Checkpoint", describe(a.checkpoints));
				a.done.send(Void());
=======
>>>>>>> a818191a
			} else {
				throw not_implemented();
			}
		}
	};

	struct Reader : IThreadPoolReceiver {
		DB& db;
		CF& cf;
		double readValueTimeout;
		double readValuePrefixTimeout;
		double readRangeTimeout;
		Reference<Histogram> readRangeLatencyHistogram;
		Reference<Histogram> readValueLatencyHistogram;
		Reference<Histogram> readPrefixLatencyHistogram;
		Reference<Histogram> readRangeActionHistogram;
		Reference<Histogram> readValueActionHistogram;
		Reference<Histogram> readPrefixActionHistogram;
		Reference<Histogram> readRangeQueueWaitHistogram;
		Reference<Histogram> readValueQueueWaitHistogram;
		Reference<Histogram> readPrefixQueueWaitHistogram;
		Reference<Histogram> readRangeNewIteratorHistogram;
		Reference<Histogram> readValueGetHistogram;
		Reference<Histogram> readPrefixGetHistogram;
		std::shared_ptr<ReadIteratorPool> readIterPool;
<<<<<<< HEAD

		explicit Reader(DB& db, CF& cf, std::shared_ptr<ReadIteratorPool> readIterPool)
		  : db(db), cf(cf), readIterPool(readIterPool),
=======
		std::shared_ptr<PerfContextMetrics> perfContextMetrics;
		int threadIndex;

		explicit Reader(DB& db,
		                CF& cf,
		                std::shared_ptr<ReadIteratorPool> readIterPool,
		                std::shared_ptr<PerfContextMetrics> perfContextMetrics,
		                int threadIndex)
		  : db(db), cf(cf), readIterPool(readIterPool), perfContextMetrics(perfContextMetrics),
		    threadIndex(threadIndex),
>>>>>>> a818191a
		    readRangeLatencyHistogram(Histogram::getHistogram(ROCKSDBSTORAGE_HISTOGRAM_GROUP,
		                                                      ROCKSDB_READRANGE_LATENCY_HISTOGRAM,
		                                                      Histogram::Unit::microseconds)),
		    readValueLatencyHistogram(Histogram::getHistogram(ROCKSDBSTORAGE_HISTOGRAM_GROUP,
		                                                      ROCKSDB_READVALUE_LATENCY_HISTOGRAM,
		                                                      Histogram::Unit::microseconds)),
		    readPrefixLatencyHistogram(Histogram::getHistogram(ROCKSDBSTORAGE_HISTOGRAM_GROUP,
		                                                       ROCKSDB_READPREFIX_LATENCY_HISTOGRAM,
		                                                       Histogram::Unit::microseconds)),
		    readRangeActionHistogram(Histogram::getHistogram(ROCKSDBSTORAGE_HISTOGRAM_GROUP,
		                                                     ROCKSDB_READRANGE_ACTION_HISTOGRAM,
		                                                     Histogram::Unit::microseconds)),
		    readValueActionHistogram(Histogram::getHistogram(ROCKSDBSTORAGE_HISTOGRAM_GROUP,
		                                                     ROCKSDB_READVALUE_ACTION_HISTOGRAM,
		                                                     Histogram::Unit::microseconds)),
		    readPrefixActionHistogram(Histogram::getHistogram(ROCKSDBSTORAGE_HISTOGRAM_GROUP,
		                                                      ROCKSDB_READPREFIX_ACTION_HISTOGRAM,
		                                                      Histogram::Unit::microseconds)),
		    readRangeQueueWaitHistogram(Histogram::getHistogram(ROCKSDBSTORAGE_HISTOGRAM_GROUP,
		                                                        ROCKSDB_READRANGE_QUEUEWAIT_HISTOGRAM,
		                                                        Histogram::Unit::microseconds)),
		    readValueQueueWaitHistogram(Histogram::getHistogram(ROCKSDBSTORAGE_HISTOGRAM_GROUP,
		                                                        ROCKSDB_READVALUE_QUEUEWAIT_HISTOGRAM,
		                                                        Histogram::Unit::microseconds)),
		    readPrefixQueueWaitHistogram(Histogram::getHistogram(ROCKSDBSTORAGE_HISTOGRAM_GROUP,
		                                                         ROCKSDB_READPREFIX_QUEUEWAIT_HISTOGRAM,
		                                                         Histogram::Unit::microseconds)),
		    readRangeNewIteratorHistogram(Histogram::getHistogram(ROCKSDBSTORAGE_HISTOGRAM_GROUP,
		                                                          ROCKSDB_READRANGE_NEWITERATOR_HISTOGRAM,
		                                                          Histogram::Unit::microseconds)),
		    readValueGetHistogram(Histogram::getHistogram(ROCKSDBSTORAGE_HISTOGRAM_GROUP,
		                                                  ROCKSDB_READVALUE_GET_HISTOGRAM,
		                                                  Histogram::Unit::microseconds)),
		    readPrefixGetHistogram(Histogram::getHistogram(ROCKSDBSTORAGE_HISTOGRAM_GROUP,
		                                                   ROCKSDB_READPREFIX_GET_HISTOGRAM,
		                                                   Histogram::Unit::microseconds)) {
			if (g_network->isSimulated()) {
				// In simulation, increasing the read operation timeouts to 5 minutes, as some of the tests have
				// very high load and single read thread cannot process all the load within the timeouts.
				readValueTimeout = 5 * 60;
				readValuePrefixTimeout = 5 * 60;
				readRangeTimeout = 5 * 60;
			} else {
				readValueTimeout = SERVER_KNOBS->ROCKSDB_READ_VALUE_TIMEOUT;
				readValuePrefixTimeout = SERVER_KNOBS->ROCKSDB_READ_VALUE_PREFIX_TIMEOUT;
				readRangeTimeout = SERVER_KNOBS->ROCKSDB_READ_RANGE_TIMEOUT;
			}
			if (SERVER_KNOBS->ROCKSDB_PERFCONTEXT_ENABLE) {
				// Enable perf context on the same thread with the db thread
				rocksdb::SetPerfLevel(rocksdb::PerfLevel::kEnableTimeExceptForMutex);
				perfContextMetrics->reset();
			}
		}

		void init() override {}

		struct ReadValueAction : TypedAction<Reader, ReadValueAction> {
			Key key;
			Optional<UID> debugID;
			double startTime;
			bool getHistograms;
			ThreadReturnPromise<Optional<Value>> result;
			ReadValueAction(KeyRef key, Optional<UID> debugID)
			  : key(key), debugID(debugID), startTime(timer_monotonic()),
			    getHistograms(
			        (deterministicRandom()->random01() < SERVER_KNOBS->ROCKSDB_HISTOGRAMS_SAMPLE_RATE) ? true : false) {
			}
			double getTimeEstimate() const override { return SERVER_KNOBS->READ_VALUE_TIME_ESTIMATE; }
		};
		void action(ReadValueAction& a) {
			ASSERT(cf != nullptr);
<<<<<<< HEAD
=======
			bool doPerfContextMetrics =
			    SERVER_KNOBS->ROCKSDB_PERFCONTEXT_ENABLE &&
			    (deterministicRandom()->random01() < SERVER_KNOBS->ROCKSDB_PERFCONTEXT_SAMPLE_RATE);
			if (doPerfContextMetrics) {
				perfContextMetrics->reset();
			}
>>>>>>> a818191a
			double readBeginTime = timer_monotonic();
			if (a.getHistograms) {
				readValueQueueWaitHistogram->sampleSeconds(readBeginTime - a.startTime);
			}
			Optional<TraceBatch> traceBatch;
			if (a.debugID.present()) {
				traceBatch = { TraceBatch{} };
				traceBatch.get().addEvent("GetValueDebug", a.debugID.get().first(), "Reader.Before");
			}
			if (readBeginTime - a.startTime > readValueTimeout) {
				TraceEvent(SevWarn, "KVSTimeout")
				    .detail("Error", "Read value request timedout")
				    .detail("Method", "ReadValueAction")
				    .detail("Timeout value", readValueTimeout);
				a.result.sendError(transaction_too_old());
				return;
			}

			rocksdb::PinnableSlice value;
			auto options = getReadOptions();
			uint64_t deadlineMircos =
			    db->GetEnv()->NowMicros() + (readValueTimeout - (readBeginTime - a.startTime)) * 1000000;
			std::chrono::seconds deadlineSeconds(deadlineMircos / 1000000);
			options.deadline = std::chrono::duration_cast<std::chrono::microseconds>(deadlineSeconds);

			double dbGetBeginTime = a.getHistograms ? timer_monotonic() : 0;
			auto s = db->Get(options, cf, toSlice(a.key), &value);
			if (!s.ok() && !s.IsNotFound()) {
				logRocksDBError(s, "ReadValue");
				a.result.sendError(statusToError(s));
				return;
			}

			if (a.getHistograms) {
				readValueGetHistogram->sampleSeconds(timer_monotonic() - dbGetBeginTime);
			}

			if (a.debugID.present()) {
				traceBatch.get().addEvent("GetValueDebug", a.debugID.get().first(), "Reader.After");
				traceBatch.get().dump();
			}
			if (s.ok()) {
				a.result.send(Value(toStringRef(value)));
			} else if (s.IsNotFound()) {
				a.result.send(Optional<Value>());
			} else {
				logRocksDBError(s, "ReadValue");
				a.result.sendError(statusToError(s));
			}

			if (a.getHistograms) {
				double currTime = timer_monotonic();
				readValueActionHistogram->sampleSeconds(currTime - readBeginTime);
				readValueLatencyHistogram->sampleSeconds(currTime - a.startTime);
			}
			if (doPerfContextMetrics) {
				perfContextMetrics->set(threadIndex);
			}
		}

		struct ReadValuePrefixAction : TypedAction<Reader, ReadValuePrefixAction> {
			Key key;
			int maxLength;
			Optional<UID> debugID;
			double startTime;
			bool getHistograms;
			ThreadReturnPromise<Optional<Value>> result;
			ReadValuePrefixAction(Key key, int maxLength, Optional<UID> debugID)
			  : key(key), maxLength(maxLength), debugID(debugID), startTime(timer_monotonic()),
			    getHistograms(
			        (deterministicRandom()->random01() < SERVER_KNOBS->ROCKSDB_HISTOGRAMS_SAMPLE_RATE) ? true : false) {
			}
			double getTimeEstimate() const override { return SERVER_KNOBS->READ_VALUE_TIME_ESTIMATE; }
		};
		void action(ReadValuePrefixAction& a) {
			bool doPerfContextMetrics =
			    SERVER_KNOBS->ROCKSDB_PERFCONTEXT_ENABLE &&
			    (deterministicRandom()->random01() < SERVER_KNOBS->ROCKSDB_PERFCONTEXT_SAMPLE_RATE);
			if (doPerfContextMetrics) {
				perfContextMetrics->reset();
			}
			double readBeginTime = timer_monotonic();
			if (a.getHistograms) {
				readPrefixQueueWaitHistogram->sampleSeconds(readBeginTime - a.startTime);
			}
			Optional<TraceBatch> traceBatch;
			if (a.debugID.present()) {
				traceBatch = { TraceBatch{} };
				traceBatch.get().addEvent("GetValuePrefixDebug",
				                          a.debugID.get().first(),
				                          "Reader.Before"); //.detail("TaskID", g_network->getCurrentTask());
			}
			if (readBeginTime - a.startTime > readValuePrefixTimeout) {
				TraceEvent(SevWarn, "KVSTimeout")
				    .detail("Error", "Read value prefix request timedout")
				    .detail("Method", "ReadValuePrefixAction")
				    .detail("Timeout value", readValuePrefixTimeout);
				a.result.sendError(transaction_too_old());
				return;
			}

			rocksdb::PinnableSlice value;
			auto options = getReadOptions();
			uint64_t deadlineMircos =
			    db->GetEnv()->NowMicros() + (readValuePrefixTimeout - (readBeginTime - a.startTime)) * 1000000;
			std::chrono::seconds deadlineSeconds(deadlineMircos / 1000000);
			options.deadline = std::chrono::duration_cast<std::chrono::microseconds>(deadlineSeconds);

			double dbGetBeginTime = a.getHistograms ? timer_monotonic() : 0;
			auto s = db->Get(options, cf, toSlice(a.key), &value);
			if (a.getHistograms) {
				readPrefixGetHistogram->sampleSeconds(timer_monotonic() - dbGetBeginTime);
			}

			if (a.debugID.present()) {
				traceBatch.get().addEvent("GetValuePrefixDebug",
				                          a.debugID.get().first(),
				                          "Reader.After"); //.detail("TaskID", g_network->getCurrentTask());
				traceBatch.get().dump();
			}
			if (s.ok()) {
				a.result.send(Value(StringRef(reinterpret_cast<const uint8_t*>(value.data()),
				                              std::min(value.size(), size_t(a.maxLength)))));
			} else if (s.IsNotFound()) {
				a.result.send(Optional<Value>());
			} else {
				logRocksDBError(s, "ReadValuePrefix");
				a.result.sendError(statusToError(s));
			}
			if (a.getHistograms) {
				double currTime = timer_monotonic();
				readPrefixActionHistogram->sampleSeconds(currTime - readBeginTime);
				readPrefixLatencyHistogram->sampleSeconds(currTime - a.startTime);
			}
			if (doPerfContextMetrics) {
				perfContextMetrics->set(threadIndex);
			}
		}

		struct ReadRangeAction : TypedAction<Reader, ReadRangeAction>, FastAllocated<ReadRangeAction> {
			KeyRange keys;
			int rowLimit, byteLimit;
			double startTime;
			bool getHistograms;
			ThreadReturnPromise<RangeResult> result;
			ReadRangeAction(KeyRange keys, int rowLimit, int byteLimit)
			  : keys(keys), rowLimit(rowLimit), byteLimit(byteLimit), startTime(timer_monotonic()),
			    getHistograms(
			        (deterministicRandom()->random01() < SERVER_KNOBS->ROCKSDB_HISTOGRAMS_SAMPLE_RATE) ? true : false) {
			}
			double getTimeEstimate() const override { return SERVER_KNOBS->READ_RANGE_TIME_ESTIMATE; }
		};
		void action(ReadRangeAction& a) {
			bool doPerfContextMetrics =
			    SERVER_KNOBS->ROCKSDB_PERFCONTEXT_ENABLE &&
			    (deterministicRandom()->random01() < SERVER_KNOBS->ROCKSDB_PERFCONTEXT_SAMPLE_RATE);
			if (doPerfContextMetrics) {
				perfContextMetrics->reset();
			}
			double readBeginTime = timer_monotonic();
			if (a.getHistograms) {
				readRangeQueueWaitHistogram->sampleSeconds(readBeginTime - a.startTime);
			}
			if (readBeginTime - a.startTime > readRangeTimeout) {
				TraceEvent(SevWarn, "KVSTimeout")
				    .detail("Error", "Read range request timedout")
				    .detail("Method", "ReadRangeAction")
				    .detail("Timeout value", readRangeTimeout);
				a.result.sendError(transaction_too_old());
				return;
			}

			RangeResult result;
			if (a.rowLimit == 0 || a.byteLimit == 0) {
				a.result.send(result);
			}
			int accumulatedBytes = 0;
			rocksdb::Status s;
			if (a.rowLimit >= 0) {
				double iterCreationBeginTime = a.getHistograms ? timer_monotonic() : 0;
				ReadIterator readIter = readIterPool->getIterator();
				if (a.getHistograms) {
					readRangeNewIteratorHistogram->sampleSeconds(timer_monotonic() - iterCreationBeginTime);
				}
				auto cursor = readIter.iter;
				cursor->Seek(toSlice(a.keys.begin));
				while (cursor->Valid() && toStringRef(cursor->key()) < a.keys.end) {
					KeyValueRef kv(toStringRef(cursor->key()), toStringRef(cursor->value()));
					accumulatedBytes += sizeof(KeyValueRef) + kv.expectedSize();
					result.push_back_deep(result.arena(), kv);
					// Calling `cursor->Next()` is potentially expensive, so short-circut here just in case.
					if (result.size() >= a.rowLimit || accumulatedBytes >= a.byteLimit) {
						break;
					}
					if (timer_monotonic() - a.startTime > readRangeTimeout) {
						TraceEvent(SevWarn, "KVSTimeout")
						    .detail("Error", "Read range request timedout")
						    .detail("Method", "ReadRangeAction")
						    .detail("Timeout value", readRangeTimeout);
						a.result.sendError(transaction_too_old());
						return;
					}
					cursor->Next();
				}
				s = cursor->status();
				readIterPool->returnIterator(readIter);
			} else {
				double iterCreationBeginTime = a.getHistograms ? timer_monotonic() : 0;
				ReadIterator readIter = readIterPool->getIterator();
				if (a.getHistograms) {
					readRangeNewIteratorHistogram->sampleSeconds(timer_monotonic() - iterCreationBeginTime);
				}
				auto cursor = readIter.iter;
				cursor->SeekForPrev(toSlice(a.keys.end));
				if (cursor->Valid() && toStringRef(cursor->key()) == a.keys.end) {
					cursor->Prev();
				}
				while (cursor->Valid() && toStringRef(cursor->key()) >= a.keys.begin) {
					KeyValueRef kv(toStringRef(cursor->key()), toStringRef(cursor->value()));
					accumulatedBytes += sizeof(KeyValueRef) + kv.expectedSize();
					result.push_back_deep(result.arena(), kv);
					// Calling `cursor->Prev()` is potentially expensive, so short-circut here just in case.
					if (result.size() >= -a.rowLimit || accumulatedBytes >= a.byteLimit) {
						break;
					}
					if (timer_monotonic() - a.startTime > readRangeTimeout) {
						TraceEvent(SevWarn, "KVSTimeout")
						    .detail("Error", "Read range request timedout")
						    .detail("Method", "ReadRangeAction")
						    .detail("Timeout value", readRangeTimeout);
						a.result.sendError(transaction_too_old());
						return;
					}
					cursor->Prev();
				}
				s = cursor->status();
				readIterPool->returnIterator(readIter);
			}

			if (!s.ok()) {
				logRocksDBError(s, "ReadRange");
				a.result.sendError(statusToError(s));
				return;
			}
			result.more =
			    (result.size() == a.rowLimit) || (result.size() == -a.rowLimit) || (accumulatedBytes >= a.byteLimit);
			if (result.more) {
				result.readThrough = result[result.size() - 1].key;
			}
			a.result.send(result);
			if (a.getHistograms) {
				double currTime = timer_monotonic();
				readRangeActionHistogram->sampleSeconds(currTime - readBeginTime);
				readRangeLatencyHistogram->sampleSeconds(currTime - a.startTime);
			}
			if (doPerfContextMetrics) {
				perfContextMetrics->set(threadIndex);
			}
		}
	};

	DB db = nullptr;
	std::shared_ptr<PerfContextMetrics> perfContextMetrics;
	std::string path;
	rocksdb::ColumnFamilyHandle* defaultFdbCF = nullptr;
	UID id;
	Reference<IThreadPool> writeThread;
	Reference<IThreadPool> readThreads;
	std::shared_ptr<RocksDBErrorListener> errorListener;
	Future<Void> errorFuture;
	Promise<Void> closePromise;
	Future<Void> openFuture;
	std::unique_ptr<rocksdb::WriteBatch> writeBatch;
	Optional<Future<Void>> metrics;
	FlowLock readSemaphore;
	int numReadWaiters;
	FlowLock fetchSemaphore;
	int numFetchWaiters;
	std::shared_ptr<ReadIteratorPool> readIterPool;

	struct Counters {
		CounterCollection cc;
		Counter immediateThrottle;
		Counter failedToAcquire;

		Counters()
		  : cc("RocksDBThrottle"), immediateThrottle("ImmediateThrottle", cc), failedToAcquire("failedToAcquire", cc) {}
	};

	Counters counters;

	explicit RocksDBKeyValueStore(const std::string& path, UID id)
<<<<<<< HEAD
	  : path(path), id(id), readIterPool(new ReadIteratorPool(db, defaultFdbCF, path)),
=======
	  : path(path), id(id), perfContextMetrics(new PerfContextMetrics()),
	    readIterPool(new ReadIteratorPool(db, defaultFdbCF, path)),
>>>>>>> a818191a
	    readSemaphore(SERVER_KNOBS->ROCKSDB_READ_QUEUE_SOFT_MAX),
	    fetchSemaphore(SERVER_KNOBS->ROCKSDB_FETCH_QUEUE_SOFT_MAX),
	    numReadWaiters(SERVER_KNOBS->ROCKSDB_READ_QUEUE_HARD_MAX - SERVER_KNOBS->ROCKSDB_READ_QUEUE_SOFT_MAX),
	    numFetchWaiters(SERVER_KNOBS->ROCKSDB_FETCH_QUEUE_HARD_MAX - SERVER_KNOBS->ROCKSDB_FETCH_QUEUE_SOFT_MAX),
	    errorListener(std::make_shared<RocksDBErrorListener>()), errorFuture(errorListener->getFuture()) {
		// In simluation, run the reader/writer threads as Coro threads (i.e. in the network thread. The storage engine
		// is still multi-threaded as background compaction threads are still present. Reads/writes to disk will also
		// block the network thread in a way that would be unacceptable in production but is a necessary evil here. When
		// performing the reads in background threads in simulation, the event loop thinks there is no work to do and
		// advances time faster than 1 sec/sec. By the time the blocking read actually finishes, simulation has advanced
		// time by more than 5 seconds, so every read fails with a transaction_too_old error. Doing blocking IO on the
		// main thread solves this issue. There are almost certainly better fixes, but my goal was to get a less
		// invasive change merged first and work on a more realistic version if/when we think that would provide
		// substantially more confidence in the correctness.
		// TODO: Adapt the simulation framework to not advance time quickly when background reads/writes are occurring.
		if (g_network->isSimulated()) {
			writeThread = CoroThreadPool::createThreadPool();
			readThreads = CoroThreadPool::createThreadPool();
		} else {
			writeThread = createGenericThreadPool();
			readThreads = createGenericThreadPool();
		}
<<<<<<< HEAD
		writeThread->addThread(new Writer(db, defaultFdbCF, id, readIterPool), "fdb-rocksdb-wr");
		TraceEvent("RocksDBReadThreads").detail("KnobRocksDBReadParallelism", SERVER_KNOBS->ROCKSDB_READ_PARALLELISM);
		for (unsigned i = 0; i < SERVER_KNOBS->ROCKSDB_READ_PARALLELISM; ++i) {
			readThreads->addThread(new Reader(db, defaultFdbCF, readIterPool), "fdb-rocksdb-re");
=======
		writeThread->addThread(
		    new Writer(db, defaultFdbCF, id, readIterPool, perfContextMetrics, SERVER_KNOBS->ROCKSDB_READ_PARALLELISM),
		    "fdb-rocksdb-wr");
		TraceEvent("RocksDBReadThreads").detail("KnobRocksDBReadParallelism", SERVER_KNOBS->ROCKSDB_READ_PARALLELISM);
		for (unsigned i = 0; i < SERVER_KNOBS->ROCKSDB_READ_PARALLELISM; ++i) {
			readThreads->addThread(new Reader(db, defaultFdbCF, readIterPool, perfContextMetrics, i), "fdb-rocksdb-re");
>>>>>>> a818191a
		}
	}

	Future<Void> getError() const override { return errorFuture; }

	ACTOR static void doClose(RocksDBKeyValueStore* self, bool deleteOnClose) {
		// The metrics future retains a reference to the DB, so stop it before we delete it.
		self->metrics.reset();

		wait(self->readThreads->stop());
		self->readIterPool.reset();
		auto a = new Writer::CloseAction(self->path, deleteOnClose);
		auto f = a->done.getFuture();
		self->writeThread->post(a);
		wait(f);
		wait(self->writeThread->stop());
		if (self->closePromise.canBeSet())
			self->closePromise.send(Void());
		delete self;
	}

	Future<Void> onClosed() const override { return closePromise.getFuture(); }

	void dispose() override { doClose(this, true); }

	void close() override { doClose(this, false); }

	KeyValueStoreType getType() const override { return KeyValueStoreType(KeyValueStoreType::SSD_ROCKSDB_V1); }

	Future<Void> init() override {
		if (openFuture.isValid()) {
			return openFuture;
		}
		auto a = std::make_unique<Writer::OpenAction>(path, metrics, &readSemaphore, &fetchSemaphore, errorListener);
		openFuture = a->done.getFuture();
		writeThread->post(a.release());
		return openFuture;
	}

	void set(KeyValueRef kv, const Arena*) override {
		if (writeBatch == nullptr) {
			writeBatch.reset(new rocksdb::WriteBatch());
		}
		ASSERT(defaultFdbCF != nullptr);
		writeBatch->Put(defaultFdbCF, toSlice(kv.key), toSlice(kv.value));
	}

	void clear(KeyRangeRef keyRange, const Arena*) override {
		if (writeBatch == nullptr) {
			writeBatch.reset(new rocksdb::WriteBatch());
		}

		ASSERT(defaultFdbCF != nullptr);

		if (keyRange.singleKeyRange()) {
			writeBatch->Delete(defaultFdbCF, toSlice(keyRange.begin));
		} else {
			writeBatch->DeleteRange(defaultFdbCF, toSlice(keyRange.begin), toSlice(keyRange.end));
		}
	}

	// Checks and waits for few seconds if rocskdb is overloaded.
	ACTOR Future<Void> checkRocksdbState(RocksDBKeyValueStore* self) {
		state uint64_t estPendCompactBytes;
		state int count = SERVER_KNOBS->ROCKSDB_CAN_COMMIT_DELAY_TIMES_ON_OVERLOAD;
		self->db->GetIntProperty(rocksdb::DB::Properties::kEstimatePendingCompactionBytes, &estPendCompactBytes);
		while (count && estPendCompactBytes > SERVER_KNOBS->ROCKSDB_CAN_COMMIT_COMPACT_BYTES_LIMIT) {
			wait(delay(SERVER_KNOBS->ROCKSDB_CAN_COMMIT_DELAY_ON_OVERLOAD));
			count--;
			self->db->GetIntProperty(rocksdb::DB::Properties::kEstimatePendingCompactionBytes, &estPendCompactBytes);
		}

		return Void();
	}

	Future<Void> canCommit() override { return checkRocksdbState(this); }

	Future<Void> commit(bool) override {
		// If there is nothing to write, don't write.
		if (writeBatch == nullptr) {
			return Void();
		}
		auto a = new Writer::CommitAction();
		a->batchToCommit = std::move(writeBatch);
		auto res = a->done.getFuture();
		writeThread->post(a);
		return res;
	}

	void checkWaiters(const FlowLock& semaphore, int maxWaiters) {
		if (semaphore.waiters() > maxWaiters) {
			++counters.immediateThrottle;
			throw server_overloaded();
		}
	}

	// We don't throttle eager reads and reads to the FF keyspace because FDB struggles when those reads fail.
	// Thus far, they have been low enough volume to not cause an issue.
	static bool shouldThrottle(IKeyValueStore::ReadType type, KeyRef key) {
		return type != IKeyValueStore::ReadType::EAGER && !(key.startsWith(systemKeys.begin));
	}

	ACTOR template <class Action>
	static Future<Optional<Value>> read(Action* action, FlowLock* semaphore, IThreadPool* pool, Counter* counter) {
		state std::unique_ptr<Action> a(action);
		state Optional<Void> slot = wait(timeout(semaphore->take(), SERVER_KNOBS->ROCKSDB_READ_QUEUE_WAIT));
		if (!slot.present()) {
			++(*counter);
			throw server_overloaded();
		}

		state FlowLock::Releaser release(*semaphore);

		auto fut = a->result.getFuture();
		pool->post(a.release());
		Optional<Value> result = wait(fut);

		return result;
	}

	Future<Optional<Value>> readValue(KeyRef key, IKeyValueStore::ReadType type, Optional<UID> debugID) override {
		if (!shouldThrottle(type, key)) {
			auto a = new Reader::ReadValueAction(key, debugID);
			auto res = a->result.getFuture();
			readThreads->post(a);
			return res;
		}

		auto& semaphore = (type == IKeyValueStore::ReadType::FETCH) ? fetchSemaphore : readSemaphore;
		int maxWaiters = (type == IKeyValueStore::ReadType::FETCH) ? numFetchWaiters : numReadWaiters;

		checkWaiters(semaphore, maxWaiters);
		auto a = std::make_unique<Reader::ReadValueAction>(key, debugID);
		return read(a.release(), &semaphore, readThreads.getPtr(), &counters.failedToAcquire);
	}

	Future<Optional<Value>> readValuePrefix(KeyRef key,
	                                        int maxLength,
	                                        IKeyValueStore::ReadType type,
	                                        Optional<UID> debugID) override {
		if (!shouldThrottle(type, key)) {
			auto a = new Reader::ReadValuePrefixAction(key, maxLength, debugID);
			auto res = a->result.getFuture();
			readThreads->post(a);
			return res;
		}

		auto& semaphore = (type == IKeyValueStore::ReadType::FETCH) ? fetchSemaphore : readSemaphore;
		int maxWaiters = (type == IKeyValueStore::ReadType::FETCH) ? numFetchWaiters : numReadWaiters;

		checkWaiters(semaphore, maxWaiters);
		auto a = std::make_unique<Reader::ReadValuePrefixAction>(key, maxLength, debugID);
		return read(a.release(), &semaphore, readThreads.getPtr(), &counters.failedToAcquire);
	}

	ACTOR static Future<Standalone<RangeResultRef>> read(Reader::ReadRangeAction* action,
	                                                     FlowLock* semaphore,
	                                                     IThreadPool* pool,
	                                                     Counter* counter) {
		state std::unique_ptr<Reader::ReadRangeAction> a(action);
		state Optional<Void> slot = wait(timeout(semaphore->take(), SERVER_KNOBS->ROCKSDB_READ_QUEUE_WAIT));
		if (!slot.present()) {
			++(*counter);
			throw server_overloaded();
		}

		state FlowLock::Releaser release(*semaphore);

		auto fut = a->result.getFuture();
		pool->post(a.release());
		Standalone<RangeResultRef> result = wait(fut);

		return result;
	}

	Future<RangeResult> readRange(KeyRangeRef keys,
	                              int rowLimit,
	                              int byteLimit,
	                              IKeyValueStore::ReadType type) override {
		if (!shouldThrottle(type, keys.begin)) {
			auto a = new Reader::ReadRangeAction(keys, rowLimit, byteLimit);
			auto res = a->result.getFuture();
			readThreads->post(a);
			return res;
		}

		auto& semaphore = (type == IKeyValueStore::ReadType::FETCH) ? fetchSemaphore : readSemaphore;
		int maxWaiters = (type == IKeyValueStore::ReadType::FETCH) ? numFetchWaiters : numReadWaiters;

		checkWaiters(semaphore, maxWaiters);
		auto a = std::make_unique<Reader::ReadRangeAction>(keys, rowLimit, byteLimit);
		return read(a.release(), &semaphore, readThreads.getPtr(), &counters.failedToAcquire);
	}

	StorageBytes getStorageBytes() const override {
		uint64_t live = 0;
		ASSERT(db->GetIntProperty(rocksdb::DB::Properties::kLiveSstFilesSize, &live));

		int64_t free;
		int64_t total;
		g_network->getDiskBytes(path, free, total);

		return StorageBytes(free, total, live, free);
	}

	Future<CheckpointMetaData> checkpoint(const CheckpointRequest& request) override {
		auto a = new Writer::CheckpointAction(request);

		auto res = a->reply.getFuture();
		writeThread->post(a);
		return res;
	}

	Future<Void> restore(const std::vector<CheckpointMetaData>& checkpoints) override {
		auto a = new Writer::RestoreAction(path, checkpoints);
		auto res = a->done.getFuture();
		writeThread->post(a);
		return res;
	}

	// Delete a checkpoint.
	Future<Void> deleteCheckpoint(const CheckpointMetaData& checkpoint) override {
		if (checkpoint.format == RocksDBColumnFamily) {
			RocksDBColumnFamilyCheckpoint rocksCF;
			ObjectReader reader(checkpoint.serializedCheckpoint.begin(), IncludeVersion());
			reader.deserialize(rocksCF);

			std::unordered_set<std::string> dirs;
			for (const LiveFileMetaData& file : rocksCF.sstFiles) {
				dirs.insert(file.db_path);
			}
			for (const std::string dir : dirs) {
				platform::eraseDirectoryRecursive(dir);
				TraceEvent("DeleteCheckpointRemovedDir", id)
				    .detail("CheckpointID", checkpoint.checkpointID)
				    .detail("Dir", dir);
			}
		} else if (checkpoint.format == RocksDB) {
			throw not_implemented();
		} else {
			throw internal_error();
		}
		return Void();
	}
};

} // namespace

#endif // SSD_ROCKSDB_EXPERIMENTAL

IKeyValueStore* keyValueStoreRocksDB(std::string const& path,
                                     UID logID,
                                     KeyValueStoreType storeType,
                                     bool checkChecksums,
                                     bool checkIntegrity) {
#ifdef SSD_ROCKSDB_EXPERIMENTAL
	return new RocksDBKeyValueStore(path, logID);
#else
	TraceEvent(SevError, "RocksDBEngineInitFailure").detail("Reason", "Built without RocksDB");
	ASSERT(false);
	return nullptr;
#endif // SSD_ROCKSDB_EXPERIMENTAL
}

#ifdef SSD_ROCKSDB_EXPERIMENTAL
#include "flow/UnitTest.h"

namespace {

TEST_CASE("noSim/fdbserver/KeyValueStoreRocksDB/RocksDBBasic") {
	state const std::string rocksDBTestDir = "rocksdb-kvstore-basic-test-db";
	platform::eraseDirectoryRecursive(rocksDBTestDir);

	state IKeyValueStore* kvStore = new RocksDBKeyValueStore(rocksDBTestDir, deterministicRandom()->randomUniqueID());
	wait(kvStore->init());

	state StringRef foo = "foo"_sr;
	state StringRef bar = "ibar"_sr;
	kvStore->set({ foo, foo });
	kvStore->set({ keyAfter(foo), keyAfter(foo) });
	kvStore->set({ bar, bar });
	kvStore->set({ keyAfter(bar), keyAfter(bar) });
	wait(kvStore->commit(false));

	{
		Optional<Value> val = wait(kvStore->readValue(foo));
		ASSERT(foo == val.get());
	}

	// Test single key deletion.
	kvStore->clear(singleKeyRange(foo));
	wait(kvStore->commit(false));

	{
		Optional<Value> val = wait(kvStore->readValue(foo));
		ASSERT(!val.present());
	}

	{
		Optional<Value> val = wait(kvStore->readValue(keyAfter(foo)));
		ASSERT(keyAfter(foo) == val.get());
	}

	// Test range deletion.
	kvStore->clear(KeyRangeRef(keyAfter(foo), keyAfter(bar)));
	wait(kvStore->commit(false));

	{
		Optional<Value> val = wait(kvStore->readValue(bar));
		ASSERT(!val.present());
	}

	{
		Optional<Value> val = wait(kvStore->readValue(keyAfter(bar)));
		ASSERT(keyAfter(bar) == val.get());
	}

	Future<Void> closed = kvStore->onClosed();
	kvStore->close();
	wait(closed);

	platform::eraseDirectoryRecursive(rocksDBTestDir);
	return Void();
}

TEST_CASE("noSim/fdbserver/KeyValueStoreRocksDB/RocksDBReopen") {
	state const std::string rocksDBTestDir = "rocksdb-kvstore-reopen-test-db";
	platform::eraseDirectoryRecursive(rocksDBTestDir);

	state IKeyValueStore* kvStore = new RocksDBKeyValueStore(rocksDBTestDir, deterministicRandom()->randomUniqueID());
	wait(kvStore->init());

	kvStore->set({ LiteralStringRef("foo"), LiteralStringRef("bar") });
	wait(kvStore->commit(false));

	Optional<Value> val = wait(kvStore->readValue(LiteralStringRef("foo")));
	ASSERT(Optional<Value>(LiteralStringRef("bar")) == val);

	Future<Void> closed = kvStore->onClosed();
	kvStore->close();
	wait(closed);

	kvStore = new RocksDBKeyValueStore(rocksDBTestDir, deterministicRandom()->randomUniqueID());
	wait(kvStore->init());
	// Confirm that `init()` is idempotent.
	wait(kvStore->init());

	Optional<Value> val = wait(kvStore->readValue(LiteralStringRef("foo")));
	ASSERT(Optional<Value>(LiteralStringRef("bar")) == val);

	Future<Void> closed = kvStore->onClosed();
	kvStore->close();
	wait(closed);

	platform::eraseDirectoryRecursive(rocksDBTestDir);
	return Void();
}

<<<<<<< HEAD
TEST_CASE("noSim/fdbserver/KeyValueStoreRocksDB/CheckpointRestoreColumnFamily") {
=======
TEST_CASE("noSim/fdbserver/KeyValueStoreRocksDB/CheckpointRestore") {
>>>>>>> a818191a
	state std::string cwd = platform::getWorkingDirectory() + "/";
	state std::string rocksDBTestDir = "rocksdb-kvstore-br-test-db";
	platform::eraseDirectoryRecursive(rocksDBTestDir);

	state IKeyValueStore* kvStore = new RocksDBKeyValueStore(rocksDBTestDir, deterministicRandom()->randomUniqueID());
	wait(kvStore->init());

	kvStore->set({ LiteralStringRef("foo"), LiteralStringRef("bar") });
	wait(kvStore->commit(false));

	Optional<Value> val = wait(kvStore->readValue(LiteralStringRef("foo")));
	ASSERT(Optional<Value>(LiteralStringRef("bar")) == val);

	platform::eraseDirectoryRecursive("checkpoint");
	state std::string checkpointDir = cwd + "checkpoint";

	CheckpointRequest request(
	    latestVersion, allKeys, RocksDBColumnFamily, deterministicRandom()->randomUniqueID(), checkpointDir);
	CheckpointMetaData metaData = wait(kvStore->checkpoint(request));

	state std::string rocksDBRestoreDir = "rocksdb-kvstore-br-restore-db";
	platform::eraseDirectoryRecursive(rocksDBRestoreDir);

	state IKeyValueStore* kvStoreCopy =
	    new RocksDBKeyValueStore(rocksDBRestoreDir, deterministicRandom()->randomUniqueID());

	std::vector<CheckpointMetaData> checkpoints;
	checkpoints.push_back(metaData);
	wait(kvStoreCopy->restore(checkpoints));

	Optional<Value> val = wait(kvStoreCopy->readValue(LiteralStringRef("foo")));
	ASSERT(Optional<Value>(LiteralStringRef("bar")) == val);

	std::vector<Future<Void>> closes;
	closes.push_back(kvStore->onClosed());
	closes.push_back(kvStoreCopy->onClosed());
	kvStore->close();
	kvStoreCopy->close();
	wait(waitForAll(closes));

	platform::eraseDirectoryRecursive(rocksDBTestDir);
	platform::eraseDirectoryRecursive(rocksDBRestoreDir);

	return Void();
}

<<<<<<< HEAD
TEST_CASE("noSim/fdbserver/KeyValueStoreRocksDB/CheckpointRestoreKeyValues") {
	state std::string cwd = platform::getWorkingDirectory() + "/";
	state std::string rocksDBTestDir = "rocksdb-kvstore-brsst-test-db";
	platform::eraseDirectoryRecursive(rocksDBTestDir);
	state IKeyValueStore* kvStore = new RocksDBKeyValueStore(rocksDBTestDir, deterministicRandom()->randomUniqueID());
	wait(kvStore->init());

	kvStore->set({ LiteralStringRef("foo"), LiteralStringRef("bar") });
	wait(kvStore->commit(false));
	Optional<Value> val = wait(kvStore->readValue(LiteralStringRef("foo")));
	ASSERT(Optional<Value>(LiteralStringRef("bar")) == val);

	platform::eraseDirectoryRecursive("checkpoint");
	std::string checkpointDir = cwd + "checkpoint";

	CheckpointRequest request(latestVersion, allKeys, RocksDB, deterministicRandom()->randomUniqueID(), checkpointDir);
	CheckpointMetaData metaData = wait(kvStore->checkpoint(request));

	const RocksDBCheckpoint rocksCheckpoint = getRocksCheckpoint(metaData);
	std::cout << "Created RocksDB Checkpoint in unit test:" << std::endl;
	for (const auto& file : rocksCheckpoint.sstFiles) {
		std::cout << file << std::endl;
	}

	state ICheckpointReader* cpReader = newCheckpointReader(metaData, deterministicRandom()->randomUniqueID());
	wait(cpReader->init(KeyRangeRef("foo"_sr, "foobar"_sr)));
	loop {
		try {
			state RangeResult res =
			    wait(cpReader->nextKeyValues(CLIENT_KNOBS->REPLY_BYTE_LIMIT, CLIENT_KNOBS->REPLY_BYTE_LIMIT));
			state int i = 0;
			for (; i < res.size(); ++i) {
				Optional<Value> val = wait(kvStore->readValue(res[i].key));
				ASSERT(val.present() && val.get() == res[i].value);
				std::cout << "Key:" << res[i].key.toString() << "Value: " << res[i].value.toString() << std::endl;
				// reply.data.push_back_deep(reply.data.arena(), res[i].key, res[i].value);
			}
			// for (const auto* kv = res.begin(); kv != res.end(); ++kv) {
			// 	std::cout << "KV:" << kv->key.toString() << std::endl;
			// 	reply.data.push_back_deep(reply.arena, *kv);
			// }
		} catch (Error& e) {
			if (e.code() == error_code_end_of_stream) {
				break;
			} else {
				std::cout << e.name() << std::endl;
			}
		}
	}

	wait(cpReader->close());
	// state std::string rocksDBRestoreDir = "rocksdb-kvstore-br-restore-db";
	// platform::eraseDirectoryRecursive(rocksDBRestoreDir);

	// state IKeyValueStore* kvStoreCopy =
	//     new RocksDBKeyValueStore(rocksDBRestoreDir, deterministicRandom()->randomUniqueID());

	// std::vector<CheckpointMetaData> checkpoints;
	// checkpoints.push_back(metaData);
	// wait(kvStoreCopy->restore(checkpoints));

	// Optional<Value> val = wait(kvStoreCopy->readValue(LiteralStringRef("foo")));
	// ASSERT(Optional<Value>(LiteralStringRef("bar")) == val);

	std::vector<Future<Void>> closes;
	closes.push_back(kvStore->onClosed());
	// closes.push_back(kvStoreCopy->onClosed());
	kvStore->close();
	// kvStoreCopy->close();
	wait(waitForAll(closes));

	platform::eraseDirectoryRecursive(rocksDBTestDir);
	// platform::eraseDirectoryRecursive(rocksDBRestoreDir);

=======
TEST_CASE("noSim/fdbserver/KeyValueStoreRocksDB/RocksDBTypes") {
	// If the following assertion fails, update SstFileMetaData and LiveFileMetaData in RocksDBCheckpointUtils.actor.h
	// to be the same as rocksdb::SstFileMetaData and rocksdb::LiveFileMetaData.
	ASSERT_EQ(sizeof(rocksdb::LiveFileMetaData), 184);
	ASSERT_EQ(sizeof(rocksdb::ExportImportFilesMetaData), 32);
>>>>>>> a818191a
	return Void();
}

} // namespace

#endif // SSD_ROCKSDB_EXPERIMENTAL<|MERGE_RESOLUTION|>--- conflicted
+++ resolved
@@ -823,10 +823,6 @@
 	struct Writer : IThreadPoolReceiver {
 		DB& db;
 		CF& cf;
-<<<<<<< HEAD
-=======
-
->>>>>>> a818191a
 		UID id;
 		std::shared_ptr<rocksdb::RateLimiter> rateLimiter;
 		Reference<Histogram> commitLatencyHistogram;
@@ -835,11 +831,6 @@
 		Reference<Histogram> writeHistogram;
 		Reference<Histogram> deleteCompactRangeHistogram;
 		std::shared_ptr<ReadIteratorPool> readIterPool;
-<<<<<<< HEAD
-
-		explicit Writer(DB& db, CF& cf, UID id, std::shared_ptr<ReadIteratorPool> readIterPool)
-		  : db(db), cf(cf), id(id), readIterPool(readIterPool),
-=======
 		std::shared_ptr<PerfContextMetrics> perfContextMetrics;
 		int threadIndex;
 
@@ -851,7 +842,6 @@
 		                int threadIndex)
 		  : db(db), cf(cf), id(id), readIterPool(readIterPool), perfContextMetrics(perfContextMetrics),
 		    threadIndex(threadIndex),
->>>>>>> a818191a
 		    rateLimiter(SERVER_KNOBS->ROCKSDB_WRITE_RATE_LIMITER_BYTES_PER_SEC > 0
 		                    ? rocksdb::NewGenericRateLimiter(
 		                          SERVER_KNOBS->ROCKSDB_WRITE_RATE_LIMITER_BYTES_PER_SEC, // rate_bytes_per_sec
@@ -963,19 +953,11 @@
 				// The current thread and main thread are same when the code runs in simulation.
 				// blockUntilReady() is getting the thread into deadlock state, so directly calling
 				// the metricsLogger.
-<<<<<<< HEAD
-				a.metrics = rocksDBMetricLogger(options.statistics, db, readIterPool) &&
-				            flowLockLogger(a.readLock, a.fetchLock) && refreshReadIteratorPool(readIterPool);
-			} else {
-				onMainThread([&] {
-					a.metrics = rocksDBMetricLogger(options.statistics, db, readIterPool) &&
-=======
 				a.metrics = rocksDBMetricLogger(options.statistics, perfContextMetrics, db, readIterPool) &&
 				            flowLockLogger(a.readLock, a.fetchLock) && refreshReadIteratorPool(readIterPool);
 			} else {
 				onMainThread([&] {
 					a.metrics = rocksDBMetricLogger(options.statistics, perfContextMetrics, db, readIterPool) &&
->>>>>>> a818191a
 					            flowLockLogger(a.readLock, a.fetchLock) && refreshReadIteratorPool(readIterPool);
 					return Future<bool>(true);
 				}).blockUntilReady();
@@ -1169,12 +1151,8 @@
 			                            ? latestVersion
 			                            : BinaryReader::fromStringRef<Version>(toStringRef(value), Unversioned());
 
-<<<<<<< HEAD
 			ASSERT(a.request.version == version || a.request.version == latestVersion);
 			TraceEvent(SevDebug, "RocksDBServeCheckpointVersion", id)
-=======
-			TraceEvent("RocksDBServeCheckpointVersion", id)
->>>>>>> a818191a
 			    .detail("CheckpointVersion", a.request.version)
 			    .detail("PersistVersion", version);
 
@@ -1187,14 +1165,8 @@
 				platform::eraseDirectoryRecursive(checkpointDir);
 				const std::string cwd = platform::getWorkingDirectory() + "/";
 				s = checkpoint->ExportColumnFamily(cf, checkpointDir, &pMetadata);
-<<<<<<< HEAD
 				if (!s.ok()) {
 					logRocksDBError(s, "ExportColumnFamily");
-=======
-
-				if (!s.ok()) {
-					logRocksDBError(s, "Checkpoint");
->>>>>>> a818191a
 					a.reply.sendError(statusToError(s));
 					return;
 				}
@@ -1204,7 +1176,6 @@
 				TraceEvent("RocksDBServeCheckpointSuccess", id)
 				    .detail("CheckpointMetaData", res.toString())
 				    .detail("RocksDBCF", getRocksCF(res).toString());
-<<<<<<< HEAD
 			} else if (a.request.format == RocksDB) {
 				platform::eraseDirectoryRecursive(checkpointDir);
 				uint64_t debugCheckpointSeq = -1;
@@ -1223,8 +1194,6 @@
 				    .detail("CheckpointVersion", a.request.version)
 				    .detail("RocksSequenceNumber", debugCheckpointSeq)
 				    .detail("CheckpointDir", checkpointDir);
-=======
->>>>>>> a818191a
 			} else {
 				throw not_implemented();
 			}
@@ -1246,7 +1215,6 @@
 
 		void action(RestoreAction& a) {
 			TraceEvent("RocksDBServeRestoreBegin", id).detail("Path", a.path);
-<<<<<<< HEAD
 			ASSERT(db != nullptr);
 
 			// TODO: Fail gracefully.
@@ -1268,31 +1236,12 @@
 			}
 
 			if (format == RocksDBColumnFamily) {
-=======
-
-			// TODO: Fail gracefully.
-			ASSERT(!a.checkpoints.empty());
-
-			if (a.checkpoints[0].format == RocksDBColumnFamily) {
->>>>>>> a818191a
 				ASSERT_EQ(a.checkpoints.size(), 1);
 				TraceEvent("RocksDBServeRestoreCF", id)
 				    .detail("Path", a.path)
 				    .detail("Checkpoint", a.checkpoints[0].toString())
 				    .detail("RocksDBCF", getRocksCF(a.checkpoints[0]).toString());
 
-<<<<<<< HEAD
-=======
-				auto options = getOptions();
-				rocksdb::Status status = rocksdb::DB::Open(options, a.path, &db);
-
-				if (!status.ok()) {
-					logRocksDBError(status, "Restore");
-					a.done.sendError(statusToError(status));
-					return;
-				}
-
->>>>>>> a818191a
 				rocksdb::ExportImportFilesMetaData metaData = getMetaData(a.checkpoints[0]);
 				rocksdb::ImportColumnFamilyOptions importOptions;
 				importOptions.move_files = true;
@@ -1306,7 +1255,6 @@
 					TraceEvent(SevInfo, "RocksDB").detail("Path", a.path).detail("Method", "Restore");
 					a.done.send(Void());
 				}
-<<<<<<< HEAD
 			} else if (format == RocksDB) {
 				// status = db->CreateColumnFamily(getCFOptions(), SERVER_KNOBS->DEFAULT_FDB_ROCKSDB_COLUMN_FAMILY,
 				// &cf);
@@ -1355,8 +1303,6 @@
 				    .detail("Path", a.path)
 				    .detail("Checkpoint", describe(a.checkpoints));
 				a.done.send(Void());
-=======
->>>>>>> a818191a
 			} else {
 				throw not_implemented();
 			}
@@ -1382,11 +1328,6 @@
 		Reference<Histogram> readValueGetHistogram;
 		Reference<Histogram> readPrefixGetHistogram;
 		std::shared_ptr<ReadIteratorPool> readIterPool;
-<<<<<<< HEAD
-
-		explicit Reader(DB& db, CF& cf, std::shared_ptr<ReadIteratorPool> readIterPool)
-		  : db(db), cf(cf), readIterPool(readIterPool),
-=======
 		std::shared_ptr<PerfContextMetrics> perfContextMetrics;
 		int threadIndex;
 
@@ -1397,7 +1338,6 @@
 		                int threadIndex)
 		  : db(db), cf(cf), readIterPool(readIterPool), perfContextMetrics(perfContextMetrics),
 		    threadIndex(threadIndex),
->>>>>>> a818191a
 		    readRangeLatencyHistogram(Histogram::getHistogram(ROCKSDBSTORAGE_HISTOGRAM_GROUP,
 		                                                      ROCKSDB_READRANGE_LATENCY_HISTOGRAM,
 		                                                      Histogram::Unit::microseconds)),
@@ -1469,15 +1409,12 @@
 		};
 		void action(ReadValueAction& a) {
 			ASSERT(cf != nullptr);
-<<<<<<< HEAD
-=======
 			bool doPerfContextMetrics =
 			    SERVER_KNOBS->ROCKSDB_PERFCONTEXT_ENABLE &&
 			    (deterministicRandom()->random01() < SERVER_KNOBS->ROCKSDB_PERFCONTEXT_SAMPLE_RATE);
 			if (doPerfContextMetrics) {
 				perfContextMetrics->reset();
 			}
->>>>>>> a818191a
 			double readBeginTime = timer_monotonic();
 			if (a.getHistograms) {
 				readValueQueueWaitHistogram->sampleSeconds(readBeginTime - a.startTime);
@@ -1770,12 +1707,8 @@
 	Counters counters;
 
 	explicit RocksDBKeyValueStore(const std::string& path, UID id)
-<<<<<<< HEAD
-	  : path(path), id(id), readIterPool(new ReadIteratorPool(db, defaultFdbCF, path)),
-=======
 	  : path(path), id(id), perfContextMetrics(new PerfContextMetrics()),
 	    readIterPool(new ReadIteratorPool(db, defaultFdbCF, path)),
->>>>>>> a818191a
 	    readSemaphore(SERVER_KNOBS->ROCKSDB_READ_QUEUE_SOFT_MAX),
 	    fetchSemaphore(SERVER_KNOBS->ROCKSDB_FETCH_QUEUE_SOFT_MAX),
 	    numReadWaiters(SERVER_KNOBS->ROCKSDB_READ_QUEUE_HARD_MAX - SERVER_KNOBS->ROCKSDB_READ_QUEUE_SOFT_MAX),
@@ -1798,19 +1731,12 @@
 			writeThread = createGenericThreadPool();
 			readThreads = createGenericThreadPool();
 		}
-<<<<<<< HEAD
-		writeThread->addThread(new Writer(db, defaultFdbCF, id, readIterPool), "fdb-rocksdb-wr");
-		TraceEvent("RocksDBReadThreads").detail("KnobRocksDBReadParallelism", SERVER_KNOBS->ROCKSDB_READ_PARALLELISM);
-		for (unsigned i = 0; i < SERVER_KNOBS->ROCKSDB_READ_PARALLELISM; ++i) {
-			readThreads->addThread(new Reader(db, defaultFdbCF, readIterPool), "fdb-rocksdb-re");
-=======
 		writeThread->addThread(
 		    new Writer(db, defaultFdbCF, id, readIterPool, perfContextMetrics, SERVER_KNOBS->ROCKSDB_READ_PARALLELISM),
 		    "fdb-rocksdb-wr");
 		TraceEvent("RocksDBReadThreads").detail("KnobRocksDBReadParallelism", SERVER_KNOBS->ROCKSDB_READ_PARALLELISM);
 		for (unsigned i = 0; i < SERVER_KNOBS->ROCKSDB_READ_PARALLELISM; ++i) {
 			readThreads->addThread(new Reader(db, defaultFdbCF, readIterPool, perfContextMetrics, i), "fdb-rocksdb-re");
->>>>>>> a818191a
 		}
 	}
 
@@ -2169,11 +2095,7 @@
 	return Void();
 }
 
-<<<<<<< HEAD
 TEST_CASE("noSim/fdbserver/KeyValueStoreRocksDB/CheckpointRestoreColumnFamily") {
-=======
-TEST_CASE("noSim/fdbserver/KeyValueStoreRocksDB/CheckpointRestore") {
->>>>>>> a818191a
 	state std::string cwd = platform::getWorkingDirectory() + "/";
 	state std::string rocksDBTestDir = "rocksdb-kvstore-br-test-db";
 	platform::eraseDirectoryRecursive(rocksDBTestDir);
@@ -2220,7 +2142,6 @@
 	return Void();
 }
 
-<<<<<<< HEAD
 TEST_CASE("noSim/fdbserver/KeyValueStoreRocksDB/CheckpointRestoreKeyValues") {
 	state std::string cwd = platform::getWorkingDirectory() + "/";
 	state std::string rocksDBTestDir = "rocksdb-kvstore-brsst-test-db";
@@ -2295,13 +2216,6 @@
 	platform::eraseDirectoryRecursive(rocksDBTestDir);
 	// platform::eraseDirectoryRecursive(rocksDBRestoreDir);
 
-=======
-TEST_CASE("noSim/fdbserver/KeyValueStoreRocksDB/RocksDBTypes") {
-	// If the following assertion fails, update SstFileMetaData and LiveFileMetaData in RocksDBCheckpointUtils.actor.h
-	// to be the same as rocksdb::SstFileMetaData and rocksdb::LiveFileMetaData.
-	ASSERT_EQ(sizeof(rocksdb::LiveFileMetaData), 184);
-	ASSERT_EQ(sizeof(rocksdb::ExportImportFilesMetaData), 32);
->>>>>>> a818191a
 	return Void();
 }
 
