--- conflicted
+++ resolved
@@ -605,7 +605,6 @@
 			double getTimeEstimate() const override { return SERVER_KNOBS->COMMIT_TIME_ESTIMATE; }
 		};
 		void action(OpenAction& a) {
-<<<<<<< HEAD
 			ASSERT(cf == nullptr);
 
 			std::vector<std::string> columnFamilies;
@@ -621,13 +620,7 @@
 				descriptors.push_back(rocksdb::ColumnFamilyDescriptor{ name, cfOptions });
 			}
 
-=======
-			std::vector<rocksdb::ColumnFamilyDescriptor> defaultCF = { rocksdb::ColumnFamilyDescriptor{
-				"default", getCFOptions() } };
-			std::vector<rocksdb::ColumnFamilyHandle*> handle;
-			auto options = getOptions();
 			options.listeners.push_back(a.errorListener);
->>>>>>> e07ae6fd
 			if (SERVER_KNOBS->ROCKSDB_WRITE_RATE_LIMITER_BYTES_PER_SEC > 0) {
 				options.rate_limiter = rateLimiter;
 			}
