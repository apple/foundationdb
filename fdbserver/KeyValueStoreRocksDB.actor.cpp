--- conflicted
+++ resolved
@@ -37,7 +37,6 @@
               "Unsupported rocksdb version. Update the rocksdb to 6.22.1 version");
 
 namespace {
-<<<<<<< HEAD
 using rocksdb::BackgroundErrorReason;
 
 // Returns string representation of RocksDB background error reason.
@@ -107,7 +106,6 @@
 	ThreadReturnPromise<Void> errorPromise;
 	std::mutex mutex;
 };
-=======
 using DB = rocksdb::DB*;
 
 const StringRef ROCKSDBSTORAGE_HISTOGRAM_GROUP = LiteralStringRef("RocksDBStorage");
@@ -128,7 +126,6 @@
 const StringRef ROCKSDB_READRANGE_NEWITERATOR_HISTOGRAM = LiteralStringRef("RocksDBReadRangeNewIterator");
 const StringRef ROCKSDB_READVALUE_GET_HISTOGRAM = LiteralStringRef("RocksDBReadValueGet");
 const StringRef ROCKSDB_READPREFIX_GET_HISTOGRAM = LiteralStringRef("RocksDBReadPrefixGet");
->>>>>>> 5e0b1fd1
 
 rocksdb::Slice toSlice(StringRef s) {
 	return rocksdb::Slice(reinterpret_cast<const char*>(s.begin()), s.size());
@@ -521,13 +518,10 @@
 				"default", getCFOptions() } };
 			std::vector<rocksdb::ColumnFamilyHandle*> handle;
 			auto options = getOptions();
-<<<<<<< HEAD
 			options.listeners.push_back(a.errorListener);
-=======
 			if (SERVER_KNOBS->ROCKSDB_WRITE_RATE_LIMITER_BYTES_PER_SEC > 0) {
 				options.rate_limiter = rateLimiter;
 			}
->>>>>>> 5e0b1fd1
 			auto status = rocksdb::DB::Open(options, a.path, defaultCF, &handle, &db);
 			if (!status.ok()) {
 				logRocksDBError(status, "Open");
