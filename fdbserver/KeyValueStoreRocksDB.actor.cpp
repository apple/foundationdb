--- conflicted
+++ resolved
@@ -1,12 +1,8 @@
 #ifdef SSD_ROCKSDB_EXPERIMENTAL
 
-<<<<<<< HEAD
-#include <rocksdb/trace_reader_writer.h>
-#include <rocksdb/env.h>
-=======
->>>>>>> 00102dc6
 #include <rocksdb/db.h>
 #include <rocksdb/options.h>
+#include <rocksdb/trace_reader_writer.h>
 #include "flow/flow.h"
 #include "flow/IThreadPool.h"
 
@@ -75,37 +71,37 @@
 		};
 		void action(OpenAction& a) {
 			auto opt = getOptions(a.path);
-			auto* env = rocksdb::Env::Default();
+			/*auto* env = rocksdb::Env::Default();
 			rocksdb::EnvOptions env_options(opt);
-			std::unique_ptr<rocksdb::TraceWriter> trace_writer;
+			    std::unique_ptr<rocksdb::TraceWriter> trace_writer;
 			auto status =
 			    rocksdb::NewFileTraceWriter(env, env_options, "/data/foundationdb/rocksdb_trace", &trace_writer);
 			if (!status.ok()) {
-				TraceEvent(SevError, "RocksDBError")
-				    .detail("Error", status.ToString())
-				    .detail("Method", "NewFileTraceWriter");
-				a.done.sendError(statusToError(status));
-				return;
-			}
+			    TraceEvent(SevError, "RocksDBError")
+			        .detail("Error", status.ToString())
+			        .detail("Method", "NewFileTraceWriter");
+			    a.done.sendError(statusToError(status));
+			    return;
+		}*/
 
 			std::vector<rocksdb::ColumnFamilyDescriptor> defaultCF = { rocksdb::ColumnFamilyDescriptor{
 				"default", getCFOptions() } };
 			std::vector<rocksdb::ColumnFamilyHandle*> handle;
-			status = rocksdb::DB::Open(opt, a.path, defaultCF, &handle, &db);
+			auto status = rocksdb::DB::Open(opt, a.path, defaultCF, &handle, &db);
 
 			if (!status.ok()) {
 				TraceEvent(SevError, "RocksDBError").detail("Error", status.ToString()).detail("Method", "Open");
 				a.done.sendError(statusToError(status));
 			} else {
-				rocksdb::TraceOptions trace_opt;
+				/*rocksdb::TraceOptions trace_opt;
 				status = db->StartTrace(trace_opt, std::move(trace_writer));
 				if (!status.ok()) {
-					TraceEvent(SevError, "RocksDBError")
-					    .detail("Error", status.ToString())
-					    .detail("Method", "StartTrace");
-					a.done.sendError(statusToError(status));
-					return;
-				}
+				    TraceEvent(SevError, "RocksDBError")
+				        .detail("Error", status.ToString())
+				        .detail("Method", "StartTrace");
+				    a.done.sendError(statusToError(status));
+				    return;
+		  }*/
 
 				a.done.send(Void());
 			}
@@ -294,7 +290,7 @@
 	Future<Void> getError() override { return join(errorPromise.getFuture(), sqlLite->getError()); }
 
 	ACTOR static void doClose(RocksDBKeyValueStore* self, bool deleteOnClose) {
-		self->db->EndTrace();
+		// self->db->EndTrace();
 		wait(self->readThreads->stop());
 		auto a = new Writer::CloseAction(self->path, deleteOnClose);
 		auto f = a->done.getFuture();
@@ -311,8 +307,8 @@
 		return Void();
 	}
 
-	ACTOR static Future<Optional<Value>> compare_read(KeyRef key, Future<Optional<Value>> s,
-	                                                  Future<Optional<Value>> r) {
+	ACTOR static Future<Optional<Value>> compare_read(KeyRef key, Future<Optional<Value>> r,
+	                                                  Future<Optional<Value>> s) {
 		state Optional<Value> sValue = wait(s);
 		Optional<Value> rValue = wait(r);
 		compare(key, sValue, rValue);
@@ -320,8 +316,8 @@
 	}
 
 	ACTOR static Future<Standalone<RangeResultRef>> compare_range(KeyRangeRef key, int maxLength,
-	                                                              Future<Standalone<RangeResultRef>> s,
-	                                                              Future<Standalone<RangeResultRef>> r) {
+	                                                              Future<Standalone<RangeResultRef>> r,
+	                                                              Future<Standalone<RangeResultRef>> s) {
 		state Standalone<RangeResultRef> sRange = wait(s);
 		Standalone<RangeResultRef> rRange = wait(r);
 		if (sRange.size() != rRange.size()) {
@@ -344,7 +340,7 @@
 		return sRange;
 	}
 
-	static bool compare(KeyRef key, const Optional<Value>& s, const Optional<Value>& r) {
+	static bool compare(KeyRef key, const Optional<Value>& r, const Optional<Value>& s) {
 		if (s == r) {
 			return false;
 		}
@@ -359,7 +355,7 @@
 		return true;
 	}
 
-	static bool compare(KeyRef key, const KeyValueRef& s, const KeyValueRef& r) {
+	static bool compare(KeyRef key, const KeyValueRef& r, const KeyValueRef& s) {
 		if (s == r) {
 			return false;
 		}
