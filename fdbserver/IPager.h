/*
 * IPager.h
 *
 * This source file is part of the FoundationDB open source project
 *
 * Copyright 2013-2018 Apple Inc. and the FoundationDB project authors
 *
 * Licensed under the Apache License, Version 2.0 (the "License");
 * you may not use this file except in compliance with the License.
 * You may obtain a copy of the License at
 *
 *     http://www.apache.org/licenses/LICENSE-2.0
 *
 * Unless required by applicable law or agreed to in writing, software
 * distributed under the License is distributed on an "AS IS" BASIS,
 * WITHOUT WARRANTIES OR CONDITIONS OF ANY KIND, either express or implied.
 * See the License for the specific language governing permissions and
 * limitations under the License.
 */

#ifndef FDBSERVER_IPAGER_H
#define FDBSERVER_IPAGER_H
#pragma once

#include "fdbserver/IKeyValueStore.h"

#include "flow/flow.h"
#include "fdbclient/FDBTypes.h"
#include "flow/crc32c.h"

#ifndef VALGRIND
#define VALGRIND_MAKE_MEM_UNDEFINED(x, y)
#define VALGRIND_MAKE_MEM_DEFINED(x, y)
#endif

typedef uint32_t LogicalPageID;
typedef uint32_t PhysicalPageID;
#define invalidLogicalPageID std::numeric_limits<LogicalPageID>::max()

typedef uint32_t QueueID;
#define invalidQueueID std::numeric_limits<QueueID>::max()

// Pager Events
enum class PagerEvents { CacheLookup = 0, CacheHit, CacheMiss, PageWrite, MAXEVENTS };
static const std::string PagerEventsStrings[] = { "Lookup", "Hit", "Miss", "Write", "Unknown" };
// Reasons for page level events.
enum class PagerEventReasons { PointRead = 0, RangeRead, RangePrefetch, Commit, LazyClear, MetaData, MAXEVENTREASONS };
static const std::string PagerEventReasonsStrings[] = { "Get", "GetR", "GetRPF", "Commit", "LazyClr", "Meta", "Unknown" };

static const int nonBtreeLevel = 0;
static const std::pair<PagerEvents, PagerEventReasons> possibleEventReasonPairs[] = {
	{ PagerEvents::CacheLookup, PagerEventReasons::PointRead },
	{ PagerEvents::CacheLookup, PagerEventReasons::RangeRead },
	{ PagerEvents::CacheLookup, PagerEventReasons::LazyClear },
	{ PagerEvents::CacheLookup, PagerEventReasons::MetaData },
	{ PagerEvents::CacheHit, PagerEventReasons::PointRead },
	{ PagerEvents::CacheHit, PagerEventReasons::RangeRead },
	{ PagerEvents::CacheHit, PagerEventReasons::LazyClear },
	{ PagerEvents::CacheHit, PagerEventReasons::MetaData },
	{ PagerEvents::CacheHit, PagerEventReasons::Commit },
	{ PagerEvents::CacheMiss, PagerEventReasons::PointRead },
	{ PagerEvents::CacheMiss, PagerEventReasons::RangeRead },
	{ PagerEvents::CacheMiss, PagerEventReasons::LazyClear },
	{ PagerEvents::CacheMiss, PagerEventReasons::MetaData },
	{ PagerEvents::CacheMiss, PagerEventReasons::Commit },
	{ PagerEvents::PageWrite, PagerEventReasons::MetaData },
	{ PagerEvents::PageWrite, PagerEventReasons::LazyClear },
};
static const std::pair<PagerEvents, PagerEventReasons> L0PossibleEventReasonPairs[] = {
	{ PagerEvents::CacheLookup, PagerEventReasons::RangePrefetch },
	{ PagerEvents::CacheLookup, PagerEventReasons::MetaData },
	{ PagerEvents::CacheHit, PagerEventReasons::RangePrefetch },
	{ PagerEvents::CacheHit, PagerEventReasons::MetaData },
	{ PagerEvents::CacheMiss, PagerEventReasons::RangePrefetch },
	{ PagerEvents::CacheMiss, PagerEventReasons::MetaData },
	{ PagerEvents::PageWrite, PagerEventReasons::MetaData },
};

// Represents a block of memory in a 4096-byte aligned location held by an Arena.
class ArenaPage : public ReferenceCounted<ArenaPage>, public FastAllocated<ArenaPage> {
public:
	// The page's logical size includes an opaque checksum, use size() to get usable size
	ArenaPage(int logicalSize, int bufferSize) : logicalSize(logicalSize), bufferSize(bufferSize), userData(nullptr) {
		if (bufferSize > 0) {
			buffer = (uint8_t*)arena.allocate4kAlignedBuffer(bufferSize);

			// Mark any unused page portion defined
			VALGRIND_MAKE_MEM_DEFINED(buffer + logicalSize, bufferSize - logicalSize);
		} else {
			buffer = nullptr;
		}
	};

	~ArenaPage() {
		if (userData != nullptr && userDataDestructor != nullptr) {
			userDataDestructor(userData);
		}
	}

	uint8_t const* begin() const { return (uint8_t*)buffer; }

	uint8_t* mutate() { return (uint8_t*)buffer; }

	typedef uint32_t Checksum;

	// Usable size, without checksum
	int size() const { return logicalSize - sizeof(Checksum); }

	Standalone<StringRef> asStringRef() const { return Standalone<StringRef>(StringRef(begin(), size()), arena); }

	// Get an ArenaPage which is a copy of this page, in its own Arena
	Reference<ArenaPage> cloneContents() const {
		ArenaPage* p = new ArenaPage(logicalSize, bufferSize);
		memcpy(p->buffer, buffer, logicalSize);
		return Reference<ArenaPage>(p);
	}

	// Get an ArenaPage which depends on this page's Arena and references some of its memory
	Reference<ArenaPage> subPage(int offset, int len) const {
		ArenaPage* p = new ArenaPage(len, 0);
		p->buffer = buffer + offset;
		p->arena.dependsOn(arena);
		return Reference<ArenaPage>(p);
	}

	// Given a vector of pages with the same ->size(), create a new ArenaPage with a ->size() that is
	// equivalent to all of the input pages and has all of their contents copied into it.
	static Reference<ArenaPage> concatPages(const std::vector<Reference<const ArenaPage>>& pages) {
		int usableSize = pages.front()->size();
		int totalUsableSize = pages.size() * usableSize;
		int totalBufferSize = pages.front()->bufferSize * pages.size();
		ArenaPage* superpage = new ArenaPage(totalUsableSize + sizeof(Checksum), totalBufferSize);

		uint8_t* wptr = superpage->mutate();
		for (auto& p : pages) {
			ASSERT(p->size() == usableSize);
			memcpy(wptr, p->begin(), usableSize);
			wptr += usableSize;
		}

		return Reference<ArenaPage>(superpage);
	}

	Checksum& getChecksum() { return *(Checksum*)(buffer + size()); }

	Checksum calculateChecksum(LogicalPageID pageID) { return crc32c_append(pageID, buffer, size()); }

	void updateChecksum(LogicalPageID pageID) { getChecksum() = calculateChecksum(pageID); }

	bool verifyChecksum(LogicalPageID pageID) { return getChecksum() == calculateChecksum(pageID); }

	const Arena& getArena() const { return arena; }

private:
	Arena arena;
	int logicalSize;
	int bufferSize;
	uint8_t* buffer;

public:
	mutable void* userData;
	mutable void (*userDataDestructor)(void*);
};

class IPagerSnapshot {
public:
	virtual Future<Reference<const ArenaPage>> getPhysicalPage(PagerEventReasons reason,
	                                                           unsigned int level,
<<<<<<< HEAD
	                                                           VectorRef<LogicalPageID> pageIDs,
=======
	                                                           LogicalPageID pageID,
	                                                           int priority,
>>>>>>> 26d886c6
	                                                           bool cacheable,
	                                                           bool nohit) = 0;
	virtual bool tryEvictPage(LogicalPageID id) = 0;
	virtual Version getVersion() const = 0;

	virtual Key getMetaKey() const = 0;

	virtual ~IPagerSnapshot() {}

	virtual void addref() = 0;
	virtual void delref() = 0;
};

// This API is probably too customized to the behavior of DWALPager and probably needs some changes to be more generic.
class IPager2 : public IClosable {
public:
	// Returns an ArenaPage that can be passed to writePage. The data in the returned ArenaPage might not be zeroed.
	virtual Reference<ArenaPage> newPageBuffer(size_t size = 1) = 0;

	// Returns the usable size of pages returned by the pager (i.e. the size of the page that isn't pager overhead).
	// For a given pager instance, separate calls to this function must return the same value.
	// Only valid to call after recovery is complete.
	virtual int getUsablePageSize() const = 0;
	virtual int getPhysicalPageSize() const = 0;
	virtual int getLogicalPageSize() const = 0;
	virtual int getPagesPerExtent() const = 0;

	// Allocate a new page ID for a subsequent write.  The page will be considered in-use after the next commit
	// regardless of whether or not it was written to.
	virtual Future<LogicalPageID> newPageID() = 0;
	virtual Future<Standalone<VectorRef<LogicalPageID>>> newPageIDs(size_t size) = 0;

	virtual Future<LogicalPageID> newExtentPageID(QueueID queueID) = 0;
	virtual QueueID newLastQueueID() = 0;

	// Replace the contents of a page with new data across *all* versions.
	// Existing holders of a page reference for pageID, read from any version,
	// may see the effects of this write.

	virtual void updatePage(PagerEventReasons reason,
	                        unsigned int level,
	                        Standalone<VectorRef<LogicalPageID>> pageIDs,
	                        Reference<ArenaPage> data) = 0;

	void updatePage(PagerEventReasons reason, unsigned int level, LogicalPageID pageID, Reference<ArenaPage> data) {
		updatePage(reason, level, VectorRef<LogicalPageID>(&pageID, 1), data);
	}
	// Try to atomically update the contents of a page as of version v in the next commit.
	// If the pager is unable to do this at this time, it may choose to write the data to a new page ID
	// instead and return the new page ID to the caller.  Otherwise the original pageID argument will be returned.
	// If a new page ID is returned, the old page ID will be freed as of version v

	virtual Future<VectorRef<LogicalPageID>> atomicUpdatePage(PagerEventReasons reason,
	                                                          unsigned int level,
	                                                          VectorRef<LogicalPageID> pageIDs,
	                                                          Reference<ArenaPage> data,
	                                                          Version v) = 0;

	// Free pageID to be used again after the commit that moves oldestVersion past v
	virtual void freePage(LogicalPageID pageID, Version v) = 0;

	virtual void freeExtent(LogicalPageID pageID) = 0;

	// If id is remapped, delete the original as of version v and return the page it was remapped to.  The caller
	// is then responsible for referencing and deleting the returned page ID.
	virtual LogicalPageID detachRemappedPage(LogicalPageID id, Version v) = 0;

	// Returns the latest data (regardless of version) for a page by LogicalPageID
	// The data returned will be the later of
	//   - the most recent committed atomic
	//   - the most recent non-atomic write
	// Cacheable indicates that the page should be added to the page cache (if applicable?) as a result of this read.
	// NoHit indicates that the read should not be considered a cache hit, such as when preloading pages that are
	// considered likely to be needed soon.
	virtual Future<Reference<ArenaPage>> readPage(PagerEventReasons reason,
	                                              unsigned int level,
<<<<<<< HEAD
	                                              Standalone<VectorRef<PhysicalPageID>> pageIDs,
	                                              bool cacheable = true,
	                                              bool noHit = false) = 0;
	Future<Reference<ArenaPage>> readPage(PagerEventReasons reason,
	                                      unsigned int level,
	                                      PhysicalPageID pageID,
	                                      bool cacheable = true,
	                                      bool noHit = false) {
		return readPage(reason, level, VectorRef<LogicalPageID>(&pageID, 1), cacheable, noHit);
	}
=======
	                                              LogicalPageID pageID,
	                                              int priority,
	                                              bool cacheable,
	                                              bool noHit) = 0;
>>>>>>> 26d886c6
	virtual Future<Reference<ArenaPage>> readExtent(LogicalPageID pageID) = 0;
	virtual void releaseExtentReadLock() = 0;

	// Temporary methods for testing
	virtual Future<Standalone<VectorRef<LogicalPageID>>> getUsedExtents(QueueID queueID) = 0;
	virtual void pushExtentUsedList(QueueID queueID, LogicalPageID extID) = 0;
	virtual void extentCacheClear() = 0;
	virtual int64_t getPageCacheCount() = 0;
	virtual int64_t getExtentCacheCount() = 0;

	// Get a snapshot of the metakey and all pages as of the version v which must be >= getOldestVersion()
	// Note that snapshots at any version may still see the results of updatePage() calls.
	// The snapshot shall be usable until setOldVersion() is called with a version > v.
	virtual Reference<IPagerSnapshot> getReadSnapshot(Version v) = 0;

	// Atomically make durable all pending page writes, page frees, and update the metadata string.
	virtual Future<Void> commit() = 0;

	// Get the latest meta key set or committed
	virtual Key getMetaKey() const = 0;

	// Set the metakey which will be stored in the next commit
	virtual void setMetaKey(KeyRef metaKey) = 0;

	// Sets the next commit version
	virtual void setCommitVersion(Version v) = 0;

	virtual StorageBytes getStorageBytes() const = 0;

	virtual int64_t getPageCount() = 0;

	// Count of pages in use by the pager client (including retained old page versions)
	virtual Future<int64_t> getUserPageCount() = 0;

	// Future returned is ready when pager has been initialized from disk and is ready for reads and writes.
	// It is invalid to call most other functions until init() is ready.
	// TODO: Document further.
	virtual Future<Void> init() = 0;

	// Returns latest committed version
	virtual Version getLatestVersion() const = 0;

	// Returns the oldest readable version as of the most recent committed version
	virtual Version getOldestVersion() const = 0;

	// Sets the oldest readable version to be put into affect at the next commit.
	// The pager can reuse pages that were freed at a version less than v.
	// If any snapshots are in use at a version less than v, the pager can either forcefully
	// invalidate them or keep their versions around until the snapshots are no longer in use.
	virtual void setOldestVersion(Version v) = 0;

protected:
	~IPager2() {} // Destruction should be done using close()/dispose() from the IClosable interface
};

#endif<|MERGE_RESOLUTION|>--- conflicted
+++ resolved
@@ -166,12 +166,8 @@
 public:
 	virtual Future<Reference<const ArenaPage>> getPhysicalPage(PagerEventReasons reason,
 	                                                           unsigned int level,
-<<<<<<< HEAD
 	                                                           VectorRef<LogicalPageID> pageIDs,
-=======
-	                                                           LogicalPageID pageID,
 	                                                           int priority,
->>>>>>> 26d886c6
 	                                                           bool cacheable,
 	                                                           bool nohit) = 0;
 	virtual bool tryEvictPage(LogicalPageID id) = 0;
@@ -248,23 +244,18 @@
 	// considered likely to be needed soon.
 	virtual Future<Reference<ArenaPage>> readPage(PagerEventReasons reason,
 	                                              unsigned int level,
-<<<<<<< HEAD
-	                                              Standalone<VectorRef<PhysicalPageID>> pageIDs,
-	                                              bool cacheable = true,
-	                                              bool noHit = false) = 0;
+	                                              Standalone<VectorRef<LogicalPageID>> pageIDs,
+												  int priority,
+	                                              bool cacheable,
+	                                              bool noHit) = 0;
 	Future<Reference<ArenaPage>> readPage(PagerEventReasons reason,
 	                                      unsigned int level,
-	                                      PhysicalPageID pageID,
-	                                      bool cacheable = true,
-	                                      bool noHit = false) {
-		return readPage(reason, level, VectorRef<LogicalPageID>(&pageID, 1), cacheable, noHit);
-	}
-=======
-	                                              LogicalPageID pageID,
-	                                              int priority,
-	                                              bool cacheable,
-	                                              bool noHit) = 0;
->>>>>>> 26d886c6
+	                                      LogicalPageID pageID,
+										  int priority,
+	                                      bool cacheable,
+	                                      bool noHit) {
+		return readPage(reason, level, VectorRef<LogicalPageID>(&pageID, 1), priority, cacheable, noHit);
+	}
 	virtual Future<Reference<ArenaPage>> readExtent(LogicalPageID pageID) = 0;
 	virtual void releaseExtentReadLock() = 0;
 
