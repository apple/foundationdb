/*
 * TestResolver.actor.cpp
 *
 * This source file is part of the FoundationDB open source project
 *
 * Copyright 2013-2021 Apple Inc. and the FoundationDB project authors
 *
 * Licensed under the Apache License, Version 2.0 (the "License");
 * you may not use this file except in compliance with the License.
 * You may obtain a copy of the License at
 *
 *     http://www.apache.org/licenses/LICENSE-2.0
 *
 * Unless required by applicable law or agreed to in writing, software
 * distributed under the License is distributed on an "AS IS" BASIS,
 * WITHOUT WARRANTIES OR CONDITIONS OF ANY KIND, either express or implied.
 * See the License for the specific language governing permissions and
 * limitations under the License.
 */

#include <algorithm>
#include <cstdint>
#include <iostream>
#include <map>
#include <memory>
#include <random>
#include <vector>

#include "fdbclient/FDBTypes.h"
#include "fdbserver/ptxn/Config.h"
#include "fdbserver/ptxn/test/Driver.h"
#include "fdbserver/ptxn/test/FakeResolver.actor.h"
#include "fdbserver/ResolverInterface.h"
#include "flow/IRandom.h"
#include "flow/genericactors.actor.h"

namespace {

// Returns a randomly picked subset of "teams".
std::vector<ptxn::TeamID> getRandomTeams(const std::vector<ptxn::TeamID>& teams) {
	std::vector<ptxn::TeamID> results;
	for (const auto& team : teams) {
		if (deterministicRandom()->coinflip()) {
			results.push_back(team);
		}
	}
	return results;
}

// Makes a batch of "n" requests starting at "beginVersion", where each batch
// increases by "increment" amount.
<<<<<<< HEAD
std::vector<ResolveTransactionBatchRequest> makeTxnBatch(Version prevVersion,
                                                         Version beginVersion,
                                                         int n,
                                                         int64_t increment) {
=======
std::vector<ResolveTransactionBatchRequest> makeTxnBatch(Version prevVersion, Version beginVersion, int n, int64_t increment, std::vector<ptxn::TeamID> teams) {
>>>>>>> 0ec1c9de
	std::vector<ResolveTransactionBatchRequest> batch(n);

	Version current = beginVersion;
	Version pv = prevVersion;
	for (auto& r : batch) {
		r.prevVersion = pv;
		r.version = current;
		r.lastReceivedVersion = prevVersion;
		r.teams = getRandomTeams(teams);

		pv = current;
		current += increment;
	}

	return batch;
}

// Returns the index in "batches", that item's version is "v".
int findBatch(std::vector<ResolveTransactionBatchRequest> batches, Version v) {
	for (int i = 0; i < batches.size(); i++) {
		if (batches[i].version == v)
			return i;
	}
	ASSERT(false);
	return -1;
}

} // anonymous namespace

// Creates a random set of teams, sends 10 batches in random order to Resolvers,
// and verifies the correct previous commit version (PCV) is returned back.
TEST_CASE("fdbserver/ptxn/test/resolver") {
	state const Version lastEpochEnd = 100;
	state const int totalRequests = 10;
	state std::vector<Future<Void>> actors;
<<<<<<< HEAD
	state std::shared_ptr<ptxn::test::TestDriverContext> context;
=======
	state std::shared_ptr<ptxn::TestDriverContext> context;
	state std::vector<ptxn::TeamID> teams;
	state const int totalTeams = deterministicRandom()->randomInt(10, 1000);
>>>>>>> 0ec1c9de

	ptxn::test::TestDriverOptions options(params);
	std::cout << options << std::endl;

<<<<<<< HEAD
	context = ptxn::test::initTestDriverContext(options);
=======
	for (int i = 0; i < totalTeams; i++) {
		teams.emplace_back(0, i);
	}

	context = ptxn::initTestDriverContext(options);
>>>>>>> 0ec1c9de
	startFakeResolver(actors, context);
	std::cout << "Started " << context->numResolvers << " Resolvers with " << totalTeams << " teams\n";

	state std::vector<Future<ResolveTransactionBatchReply>> replies;
	// Imitates resolver initialization from the master server
	for (auto& r : context->resolverInterfaces) {
		ResolveTransactionBatchRequest req;
		req.prevVersion = -1;
		req.version = lastEpochEnd;
		req.lastReceivedVersion = -1;
		// triggers debugging trace events at Resolvers
		req.debugID = deterministicRandom()->randomUniqueID();
		req.teams = teams;

		replies.push_back(brokenPromiseToNever(r->resolve.getReply(req)));
	}

	wait(waitForAll(replies));
	for (const auto& f : replies) {
		ASSERT(f.isReady() && f.isValid());
	}
	std::cout << "Initialized " << replies.size() << " Resolvers\n";

	// Generate 10 batches, send in a random order, and verify all responses.
	state Version beginVersion = 200;
	state int64_t increment = 7;

<<<<<<< HEAD
	std::vector<ResolveTransactionBatchRequest> batch =
	    makeTxnBatch(lastEpochEnd, beginVersion, totalRequests, increment);
=======
	state std::vector<ResolveTransactionBatchRequest> batches =
	    makeTxnBatch(lastEpochEnd, beginVersion, totalRequests, increment, teams);
>>>>>>> 0ec1c9de
	std::mt19937 g(deterministicRandom()->randomUInt32());
	std::shuffle(batches.begin(), batches.end(), g);

	replies.clear();
	for (auto& req : batches) {
		replies.push_back(brokenPromiseToNever(context->resolverInterfaces[0]->resolve.getReply(req)));
	}

	// Note even though requests are processed in order at Resolver. The
	// responses could be received out of order.
	wait(waitForAll(replies));
	for (const auto& f : replies) {
		ASSERT(f.isReady() && f.isValid());
	}

	// Verify team's previous commit versions (PCVs) are correct.
	std::map<ptxn::TeamID, Version> pcv; // previous commit version
	for (const auto& team : teams) {
		pcv[team] = lastEpochEnd;
	}
	for (int i = 0; i < totalRequests; i++) {
		Version v = beginVersion + i * increment;
		int idx = findBatch(batches, v); // the i'th request

		auto& pcvGot = replies[idx].get().previousCommitVersions;
		ASSERT_EQ(batches[idx].teams.size(), pcvGot.size());
		for (const auto& team : batches[idx].teams) {
			auto it = pcvGot.find(team);
			ASSERT(it != pcvGot.end());
			ASSERT_EQ(pcv[team], it->second);
			pcv[team] = batches[idx].version;
		}
	}

	return Void();
}<|MERGE_RESOLUTION|>--- conflicted
+++ resolved
@@ -49,14 +49,10 @@
 
 // Makes a batch of "n" requests starting at "beginVersion", where each batch
 // increases by "increment" amount.
-<<<<<<< HEAD
 std::vector<ResolveTransactionBatchRequest> makeTxnBatch(Version prevVersion,
                                                          Version beginVersion,
                                                          int n,
                                                          int64_t increment) {
-=======
-std::vector<ResolveTransactionBatchRequest> makeTxnBatch(Version prevVersion, Version beginVersion, int n, int64_t increment, std::vector<ptxn::TeamID> teams) {
->>>>>>> 0ec1c9de
 	std::vector<ResolveTransactionBatchRequest> batch(n);
 
 	Version current = beginVersion;
@@ -92,26 +88,18 @@
 	state const Version lastEpochEnd = 100;
 	state const int totalRequests = 10;
 	state std::vector<Future<Void>> actors;
-<<<<<<< HEAD
 	state std::shared_ptr<ptxn::test::TestDriverContext> context;
-=======
-	state std::shared_ptr<ptxn::TestDriverContext> context;
 	state std::vector<ptxn::TeamID> teams;
 	state const int totalTeams = deterministicRandom()->randomInt(10, 1000);
->>>>>>> 0ec1c9de
 
 	ptxn::test::TestDriverOptions options(params);
 	std::cout << options << std::endl;
 
-<<<<<<< HEAD
-	context = ptxn::test::initTestDriverContext(options);
-=======
 	for (int i = 0; i < totalTeams; i++) {
 		teams.emplace_back(0, i);
 	}
 
-	context = ptxn::initTestDriverContext(options);
->>>>>>> 0ec1c9de
+	context = ptxn::test::initTestDriverContext(options);
 	startFakeResolver(actors, context);
 	std::cout << "Started " << context->numResolvers << " Resolvers with " << totalTeams << " teams\n";
 
@@ -139,13 +127,8 @@
 	state Version beginVersion = 200;
 	state int64_t increment = 7;
 
-<<<<<<< HEAD
-	std::vector<ResolveTransactionBatchRequest> batch =
-	    makeTxnBatch(lastEpochEnd, beginVersion, totalRequests, increment);
-=======
 	state std::vector<ResolveTransactionBatchRequest> batches =
 	    makeTxnBatch(lastEpochEnd, beginVersion, totalRequests, increment, teams);
->>>>>>> 0ec1c9de
 	std::mt19937 g(deterministicRandom()->randomUInt32());
 	std::shuffle(batches.begin(), batches.end(), g);
 
