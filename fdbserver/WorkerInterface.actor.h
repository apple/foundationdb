/*
 * WorkerInterface.actor.h
 *
 * This source file is part of the FoundationDB open source project
 *
 * Copyright 2013-2018 Apple Inc. and the FoundationDB project authors
 *
 * Licensed under the Apache License, Version 2.0 (the "License");
 * you may not use this file except in compliance with the License.
 * You may obtain a copy of the License at
 *
 *     http://www.apache.org/licenses/LICENSE-2.0
 *
 * Unless required by applicable law or agreed to in writing, software
 * distributed under the License is distributed on an "AS IS" BASIS,
 * WITHOUT WARRANTIES OR CONDITIONS OF ANY KIND, either express or implied.
 * See the License for the specific language governing permissions and
 * limitations under the License.
 */

#pragma once
#if defined(NO_INTELLISENSE) && !defined(FDBSERVER_WORKERINTERFACE_ACTOR_G_H)
#define FDBSERVER_WORKERINTERFACE_ACTOR_G_H
#include "fdbserver/WorkerInterface.actor.g.h"
#elif !defined(FDBSERVER_WORKERINTERFACE_ACTOR_H)
#define FDBSERVER_WORKERINTERFACE_ACTOR_H

#include "fdbserver/BackupInterface.h"
#include "fdbserver/DataDistributorInterface.h"
#include "fdbserver/MasterInterface.h"
#include "fdbserver/TLogInterface.h"
#include "fdbserver/RatekeeperInterface.h"
#include "fdbserver/BlobManagerInterface.h"
#include "fdbserver/ResolverInterface.h"
#include "fdbclient/BlobWorkerInterface.h"
#include "fdbclient/ClientBooleanParams.h"
#include "fdbclient/StorageServerInterface.h"
#include "fdbserver/VersionIndexerInterface.actor.h"
#include "fdbserver/TesterInterface.actor.h"
#include "fdbclient/FDBTypes.h"
#include "fdbserver/LogSystemConfig.h"
#include "fdbrpc/MultiInterface.h"
#include "fdbclient/ClientWorkerInterface.h"
#include "fdbserver/RecoveryState.h"
#include "fdbserver/ConfigBroadcastInterface.h"
#include "flow/actorcompiler.h"

struct WorkerInterface {
	constexpr static FileIdentifier file_identifier = 14712718;
	ClientWorkerInterface clientInterface;
	LocalityData locality;
	RequestStream<struct InitializeTLogRequest> tLog;
	RequestStream<struct RecruitMasterRequest> master;
	RequestStream<struct InitializeCommitProxyRequest> commitProxy;
	RequestStream<struct InitializeGrvProxyRequest> grvProxy;
	RequestStream<struct InitializeDataDistributorRequest> dataDistributor;
	RequestStream<struct InitializeRatekeeperRequest> ratekeeper;
	RequestStream<struct InitializeBlobManagerRequest> blobManager;
	RequestStream<struct InitializeBlobWorkerRequest> blobWorker;
	RequestStream<struct InitializeResolverRequest> resolver;
	RequestStream<struct InitializeStorageRequest> storage;
	RequestStream<struct InitializeLogRouterRequest> logRouter;
	RequestStream<struct InitializeBackupRequest> backup;
	RequestStream<struct InitializeVersionIndexerRequest> versionIndexer;

	RequestStream<struct LoadedPingRequest> debugPing;
	RequestStream<struct CoordinationPingMessage> coordinationPing;
	RequestStream<ReplyPromise<Void>> waitFailure;
	RequestStream<struct SetMetricsLogRateRequest> setMetricsRate;
	RequestStream<struct EventLogRequest> eventLogRequest;
	RequestStream<struct TraceBatchDumpRequest> traceBatchDumpRequest;
	RequestStream<struct DiskStoreRequest> diskStoreRequest;
	RequestStream<struct ExecuteRequest> execReq;
	RequestStream<struct WorkerSnapRequest> workerSnapReq;
	RequestStream<struct UpdateServerDBInfoRequest> updateServerDBInfo;

	ConfigBroadcastInterface configBroadcastInterface;
	TesterInterface testerInterface;

	UID id() const { return tLog.getEndpoint().token; }
	NetworkAddress address() const { return tLog.getEndpoint().getPrimaryAddress(); }
	NetworkAddress stableAddress() const { return tLog.getEndpoint().getStableAddress(); }
	Optional<NetworkAddress> secondaryAddress() const { return tLog.getEndpoint().addresses.secondaryAddress; }
	NetworkAddressList addresses() const { return tLog.getEndpoint().addresses; }

	WorkerInterface() {}
	WorkerInterface(const LocalityData& locality) : locality(locality) {}

	void initEndpoints() {
		clientInterface.initEndpoints();
		tLog.getEndpoint(TaskPriority::Worker);
		master.getEndpoint(TaskPriority::Worker);
		commitProxy.getEndpoint(TaskPriority::Worker);
		grvProxy.getEndpoint(TaskPriority::Worker);
		resolver.getEndpoint(TaskPriority::Worker);
		logRouter.getEndpoint(TaskPriority::Worker);
		debugPing.getEndpoint(TaskPriority::Worker);
		coordinationPing.getEndpoint(TaskPriority::Worker);
		updateServerDBInfo.getEndpoint(TaskPriority::Worker);
		eventLogRequest.getEndpoint(TaskPriority::Worker);
		versionIndexer.getEndpoint(TaskPriority::Worker);
	}

	template <class Ar>
	void serialize(Ar& ar) {
		serializer(ar,
		           clientInterface,
		           locality,
		           tLog,
		           master,
		           commitProxy,
		           grvProxy,
		           dataDistributor,
		           ratekeeper,
		           blobManager,
		           blobWorker,
		           resolver,
		           storage,
		           logRouter,
		           debugPing,
		           coordinationPing,
		           waitFailure,
		           setMetricsRate,
		           eventLogRequest,
		           traceBatchDumpRequest,
		           testerInterface,
		           diskStoreRequest,
		           execReq,
		           workerSnapReq,
		           backup,
		           updateServerDBInfo,
		           configBroadcastInterface,
		           versionIndexer);
	}
};

struct WorkerDetails {
	constexpr static FileIdentifier file_identifier = 9973980;
	WorkerInterface interf;
	ProcessClass processClass;
	bool degraded;

	WorkerDetails() : degraded(false) {}
	WorkerDetails(const WorkerInterface& interf, ProcessClass processClass, bool degraded)
	  : interf(interf), processClass(processClass), degraded(degraded) {}

	bool operator<(const WorkerDetails& r) const { return interf.id() < r.interf.id(); }

	template <class Ar>
	void serialize(Ar& ar) {
		serializer(ar, interf, processClass, degraded);
	}
};

// This interface and its serialization depend on slicing, since the client will deserialize only the first part of this
// structure
struct ClusterControllerFullInterface {
	constexpr static FileIdentifier file_identifier = ClusterControllerClientInterface::file_identifier;
	ClusterInterface clientInterface;
	RequestStream<struct RecruitFromConfigurationRequest> recruitFromConfiguration;
	RequestStream<struct RecruitRemoteFromConfigurationRequest> recruitRemoteFromConfiguration;
	RequestStream<struct RecruitStorageRequest> recruitStorage;
	RequestStream<struct RecruitBlobWorkerRequest> recruitBlobWorker;
	RequestStream<struct RegisterWorkerRequest> registerWorker;
	RequestStream<struct GetWorkersRequest> getWorkers;
	RequestStream<struct RegisterMasterRequest> registerMaster;
	RequestStream<struct GetServerDBInfoRequest>
	    getServerDBInfo; // only used by testers; the cluster controller will send the serverDBInfo to workers
	RequestStream<struct UpdateWorkerHealthRequest> updateWorkerHealth;

	UID id() const { return clientInterface.id(); }
	bool operator==(ClusterControllerFullInterface const& r) const { return id() == r.id(); }
	bool operator!=(ClusterControllerFullInterface const& r) const { return id() != r.id(); }

	bool hasMessage() const {
		return clientInterface.hasMessage() || recruitFromConfiguration.getFuture().isReady() ||
		       recruitRemoteFromConfiguration.getFuture().isReady() || recruitStorage.getFuture().isReady() ||
		       recruitBlobWorker.getFuture().isReady() || registerWorker.getFuture().isReady() ||
		       getWorkers.getFuture().isReady() || registerMaster.getFuture().isReady() ||
		       getServerDBInfo.getFuture().isReady() || updateWorkerHealth.getFuture().isReady();
	}

	void initEndpoints() {
		clientInterface.initEndpoints();
		recruitFromConfiguration.getEndpoint(TaskPriority::ClusterControllerRecruit);
		recruitRemoteFromConfiguration.getEndpoint(TaskPriority::ClusterControllerRecruit);
		recruitStorage.getEndpoint(TaskPriority::ClusterController);
		recruitBlobWorker.getEndpoint(TaskPriority::ClusterController);
		registerWorker.getEndpoint(TaskPriority::ClusterControllerWorker);
		getWorkers.getEndpoint(TaskPriority::ClusterController);
		registerMaster.getEndpoint(TaskPriority::ClusterControllerRegister);
		getServerDBInfo.getEndpoint(TaskPriority::ClusterController);
		updateWorkerHealth.getEndpoint(TaskPriority::ClusterController);
	}

	template <class Ar>
	void serialize(Ar& ar) {
		if constexpr (!is_fb_function<Ar>) {
			ASSERT(ar.protocolVersion().isValid());
		}
		serializer(ar,
		           clientInterface,
		           recruitFromConfiguration,
		           recruitRemoteFromConfiguration,
		           recruitStorage,
		           recruitBlobWorker,
		           registerWorker,
		           getWorkers,
		           registerMaster,
		           getServerDBInfo,
		           updateWorkerHealth);
	}
};

struct RegisterWorkerReply {
	constexpr static FileIdentifier file_identifier = 16475696;
	ProcessClass processClass;
	ClusterControllerPriorityInfo priorityInfo;

	RegisterWorkerReply()
	  : priorityInfo(ProcessClass::UnsetFit, false, ClusterControllerPriorityInfo::FitnessUnknown) {}
	RegisterWorkerReply(ProcessClass processClass, ClusterControllerPriorityInfo priorityInfo)
	  : processClass(processClass), priorityInfo(priorityInfo) {}

	template <class Ar>
	void serialize(Ar& ar) {
		serializer(ar, processClass, priorityInfo);
	}
};

struct RegisterMasterRequest {
	constexpr static FileIdentifier file_identifier = 10773445;
	UID id;
	LocalityData mi;
	LogSystemConfig logSystemConfig;
	std::vector<CommitProxyInterface> commitProxies;
	std::vector<GrvProxyInterface> grvProxies;
	std::vector<ResolverInterface> resolvers;
	std::vector<VersionIndexerInterface> versionIndexers;
	DBRecoveryCount recoveryCount;
	int64_t registrationCount;
	Optional<DatabaseConfiguration> configuration;
	std::vector<UID> priorCommittedLogServers;
	RecoveryState recoveryState;
	bool recoveryStalled;
	UID clusterId;

	ReplyPromise<Void> reply;

	RegisterMasterRequest() : logSystemConfig(0) {}

	template <class Ar>
	void serialize(Ar& ar) {
		if constexpr (!is_fb_function<Ar>) {
			ASSERT(ar.protocolVersion().isValid());
		}
		serializer(ar,
		           id,
		           mi,
		           logSystemConfig,
		           commitProxies,
		           grvProxies,
		           resolvers,
		           recoveryCount,
		           registrationCount,
		           configuration,
		           priorCommittedLogServers,
		           recoveryState,
		           recoveryStalled,
<<<<<<< HEAD
		           reply,
		           versionIndexers);
=======
		           clusterId,
		           reply);
>>>>>>> bfe5db84
	}
};

struct RecruitFromConfigurationReply {
	constexpr static FileIdentifier file_identifier = 2224085;
	std::vector<WorkerInterface> backupWorkers;
	std::vector<WorkerInterface> tLogs;
	std::vector<WorkerInterface> satelliteTLogs;
	std::vector<WorkerInterface> commitProxies;
	std::vector<WorkerInterface> grvProxies;
	std::vector<WorkerInterface> resolvers;
	std::vector<WorkerInterface> versionIndexers;
	std::vector<WorkerInterface> storageServers;
	std::vector<WorkerInterface> oldLogRouters; // During recovery, log routers for older generations will be recruited.
	Optional<Key> dcId; // dcId is where master is recruited. It prefers to be in configuration.primaryDcId, but
	                    // it can be recruited from configuration.secondaryDc: The dcId will be the secondaryDcId and
	                    // this generation's primaryDC in memory is different from configuration.primaryDcId.
	bool satelliteFallback;

	RecruitFromConfigurationReply() : satelliteFallback(false) {}

	template <class Ar>
	void serialize(Ar& ar) {
		serializer(ar,
		           tLogs,
		           satelliteTLogs,
		           commitProxies,
		           grvProxies,
		           resolvers,
		           storageServers,
		           oldLogRouters,
		           dcId,
		           satelliteFallback,
		           backupWorkers,
		           versionIndexers);
	}
};

struct RecruitFromConfigurationRequest {
	constexpr static FileIdentifier file_identifier = 2023046;
	DatabaseConfiguration configuration;
	bool recruitSeedServers;
	int maxOldLogRouters;
	ReplyPromise<RecruitFromConfigurationReply> reply;

	RecruitFromConfigurationRequest() {}
	explicit RecruitFromConfigurationRequest(DatabaseConfiguration const& configuration,
	                                         bool recruitSeedServers,
	                                         int maxOldLogRouters)
	  : configuration(configuration), recruitSeedServers(recruitSeedServers), maxOldLogRouters(maxOldLogRouters) {}

	template <class Ar>
	void serialize(Ar& ar) {
		serializer(ar, configuration, recruitSeedServers, maxOldLogRouters, reply);
	}
};

struct RecruitRemoteFromConfigurationReply {
	constexpr static FileIdentifier file_identifier = 9091392;
	std::vector<WorkerInterface> remoteTLogs;
	std::vector<WorkerInterface> logRouters;

	template <class Ar>
	void serialize(Ar& ar) {
		serializer(ar, remoteTLogs, logRouters);
	}
};

struct RecruitRemoteFromConfigurationRequest {
	constexpr static FileIdentifier file_identifier = 3235995;
	DatabaseConfiguration configuration;
	Optional<Key> dcId;
	int logRouterCount;
	std::vector<UID> exclusionWorkerIds;
	ReplyPromise<RecruitRemoteFromConfigurationReply> reply;

	RecruitRemoteFromConfigurationRequest() {}
	RecruitRemoteFromConfigurationRequest(DatabaseConfiguration const& configuration,
	                                      Optional<Key> const& dcId,
	                                      int logRouterCount,
	                                      const std::vector<UID>& exclusionWorkerIds)
	  : configuration(configuration), dcId(dcId), logRouterCount(logRouterCount),
	    exclusionWorkerIds(exclusionWorkerIds) {}

	template <class Ar>
	void serialize(Ar& ar) {
		serializer(ar, configuration, dcId, logRouterCount, exclusionWorkerIds, reply);
	}
};

struct RecruitStorageReply {
	constexpr static FileIdentifier file_identifier = 15877089;
	WorkerInterface worker;
	ProcessClass processClass;

	template <class Ar>
	void serialize(Ar& ar) {
		serializer(ar, worker, processClass);
	}
};

struct RecruitStorageRequest {
	constexpr static FileIdentifier file_identifier = 905920;
	std::vector<Optional<Standalone<StringRef>>> excludeMachines; //< Don't recruit any of these machines
	std::vector<AddressExclusion> excludeAddresses; //< Don't recruit any of these addresses
	std::vector<Optional<Standalone<StringRef>>> includeDCs;
	bool criticalRecruitment; //< True if machine classes are to be ignored
	ReplyPromise<RecruitStorageReply> reply;

	template <class Ar>
	void serialize(Ar& ar) {
		serializer(ar, excludeMachines, excludeAddresses, includeDCs, criticalRecruitment, reply);
	}
};

struct RecruitBlobWorkerReply {
	constexpr static FileIdentifier file_identifier = 9908409;
	WorkerInterface worker;
	ProcessClass processClass;

	template <class Ar>
	void serialize(Ar& ar) {
		serializer(ar, worker, processClass);
	}
};

struct RecruitBlobWorkerRequest {
	constexpr static FileIdentifier file_identifier = 72435;
	std::vector<AddressExclusion> excludeAddresses;
	ReplyPromise<RecruitBlobWorkerReply> reply;

	template <class Ar>
	void serialize(Ar& ar) {
		serializer(ar, excludeAddresses, reply);
	}
};

struct RegisterWorkerRequest {
	constexpr static FileIdentifier file_identifier = 14332605;
	WorkerInterface wi;
	ProcessClass initialClass;
	ProcessClass processClass;
	ClusterControllerPriorityInfo priorityInfo;
	Generation generation;
	Optional<DataDistributorInterface> distributorInterf;
	Optional<RatekeeperInterface> ratekeeperInterf;
	Optional<BlobManagerInterface> blobManagerInterf;
	Standalone<VectorRef<StringRef>> issues;
	std::vector<NetworkAddress> incompatiblePeers;
	ReplyPromise<RegisterWorkerReply> reply;
	bool degraded;
	Version lastSeenKnobVersion;
	ConfigClassSet knobConfigClassSet;
	bool requestDbInfo;

	RegisterWorkerRequest()
	  : priorityInfo(ProcessClass::UnsetFit, false, ClusterControllerPriorityInfo::FitnessUnknown), degraded(false) {}
	RegisterWorkerRequest(WorkerInterface wi,
	                      ProcessClass initialClass,
	                      ProcessClass processClass,
	                      ClusterControllerPriorityInfo priorityInfo,
	                      Generation generation,
	                      Optional<DataDistributorInterface> ddInterf,
	                      Optional<RatekeeperInterface> rkInterf,
	                      Optional<BlobManagerInterface> bmInterf,
	                      bool degraded,
	                      Version lastSeenKnobVersion,
	                      ConfigClassSet knobConfigClassSet)
	  : wi(wi), initialClass(initialClass), processClass(processClass), priorityInfo(priorityInfo),
	    generation(generation), distributorInterf(ddInterf), ratekeeperInterf(rkInterf), blobManagerInterf(bmInterf),
	    degraded(degraded), lastSeenKnobVersion(lastSeenKnobVersion), knobConfigClassSet(knobConfigClassSet),
	    requestDbInfo(false) {}

	template <class Ar>
	void serialize(Ar& ar) {
		serializer(ar,
		           wi,
		           initialClass,
		           processClass,
		           priorityInfo,
		           generation,
		           distributorInterf,
		           ratekeeperInterf,
		           blobManagerInterf,
		           issues,
		           incompatiblePeers,
		           reply,
		           degraded,
		           lastSeenKnobVersion,
		           knobConfigClassSet,
		           requestDbInfo);
	}
};

struct GetWorkersRequest {
	constexpr static FileIdentifier file_identifier = 1254174;
	enum { TESTER_CLASS_ONLY = 0x1, NON_EXCLUDED_PROCESSES_ONLY = 0x2 };

	int flags;
	ReplyPromise<std::vector<WorkerDetails>> reply;

	GetWorkersRequest() : flags(0) {}
	explicit GetWorkersRequest(int fl) : flags(fl) {}

	template <class Ar>
	void serialize(Ar& ar) {
		serializer(ar, flags, reply);
	}
};

struct UpdateWorkerHealthRequest {
	constexpr static FileIdentifier file_identifier = 5789927;
	NetworkAddress address;
	std::vector<NetworkAddress> degradedPeers;

	template <class Ar>
	void serialize(Ar& ar) {
		if constexpr (!is_fb_function<Ar>) {
			ASSERT(ar.protocolVersion().isValid());
		}
		serializer(ar, address, degradedPeers);
	}
};

struct InitializeTLogRequest {
	constexpr static FileIdentifier file_identifier = 15604392;
	UID recruitmentID;
	LogSystemConfig recoverFrom;
	Version recoverAt;
	Version knownCommittedVersion;
	LogEpoch epoch;
	std::vector<Tag> recoverTags;
	std::vector<Tag> allTags;
	TLogVersion logVersion;
	KeyValueStoreType storeType;
	TLogSpillType spillType;
	Tag remoteTag;
	int8_t locality;
	bool isPrimary;
	Version startVersion;
	int logRouterTags;
	int txsTags;
	UID clusterId;

	ReplyPromise<struct TLogInterface> reply;

	InitializeTLogRequest() : recoverFrom(0) {}

	template <class Ar>
	void serialize(Ar& ar) {
		serializer(ar,
		           recruitmentID,
		           recoverFrom,
		           recoverAt,
		           knownCommittedVersion,
		           epoch,
		           recoverTags,
		           allTags,
		           storeType,
		           remoteTag,
		           locality,
		           isPrimary,
		           startVersion,
		           logRouterTags,
		           reply,
		           logVersion,
		           spillType,
		           txsTags,
		           clusterId);
	}
};

struct InitializeLogRouterRequest {
	constexpr static FileIdentifier file_identifier = 2976228;
	uint64_t recoveryCount;
	Tag routerTag;
	Version startVersion;
	std::vector<LocalityData> tLogLocalities;
	Reference<IReplicationPolicy> tLogPolicy;
	int8_t locality;
	ReplyPromise<struct TLogInterface> reply;

	template <class Ar>
	void serialize(Ar& ar) {
		serializer(ar, recoveryCount, routerTag, startVersion, tLogLocalities, tLogPolicy, locality, reply);
	}
};

struct InitializeBackupReply {
	constexpr static FileIdentifier file_identifier = 13511909;
	struct BackupInterface interf;
	LogEpoch backupEpoch;

	InitializeBackupReply() = default;
	InitializeBackupReply(BackupInterface bi, LogEpoch e) : interf(bi), backupEpoch(e) {}

	template <class Ar>
	void serialize(Ar& ar) {
		serializer(ar, interf, backupEpoch);
	}
};

struct InitializeBackupRequest {
	constexpr static FileIdentifier file_identifier = 1245415;
	UID reqId;
	LogEpoch recruitedEpoch; // The epoch the worker is recruited.
	LogEpoch backupEpoch; // The epoch the worker should work on. If different from the recruitedEpoch, then it refers
	                      // to some previous epoch with unfinished work.
	Tag routerTag;
	int totalTags;
	Version startVersion;
	Optional<Version> endVersion;
	ReplyPromise<struct InitializeBackupReply> reply;

	InitializeBackupRequest() = default;
	explicit InitializeBackupRequest(UID id) : reqId(id) {}

	template <class Ar>
	void serialize(Ar& ar) {
		serializer(ar, reqId, recruitedEpoch, backupEpoch, routerTag, totalTags, startVersion, endVersion, reply);
	}
};

struct InitializeVersionIndexerRequest {
	constexpr static FileIdentifier file_identifier = 6194990;
	UID reqId = deterministicRandom()->randomUniqueID();
	uint64_t recoveryCount;
	Version epochEnd;
	ReplyPromise<VersionIndexerInterface> reply;

	template <class Ar>
	void serialize(Ar& ar) {
		serializer(ar, reqId, recoveryCount, epochEnd, reply);
	}
};

// FIXME: Rename to InitializeMasterRequest, etc
struct RecruitMasterRequest {
	constexpr static FileIdentifier file_identifier = 12684574;
	Arena arena;
	LifetimeToken lifetime;
	bool forceRecovery;
	ReplyPromise<struct MasterInterface> reply;

	template <class Ar>
	void serialize(Ar& ar) {
		if constexpr (!is_fb_function<Ar>) {
			ASSERT(ar.protocolVersion().isValid());
		}
		serializer(ar, lifetime, forceRecovery, reply, arena);
	}
};

struct InitializeCommitProxyRequest {
	constexpr static FileIdentifier file_identifier = 10344153;
	MasterInterface master;
	uint64_t recoveryCount;
	Version recoveryTransactionVersion;
	bool firstProxy;
	ReplyPromise<CommitProxyInterface> reply;

	template <class Ar>
	void serialize(Ar& ar) {
		serializer(ar, master, recoveryCount, recoveryTransactionVersion, firstProxy, reply);
	}
};

struct InitializeGrvProxyRequest {
	constexpr static FileIdentifier file_identifier = 8265613;
	MasterInterface master;
	uint64_t recoveryCount;
	ReplyPromise<GrvProxyInterface> reply;

	template <class Ar>
	void serialize(Ar& ar) {
		serializer(ar, master, recoveryCount, reply);
	}
};

struct InitializeDataDistributorRequest {
	constexpr static FileIdentifier file_identifier = 8858952;
	UID reqId;
	ReplyPromise<DataDistributorInterface> reply;

	InitializeDataDistributorRequest() {}
	explicit InitializeDataDistributorRequest(UID uid) : reqId(uid) {}
	template <class Ar>
	void serialize(Ar& ar) {
		serializer(ar, reqId, reply);
	}
};

struct InitializeRatekeeperRequest {
	constexpr static FileIdentifier file_identifier = 6416816;
	UID reqId;
	ReplyPromise<RatekeeperInterface> reply;

	InitializeRatekeeperRequest() {}
	explicit InitializeRatekeeperRequest(UID uid) : reqId(uid) {}
	template <class Ar>
	void serialize(Ar& ar) {
		serializer(ar, reqId, reply);
	}
};

struct InitializeBlobManagerRequest {
	constexpr static FileIdentifier file_identifier = 2567474;
	UID reqId;
	int64_t epoch;
	ReplyPromise<BlobManagerInterface> reply;

	InitializeBlobManagerRequest() {}
	explicit InitializeBlobManagerRequest(UID uid, int64_t epoch) : reqId(uid), epoch(epoch) {}
	template <class Ar>
	void serialize(Ar& ar) {
		serializer(ar, reqId, epoch, reply);
	}
};

struct InitializeResolverRequest {
	constexpr static FileIdentifier file_identifier = 7413317;
	uint64_t recoveryCount;
	int commitProxyCount;
	int resolverCount;
	ReplyPromise<ResolverInterface> reply;

	template <class Ar>
	void serialize(Ar& ar) {
		serializer(ar, recoveryCount, commitProxyCount, resolverCount, reply);
	}
};

struct InitializeStorageReply {
	constexpr static FileIdentifier file_identifier = 10390645;
	StorageServerInterface interf;
	Version addedVersion;

	template <class Ar>
	void serialize(Ar& ar) {
		serializer(ar, interf, addedVersion);
	}
};

struct InitializeStorageRequest {
	constexpr static FileIdentifier file_identifier = 16665642;
	Tag seedTag; //< If this server will be passed to seedShardServers, this will be a tag, otherwise it is invalidTag
	UID reqId;
	UID interfaceId;
	KeyValueStoreType storeType;
	Optional<std::pair<UID, Version>>
	    tssPairIDAndVersion; // Only set if recruiting a tss. Will be the UID and Version of its SS pair.
	UID clusterId; // Unique cluster identifier. Only needed at recruitment, will be read from txnStateStore on recovery
	ReplyPromise<InitializeStorageReply> reply;

	template <class Ar>
	void serialize(Ar& ar) {
		serializer(ar, seedTag, reqId, interfaceId, storeType, reply, tssPairIDAndVersion, clusterId);
	}
};

struct InitializeBlobWorkerReply {
	constexpr static FileIdentifier file_identifier = 6095215;
	BlobWorkerInterface interf;

	template <class Ar>
	void serialize(Ar& ar) {
		serializer(ar, interf);
	}
};

struct InitializeBlobWorkerRequest {
	constexpr static FileIdentifier file_identifier = 5838547;
	UID reqId;
	UID interfaceId;
	ReplyPromise<InitializeBlobWorkerReply> reply;

	template <class Ar>
	void serialize(Ar& ar) {
		serializer(ar, reqId, interfaceId, reply);
	}
};

struct TraceBatchDumpRequest {
	constexpr static FileIdentifier file_identifier = 8184121;
	ReplyPromise<Void> reply;

	template <class Ar>
	void serialize(Ar& ar) {
		serializer(ar, reply);
	}
};

struct ExecuteRequest {
	constexpr static FileIdentifier file_identifier = 8184128;
	ReplyPromise<Void> reply;

	Arena arena;
	StringRef execPayload;

	ExecuteRequest(StringRef execPayload) : execPayload(execPayload) {}

	ExecuteRequest() : execPayload() {}

	template <class Ar>
	void serialize(Ar& ar) {
		serializer(ar, reply, execPayload, arena);
	}
};

struct WorkerSnapRequest {
	constexpr static FileIdentifier file_identifier = 8194122;
	ReplyPromise<Void> reply;
	Arena arena;
	StringRef snapPayload;
	UID snapUID;
	StringRef role;

	WorkerSnapRequest(StringRef snapPayload, UID snapUID, StringRef role)
	  : snapPayload(snapPayload), snapUID(snapUID), role(role) {}
	WorkerSnapRequest() = default;

	template <class Ar>
	void serialize(Ar& ar) {
		serializer(ar, reply, snapPayload, snapUID, role, arena);
	}
};

struct LoadedReply {
	constexpr static FileIdentifier file_identifier = 9956350;
	Standalone<StringRef> payload;
	UID id;

	template <class Ar>
	void serialize(Ar& ar) {
		serializer(ar, payload, id);
	}
};

struct LoadedPingRequest {
	constexpr static FileIdentifier file_identifier = 4590979;
	UID id;
	bool loadReply;
	Standalone<StringRef> payload;
	ReplyPromise<LoadedReply> reply;

	template <class Ar>
	void serialize(Ar& ar) {
		serializer(ar, id, loadReply, payload, reply);
	}
};

struct CoordinationPingMessage {
	constexpr static FileIdentifier file_identifier = 9982747;
	UID clusterControllerId;
	int64_t timeStep;

	CoordinationPingMessage() : timeStep(0) {}
	CoordinationPingMessage(UID ccId, uint64_t step) : clusterControllerId(ccId), timeStep(step) {}

	template <class Ar>
	void serialize(Ar& ar) {
		serializer(ar, clusterControllerId, timeStep);
	}
};

struct SetMetricsLogRateRequest {
	constexpr static FileIdentifier file_identifier = 4245995;
	uint32_t metricsLogsPerSecond;

	SetMetricsLogRateRequest() : metricsLogsPerSecond(1) {}
	explicit SetMetricsLogRateRequest(uint32_t logsPerSecond) : metricsLogsPerSecond(logsPerSecond) {}

	template <class Ar>
	void serialize(Ar& ar) {
		serializer(ar, metricsLogsPerSecond);
	}
};

struct EventLogRequest {
	constexpr static FileIdentifier file_identifier = 122319;
	bool getLastError;
	Standalone<StringRef> eventName;
	ReplyPromise<TraceEventFields> reply;

	EventLogRequest() : getLastError(true) {}
	explicit EventLogRequest(Standalone<StringRef> eventName) : getLastError(false), eventName(eventName) {}

	template <class Ar>
	void serialize(Ar& ar) {
		serializer(ar, getLastError, eventName, reply);
	}
};

struct DebugEntryRef {
	double time;
	NetworkAddress address;
	StringRef context;
	Version version;
	MutationRef mutation;
	DebugEntryRef() {}
	DebugEntryRef(const char* c, Version v, MutationRef const& m)
	  : time(now()), address(g_network->getLocalAddress()), context((const uint8_t*)c, strlen(c)), version(v),
	    mutation(m) {}
	DebugEntryRef(Arena& a, DebugEntryRef const& d)
	  : time(d.time), address(d.address), context(d.context), version(d.version), mutation(a, d.mutation) {}

	size_t expectedSize() const { return context.expectedSize() + mutation.expectedSize(); }

	template <class Ar>
	void serialize(Ar& ar) {
		serializer(ar, time, address, context, version, mutation);
	}
};

struct DiskStoreRequest {
	constexpr static FileIdentifier file_identifier = 1986262;
	bool includePartialStores;
	ReplyPromise<Standalone<VectorRef<UID>>> reply;

	DiskStoreRequest(bool includePartialStores = false) : includePartialStores(includePartialStores) {}

	template <class Ar>
	void serialize(Ar& ar) {
		serializer(ar, includePartialStores, reply);
	}
};

struct Role {
	static const Role WORKER;
	static const Role STORAGE_SERVER;
	static const Role TESTING_STORAGE_SERVER;
	static const Role TRANSACTION_LOG;
	static const Role SHARED_TRANSACTION_LOG;
	static const Role COMMIT_PROXY;
	static const Role GRV_PROXY;
	static const Role MASTER;
	static const Role RESOLVER;
	static const Role CLUSTER_CONTROLLER;
	static const Role TESTER;
	static const Role LOG_ROUTER;
	static const Role DATA_DISTRIBUTOR;
	static const Role RATEKEEPER;
	static const Role BLOB_MANAGER;
	static const Role BLOB_WORKER;
	static const Role STORAGE_CACHE;
	static const Role COORDINATOR;
	static const Role BACKUP;
	static const Role VERSION_INDEXER;

	std::string roleName;
	std::string abbreviation;
	bool includeInTraceRoles;

	static const Role& get(ProcessClass::ClusterRole role) {
		switch (role) {
		case ProcessClass::Storage:
			return STORAGE_SERVER;
		case ProcessClass::TLog:
			return TRANSACTION_LOG;
		case ProcessClass::CommitProxy:
			return COMMIT_PROXY;
		case ProcessClass::GrvProxy:
			return GRV_PROXY;
		case ProcessClass::Master:
			return MASTER;
		case ProcessClass::Resolver:
			return RESOLVER;
		case ProcessClass::LogRouter:
			return LOG_ROUTER;
		case ProcessClass::ClusterController:
			return CLUSTER_CONTROLLER;
		case ProcessClass::DataDistributor:
			return DATA_DISTRIBUTOR;
		case ProcessClass::Ratekeeper:
			return RATEKEEPER;
		case ProcessClass::BlobManager:
			return BLOB_MANAGER;
		case ProcessClass::BlobWorker:
			return BLOB_WORKER;
		case ProcessClass::StorageCache:
			return STORAGE_CACHE;
		case ProcessClass::Backup:
			return BACKUP;
		case ProcessClass::Worker:
			return WORKER;
		case ProcessClass::NoRole:
		default:
			ASSERT(false);
			throw internal_error();
		}
	}

	bool operator==(const Role& r) const { return roleName == r.roleName; }
	bool operator!=(const Role& r) const { return !(*this == r); }

private:
	Role(std::string roleName, std::string abbreviation, bool includeInTraceRoles = true)
	  : roleName(roleName), abbreviation(abbreviation), includeInTraceRoles(includeInTraceRoles) {
		ASSERT(abbreviation.size() == 2); // Having a fixed size makes log queries more straightforward
	}
};

void startRole(const Role& role,
               UID roleId,
               UID workerId,
               const std::map<std::string, std::string>& details = std::map<std::string, std::string>(),
               const std::string& origination = "Recruited");
void endRole(const Role& role, UID id, std::string reason, bool ok = true, Error e = Error());
ACTOR Future<Void> traceRole(Role role, UID roleId);

struct ServerDBInfo;

class Database openDBOnServer(Reference<AsyncVar<ServerDBInfo> const> const& db,
                              TaskPriority taskID = TaskPriority::DefaultEndpoint,
                              LockAware = LockAware::False,
                              EnableLocalityLoadBalance = EnableLocalityLoadBalance::True);
ACTOR Future<Void> extractClusterInterface(
    Reference<AsyncVar<Optional<struct ClusterControllerFullInterface>> const> in,
    Reference<AsyncVar<Optional<struct ClusterInterface>>> out);

ACTOR Future<Void> fdbd(Reference<IClusterConnectionRecord> ccr,
                        LocalityData localities,
                        ProcessClass processClass,
                        std::string dataFolder,
                        std::string coordFolder,
                        int64_t memoryLimit,
                        std::string metricsConnFile,
                        std::string metricsPrefix,
                        int64_t memoryProfilingThreshold,
                        std::string whitelistBinPaths,
                        std::string configPath,
                        std::map<std::string, std::string> manualKnobOverrides,
                        ConfigDBType configDBType);

ACTOR Future<Void> clusterController(Reference<IClusterConnectionRecord> ccr,
                                     Reference<AsyncVar<Optional<ClusterControllerFullInterface>>> currentCC,
                                     Reference<AsyncVar<ClusterControllerPriorityInfo>> asyncPriorityInfo,
                                     Future<Void> recoveredDiskFiles,
                                     LocalityData locality,
                                     ConfigDBType configDBType);

ACTOR Future<Void> blobWorker(BlobWorkerInterface bwi,
                              ReplyPromise<InitializeBlobWorkerReply> blobWorkerReady,
                              Reference<AsyncVar<ServerDBInfo> const> dbInfo);

// These servers are started by workerServer
class IKeyValueStore;
class ServerCoordinators;
class IDiskQueue;
ACTOR Future<Void> storageServer(IKeyValueStore* persistentData,
                                 StorageServerInterface ssi,
                                 Tag seedTag,
                                 UID clusterId,
                                 Version tssSeedVersion,
                                 ReplyPromise<InitializeStorageReply> recruitReply,
                                 Reference<AsyncVar<ServerDBInfo> const> db,
                                 std::string folder);
ACTOR Future<Void> storageServer(
    IKeyValueStore* persistentData,
    StorageServerInterface ssi,
    Reference<AsyncVar<ServerDBInfo> const> db,
    std::string folder,
    Promise<Void> recovered,
    Reference<IClusterConnectionRecord>
        connRecord); // changes pssi->id() to be the recovered ID); // changes pssi->id() to be the recovered ID
ACTOR Future<Void> masterServer(MasterInterface mi,
                                Reference<AsyncVar<ServerDBInfo> const> db,
                                Reference<AsyncVar<Optional<ClusterControllerFullInterface>> const> ccInterface,
                                ServerCoordinators serverCoordinators,
                                LifetimeToken lifetime,
                                bool forceRecovery);
ACTOR Future<Void> commitProxyServer(CommitProxyInterface proxy,
                                     InitializeCommitProxyRequest req,
                                     Reference<AsyncVar<ServerDBInfo> const> db,
                                     std::string whitelistBinPaths);
ACTOR Future<Void> grvProxyServer(GrvProxyInterface proxy,
                                  InitializeGrvProxyRequest req,
                                  Reference<AsyncVar<ServerDBInfo> const> db);
ACTOR Future<Void> tLog(IKeyValueStore* persistentData,
                        IDiskQueue* persistentQueue,
                        Reference<AsyncVar<ServerDBInfo> const> db,
                        LocalityData locality,
                        PromiseStream<InitializeTLogRequest> tlogRequests,
                        UID tlogId,
                        UID workerID,
                        bool restoreFromDisk,
                        Promise<Void> oldLog,
                        Promise<Void> recovered,
                        std::string folder,
                        Reference<AsyncVar<bool>> degraded,
                        Reference<AsyncVar<UID>> activeSharedTLog);
ACTOR Future<Void> resolver(ResolverInterface resolver,
                            InitializeResolverRequest initReq,
                            Reference<AsyncVar<ServerDBInfo> const> db);
ACTOR Future<Void> logRouter(TLogInterface interf,
                             InitializeLogRouterRequest req,
                             Reference<AsyncVar<ServerDBInfo> const> db);
ACTOR Future<Void> dataDistributor(DataDistributorInterface ddi, Reference<AsyncVar<ServerDBInfo> const> db);
ACTOR Future<Void> ratekeeper(RatekeeperInterface rki, Reference<AsyncVar<ServerDBInfo> const> db);
ACTOR Future<Void> blobManager(BlobManagerInterface bmi, Reference<AsyncVar<ServerDBInfo> const> db, int64_t epoch);
ACTOR Future<Void> storageCacheServer(StorageServerInterface interf,
                                      uint16_t id,
                                      Reference<AsyncVar<ServerDBInfo> const> db);
ACTOR Future<Void> backupWorker(BackupInterface bi,
                                InitializeBackupRequest req,
                                Reference<AsyncVar<ServerDBInfo> const> db);

void registerThreadForProfiling();

// Returns true if `address` is used in the db (indicated by `dbInfo`) transaction system and in the db's remote DC.
bool addressInDbAndRemoteDc(const NetworkAddress& address, Reference<AsyncVar<ServerDBInfo> const> dbInfo);

void updateCpuProfiler(ProfilerRequest req);

namespace oldTLog_4_6 {
ACTOR Future<Void> tLog(IKeyValueStore* persistentData,
                        IDiskQueue* persistentQueue,
                        Reference<AsyncVar<ServerDBInfo> const> db,
                        LocalityData locality,
                        UID tlogId,
                        UID workerID);
}
namespace oldTLog_6_0 {
ACTOR Future<Void> tLog(IKeyValueStore* persistentData,
                        IDiskQueue* persistentQueue,
                        Reference<AsyncVar<ServerDBInfo> const> db,
                        LocalityData locality,
                        PromiseStream<InitializeTLogRequest> tlogRequests,
                        UID tlogId,
                        UID workerID,
                        bool restoreFromDisk,
                        Promise<Void> oldLog,
                        Promise<Void> recovered,
                        std::string folder,
                        Reference<AsyncVar<bool>> degraded,
                        Reference<AsyncVar<UID>> activeSharedTLog);
}
namespace oldTLog_6_2 {
ACTOR Future<Void> tLog(IKeyValueStore* persistentData,
                        IDiskQueue* persistentQueue,
                        Reference<AsyncVar<ServerDBInfo> const> db,
                        LocalityData locality,
                        PromiseStream<InitializeTLogRequest> tlogRequests,
                        UID tlogId,
                        UID workerID,
                        bool restoreFromDisk,
                        Promise<Void> oldLog,
                        Promise<Void> recovered,
                        std::string folder,
                        Reference<AsyncVar<bool>> degraded,
                        Reference<AsyncVar<UID>> activeSharedTLog);
}

ACTOR Future<Void> versionIndexer(VersionIndexerInterface interface,
                                  InitializeVersionIndexerRequest req,
                                  Reference<AsyncVar<ServerDBInfo>> db);

typedef decltype(&tLog) TLogFn;

ACTOR template <class T>
Future<T> ioTimeoutError(Future<T> what, double time) {
	// Before simulation is sped up, IO operations can take a very long time so limit timeouts
	// to not end until at least time after simulation is sped up.
	if (g_network->isSimulated() && !g_simulator.speedUpSimulation) {
		time += std::max(0.0, FLOW_KNOBS->SIM_SPEEDUP_AFTER_SECONDS - now());
	}
	Future<Void> end = lowPriorityDelay(time);
	choose {
		when(T t = wait(what)) { return t; }
		when(wait(end)) {
			Error err = io_timeout();
			if (g_network->isSimulated() && !g_simulator.getCurrentProcess()->isReliable()) {
				err = err.asInjectedFault();
			}
			TraceEvent(SevError, "IoTimeoutError").error(err);
			throw err;
		}
	}
}

ACTOR template <class T>
Future<T> ioDegradedOrTimeoutError(Future<T> what,
                                   double errTime,
                                   Reference<AsyncVar<bool>> degraded,
                                   double degradedTime) {
	// Before simulation is sped up, IO operations can take a very long time so limit timeouts
	// to not end until at least time after simulation is sped up.
	if (g_network->isSimulated() && !g_simulator.speedUpSimulation) {
		double timeShift = std::max(0.0, FLOW_KNOBS->SIM_SPEEDUP_AFTER_SECONDS - now());
		errTime += timeShift;
		degradedTime += timeShift;
	}

	if (degradedTime < errTime) {
		Future<Void> degradedEnd = lowPriorityDelay(degradedTime);
		choose {
			when(T t = wait(what)) { return t; }
			when(wait(degradedEnd)) {
				TEST(true); // TLog degraded
				TraceEvent(SevWarnAlways, "IoDegraded").log();
				degraded->set(true);
			}
		}
	}

	Future<Void> end = lowPriorityDelay(errTime - degradedTime);
	choose {
		when(T t = wait(what)) { return t; }
		when(wait(end)) {
			Error err = io_timeout();
			if (g_network->isSimulated() && !g_simulator.getCurrentProcess()->isReliable()) {
				err = err.asInjectedFault();
			}
			TraceEvent(SevError, "IoTimeoutError").error(err);
			throw err;
		}
	}
}

#include "fdbserver/ServerDBInfo.h"
#include "flow/unactorcompiler.h"
#endif<|MERGE_RESOLUTION|>--- conflicted
+++ resolved
@@ -267,13 +267,9 @@
 		           priorCommittedLogServers,
 		           recoveryState,
 		           recoveryStalled,
-<<<<<<< HEAD
-		           reply,
-		           versionIndexers);
-=======
 		           clusterId,
+							 versionIndexers,
 		           reply);
->>>>>>> bfe5db84
 	}
 };
 
