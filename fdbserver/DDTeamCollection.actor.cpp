--- conflicted
+++ resolved
@@ -2732,47 +2732,6 @@
 		state Future<ServerWorkerInfos> serverListAndProcessClasses = Never();
 		state bool isFetchingResults = false;
 		loop {
-<<<<<<< HEAD
-			try {
-				choose {
-					when(wait(checkSignal)) {
-						checkSignal = Never();
-						isFetchingResults = true;
-						serverListAndProcessClasses = NativeAPI::getServerListAndProcessClasses(&tr);
-					}
-					when(std::vector<std::pair<StorageServerInterface, ProcessClass>> results =
-					         wait(serverListAndProcessClasses)) {
-						TraceEvent(SevDebug, "RkWaitServerListChangeFailed");
-						serverListAndProcessClasses = Never();
-						isFetchingResults = false;
-
-						for (int i = 0; i < results.size(); i++) {
-							UID serverId = results[i].first.id();
-							StorageServerInterface const& ssi = results[i].first;
-							ProcessClass const& processClass = results[i].second;
-							if (!self->shouldHandleServer(ssi)) {
-								continue;
-							} else if (self->server_and_tss_info.count(serverId)) {
-								auto& serverInfo = self->server_and_tss_info[serverId];
-								if (ssi.getValue.getEndpoint() !=
-								        serverInfo->getLastKnownInterface().getValue.getEndpoint() ||
-								    processClass != serverInfo->getLastKnownClass().classType()) {
-									Promise<std::pair<StorageServerInterface, ProcessClass>> currentInterfaceChanged =
-									    serverInfo->interfaceChanged;
-									serverInfo->interfaceChanged =
-									    Promise<std::pair<StorageServerInterface, ProcessClass>>();
-									serverInfo->onInterfaceChanged =
-									    Future<std::pair<StorageServerInterface, ProcessClass>>(
-									        serverInfo->interfaceChanged.getFuture());
-									currentInterfaceChanged.send(std::make_pair(ssi, processClass));
-								}
-							} else if (!self->recruitingIds.count(ssi.id())) {
-								self->addServer(ssi,
-								                processClass,
-								                self->serverTrackerErrorOut,
-								                tr.getReadVersion().get(),
-								                *ddEnabledState);
-=======
 			choose {
 				when(wait(checkSignal)) {
 					checkSignal = Never();
@@ -2803,7 +2762,6 @@
 								    Future<std::pair<StorageServerInterface, ProcessClass>>(
 								        serverInfo->interfaceChanged.getFuture());
 								currentInterfaceChanged.send(std::make_pair(ssi, processClass));
->>>>>>> e823fbe1
 							}
 						} else if (!self->recruitingIds.count(ssi.id())) {
 							self->addServer(ssi,
