--- conflicted
+++ resolved
@@ -43,27 +43,16 @@
 }
 
 // It is incredibly important that any modifications to txnStateStore are done in such a way that
-<<<<<<< HEAD
-// the same operations will be done on all proxies at the same time. Otherwise, the data stored in
-// txnStateStore will become corrupted.
+// the same operations will be done on all commit proxies at the same time. Otherwise, the data 
+// stored in txnStateStore will become corrupted.
 void applyMetadataMutations(SpanID const& spanContext, UID const& dbgid, Arena& arena,
                             VectorRef<MutationRef> const& mutations, IKeyValueStore* txnStateStore,
                             LogPushData* toCommit, bool& confChange, Reference<ILogSystem> logSystem,
                             Version popVersion, KeyRangeMap<std::set<Key>>* vecBackupKeys,
-                            KeyRangeMap<ServerCacheInfo>* keyInfo, KeyRangeMap<bool>* cacheInfo,
-                            std::map<Key, ApplyMutationsData>* uid_applyMutationsData,
-=======
-// the same operations will be done on all commit proxies at the same time. Otherwise, the data 
-// stored in txnStateStore will become corrupted.
-void applyMetadataMutations(UID const& dbgid, Arena& arena, VectorRef<MutationRef> const& mutations,
-                            IKeyValueStore* txnStateStore, LogPushData* toCommit, bool& confChange,
-                            Reference<ILogSystem> logSystem, Version popVersion,
-                            KeyRangeMap<std::set<Key>>* vecBackupKeys, KeyRangeMap<ServerCacheInfo>* keyInfo,
-                            KeyRangeMap<bool>* cacheInfo, std::map<Key, ApplyMutationsData>* uid_applyMutationsData,
->>>>>>> 0e962330
-                            RequestStream<CommitTransactionRequest> commit, Database cx, NotifiedVersion* commitVersion,
-                            std::map<UID, Reference<StorageInfo>>* storageCache, std::map<Tag, Version>* tag_popped,
-                            bool initialCommit) {
+                            KeyRangeMap<ServerCacheInfo>* keyInfo, KeyRangeMap<bool>* cacheInfo, std::map<Key,
+                            ApplyMutationsData>* uid_applyMutationsData, RequestStream<CommitTransactionRequest> commit,
+                            Database cx, NotifiedVersion* commitVersion, std::map<UID, Reference<StorageInfo>>* storageCache,
+                            std::map<Tag, Version>* tag_popped, bool initialCommit) {
 	//std::map<keyRef, vector<uint16_t>> cacheRangeInfo;
 	std::map<KeyRef, MutationRef> cachedRangeInfo;
 	if (toCommit) {
