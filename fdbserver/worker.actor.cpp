/*
 * worker.actor.cpp
 *
 * This source file is part of the FoundationDB open source project
 *
 * Copyright 2013-2022 Apple Inc. and the FoundationDB project authors
 *
 * Licensed under the Apache License, Version 2.0 (the "License");
 * you may not use this file except in compliance with the License.
 * You may obtain a copy of the License at
 *
 *     http://www.apache.org/licenses/LICENSE-2.0
 *
 * Unless required by applicable law or agreed to in writing, software
 * distributed under the License is distributed on an "AS IS" BASIS,
 * WITHOUT WARRANTIES OR CONDITIONS OF ANY KIND, either express or implied.
 * See the License for the specific language governing permissions and
 * limitations under the License.
 */

#include <cstdlib>
#include <tuple>
#include <boost/lexical_cast.hpp>

#include "fdbclient/FDBTypes.h"
#include "flow/ApiVersion.h"
#include "flow/IAsyncFile.h"
#include "fdbrpc/Locality.h"
#include "fdbclient/GlobalConfig.actor.h"
#include "fdbclient/ProcessInterface.h"
#include "fdbclient/StorageServerInterface.h"
#include "fdbserver/Knobs.h"
#include "flow/ActorCollection.h"
#include "flow/Error.h"
#include "flow/FileIdentifier.h"
#include "flow/ObjectSerializer.h"
#include "flow/Platform.h"
#include "flow/ProtocolVersion.h"
#include "flow/SystemMonitor.h"
#include "flow/TDMetric.actor.h"
#include "fdbrpc/simulator.h"
#include "fdbclient/NativeAPI.actor.h"
#include "fdbserver/MetricLogger.actor.h"
#include "fdbserver/BackupInterface.h"
#include "fdbclient/EncryptKeyProxyInterface.h"
#include "fdbserver/RoleLineage.actor.h"
#include "fdbserver/WorkerInterface.actor.h"
#include "fdbserver/IKeyValueStore.h"
#include "fdbserver/WaitFailure.h"
#include "fdbserver/TesterInterface.actor.h" // for poisson()
#include "fdbserver/IDiskQueue.h"
#include "fdbclient/DatabaseContext.h"
#include "fdbserver/DataDistributorInterface.h"
#include "fdbserver/BlobManagerInterface.h"
#include "fdbserver/ServerDBInfo.h"
#include "fdbserver/FDBExecHelper.actor.h"
#include "fdbserver/CoordinationInterface.h"
#include "fdbserver/ConfigNode.h"
#include "fdbserver/LocalConfiguration.h"
#include "fdbserver/RemoteIKeyValueStore.actor.h"
#include "fdbclient/MonitorLeader.h"
#include "fdbclient/ClientWorkerInterface.h"
#include "flow/Profiler.h"
#include "flow/ThreadHelper.actor.h"
#include "flow/Trace.h"
#include "flow/flow.h"
#include "flow/genericactors.actor.h"
#include "flow/network.h"
#include "flow/serialize.h"

#ifdef __linux__
#include <fcntl.h>
#include <stdio.h>
#include <sys/stat.h>
#include <sys/types.h>
#include <unistd.h>
#endif
#if defined(__linux__) || defined(__FreeBSD__)
#ifdef USE_GPERFTOOLS
#include "gperftools/profiler.h"
#include "gperftools/heap-profiler.h"
#endif
#include <unistd.h>
#include <thread>
#include <execinfo.h>
#endif
#include "flow/actorcompiler.h" // This must be the last #include.

#if CENABLED(0, NOT_IN_CLEAN)
extern IKeyValueStore* keyValueStoreCompressTestData(IKeyValueStore* store);
#define KV_STORE(filename, uid) keyValueStoreCompressTestData(keyValueStoreSQLite(filename, uid))
#elif CENABLED(0, NOT_IN_CLEAN)
#define KV_STORE(filename, uid) keyValueStoreSQLite(filename, uid)
#else
#define KV_STORE(filename, uid) keyValueStoreMemory(filename, uid)
#endif

namespace {
RoleLineageCollector roleLineageCollector;
}

ACTOR Future<std::vector<Endpoint>> tryDBInfoBroadcast(RequestStream<UpdateServerDBInfoRequest> stream,
                                                       UpdateServerDBInfoRequest req) {
	ErrorOr<std::vector<Endpoint>> rep =
	    wait(stream.getReplyUnlessFailedFor(req, SERVER_KNOBS->DBINFO_FAILED_DELAY, 0));
	if (rep.present()) {
		return rep.get();
	}
	req.broadcastInfo.push_back(stream.getEndpoint());
	return req.broadcastInfo;
}

ACTOR Future<std::vector<Endpoint>> broadcastDBInfoRequest(UpdateServerDBInfoRequest req,
                                                           int sendAmount,
                                                           Optional<Endpoint> sender,
                                                           bool sendReply) {
	state std::vector<Future<std::vector<Endpoint>>> replies;
	state ReplyPromise<std::vector<Endpoint>> reply = req.reply;
	resetReply(req);
	int currentStream = 0;
	std::vector<Endpoint> broadcastEndpoints = req.broadcastInfo;
	for (int i = 0; i < sendAmount && currentStream < broadcastEndpoints.size(); i++) {
		std::vector<Endpoint> endpoints;
		RequestStream<UpdateServerDBInfoRequest> cur(broadcastEndpoints[currentStream++]);
		while (currentStream < broadcastEndpoints.size() * (i + 1) / sendAmount) {
			endpoints.push_back(broadcastEndpoints[currentStream++]);
		}
		req.broadcastInfo = endpoints;
		replies.push_back(tryDBInfoBroadcast(cur, req));
		resetReply(req);
	}
	wait(waitForAll(replies));
	std::vector<Endpoint> notUpdated;
	if (sender.present()) {
		notUpdated.push_back(sender.get());
	}
	for (auto& it : replies) {
		notUpdated.insert(notUpdated.end(), it.get().begin(), it.get().end());
	}
	if (sendReply) {
		reply.send(notUpdated);
	}
	return notUpdated;
}

ACTOR static Future<Void> extractClientInfo(Reference<AsyncVar<ServerDBInfo> const> db,
                                            Reference<AsyncVar<ClientDBInfo>> info) {
	state std::vector<UID> lastCommitProxyUIDs;
	state std::vector<CommitProxyInterface> lastCommitProxies;
	state std::vector<UID> lastGrvProxyUIDs;
	state std::vector<GrvProxyInterface> lastGrvProxies;
	loop {
		ClientDBInfo ni = db->get().client;
		shrinkProxyList(ni, lastCommitProxyUIDs, lastCommitProxies, lastGrvProxyUIDs, lastGrvProxies);
		info->setUnconditional(ni);
		wait(db->onChange());
	}
}

Database openDBOnServer(Reference<AsyncVar<ServerDBInfo> const> const& db,
                        TaskPriority taskID,
                        LockAware lockAware,
                        EnableLocalityLoadBalance enableLocalityLoadBalance) {
	auto info = makeReference<AsyncVar<ClientDBInfo>>();
	auto cx = DatabaseContext::create(info,
	                                  extractClientInfo(db, info),
	                                  enableLocalityLoadBalance ? db->get().myLocality : LocalityData(),
	                                  enableLocalityLoadBalance,
	                                  taskID,
	                                  lockAware);
	cx->globalConfig->init(db, std::addressof(db->get().client));
	cx->globalConfig->trigger(samplingFrequency, samplingProfilerUpdateFrequency);
	cx->globalConfig->trigger(samplingWindow, samplingProfilerUpdateWindow);
	return cx;
}

struct ErrorInfo {
	Error error;
	const Role& role;
	UID id;
	ErrorInfo(Error e, const Role& role, UID id) : error(e), role(role), id(id) {}
	template <class Ar>
	void serialize(Ar&) {
		ASSERT(false);
	}
};

Error checkIOTimeout(Error const& e) {
	// Convert all_errors to io_timeout if global timeout bool was set
	bool timeoutOccurred = (bool)g_network->global(INetwork::enASIOTimedOut);
	// In simulation, have to check global timed out flag for both this process and the machine process on which IO is
	// done
	if (g_network->isSimulated() && !timeoutOccurred)
		timeoutOccurred = g_simulator->getCurrentProcess()->machine->machineProcess->global(INetwork::enASIOTimedOut);

	if (timeoutOccurred) {
		CODE_PROBE(true, "Timeout occurred");
		Error timeout = io_timeout();
		// Preserve injectedness of error
		if (e.isInjectedFault())
			timeout = timeout.asInjectedFault();
		return timeout;
	}
	return e;
}

ACTOR Future<Void> forwardError(PromiseStream<ErrorInfo> errors, Role role, UID id, Future<Void> process) {
	try {
		wait(process);
		errors.send(ErrorInfo(success(), role, id));
		return Void();
	} catch (Error& e) {
		errors.send(ErrorInfo(e, role, id));
		return Void();
	}
}

ACTOR Future<Void> handleIOErrors(Future<Void> actor, IClosable* store, UID id, Future<Void> onClosed = Void()) {
	state Future<ErrorOr<Void>> storeError = actor.isReady() ? Never() : errorOr(store->getError());
	choose {
		when(state ErrorOr<Void> e = wait(errorOr(actor))) {
			if (e.isError() && e.getError().code() == error_code_please_reboot) {
				// no need to wait.
			} else {
				wait(onClosed);
			}
			if (e.isError() && e.getError().code() == error_code_broken_promise && !storeError.isReady()) {
				wait(delay(0.00001 + FLOW_KNOBS->MAX_BUGGIFIED_DELAY));
			}
			if (storeError.isReady() && storeError.isError() &&
			    storeError.getError().code() != error_code_file_not_found) {
				throw storeError.get().getError();
			}
			if (e.isError()) {
				throw e.getError();
			} else
				return e.get();
		}
		when(ErrorOr<Void> e = wait(storeError)) {
			TraceEvent("WorkerTerminatingByIOError", id).errorUnsuppressed(e.getError());
			actor.cancel();
			// file_not_found can occur due to attempting to open a partially deleted DiskQueue, which should not be
			// reported SevError.
			if (e.getError().code() == error_code_file_not_found) {
				CODE_PROBE(true, "Worker terminated with file_not_found error");
				return Void();
			} else if (e.getError().code() == error_code_lock_file_failure) {
				CODE_PROBE(true, "Unable to lock file");
				throw please_reboot_kv_store();
			}
			throw e.getError();
		}
	}
}

ACTOR Future<Void> workerHandleErrors(FutureStream<ErrorInfo> errors) {
	loop choose {
		when(ErrorInfo _err = waitNext(errors)) {
			ErrorInfo err = _err;
			bool ok = err.error.code() == error_code_success || err.error.code() == error_code_please_reboot ||
			          err.error.code() == error_code_actor_cancelled ||
			          err.error.code() == error_code_remote_kvs_cancelled ||
			          err.error.code() == error_code_coordinators_changed || // The worker server was cancelled
			          err.error.code() == error_code_shutdown_in_progress;

			if (!ok) {
				err.error = checkIOTimeout(err.error); // Possibly convert error to io_timeout
			}

			endRole(err.role, err.id, "Error", ok, err.error);

			if (err.error.code() == error_code_please_reboot ||
			    (err.role == Role::SHARED_TRANSACTION_LOG &&
			     (err.error.code() == error_code_io_error || err.error.code() == error_code_io_timeout)) ||
			    (SERVER_KNOBS->STORAGE_SERVER_REBOOT_ON_IO_TIMEOUT && err.role == Role::STORAGE_SERVER &&
			     err.error.code() == error_code_io_timeout))
				throw err.error;
		}
	}
}

// Improve simulation code coverage by sometimes deferring the destruction of workerInterface (and therefore "endpoint
// not found" responses to clients
//		for an extra second, so that clients are more likely to see broken_promise errors
ACTOR template <class T>
Future<Void> zombie(T workerInterface, Future<Void> worker) {
	try {
		wait(worker);
		if (BUGGIFY)
			wait(delay(1.0));
		return Void();
	} catch (Error& e) {
		throw;
	}
}

ACTOR Future<Void> loadedPonger(FutureStream<LoadedPingRequest> pings) {
	state Standalone<StringRef> payloadBack(std::string(20480, '.'));

	loop {
		LoadedPingRequest pong = waitNext(pings);
		LoadedReply rep;
		rep.payload = (pong.loadReply ? payloadBack : LiteralStringRef(""));
		rep.id = pong.id;
		pong.reply.send(rep);
	}
}

StringRef fileStoragePrefix = LiteralStringRef("storage-");
StringRef testingStoragePrefix = LiteralStringRef("testingstorage-");
StringRef fileLogDataPrefix = LiteralStringRef("log-");
StringRef fileVersionedLogDataPrefix = LiteralStringRef("log2-");
StringRef fileLogQueuePrefix = LiteralStringRef("logqueue-");
StringRef tlogQueueExtension = LiteralStringRef("fdq");

enum class FilesystemCheck {
	FILES_ONLY,
	DIRECTORIES_ONLY,
	FILES_AND_DIRECTORIES,
};

struct KeyValueStoreSuffix {
	KeyValueStoreType type;
	std::string suffix;
	FilesystemCheck check;
};

KeyValueStoreSuffix bTreeV1Suffix = { KeyValueStoreType::SSD_BTREE_V1, ".fdb", FilesystemCheck::FILES_ONLY };
KeyValueStoreSuffix bTreeV2Suffix = { KeyValueStoreType::SSD_BTREE_V2, ".sqlite", FilesystemCheck::FILES_ONLY };
KeyValueStoreSuffix memorySuffix = { KeyValueStoreType::MEMORY, "-0.fdq", FilesystemCheck::FILES_ONLY };
KeyValueStoreSuffix memoryRTSuffix = { KeyValueStoreType::MEMORY_RADIXTREE, "-0.fdr", FilesystemCheck::FILES_ONLY };
KeyValueStoreSuffix redwoodSuffix = { KeyValueStoreType::SSD_REDWOOD_V1, ".redwood-v1", FilesystemCheck::FILES_ONLY };
KeyValueStoreSuffix rocksdbSuffix = { KeyValueStoreType::SSD_ROCKSDB_V1,
	                                  ".rocksdb",
	                                  FilesystemCheck::DIRECTORIES_ONLY };
KeyValueStoreSuffix shardedRocksdbSuffix = { KeyValueStoreType::SSD_SHARDED_ROCKSDB,
	                                         ".shardedrocksdb",
	                                         FilesystemCheck::DIRECTORIES_ONLY };

std::string validationFilename = "_validate";

std::string filenameFromSample(KeyValueStoreType storeType, std::string folder, std::string sample_filename) {
	if (storeType == KeyValueStoreType::SSD_BTREE_V1)
		return joinPath(folder, sample_filename);
	else if (storeType == KeyValueStoreType::SSD_BTREE_V2)
		return joinPath(folder, sample_filename);
	else if (storeType == KeyValueStoreType::MEMORY || storeType == KeyValueStoreType::MEMORY_RADIXTREE)
		return joinPath(folder, sample_filename.substr(0, sample_filename.size() - 5));
	else if (storeType == KeyValueStoreType::SSD_REDWOOD_V1)
		return joinPath(folder, sample_filename);
	else if (storeType == KeyValueStoreType::SSD_ROCKSDB_V1)
		return joinPath(folder, sample_filename);
	else if (storeType == KeyValueStoreType::SSD_SHARDED_ROCKSDB)
		return joinPath(folder, sample_filename);
	UNREACHABLE();
}

std::string filenameFromId(KeyValueStoreType storeType, std::string folder, std::string prefix, UID id) {

	if (storeType == KeyValueStoreType::SSD_BTREE_V1)
		return joinPath(folder, prefix + id.toString() + ".fdb");
	else if (storeType == KeyValueStoreType::SSD_BTREE_V2)
		return joinPath(folder, prefix + id.toString() + ".sqlite");
	else if (storeType == KeyValueStoreType::MEMORY || storeType == KeyValueStoreType::MEMORY_RADIXTREE)
		return joinPath(folder, prefix + id.toString() + "-");
	else if (storeType == KeyValueStoreType::SSD_REDWOOD_V1)
		return joinPath(folder, prefix + id.toString() + ".redwood-v1");
	else if (storeType == KeyValueStoreType::SSD_ROCKSDB_V1)
		return joinPath(folder, prefix + id.toString() + ".rocksdb");
	else if (storeType == KeyValueStoreType::SSD_SHARDED_ROCKSDB)
		return joinPath(folder, prefix + id.toString() + ".shardedrocksdb");

	TraceEvent(SevError, "UnknownStoreType").detail("StoreType", storeType.toString());
	UNREACHABLE();
}

struct TLogOptions {
	TLogOptions() = default;
	TLogOptions(TLogVersion v, TLogSpillType s) : version(v), spillType(s) {}

	TLogVersion version = TLogVersion::DEFAULT;
	TLogSpillType spillType = TLogSpillType::UNSET;

	static ErrorOr<TLogOptions> FromStringRef(StringRef s) {
		TLogOptions options;
		for (StringRef key = s.eat("_"), value = s.eat("_"); s.size() != 0 || key.size();
		     key = s.eat("_"), value = s.eat("_")) {
			if (key.size() != 0 && value.size() == 0)
				return default_error_or();

			if (key == LiteralStringRef("V")) {
				ErrorOr<TLogVersion> tLogVersion = TLogVersion::FromStringRef(value);
				if (tLogVersion.isError())
					return tLogVersion.getError();
				options.version = tLogVersion.get();
			} else if (key == LiteralStringRef("LS")) {
				ErrorOr<TLogSpillType> tLogSpillType = TLogSpillType::FromStringRef(value);
				if (tLogSpillType.isError())
					return tLogSpillType.getError();
				options.spillType = tLogSpillType.get();
			} else {
				return default_error_or();
			}
		}
		return options;
	}

	bool operator==(const TLogOptions& o) {
		return version == o.version && (spillType == o.spillType || version >= TLogVersion::V5);
	}

	std::string toPrefix() const {
		std::string toReturn = "";
		switch (version) {
		case TLogVersion::UNSET:
			ASSERT(false);
		case TLogVersion::V2:
			return "";
		case TLogVersion::V3:
		case TLogVersion::V4:
			toReturn =
			    "V_" + boost::lexical_cast<std::string>(version) + "_LS_" + boost::lexical_cast<std::string>(spillType);
			break;
		case TLogVersion::V5:
		case TLogVersion::V6:
		case TLogVersion::V7:
			toReturn = "V_" + boost::lexical_cast<std::string>(version);
			break;
		}
		ASSERT_WE_THINK(FromStringRef(toReturn).get() == *this);
		return toReturn + "-";
	}

	DiskQueueVersion getDiskQueueVersion() const {
		if (version < TLogVersion::V3)
			return DiskQueueVersion::V0;
		if (version < TLogVersion::V7)
			return DiskQueueVersion::V1;
		return DiskQueueVersion::V2;
	}
};

TLogFn tLogFnForOptions(TLogOptions options) {
	switch (options.version) {
	case TLogVersion::V2:
		if (options.spillType == TLogSpillType::REFERENCE)
			ASSERT(false);
		return oldTLog_6_0::tLog;
	case TLogVersion::V3:
	case TLogVersion::V4:
		if (options.spillType == TLogSpillType::VALUE)
			return oldTLog_6_0::tLog;
		else
			return oldTLog_6_2::tLog;
	case TLogVersion::V5:
	case TLogVersion::V6:
	case TLogVersion::V7:
		return tLog;
	default:
		ASSERT(false);
	}
	return tLog;
}

struct DiskStore {
	enum COMPONENT { TLogData, Storage, UNSET };

	UID storeID = UID();
	std::string filename = ""; // For KVStoreMemory just the base filename to be passed to IDiskQueue
	COMPONENT storedComponent = UNSET;
	KeyValueStoreType storeType = KeyValueStoreType::END;
	TLogOptions tLogOptions;
};

std::vector<DiskStore> getDiskStores(std::string folder,
                                     std::string suffix,
                                     KeyValueStoreType type,
                                     FilesystemCheck check) {
	std::vector<DiskStore> result;
	std::vector<std::string> files;

	if (check == FilesystemCheck::FILES_ONLY || check == FilesystemCheck::FILES_AND_DIRECTORIES) {
		files = platform::listFiles(folder, suffix);
	}
	if (check == FilesystemCheck::DIRECTORIES_ONLY || check == FilesystemCheck::FILES_AND_DIRECTORIES) {
		for (const auto& directory : platform::listDirectories(folder)) {
			if (StringRef(directory).endsWith(suffix)) {
				files.push_back(directory);
			}
		}
	}

	for (int idx = 0; idx < files.size(); idx++) {
		DiskStore store;
		store.storeType = type;

		StringRef filename = StringRef(files[idx]);
		Standalone<StringRef> prefix;
		if (filename.startsWith(fileStoragePrefix)) {
			store.storedComponent = DiskStore::Storage;
			prefix = fileStoragePrefix;
		} else if (filename.startsWith(testingStoragePrefix)) {
			store.storedComponent = DiskStore::Storage;
			prefix = testingStoragePrefix;
		} else if (filename.startsWith(fileVersionedLogDataPrefix)) {
			store.storedComponent = DiskStore::TLogData;
			// Use the option string that's in the file rather than tLogOptions.toPrefix(),
			// because they might be different if a new option was introduced in this version.
			StringRef optionsString = filename.removePrefix(fileVersionedLogDataPrefix).eat("-");
			TraceEvent("DiskStoreVersioned").detail("Filename", filename);
			ErrorOr<TLogOptions> tLogOptions = TLogOptions::FromStringRef(optionsString);
			if (tLogOptions.isError()) {
				TraceEvent(SevWarn, "DiskStoreMalformedFilename").detail("Filename", filename);
				continue;
			}
			TraceEvent("DiskStoreVersionedSuccess").detail("Filename", filename);
			store.tLogOptions = tLogOptions.get();
			prefix = filename.substr(0, fileVersionedLogDataPrefix.size() + optionsString.size() + 1);
		} else if (filename.startsWith(fileLogDataPrefix)) {
			TraceEvent("DiskStoreUnversioned").detail("Filename", filename);
			store.storedComponent = DiskStore::TLogData;
			store.tLogOptions.version = TLogVersion::V2;
			store.tLogOptions.spillType = TLogSpillType::VALUE;
			prefix = fileLogDataPrefix;
		} else {
			continue;
		}

		store.storeID = UID::fromString(files[idx].substr(prefix.size(), 32));
		store.filename = filenameFromSample(type, folder, files[idx]);
		result.push_back(store);
	}
	return result;
}

std::vector<DiskStore> getDiskStores(std::string folder) {
	auto result = getDiskStores(folder, bTreeV1Suffix.suffix, bTreeV1Suffix.type, bTreeV1Suffix.check);
	auto result1 = getDiskStores(folder, bTreeV2Suffix.suffix, bTreeV2Suffix.type, bTreeV2Suffix.check);
	result.insert(result.end(), result1.begin(), result1.end());
	auto result2 = getDiskStores(folder, memorySuffix.suffix, memorySuffix.type, memorySuffix.check);
	result.insert(result.end(), result2.begin(), result2.end());
	auto result3 = getDiskStores(folder, redwoodSuffix.suffix, redwoodSuffix.type, redwoodSuffix.check);
	result.insert(result.end(), result3.begin(), result3.end());
	auto result4 = getDiskStores(folder, memoryRTSuffix.suffix, memoryRTSuffix.type, memoryRTSuffix.check);
	result.insert(result.end(), result4.begin(), result4.end());
	auto result5 = getDiskStores(folder, rocksdbSuffix.suffix, rocksdbSuffix.type, rocksdbSuffix.check);
	result.insert(result.end(), result5.begin(), result5.end());
	auto result6 =
	    getDiskStores(folder, shardedRocksdbSuffix.suffix, shardedRocksdbSuffix.type, shardedRocksdbSuffix.check);
	result.insert(result.end(), result6.begin(), result6.end());
	return result;
}

// Register the worker interf to cluster controller (cc) and
// re-register the worker when key roles interface, e.g., cc, dd, ratekeeper, change.
ACTOR Future<Void> registrationClient(
    Reference<AsyncVar<Optional<ClusterControllerFullInterface>> const> ccInterface,
    WorkerInterface interf,
    Reference<AsyncVar<ClusterControllerPriorityInfo>> asyncPriorityInfo,
    ProcessClass initialClass,
    Reference<AsyncVar<Optional<DataDistributorInterface>> const> ddInterf,
    Reference<AsyncVar<Optional<RatekeeperInterface>> const> rkInterf,
    Reference<AsyncVar<Optional<std::pair<int64_t, BlobManagerInterface>>> const> bmInterf,
    Reference<AsyncVar<Optional<EncryptKeyProxyInterface>> const> ekpInterf,
    Reference<AsyncVar<Optional<ConsistencyScanInterface>> const> csInterf,
    Reference<AsyncVar<bool> const> degraded,
    Reference<IClusterConnectionRecord> connRecord,
    Reference<AsyncVar<std::set<std::string>> const> issues,
    Reference<ConfigNode> configNode,
    Reference<LocalConfiguration> localConfig,
    ConfigBroadcastInterface configBroadcastInterface,
    Reference<AsyncVar<ServerDBInfo>> dbInfo,
    Promise<Void> recoveredDiskFiles) {
	// Keeps the cluster controller (as it may be re-elected) informed that this worker exists
	// The cluster controller uses waitFailureClient to find out if we die, and returns from registrationReply
	// (requiring us to re-register) The registration request piggybacks optional distributor interface if it exists.
	state Generation requestGeneration = 0;
	state ProcessClass processClass = initialClass;
	state Reference<AsyncVar<Optional<std::pair<uint16_t, StorageServerInterface>>>> scInterf(
	    new AsyncVar<Optional<std::pair<uint16_t, StorageServerInterface>>>());
	state Future<Void> cacheProcessFuture;
	state Future<Void> cacheErrorsFuture;
	state Optional<double> incorrectTime;
	state bool firstReg = true;
	loop {
		state ClusterConnectionString storedConnectionString;
		state bool upToDate = true;
		if (connRecord) {
			bool upToDateResult = wait(connRecord->upToDate(storedConnectionString));
			upToDate = upToDateResult;
		}
		if (upToDate) {
			incorrectTime = Optional<double>();
		}

<<<<<<< HEAD
		RegisterWorkerRequest request(interf,
		                              initialClass,
		                              processClass,
		                              asyncPriorityInfo->get(),
		                              requestGeneration++,
		                              ddInterf->get(),
		                              rkInterf->get(),
		                              bmInterf->get().present() ? bmInterf->get().get().second
		                                                        : Optional<BlobManagerInterface>(),
		                              ekpInterf->get(),
		                              csInterf->get(),
		                              degraded->get(),
		                              localConfig->lastSeenVersion(),
		                              localConfig->configClassSet());
=======
		RegisterWorkerRequest request(
		    interf,
		    initialClass,
		    processClass,
		    asyncPriorityInfo->get(),
		    requestGeneration++,
		    ddInterf->get(),
		    rkInterf->get(),
		    bmInterf->get().present() ? bmInterf->get().get().second : Optional<BlobManagerInterface>(),
		    ekpInterf->get(),
		    degraded->get(),
		    localConfig.isValid() ? localConfig->lastSeenVersion() : Optional<Version>(),
		    localConfig.isValid() ? localConfig->configClassSet() : Optional<ConfigClassSet>(),
		    recoveredDiskFiles.isSet(),
		    configBroadcastInterface);
>>>>>>> e9a12b4a

		for (auto const& i : issues->get()) {
			request.issues.push_back_deep(request.issues.arena(), i);
		}

		if (!upToDate) {
			request.issues.push_back_deep(request.issues.arena(), LiteralStringRef("incorrect_cluster_file_contents"));
			std::string connectionString = connRecord->getConnectionString().toString();
			if (!incorrectTime.present()) {
				incorrectTime = now();
			}

			// Don't log a SevWarnAlways initially to account for transient issues (e.g. someone else changing
			// the file right before us)
			TraceEvent(now() - incorrectTime.get() > 300 ? SevWarnAlways : SevWarn, "IncorrectClusterFileContents")
			    .detail("ClusterFile", connRecord->toString())
			    .detail("StoredConnectionString", storedConnectionString.toString())
			    .detail("CurrentConnectionString", connectionString);
		}
		auto peers = FlowTransport::transport().getIncompatiblePeers();
		for (auto it = peers->begin(); it != peers->end();) {
			if (now() - it->second.second > FLOW_KNOBS->INCOMPATIBLE_PEER_DELAY_BEFORE_LOGGING) {
				request.incompatiblePeers.push_back(it->first);
				it = peers->erase(it);
			} else {
				it++;
			}
		}

		state bool ccInterfacePresent = ccInterface->get().present();
		if (ccInterfacePresent) {
			request.requestDbInfo = (ccInterface->get().get().id() != dbInfo->get().clusterInterface.id());
			if (firstReg) {
				request.requestDbInfo = true;
				firstReg = false;
			}
			TraceEvent("WorkerRegister")
			    .detail("CCID", ccInterface->get().get().id())
			    .detail("Generation", requestGeneration)
			    .detail("RecoveredDiskFiles", recoveredDiskFiles.isSet());
		}
		state Future<RegisterWorkerReply> registrationReply =
		    ccInterfacePresent ? brokenPromiseToNever(ccInterface->get().get().registerWorker.getReply(request))
		                       : Never();
		state Future<Void> recovered = recoveredDiskFiles.isSet() ? Never() : recoveredDiskFiles.getFuture();
		state double startTime = now();
		loop choose {
			when(RegisterWorkerReply reply = wait(registrationReply)) {
				processClass = reply.processClass;
				asyncPriorityInfo->set(reply.priorityInfo);
				TraceEvent("WorkerRegisterReply")
				    .detail("CCID", ccInterface->get().get().id())
				    .detail("ProcessClass", reply.processClass.toString());
				break;
			}
			when(wait(delay(SERVER_KNOBS->UNKNOWN_CC_TIMEOUT))) {
				if (!ccInterfacePresent) {
					TraceEvent(SevWarn, "WorkerRegisterTimeout").detail("WaitTime", now() - startTime);
				}
			}
			when(wait(ccInterface->onChange())) { break; }
			when(wait(ddInterf->onChange())) { break; }
			when(wait(rkInterf->onChange())) { break; }
			when(wait(csInterf->onChange())) { break; }
			when(wait(bmInterf->onChange())) { break; }
			when(wait(ekpInterf->onChange())) { break; }
			when(wait(degraded->onChange())) { break; }
			when(wait(FlowTransport::transport().onIncompatibleChanged())) { break; }
			when(wait(issues->onChange())) { break; }
			when(wait(recovered)) { break; }
		}
	}
}

// Returns true if `address` is used in the db (indicated by `dbInfo`) transaction system and in the db's primary DC.
bool addressInDbAndPrimaryDc(const NetworkAddress& address, Reference<AsyncVar<ServerDBInfo> const> dbInfo) {
	const auto& dbi = dbInfo->get();

	if (dbi.master.addresses().contains(address)) {
		return true;
	}

	if (dbi.distributor.present() && dbi.distributor.get().address() == address) {
		return true;
	}

	if (dbi.ratekeeper.present() && dbi.ratekeeper.get().address() == address) {
		return true;
	}

	if (dbi.consistencyScan.present() && dbi.consistencyScan.get().address() == address) {
		return true;
	}

	if (dbi.blobManager.present() && dbi.blobManager.get().address() == address) {
		return true;
	}

	if (dbi.encryptKeyProxy.present() && dbi.encryptKeyProxy.get().address() == address) {
		return true;
	}

	for (const auto& resolver : dbi.resolvers) {
		if (resolver.address() == address) {
			return true;
		}
	}

	for (const auto& grvProxy : dbi.client.grvProxies) {
		if (grvProxy.addresses().contains(address)) {
			return true;
		}
	}

	for (const auto& commitProxy : dbi.client.commitProxies) {
		if (commitProxy.addresses().contains(address)) {
			return true;
		}
	}

	auto localityIsInPrimaryDc = [&dbInfo](const LocalityData& locality) {
		return locality.dcId() == dbInfo->get().master.locality.dcId();
	};

	for (const auto& logSet : dbi.logSystemConfig.tLogs) {
		for (const auto& tlog : logSet.tLogs) {
			if (!tlog.present()) {
				continue;
			}

			if (!localityIsInPrimaryDc(tlog.interf().filteredLocality)) {
				continue;
			}

			if (tlog.interf().addresses().contains(address)) {
				return true;
			}
		}
	}

	return false;
}

bool addressesInDbAndPrimaryDc(const NetworkAddressList& addresses, Reference<AsyncVar<ServerDBInfo> const> dbInfo) {
	return addressInDbAndPrimaryDc(addresses.address, dbInfo) ||
	       (addresses.secondaryAddress.present() && addressInDbAndPrimaryDc(addresses.secondaryAddress.get(), dbInfo));
}

namespace {

TEST_CASE("/fdbserver/worker/addressInDbAndPrimaryDc") {
	// Setup a ServerDBInfo for test.
	ServerDBInfo testDbInfo;
	LocalityData testLocal;
	testLocal.set(LiteralStringRef("dcid"), StringRef(std::to_string(1)));
	testDbInfo.master.locality = testLocal;

	// Manually set up a master address.
	NetworkAddress testAddress(IPAddress(0x13131313), 1);
	testDbInfo.master.getCommitVersion =
	    RequestStream<struct GetCommitVersionRequest>(Endpoint({ testAddress }, UID(1, 2)));

	// First, create an empty TLogInterface, and check that it shouldn't be considered as in primary DC.
	testDbInfo.logSystemConfig.tLogs.push_back(TLogSet());
	testDbInfo.logSystemConfig.tLogs.back().tLogs.push_back(OptionalInterface<TLogInterface>());
	ASSERT(!addressInDbAndPrimaryDc(g_network->getLocalAddress(), makeReference<AsyncVar<ServerDBInfo>>(testDbInfo)));

	// Create a remote TLog. Although the remote TLog also uses the local address, it shouldn't be considered as
	// in primary DC given the remote locality.
	LocalityData fakeRemote;
	fakeRemote.set(LiteralStringRef("dcid"), StringRef(std::to_string(2)));
	TLogInterface remoteTlog(fakeRemote);
	remoteTlog.initEndpoints();
	testDbInfo.logSystemConfig.tLogs.back().tLogs.push_back(OptionalInterface(remoteTlog));
	ASSERT(!addressInDbAndPrimaryDc(g_network->getLocalAddress(), makeReference<AsyncVar<ServerDBInfo>>(testDbInfo)));

	// Next, create a local TLog. Now, the local address should be considered as in local DC.
	TLogInterface localTlog(testLocal);
	localTlog.initEndpoints();
	testDbInfo.logSystemConfig.tLogs.back().tLogs.push_back(OptionalInterface(localTlog));
	ASSERT(addressInDbAndPrimaryDc(g_network->getLocalAddress(), makeReference<AsyncVar<ServerDBInfo>>(testDbInfo)));

	// Use the master's address to test, which should be considered as in local DC.
	testDbInfo.logSystemConfig.tLogs.clear();
	ASSERT(addressInDbAndPrimaryDc(testAddress, makeReference<AsyncVar<ServerDBInfo>>(testDbInfo)));

	// Last, tests that proxies included in the ClientDbInfo are considered as local.
	NetworkAddress grvProxyAddress(IPAddress(0x26262626), 1);
	GrvProxyInterface grvProxyInterf;
	grvProxyInterf.getConsistentReadVersion =
	    PublicRequestStream<struct GetReadVersionRequest>(Endpoint({ grvProxyAddress }, UID(1, 2)));
	testDbInfo.client.grvProxies.push_back(grvProxyInterf);
	ASSERT(addressInDbAndPrimaryDc(grvProxyAddress, makeReference<AsyncVar<ServerDBInfo>>(testDbInfo)));

	NetworkAddress commitProxyAddress(IPAddress(0x37373737), 1);
	CommitProxyInterface commitProxyInterf;
	commitProxyInterf.commit =
	    PublicRequestStream<struct CommitTransactionRequest>(Endpoint({ commitProxyAddress }, UID(1, 2)));
	testDbInfo.client.commitProxies.push_back(commitProxyInterf);
	ASSERT(addressInDbAndPrimaryDc(commitProxyAddress, makeReference<AsyncVar<ServerDBInfo>>(testDbInfo)));

	return Void();
}

} // namespace

// Returns true if `address` is used in the db (indicated by `dbInfo`) transaction system and in the db's primary
// satellite DC.
bool addressInDbAndPrimarySatelliteDc(const NetworkAddress& address, Reference<AsyncVar<ServerDBInfo> const> dbInfo) {
	for (const auto& logSet : dbInfo->get().logSystemConfig.tLogs) {
		if (logSet.isLocal && logSet.locality == tagLocalitySatellite) {
			for (const auto& tlog : logSet.tLogs) {
				if (tlog.present() && tlog.interf().addresses().contains(address)) {
					return true;
				}
			}
		}
	}

	return false;
}

bool addressesInDbAndPrimarySatelliteDc(const NetworkAddressList& addresses,
                                        Reference<AsyncVar<ServerDBInfo> const> dbInfo) {
	return addressInDbAndPrimarySatelliteDc(addresses.address, dbInfo) ||
	       (addresses.secondaryAddress.present() &&
	        addressInDbAndPrimarySatelliteDc(addresses.secondaryAddress.get(), dbInfo));
}

namespace {

TEST_CASE("/fdbserver/worker/addressInDbAndPrimarySatelliteDc") {
	// Setup a ServerDBInfo for test.
	ServerDBInfo testDbInfo;
	LocalityData testLocal;
	testLocal.set(LiteralStringRef("dcid"), StringRef(std::to_string(1)));
	testDbInfo.master.locality = testLocal;

	// First, create an empty TLogInterface, and check that it shouldn't be considered as in satellite DC.
	testDbInfo.logSystemConfig.tLogs.push_back(TLogSet());
	testDbInfo.logSystemConfig.tLogs.back().isLocal = true;
	testDbInfo.logSystemConfig.tLogs.back().locality = tagLocalitySatellite;
	testDbInfo.logSystemConfig.tLogs.back().tLogs.push_back(OptionalInterface<TLogInterface>());
	ASSERT(!addressInDbAndPrimarySatelliteDc(g_network->getLocalAddress(),
	                                         makeReference<AsyncVar<ServerDBInfo>>(testDbInfo)));

	// Create a satellite tlog, and it should be considered as in primary satellite DC.
	NetworkAddress satelliteTLogAddress(IPAddress(0x13131313), 1);
	TLogInterface satelliteTLog(testLocal);
	satelliteTLog.initEndpoints();
	satelliteTLog.peekMessages = RequestStream<struct TLogPeekRequest>(Endpoint({ satelliteTLogAddress }, UID(1, 2)));
	testDbInfo.logSystemConfig.tLogs.back().tLogs.push_back(OptionalInterface(satelliteTLog));
	ASSERT(addressInDbAndPrimarySatelliteDc(satelliteTLogAddress, makeReference<AsyncVar<ServerDBInfo>>(testDbInfo)));

	// Create a primary TLog, and it shouldn't be considered as in primary Satellite DC.
	NetworkAddress primaryTLogAddress(IPAddress(0x26262626), 1);
	testDbInfo.logSystemConfig.tLogs.push_back(TLogSet());
	testDbInfo.logSystemConfig.tLogs.back().isLocal = true;
	TLogInterface primaryTLog(testLocal);
	primaryTLog.initEndpoints();
	primaryTLog.peekMessages = RequestStream<struct TLogPeekRequest>(Endpoint({ primaryTLogAddress }, UID(1, 2)));
	testDbInfo.logSystemConfig.tLogs.back().tLogs.push_back(OptionalInterface(primaryTLog));
	ASSERT(!addressInDbAndPrimarySatelliteDc(primaryTLogAddress, makeReference<AsyncVar<ServerDBInfo>>(testDbInfo)));

	// Create a remote TLog, and it should be considered as in remote DC.
	NetworkAddress remoteTLogAddress(IPAddress(0x37373737), 1);
	LocalityData fakeRemote;
	fakeRemote.set(LiteralStringRef("dcid"), StringRef(std::to_string(2)));
	TLogInterface remoteTLog(fakeRemote);
	remoteTLog.initEndpoints();
	remoteTLog.peekMessages = RequestStream<struct TLogPeekRequest>(Endpoint({ remoteTLogAddress }, UID(1, 2)));

	testDbInfo.logSystemConfig.tLogs.push_back(TLogSet());
	testDbInfo.logSystemConfig.tLogs.back().isLocal = false;
	testDbInfo.logSystemConfig.tLogs.back().tLogs.push_back(OptionalInterface(remoteTLog));
	ASSERT(!addressInDbAndPrimarySatelliteDc(remoteTLogAddress, makeReference<AsyncVar<ServerDBInfo>>(testDbInfo)));

	return Void();
}

} // namespace

bool addressInDbAndRemoteDc(const NetworkAddress& address, Reference<AsyncVar<ServerDBInfo> const> dbInfo) {
	const auto& dbi = dbInfo->get();

	for (const auto& logSet : dbi.logSystemConfig.tLogs) {
		if (logSet.isLocal || logSet.locality == tagLocalitySatellite) {
			continue;
		}
		for (const auto& tlog : logSet.tLogs) {
			if (tlog.present() && tlog.interf().addresses().contains(address)) {
				return true;
			}
		}

		for (const auto& logRouter : logSet.logRouters) {
			if (logRouter.present() && logRouter.interf().addresses().contains(address)) {
				return true;
			}
		}
	}

	return false;
}

bool addressesInDbAndRemoteDc(const NetworkAddressList& addresses, Reference<AsyncVar<ServerDBInfo> const> dbInfo) {
	return addressInDbAndRemoteDc(addresses.address, dbInfo) ||
	       (addresses.secondaryAddress.present() && addressInDbAndRemoteDc(addresses.secondaryAddress.get(), dbInfo));
}

namespace {

TEST_CASE("/fdbserver/worker/addressInDbAndRemoteDc") {
	// Setup a ServerDBInfo for test.
	ServerDBInfo testDbInfo;
	LocalityData testLocal;
	testLocal.set(LiteralStringRef("dcid"), StringRef(std::to_string(1)));
	testDbInfo.master.locality = testLocal;

	// First, create an empty TLogInterface, and check that it shouldn't be considered as in remote DC.
	testDbInfo.logSystemConfig.tLogs.push_back(TLogSet());
	testDbInfo.logSystemConfig.tLogs.back().isLocal = true;
	testDbInfo.logSystemConfig.tLogs.back().tLogs.push_back(OptionalInterface<TLogInterface>());
	ASSERT(!addressInDbAndRemoteDc(g_network->getLocalAddress(), makeReference<AsyncVar<ServerDBInfo>>(testDbInfo)));

	TLogInterface localTlog(testLocal);
	localTlog.initEndpoints();
	testDbInfo.logSystemConfig.tLogs.back().tLogs.push_back(OptionalInterface(localTlog));
	ASSERT(!addressInDbAndRemoteDc(g_network->getLocalAddress(), makeReference<AsyncVar<ServerDBInfo>>(testDbInfo)));

	// Create a remote TLog, and it should be considered as in remote DC.
	LocalityData fakeRemote;
	fakeRemote.set(LiteralStringRef("dcid"), StringRef(std::to_string(2)));
	TLogInterface remoteTlog(fakeRemote);
	remoteTlog.initEndpoints();

	testDbInfo.logSystemConfig.tLogs.push_back(TLogSet());
	testDbInfo.logSystemConfig.tLogs.back().isLocal = false;
	testDbInfo.logSystemConfig.tLogs.back().tLogs.push_back(OptionalInterface(remoteTlog));
	ASSERT(addressInDbAndRemoteDc(g_network->getLocalAddress(), makeReference<AsyncVar<ServerDBInfo>>(testDbInfo)));

	// Create a remote log router, and it should be considered as in remote DC.
	NetworkAddress logRouterAddress(IPAddress(0x26262626), 1);
	TLogInterface remoteLogRouter(fakeRemote);
	remoteLogRouter.initEndpoints();
	remoteLogRouter.peekMessages = RequestStream<struct TLogPeekRequest>(Endpoint({ logRouterAddress }, UID(1, 2)));
	testDbInfo.logSystemConfig.tLogs.back().logRouters.push_back(OptionalInterface(remoteLogRouter));
	ASSERT(addressInDbAndRemoteDc(logRouterAddress, makeReference<AsyncVar<ServerDBInfo>>(testDbInfo)));

	// Create a satellite tlog, and it shouldn't be considered as in remote DC.
	testDbInfo.logSystemConfig.tLogs.push_back(TLogSet());
	testDbInfo.logSystemConfig.tLogs.back().locality = tagLocalitySatellite;
	NetworkAddress satelliteTLogAddress(IPAddress(0x13131313), 1);
	TLogInterface satelliteTLog(fakeRemote);
	satelliteTLog.initEndpoints();
	satelliteTLog.peekMessages = RequestStream<struct TLogPeekRequest>(Endpoint({ satelliteTLogAddress }, UID(1, 2)));
	testDbInfo.logSystemConfig.tLogs.back().tLogs.push_back(OptionalInterface(satelliteTLog));
	ASSERT(!addressInDbAndRemoteDc(satelliteTLogAddress, makeReference<AsyncVar<ServerDBInfo>>(testDbInfo)));

	return Void();
}

} // namespace

// The actor that actively monitors the health of local and peer servers, and reports anomaly to the cluster controller.
ACTOR Future<Void> healthMonitor(Reference<AsyncVar<Optional<ClusterControllerFullInterface>> const> ccInterface,
                                 WorkerInterface interf,
                                 LocalityData locality,
                                 Reference<AsyncVar<ServerDBInfo> const> dbInfo) {
	loop {
		Future<Void> nextHealthCheckDelay = Never();
		if (dbInfo->get().recoveryState >= RecoveryState::ACCEPTING_COMMITS && ccInterface->get().present()) {
			nextHealthCheckDelay = delay(SERVER_KNOBS->WORKER_HEALTH_MONITOR_INTERVAL);
			const auto& allPeers = FlowTransport::transport().getAllPeers();
			UpdateWorkerHealthRequest req;

			enum WorkerLocation { None, Primary, Remote };
			WorkerLocation workerLocation = None;
			if (addressesInDbAndPrimaryDc(interf.addresses(), dbInfo)) {
				workerLocation = Primary;
			} else if (addressesInDbAndRemoteDc(interf.addresses(), dbInfo)) {
				workerLocation = Remote;
			}

			if (workerLocation != None) {
				for (const auto& [address, peer] : allPeers) {
					if (peer->connectFailedCount == 0 &&
					    peer->pingLatencies.getPopulationSize() < SERVER_KNOBS->PEER_LATENCY_CHECK_MIN_POPULATION) {
						// Ignore peers that don't have enough samples.
						// TODO(zhewu): Currently, FlowTransport latency monitor clears ping latency samples on a
						// regular
						//              basis, which may affect the measurement count. Currently,
						//              WORKER_HEALTH_MONITOR_INTERVAL is much smaller than the ping clearance interval,
						//              so it may be ok. If this ends to be a problem, we need to consider keep track of
						//              last ping latencies logged.
						continue;
					}
					bool degradedPeer = false;
					if ((workerLocation == Primary && addressInDbAndPrimaryDc(address, dbInfo)) ||
					    (workerLocation == Remote && addressInDbAndRemoteDc(address, dbInfo))) {
						// Monitors intra DC latencies between servers that in the primary or remote DC's transaction
						// systems. Note that currently we are not monitor storage servers, since lagging in storage
						// servers today already can trigger server exclusion by data distributor.

						if (peer->connectFailedCount >= SERVER_KNOBS->PEER_DEGRADATION_CONNECTION_FAILURE_COUNT ||
						    peer->pingLatencies.percentile(SERVER_KNOBS->PEER_LATENCY_DEGRADATION_PERCENTILE) >
						        SERVER_KNOBS->PEER_LATENCY_DEGRADATION_THRESHOLD ||
						    peer->timeoutCount / (double)(peer->pingLatencies.getPopulationSize()) >
						        SERVER_KNOBS->PEER_TIMEOUT_PERCENTAGE_DEGRADATION_THRESHOLD) {
							degradedPeer = true;
						}
					} else if (workerLocation == Primary && addressInDbAndPrimarySatelliteDc(address, dbInfo)) {
						// Monitors inter DC latencies between servers in primary and primary satellite DC. Note that
						// TLog workers in primary satellite DC are on the critical path of serving a commit.
						if (peer->connectFailedCount >= SERVER_KNOBS->PEER_DEGRADATION_CONNECTION_FAILURE_COUNT ||
						    peer->pingLatencies.percentile(
						        SERVER_KNOBS->PEER_LATENCY_DEGRADATION_PERCENTILE_SATELLITE) >
						        SERVER_KNOBS->PEER_LATENCY_DEGRADATION_THRESHOLD_SATELLITE ||
						    peer->timeoutCount / (double)(peer->pingLatencies.getPopulationSize()) >
						        SERVER_KNOBS->PEER_TIMEOUT_PERCENTAGE_DEGRADATION_THRESHOLD) {
							degradedPeer = true;
						}
					}

					if (degradedPeer) {
						TraceEvent("HealthMonitorDetectDegradedPeer")
						    .suppressFor(30)
						    .detail("Peer", address)
						    .detail("Elapsed", now() - peer->lastLoggedTime)
						    .detail("MinLatency", peer->pingLatencies.min())
						    .detail("MaxLatency", peer->pingLatencies.max())
						    .detail("MeanLatency", peer->pingLatencies.mean())
						    .detail("MedianLatency", peer->pingLatencies.median())
						    .detail("CheckedPercentile", SERVER_KNOBS->PEER_LATENCY_DEGRADATION_PERCENTILE)
						    .detail("CheckedPercentileLatency",
						            peer->pingLatencies.percentile(SERVER_KNOBS->PEER_LATENCY_DEGRADATION_PERCENTILE))
						    .detail("PingCount", peer->pingLatencies.getPopulationSize())
						    .detail("PingTimeoutCount", peer->timeoutCount)
						    .detail("ConnectionFailureCount", peer->connectFailedCount);

						req.degradedPeers.push_back(address);
					}
				}

				if (SERVER_KNOBS->WORKER_HEALTH_REPORT_RECENT_DESTROYED_PEER) {
					// When the worker cannot connect to a remote peer, the peer maybe erased from the list returned
					// from getAllPeers(). Therefore, we also look through all the recent closed peers in the flow
					// transport's health monitor. Note that all the closed peers stored here are caused by connection
					// failure, but not normal connection close. Therefore, we report all such peers if they are also
					// part of the transaction sub system.
					for (const auto& address : FlowTransport::transport().healthMonitor()->getRecentClosedPeers()) {
						if (allPeers.find(address) != allPeers.end()) {
							// We have checked this peer in the above for loop.
							continue;
						}

						if ((workerLocation == Primary && addressInDbAndPrimaryDc(address, dbInfo)) ||
						    (workerLocation == Remote && addressInDbAndRemoteDc(address, dbInfo)) ||
						    (workerLocation == Primary && addressInDbAndPrimarySatelliteDc(address, dbInfo))) {
							TraceEvent("HealthMonitorDetectRecentClosedPeer").suppressFor(30).detail("Peer", address);
							req.degradedPeers.push_back(address);
						}
					}
				}
			}

			if (!req.degradedPeers.empty()) {
				req.address = FlowTransport::transport().getLocalAddress();
				ccInterface->get().get().updateWorkerHealth.send(req);
			}
		}
		choose {
			when(wait(nextHealthCheckDelay)) {}
			when(wait(ccInterface->onChange())) {}
			when(wait(dbInfo->onChange())) {}
		}
	}
}

#if (defined(__linux__) || defined(__FreeBSD__)) && defined(USE_GPERFTOOLS)
// A set of threads that should be profiled
std::set<std::thread::id> profiledThreads;

// Returns whether or not a given thread should be profiled
int filter_in_thread(void* arg) {
	return profiledThreads.count(std::this_thread::get_id()) > 0 ? 1 : 0;
}
#endif

// Enables the calling thread to be profiled
void registerThreadForProfiling() {
#if (defined(__linux__) || defined(__FreeBSD__)) && defined(USE_GPERFTOOLS)
	// Not sure if this is actually needed, but a call to backtrace was advised here:
	// http://groups.google.com/group/google-perftools/browse_thread/thread/0dfd74532e038eb8/2686d9f24ac4365f?pli=1
	profiledThreads.insert(std::this_thread::get_id());
	const int num_levels = 100;
	void* pc[num_levels];
	backtrace(pc, num_levels);
#endif
}

// Starts or stops the CPU profiler
void updateCpuProfiler(ProfilerRequest req) {
	switch (req.type) {
	case ProfilerRequest::Type::GPROF:
#if (defined(__linux__) || defined(__FreeBSD__)) && defined(USE_GPERFTOOLS) && !defined(VALGRIND)
		switch (req.action) {
		case ProfilerRequest::Action::ENABLE: {
			const char* path = (const char*)req.outputFile.begin();
			ProfilerOptions* options = new ProfilerOptions();
			options->filter_in_thread = &filter_in_thread;
			options->filter_in_thread_arg = nullptr;
			ProfilerStartWithOptions(path, options);
			break;
		}
		case ProfilerRequest::Action::DISABLE:
			ProfilerStop();
			break;
		case ProfilerRequest::Action::RUN:
			ASSERT(false); // User should have called runProfiler.
			break;
		}
#endif
		break;
	case ProfilerRequest::Type::FLOW:
		switch (req.action) {
		case ProfilerRequest::Action::ENABLE:
			startProfiling(g_network, {}, req.outputFile);
			break;
		case ProfilerRequest::Action::DISABLE:
			stopProfiling();
			break;
		case ProfilerRequest::Action::RUN:
			ASSERT(false); // User should have called runProfiler.
			break;
		}
		break;
	default:
		ASSERT(false);
		break;
	}
}

ACTOR Future<Void> runCpuProfiler(ProfilerRequest req) {
	if (req.action == ProfilerRequest::Action::RUN) {
		req.action = ProfilerRequest::Action::ENABLE;
		updateCpuProfiler(req);
		wait(delay(req.duration));
		req.action = ProfilerRequest::Action::DISABLE;
		updateCpuProfiler(req);
		return Void();
	} else {
		updateCpuProfiler(req);
		return Void();
	}
}

void runHeapProfiler(const char* msg) {
#if defined(__linux__) && defined(USE_GPERFTOOLS) && !defined(VALGRIND)
	if (IsHeapProfilerRunning()) {
		HeapProfilerDump(msg);
	} else {
		TraceEvent("ProfilerError").detail("Message", "HeapProfiler not running");
	}
#else
	TraceEvent("ProfilerError").detail("Message", "HeapProfiler Unsupported");
#endif
}

ACTOR Future<Void> runProfiler(ProfilerRequest req) {
	if (req.type == ProfilerRequest::Type::GPROF_HEAP) {
		runHeapProfiler("User triggered heap dump");
	} else {
		wait(runCpuProfiler(req));
	}

	return Void();
}

bool checkHighMemory(int64_t threshold, bool* error) {
#if defined(__linux__) && defined(USE_GPERFTOOLS) && !defined(VALGRIND)
	*error = false;
	uint64_t page_size = sysconf(_SC_PAGESIZE);
	int fd = open("/proc/self/statm", O_RDONLY | O_CLOEXEC);
	if (fd < 0) {
		TraceEvent("OpenStatmFileFailure").log();
		*error = true;
		return false;
	}

	const int buf_sz = 256;
	char stat_buf[buf_sz];
	ssize_t stat_nread = read(fd, stat_buf, buf_sz);
	if (stat_nread < 0) {
		TraceEvent("ReadStatmFileFailure").log();
		*error = true;
		return false;
	}

	uint64_t vmsize, rss;
	sscanf(stat_buf, "%lu %lu", &vmsize, &rss);
	rss *= page_size;
	if (rss >= threshold) {
		return true;
	}
#else
	TraceEvent("CheckHighMemoryUnsupported").log();
	*error = true;
#endif
	return false;
}

// Runs heap profiler when RSS memory usage is high.
ACTOR Future<Void> monitorHighMemory(int64_t threshold) {
	if (threshold <= 0)
		return Void();

	loop {
		bool err = false;
		bool highmem = checkHighMemory(threshold, &err);
		if (err)
			break;

		if (highmem)
			runHeapProfiler("Highmem heap dump");
		wait(delay(SERVER_KNOBS->HEAP_PROFILER_INTERVAL));
	}
	return Void();
}

struct TrackRunningStorage {
	UID self;
	KeyValueStoreType storeType;
	std::set<std::pair<UID, KeyValueStoreType>>* runningStorages;
	TrackRunningStorage(UID self,
	                    KeyValueStoreType storeType,
	                    std::set<std::pair<UID, KeyValueStoreType>>* runningStorages)
	  : self(self), storeType(storeType), runningStorages(runningStorages) {
		runningStorages->emplace(self, storeType);
	}
	~TrackRunningStorage() { runningStorages->erase(std::make_pair(self, storeType)); };
};

ACTOR Future<Void> storageServerRollbackRebooter(std::set<std::pair<UID, KeyValueStoreType>>* runningStorages,
                                                 Future<Void> prevStorageServer,
                                                 KeyValueStoreType storeType,
                                                 std::string filename,
                                                 UID id,
                                                 LocalityData locality,
                                                 bool isTss,
                                                 Reference<AsyncVar<ServerDBInfo> const> db,
                                                 std::string folder,
                                                 ActorCollection* filesClosed,
                                                 int64_t memoryLimit,
                                                 IKeyValueStore* store,
                                                 bool validateDataFiles,
                                                 Promise<Void>* rebootKVStore,
                                                 Reference<IEncryptionKeyProvider> encryptionKeyProvider) {
	state TrackRunningStorage _(id, storeType, runningStorages);
	loop {
		ErrorOr<Void> e = wait(errorOr(prevStorageServer));
		if (!e.isError())
			return Void();
		else if (e.getError().code() != error_code_please_reboot &&
		         e.getError().code() != error_code_please_reboot_kv_store)
			throw e.getError();

		TraceEvent("StorageServerRequestedReboot", id)
		    .detail("RebootStorageEngine", e.getError().code() == error_code_please_reboot_kv_store)
		    .log();

		if (e.getError().code() == error_code_please_reboot_kv_store) {
			// Add the to actorcollection to make sure filesClosed not return
			filesClosed->add(rebootKVStore->getFuture());
			wait(delay(SERVER_KNOBS->REBOOT_KV_STORE_DELAY));
			// reopen KV store
			store = openKVStore(
			    storeType,
			    filename,
			    id,
			    memoryLimit,
			    false,
			    validateDataFiles,
			    SERVER_KNOBS->REMOTE_KV_STORE && /* testing mixed mode in simulation if remote kvs enabled */
			        (g_network->isSimulated()
			             ? (/* Disable for RocksDB */ storeType != KeyValueStoreType::SSD_ROCKSDB_V1 &&
			                deterministicRandom()->coinflip())
			             : true));
			Promise<Void> nextRebootKVStorePromise;
			filesClosed->add(store->onClosed() ||
			                 nextRebootKVStorePromise
			                     .getFuture() /* clear the onClosed() Future in actorCollection when rebooting */);
			// remove the original onClosed signal from the actorCollection
			rebootKVStore->send(Void());
			rebootKVStore->swap(nextRebootKVStorePromise);
		}

		StorageServerInterface recruited;
		recruited.uniqueID = id;
		recruited.locality = locality;
		recruited.tssPairID =
		    isTss ? Optional<UID>(UID()) : Optional<UID>(); // set this here since we use its presence to determine
		                                                    // whether this server is a tss or not
		recruited.initEndpoints();

		DUMPTOKEN(recruited.getValue);
		DUMPTOKEN(recruited.getKey);
		DUMPTOKEN(recruited.getKeyValues);
		DUMPTOKEN(recruited.getMappedKeyValues);
		DUMPTOKEN(recruited.getShardState);
		DUMPTOKEN(recruited.waitMetrics);
		DUMPTOKEN(recruited.splitMetrics);
		DUMPTOKEN(recruited.getReadHotRanges);
		DUMPTOKEN(recruited.getRangeSplitPoints);
		DUMPTOKEN(recruited.getStorageMetrics);
		DUMPTOKEN(recruited.waitFailure);
		DUMPTOKEN(recruited.getQueuingMetrics);
		DUMPTOKEN(recruited.getKeyValueStoreType);
		DUMPTOKEN(recruited.watchValue);
		DUMPTOKEN(recruited.getKeyValuesStream);
		DUMPTOKEN(recruited.changeFeedStream);
		DUMPTOKEN(recruited.changeFeedPop);
		DUMPTOKEN(recruited.changeFeedVersionUpdate);

		prevStorageServer = storageServer(store,
		                                  recruited,
		                                  db,
		                                  folder,
		                                  Promise<Void>(),
		                                  Reference<IClusterConnectionRecord>(nullptr),
		                                  encryptionKeyProvider);
		prevStorageServer = handleIOErrors(prevStorageServer, store, id, store->onClosed());
	}
}

ACTOR Future<Void> storageCacheRollbackRebooter(Future<Void> prevStorageCache,
                                                UID id,
                                                LocalityData locality,
                                                Reference<AsyncVar<ServerDBInfo> const> db) {
	loop {
		ErrorOr<Void> e = wait(errorOr(prevStorageCache));
		if (!e.isError()) {
			TraceEvent("StorageCacheRequestedReboot1", id).log();
			return Void();
		} else if (e.getError().code() != error_code_please_reboot &&
		           e.getError().code() != error_code_worker_removed) {
			TraceEvent("StorageCacheRequestedReboot2", id).detail("Code", e.getError().code());
			throw e.getError();
		}

		TraceEvent("StorageCacheRequestedReboot", id).log();

		StorageServerInterface recruited;
		recruited.uniqueID = deterministicRandom()->randomUniqueID(); // id;
		recruited.locality = locality;
		recruited.initEndpoints();

		DUMPTOKEN(recruited.getValue);
		DUMPTOKEN(recruited.getKey);
		DUMPTOKEN(recruited.getKeyValues);
		DUMPTOKEN(recruited.getShardState);
		DUMPTOKEN(recruited.waitMetrics);
		DUMPTOKEN(recruited.splitMetrics);
		DUMPTOKEN(recruited.getStorageMetrics);
		DUMPTOKEN(recruited.waitFailure);
		DUMPTOKEN(recruited.getQueuingMetrics);
		DUMPTOKEN(recruited.getKeyValueStoreType);
		DUMPTOKEN(recruited.watchValue);

		prevStorageCache = storageCacheServer(recruited, 0, db);
	}
}

// FIXME:  This will not work correctly in simulation as all workers would share the same roles map
std::set<std::pair<std::string, std::string>> g_roles;

Standalone<StringRef> roleString(std::set<std::pair<std::string, std::string>> roles, bool with_ids) {
	std::string result;
	for (auto& r : roles) {
		if (!result.empty())
			result.append(",");
		result.append(r.first);
		if (with_ids) {
			result.append(":");
			result.append(r.second);
		}
	}
	return StringRef(result);
}

void startRole(const Role& role,
               UID roleId,
               UID workerId,
               const std::map<std::string, std::string>& details,
               const std::string& origination) {
	if (role.includeInTraceRoles) {
		addTraceRole(role.abbreviation);
	}

	TraceEvent ev("Role", roleId);
	ev.detail("As", role.roleName)
	    .detail("Transition", "Begin")
	    .detail("Origination", origination)
	    .detail("OnWorker", workerId);
	for (auto it = details.begin(); it != details.end(); it++)
		ev.detail(it->first.c_str(), it->second);

	ev.trackLatest(roleId.shortString() + ".Role");

	// Update roles map, log Roles metrics
	g_roles.insert({ role.roleName, roleId.shortString() });
	StringMetricHandle(LiteralStringRef("Roles")) = roleString(g_roles, false);
	StringMetricHandle(LiteralStringRef("RolesWithIDs")) = roleString(g_roles, true);
	if (g_network->isSimulated())
		g_simulator->addRole(g_network->getLocalAddress(), role.roleName);
}

void endRole(const Role& role, UID id, std::string reason, bool ok, Error e) {
	{
		TraceEvent ev("Role", id);
		if (e.code() != invalid_error_code)
			ev.errorUnsuppressed(e);
		ev.detail("Transition", "End").detail("As", role.roleName).detail("Reason", reason);

		ev.trackLatest(id.shortString() + ".Role");
	}

	if (!ok) {
		std::string type = role.roleName + "Failed";

		TraceEvent err(SevError, type.c_str(), id);
		if (e.code() != invalid_error_code) {
			err.errorUnsuppressed(e);
		}
		err.detail("Reason", reason);
	}

	latestEventCache.clear(id.shortString());

	// Update roles map, log Roles metrics
	g_roles.erase({ role.roleName, id.shortString() });
	StringMetricHandle(LiteralStringRef("Roles")) = roleString(g_roles, false);
	StringMetricHandle(LiteralStringRef("RolesWithIDs")) = roleString(g_roles, true);
	if (g_network->isSimulated())
		g_simulator->removeRole(g_network->getLocalAddress(), role.roleName);

	if (role.includeInTraceRoles) {
		removeTraceRole(role.abbreviation);
	}
}

ACTOR Future<Void> traceRole(Role role, UID roleId) {
	loop {
		wait(delay(SERVER_KNOBS->WORKER_LOGGING_INTERVAL));
		TraceEvent("Role", roleId).detail("Transition", "Refresh").detail("As", role.roleName);
	}
}

ACTOR Future<Void> workerSnapCreate(
    WorkerSnapRequest snapReq,
    std::string snapFolder,
    std::map<std::string, WorkerSnapRequest>* snapReqMap /* ongoing snapshot requests */,
    std::map<std::string, ErrorOr<Void>>*
        snapReqResultMap /* finished snapshot requests, expired in SNAP_MINIMUM_TIME_GAP seconds */) {
	state ExecCmdValueString snapArg(snapReq.snapPayload);
	state std::string snapReqKey = snapReq.snapUID.toString() + snapReq.role.toString();
	try {
		int err = wait(execHelper(&snapArg, snapReq.snapUID, snapFolder, snapReq.role.toString()));
		std::string uidStr = snapReq.snapUID.toString();
		TraceEvent("ExecTraceWorker")
		    .detail("Uid", uidStr)
		    .detail("Status", err)
		    .detail("Role", snapReq.role)
		    .detail("Value", snapFolder)
		    .detail("ExecPayload", snapReq.snapPayload);
		if (err != 0) {
			throw operation_failed();
		}
		if (snapReq.role.toString() == "storage") {
			printStorageVersionInfo();
		}
		snapReqMap->at(snapReqKey).reply.send(Void());
		snapReqMap->erase(snapReqKey);
		(*snapReqResultMap)[snapReqKey] = ErrorOr<Void>(Void());
	} catch (Error& e) {
		TraceEvent("ExecHelperError").errorUnsuppressed(e);
		if (e.code() != error_code_operation_cancelled) {
			snapReqMap->at(snapReqKey).reply.sendError(e);
			snapReqMap->erase(snapReqKey);
			(*snapReqResultMap)[snapReqKey] = ErrorOr<Void>(e);
		} else {
			throw e;
		}
	}
	return Void();
}

// TODO: `issues` is right now only updated by `monitorTraceLogIssues` and thus is being `set` on every update.
// It could be changed to `insert` and `trigger` later if we want to use it as a generic way for the caller of this
// function to report issues to cluster controller.
ACTOR Future<Void> monitorTraceLogIssues(Reference<AsyncVar<std::set<std::string>>> issues) {
	state bool pingTimeout = false;
	loop {
		wait(delay(SERVER_KNOBS->TRACE_LOG_FLUSH_FAILURE_CHECK_INTERVAL_SECONDS));
		Future<Void> pingAck = pingTraceLogWriterThread();
		try {
			wait(timeoutError(pingAck, SERVER_KNOBS->TRACE_LOG_PING_TIMEOUT_SECONDS));
		} catch (Error& e) {
			if (e.code() == error_code_timed_out) {
				pingTimeout = true;
			} else {
				throw;
			}
		}
		std::set<std::string> _issues;
		retrieveTraceLogIssues(_issues);
		if (pingTimeout) {
			// Ping trace log writer thread timeout.
			_issues.insert("trace_log_writer_thread_unresponsive");
			pingTimeout = false;
		}
		issues->set(_issues);
	}
}

class SharedLogsKey {
	TLogVersion logVersion;
	TLogSpillType spillType;
	KeyValueStoreType storeType;

public:
	SharedLogsKey(const TLogOptions& options, KeyValueStoreType kvst)
	  : logVersion(options.version), spillType(options.spillType), storeType(kvst) {
		if (logVersion >= TLogVersion::V5)
			spillType = TLogSpillType::UNSET;
	}

	bool operator<(const SharedLogsKey& other) const {
		return std::tie(logVersion, spillType, storeType) <
		       std::tie(other.logVersion, other.spillType, other.storeType);
	}
};

struct SharedLogsValue {
	Future<Void> actor = Void();
	UID uid = UID();
	PromiseStream<InitializeTLogRequest> requests;

	SharedLogsValue() = default;
	SharedLogsValue(Future<Void> actor, UID uid, PromiseStream<InitializeTLogRequest> requests)
	  : actor(actor), uid(uid), requests(requests) {}
};

ACTOR Future<Void> chaosMetricsLogger() {

	auto res = g_network->global(INetwork::enChaosMetrics);
	if (!res)
		return Void();

	state ChaosMetrics* chaosMetrics = static_cast<ChaosMetrics*>(res);
	chaosMetrics->clear();

	loop {
		wait(delay(FLOW_KNOBS->CHAOS_LOGGING_INTERVAL));

		TraceEvent e("ChaosMetrics");
		double elapsed = now() - chaosMetrics->startTime;
		e.detail("Elapsed", elapsed);
		chaosMetrics->getFields(&e);
		e.trackLatest("ChaosMetrics");
		chaosMetrics->clear();
	}
}

// like genericactors setWhenDoneOrError, but we need to take into account the bm epoch. We don't want to reset it if
// this manager was replaced by a later manager (with a higher epoch) on this worker
ACTOR Future<Void> resetBlobManagerWhenDoneOrError(
    Future<Void> blobManagerProcess,
    Reference<AsyncVar<Optional<std::pair<int64_t, BlobManagerInterface>>>> var,
    int64_t epoch) {
	try {
		wait(blobManagerProcess);
	} catch (Error& e) {
		if (e.code() == error_code_actor_cancelled)
			throw;
	}
	if (var->get().present() && var->get().get().first == epoch) {
		var->set(Optional<std::pair<int64_t, BlobManagerInterface>>());
	}
	return Void();
}

ACTOR Future<Void> workerServer(Reference<IClusterConnectionRecord> connRecord,
                                Reference<AsyncVar<Optional<ClusterControllerFullInterface>> const> ccInterface,
                                LocalityData locality,
                                Reference<AsyncVar<ClusterControllerPriorityInfo>> asyncPriorityInfo,
                                ProcessClass initialClass,
                                std::string folder,
                                int64_t memoryLimit,
                                std::string metricsConnFile,
                                std::string metricsPrefix,
                                Promise<Void> recoveredDiskFiles,
                                int64_t memoryProfileThreshold,
                                std::string _coordFolder,
                                std::string whitelistBinPaths,
                                Reference<AsyncVar<ServerDBInfo>> dbInfo,
                                ConfigBroadcastInterface configBroadcastInterface,
                                Reference<ConfigNode> configNode,
                                Reference<LocalConfiguration> localConfig) {
	state PromiseStream<ErrorInfo> errors;
	state Reference<AsyncVar<Optional<DataDistributorInterface>>> ddInterf(
	    new AsyncVar<Optional<DataDistributorInterface>>());
	state Reference<AsyncVar<Optional<RatekeeperInterface>>> rkInterf(new AsyncVar<Optional<RatekeeperInterface>>());
	state Reference<AsyncVar<Optional<std::pair<int64_t, BlobManagerInterface>>>> bmEpochAndInterf(
	    new AsyncVar<Optional<std::pair<int64_t, BlobManagerInterface>>>());
	state UID lastBMRecruitRequestId;
	state Reference<AsyncVar<Optional<EncryptKeyProxyInterface>>> ekpInterf(
	    new AsyncVar<Optional<EncryptKeyProxyInterface>>());
	state Reference<AsyncVar<Optional<ConsistencyScanInterface>>> csInterf(
	    new AsyncVar<Optional<ConsistencyScanInterface>>());
	state Future<Void> handleErrors = workerHandleErrors(errors.getFuture()); // Needs to be stopped last
	state ActorCollection errorForwarders(false);
	state Future<Void> loggingTrigger = Void();
	state double loggingDelay = SERVER_KNOBS->WORKER_LOGGING_INTERVAL;
	// These two promises are destroyed after the "filesClosed" below to avoid broken_promise
	state Promise<Void> rebootKVSPromise;
	state Promise<Void> rebootKVSPromise2;
	state ActorCollection filesClosed(true);
	state Promise<Void> stopping;
	state WorkerCache<InitializeStorageReply> storageCache;
	state Future<Void> metricsLogger;
	state Future<Void> chaosMetricsActor;
	state Reference<AsyncVar<bool>> degraded = FlowTransport::transport().getDegraded();
	// tLogFnForOptions() can return a function that doesn't correspond with the FDB version that the
	// TLogVersion represents.  This can be done if the newer TLog doesn't support a requested option.
	// As (store type, spill type) can map to the same TLogFn across multiple TLogVersions, we need to
	// decide if we should collapse them into the same SharedTLog instance as well.  The answer
	// here is no, so that when running with log_version==3, all files should say V=3.
	state std::map<SharedLogsKey, std::vector<SharedLogsValue>> sharedLogs;
	state Reference<AsyncVar<UID>> activeSharedTLog(new AsyncVar<UID>());
	state WorkerCache<InitializeBackupReply> backupWorkerCache;
	state WorkerCache<InitializeBlobWorkerReply> blobWorkerCache;

	state WorkerSnapRequest lastSnapReq;
	// Here the key is UID+role, as we still send duplicate requests to a process which is both storage and tlog
	state std::map<std::string, WorkerSnapRequest> snapReqMap;
	state std::map<std::string, ErrorOr<Void>> snapReqResultMap;
	state double lastSnapTime = -SERVER_KNOBS->SNAP_MINIMUM_TIME_GAP; // always successful for the first Snap Request
	state std::string coordFolder = abspath(_coordFolder);

	state WorkerInterface interf(locality);
	state std::set<std::pair<UID, KeyValueStoreType>> runningStorages;
	interf.initEndpoints();

	state Reference<AsyncVar<std::set<std::string>>> issues(new AsyncVar<std::set<std::string>>());

	if (FLOW_KNOBS->ENABLE_CHAOS_FEATURES) {
		TraceEvent(SevInfo, "ChaosFeaturesEnabled");
		chaosMetricsActor = chaosMetricsLogger();
	}

	folder = abspath(folder);

	if (metricsPrefix.size() > 0) {
		if (metricsConnFile.size() > 0) {
			try {
				state Database db =
				    Database::createDatabase(metricsConnFile, ApiVersion::LATEST_VERSION, IsInternal::True, locality);
				metricsLogger = runMetrics(db, KeyRef(metricsPrefix));
				db->globalConfig->trigger(samplingFrequency, samplingProfilerUpdateFrequency);
			} catch (Error& e) {
				TraceEvent(SevWarnAlways, "TDMetricsBadClusterFile").error(e).detail("ConnFile", metricsConnFile);
			}
		} else {
			auto lockAware = metricsPrefix.size() && metricsPrefix[0] == '\xff' ? LockAware::True : LockAware::False;
			auto database = openDBOnServer(dbInfo, TaskPriority::DefaultEndpoint, lockAware);
			metricsLogger = runMetrics(database, KeyRef(metricsPrefix));
			database->globalConfig->trigger(samplingFrequency, samplingProfilerUpdateFrequency);
		}
	}

	errorForwarders.add(resetAfter(degraded,
	                               SERVER_KNOBS->DEGRADED_RESET_INTERVAL,
	                               false,
	                               SERVER_KNOBS->DEGRADED_WARNING_LIMIT,
	                               SERVER_KNOBS->DEGRADED_WARNING_RESET_DELAY,
	                               "DegradedReset"));
	errorForwarders.add(loadedPonger(interf.debugPing.getFuture()));
	errorForwarders.add(waitFailureServer(interf.waitFailure.getFuture()));
	errorForwarders.add(monitorTraceLogIssues(issues));
	errorForwarders.add(testerServerCore(interf.testerInterface, connRecord, dbInfo, locality));
	errorForwarders.add(monitorHighMemory(memoryProfileThreshold));

	filesClosed.add(stopping.getFuture());

	initializeSystemMonitorMachineState(SystemMonitorMachineState(
	    folder, locality.dcId(), locality.zoneId(), locality.machineId(), g_network->getLocalAddress().ip));

	{
		auto recruited = interf;
		DUMPTOKEN(recruited.clientInterface.reboot);
		DUMPTOKEN(recruited.clientInterface.profiler);
		DUMPTOKEN(recruited.tLog);
		DUMPTOKEN(recruited.master);
		DUMPTOKEN(recruited.commitProxy);
		DUMPTOKEN(recruited.grvProxy);
		DUMPTOKEN(recruited.resolver);
		DUMPTOKEN(recruited.storage);
		DUMPTOKEN(recruited.debugPing);
		DUMPTOKEN(recruited.coordinationPing);
		DUMPTOKEN(recruited.waitFailure);
		DUMPTOKEN(recruited.setMetricsRate);
		DUMPTOKEN(recruited.eventLogRequest);
		DUMPTOKEN(recruited.traceBatchDumpRequest);
		DUMPTOKEN(recruited.updateServerDBInfo);
	}

	state std::vector<Future<Void>> recoveries;

	try {
		std::vector<DiskStore> stores = getDiskStores(folder);
		bool validateDataFiles = deleteFile(joinPath(folder, validationFilename));
		for (int f = 0; f < stores.size(); f++) {
			DiskStore s = stores[f];
			// FIXME: Error handling
			if (s.storedComponent == DiskStore::Storage) {
				LocalLineage _;
				getCurrentLineage()->modify(&RoleLineage::role) = ProcessClass::ClusterRole::Storage;
				Reference<IEncryptionKeyProvider> encryptionKeyProvider =
				    makeReference<TenantAwareEncryptionKeyProvider>(dbInfo);
				IKeyValueStore* kv = openKVStore(
				    s.storeType,
				    s.filename,
				    s.storeID,
				    memoryLimit,
				    false,
				    validateDataFiles,
				    SERVER_KNOBS->REMOTE_KV_STORE && /* testing mixed mode in simulation if remote kvs enabled */
				        (g_network->isSimulated()
				             ? (/* Disable for RocksDB */ s.storeType != KeyValueStoreType::SSD_ROCKSDB_V1 &&
				                s.storeType != KeyValueStoreType::SSD_SHARDED_ROCKSDB &&
				                deterministicRandom()->coinflip())
				             : true),
				    encryptionKeyProvider);
				Future<Void> kvClosed =
				    kv->onClosed() ||
				    rebootKVSPromise.getFuture() /* clear the onClosed() Future in actorCollection when rebooting */;
				filesClosed.add(kvClosed);

				// std::string doesn't have startsWith
				std::string tssPrefix = testingStoragePrefix.toString();
				// TODO might be more efficient to mark a boolean on DiskStore in getDiskStores, but that kind of breaks
				// the abstraction since DiskStore also applies to storage cache + tlog
				bool isTss = s.filename.find(tssPrefix) != std::string::npos;
				Role ssRole = isTss ? Role::TESTING_STORAGE_SERVER : Role::STORAGE_SERVER;

				StorageServerInterface recruited;
				recruited.uniqueID = s.storeID;
				recruited.locality = locality;
				recruited.tssPairID =
				    isTss ? Optional<UID>(UID())
				          : Optional<UID>(); // presence of optional is used as source of truth for tss vs not. Value
				                             // gets overridden later in restoreDurableState
				recruited.initEndpoints();

				std::map<std::string, std::string> details;
				details["StorageEngine"] = s.storeType.toString();
				details["IsTSS"] = isTss ? "Yes" : "No";

				startRole(ssRole, recruited.id(), interf.id(), details, "Restored");

				DUMPTOKEN(recruited.getValue);
				DUMPTOKEN(recruited.getKey);
				DUMPTOKEN(recruited.getKeyValues);
				DUMPTOKEN(recruited.getMappedKeyValues);
				DUMPTOKEN(recruited.getShardState);
				DUMPTOKEN(recruited.waitMetrics);
				DUMPTOKEN(recruited.splitMetrics);
				DUMPTOKEN(recruited.getReadHotRanges);
				DUMPTOKEN(recruited.getRangeSplitPoints);
				DUMPTOKEN(recruited.getStorageMetrics);
				DUMPTOKEN(recruited.waitFailure);
				DUMPTOKEN(recruited.getQueuingMetrics);
				DUMPTOKEN(recruited.getKeyValueStoreType);
				DUMPTOKEN(recruited.watchValue);
				DUMPTOKEN(recruited.getKeyValuesStream);
				DUMPTOKEN(recruited.changeFeedStream);
				DUMPTOKEN(recruited.changeFeedPop);
				DUMPTOKEN(recruited.changeFeedVersionUpdate);

				Promise<Void> recovery;
				Future<Void> f =
				    storageServer(kv, recruited, dbInfo, folder, recovery, connRecord, encryptionKeyProvider);
				recoveries.push_back(recovery.getFuture());
				f = handleIOErrors(f, kv, s.storeID, kvClosed);
				f = storageServerRollbackRebooter(&runningStorages,
				                                  f,
				                                  s.storeType,
				                                  s.filename,
				                                  recruited.id(),
				                                  recruited.locality,
				                                  isTss,
				                                  dbInfo,
				                                  folder,
				                                  &filesClosed,
				                                  memoryLimit,
				                                  kv,
				                                  validateDataFiles,
				                                  &rebootKVSPromise,
				                                  encryptionKeyProvider);
				errorForwarders.add(forwardError(errors, ssRole, recruited.id(), f));
			} else if (s.storedComponent == DiskStore::TLogData) {
				LocalLineage _;
				getCurrentLineage()->modify(&RoleLineage::role) = ProcessClass::ClusterRole::TLog;
				std::string logQueueBasename;
				const std::string filename = basename(s.filename);
				if (StringRef(filename).startsWith(fileLogDataPrefix)) {
					logQueueBasename = fileLogQueuePrefix.toString();
				} else {
					StringRef optionsString = StringRef(filename).removePrefix(fileVersionedLogDataPrefix).eat("-");
					logQueueBasename = fileLogQueuePrefix.toString() + optionsString.toString() + "-";
				}
				ASSERT_WE_THINK(abspath(parentDirectory(s.filename)) == folder);
				IKeyValueStore* kv = openKVStore(s.storeType, s.filename, s.storeID, memoryLimit, validateDataFiles);
				const DiskQueueVersion dqv = s.tLogOptions.getDiskQueueVersion();
				const int64_t diskQueueWarnSize =
				    s.tLogOptions.spillType == TLogSpillType::VALUE ? 10 * SERVER_KNOBS->TARGET_BYTES_PER_TLOG : -1;
				IDiskQueue* queue = openDiskQueue(joinPath(folder, logQueueBasename + s.storeID.toString() + "-"),
				                                  tlogQueueExtension.toString(),
				                                  s.storeID,
				                                  dqv,
				                                  diskQueueWarnSize);
				filesClosed.add(kv->onClosed());
				filesClosed.add(queue->onClosed());

				std::map<std::string, std::string> details;
				details["StorageEngine"] = s.storeType.toString();
				startRole(Role::SHARED_TRANSACTION_LOG, s.storeID, interf.id(), details, "Restored");

				Promise<Void> oldLog;
				Promise<Void> recovery;
				TLogFn tLogFn = tLogFnForOptions(s.tLogOptions);
				auto& logData = sharedLogs[SharedLogsKey(s.tLogOptions, s.storeType)];
				logData.push_back(SharedLogsValue());
				// FIXME: Shouldn't if logData.first isValid && !isReady, shouldn't we
				// be sending a fake InitializeTLogRequest rather than calling tLog() ?
				Future<Void> tl = tLogFn(kv,
				                         queue,
				                         dbInfo,
				                         locality,
				                         logData.back().requests,
				                         s.storeID,
				                         interf.id(),
				                         true,
				                         oldLog,
				                         recovery,
				                         folder,
				                         degraded,
				                         activeSharedTLog);
				recoveries.push_back(recovery.getFuture());
				activeSharedTLog->set(s.storeID);

				tl = handleIOErrors(tl, kv, s.storeID);
				tl = handleIOErrors(tl, queue, s.storeID);
				logData.back().actor = oldLog.getFuture() || tl;
				logData.back().uid = s.storeID;
				errorForwarders.add(forwardError(errors, Role::SHARED_TRANSACTION_LOG, s.storeID, tl));
			}
		}

		bool hasCache = false;
		//  start cache role if we have the right process class
		if (initialClass.classType() == ProcessClass::StorageCacheClass) {
			hasCache = true;
			StorageServerInterface recruited;
			recruited.locality = locality;
			recruited.initEndpoints();

			std::map<std::string, std::string> details;
			startRole(Role::STORAGE_CACHE, recruited.id(), interf.id(), details);

			// DUMPTOKEN(recruited.getVersion);
			DUMPTOKEN(recruited.getValue);
			DUMPTOKEN(recruited.getKey);
			DUMPTOKEN(recruited.getKeyValues);
			DUMPTOKEN(recruited.getMappedKeyValues);
			DUMPTOKEN(recruited.getShardState);
			DUMPTOKEN(recruited.waitMetrics);
			DUMPTOKEN(recruited.splitMetrics);
			DUMPTOKEN(recruited.getStorageMetrics);
			DUMPTOKEN(recruited.waitFailure);
			DUMPTOKEN(recruited.getQueuingMetrics);
			DUMPTOKEN(recruited.getKeyValueStoreType);
			DUMPTOKEN(recruited.watchValue);

			auto f = storageCacheServer(recruited, 0, dbInfo);
			f = storageCacheRollbackRebooter(f, recruited.id(), recruited.locality, dbInfo);
			errorForwarders.add(forwardError(errors, Role::STORAGE_CACHE, recruited.id(), f));
		}

		std::map<std::string, std::string> details;
		details["Locality"] = locality.toString();
		details["DataFolder"] = folder;
		details["StoresPresent"] = format("%d", stores.size());
		details["CachePresent"] = hasCache ? "true" : "false";
		startRole(Role::WORKER, interf.id(), interf.id(), details);
		errorForwarders.add(traceRole(Role::WORKER, interf.id()));

		// We want to avoid the worker being recruited as storage or TLog before recoverying it is local files,
		// to make sure:
		//   (1) the worker can start serving requests once it is recruited as storage or TLog server, and
		//   (2) a slow recovering worker server wouldn't been recruited as TLog and make recovery slow.
		// However, the worker server can still serve stateless roles, and if encryption is on, it is crucial to have
		// some worker available to serve the EncryptKeyProxy role, before opening encrypted storage files.
		//
		// When encryption-at-rest is enabled, the follow code allows a worker to first register with the
		// cluster controller to be recruited only as a stateless process i.e. it can't be recruited as a SS or TLog
		// process; once the local disk recovery is complete (if applicable), the process re-registers with cluster
		// controller as a stateful process role.
		//
		// TODO(yiwu): Unify behavior for encryption and non-encryption once the change is stable.
		Future<Void> recoverDiskFiles = trigger(
		    [=]() {
			    TraceEvent("RecoveriesComplete", interf.id());
			    recoveredDiskFiles.send(Void());
			    return Void();
		    },
		    waitForAll(recoveries));
		if (!SERVER_KNOBS->ENABLE_ENCRYPTION) {
			wait(recoverDiskFiles);
		} else {
			errorForwarders.add(recoverDiskFiles);
		}

		errorForwarders.add(registrationClient(ccInterface,
		                                       interf,
		                                       asyncPriorityInfo,
		                                       initialClass,
		                                       ddInterf,
		                                       rkInterf,
		                                       bmEpochAndInterf,
		                                       ekpInterf,
		                                       csInterf,
		                                       degraded,
		                                       connRecord,
		                                       issues,
		                                       configNode,
		                                       localConfig,
		                                       configBroadcastInterface,
		                                       dbInfo,
		                                       recoveredDiskFiles));

		if (configNode.isValid()) {
			errorForwarders.add(brokenPromiseToNever(localConfig->consume(configBroadcastInterface)));
		}

		if (SERVER_KNOBS->ENABLE_WORKER_HEALTH_MONITOR) {
			errorForwarders.add(healthMonitor(ccInterface, interf, locality, dbInfo));
		}

<<<<<<< HEAD
		TraceEvent("RecoveriesComplete", interf.id());
		printf("RecoveriesComplete\n");

=======
>>>>>>> e9a12b4a
		loop choose {
			when(UpdateServerDBInfoRequest req = waitNext(interf.updateServerDBInfo.getFuture())) {
				ServerDBInfo localInfo = BinaryReader::fromStringRef<ServerDBInfo>(
				    req.serializedDbInfo, AssumeVersion(g_network->protocolVersion()));
				localInfo.myLocality = locality;

				if (localInfo.infoGeneration < dbInfo->get().infoGeneration &&
				    localInfo.clusterInterface == dbInfo->get().clusterInterface) {
					std::vector<Endpoint> rep = req.broadcastInfo;
					rep.push_back(interf.updateServerDBInfo.getEndpoint());
					req.reply.send(rep);
				} else {
					Optional<Endpoint> notUpdated;
					if (!ccInterface->get().present() || localInfo.clusterInterface != ccInterface->get().get()) {
						notUpdated = interf.updateServerDBInfo.getEndpoint();
					} else if (localInfo.infoGeneration > dbInfo->get().infoGeneration ||
					           dbInfo->get().clusterInterface != ccInterface->get().get()) {
						TraceEvent("GotServerDBInfoChange")
						    .detail("ChangeID", localInfo.id)
						    .detail("InfoGeneration", localInfo.infoGeneration)
						    .detail("MasterID", localInfo.master.id())
						    .detail("RatekeeperID",
						            localInfo.ratekeeper.present() ? localInfo.ratekeeper.get().id() : UID())
						    .detail("DataDistributorID",
						            localInfo.distributor.present() ? localInfo.distributor.get().id() : UID())
						    .detail("BlobManagerID",
						            localInfo.blobManager.present() ? localInfo.blobManager.get().id() : UID())
						    .detail("EncryptKeyProxyID",
						            localInfo.encryptKeyProxy.present() ? localInfo.encryptKeyProxy.get().id() : UID());

						dbInfo->set(localInfo);
					}
					errorForwarders.add(
					    success(broadcastDBInfoRequest(req, SERVER_KNOBS->DBINFO_SEND_AMOUNT, notUpdated, true)));
				}
			}
			when(RebootRequest req = waitNext(interf.clientInterface.reboot.getFuture())) {
				state RebootRequest rebootReq = req;
				// If suspendDuration is INT_MAX, the trace will not be logged if it was inside the next block
				// Also a useful trace to have even if suspendDuration is 0
				TraceEvent("RebootRequestSuspendingProcess").detail("Duration", req.waitForDuration);
				if (req.waitForDuration) {
					flushTraceFileVoid();
					setProfilingEnabled(0);
					g_network->stop();
					threadSleep(req.waitForDuration);
				}
				if (rebootReq.checkData) {
					Reference<IAsyncFile> checkFile =
					    wait(IAsyncFileSystem::filesystem()->open(joinPath(folder, validationFilename),
					                                              IAsyncFile::OPEN_CREATE | IAsyncFile::OPEN_READWRITE,
					                                              0600));
					wait(checkFile->sync());
				}

				if (g_network->isSimulated()) {
					TraceEvent("SimulatedReboot").detail("Deletion", rebootReq.deleteData);
					if (rebootReq.deleteData) {
						throw please_reboot_delete();
					}
					throw please_reboot();
				} else {
					TraceEvent("ProcessReboot").log();
					ASSERT(!rebootReq.deleteData);
					flushAndExit(0);
				}
			}
			when(SetFailureInjection req = waitNext(interf.clientInterface.setFailureInjection.getFuture())) {
				if (FLOW_KNOBS->ENABLE_CHAOS_FEATURES) {
					if (req.diskFailure.present()) {
						auto diskFailureInjector = DiskFailureInjector::injector();
						diskFailureInjector->setDiskFailure(req.diskFailure.get().stallInterval,
						                                    req.diskFailure.get().stallPeriod,
						                                    req.diskFailure.get().throttlePeriod);
					} else if (req.flipBits.present()) {
						auto bitFlipper = BitFlipper::flipper();
						bitFlipper->setBitFlipPercentage(req.flipBits.get().percentBitFlips);
					}
					req.reply.send(Void());
				} else {
					req.reply.sendError(client_invalid_operation());
				}
			}
			when(ProfilerRequest req = waitNext(interf.clientInterface.profiler.getFuture())) {
				state ProfilerRequest profilerReq = req;
				// There really isn't a great "filepath sanitizer" or "filepath escape" function available,
				// thus we instead enforce a different requirement.  One can only write to a file that's
				// beneath the working directory, and we remove the ability to do any symlink or ../..
				// tricks by resolving all paths through `abspath` first.
				try {
					std::string realLogDir = abspath(SERVER_KNOBS->LOG_DIRECTORY);
					std::string realOutPath = abspath(realLogDir + "/" + profilerReq.outputFile.toString());
					if (realLogDir.size() < realOutPath.size() &&
					    strncmp(realLogDir.c_str(), realOutPath.c_str(), realLogDir.size()) == 0) {
						profilerReq.outputFile = realOutPath;
						uncancellable(runProfiler(profilerReq));
						profilerReq.reply.send(Void());
					} else {
						profilerReq.reply.sendError(client_invalid_operation());
					}
				} catch (Error& e) {
					profilerReq.reply.sendError(e);
				}
			}
			when(RecruitMasterRequest req = waitNext(interf.master.getFuture())) {
				LocalLineage _;
				getCurrentLineage()->modify(&RoleLineage::role) = ProcessClass::ClusterRole::Master;
				MasterInterface recruited;
				recruited.locality = locality;
				recruited.initEndpoints();

				startRole(Role::MASTER, recruited.id(), interf.id());

				DUMPTOKEN(recruited.waitFailure);
				DUMPTOKEN(recruited.getCommitVersion);
				DUMPTOKEN(recruited.getLiveCommittedVersion);
				DUMPTOKEN(recruited.reportLiveCommittedVersion);
				DUMPTOKEN(recruited.updateRecoveryData);

				// printf("Recruited as masterServer\n");
				Future<Void> masterProcess = masterServer(
				    recruited, dbInfo, ccInterface, ServerCoordinators(connRecord), req.lifetime, req.forceRecovery);
				errorForwarders.add(
				    zombie(recruited, forwardError(errors, Role::MASTER, recruited.id(), masterProcess)));
				req.reply.send(recruited);
			}
			when(InitializeDataDistributorRequest req = waitNext(interf.dataDistributor.getFuture())) {
				LocalLineage _;
				getCurrentLineage()->modify(&RoleLineage::role) = ProcessClass::ClusterRole::DataDistributor;
				DataDistributorInterface recruited(locality, req.reqId);
				recruited.initEndpoints();

				if (ddInterf->get().present()) {
					recruited = ddInterf->get().get();
					CODE_PROBE(true, "Recruited while already a data distributor.");
				} else {
					startRole(Role::DATA_DISTRIBUTOR, recruited.id(), interf.id());
					DUMPTOKEN(recruited.waitFailure);

					Future<Void> dataDistributorProcess = dataDistributor(recruited, dbInfo);
					errorForwarders.add(forwardError(
					    errors,
					    Role::DATA_DISTRIBUTOR,
					    recruited.id(),
					    setWhenDoneOrError(dataDistributorProcess, ddInterf, Optional<DataDistributorInterface>())));
					ddInterf->set(Optional<DataDistributorInterface>(recruited));
				}
				TraceEvent("DataDistributorReceived", req.reqId).detail("DataDistributorId", recruited.id());
				req.reply.send(recruited);
			}
			when(InitializeRatekeeperRequest req = waitNext(interf.ratekeeper.getFuture())) {
				LocalLineage _;
				getCurrentLineage()->modify(&RoleLineage::role) = ProcessClass::ClusterRole::Ratekeeper;
				RatekeeperInterface recruited(locality, req.reqId);
				recruited.initEndpoints();

				if (rkInterf->get().present()) {
					recruited = rkInterf->get().get();
					CODE_PROBE(true, "Recruited while already a ratekeeper.");
				} else {
					startRole(Role::RATEKEEPER, recruited.id(), interf.id());
					DUMPTOKEN(recruited.waitFailure);
					DUMPTOKEN(recruited.getRateInfo);
					DUMPTOKEN(recruited.haltRatekeeper);
					DUMPTOKEN(recruited.reportCommitCostEstimation);

					Future<Void> ratekeeperProcess = ratekeeper(recruited, dbInfo);
					errorForwarders.add(
					    forwardError(errors,
					                 Role::RATEKEEPER,
					                 recruited.id(),
					                 setWhenDoneOrError(ratekeeperProcess, rkInterf, Optional<RatekeeperInterface>())));
					rkInterf->set(Optional<RatekeeperInterface>(recruited));
				}
				TraceEvent("Ratekeeper_InitRequest", req.reqId).detail("RatekeeperId", recruited.id());
				req.reply.send(recruited);
			}
			when(InitializeConsistencyScanRequest req = waitNext(interf.consistencyScan.getFuture())) {
				LocalLineage _;
				getCurrentLineage()->modify(&RoleLineage::role) = ProcessClass::ClusterRole::ConsistencyScan;
				ConsistencyScanInterface recruited(locality, req.reqId);
				recruited.initEndpoints();

				if (csInterf->get().present()) {
					recruited = csInterf->get().get();
					TEST(true); // Recruited while already a consistencyscan.
				} else {
					startRole(Role::CONSISTENCYSCAN, recruited.id(), interf.id());
					DUMPTOKEN(recruited.waitFailure);
					DUMPTOKEN(recruited.haltConsistencyScan);

					Future<Void> consistencyScanProcess = consistencyScan(recruited, dbInfo);
					errorForwarders.add(forwardError(
					    errors,
					    Role::CONSISTENCYSCAN,
					    recruited.id(),
					    setWhenDoneOrError(consistencyScanProcess, csInterf, Optional<ConsistencyScanInterface>())));
					csInterf->set(Optional<ConsistencyScanInterface>(recruited));
				}
				TraceEvent("ConsistencyScanReceived", req.reqId).detail("ConsistencyScanId", recruited.id());
				req.reply.send(recruited);
			}
			when(InitializeBlobManagerRequest req = waitNext(interf.blobManager.getFuture())) {
				LocalLineage _;
				getCurrentLineage()->modify(&RoleLineage::role) = ProcessClass::ClusterRole::BlobManager;
				BlobManagerInterface recruited(locality, req.reqId, req.epoch);
				recruited.initEndpoints();

				if (bmEpochAndInterf->get().present() && bmEpochAndInterf->get().get().first == req.epoch) {
					ASSERT(req.reqId == lastBMRecruitRequestId);
					recruited = bmEpochAndInterf->get().get().second;

					CODE_PROBE(true, "Recruited while already a blob manager.");
				} else if (lastBMRecruitRequestId == req.reqId && !bmEpochAndInterf->get().present()) {
					// The previous blob manager WAS present, like the above case, but it died before the CC got the
					// response to the recruitment request, so the CC retried to recruit the same blob manager id/epoch
					// from the same reqId. To keep epoch safety between different managers, instead of restarting the
					// same manager id at the same epoch, we should just tell it the original request succeeded, and let
					// it realize this manager died via failure detection and start a new one.
					CODE_PROBE(true, "Recruited while formerly the same blob manager.");
				} else {
					// TODO: it'd be more optimal to halt the last manager if present here, but it will figure it out
					// via the epoch check
					// Also, not halting lets us handle the case here where the last BM had a higher
					// epoch and somehow the epochs got out of order by a delayed initialize request. The one we start
					// here will just halt on the lock check.
					startRole(Role::BLOB_MANAGER, recruited.id(), interf.id());
					DUMPTOKEN(recruited.waitFailure);
					DUMPTOKEN(recruited.haltBlobManager);
					DUMPTOKEN(recruited.haltBlobGranules);
					DUMPTOKEN(recruited.blobManagerExclCheckReq);

					lastBMRecruitRequestId = req.reqId;

					Future<Void> blobManagerProcess = blobManager(recruited, dbInfo, req.epoch);
					errorForwarders.add(
					    forwardError(errors,
					                 Role::BLOB_MANAGER,
					                 recruited.id(),
					                 resetBlobManagerWhenDoneOrError(blobManagerProcess, bmEpochAndInterf, req.epoch)));
					bmEpochAndInterf->set(
					    Optional<std::pair<int64_t, BlobManagerInterface>>(std::pair(req.epoch, recruited)));
				}
				TraceEvent("BlobManagerReceived", req.reqId).detail("BlobManagerId", recruited.id());
				req.reply.send(recruited);
			}
			when(InitializeBackupRequest req = waitNext(interf.backup.getFuture())) {
				if (!backupWorkerCache.exists(req.reqId)) {
					LocalLineage _;
					getCurrentLineage()->modify(&RoleLineage::role) = ProcessClass::ClusterRole::Backup;
					BackupInterface recruited(locality);
					recruited.initEndpoints();

					startRole(Role::BACKUP, recruited.id(), interf.id());
					DUMPTOKEN(recruited.waitFailure);

					ReplyPromise<InitializeBackupReply> backupReady = req.reply;
					backupWorkerCache.set(req.reqId, backupReady.getFuture());
					Future<Void> backupProcess = backupWorker(recruited, req, dbInfo);
					backupProcess = storageCache.removeOnReady(req.reqId, backupProcess);
					errorForwarders.add(forwardError(errors, Role::BACKUP, recruited.id(), backupProcess));
					TraceEvent("BackupInitRequest", req.reqId).detail("BackupId", recruited.id());
					InitializeBackupReply reply(recruited, req.backupEpoch);
					backupReady.send(reply);
				} else {
					forwardPromise(req.reply, backupWorkerCache.get(req.reqId));
				}
			}
			when(InitializeEncryptKeyProxyRequest req = waitNext(interf.encryptKeyProxy.getFuture())) {
				LocalLineage _;
				getCurrentLineage()->modify(&RoleLineage::role) = ProcessClass::ClusterRole::EncryptKeyProxy;
				EncryptKeyProxyInterface recruited(locality, req.reqId);
				recruited.initEndpoints();

				if (ekpInterf->get().present()) {
					recruited = ekpInterf->get().get();
					CODE_PROBE(true, "Recruited while already a encryptKeyProxy server.");
				} else {
					startRole(Role::ENCRYPT_KEY_PROXY, recruited.id(), interf.id());
					DUMPTOKEN(recruited.waitFailure);

					Future<Void> encryptKeyProxyProcess = encryptKeyProxyServer(recruited, dbInfo);
					errorForwarders.add(forwardError(
					    errors,
					    Role::ENCRYPT_KEY_PROXY,
					    recruited.id(),
					    setWhenDoneOrError(encryptKeyProxyProcess, ekpInterf, Optional<EncryptKeyProxyInterface>())));
					ekpInterf->set(Optional<EncryptKeyProxyInterface>(recruited));
				}
				TraceEvent("EncryptKeyProxyReceived", req.reqId).detail("EncryptKeyProxyId", recruited.id());
				req.reply.send(recruited);
			}
			when(InitializeTLogRequest req = waitNext(interf.tLog.getFuture())) {
				// For now, there's a one-to-one mapping of spill type to TLogVersion.
				// With future work, a particular version of the TLog can support multiple
				// different spilling strategies, at which point SpillType will need to be
				// plumbed down into tLogFn.
				if (req.logVersion < TLogVersion::MIN_RECRUITABLE) {
					TraceEvent(SevError, "InitializeTLogInvalidLogVersion")
					    .detail("Version", req.logVersion)
					    .detail("MinRecruitable", TLogVersion::MIN_RECRUITABLE);
					req.reply.sendError(internal_error());
				}
				LocalLineage _;
				getCurrentLineage()->modify(&RoleLineage::role) = ProcessClass::ClusterRole::TLog;
				TLogOptions tLogOptions(req.logVersion, req.spillType);
				TLogFn tLogFn = tLogFnForOptions(tLogOptions);
				auto& logData = sharedLogs[SharedLogsKey(tLogOptions, req.storeType)];
				while (!logData.empty() && (!logData.back().actor.isValid() || logData.back().actor.isReady())) {
					logData.pop_back();
				}
				if (logData.empty()) {
					UID logId = deterministicRandom()->randomUniqueID();
					std::map<std::string, std::string> details;
					details["ForMaster"] = req.recruitmentID.shortString();
					details["StorageEngine"] = req.storeType.toString();

					// FIXME: start role for every tlog instance, rather that just for the shared actor, also use a
					// different role type for the shared actor
					startRole(Role::SHARED_TRANSACTION_LOG, logId, interf.id(), details);

					const StringRef prefix =
					    req.logVersion > TLogVersion::V2 ? fileVersionedLogDataPrefix : fileLogDataPrefix;
					std::string filename =
					    filenameFromId(req.storeType, folder, prefix.toString() + tLogOptions.toPrefix(), logId);
					IKeyValueStore* data = openKVStore(req.storeType, filename, logId, memoryLimit);
					const DiskQueueVersion dqv = tLogOptions.getDiskQueueVersion();
					IDiskQueue* queue = openDiskQueue(
					    joinPath(folder,
					             fileLogQueuePrefix.toString() + tLogOptions.toPrefix() + logId.toString() + "-"),
					    tlogQueueExtension.toString(),
					    logId,
					    dqv);
					filesClosed.add(data->onClosed());
					filesClosed.add(queue->onClosed());

					logData.push_back(SharedLogsValue());
					Future<Void> tLogCore = tLogFn(data,
					                               queue,
					                               dbInfo,
					                               locality,
					                               logData.back().requests,
					                               logId,
					                               interf.id(),
					                               false,
					                               Promise<Void>(),
					                               Promise<Void>(),
					                               folder,
					                               degraded,
					                               activeSharedTLog);
					tLogCore = handleIOErrors(tLogCore, data, logId);
					tLogCore = handleIOErrors(tLogCore, queue, logId);
					errorForwarders.add(forwardError(errors, Role::SHARED_TRANSACTION_LOG, logId, tLogCore));
					logData.back().actor = tLogCore;
					logData.back().uid = logId;
				}
				logData.back().requests.send(req);
				activeSharedTLog->set(logData.back().uid);
			}
			when(InitializeStorageRequest req = waitNext(interf.storage.getFuture())) {
				// We want to prevent double recruiting on a worker unless we try to recruit something
				// with a different storage engine (otherwise storage migration won't work for certain
				// configuration). Additionally we also need to allow double recruitment for seed servers.
				// The reason for this is that a storage will only remove itself if after it was able
				// to read the system key space. But if recovery fails right after a `configure new ...`
				// was run it won't be able to do so.
				if (!storageCache.exists(req.reqId) &&
				    (std::all_of(runningStorages.begin(),
				                 runningStorages.end(),
				                 [&req](const auto& p) { return p.second != req.storeType; }) ||
				     req.seedTag != invalidTag)) {
					ASSERT(req.clusterId.isValid());
					ASSERT(req.initialClusterVersion >= 0);
					LocalLineage _;
					getCurrentLineage()->modify(&RoleLineage::role) = ProcessClass::ClusterRole::Storage;
					bool isTss = req.tssPairIDAndVersion.present();
					StorageServerInterface recruited(req.interfaceId);
					recruited.locality = locality;
					recruited.tssPairID = isTss ? req.tssPairIDAndVersion.get().first : Optional<UID>();
					recruited.initEndpoints();

					std::map<std::string, std::string> details;
					details["StorageEngine"] = req.storeType.toString();
					details["IsTSS"] = std::to_string(isTss);
					Role ssRole = isTss ? Role::TESTING_STORAGE_SERVER : Role::STORAGE_SERVER;
					startRole(ssRole, recruited.id(), interf.id(), details);

					DUMPTOKEN(recruited.getValue);
					DUMPTOKEN(recruited.getKey);
					DUMPTOKEN(recruited.getKeyValues);
					DUMPTOKEN(recruited.getMappedKeyValues);
					DUMPTOKEN(recruited.getShardState);
					DUMPTOKEN(recruited.waitMetrics);
					DUMPTOKEN(recruited.splitMetrics);
					DUMPTOKEN(recruited.getReadHotRanges);
					DUMPTOKEN(recruited.getRangeSplitPoints);
					DUMPTOKEN(recruited.getStorageMetrics);
					DUMPTOKEN(recruited.waitFailure);
					DUMPTOKEN(recruited.getQueuingMetrics);
					DUMPTOKEN(recruited.getKeyValueStoreType);
					DUMPTOKEN(recruited.watchValue);
					DUMPTOKEN(recruited.getKeyValuesStream);
					DUMPTOKEN(recruited.changeFeedStream);
					DUMPTOKEN(recruited.changeFeedPop);
					DUMPTOKEN(recruited.changeFeedVersionUpdate);

					std::string filename =
					    filenameFromId(req.storeType,
					                   folder,
					                   isTss ? testingStoragePrefix.toString() : fileStoragePrefix.toString(),
					                   recruited.id());
					Reference<IEncryptionKeyProvider> encryptionKeyProvider =
					    makeReference<TenantAwareEncryptionKeyProvider>(dbInfo);
					IKeyValueStore* data = openKVStore(
					    req.storeType,
					    filename,
					    recruited.id(),
					    memoryLimit,
					    false,
					    false,
					    SERVER_KNOBS->REMOTE_KV_STORE && /* testing mixed mode in simulation if remote kvs enabled */
					        (g_network->isSimulated()
					             ? (/* Disable for RocksDB */ req.storeType != KeyValueStoreType::SSD_ROCKSDB_V1 &&
					                req.storeType != KeyValueStoreType::SSD_SHARDED_ROCKSDB &&
					                deterministicRandom()->coinflip())
					             : true),
					    encryptionKeyProvider);

					Future<Void> kvClosed =
					    data->onClosed() ||
					    rebootKVSPromise2
					        .getFuture() /* clear the onClosed() Future in actorCollection when rebooting */;
					filesClosed.add(kvClosed);
					ReplyPromise<InitializeStorageReply> storageReady = req.reply;
					storageCache.set(req.reqId, storageReady.getFuture());
					Future<Void> s = storageServer(data,
					                               recruited,
					                               req.seedTag,
					                               req.clusterId,
					                               req.initialClusterVersion,
					                               isTss ? req.tssPairIDAndVersion.get().second : 0,
					                               storageReady,
					                               dbInfo,
					                               folder,
					                               encryptionKeyProvider);
					s = handleIOErrors(s, data, recruited.id(), kvClosed);
					s = storageCache.removeOnReady(req.reqId, s);
					s = storageServerRollbackRebooter(&runningStorages,
					                                  s,
					                                  req.storeType,
					                                  filename,
					                                  recruited.id(),
					                                  recruited.locality,
					                                  isTss,
					                                  dbInfo,
					                                  folder,
					                                  &filesClosed,
					                                  memoryLimit,
					                                  data,
					                                  false,
					                                  &rebootKVSPromise2,
					                                  encryptionKeyProvider);
					errorForwarders.add(forwardError(errors, ssRole, recruited.id(), s));
				} else if (storageCache.exists(req.reqId)) {
					forwardPromise(req.reply, storageCache.get(req.reqId));
				} else {
					TraceEvent("AttemptedDoubleRecruitment", interf.id()).detail("ForRole", "StorageServer");
					errorForwarders.add(map(delay(0.5), [reply = req.reply](Void) {
						reply.sendError(recruitment_failed());
						return Void();
					}));
				}
			}
			when(InitializeBlobWorkerRequest req = waitNext(interf.blobWorker.getFuture())) {
				if (!blobWorkerCache.exists(req.reqId)) {
					BlobWorkerInterface recruited(locality, req.interfaceId);
					recruited.initEndpoints();
					startRole(Role::BLOB_WORKER, recruited.id(), interf.id());

					DUMPTOKEN(recruited.waitFailure);
					DUMPTOKEN(recruited.blobGranuleFileRequest);
					DUMPTOKEN(recruited.assignBlobRangeRequest);
					DUMPTOKEN(recruited.revokeBlobRangeRequest);
					DUMPTOKEN(recruited.granuleAssignmentsRequest);
					DUMPTOKEN(recruited.granuleStatusStreamRequest);
					DUMPTOKEN(recruited.haltBlobWorker);
					DUMPTOKEN(recruited.minBlobVersionRequest);

					ReplyPromise<InitializeBlobWorkerReply> blobWorkerReady = req.reply;
					Future<Void> bw = blobWorker(recruited, blobWorkerReady, dbInfo);
					errorForwarders.add(forwardError(errors, Role::BLOB_WORKER, recruited.id(), bw));

				} else {
					forwardPromise(req.reply, blobWorkerCache.get(req.reqId));
				}
			}
			when(InitializeCommitProxyRequest req = waitNext(interf.commitProxy.getFuture())) {
				LocalLineage _;
				getCurrentLineage()->modify(&RoleLineage::role) = ProcessClass::ClusterRole::CommitProxy;
				CommitProxyInterface recruited;
				recruited.processId = locality.processId();
				recruited.provisional = false;
				recruited.initEndpoints();

				std::map<std::string, std::string> details;
				details["ForMaster"] = req.master.id().shortString();
				startRole(Role::COMMIT_PROXY, recruited.id(), interf.id(), details);

				DUMPTOKEN(recruited.commit);
				DUMPTOKEN(recruited.getConsistentReadVersion);
				DUMPTOKEN(recruited.getKeyServersLocations);
				DUMPTOKEN(recruited.getStorageServerRejoinInfo);
				DUMPTOKEN(recruited.waitFailure);
				DUMPTOKEN(recruited.txnState);

				// printf("Recruited as commitProxyServer\n");
				errorForwarders.add(zombie(recruited,
				                           forwardError(errors,
				                                        Role::COMMIT_PROXY,
				                                        recruited.id(),
				                                        commitProxyServer(recruited, req, dbInfo, whitelistBinPaths))));
				req.reply.send(recruited);
			}
			when(InitializeGrvProxyRequest req = waitNext(interf.grvProxy.getFuture())) {
				LocalLineage _;
				getCurrentLineage()->modify(&RoleLineage::role) = ProcessClass::ClusterRole::GrvProxy;
				GrvProxyInterface recruited;
				recruited.processId = locality.processId();
				recruited.provisional = false;
				recruited.initEndpoints();

				std::map<std::string, std::string> details;
				details["ForMaster"] = req.master.id().shortString();
				startRole(Role::GRV_PROXY, recruited.id(), interf.id(), details);

				DUMPTOKEN(recruited.getConsistentReadVersion);
				DUMPTOKEN(recruited.waitFailure);
				DUMPTOKEN(recruited.getHealthMetrics);

				// printf("Recruited as grvProxyServer\n");
				errorForwarders.add(zombie(
				    recruited,
				    forwardError(errors, Role::GRV_PROXY, recruited.id(), grvProxyServer(recruited, req, dbInfo))));
				req.reply.send(recruited);
			}
			when(InitializeResolverRequest req = waitNext(interf.resolver.getFuture())) {
				LocalLineage _;
				getCurrentLineage()->modify(&RoleLineage::role) = ProcessClass::ClusterRole::Resolver;
				ResolverInterface recruited;
				recruited.locality = locality;
				recruited.initEndpoints();

				std::map<std::string, std::string> details;
				startRole(Role::RESOLVER, recruited.id(), interf.id(), details);

				DUMPTOKEN(recruited.resolve);
				DUMPTOKEN(recruited.metrics);
				DUMPTOKEN(recruited.split);
				DUMPTOKEN(recruited.waitFailure);

				errorForwarders.add(zombie(
				    recruited, forwardError(errors, Role::RESOLVER, recruited.id(), resolver(recruited, req, dbInfo))));
				req.reply.send(recruited);
			}
			when(InitializeLogRouterRequest req = waitNext(interf.logRouter.getFuture())) {
				LocalLineage _;
				getCurrentLineage()->modify(&RoleLineage::role) = ProcessClass::ClusterRole::LogRouter;
				TLogInterface recruited(locality);
				recruited.initEndpoints();

				std::map<std::string, std::string> details;
				startRole(Role::LOG_ROUTER, recruited.id(), interf.id(), details);

				DUMPTOKEN(recruited.peekMessages);
				DUMPTOKEN(recruited.peekStreamMessages);
				DUMPTOKEN(recruited.popMessages);
				DUMPTOKEN(recruited.commit);
				DUMPTOKEN(recruited.lock);
				DUMPTOKEN(recruited.getQueuingMetrics);
				DUMPTOKEN(recruited.confirmRunning);
				DUMPTOKEN(recruited.waitFailure);
				DUMPTOKEN(recruited.recoveryFinished);
				DUMPTOKEN(recruited.disablePopRequest);
				DUMPTOKEN(recruited.enablePopRequest);
				DUMPTOKEN(recruited.snapRequest);

				errorForwarders.add(
				    zombie(recruited,
				           forwardError(errors, Role::LOG_ROUTER, recruited.id(), logRouter(recruited, req, dbInfo))));
				req.reply.send(recruited);
			}
			when(CoordinationPingMessage m = waitNext(interf.coordinationPing.getFuture())) {
				TraceEvent("CoordinationPing", interf.id())
				    .detail("CCID", m.clusterControllerId)
				    .detail("TimeStep", m.timeStep);
			}
			when(SetMetricsLogRateRequest req = waitNext(interf.setMetricsRate.getFuture())) {
				TraceEvent("LoggingRateChange", interf.id())
				    .detail("OldDelay", loggingDelay)
				    .detail("NewLogPS", req.metricsLogsPerSecond);
				if (req.metricsLogsPerSecond != 0) {
					loggingDelay = 1.0 / req.metricsLogsPerSecond;
					loggingTrigger = Void();
				}
			}
			when(EventLogRequest req = waitNext(interf.eventLogRequest.getFuture())) {
				TraceEventFields e;
				if (req.getLastError)
					e = latestEventCache.getLatestError();
				else
					e = latestEventCache.get(req.eventName.toString());
				req.reply.send(e);
			}
			when(TraceBatchDumpRequest req = waitNext(interf.traceBatchDumpRequest.getFuture())) {
				g_traceBatch.dump();
				req.reply.send(Void());
			}
			when(DiskStoreRequest req = waitNext(interf.diskStoreRequest.getFuture())) {
				Standalone<VectorRef<UID>> ids;
				for (DiskStore d : getDiskStores(folder)) {
					bool included = true;
					if (!req.includePartialStores) {
						if (d.storeType == KeyValueStoreType::SSD_BTREE_V1) {
							included = fileExists(d.filename + ".fdb-wal");
						} else if (d.storeType == KeyValueStoreType::SSD_BTREE_V2) {
							included = fileExists(d.filename + ".sqlite-wal");
						} else if (d.storeType == KeyValueStoreType::SSD_REDWOOD_V1) {
							included = fileExists(d.filename + "0.pagerlog") && fileExists(d.filename + "1.pagerlog");
						} else if (d.storeType == KeyValueStoreType::SSD_ROCKSDB_V1) {
							included = fileExists(joinPath(d.filename, "CURRENT")) &&
							           fileExists(joinPath(d.filename, "IDENTITY"));
						} else if (d.storeType == KeyValueStoreType::SSD_SHARDED_ROCKSDB) {
							included = fileExists(joinPath(d.filename, "CURRENT")) &&
							           fileExists(joinPath(d.filename, "IDENTITY"));
						} else if (d.storeType == KeyValueStoreType::MEMORY) {
							included = fileExists(d.filename + "1.fdq");
						} else {
							ASSERT(d.storeType == KeyValueStoreType::MEMORY_RADIXTREE);
							included = fileExists(d.filename + "1.fdr");
						}
						if (d.storedComponent == DiskStore::COMPONENT::TLogData && included) {
							included = false;
							// The previous code assumed that d.filename is a filename.  But that is not true.
							// d.filename is a path. Removing a prefix and adding a new one just makes a broken
							// directory name.  So fileExists would always return false.
							// Weirdly, this doesn't break anything, as tested by taking a clean check of FDB,
							// setting included to false always, and then running correctness.  So I'm just
							// improving the situation by actually marking it as broken.
							// FIXME: this whole thing
							/*
							std::string logDataBasename;
							StringRef filename = d.filename;
							if (filename.startsWith(fileLogDataPrefix)) {
							    logDataBasename = fileLogQueuePrefix.toString() +
							d.filename.substr(fileLogDataPrefix.size()); } else { StringRef optionsString =
							filename.removePrefix(fileVersionedLogDataPrefix).eat("-"); logDataBasename =
							fileLogQueuePrefix.toString() + optionsString.toString() + "-";
							}
							TraceEvent("DiskStoreRequest").detail("FilenameBasename", logDataBasename);
							if (fileExists(logDataBasename + "0.fdq") && fileExists(logDataBasename + "1.fdq")) {
							    included = true;
							}
							*/
						}
					}
					if (included) {
						ids.push_back(ids.arena(), d.storeID);
					}
				}
				req.reply.send(ids);
			}
			when(wait(loggingTrigger)) {
				systemMonitor();
				loggingTrigger = delay(loggingDelay, TaskPriority::FlushTrace);
			}
			when(state WorkerSnapRequest snapReq = waitNext(interf.workerSnapReq.getFuture())) {
				std::string snapReqKey = snapReq.snapUID.toString() + snapReq.role.toString();
				if (snapReqResultMap.count(snapReqKey)) {
					CODE_PROBE(true, "Worker received a duplicate finished snapshot request");
					auto result = snapReqResultMap[snapReqKey];
					result.isError() ? snapReq.reply.sendError(result.getError()) : snapReq.reply.send(result.get());
					TraceEvent("RetryFinishedWorkerSnapRequest")
					    .detail("SnapUID", snapReq.snapUID.toString())
					    .detail("Role", snapReq.role)
					    .detail("Result", result.isError() ? result.getError().code() : success().code());
				} else if (snapReqMap.count(snapReqKey)) {
					CODE_PROBE(true, "Worker received a duplicate ongoing snapshot request");
					TraceEvent("RetryOngoingWorkerSnapRequest")
					    .detail("SnapUID", snapReq.snapUID.toString())
					    .detail("Role", snapReq.role);
					ASSERT(snapReq.role == snapReqMap[snapReqKey].role);
					ASSERT(snapReq.snapPayload == snapReqMap[snapReqKey].snapPayload);
					snapReqMap[snapReqKey] = snapReq;
				} else {
					snapReqMap[snapReqKey] = snapReq; // set map point to the request
					if (g_network->isSimulated() && (now() - lastSnapTime) < SERVER_KNOBS->SNAP_MINIMUM_TIME_GAP) {
						// only allow duplicate snapshots on same process in a short time for different roles
						auto okay = (lastSnapReq.snapUID == snapReq.snapUID) && lastSnapReq.role != snapReq.role;
						TraceEvent(okay ? SevInfo : SevError, "RapidSnapRequestsOnSameProcess")
						    .detail("CurrSnapUID", snapReqKey)
						    .detail("PrevSnapUID", lastSnapReq.snapUID)
						    .detail("CurrRole", snapReq.role)
						    .detail("PrevRole", lastSnapReq.role)
						    .detail("GapTime", now() - lastSnapTime);
					}
					errorForwarders.add(workerSnapCreate(snapReq,
					                                     snapReq.role.toString() == "coord" ? coordFolder : folder,
					                                     &snapReqMap,
					                                     &snapReqResultMap));
					auto* snapReqResultMapPtr = &snapReqResultMap;
					errorForwarders.add(fmap(
					    [snapReqResultMapPtr, snapReqKey](Void _) {
						    snapReqResultMapPtr->erase(snapReqKey);
						    return Void();
					    },
					    delay(SERVER_KNOBS->SNAP_MINIMUM_TIME_GAP)));
					if (g_network->isSimulated()) {
						lastSnapReq = snapReq;
						lastSnapTime = now();
					}
				}
			}
			when(wait(errorForwarders.getResult())) {}
			when(wait(handleErrors)) {}
		}
	} catch (Error& err) {
		// Make sure actors are cancelled before "recovery" promises are destructed.
		for (auto f : recoveries)
			f.cancel();
		state Error e = err;
		bool ok = e.code() == error_code_please_reboot || e.code() == error_code_actor_cancelled ||
		          e.code() == error_code_please_reboot_delete;

		endRole(Role::WORKER, interf.id(), "WorkerError", ok, e);
		errorForwarders.clear(false);
		sharedLogs.clear();

		if (e.code() != error_code_actor_cancelled) {
			// actor_cancelled:
			// We get cancelled e.g. when an entire simulation times out, but in that case
			// we won't be restarted and don't need to wait for shutdown
			stopping.send(Void());
			wait(filesClosed.getResult()); // Wait for complete shutdown of KV stores
			wait(delay(0.0)); // Unwind the callstack to make sure that IAsyncFile references are all gone
			TraceEvent(SevInfo, "WorkerShutdownComplete", interf.id());
		}

		throw e;
	}
}

ACTOR Future<Void> extractClusterInterface(Reference<AsyncVar<Optional<ClusterControllerFullInterface>> const> in,
                                           Reference<AsyncVar<Optional<ClusterInterface>>> out) {
	loop {
		if (in->get().present()) {
			out->set(in->get().get().clientInterface);
		} else {
			out->set(Optional<ClusterInterface>());
		}
		wait(in->onChange());
	}
}

static std::set<int> const& normalWorkerErrors() {
	static std::set<int> s;
	if (s.empty()) {
		s.insert(error_code_please_reboot);
		s.insert(error_code_please_reboot_delete);
	}
	return s;
}

ACTOR Future<Void> fileNotFoundToNever(Future<Void> f) {
	try {
		wait(f);
		return Void();
	} catch (Error& e) {
		if (e.code() == error_code_file_not_found) {
			TraceEvent(SevWarn, "ClusterCoordinatorFailed").error(e);
			return Never();
		}
		throw;
	}
}

ACTOR Future<Void> printTimeout() {
	wait(delay(5));
	if (!g_network->isSimulated()) {
		fprintf(stderr, "Warning: FDBD has not joined the cluster after 5 seconds.\n");
		fprintf(stderr, "  Check configuration and availability using the 'status' command with the fdbcli\n");
	}
	return Void();
}

ACTOR Future<Void> printOnFirstConnected(Reference<AsyncVar<Optional<ClusterInterface>> const> ci) {
	state Future<Void> timeoutFuture = printTimeout();
	loop {
		choose {
			when(wait(ci->get().present() ? IFailureMonitor::failureMonitor().onStateEqual(
			                                    ci->get().get().openDatabase.getEndpoint(), FailureStatus(false))
			                              : Never())) {
				printf("FDBD joined cluster.\n");
				TraceEvent("FDBDConnected").log();
				return Void();
			}
			when(wait(ci->onChange())) {}
		}
	}
}

ClusterControllerPriorityInfo getCCPriorityInfo(std::string filePath, ProcessClass processClass) {
	if (!fileExists(filePath))
		return ClusterControllerPriorityInfo(ProcessClass(processClass.classType(), ProcessClass::CommandLineSource)
		                                         .machineClassFitness(ProcessClass::ClusterController),
		                                     false,
		                                     ClusterControllerPriorityInfo::FitnessUnknown);
	std::string contents(readFileBytes(filePath, 1000));
	BinaryReader br(StringRef(contents), IncludeVersion());
	ClusterControllerPriorityInfo priorityInfo(
	    ProcessClass::UnsetFit, false, ClusterControllerPriorityInfo::FitnessUnknown);
	br >> priorityInfo;
	if (!br.empty()) {
		if (g_network->isSimulated()) {
			ASSERT(false);
		} else {
			TraceEvent(SevWarnAlways, "FitnessFileCorrupted").detail("filePath", filePath);
			return ClusterControllerPriorityInfo(ProcessClass(processClass.classType(), ProcessClass::CommandLineSource)
			                                         .machineClassFitness(ProcessClass::ClusterController),
			                                     false,
			                                     ClusterControllerPriorityInfo::FitnessUnknown);
		}
	}
	return priorityInfo;
}

ACTOR Future<Void> monitorAndWriteCCPriorityInfo(std::string filePath,
                                                 Reference<AsyncVar<ClusterControllerPriorityInfo>> asyncPriorityInfo) {
	loop {
		wait(asyncPriorityInfo->onChange());
		std::string contents(BinaryWriter::toValue(asyncPriorityInfo->get(),
		                                           IncludeVersion(ProtocolVersion::withClusterControllerPriorityInfo()))
		                         .toString());
		atomicReplace(filePath, contents, false);
	}
}

static const std::string versionFileName = "sw-version";

ACTOR Future<SWVersion> testSoftwareVersionCompatibility(std::string folder, ProtocolVersion currentVersion) {
	try {
		state std::string versionFilePath = joinPath(folder, versionFileName);
		state ErrorOr<Reference<IAsyncFile>> versionFile = wait(
		    errorOr(IAsyncFileSystem::filesystem(g_network)->open(versionFilePath, IAsyncFile::OPEN_READONLY, 0600)));

		if (versionFile.isError()) {
			if (versionFile.getError().code() == error_code_file_not_found && !fileExists(versionFilePath)) {
				// If a version file does not exist, we assume this is either a fresh
				// installation or an upgrade from a version that does not support version files.
				// Either way, we can safely continue running this version of software.
				TraceEvent(SevInfo, "NoPreviousSWVersion").log();
				return SWVersion();
			} else {
				// Dangerous to continue if we cannot do a software compatibility test
				throw versionFile.getError();
			}
		} else {
			// Test whether the most newest software version that has been run on this cluster is
			// compatible with the current software version
			state int64_t filesize = wait(versionFile.get()->size());
			state Standalone<StringRef> buf = makeString(filesize);
			int readLen = wait(versionFile.get()->read(mutateString(buf), filesize, 0));
			if (filesize == 0 || readLen != filesize) {
				throw file_corrupt();
			}

			try {
				SWVersion swversion = ObjectReader::fromStringRef<SWVersion>(buf, IncludeVersion());
				ProtocolVersion lowestCompatibleVersion(swversion.lowestCompatibleProtocolVersion());
				if (currentVersion >= lowestCompatibleVersion) {
					return swversion;
				} else {
					throw incompatible_software_version();
				}
			} catch (Error& e) {
				throw e;
			}
		}
	} catch (Error& e) {
		if (e.code() == error_code_actor_cancelled) {
			throw;
		}
		// TODO(bvr): Inject faults
		TraceEvent(SevWarnAlways, "OpenReadSWVersionFileError").error(e);
		throw;
	}
}

ACTOR Future<Void> updateNewestSoftwareVersion(std::string folder,
                                               ProtocolVersion currentVersion,
                                               ProtocolVersion latestVersion,
                                               ProtocolVersion minCompatibleVersion) {

	ASSERT(currentVersion >= minCompatibleVersion);

	try {
		state std::string versionFilePath = joinPath(folder, versionFileName);
		ErrorOr<Reference<IAsyncFile>> versionFile = wait(
		    errorOr(IAsyncFileSystem::filesystem(g_network)->open(versionFilePath, IAsyncFile::OPEN_READONLY, 0600)));

		if (versionFile.isError() &&
		    (versionFile.getError().code() != error_code_file_not_found || fileExists(versionFilePath))) {
			throw versionFile.getError();
		}

		state Reference<IAsyncFile> newVersionFile = wait(IAsyncFileSystem::filesystem()->open(
		    versionFilePath,
		    IAsyncFile::OPEN_ATOMIC_WRITE_AND_CREATE | IAsyncFile::OPEN_CREATE | IAsyncFile::OPEN_READWRITE,
		    0600));

		SWVersion swVersion(latestVersion, currentVersion, minCompatibleVersion);
		Value s = swVersionValue(swVersion);
		ErrorOr<Void> e = wait(holdWhile(s, errorOr(newVersionFile->write(s.begin(), s.size(), 0))));
		if (e.isError()) {
			throw e.getError();
		}
		wait(newVersionFile->sync());
	} catch (Error& e) {
		if (e.code() == error_code_actor_cancelled) {
			throw;
		}
		TraceEvent(SevWarnAlways, "OpenWriteSWVersionFileError").error(e);
		throw;
	}

	return Void();
}

ACTOR Future<Void> testAndUpdateSoftwareVersionCompatibility(std::string dataFolder, UID processIDUid) {
	ErrorOr<SWVersion> swVersion =
	    wait(errorOr(testSoftwareVersionCompatibility(dataFolder, currentProtocolVersion())));
	if (swVersion.isError()) {
		TraceEvent(SevWarnAlways, "SWVersionCompatibilityCheckError", processIDUid).error(swVersion.getError());
		throw swVersion.getError();
	}

	TraceEvent(SevInfo, "SWVersionCompatible", processIDUid).detail("SWVersion", swVersion.get());

	if (!swVersion.get().isValid() ||
	    currentProtocolVersion() > ProtocolVersion(swVersion.get().newestProtocolVersion())) {
		ErrorOr<Void> updatedSWVersion = wait(errorOr(updateNewestSoftwareVersion(
		    dataFolder, currentProtocolVersion(), currentProtocolVersion(), minCompatibleProtocolVersion)));
		if (updatedSWVersion.isError()) {
			throw updatedSWVersion.getError();
		}
	} else if (currentProtocolVersion() < ProtocolVersion(swVersion.get().newestProtocolVersion())) {
		ErrorOr<Void> updatedSWVersion = wait(
		    errorOr(updateNewestSoftwareVersion(dataFolder,
		                                        currentProtocolVersion(),
		                                        ProtocolVersion(swVersion.get().newestProtocolVersion()),
		                                        ProtocolVersion(swVersion.get().lowestCompatibleProtocolVersion()))));
		if (updatedSWVersion.isError()) {
			throw updatedSWVersion.getError();
		}
	}

	ErrorOr<SWVersion> newSWVersion =
	    wait(errorOr(testSoftwareVersionCompatibility(dataFolder, currentProtocolVersion())));
	if (newSWVersion.isError()) {
		TraceEvent(SevWarnAlways, "SWVersionCompatibilityCheckError", processIDUid).error(newSWVersion.getError());
		throw newSWVersion.getError();
	}

	TraceEvent(SevInfo, "VerifiedNewSoftwareVersion", processIDUid).detail("SWVersion", newSWVersion.get());

	return Void();
}

static const std::string swversionTestDirName = "sw-version-test";

TEST_CASE("/fdbserver/worker/swversion/noversionhistory") {
	if (!platform::createDirectory("sw-version-test")) {
		TraceEvent(SevWarnAlways, "FailedToCreateDirectory").detail("Directory", "sw-version-test");
		return Void();
	}

	ErrorOr<SWVersion> swversion = wait(errorOr(
	    testSoftwareVersionCompatibility(swversionTestDirName, ProtocolVersion::withStorageInterfaceReadiness())));

	if (!swversion.isError()) {
		ASSERT(!swversion.get().isValid());
	}

	wait(IAsyncFileSystem::filesystem()->deleteFile(joinPath(swversionTestDirName, versionFileName), true));

	return Void();
}

TEST_CASE("/fdbserver/worker/swversion/writeVerifyVersion") {
	if (!platform::createDirectory("sw-version-test")) {
		TraceEvent(SevWarnAlways, "FailedToCreateDirectory").detail("Directory", "sw-version-test");
		return Void();
	}

	ErrorOr<Void> f = wait(errorOr(updateNewestSoftwareVersion(swversionTestDirName,
	                                                           ProtocolVersion::withStorageInterfaceReadiness(),
	                                                           ProtocolVersion::withStorageInterfaceReadiness(),
	                                                           ProtocolVersion::withTSS())));

	ErrorOr<SWVersion> swversion = wait(errorOr(
	    testSoftwareVersionCompatibility(swversionTestDirName, ProtocolVersion::withStorageInterfaceReadiness())));

	if (!swversion.isError()) {
		ASSERT(swversion.get().newestProtocolVersion() == ProtocolVersion::withStorageInterfaceReadiness().version());
		ASSERT(swversion.get().lastRunProtocolVersion() == ProtocolVersion::withStorageInterfaceReadiness().version());
		ASSERT(swversion.get().lowestCompatibleProtocolVersion() == ProtocolVersion::withTSS().version());
	}

	wait(IAsyncFileSystem::filesystem()->deleteFile(joinPath(swversionTestDirName, versionFileName), true));

	return Void();
}

TEST_CASE("/fdbserver/worker/swversion/runCompatibleOlder") {
	if (!platform::createDirectory("sw-version-test")) {
		TraceEvent(SevWarnAlways, "FailedToCreateDirectory").detail("Directory", "sw-version-test");
		return Void();
	}

	ErrorOr<Void> f = wait(errorOr(updateNewestSoftwareVersion(swversionTestDirName,
	                                                           ProtocolVersion::withStorageInterfaceReadiness(),
	                                                           ProtocolVersion::withStorageInterfaceReadiness(),
	                                                           ProtocolVersion::withTSS())));

	ErrorOr<SWVersion> swversion = wait(errorOr(
	    testSoftwareVersionCompatibility(swversionTestDirName, ProtocolVersion::withStorageInterfaceReadiness())));

	if (!swversion.isError()) {
		ASSERT(swversion.get().newestProtocolVersion() == ProtocolVersion::withStorageInterfaceReadiness().version());
		ASSERT(swversion.get().lastRunProtocolVersion() == ProtocolVersion::withStorageInterfaceReadiness().version());
		ASSERT(swversion.get().lowestCompatibleProtocolVersion() == ProtocolVersion::withTSS().version());

		TraceEvent(SevInfo, "UT/swversion/runCompatibleOlder").detail("SWVersion", swversion.get());
	}

	ErrorOr<Void> f = wait(errorOr(updateNewestSoftwareVersion(swversionTestDirName,
	                                                           ProtocolVersion::withTSS(),
	                                                           ProtocolVersion::withStorageInterfaceReadiness(),
	                                                           ProtocolVersion::withTSS())));

	ErrorOr<SWVersion> swversion = wait(errorOr(
	    testSoftwareVersionCompatibility(swversionTestDirName, ProtocolVersion::withStorageInterfaceReadiness())));

	if (!swversion.isError()) {
		ASSERT(swversion.get().newestProtocolVersion() == ProtocolVersion::withStorageInterfaceReadiness().version());
		ASSERT(swversion.get().lastRunProtocolVersion() == ProtocolVersion::withTSS().version());
		ASSERT(swversion.get().lowestCompatibleProtocolVersion() == ProtocolVersion::withTSS().version());
	}

	wait(IAsyncFileSystem::filesystem()->deleteFile(joinPath(swversionTestDirName, versionFileName), true));

	return Void();
}

TEST_CASE("/fdbserver/worker/swversion/runIncompatibleOlder") {
	if (!platform::createDirectory("sw-version-test")) {
		TraceEvent(SevWarnAlways, "FailedToCreateDirectory").detail("Directory", "sw-version-test");
		return Void();
	}

	ErrorOr<Void> f = wait(errorOr(updateNewestSoftwareVersion(swversionTestDirName,
	                                                           ProtocolVersion::withStorageInterfaceReadiness(),
	                                                           ProtocolVersion::withStorageInterfaceReadiness(),
	                                                           ProtocolVersion::withTSS())));

	ErrorOr<SWVersion> swversion = wait(errorOr(
	    testSoftwareVersionCompatibility(swversionTestDirName, ProtocolVersion::withStorageInterfaceReadiness())));

	if (!swversion.isError()) {
		ASSERT(swversion.get().newestProtocolVersion() == ProtocolVersion::withStorageInterfaceReadiness().version());
		ASSERT(swversion.get().lastRunProtocolVersion() == ProtocolVersion::withStorageInterfaceReadiness().version());
		ASSERT(swversion.get().lowestCompatibleProtocolVersion() == ProtocolVersion::withTSS().version());
	}

	ErrorOr<SWVersion> swversion =
	    wait(errorOr(testSoftwareVersionCompatibility(swversionTestDirName, ProtocolVersion::withCacheRole())));

	ASSERT(swversion.isError() && swversion.getError().code() == error_code_incompatible_software_version);

	wait(IAsyncFileSystem::filesystem()->deleteFile(joinPath(swversionTestDirName, versionFileName), true));

	return Void();
}

TEST_CASE("/fdbserver/worker/swversion/runNewer") {
	if (!platform::createDirectory("sw-version-test")) {
		TraceEvent(SevWarnAlways, "FailedToCreateDirectory").detail("Directory", "sw-version-test");
		return Void();
	}

	ErrorOr<Void> f = wait(errorOr(updateNewestSoftwareVersion(swversionTestDirName,
	                                                           ProtocolVersion::withTSS(),
	                                                           ProtocolVersion::withTSS(),
	                                                           ProtocolVersion::withCacheRole())));

	ErrorOr<SWVersion> swversion = wait(errorOr(
	    testSoftwareVersionCompatibility(swversionTestDirName, ProtocolVersion::withStorageInterfaceReadiness())));

	if (!swversion.isError()) {
		ASSERT(swversion.get().newestProtocolVersion() == ProtocolVersion::withTSS().version());
		ASSERT(swversion.get().lastRunProtocolVersion() == ProtocolVersion::withTSS().version());
		ASSERT(swversion.get().lowestCompatibleProtocolVersion() == ProtocolVersion::withCacheRole().version());
	}

	ErrorOr<Void> f = wait(errorOr(updateNewestSoftwareVersion(swversionTestDirName,
	                                                           ProtocolVersion::withStorageInterfaceReadiness(),
	                                                           ProtocolVersion::withStorageInterfaceReadiness(),
	                                                           ProtocolVersion::withTSS())));

	ErrorOr<SWVersion> swversion = wait(errorOr(
	    testSoftwareVersionCompatibility(swversionTestDirName, ProtocolVersion::withStorageInterfaceReadiness())));

	if (!swversion.isError()) {
		ASSERT(swversion.get().newestProtocolVersion() == ProtocolVersion::withStorageInterfaceReadiness().version());
		ASSERT(swversion.get().lastRunProtocolVersion() == ProtocolVersion::withStorageInterfaceReadiness().version());
		ASSERT(swversion.get().lowestCompatibleProtocolVersion() == ProtocolVersion::withTSS().version());
	}

	wait(IAsyncFileSystem::filesystem()->deleteFile(joinPath(swversionTestDirName, versionFileName), true));

	return Void();
}

ACTOR Future<UID> createAndLockProcessIdFile(std::string folder) {
	state UID processIDUid;
	platform::createDirectory(folder);

	loop {
		try {
			state std::string lockFilePath = joinPath(folder, "processId");
			state ErrorOr<Reference<IAsyncFile>> lockFile = wait(errorOr(IAsyncFileSystem::filesystem(g_network)->open(
			    lockFilePath, IAsyncFile::OPEN_READWRITE | IAsyncFile::OPEN_LOCK, 0600)));

			if (lockFile.isError() && lockFile.getError().code() == error_code_file_not_found &&
			    !fileExists(lockFilePath)) {
				Reference<IAsyncFile> _lockFile = wait(IAsyncFileSystem::filesystem()->open(
				    lockFilePath,
				    IAsyncFile::OPEN_ATOMIC_WRITE_AND_CREATE | IAsyncFile::OPEN_CREATE | IAsyncFile::OPEN_LOCK |
				        IAsyncFile::OPEN_READWRITE,
				    0600));
				lockFile = _lockFile;
				processIDUid = deterministicRandom()->randomUniqueID();
				BinaryWriter wr(IncludeVersion(ProtocolVersion::withProcessIDFile()));
				wr << processIDUid;
				wait(lockFile.get()->write(wr.getData(), wr.getLength(), 0));
				wait(lockFile.get()->sync());
			} else {
				if (lockFile.isError())
					throw lockFile.getError(); // If we've failed to open the file, throw an exception

				int64_t fileSize = wait(lockFile.get()->size());
				state Key fileData = makeString(fileSize);
				wait(success(lockFile.get()->read(mutateString(fileData), fileSize, 0)));
				try {
					processIDUid = BinaryReader::fromStringRef<UID>(fileData, IncludeVersion());
					return processIDUid;
				} catch (Error& e) {
					if (!g_network->isSimulated()) {
						throw;
					}
					lockFile = ErrorOr<Reference<IAsyncFile>>();
					wait(IAsyncFileSystem::filesystem()->deleteFile(lockFilePath, true));
				}
			}
		} catch (Error& e) {
			if (e.code() == error_code_actor_cancelled) {
				throw;
			}
			if (!e.isInjectedFault()) {
				fprintf(stderr,
				        "ERROR: error creating or opening process id file `%s'.\n",
				        joinPath(folder, "processId").c_str());
			}
			TraceEvent(SevError, "OpenProcessIdError").error(e);
			throw;
		}
	}
}

ACTOR Future<MonitorLeaderInfo> monitorLeaderWithDelayedCandidacyImplOneGeneration(
    Reference<IClusterConnectionRecord> connRecord,
    Reference<AsyncVar<Value>> result,
    MonitorLeaderInfo info) {
	ClusterConnectionString cs = info.intermediateConnRecord->getConnectionString();
	state int coordinatorsSize = cs.hostnames.size() + cs.coords.size();
	state ElectionResultRequest request;
	state int index = 0;
	state int successIndex = 0;
	state std::vector<LeaderElectionRegInterface> leaderElectionServers;

	leaderElectionServers.reserve(coordinatorsSize);
	for (const auto& h : cs.hostnames) {
		leaderElectionServers.push_back(LeaderElectionRegInterface(h));
	}
	for (const auto& c : cs.coords) {
		leaderElectionServers.push_back(LeaderElectionRegInterface(c));
	}
	deterministicRandom()->randomShuffle(leaderElectionServers);

	request.key = cs.clusterKey();
	request.hostnames = cs.hostnames;
	request.coordinators = cs.coords;

	loop {
		LeaderElectionRegInterface interf = leaderElectionServers[index];
		bool usingHostname = interf.hostname.present();
		request.reply = ReplyPromise<Optional<LeaderInfo>>();

		state ErrorOr<Optional<LeaderInfo>> leader;
		if (usingHostname) {
			wait(store(
			    leader,
			    tryGetReplyFromHostname(request, interf.hostname.get(), WLTOKEN_LEADERELECTIONREG_ELECTIONRESULT)));
		} else {
			wait(store(leader, interf.electionResult.tryGetReply(request)));
		}

		if (leader.present()) {
			if (leader.get().present()) {
				if (leader.get().get().forward) {
					info.intermediateConnRecord = connRecord->makeIntermediateRecord(
					    ClusterConnectionString(leader.get().get().serializedInfo.toString()));
					return info;
				}
				if (connRecord != info.intermediateConnRecord) {
					if (!info.hasConnected) {
						TraceEvent(SevWarnAlways, "IncorrectClusterFileContentsAtConnection")
						    .detail("ClusterFile", connRecord->toString())
						    .detail("StoredConnectionString", connRecord->getConnectionString().toString())
						    .detail("CurrentConnectionString",
						            info.intermediateConnRecord->getConnectionString().toString());
					}
					wait(connRecord->setAndPersistConnectionString(info.intermediateConnRecord->getConnectionString()));
					info.intermediateConnRecord = connRecord;
				}

				info.hasConnected = true;
				connRecord->notifyConnected();
				request.knownLeader = leader.get().get().changeID;

				ClusterControllerPriorityInfo info = leader.get().get().getPriorityInfo();
				if (leader.get().get().serializedInfo.size() && !info.isExcluded &&
				    (info.dcFitness == ClusterControllerPriorityInfo::FitnessPrimary ||
				     info.dcFitness == ClusterControllerPriorityInfo::FitnessPreferred ||
				     info.dcFitness == ClusterControllerPriorityInfo::FitnessUnknown)) {
					result->set(leader.get().get().serializedInfo);
				} else {
					result->set(Value());
				}
			}
			successIndex = index;
		} else {
			index = (index + 1) % coordinatorsSize;
			if (index == successIndex) {
				wait(delay(CLIENT_KNOBS->COORDINATOR_RECONNECTION_DELAY));
			}
		}
	}
}

ACTOR Future<Void> monitorLeaderWithDelayedCandidacyImplInternal(Reference<IClusterConnectionRecord> connRecord,
                                                                 Reference<AsyncVar<Value>> outSerializedLeaderInfo) {
	state MonitorLeaderInfo info(connRecord);
	loop {
		MonitorLeaderInfo _info =
		    wait(monitorLeaderWithDelayedCandidacyImplOneGeneration(connRecord, outSerializedLeaderInfo, info));
		info = _info;
	}
}

template <class LeaderInterface>
Future<Void> monitorLeaderWithDelayedCandidacyImpl(
    Reference<IClusterConnectionRecord> const& connRecord,
    Reference<AsyncVar<Optional<LeaderInterface>>> const& outKnownLeader) {
	LeaderDeserializer<LeaderInterface> deserializer;
	auto serializedInfo = makeReference<AsyncVar<Value>>();
	Future<Void> m = monitorLeaderWithDelayedCandidacyImplInternal(connRecord, serializedInfo);
	return m || deserializer(serializedInfo, outKnownLeader);
}

ACTOR Future<Void> monitorLeaderWithDelayedCandidacy(
    Reference<IClusterConnectionRecord> connRecord,
    Reference<AsyncVar<Optional<ClusterControllerFullInterface>>> currentCC,
    Reference<AsyncVar<ClusterControllerPriorityInfo>> asyncPriorityInfo,
    Future<Void> recoveredDiskFiles,
    LocalityData locality,
    Reference<AsyncVar<ServerDBInfo>> dbInfo,
    ConfigDBType configDBType) {
	state Future<Void> monitor = monitorLeaderWithDelayedCandidacyImpl(connRecord, currentCC);
	state Future<Void> timeout;

	wait(recoveredDiskFiles);

	loop {
		if (currentCC->get().present() && dbInfo->get().clusterInterface == currentCC->get().get() &&
		    IFailureMonitor::failureMonitor()
		        .getState(currentCC->get().get().registerWorker.getEndpoint())
		        .isAvailable()) {
			timeout = Future<Void>();
		} else if (!timeout.isValid()) {
			timeout =
			    delay(SERVER_KNOBS->MIN_DELAY_CC_WORST_FIT_CANDIDACY_SECONDS +
			          (deterministicRandom()->random01() * (SERVER_KNOBS->MAX_DELAY_CC_WORST_FIT_CANDIDACY_SECONDS -
			                                                SERVER_KNOBS->MIN_DELAY_CC_WORST_FIT_CANDIDACY_SECONDS)));
		}
		choose {
			when(wait(currentCC->onChange())) {}
			when(wait(dbInfo->onChange())) {}
			when(wait(currentCC->get().present() ? IFailureMonitor::failureMonitor().onStateChanged(
			                                           currentCC->get().get().registerWorker.getEndpoint())
			                                     : Never())) {}
			when(wait(timeout.isValid() ? timeout : Never())) {
				monitor.cancel();
				wait(clusterController(
				    connRecord, currentCC, asyncPriorityInfo, recoveredDiskFiles, locality, configDBType));
				return Void();
			}
		}
	}
}

extern void setupStackSignal();

ACTOR Future<Void> serveProtocolInfo() {
	state RequestStream<ProtocolInfoRequest> protocolInfo(
	    PeerCompatibilityPolicy{ RequirePeer::AtLeast, ProtocolVersion::withStableInterfaces() });
	protocolInfo.makeWellKnownEndpoint(WLTOKEN_PROTOCOL_INFO, TaskPriority::DefaultEndpoint);
	loop {
		state ProtocolInfoRequest req = waitNext(protocolInfo.getFuture());
		req.reply.send(ProtocolInfoReply{ g_network->protocolVersion() });
	}
}

// Handles requests from ProcessInterface, an interface meant for direct
// communication between the client and FDB processes.
ACTOR Future<Void> serveProcess() {
	state ProcessInterface process;
	process.getInterface.makeWellKnownEndpoint(WLTOKEN_PROCESS, TaskPriority::DefaultEndpoint);
	loop {
		choose {
			when(GetProcessInterfaceRequest req = waitNext(process.getInterface.getFuture())) {
				req.reply.send(process);
			}
			when(ActorLineageRequest req = waitNext(process.actorLineage.getFuture())) {
				state SampleCollection sampleCollector;
				auto samples = sampleCollector->get(req.timeStart, req.timeEnd);

				std::vector<SerializedSample> serializedSamples;
				for (const auto& samplePtr : samples) {
					auto serialized = SerializedSample{ .time = samplePtr->time };
					for (const auto& [waitState, pair] : samplePtr->data) {
						if (waitState >= req.waitStateStart && waitState <= req.waitStateEnd) {
							serialized.data[waitState] = std::string(pair.first, pair.second);
						}
					}
					serializedSamples.push_back(std::move(serialized));
				}
				ActorLineageReply reply{ serializedSamples };
				req.reply.send(reply);
			}
		}
	}
}

ACTOR Future<Void> fdbd(Reference<IClusterConnectionRecord> connRecord,
                        LocalityData localities,
                        ProcessClass processClass,
                        std::string dataFolder,
                        std::string coordFolder,
                        int64_t memoryLimit,
                        std::string metricsConnFile,
                        std::string metricsPrefix,
                        int64_t memoryProfileThreshold,
                        std::string whitelistBinPaths,
                        std::string configPath,
                        std::map<std::string, std::string> manualKnobOverrides,
                        ConfigDBType configDBType) {
	state std::vector<Future<Void>> actors;
	state Promise<Void> recoveredDiskFiles;
	state Reference<ConfigNode> configNode;
	state Reference<LocalConfiguration> localConfig;
	if (configDBType != ConfigDBType::DISABLED) {
		localConfig = makeReference<LocalConfiguration>(
		    dataFolder, configPath, manualKnobOverrides, IsTest(g_network->isSimulated()));
	}
	// setupStackSignal();
	getCurrentLineage()->modify(&RoleLineage::role) = ProcessClass::Worker;

	if (configDBType != ConfigDBType::DISABLED) {
		configNode = makeReference<ConfigNode>(dataFolder);
	}

	actors.push_back(serveProtocolInfo());
	actors.push_back(serveProcess());

	try {
		ServerCoordinators coordinators(connRecord, configDBType);
		if (g_network->isSimulated()) {
			whitelistBinPaths = ",, random_path,  /bin/snap_create.sh,,";
		}
		TraceEvent("StartingFDBD")
		    .detail("ZoneID", localities.zoneId())
		    .detail("MachineId", localities.machineId())
		    .detail("DiskPath", dataFolder)
		    .detail("CoordPath", coordFolder)
		    .detail("WhiteListBinPath", whitelistBinPaths)
		    .detail("ConfigDBType", configDBType);

		state ConfigBroadcastInterface configBroadcastInterface;
		// SOMEDAY: start the services on the machine in a staggered fashion in simulation?
		// Endpoints should be registered first before any process trying to connect to it.
		// So coordinationServer actor should be the first one executed before any other.
		if (coordFolder.size()) {
			// SOMEDAY: remove the fileNotFound wrapper and make DiskQueue construction safe from errors setting up
			// their files
			actors.push_back(
			    fileNotFoundToNever(coordinationServer(coordFolder, connRecord, configNode, configBroadcastInterface)));
		}

		state UID processIDUid = wait(createAndLockProcessIdFile(dataFolder));
		localities.set(LocalityData::keyProcessId, processIDUid.toString());
		// Only one process can execute on a dataFolder from this point onwards

		wait(testAndUpdateSoftwareVersionCompatibility(dataFolder, processIDUid));

		if (configDBType != ConfigDBType::DISABLED) {
			wait(localConfig->initialize());
		}

		std::string fitnessFilePath = joinPath(dataFolder, "fitness");
		auto cc = makeReference<AsyncVar<Optional<ClusterControllerFullInterface>>>();
		auto ci = makeReference<AsyncVar<Optional<ClusterInterface>>>();
		auto asyncPriorityInfo =
		    makeReference<AsyncVar<ClusterControllerPriorityInfo>>(getCCPriorityInfo(fitnessFilePath, processClass));
		auto serverDBInfo = ServerDBInfo();
		serverDBInfo.client.isEncryptionEnabled = SERVER_KNOBS->ENABLE_ENCRYPTION;
		serverDBInfo.myLocality = localities;
		auto dbInfo = makeReference<AsyncVar<ServerDBInfo>>(serverDBInfo);
		TraceEvent("MyLocality").detail("Locality", dbInfo->get().myLocality.toString());

		actors.push_back(reportErrors(monitorAndWriteCCPriorityInfo(fitnessFilePath, asyncPriorityInfo),
		                              "MonitorAndWriteCCPriorityInfo"));
		if (processClass.machineClassFitness(ProcessClass::ClusterController) == ProcessClass::NeverAssign) {
			actors.push_back(reportErrors(monitorLeader(connRecord, cc), "ClusterController"));
		} else if (processClass.machineClassFitness(ProcessClass::ClusterController) == ProcessClass::WorstFit &&
		           SERVER_KNOBS->MAX_DELAY_CC_WORST_FIT_CANDIDACY_SECONDS > 0) {
			actors.push_back(reportErrors(monitorLeaderWithDelayedCandidacy(connRecord,
			                                                                cc,
			                                                                asyncPriorityInfo,
			                                                                recoveredDiskFiles.getFuture(),
			                                                                localities,
			                                                                dbInfo,
			                                                                configDBType),
			                              "ClusterController"));
		} else {
			actors.push_back(reportErrors(
			    clusterController(
			        connRecord, cc, asyncPriorityInfo, recoveredDiskFiles.getFuture(), localities, configDBType),
			    "ClusterController"));
		}
		actors.push_back(reportErrors(extractClusterInterface(cc, ci), "ExtractClusterInterface"));
		actors.push_back(reportErrorsExcept(workerServer(connRecord,
		                                                 cc,
		                                                 localities,
		                                                 asyncPriorityInfo,
		                                                 processClass,
		                                                 dataFolder,
		                                                 memoryLimit,
		                                                 metricsConnFile,
		                                                 metricsPrefix,
		                                                 recoveredDiskFiles,
		                                                 memoryProfileThreshold,
		                                                 coordFolder,
		                                                 whitelistBinPaths,
		                                                 dbInfo,
		                                                 configBroadcastInterface,
		                                                 configNode,
		                                                 localConfig),
		                                    "WorkerServer",
		                                    UID(),
		                                    &normalWorkerErrors()));
		state Future<Void> firstConnect = reportErrors(printOnFirstConnected(ci), "ClusterFirstConnectedError");

		wait(quorum(actors, 1));
		ASSERT(false); // None of these actors should terminate normally
		throw internal_error();
	} catch (Error& e) {
		// Make sure actors are cancelled before recoveredDiskFiles is destructed.
		// Otherwise, these actors may get a broken promise error.
		for (auto f : actors)
			f.cancel();
		Error err = checkIOTimeout(e);
		throw err;
	}
}

const Role Role::WORKER("Worker", "WK", false);
const Role Role::STORAGE_SERVER("StorageServer", "SS");
const Role Role::TESTING_STORAGE_SERVER("TestingStorageServer", "ST");
const Role Role::TRANSACTION_LOG("TLog", "TL");
const Role Role::SHARED_TRANSACTION_LOG("SharedTLog", "SL", false);
const Role Role::COMMIT_PROXY("CommitProxyServer", "CP");
const Role Role::GRV_PROXY("GrvProxyServer", "GP");
const Role Role::MASTER("MasterServer", "MS");
const Role Role::RESOLVER("Resolver", "RV");
const Role Role::CLUSTER_CONTROLLER("ClusterController", "CC");
const Role Role::TESTER("Tester", "TS");
const Role Role::LOG_ROUTER("LogRouter", "LR");
const Role Role::DATA_DISTRIBUTOR("DataDistributor", "DD");
const Role Role::RATEKEEPER("Ratekeeper", "RK");
const Role Role::BLOB_MANAGER("BlobManager", "BM");
const Role Role::BLOB_WORKER("BlobWorker", "BW");
const Role Role::STORAGE_CACHE("StorageCache", "SC");
const Role Role::COORDINATOR("Coordinator", "CD");
const Role Role::BACKUP("Backup", "BK");
const Role Role::ENCRYPT_KEY_PROXY("EncryptKeyProxy", "EP");
const Role Role::CONSISTENCYSCAN("ConsistencyScan", "CS");<|MERGE_RESOLUTION|>--- conflicted
+++ resolved
@@ -593,22 +593,6 @@
 			incorrectTime = Optional<double>();
 		}
 
-<<<<<<< HEAD
-		RegisterWorkerRequest request(interf,
-		                              initialClass,
-		                              processClass,
-		                              asyncPriorityInfo->get(),
-		                              requestGeneration++,
-		                              ddInterf->get(),
-		                              rkInterf->get(),
-		                              bmInterf->get().present() ? bmInterf->get().get().second
-		                                                        : Optional<BlobManagerInterface>(),
-		                              ekpInterf->get(),
-		                              csInterf->get(),
-		                              degraded->get(),
-		                              localConfig->lastSeenVersion(),
-		                              localConfig->configClassSet());
-=======
 		RegisterWorkerRequest request(
 		    interf,
 		    initialClass,
@@ -619,12 +603,12 @@
 		    rkInterf->get(),
 		    bmInterf->get().present() ? bmInterf->get().get().second : Optional<BlobManagerInterface>(),
 		    ekpInterf->get(),
+		    csInterf->get(),
 		    degraded->get(),
 		    localConfig.isValid() ? localConfig->lastSeenVersion() : Optional<Version>(),
 		    localConfig.isValid() ? localConfig->configClassSet() : Optional<ConfigClassSet>(),
 		    recoveredDiskFiles.isSet(),
 		    configBroadcastInterface);
->>>>>>> e9a12b4a
 
 		for (auto const& i : issues->get()) {
 			request.issues.push_back_deep(request.issues.arena(), i);
@@ -1985,12 +1969,6 @@
 			errorForwarders.add(healthMonitor(ccInterface, interf, locality, dbInfo));
 		}
 
-<<<<<<< HEAD
-		TraceEvent("RecoveriesComplete", interf.id());
-		printf("RecoveriesComplete\n");
-
-=======
->>>>>>> e9a12b4a
 		loop choose {
 			when(UpdateServerDBInfoRequest req = waitNext(interf.updateServerDBInfo.getFuture())) {
 				ServerDBInfo localInfo = BinaryReader::fromStringRef<ServerDBInfo>(
@@ -2176,7 +2154,7 @@
 
 				if (csInterf->get().present()) {
 					recruited = csInterf->get().get();
-					TEST(true); // Recruited while already a consistencyscan.
+					CODE_PROBE(true, "Recovered while already a consistencyscan");
 				} else {
 					startRole(Role::CONSISTENCYSCAN, recruited.id(), interf.id());
 					DUMPTOKEN(recruited.waitFailure);
