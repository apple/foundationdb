--- conflicted
+++ resolved
@@ -1486,14 +1486,9 @@
                                                  int64_t memoryLimit,
                                                  IKeyValueStore* store,
                                                  bool validateDataFiles,
-<<<<<<< HEAD
                                                  Optional<EncryptionAtRestMode> encryptionMode,
                                                  Reference<StorageEngineParamSet> storageEngineParams) {
-	state TrackRunningStorage _(id, storeType, runningStorages);
-=======
-                                                 Promise<Void>* rebootKVStore) {
 	state TrackRunningStorage _(id, storeType, locality, filename, runningStorages, storageCleaners);
->>>>>>> 22155c84
 	loop {
 		state Future<Void> kvClosed = store->onClosed();
 		ErrorOr<Void> e = wait(errorOr(prevStorageServer));
