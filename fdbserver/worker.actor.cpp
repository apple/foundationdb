/*
 * worker.actor.cpp
 *
 * This source file is part of the FoundationDB open source project
 *
 * Copyright 2013-2018 Apple Inc. and the FoundationDB project authors
 *
 * Licensed under the Apache License, Version 2.0 (the "License");
 * you may not use this file except in compliance with the License.
 * You may obtain a copy of the License at
 *
 *     http://www.apache.org/licenses/LICENSE-2.0
 *
 * Unless required by applicable law or agreed to in writing, software
 * distributed under the License is distributed on an "AS IS" BASIS,
 * WITHOUT WARRANTIES OR CONDITIONS OF ANY KIND, either express or implied.
 * See the License for the specific language governing permissions and
 * limitations under the License.
 */

#include <tuple>
#include <boost/lexical_cast.hpp>

#include "fdbrpc/Locality.h"
#include "fdbclient/GlobalConfig.actor.h"
#include "fdbclient/ProcessInterface.h"
#include "fdbclient/StorageServerInterface.h"
#include "fdbserver/Knobs.h"
#include "flow/ActorCollection.h"
#include "flow/ProtocolVersion.h"
#include "flow/SystemMonitor.h"
#include "flow/TDMetric.actor.h"
#include "fdbrpc/simulator.h"
#include "fdbclient/NativeAPI.actor.h"
#include "fdbserver/MetricLogger.actor.h"
#include "fdbserver/BackupInterface.h"
#include "fdbserver/RoleLineage.actor.h"
#include "fdbserver/WorkerInterface.actor.h"
#include "fdbserver/IKeyValueStore.h"
#include "fdbserver/WaitFailure.h"
#include "fdbserver/TesterInterface.actor.h" // for poisson()
#include "fdbserver/IDiskQueue.h"
#include "fdbclient/DatabaseContext.h"
#include "fdbserver/DataDistributorInterface.h"
#include "fdbserver/BlobManagerInterface.h"
#include "fdbserver/ServerDBInfo.h"
#include "fdbserver/FDBExecHelper.actor.h"
#include "fdbserver/CoordinationInterface.h"
#include "fdbserver/LocalConfiguration.h"
#include "fdbclient/MonitorLeader.h"
#include "fdbclient/ClientWorkerInterface.h"
#include "flow/Profiler.h"
#include "flow/ThreadHelper.actor.h"
#include "flow/Trace.h"
#include "flow/flow.h"
#include "flow/network.h"

#ifdef __linux__
#include <fcntl.h>
#include <stdio.h>
#include <sys/stat.h>
#include <sys/types.h>
#include <unistd.h>
#endif
#if defined(__linux__) || defined(__FreeBSD__)
#ifdef USE_GPERFTOOLS
#include "gperftools/profiler.h"
#include "gperftools/heap-profiler.h"
#endif
#include <unistd.h>
#include <thread>
#include <execinfo.h>
#endif
#include "flow/actorcompiler.h" // This must be the last #include.

#if CENABLED(0, NOT_IN_CLEAN)
extern IKeyValueStore* keyValueStoreCompressTestData(IKeyValueStore* store);
#define KV_STORE(filename, uid) keyValueStoreCompressTestData(keyValueStoreSQLite(filename, uid))
#elif CENABLED(0, NOT_IN_CLEAN)
#define KV_STORE(filename, uid) keyValueStoreSQLite(filename, uid)
#else
#define KV_STORE(filename, uid) keyValueStoreMemory(filename, uid)
#endif

namespace {
RoleLineageCollector roleLineageCollector;
}

ACTOR Future<std::vector<Endpoint>> tryDBInfoBroadcast(RequestStream<UpdateServerDBInfoRequest> stream,
                                                       UpdateServerDBInfoRequest req) {
	ErrorOr<std::vector<Endpoint>> rep =
	    wait(stream.getReplyUnlessFailedFor(req, SERVER_KNOBS->DBINFO_FAILED_DELAY, 0));
	if (rep.present()) {
		return rep.get();
	}
	req.broadcastInfo.push_back(stream.getEndpoint());
	return req.broadcastInfo;
}

ACTOR Future<std::vector<Endpoint>> broadcastDBInfoRequest(UpdateServerDBInfoRequest req,
                                                           int sendAmount,
                                                           Optional<Endpoint> sender,
                                                           bool sendReply) {
	state std::vector<Future<std::vector<Endpoint>>> replies;
	state ReplyPromise<std::vector<Endpoint>> reply = req.reply;
	resetReply(req);
	int currentStream = 0;
	std::vector<Endpoint> broadcastEndpoints = req.broadcastInfo;
	for (int i = 0; i < sendAmount && currentStream < broadcastEndpoints.size(); i++) {
		std::vector<Endpoint> endpoints;
		RequestStream<UpdateServerDBInfoRequest> cur(broadcastEndpoints[currentStream++]);
		while (currentStream < broadcastEndpoints.size() * (i + 1) / sendAmount) {
			endpoints.push_back(broadcastEndpoints[currentStream++]);
		}
		req.broadcastInfo = endpoints;
		replies.push_back(tryDBInfoBroadcast(cur, req));
		resetReply(req);
	}
	wait(waitForAll(replies));
	std::vector<Endpoint> notUpdated;
	if (sender.present()) {
		notUpdated.push_back(sender.get());
	}
	for (auto& it : replies) {
		notUpdated.insert(notUpdated.end(), it.get().begin(), it.get().end());
	}
	if (sendReply) {
		reply.send(notUpdated);
	}
	return notUpdated;
}

ACTOR static Future<Void> extractClientInfo(Reference<AsyncVar<ServerDBInfo> const> db,
                                            Reference<AsyncVar<ClientDBInfo>> info) {
	state std::vector<UID> lastCommitProxyUIDs;
	state std::vector<CommitProxyInterface> lastCommitProxies;
	state std::vector<UID> lastGrvProxyUIDs;
	state std::vector<GrvProxyInterface> lastGrvProxies;
	loop {
		ClientDBInfo ni = db->get().client;
		shrinkProxyList(ni, lastCommitProxyUIDs, lastCommitProxies, lastGrvProxyUIDs, lastGrvProxies);
		info->set(ni);
		wait(db->onChange());
	}
}

Database openDBOnServer(Reference<AsyncVar<ServerDBInfo> const> const& db,
                        TaskPriority taskID,
                        LockAware lockAware,
                        EnableLocalityLoadBalance enableLocalityLoadBalance) {
	auto info = makeReference<AsyncVar<ClientDBInfo>>();
	auto cx = DatabaseContext::create(info,
	                                  extractClientInfo(db, info),
	                                  enableLocalityLoadBalance ? db->get().myLocality : LocalityData(),
	                                  enableLocalityLoadBalance,
	                                  taskID,
	                                  lockAware);
	GlobalConfig::create(cx, db, std::addressof(db->get().client));
	GlobalConfig::globalConfig().trigger(samplingFrequency, samplingProfilerUpdateFrequency);
	GlobalConfig::globalConfig().trigger(samplingWindow, samplingProfilerUpdateWindow);
	return cx;
}

struct ErrorInfo {
	Error error;
	const Role& role;
	UID id;
	ErrorInfo(Error e, const Role& role, UID id) : error(e), role(role), id(id) {}
	template <class Ar>
	void serialize(Ar&) {
		ASSERT(false);
	}
};

Error checkIOTimeout(Error const& e) {
	// Convert all_errors to io_timeout if global timeout bool was set
	bool timeoutOccurred = (bool)g_network->global(INetwork::enASIOTimedOut);
	// In simulation, have to check global timed out flag for both this process and the machine process on which IO is
	// done
	if (g_network->isSimulated() && !timeoutOccurred)
		timeoutOccurred = g_pSimulator->getCurrentProcess()->machine->machineProcess->global(INetwork::enASIOTimedOut);

	if (timeoutOccurred) {
		TEST(true); // Timeout occurred
		Error timeout = io_timeout();
		// Preserve injectedness of error
		if (e.isInjectedFault())
			timeout = timeout.asInjectedFault();
		return timeout;
	}
	return e;
}

ACTOR Future<Void> forwardError(PromiseStream<ErrorInfo> errors, Role role, UID id, Future<Void> process) {
	try {
		wait(process);
		errors.send(ErrorInfo(success(), role, id));
		return Void();
	} catch (Error& e) {
		errors.send(ErrorInfo(e, role, id));
		return Void();
	}
}

ACTOR Future<Void> handleIOErrors(Future<Void> actor, IClosable* store, UID id, Future<Void> onClosed = Void()) {
	state Future<ErrorOr<Void>> storeError = actor.isReady() ? Never() : errorOr(store->getError());
	choose {
		when(state ErrorOr<Void> e = wait(errorOr(actor))) {
			if (e.isError() && e.getError().code() == error_code_please_reboot) {
				// no need to wait.
			} else {
				wait(onClosed);
			}
			if (e.isError() && e.getError().code() == error_code_broken_promise && !storeError.isReady()) {
				wait(delay(0.00001 + FLOW_KNOBS->MAX_BUGGIFIED_DELAY));
			}
			if (storeError.isReady())
				throw storeError.get().getError();
			if (e.isError())
				throw e.getError();
			else
				return e.get();
		}
		when(ErrorOr<Void> e = wait(storeError)) {
			TraceEvent("WorkerTerminatingByIOError", id).error(e.getError(), true);
			actor.cancel();
			// file_not_found can occur due to attempting to open a partially deleted DiskQueue, which should not be
			// reported SevError.
			if (e.getError().code() == error_code_file_not_found) {
				TEST(true); // Worker terminated with file_not_found error
				return Void();
			}
			throw e.getError();
		}
	}
}

ACTOR Future<Void> workerHandleErrors(FutureStream<ErrorInfo> errors) {
	loop choose {
		when(ErrorInfo _err = waitNext(errors)) {
			ErrorInfo err = _err;
			bool ok = err.error.code() == error_code_success || err.error.code() == error_code_please_reboot ||
			          err.error.code() == error_code_actor_cancelled ||
			          err.error.code() == error_code_coordinators_changed || // The worker server was cancelled
			          err.error.code() == error_code_shutdown_in_progress;

			if (!ok) {
				err.error = checkIOTimeout(err.error); // Possibly convert error to io_timeout
			}

			endRole(err.role, err.id, "Error", ok, err.error);

			if (err.error.code() == error_code_please_reboot ||
			    (err.role == Role::SHARED_TRANSACTION_LOG &&
			     (err.error.code() == error_code_io_error || err.error.code() == error_code_io_timeout)))
				throw err.error;
		}
	}
}

// Improve simulation code coverage by sometimes deferring the destruction of workerInterface (and therefore "endpoint
// not found" responses to clients
//		for an extra second, so that clients are more likely to see broken_promise errors
ACTOR template <class T>
Future<Void> zombie(T workerInterface, Future<Void> worker) {
	try {
		wait(worker);
		if (BUGGIFY)
			wait(delay(1.0));
		return Void();
	} catch (Error& e) {
		throw;
	}
}

ACTOR Future<Void> loadedPonger(FutureStream<LoadedPingRequest> pings) {
	state Standalone<StringRef> payloadBack(std::string(20480, '.'));

	loop {
		LoadedPingRequest pong = waitNext(pings);
		LoadedReply rep;
		rep.payload = (pong.loadReply ? payloadBack : LiteralStringRef(""));
		rep.id = pong.id;
		pong.reply.send(rep);
	}
}

StringRef fileStoragePrefix = LiteralStringRef("storage-");
StringRef testingStoragePrefix = LiteralStringRef("testingstorage-");
StringRef fileLogDataPrefix = LiteralStringRef("log-");
StringRef fileVersionedLogDataPrefix = LiteralStringRef("log2-");
StringRef fileLogQueuePrefix = LiteralStringRef("logqueue-");
StringRef tlogQueueExtension = LiteralStringRef("fdq");

enum class FilesystemCheck {
	FILES_ONLY,
	DIRECTORIES_ONLY,
	FILES_AND_DIRECTORIES,
};

struct KeyValueStoreSuffix {
	KeyValueStoreType type;
	std::string suffix;
	FilesystemCheck check;
};

KeyValueStoreSuffix bTreeV1Suffix = { KeyValueStoreType::SSD_BTREE_V1, ".fdb", FilesystemCheck::FILES_ONLY };
KeyValueStoreSuffix bTreeV2Suffix = { KeyValueStoreType::SSD_BTREE_V2, ".sqlite", FilesystemCheck::FILES_ONLY };
KeyValueStoreSuffix memorySuffix = { KeyValueStoreType::MEMORY, "-0.fdq", FilesystemCheck::FILES_ONLY };
KeyValueStoreSuffix memoryRTSuffix = { KeyValueStoreType::MEMORY_RADIXTREE, "-0.fdr", FilesystemCheck::FILES_ONLY };
KeyValueStoreSuffix redwoodSuffix = { KeyValueStoreType::SSD_REDWOOD_V1, ".redwood-v1", FilesystemCheck::FILES_ONLY };
KeyValueStoreSuffix rocksdbSuffix = { KeyValueStoreType::SSD_ROCKSDB_V1,
	                                  ".rocksdb",
	                                  FilesystemCheck::DIRECTORIES_ONLY };

std::string validationFilename = "_validate";

std::string filenameFromSample(KeyValueStoreType storeType, std::string folder, std::string sample_filename) {
	if (storeType == KeyValueStoreType::SSD_BTREE_V1)
		return joinPath(folder, sample_filename);
	else if (storeType == KeyValueStoreType::SSD_BTREE_V2)
		return joinPath(folder, sample_filename);
	else if (storeType == KeyValueStoreType::MEMORY || storeType == KeyValueStoreType::MEMORY_RADIXTREE)
		return joinPath(folder, sample_filename.substr(0, sample_filename.size() - 5));
	else if (storeType == KeyValueStoreType::SSD_REDWOOD_V1)
		return joinPath(folder, sample_filename);
	else if (storeType == KeyValueStoreType::SSD_ROCKSDB_V1)
		return joinPath(folder, sample_filename);
	UNREACHABLE();
}

std::string filenameFromId(KeyValueStoreType storeType, std::string folder, std::string prefix, UID id) {

	if (storeType == KeyValueStoreType::SSD_BTREE_V1)
		return joinPath(folder, prefix + id.toString() + ".fdb");
	else if (storeType == KeyValueStoreType::SSD_BTREE_V2)
		return joinPath(folder, prefix + id.toString() + ".sqlite");
	else if (storeType == KeyValueStoreType::MEMORY || storeType == KeyValueStoreType::MEMORY_RADIXTREE)
		return joinPath(folder, prefix + id.toString() + "-");
	else if (storeType == KeyValueStoreType::SSD_REDWOOD_V1)
		return joinPath(folder, prefix + id.toString() + ".redwood-v1");
	else if (storeType == KeyValueStoreType::SSD_ROCKSDB_V1)
		return joinPath(folder, prefix + id.toString() + ".rocksdb");

	TraceEvent(SevError, "UnknownStoreType").detail("StoreType", storeType.toString());
	UNREACHABLE();
}

struct TLogOptions {
	TLogOptions() = default;
	TLogOptions(TLogVersion v, TLogSpillType s) : version(v), spillType(s) {}

	TLogVersion version = TLogVersion::DEFAULT;
	TLogSpillType spillType = TLogSpillType::UNSET;

	static ErrorOr<TLogOptions> FromStringRef(StringRef s) {
		TLogOptions options;
		for (StringRef key = s.eat("_"), value = s.eat("_"); s.size() != 0 || key.size();
		     key = s.eat("_"), value = s.eat("_")) {
			if (key.size() != 0 && value.size() == 0)
				return default_error_or();

			if (key == LiteralStringRef("V")) {
				ErrorOr<TLogVersion> tLogVersion = TLogVersion::FromStringRef(value);
				if (tLogVersion.isError())
					return tLogVersion.getError();
				options.version = tLogVersion.get();
			} else if (key == LiteralStringRef("LS")) {
				ErrorOr<TLogSpillType> tLogSpillType = TLogSpillType::FromStringRef(value);
				if (tLogSpillType.isError())
					return tLogSpillType.getError();
				options.spillType = tLogSpillType.get();
			} else {
				return default_error_or();
			}
		}
		return options;
	}

	bool operator==(const TLogOptions& o) {
		return version == o.version && (spillType == o.spillType || version >= TLogVersion::V5);
	}

	std::string toPrefix() const {
		std::string toReturn = "";
		switch (version) {
		case TLogVersion::UNSET:
			ASSERT(false);
		case TLogVersion::V2:
			return "";
		case TLogVersion::V3:
		case TLogVersion::V4:
			toReturn =
			    "V_" + boost::lexical_cast<std::string>(version) + "_LS_" + boost::lexical_cast<std::string>(spillType);
			break;
		case TLogVersion::V5:
		case TLogVersion::V6:
			toReturn = "V_" + boost::lexical_cast<std::string>(version);
			break;
		}
		ASSERT_WE_THINK(FromStringRef(toReturn).get() == *this);
		return toReturn + "-";
	}
};

TLogFn tLogFnForOptions(TLogOptions options) {
	switch (options.version) {
	case TLogVersion::V2:
		if (options.spillType == TLogSpillType::REFERENCE)
			ASSERT(false);
		return oldTLog_6_0::tLog;
	case TLogVersion::V3:
	case TLogVersion::V4:
		if (options.spillType == TLogSpillType::VALUE)
			return oldTLog_6_0::tLog;
		else
			return oldTLog_6_2::tLog;
	case TLogVersion::V5:
	case TLogVersion::V6:
		return tLog;
	default:
		ASSERT(false);
	}
	return tLog;
}

struct DiskStore {
	enum COMPONENT { TLogData, Storage, UNSET };

	UID storeID = UID();
	std::string filename = ""; // For KVStoreMemory just the base filename to be passed to IDiskQueue
	COMPONENT storedComponent = UNSET;
	KeyValueStoreType storeType = KeyValueStoreType::END;
	TLogOptions tLogOptions;
};

std::vector<DiskStore> getDiskStores(std::string folder,
                                     std::string suffix,
                                     KeyValueStoreType type,
                                     FilesystemCheck check) {
	std::vector<DiskStore> result;
	std::vector<std::string> files;

	if (check == FilesystemCheck::FILES_ONLY || check == FilesystemCheck::FILES_AND_DIRECTORIES) {
		files = platform::listFiles(folder, suffix);
	}
	if (check == FilesystemCheck::DIRECTORIES_ONLY || check == FilesystemCheck::FILES_AND_DIRECTORIES) {
		for (const auto& directory : platform::listDirectories(folder)) {
			if (StringRef(directory).endsWith(suffix)) {
				files.push_back(directory);
			}
		}
	}

	for (int idx = 0; idx < files.size(); idx++) {
		DiskStore store;
		store.storeType = type;

		StringRef filename = StringRef(files[idx]);
		Standalone<StringRef> prefix;
		if (filename.startsWith(fileStoragePrefix)) {
			store.storedComponent = DiskStore::Storage;
			prefix = fileStoragePrefix;
		} else if (filename.startsWith(testingStoragePrefix)) {
			store.storedComponent = DiskStore::Storage;
			prefix = testingStoragePrefix;
		} else if (filename.startsWith(fileVersionedLogDataPrefix)) {
			store.storedComponent = DiskStore::TLogData;
			// Use the option string that's in the file rather than tLogOptions.toPrefix(),
			// because they might be different if a new option was introduced in this version.
			StringRef optionsString = filename.removePrefix(fileVersionedLogDataPrefix).eat("-");
			TraceEvent("DiskStoreVersioned").detail("Filename", filename);
			ErrorOr<TLogOptions> tLogOptions = TLogOptions::FromStringRef(optionsString);
			if (tLogOptions.isError()) {
				TraceEvent(SevWarn, "DiskStoreMalformedFilename").detail("Filename", filename);
				continue;
			}
			TraceEvent("DiskStoreVersionedSuccess").detail("Filename", filename);
			store.tLogOptions = tLogOptions.get();
			prefix = filename.substr(0, fileVersionedLogDataPrefix.size() + optionsString.size() + 1);
		} else if (filename.startsWith(fileLogDataPrefix)) {
			TraceEvent("DiskStoreUnversioned").detail("Filename", filename);
			store.storedComponent = DiskStore::TLogData;
			store.tLogOptions.version = TLogVersion::V2;
			store.tLogOptions.spillType = TLogSpillType::VALUE;
			prefix = fileLogDataPrefix;
		} else {
			continue;
		}

		store.storeID = UID::fromString(files[idx].substr(prefix.size(), 32));
		store.filename = filenameFromSample(type, folder, files[idx]);
		result.push_back(store);
	}
	return result;
}

std::vector<DiskStore> getDiskStores(std::string folder) {
	auto result = getDiskStores(folder, bTreeV1Suffix.suffix, bTreeV1Suffix.type, bTreeV1Suffix.check);
	auto result1 = getDiskStores(folder, bTreeV2Suffix.suffix, bTreeV2Suffix.type, bTreeV2Suffix.check);
	result.insert(result.end(), result1.begin(), result1.end());
	auto result2 = getDiskStores(folder, memorySuffix.suffix, memorySuffix.type, memorySuffix.check);
	result.insert(result.end(), result2.begin(), result2.end());
	auto result3 = getDiskStores(folder, redwoodSuffix.suffix, redwoodSuffix.type, redwoodSuffix.check);
	result.insert(result.end(), result3.begin(), result3.end());
	auto result4 = getDiskStores(folder, memoryRTSuffix.suffix, memoryRTSuffix.type, memoryRTSuffix.check);
	result.insert(result.end(), result4.begin(), result4.end());
	auto result5 = getDiskStores(folder, rocksdbSuffix.suffix, rocksdbSuffix.type, rocksdbSuffix.check);
	result.insert(result.end(), result5.begin(), result5.end());
	return result;
}

// Register the worker interf to cluster controller (cc) and
// re-register the worker when key roles interface, e.g., cc, dd, ratekeeper, change.
ACTOR Future<Void> registrationClient(Reference<AsyncVar<Optional<ClusterControllerFullInterface>> const> ccInterface,
                                      WorkerInterface interf,
                                      Reference<AsyncVar<ClusterControllerPriorityInfo>> asyncPriorityInfo,
                                      ProcessClass initialClass,
                                      Reference<AsyncVar<Optional<DataDistributorInterface>> const> ddInterf,
                                      Reference<AsyncVar<Optional<RatekeeperInterface>> const> rkInterf,
<<<<<<< HEAD
                                      Reference<AsyncVar<Optional<ConsistencyCheckerInterface>> const> ckInterf,
=======
                                      Reference<AsyncVar<Optional<BlobManagerInterface>> const> bmInterf,
>>>>>>> 5b079acd
                                      Reference<AsyncVar<bool> const> degraded,
                                      Reference<IClusterConnectionRecord> connRecord,
                                      Reference<AsyncVar<std::set<std::string>> const> issues,
                                      Reference<LocalConfiguration> localConfig,
                                      Reference<AsyncVar<ServerDBInfo>> dbInfo) {
	// Keeps the cluster controller (as it may be re-elected) informed that this worker exists
	// The cluster controller uses waitFailureClient to find out if we die, and returns from registrationReply
	// (requiring us to re-register) The registration request piggybacks optional distributor interface if it exists.
	state Generation requestGeneration = 0;
	state ProcessClass processClass = initialClass;
	state Reference<AsyncVar<Optional<std::pair<uint16_t, StorageServerInterface>>>> scInterf(
	    new AsyncVar<Optional<std::pair<uint16_t, StorageServerInterface>>>());
	state Future<Void> cacheProcessFuture;
	state Future<Void> cacheErrorsFuture;
	state Optional<double> incorrectTime;
	state bool firstReg = true;
	loop {
		state ClusterConnectionString storedConnectionString;
		state bool upToDate = true;
		if (connRecord) {
			bool upToDateResult = wait(connRecord->upToDate(storedConnectionString));
			upToDate = upToDateResult;
		}
		if (upToDate) {
			incorrectTime = Optional<double>();
		}

		RegisterWorkerRequest request(interf,
		                              initialClass,
		                              processClass,
		                              asyncPriorityInfo->get(),
		                              requestGeneration++,
		                              ddInterf->get(),
		                              rkInterf->get(),
<<<<<<< HEAD
		                              ckInterf->get(),
=======
		                              bmInterf->get(),
>>>>>>> 5b079acd
		                              degraded->get(),
		                              localConfig->lastSeenVersion(),
		                              localConfig->configClassSet());

		for (auto const& i : issues->get()) {
			request.issues.push_back_deep(request.issues.arena(), i);
		}

		if (!upToDate) {
			request.issues.push_back_deep(request.issues.arena(), LiteralStringRef("incorrect_cluster_file_contents"));
			std::string connectionString = connRecord->getConnectionString().toString();
			if (!incorrectTime.present()) {
				incorrectTime = now();
			}

			// Don't log a SevWarnAlways initially to account for transient issues (e.g. someone else changing
			// the file right before us)
			TraceEvent(now() - incorrectTime.get() > 300 ? SevWarnAlways : SevWarn, "IncorrectClusterFileContents")
			    .detail("ClusterFile", connRecord->toString())
			    .detail("StoredConnectionString", storedConnectionString.toString())
			    .detail("CurrentConnectionString", connectionString);
		}
		auto peers = FlowTransport::transport().getIncompatiblePeers();
		for (auto it = peers->begin(); it != peers->end();) {
			if (now() - it->second.second > FLOW_KNOBS->INCOMPATIBLE_PEER_DELAY_BEFORE_LOGGING) {
				request.incompatiblePeers.push_back(it->first);
				it = peers->erase(it);
			} else {
				it++;
			}
		}

		state bool ccInterfacePresent = ccInterface->get().present();
		if (ccInterfacePresent) {
			request.requestDbInfo = (ccInterface->get().get().id() != dbInfo->get().clusterInterface.id());
			if (firstReg) {
				request.requestDbInfo = true;
				firstReg = false;
			}
		}
		state Future<RegisterWorkerReply> registrationReply =
		    ccInterfacePresent ? brokenPromiseToNever(ccInterface->get().get().registerWorker.getReply(request))
		                       : Never();
		state double startTime = now();
		loop choose {
			when(RegisterWorkerReply reply = wait(registrationReply)) {
				processClass = reply.processClass;
				asyncPriorityInfo->set(reply.priorityInfo);
				TraceEvent("WorkerRegisterReply")
				    .detail("CCID", ccInterface->get().get().id())
				    .detail("ProcessClass", reply.processClass.toString());
				break;
			}
			when(wait(delay(SERVER_KNOBS->UNKNOWN_CC_TIMEOUT))) {
				if (!ccInterfacePresent) {
					TraceEvent(SevWarn, "WorkerRegisterTimeout").detail("WaitTime", now() - startTime);
				}
			}
			when(wait(ccInterface->onChange())) { break; }
			when(wait(ddInterf->onChange())) { break; }
			when(wait(rkInterf->onChange())) { break; }
<<<<<<< HEAD
			when(wait(ckInterf->onChange())) { break; }
=======
			when(wait(bmInterf->onChange())) { break; }
>>>>>>> 5b079acd
			when(wait(degraded->onChange())) { break; }
			when(wait(FlowTransport::transport().onIncompatibleChanged())) { break; }
			when(wait(issues->onChange())) { break; }
		}
	}
}

// Returns true if `address` is used in the db (indicated by `dbInfo`) transaction system and in the db's primary DC.
bool addressInDbAndPrimaryDc(const NetworkAddress& address, Reference<AsyncVar<ServerDBInfo> const> dbInfo) {
	const auto& dbi = dbInfo->get();

	if (dbi.master.addresses().contains(address)) {
		return true;
	}

	if (dbi.distributor.present() && dbi.distributor.get().address() == address) {
		return true;
	}

	if (dbi.ratekeeper.present() && dbi.ratekeeper.get().address() == address) {
		return true;
	}

<<<<<<< HEAD
	if (dbi.consistencyChecker.present() && dbi.consistencyChecker.get().address() == address) {
=======
	if (dbi.blobManager.present() && dbi.blobManager.get().address() == address) {
>>>>>>> 5b079acd
		return true;
	}

	for (const auto& resolver : dbi.resolvers) {
		if (resolver.address() == address) {
			return true;
		}
	}

	for (const auto& grvProxy : dbi.client.grvProxies) {
		if (grvProxy.addresses().contains(address)) {
			return true;
		}
	}

	for (const auto& commitProxy : dbi.client.commitProxies) {
		if (commitProxy.addresses().contains(address)) {
			return true;
		}
	}

	auto localityIsInPrimaryDc = [&dbInfo](const LocalityData& locality) {
		return locality.dcId() == dbInfo->get().master.locality.dcId();
	};

	for (const auto& logSet : dbi.logSystemConfig.tLogs) {
		for (const auto& tlog : logSet.tLogs) {
			if (!tlog.present()) {
				continue;
			}

			if (!localityIsInPrimaryDc(tlog.interf().filteredLocality)) {
				continue;
			}

			if (tlog.interf().addresses().contains(address)) {
				return true;
			}
		}
	}

	return false;
}

bool addressesInDbAndPrimaryDc(const NetworkAddressList& addresses, Reference<AsyncVar<ServerDBInfo> const> dbInfo) {
	return addressInDbAndPrimaryDc(addresses.address, dbInfo) ||
	       (addresses.secondaryAddress.present() && addressInDbAndPrimaryDc(addresses.secondaryAddress.get(), dbInfo));
}

namespace {

TEST_CASE("/fdbserver/worker/addressInDbAndPrimaryDc") {
	// Setup a ServerDBInfo for test.
	ServerDBInfo testDbInfo;
	LocalityData testLocal;
	testLocal.set(LiteralStringRef("dcid"), StringRef(std::to_string(1)));
	testDbInfo.master.locality = testLocal;

	// Manually set up a master address.
	NetworkAddress testAddress(IPAddress(0x13131313), 1);
	testDbInfo.master.changeCoordinators =
	    RequestStream<struct ChangeCoordinatorsRequest>(Endpoint({ testAddress }, UID(1, 2)));

	// First, create an empty TLogInterface, and check that it shouldn't be considered as in primary DC.
	testDbInfo.logSystemConfig.tLogs.push_back(TLogSet());
	testDbInfo.logSystemConfig.tLogs.back().tLogs.push_back(OptionalInterface<TLogInterface>());
	ASSERT(!addressInDbAndPrimaryDc(g_network->getLocalAddress(), makeReference<AsyncVar<ServerDBInfo>>(testDbInfo)));

	// Create a remote TLog. Although the remote TLog also uses the local address, it shouldn't be considered as
	// in primary DC given the remote locality.
	LocalityData fakeRemote;
	fakeRemote.set(LiteralStringRef("dcid"), StringRef(std::to_string(2)));
	TLogInterface remoteTlog(fakeRemote);
	remoteTlog.initEndpoints();
	testDbInfo.logSystemConfig.tLogs.back().tLogs.push_back(OptionalInterface(remoteTlog));
	ASSERT(!addressInDbAndPrimaryDc(g_network->getLocalAddress(), makeReference<AsyncVar<ServerDBInfo>>(testDbInfo)));

	// Next, create a local TLog. Now, the local address should be considered as in local DC.
	TLogInterface localTlog(testLocal);
	localTlog.initEndpoints();
	testDbInfo.logSystemConfig.tLogs.back().tLogs.push_back(OptionalInterface(localTlog));
	ASSERT(addressInDbAndPrimaryDc(g_network->getLocalAddress(), makeReference<AsyncVar<ServerDBInfo>>(testDbInfo)));

	// Use the master's address to test, which should be considered as in local DC.
	testDbInfo.logSystemConfig.tLogs.clear();
	ASSERT(addressInDbAndPrimaryDc(testAddress, makeReference<AsyncVar<ServerDBInfo>>(testDbInfo)));

	// Last, tests that proxies included in the ClientDbInfo are considered as local.
	NetworkAddress grvProxyAddress(IPAddress(0x26262626), 1);
	GrvProxyInterface grvProxyInterf;
	grvProxyInterf.getConsistentReadVersion =
	    RequestStream<struct GetReadVersionRequest>(Endpoint({ grvProxyAddress }, UID(1, 2)));
	testDbInfo.client.grvProxies.push_back(grvProxyInterf);
	ASSERT(addressInDbAndPrimaryDc(grvProxyAddress, makeReference<AsyncVar<ServerDBInfo>>(testDbInfo)));

	NetworkAddress commitProxyAddress(IPAddress(0x37373737), 1);
	CommitProxyInterface commitProxyInterf;
	commitProxyInterf.commit =
	    RequestStream<struct CommitTransactionRequest>(Endpoint({ commitProxyAddress }, UID(1, 2)));
	testDbInfo.client.commitProxies.push_back(commitProxyInterf);
	ASSERT(addressInDbAndPrimaryDc(commitProxyAddress, makeReference<AsyncVar<ServerDBInfo>>(testDbInfo)));

	return Void();
}

} // namespace

bool addressInDbAndRemoteDc(const NetworkAddress& address, Reference<AsyncVar<ServerDBInfo> const> dbInfo) {
	const auto& dbi = dbInfo->get();

	for (const auto& logSet : dbi.logSystemConfig.tLogs) {
		if (logSet.isLocal || logSet.locality == tagLocalitySatellite) {
			continue;
		}
		for (const auto& tlog : logSet.tLogs) {
			if (tlog.present() && tlog.interf().addresses().contains(address)) {
				return true;
			}
		}

		for (const auto& logRouter : logSet.logRouters) {
			if (logRouter.present() && logRouter.interf().addresses().contains(address)) {
				return true;
			}
		}
	}

	return false;
}

bool addressesInDbAndRemoteDc(const NetworkAddressList& addresses, Reference<AsyncVar<ServerDBInfo> const> dbInfo) {
	return addressInDbAndRemoteDc(addresses.address, dbInfo) ||
	       (addresses.secondaryAddress.present() && addressInDbAndRemoteDc(addresses.secondaryAddress.get(), dbInfo));
}

namespace {

TEST_CASE("/fdbserver/worker/addressInDbAndRemoteDc") {
	// Setup a ServerDBInfo for test.
	ServerDBInfo testDbInfo;
	LocalityData testLocal;
	testLocal.set(LiteralStringRef("dcid"), StringRef(std::to_string(1)));
	testDbInfo.master.locality = testLocal;

	// First, create an empty TLogInterface, and check that it shouldn't be considered as in remote DC.
	testDbInfo.logSystemConfig.tLogs.push_back(TLogSet());
	testDbInfo.logSystemConfig.tLogs.back().isLocal = true;
	testDbInfo.logSystemConfig.tLogs.back().tLogs.push_back(OptionalInterface<TLogInterface>());
	ASSERT(!addressInDbAndRemoteDc(g_network->getLocalAddress(), makeReference<AsyncVar<ServerDBInfo>>(testDbInfo)));

	TLogInterface localTlog(testLocal);
	localTlog.initEndpoints();
	testDbInfo.logSystemConfig.tLogs.back().tLogs.push_back(OptionalInterface(localTlog));
	ASSERT(!addressInDbAndRemoteDc(g_network->getLocalAddress(), makeReference<AsyncVar<ServerDBInfo>>(testDbInfo)));

	// Create a remote TLog, and it should be considered as in remote DC.
	LocalityData fakeRemote;
	fakeRemote.set(LiteralStringRef("dcid"), StringRef(std::to_string(2)));
	TLogInterface remoteTlog(fakeRemote);
	remoteTlog.initEndpoints();

	testDbInfo.logSystemConfig.tLogs.push_back(TLogSet());
	testDbInfo.logSystemConfig.tLogs.back().isLocal = false;
	testDbInfo.logSystemConfig.tLogs.back().tLogs.push_back(OptionalInterface(remoteTlog));
	ASSERT(addressInDbAndRemoteDc(g_network->getLocalAddress(), makeReference<AsyncVar<ServerDBInfo>>(testDbInfo)));

	// Create a remote log router, and it should be considered as in remote DC.
	NetworkAddress logRouterAddress(IPAddress(0x26262626), 1);
	TLogInterface remoteLogRouter(fakeRemote);
	remoteLogRouter.initEndpoints();
	remoteLogRouter.peekMessages = RequestStream<struct TLogPeekRequest>(Endpoint({ logRouterAddress }, UID(1, 2)));
	testDbInfo.logSystemConfig.tLogs.back().logRouters.push_back(OptionalInterface(remoteLogRouter));
	ASSERT(addressInDbAndRemoteDc(logRouterAddress, makeReference<AsyncVar<ServerDBInfo>>(testDbInfo)));

	// Create a satellite tlog, and it shouldn't be considered as in remote DC.
	testDbInfo.logSystemConfig.tLogs.push_back(TLogSet());
	testDbInfo.logSystemConfig.tLogs.back().locality = tagLocalitySatellite;
	NetworkAddress satelliteTLogAddress(IPAddress(0x13131313), 1);
	TLogInterface satelliteTLog(fakeRemote);
	satelliteTLog.initEndpoints();
	satelliteTLog.peekMessages = RequestStream<struct TLogPeekRequest>(Endpoint({ satelliteTLogAddress }, UID(1, 2)));
	testDbInfo.logSystemConfig.tLogs.back().tLogs.push_back(OptionalInterface(satelliteTLog));
	ASSERT(!addressInDbAndRemoteDc(satelliteTLogAddress, makeReference<AsyncVar<ServerDBInfo>>(testDbInfo)));

	return Void();
}

} // namespace

// The actor that actively monitors the health of local and peer servers, and reports anomaly to the cluster controller.
ACTOR Future<Void> healthMonitor(Reference<AsyncVar<Optional<ClusterControllerFullInterface>> const> ccInterface,
                                 WorkerInterface interf,
                                 LocalityData locality,
                                 Reference<AsyncVar<ServerDBInfo> const> dbInfo) {
	loop {
		Future<Void> nextHealthCheckDelay = Never();
		if (dbInfo->get().recoveryState >= RecoveryState::ACCEPTING_COMMITS && ccInterface->get().present()) {
			nextHealthCheckDelay = delay(SERVER_KNOBS->WORKER_HEALTH_MONITOR_INTERVAL);
			const auto& allPeers = FlowTransport::transport().getAllPeers();
			UpdateWorkerHealthRequest req;

			bool workerInDb = false;
			bool workerInPrimary = false;
			if (addressesInDbAndPrimaryDc(interf.addresses(), dbInfo)) {
				workerInDb = true;
				workerInPrimary = true;
			} else if (addressesInDbAndRemoteDc(interf.addresses(), dbInfo)) {
				workerInDb = true;
				workerInPrimary = false;
			}

			if (workerInDb) {
				for (const auto& [address, peer] : allPeers) {
					if (peer->pingLatencies.getPopulationSize() < SERVER_KNOBS->PEER_LATENCY_CHECK_MIN_POPULATION) {
						// Ignore peers that don't have enough samples.
						// TODO(zhewu): Currently, FlowTransport latency monitor clears ping latency samples on a
						// regular
						//              basis, which may affect the measurement count. Currently,
						//              WORKER_HEALTH_MONITOR_INTERVAL is much smaller than the ping clearance interval,
						//              so it may be ok. If this ends to be a problem, we need to consider keep track of
						//              last ping latencies logged.
						continue;
					}

					if ((workerInPrimary && addressInDbAndPrimaryDc(address, dbInfo)) ||
					    (!workerInPrimary && addressInDbAndRemoteDc(address, dbInfo))) {
						// Only monitoring the servers that in the primary or remote DC's transaction systems.
						// Note that currently we are not monitor storage servers, since lagging in storage servers
						// today already can trigger server exclusion by data distributor.

						if (peer->pingLatencies.percentile(SERVER_KNOBS->PEER_LATENCY_DEGRADATION_PERCENTILE) >
						        SERVER_KNOBS->PEER_LATENCY_DEGRADATION_THRESHOLD ||
						    peer->timeoutCount / (double)(peer->pingLatencies.getPopulationSize()) >
						        SERVER_KNOBS->PEER_TIMEOUT_PERCENTAGE_DEGRADATION_THRESHOLD) {
							// This is a degraded peer.
							TraceEvent("HealthMonitorDetectDegradedPeer")
							    .suppressFor(30)
							    .detail("Peer", address)
							    .detail("Elapsed", now() - peer->lastLoggedTime)
							    .detail("MinLatency", peer->pingLatencies.min())
							    .detail("MaxLatency", peer->pingLatencies.max())
							    .detail("MeanLatency", peer->pingLatencies.mean())
							    .detail("MedianLatency", peer->pingLatencies.median())
							    .detail("CheckedPercentile", SERVER_KNOBS->PEER_LATENCY_DEGRADATION_PERCENTILE)
							    .detail(
							        "CheckedPercentileLatency",
							        peer->pingLatencies.percentile(SERVER_KNOBS->PEER_LATENCY_DEGRADATION_PERCENTILE))
							    .detail("Count", peer->pingLatencies.getPopulationSize())
							    .detail("TimeoutCount", peer->timeoutCount);

							req.degradedPeers.push_back(address);
						}
					}
				}
			}

			if (!req.degradedPeers.empty()) {
				req.address = FlowTransport::transport().getLocalAddress();
				ccInterface->get().get().updateWorkerHealth.send(req);
			}
		}
		choose {
			when(wait(nextHealthCheckDelay)) {}
			when(wait(ccInterface->onChange())) {}
			when(wait(dbInfo->onChange())) {}
		}
	}
}

#if (defined(__linux__) || defined(__FreeBSD__)) && defined(USE_GPERFTOOLS)
// A set of threads that should be profiled
std::set<std::thread::id> profiledThreads;

// Returns whether or not a given thread should be profiled
int filter_in_thread(void* arg) {
	return profiledThreads.count(std::this_thread::get_id()) > 0 ? 1 : 0;
}
#endif

// Enables the calling thread to be profiled
void registerThreadForProfiling() {
#if (defined(__linux__) || defined(__FreeBSD__)) && defined(USE_GPERFTOOLS)
	// Not sure if this is actually needed, but a call to backtrace was advised here:
	// http://groups.google.com/group/google-perftools/browse_thread/thread/0dfd74532e038eb8/2686d9f24ac4365f?pli=1
	profiledThreads.insert(std::this_thread::get_id());
	const int num_levels = 100;
	void* pc[num_levels];
	backtrace(pc, num_levels);
#endif
}

// Starts or stops the CPU profiler
void updateCpuProfiler(ProfilerRequest req) {
	switch (req.type) {
	case ProfilerRequest::Type::GPROF:
#if (defined(__linux__) || defined(__FreeBSD__)) && defined(USE_GPERFTOOLS) && !defined(VALGRIND)
		switch (req.action) {
		case ProfilerRequest::Action::ENABLE: {
			const char* path = (const char*)req.outputFile.begin();
			ProfilerOptions* options = new ProfilerOptions();
			options->filter_in_thread = &filter_in_thread;
			options->filter_in_thread_arg = nullptr;
			ProfilerStartWithOptions(path, options);
			break;
		}
		case ProfilerRequest::Action::DISABLE:
			ProfilerStop();
			break;
		case ProfilerRequest::Action::RUN:
			ASSERT(false); // User should have called runProfiler.
			break;
		}
#endif
		break;
	case ProfilerRequest::Type::FLOW:
		switch (req.action) {
		case ProfilerRequest::Action::ENABLE:
			startProfiling(g_network, {}, req.outputFile);
			break;
		case ProfilerRequest::Action::DISABLE:
			stopProfiling();
			break;
		case ProfilerRequest::Action::RUN:
			ASSERT(false); // User should have called runProfiler.
			break;
		}
		break;
	default:
		ASSERT(false);
		break;
	}
}

ACTOR Future<Void> runCpuProfiler(ProfilerRequest req) {
	if (req.action == ProfilerRequest::Action::RUN) {
		req.action = ProfilerRequest::Action::ENABLE;
		updateCpuProfiler(req);
		wait(delay(req.duration));
		req.action = ProfilerRequest::Action::DISABLE;
		updateCpuProfiler(req);
		return Void();
	} else {
		updateCpuProfiler(req);
		return Void();
	}
}

void runHeapProfiler(const char* msg) {
#if defined(__linux__) && defined(USE_GPERFTOOLS) && !defined(VALGRIND)
	if (IsHeapProfilerRunning()) {
		HeapProfilerDump(msg);
	} else {
		TraceEvent("ProfilerError").detail("Message", "HeapProfiler not running");
	}
#else
	TraceEvent("ProfilerError").detail("Message", "HeapProfiler Unsupported");
#endif
}

ACTOR Future<Void> runProfiler(ProfilerRequest req) {
	if (req.type == ProfilerRequest::Type::GPROF_HEAP) {
		runHeapProfiler("User triggered heap dump");
	} else {
		wait(runCpuProfiler(req));
	}

	return Void();
}

bool checkHighMemory(int64_t threshold, bool* error) {
#if defined(__linux__) && defined(USE_GPERFTOOLS) && !defined(VALGRIND)
	*error = false;
	uint64_t page_size = sysconf(_SC_PAGESIZE);
	int fd = open("/proc/self/statm", O_RDONLY | O_CLOEXEC);
	if (fd < 0) {
		TraceEvent("OpenStatmFileFailure").log();
		*error = true;
		return false;
	}

	const int buf_sz = 256;
	char stat_buf[buf_sz];
	ssize_t stat_nread = read(fd, stat_buf, buf_sz);
	if (stat_nread < 0) {
		TraceEvent("ReadStatmFileFailure").log();
		*error = true;
		return false;
	}

	uint64_t vmsize, rss;
	sscanf(stat_buf, "%lu %lu", &vmsize, &rss);
	rss *= page_size;
	if (rss >= threshold) {
		return true;
	}
#else
	TraceEvent("CheckHighMemoryUnsupported").log();
	*error = true;
#endif
	return false;
}

// Runs heap profiler when RSS memory usage is high.
ACTOR Future<Void> monitorHighMemory(int64_t threshold) {
	if (threshold <= 0)
		return Void();

	loop {
		bool err = false;
		bool highmem = checkHighMemory(threshold, &err);
		if (err)
			break;

		if (highmem)
			runHeapProfiler("Highmem heap dump");
		wait(delay(SERVER_KNOBS->HEAP_PROFILER_INTERVAL));
	}
	return Void();
}

struct TrackRunningStorage {
	UID self;
	KeyValueStoreType storeType;
	std::set<std::pair<UID, KeyValueStoreType>>* runningStorages;
	TrackRunningStorage(UID self,
	                    KeyValueStoreType storeType,
	                    std::set<std::pair<UID, KeyValueStoreType>>* runningStorages)
	  : self(self), storeType(storeType), runningStorages(runningStorages) {
		runningStorages->emplace(self, storeType);
	}
	~TrackRunningStorage() { runningStorages->erase(std::make_pair(self, storeType)); };
};

ACTOR Future<Void> storageServerRollbackRebooter(std::set<std::pair<UID, KeyValueStoreType>>* runningStorages,
                                                 Future<Void> prevStorageServer,
                                                 KeyValueStoreType storeType,
                                                 std::string filename,
                                                 UID id,
                                                 LocalityData locality,
                                                 bool isTss,
                                                 Reference<AsyncVar<ServerDBInfo> const> db,
                                                 std::string folder,
                                                 ActorCollection* filesClosed,
                                                 int64_t memoryLimit,
                                                 IKeyValueStore* store) {
	state TrackRunningStorage _(id, storeType, runningStorages);
	loop {
		ErrorOr<Void> e = wait(errorOr(prevStorageServer));
		if (!e.isError())
			return Void();
		else if (e.getError().code() != error_code_please_reboot)
			throw e.getError();

		TraceEvent("StorageServerRequestedReboot", id).log();

		StorageServerInterface recruited;
		recruited.uniqueID = id;
		recruited.locality = locality;
		recruited.tssPairID =
		    isTss ? Optional<UID>(UID()) : Optional<UID>(); // set this here since we use its presence to determine
		                                                    // whether this server is a tss or not
		recruited.initEndpoints();

		DUMPTOKEN(recruited.getValue);
		DUMPTOKEN(recruited.getKey);
		DUMPTOKEN(recruited.getKeyValues);
		DUMPTOKEN(recruited.getKeyValuesAndFlatMap);
		DUMPTOKEN(recruited.getShardState);
		DUMPTOKEN(recruited.waitMetrics);
		DUMPTOKEN(recruited.splitMetrics);
		DUMPTOKEN(recruited.getReadHotRanges);
		DUMPTOKEN(recruited.getRangeSplitPoints);
		DUMPTOKEN(recruited.getStorageMetrics);
		DUMPTOKEN(recruited.waitFailure);
		DUMPTOKEN(recruited.getQueuingMetrics);
		DUMPTOKEN(recruited.getKeyValueStoreType);
		DUMPTOKEN(recruited.watchValue);
		DUMPTOKEN(recruited.getKeyValuesStream);
		DUMPTOKEN(recruited.getKeyValuesAndFlatMap);

		prevStorageServer =
		    storageServer(store, recruited, db, folder, Promise<Void>(), Reference<IClusterConnectionRecord>(nullptr));
		prevStorageServer = handleIOErrors(prevStorageServer, store, id, store->onClosed());
	}
}

ACTOR Future<Void> storageCacheRollbackRebooter(Future<Void> prevStorageCache,
                                                UID id,
                                                LocalityData locality,
                                                Reference<AsyncVar<ServerDBInfo> const> db) {
	loop {
		ErrorOr<Void> e = wait(errorOr(prevStorageCache));
		if (!e.isError()) {
			TraceEvent("StorageCacheRequestedReboot1", id).log();
			return Void();
		} else if (e.getError().code() != error_code_please_reboot &&
		           e.getError().code() != error_code_worker_removed) {
			TraceEvent("StorageCacheRequestedReboot2", id).detail("Code", e.getError().code());
			throw e.getError();
		}

		TraceEvent("StorageCacheRequestedReboot", id).log();

		StorageServerInterface recruited;
		recruited.uniqueID = deterministicRandom()->randomUniqueID(); // id;
		recruited.locality = locality;
		recruited.initEndpoints();

		DUMPTOKEN(recruited.getValue);
		DUMPTOKEN(recruited.getKey);
		DUMPTOKEN(recruited.getKeyValues);
		DUMPTOKEN(recruited.getShardState);
		DUMPTOKEN(recruited.waitMetrics);
		DUMPTOKEN(recruited.splitMetrics);
		DUMPTOKEN(recruited.getStorageMetrics);
		DUMPTOKEN(recruited.waitFailure);
		DUMPTOKEN(recruited.getQueuingMetrics);
		DUMPTOKEN(recruited.getKeyValueStoreType);
		DUMPTOKEN(recruited.watchValue);

		prevStorageCache = storageCacheServer(recruited, 0, db);
	}
}

// FIXME:  This will not work correctly in simulation as all workers would share the same roles map
std::set<std::pair<std::string, std::string>> g_roles;

Standalone<StringRef> roleString(std::set<std::pair<std::string, std::string>> roles, bool with_ids) {
	std::string result;
	for (auto& r : roles) {
		if (!result.empty())
			result.append(",");
		result.append(r.first);
		if (with_ids) {
			result.append(":");
			result.append(r.second);
		}
	}
	return StringRef(result);
}

void startRole(const Role& role,
               UID roleId,
               UID workerId,
               const std::map<std::string, std::string>& details,
               const std::string& origination) {
	if (role.includeInTraceRoles) {
		addTraceRole(role.abbreviation);
	}

	TraceEvent ev("Role", roleId);
	ev.detail("As", role.roleName)
	    .detail("Transition", "Begin")
	    .detail("Origination", origination)
	    .detail("OnWorker", workerId);
	for (auto it = details.begin(); it != details.end(); it++)
		ev.detail(it->first.c_str(), it->second);

	ev.trackLatest(roleId.shortString() + ".Role");

	// Update roles map, log Roles metrics
	g_roles.insert({ role.roleName, roleId.shortString() });
	StringMetricHandle(LiteralStringRef("Roles")) = roleString(g_roles, false);
	StringMetricHandle(LiteralStringRef("RolesWithIDs")) = roleString(g_roles, true);
	if (g_network->isSimulated())
		g_simulator.addRole(g_network->getLocalAddress(), role.roleName);
}

void endRole(const Role& role, UID id, std::string reason, bool ok, Error e) {
	{
		TraceEvent ev("Role", id);
		if (e.code() != invalid_error_code)
			ev.error(e, true);
		ev.detail("Transition", "End").detail("As", role.roleName).detail("Reason", reason);

		ev.trackLatest(id.shortString() + ".Role");
	}

	if (!ok) {
		std::string type = role.roleName + "Failed";

		TraceEvent err(SevError, type.c_str(), id);
		if (e.code() != invalid_error_code) {
			err.error(e, true);
		}
		err.detail("Reason", reason);
	}

	latestEventCache.clear(id.shortString());

	// Update roles map, log Roles metrics
	g_roles.erase({ role.roleName, id.shortString() });
	StringMetricHandle(LiteralStringRef("Roles")) = roleString(g_roles, false);
	StringMetricHandle(LiteralStringRef("RolesWithIDs")) = roleString(g_roles, true);
	if (g_network->isSimulated())
		g_simulator.removeRole(g_network->getLocalAddress(), role.roleName);

	if (role.includeInTraceRoles) {
		removeTraceRole(role.abbreviation);
	}
}

ACTOR Future<Void> traceRole(Role role, UID roleId) {
	loop {
		wait(delay(SERVER_KNOBS->WORKER_LOGGING_INTERVAL));
		TraceEvent("Role", roleId).detail("Transition", "Refresh").detail("As", role.roleName);
	}
}

ACTOR Future<Void> workerSnapCreate(WorkerSnapRequest snapReq, Standalone<StringRef> snapFolder) {
	state ExecCmdValueString snapArg(snapReq.snapPayload);
	try {
		int err = wait(execHelper(&snapArg, snapReq.snapUID, snapFolder.toString(), snapReq.role.toString()));
		std::string uidStr = snapReq.snapUID.toString();
		TraceEvent("ExecTraceWorker")
		    .detail("Uid", uidStr)
		    .detail("Status", err)
		    .detail("Role", snapReq.role)
		    .detail("Value", snapFolder)
		    .detail("ExecPayload", snapReq.snapPayload);
		if (err != 0) {
			throw operation_failed();
		}
		if (snapReq.role.toString() == "storage") {
			printStorageVersionInfo();
		}
		snapReq.reply.send(Void());
	} catch (Error& e) {
		TraceEvent("ExecHelperError").error(e, true /*includeCancelled*/);
		if (e.code() != error_code_operation_cancelled) {
			snapReq.reply.sendError(e);
		} else {
			throw e;
		}
	}
	return Void();
}

// TODO: `issues` is right now only updated by `monitorTraceLogIssues` and thus is being `set` on every update.
// It could be changed to `insert` and `trigger` later if we want to use it as a generic way for the caller of this
// function to report issues to cluster controller.
ACTOR Future<Void> monitorTraceLogIssues(Reference<AsyncVar<std::set<std::string>>> issues) {
	state bool pingTimeout = false;
	loop {
		wait(delay(SERVER_KNOBS->TRACE_LOG_FLUSH_FAILURE_CHECK_INTERVAL_SECONDS));
		Future<Void> pingAck = pingTraceLogWriterThread();
		try {
			wait(timeoutError(pingAck, SERVER_KNOBS->TRACE_LOG_PING_TIMEOUT_SECONDS));
		} catch (Error& e) {
			if (e.code() == error_code_timed_out) {
				pingTimeout = true;
			} else {
				throw;
			}
		}
		std::set<std::string> _issues;
		retrieveTraceLogIssues(_issues);
		if (pingTimeout) {
			// Ping trace log writer thread timeout.
			_issues.insert("trace_log_writer_thread_unresponsive");
			pingTimeout = false;
		}
		issues->set(_issues);
	}
}

class SharedLogsKey {
	TLogVersion logVersion;
	TLogSpillType spillType;
	KeyValueStoreType storeType;

public:
	SharedLogsKey(const TLogOptions& options, KeyValueStoreType kvst)
	  : logVersion(options.version), spillType(options.spillType), storeType(kvst) {
		if (logVersion >= TLogVersion::V5)
			spillType = TLogSpillType::UNSET;
	}

	bool operator<(const SharedLogsKey& other) const {
		return std::tie(logVersion, spillType, storeType) <
		       std::tie(other.logVersion, other.spillType, other.storeType);
	}
};

struct SharedLogsValue {
	Future<Void> actor = Void();
	UID uid = UID();
	PromiseStream<InitializeTLogRequest> requests;

	SharedLogsValue() = default;
	SharedLogsValue(Future<Void> actor, UID uid, PromiseStream<InitializeTLogRequest> requests)
	  : actor(actor), uid(uid), requests(requests) {}
};

ACTOR Future<Void> chaosMetricsLogger() {

	auto res = g_network->global(INetwork::enChaosMetrics);
	if (!res)
		return Void();

	state ChaosMetrics* chaosMetrics = static_cast<ChaosMetrics*>(res);
	chaosMetrics->clear();

	loop {
		wait(delay(FLOW_KNOBS->CHAOS_LOGGING_INTERVAL));

		TraceEvent e("ChaosMetrics");
		double elapsed = now() - chaosMetrics->startTime;
		e.detail("Elapsed", elapsed);
		chaosMetrics->getFields(&e);
		e.trackLatest("ChaosMetrics");
		chaosMetrics->clear();
	}
}

ACTOR Future<Void> workerServer(Reference<IClusterConnectionRecord> connRecord,
                                Reference<AsyncVar<Optional<ClusterControllerFullInterface>> const> ccInterface,
                                LocalityData locality,
                                Reference<AsyncVar<ClusterControllerPriorityInfo>> asyncPriorityInfo,
                                ProcessClass initialClass,
                                std::string folder,
                                int64_t memoryLimit,
                                std::string metricsConnFile,
                                std::string metricsPrefix,
                                Promise<Void> recoveredDiskFiles,
                                int64_t memoryProfileThreshold,
                                std::string _coordFolder,
                                std::string whitelistBinPaths,
                                Reference<AsyncVar<ServerDBInfo>> dbInfo,
                                ConfigDBType configDBType,
                                Reference<LocalConfiguration> localConfig) {
	state PromiseStream<ErrorInfo> errors;
	state Reference<AsyncVar<Optional<DataDistributorInterface>>> ddInterf(
	    new AsyncVar<Optional<DataDistributorInterface>>());
	state Reference<AsyncVar<Optional<RatekeeperInterface>>> rkInterf(new AsyncVar<Optional<RatekeeperInterface>>());
<<<<<<< HEAD
	state Reference<AsyncVar<Optional<ConsistencyCheckerInterface>>> ckInterf(
	    new AsyncVar<Optional<ConsistencyCheckerInterface>>());
=======
	state Reference<AsyncVar<Optional<BlobManagerInterface>>> bmInterf(new AsyncVar<Optional<BlobManagerInterface>>());
>>>>>>> 5b079acd
	state Future<Void> handleErrors = workerHandleErrors(errors.getFuture()); // Needs to be stopped last
	state ActorCollection errorForwarders(false);
	state Future<Void> loggingTrigger = Void();
	state double loggingDelay = SERVER_KNOBS->WORKER_LOGGING_INTERVAL;
	state ActorCollection filesClosed(true);
	state Promise<Void> stopping;
	state WorkerCache<InitializeStorageReply> storageCache;
	state Future<Void> metricsLogger;
	state Future<Void> chaosMetricsActor;
	state Reference<AsyncVar<bool>> degraded = FlowTransport::transport().getDegraded();
	// tLogFnForOptions() can return a function that doesn't correspond with the FDB version that the
	// TLogVersion represents.  This can be done if the newer TLog doesn't support a requested option.
	// As (store type, spill type) can map to the same TLogFn across multiple TLogVersions, we need to
	// decide if we should collapse them into the same SharedTLog instance as well.  The answer
	// here is no, so that when running with log_version==3, all files should say V=3.
	state std::map<SharedLogsKey, SharedLogsValue> sharedLogs;
	state Reference<AsyncVar<UID>> activeSharedTLog(new AsyncVar<UID>());
	state WorkerCache<InitializeBackupReply> backupWorkerCache;

	state std::string coordFolder = abspath(_coordFolder);

	state WorkerInterface interf(locality);
	state std::set<std::pair<UID, KeyValueStoreType>> runningStorages;
	interf.initEndpoints();

	state Reference<AsyncVar<std::set<std::string>>> issues(new AsyncVar<std::set<std::string>>());

	if (FLOW_KNOBS->ENABLE_CHAOS_FEATURES) {
		TraceEvent(SevInfo, "ChaosFeaturesEnabled");
		chaosMetricsActor = chaosMetricsLogger();
	}

	folder = abspath(folder);

	if (metricsPrefix.size() > 0) {
		if (metricsConnFile.size() > 0) {
			try {
				state Database db =
				    Database::createDatabase(metricsConnFile, Database::API_VERSION_LATEST, IsInternal::True, locality);
				metricsLogger = runMetrics(db, KeyRef(metricsPrefix));
			} catch (Error& e) {
				TraceEvent(SevWarnAlways, "TDMetricsBadClusterFile").error(e).detail("ConnFile", metricsConnFile);
			}
		} else {
			auto lockAware = metricsPrefix.size() && metricsPrefix[0] == '\xff' ? LockAware::True : LockAware::False;
			metricsLogger =
			    runMetrics(openDBOnServer(dbInfo, TaskPriority::DefaultEndpoint, lockAware), KeyRef(metricsPrefix));
		}

		GlobalConfig::globalConfig().trigger(samplingFrequency, samplingProfilerUpdateFrequency);
	}

	errorForwarders.add(resetAfter(degraded,
	                               SERVER_KNOBS->DEGRADED_RESET_INTERVAL,
	                               false,
	                               SERVER_KNOBS->DEGRADED_WARNING_LIMIT,
	                               SERVER_KNOBS->DEGRADED_WARNING_RESET_DELAY,
	                               "DegradedReset"));
	errorForwarders.add(loadedPonger(interf.debugPing.getFuture()));
	errorForwarders.add(waitFailureServer(interf.waitFailure.getFuture()));
	errorForwarders.add(monitorTraceLogIssues(issues));
	errorForwarders.add(testerServerCore(interf.testerInterface, connRecord, dbInfo, locality));
	errorForwarders.add(monitorHighMemory(memoryProfileThreshold));

	filesClosed.add(stopping.getFuture());

	initializeSystemMonitorMachineState(SystemMonitorMachineState(
	    folder, locality.dcId(), locality.zoneId(), locality.machineId(), g_network->getLocalAddress().ip));

	{
		auto recruited = interf;
		DUMPTOKEN(recruited.clientInterface.reboot);
		DUMPTOKEN(recruited.clientInterface.profiler);
		DUMPTOKEN(recruited.tLog);
		DUMPTOKEN(recruited.master);
		DUMPTOKEN(recruited.commitProxy);
		DUMPTOKEN(recruited.grvProxy);
		DUMPTOKEN(recruited.resolver);
		DUMPTOKEN(recruited.storage);
		DUMPTOKEN(recruited.debugPing);
		DUMPTOKEN(recruited.coordinationPing);
		DUMPTOKEN(recruited.waitFailure);
		DUMPTOKEN(recruited.setMetricsRate);
		DUMPTOKEN(recruited.eventLogRequest);
		DUMPTOKEN(recruited.traceBatchDumpRequest);
		DUMPTOKEN(recruited.updateServerDBInfo);
	}

	state std::vector<Future<Void>> recoveries;

	try {
		std::vector<DiskStore> stores = getDiskStores(folder);
		bool validateDataFiles = deleteFile(joinPath(folder, validationFilename));
		for (int f = 0; f < stores.size(); f++) {
			DiskStore s = stores[f];
			// FIXME: Error handling
			if (s.storedComponent == DiskStore::Storage) {
				LocalLineage _;
				getCurrentLineage()->modify(&RoleLineage::role) = ProcessClass::ClusterRole::Storage;
				IKeyValueStore* kv =
				    openKVStore(s.storeType, s.filename, s.storeID, memoryLimit, false, validateDataFiles);
				Future<Void> kvClosed = kv->onClosed();
				filesClosed.add(kvClosed);

				// std::string doesn't have startsWith
				std::string tssPrefix = testingStoragePrefix.toString();
				// TODO might be more efficient to mark a boolean on DiskStore in getDiskStores, but that kind of breaks
				// the abstraction since DiskStore also applies to storage cache + tlog
				bool isTss = s.filename.find(tssPrefix) != std::string::npos;
				Role ssRole = isTss ? Role::TESTING_STORAGE_SERVER : Role::STORAGE_SERVER;

				StorageServerInterface recruited;
				recruited.uniqueID = s.storeID;
				recruited.locality = locality;
				recruited.tssPairID =
				    isTss ? Optional<UID>(UID())
				          : Optional<UID>(); // presence of optional is used as source of truth for tss vs not. Value
				                             // gets overridden later in restoreDurableState
				recruited.initEndpoints();

				std::map<std::string, std::string> details;
				details["StorageEngine"] = s.storeType.toString();
				details["IsTSS"] = isTss ? "Yes" : "No";

				startRole(ssRole, recruited.id(), interf.id(), details, "Restored");

				DUMPTOKEN(recruited.getValue);
				DUMPTOKEN(recruited.getKey);
				DUMPTOKEN(recruited.getKeyValues);
				DUMPTOKEN(recruited.getShardState);
				DUMPTOKEN(recruited.waitMetrics);
				DUMPTOKEN(recruited.splitMetrics);
				DUMPTOKEN(recruited.getReadHotRanges);
				DUMPTOKEN(recruited.getRangeSplitPoints);
				DUMPTOKEN(recruited.getStorageMetrics);
				DUMPTOKEN(recruited.waitFailure);
				DUMPTOKEN(recruited.getQueuingMetrics);
				DUMPTOKEN(recruited.getKeyValueStoreType);
				DUMPTOKEN(recruited.watchValue);
				DUMPTOKEN(recruited.getKeyValuesStream);
				DUMPTOKEN(recruited.getKeyValuesAndFlatMap);

				Promise<Void> recovery;
				Future<Void> f = storageServer(kv, recruited, dbInfo, folder, recovery, connRecord);
				recoveries.push_back(recovery.getFuture());
				f = handleIOErrors(f, kv, s.storeID, kvClosed);
				f = storageServerRollbackRebooter(&runningStorages,
				                                  f,
				                                  s.storeType,
				                                  s.filename,
				                                  recruited.id(),
				                                  recruited.locality,
				                                  isTss,
				                                  dbInfo,
				                                  folder,
				                                  &filesClosed,
				                                  memoryLimit,
				                                  kv);
				errorForwarders.add(forwardError(errors, ssRole, recruited.id(), f));
			} else if (s.storedComponent == DiskStore::TLogData) {
				LocalLineage _;
				getCurrentLineage()->modify(&RoleLineage::role) = ProcessClass::ClusterRole::TLog;
				std::string logQueueBasename;
				const std::string filename = basename(s.filename);
				if (StringRef(filename).startsWith(fileLogDataPrefix)) {
					logQueueBasename = fileLogQueuePrefix.toString();
				} else {
					StringRef optionsString = StringRef(filename).removePrefix(fileVersionedLogDataPrefix).eat("-");
					logQueueBasename = fileLogQueuePrefix.toString() + optionsString.toString() + "-";
				}
				ASSERT_WE_THINK(abspath(parentDirectory(s.filename)) == folder);
				IKeyValueStore* kv = openKVStore(s.storeType, s.filename, s.storeID, memoryLimit, validateDataFiles);
				const DiskQueueVersion dqv =
				    s.tLogOptions.version >= TLogVersion::V3 ? DiskQueueVersion::V1 : DiskQueueVersion::V0;
				const int64_t diskQueueWarnSize =
				    s.tLogOptions.spillType == TLogSpillType::VALUE ? 10 * SERVER_KNOBS->TARGET_BYTES_PER_TLOG : -1;
				IDiskQueue* queue = openDiskQueue(joinPath(folder, logQueueBasename + s.storeID.toString() + "-"),
				                                  tlogQueueExtension.toString(),
				                                  s.storeID,
				                                  dqv,
				                                  diskQueueWarnSize);
				filesClosed.add(kv->onClosed());
				filesClosed.add(queue->onClosed());

				std::map<std::string, std::string> details;
				details["StorageEngine"] = s.storeType.toString();
				startRole(Role::SHARED_TRANSACTION_LOG, s.storeID, interf.id(), details, "Restored");

				Promise<Void> oldLog;
				Promise<Void> recovery;
				TLogFn tLogFn = tLogFnForOptions(s.tLogOptions);
				auto& logData = sharedLogs[SharedLogsKey(s.tLogOptions, s.storeType)];
				// FIXME: Shouldn't if logData.first isValid && !isReady, shouldn't we
				// be sending a fake InitializeTLogRequest rather than calling tLog() ?
				Future<Void> tl =
				    tLogFn(kv,
				           queue,
				           dbInfo,
				           locality,
				           !logData.actor.isValid() || logData.actor.isReady() ? logData.requests
				                                                               : PromiseStream<InitializeTLogRequest>(),
				           s.storeID,
				           interf.id(),
				           true,
				           oldLog,
				           recovery,
				           folder,
				           degraded,
				           activeSharedTLog);
				recoveries.push_back(recovery.getFuture());
				activeSharedTLog->set(s.storeID);

				tl = handleIOErrors(tl, kv, s.storeID);
				tl = handleIOErrors(tl, queue, s.storeID);
				if (!logData.actor.isValid() || logData.actor.isReady()) {
					logData.actor = oldLog.getFuture() || tl;
					logData.uid = s.storeID;
				}
				errorForwarders.add(forwardError(errors, Role::SHARED_TRANSACTION_LOG, s.storeID, tl));
			}
		}

		bool hasCache = false;
		//  start cache role if we have the right process class
		if (initialClass.classType() == ProcessClass::StorageCacheClass) {
			hasCache = true;
			StorageServerInterface recruited;
			recruited.locality = locality;
			recruited.initEndpoints();

			std::map<std::string, std::string> details;
			startRole(Role::STORAGE_CACHE, recruited.id(), interf.id(), details);

			// DUMPTOKEN(recruited.getVersion);
			DUMPTOKEN(recruited.getValue);
			DUMPTOKEN(recruited.getKey);
			DUMPTOKEN(recruited.getKeyValues);
			DUMPTOKEN(recruited.getKeyValuesAndFlatMap);
			DUMPTOKEN(recruited.getShardState);
			DUMPTOKEN(recruited.waitMetrics);
			DUMPTOKEN(recruited.splitMetrics);
			DUMPTOKEN(recruited.getStorageMetrics);
			DUMPTOKEN(recruited.waitFailure);
			DUMPTOKEN(recruited.getQueuingMetrics);
			DUMPTOKEN(recruited.getKeyValueStoreType);
			DUMPTOKEN(recruited.watchValue);

			auto f = storageCacheServer(recruited, 0, dbInfo);
			f = storageCacheRollbackRebooter(f, recruited.id(), recruited.locality, dbInfo);
			errorForwarders.add(forwardError(errors, Role::STORAGE_CACHE, recruited.id(), f));
		}

		std::map<std::string, std::string> details;
		details["Locality"] = locality.toString();
		details["DataFolder"] = folder;
		details["StoresPresent"] = format("%d", stores.size());
		details["CachePresent"] = hasCache ? "true" : "false";
		startRole(Role::WORKER, interf.id(), interf.id(), details);
		errorForwarders.add(traceRole(Role::WORKER, interf.id()));

		wait(waitForAll(recoveries));
		recoveredDiskFiles.send(Void());

		errorForwarders.add(registrationClient(ccInterface,
		                                       interf,
		                                       asyncPriorityInfo,
		                                       initialClass,
		                                       ddInterf,
		                                       rkInterf,
<<<<<<< HEAD
		                                       ckInterf,
=======
		                                       bmInterf,
>>>>>>> 5b079acd
		                                       degraded,
		                                       connRecord,
		                                       issues,
		                                       localConfig,
		                                       dbInfo));

		if (configDBType != ConfigDBType::DISABLED) {
			errorForwarders.add(localConfig->consume(interf.configBroadcastInterface));
		}

		if (SERVER_KNOBS->ENABLE_WORKER_HEALTH_MONITOR) {
			errorForwarders.add(healthMonitor(ccInterface, interf, locality, dbInfo));
		}

		TraceEvent("RecoveriesComplete", interf.id());
		printf("RecoveriesComplete\n");

		loop choose {
			when(UpdateServerDBInfoRequest req = waitNext(interf.updateServerDBInfo.getFuture())) {
				ServerDBInfo localInfo = BinaryReader::fromStringRef<ServerDBInfo>(
				    req.serializedDbInfo, AssumeVersion(g_network->protocolVersion()));
				localInfo.myLocality = locality;

				if (localInfo.infoGeneration < dbInfo->get().infoGeneration &&
				    localInfo.clusterInterface == dbInfo->get().clusterInterface) {
					std::vector<Endpoint> rep = req.broadcastInfo;
					rep.push_back(interf.updateServerDBInfo.getEndpoint());
					req.reply.send(rep);
				} else {
					Optional<Endpoint> notUpdated;
					if (!ccInterface->get().present() || localInfo.clusterInterface != ccInterface->get().get()) {
						notUpdated = interf.updateServerDBInfo.getEndpoint();
					} else if (localInfo.infoGeneration > dbInfo->get().infoGeneration ||
					           dbInfo->get().clusterInterface != ccInterface->get().get()) {
						TraceEvent("GotServerDBInfoChange")
						    .detail("ChangeID", localInfo.id)
						    .detail("MasterID", localInfo.master.id())
						    .detail("RatekeeperID",
						            localInfo.ratekeeper.present() ? localInfo.ratekeeper.get().id() : UID())
						    .detail("DataDistributorID",
						            localInfo.distributor.present() ? localInfo.distributor.get().id() : UID())
						    .detail("BlobManagerID",
						            localInfo.blobManager.present() ? localInfo.blobManager.get().id() : UID());
						dbInfo->set(localInfo);
					}
					errorForwarders.add(
					    success(broadcastDBInfoRequest(req, SERVER_KNOBS->DBINFO_SEND_AMOUNT, notUpdated, true)));
				}
			}
			when(RebootRequest req = waitNext(interf.clientInterface.reboot.getFuture())) {
				state RebootRequest rebootReq = req;
				// If suspendDuration is INT_MAX, the trace will not be logged if it was inside the next block
				// Also a useful trace to have even if suspendDuration is 0
				TraceEvent("RebootRequestSuspendingProcess").detail("Duration", req.waitForDuration);
				if (req.waitForDuration) {
					flushTraceFileVoid();
					setProfilingEnabled(0);
					g_network->stop();
					threadSleep(req.waitForDuration);
				}
				if (rebootReq.checkData) {
					Reference<IAsyncFile> checkFile =
					    wait(IAsyncFileSystem::filesystem()->open(joinPath(folder, validationFilename),
					                                              IAsyncFile::OPEN_CREATE | IAsyncFile::OPEN_READWRITE,
					                                              0600));
					wait(checkFile->sync());
				}

				if (g_network->isSimulated()) {
					TraceEvent("SimulatedReboot").detail("Deletion", rebootReq.deleteData);
					if (rebootReq.deleteData) {
						throw please_reboot_delete();
					}
					throw please_reboot();
				} else {
					TraceEvent("ProcessReboot").log();
					ASSERT(!rebootReq.deleteData);
					flushAndExit(0);
				}
			}
			when(SetFailureInjection req = waitNext(interf.clientInterface.setFailureInjection.getFuture())) {
				if (FLOW_KNOBS->ENABLE_CHAOS_FEATURES) {
					if (req.diskFailure.present()) {
						auto diskFailureInjector = DiskFailureInjector::injector();
						diskFailureInjector->setDiskFailure(req.diskFailure.get().stallInterval,
						                                    req.diskFailure.get().stallPeriod,
						                                    req.diskFailure.get().throttlePeriod);
					} else if (req.flipBits.present()) {
						auto bitFlipper = BitFlipper::flipper();
						bitFlipper->setBitFlipPercentage(req.flipBits.get().percentBitFlips);
					}
					req.reply.send(Void());
				} else {
					req.reply.sendError(client_invalid_operation());
				}
			}
			when(ProfilerRequest req = waitNext(interf.clientInterface.profiler.getFuture())) {
				state ProfilerRequest profilerReq = req;
				// There really isn't a great "filepath sanitizer" or "filepath escape" function available,
				// thus we instead enforce a different requirement.  One can only write to a file that's
				// beneath the working directory, and we remove the ability to do any symlink or ../..
				// tricks by resolving all paths through `abspath` first.
				try {
					std::string realLogDir = abspath(SERVER_KNOBS->LOG_DIRECTORY);
					std::string realOutPath = abspath(realLogDir + "/" + profilerReq.outputFile.toString());
					if (realLogDir.size() < realOutPath.size() &&
					    strncmp(realLogDir.c_str(), realOutPath.c_str(), realLogDir.size()) == 0) {
						profilerReq.outputFile = realOutPath;
						uncancellable(runProfiler(profilerReq));
						profilerReq.reply.send(Void());
					} else {
						profilerReq.reply.sendError(client_invalid_operation());
					}
				} catch (Error& e) {
					profilerReq.reply.sendError(e);
				}
			}
			when(RecruitMasterRequest req = waitNext(interf.master.getFuture())) {
				LocalLineage _;
				getCurrentLineage()->modify(&RoleLineage::role) = ProcessClass::ClusterRole::Master;
				MasterInterface recruited;
				recruited.locality = locality;
				recruited.initEndpoints();

				startRole(Role::MASTER, recruited.id(), interf.id());

				DUMPTOKEN(recruited.waitFailure);
				DUMPTOKEN(recruited.tlogRejoin);
				DUMPTOKEN(recruited.changeCoordinators);
				DUMPTOKEN(recruited.getCommitVersion);
				DUMPTOKEN(recruited.getLiveCommittedVersion);
				DUMPTOKEN(recruited.reportLiveCommittedVersion);
				DUMPTOKEN(recruited.notifyBackupWorkerDone);

				// printf("Recruited as masterServer\n");
				Future<Void> masterProcess = masterServer(
				    recruited, dbInfo, ccInterface, ServerCoordinators(connRecord), req.lifetime, req.forceRecovery);
				errorForwarders.add(
				    zombie(recruited, forwardError(errors, Role::MASTER, recruited.id(), masterProcess)));
				req.reply.send(recruited);
			}
			when(InitializeDataDistributorRequest req = waitNext(interf.dataDistributor.getFuture())) {
				LocalLineage _;
				getCurrentLineage()->modify(&RoleLineage::role) = ProcessClass::ClusterRole::DataDistributor;
				DataDistributorInterface recruited(locality, req.reqId);
				recruited.initEndpoints();

				if (ddInterf->get().present()) {
					recruited = ddInterf->get().get();
					TEST(true); // Recruited while already a data distributor.
				} else {
					startRole(Role::DATA_DISTRIBUTOR, recruited.id(), interf.id());
					DUMPTOKEN(recruited.waitFailure);

					Future<Void> dataDistributorProcess = dataDistributor(recruited, dbInfo);
					errorForwarders.add(forwardError(
					    errors,
					    Role::DATA_DISTRIBUTOR,
					    recruited.id(),
					    setWhenDoneOrError(dataDistributorProcess, ddInterf, Optional<DataDistributorInterface>())));
					ddInterf->set(Optional<DataDistributorInterface>(recruited));
				}
				TraceEvent("DataDistributorReceived", req.reqId).detail("DataDistributorId", recruited.id());
				req.reply.send(recruited);
			}
			when(InitializeRatekeeperRequest req = waitNext(interf.ratekeeper.getFuture())) {
				LocalLineage _;
				getCurrentLineage()->modify(&RoleLineage::role) = ProcessClass::ClusterRole::Ratekeeper;
				RatekeeperInterface recruited(locality, req.reqId);
				printf("Ratekeeper_InitRequest\n");
				TraceEvent("Ratekeeper_InitRequest", req.reqId).log();
				recruited.initEndpoints();

				if (rkInterf->get().present()) {
					recruited = rkInterf->get().get();
					TEST(true); // Recruited while already a ratekeeper.
				} else {
					startRole(Role::RATEKEEPER, recruited.id(), interf.id());
					DUMPTOKEN(recruited.waitFailure);
					DUMPTOKEN(recruited.getRateInfo);
					DUMPTOKEN(recruited.haltRatekeeper);
					DUMPTOKEN(recruited.reportCommitCostEstimation);

					Future<Void> ratekeeperProcess = ratekeeper(recruited, dbInfo);
					errorForwarders.add(
					    forwardError(errors,
					                 Role::RATEKEEPER,
					                 recruited.id(),
					                 setWhenDoneOrError(ratekeeperProcess, rkInterf, Optional<RatekeeperInterface>())));
					rkInterf->set(Optional<RatekeeperInterface>(recruited));
				}
				TraceEvent("Ratekeeper_InitRequest", req.reqId).detail("RatekeeperId", recruited.id());
				printf("Ratekeeper_InitRequestDone\n");
				req.reply.send(recruited);
			}
			when(InitializeConsistencyCheckerRequest req = waitNext(interf.consistencyChecker.getFuture())) {
				LocalLineage _;
				getCurrentLineage()->modify(&RoleLineage::role) = ProcessClass::ClusterRole::ConsistencyChecker;
				TraceEvent("ConsistencyChecker_InitRequest", req.reqId).log();
				ConsistencyCheckerInterface recruited(locality, req.reqId);
				recruited.initEndpoints();

				if (ckInterf->get().present()) {
					recruited = ckInterf->get().get();
					TEST(true); // Recruited while already a consistencychecker.
				} else {
					startRole(Role::CONSISTENCYCHECKER, recruited.id(), interf.id());
					DUMPTOKEN(recruited.waitFailure);
					DUMPTOKEN(recruited.haltConsistencyChecker);

					Future<Void> consistencyCheckerProcess =
					    consistencyChecker(recruited, dbInfo, req.restart, req.maxRate, req.targetInterval, connFile);
					errorForwarders.add(forwardError(errors,
					                                 Role::CONSISTENCYCHECKER,
					                                 recruited.id(),
					                                 setWhenDoneOrError(consistencyCheckerProcess,
					                                                    ckInterf,
					                                                    Optional<ConsistencyCheckerInterface>())));
					ckInterf->set(Optional<ConsistencyCheckerInterface>(recruited));
				}
				TraceEvent("ConsistencyChecker_InitRequest", req.reqId).detail("ConsistencyCheckerId", recruited.id());
				req.reply.send(recruited);
			}
			when(InitializeBlobManagerRequest req = waitNext(interf.blobManager.getFuture())) {
				LocalLineage _;
				getCurrentLineage()->modify(&RoleLineage::role) = ProcessClass::ClusterRole::BlobManager;
				BlobManagerInterface recruited(locality, req.reqId);
				recruited.initEndpoints();

				if (bmInterf->get().present()) {
					recruited = bmInterf->get().get();
					TEST(true); // Recruited while already a blob manager.
				} else {
					startRole(Role::BLOB_MANAGER, recruited.id(), interf.id());
					DUMPTOKEN(recruited.waitFailure);
					DUMPTOKEN(recruited.haltBlobManager);

					Future<Void> blobManagerProcess = blobManager(recruited, dbInfo, req.epoch);
					errorForwarders.add(forwardError(
					    errors,
					    Role::BLOB_MANAGER,
					    recruited.id(),
					    setWhenDoneOrError(blobManagerProcess, bmInterf, Optional<BlobManagerInterface>())));
					bmInterf->set(Optional<BlobManagerInterface>(recruited));
				}
				TraceEvent("BlobManagerReceived", req.reqId).detail("BlobManagerId", recruited.id());
				req.reply.send(recruited);
			}
			when(InitializeBackupRequest req = waitNext(interf.backup.getFuture())) {
				if (!backupWorkerCache.exists(req.reqId)) {
					LocalLineage _;
					getCurrentLineage()->modify(&RoleLineage::role) = ProcessClass::ClusterRole::Backup;
					BackupInterface recruited(locality);
					recruited.initEndpoints();

					startRole(Role::BACKUP, recruited.id(), interf.id());
					DUMPTOKEN(recruited.waitFailure);

					ReplyPromise<InitializeBackupReply> backupReady = req.reply;
					backupWorkerCache.set(req.reqId, backupReady.getFuture());
					Future<Void> backupProcess = backupWorker(recruited, req, dbInfo);
					backupProcess = storageCache.removeOnReady(req.reqId, backupProcess);
					errorForwarders.add(forwardError(errors, Role::BACKUP, recruited.id(), backupProcess));
					TraceEvent("BackupInitRequest", req.reqId).detail("BackupId", recruited.id());
					InitializeBackupReply reply(recruited, req.backupEpoch);
					backupReady.send(reply);
				} else {
					forwardPromise(req.reply, backupWorkerCache.get(req.reqId));
				}
			}
			when(InitializeTLogRequest req = waitNext(interf.tLog.getFuture())) {
				// For now, there's a one-to-one mapping of spill type to TLogVersion.
				// With future work, a particular version of the TLog can support multiple
				// different spilling strategies, at which point SpillType will need to be
				// plumbed down into tLogFn.
				if (req.logVersion < TLogVersion::MIN_RECRUITABLE) {
					TraceEvent(SevError, "InitializeTLogInvalidLogVersion")
					    .detail("Version", req.logVersion)
					    .detail("MinRecruitable", TLogVersion::MIN_RECRUITABLE);
					req.reply.sendError(internal_error());
				}
				LocalLineage _;
				getCurrentLineage()->modify(&RoleLineage::role) = ProcessClass::ClusterRole::TLog;
				TLogOptions tLogOptions(req.logVersion, req.spillType);
				TLogFn tLogFn = tLogFnForOptions(tLogOptions);
				auto& logData = sharedLogs[SharedLogsKey(tLogOptions, req.storeType)];
				logData.requests.send(req);
				if (!logData.actor.isValid() || logData.actor.isReady()) {
					UID logId = deterministicRandom()->randomUniqueID();
					std::map<std::string, std::string> details;
					details["ForMaster"] = req.recruitmentID.shortString();
					details["StorageEngine"] = req.storeType.toString();

					// FIXME: start role for every tlog instance, rather that just for the shared actor, also use a
					// different role type for the shared actor
					startRole(Role::SHARED_TRANSACTION_LOG, logId, interf.id(), details);

					const StringRef prefix =
					    req.logVersion > TLogVersion::V2 ? fileVersionedLogDataPrefix : fileLogDataPrefix;
					std::string filename =
					    filenameFromId(req.storeType, folder, prefix.toString() + tLogOptions.toPrefix(), logId);
					IKeyValueStore* data = openKVStore(req.storeType, filename, logId, memoryLimit);
					const DiskQueueVersion dqv =
					    tLogOptions.version >= TLogVersion::V3 ? DiskQueueVersion::V1 : DiskQueueVersion::V0;
					IDiskQueue* queue = openDiskQueue(
					    joinPath(folder,
					             fileLogQueuePrefix.toString() + tLogOptions.toPrefix() + logId.toString() + "-"),
					    tlogQueueExtension.toString(),
					    logId,
					    dqv);
					filesClosed.add(data->onClosed());
					filesClosed.add(queue->onClosed());

					Future<Void> tLogCore = tLogFn(data,
					                               queue,
					                               dbInfo,
					                               locality,
					                               logData.requests,
					                               logId,
					                               interf.id(),
					                               false,
					                               Promise<Void>(),
					                               Promise<Void>(),
					                               folder,
					                               degraded,
					                               activeSharedTLog);
					tLogCore = handleIOErrors(tLogCore, data, logId);
					tLogCore = handleIOErrors(tLogCore, queue, logId);
					errorForwarders.add(forwardError(errors, Role::SHARED_TRANSACTION_LOG, logId, tLogCore));
					logData.actor = tLogCore;
					logData.uid = logId;
				}
				activeSharedTLog->set(logData.uid);
			}
			when(InitializeStorageRequest req = waitNext(interf.storage.getFuture())) {
				// We want to prevent double recruiting on a worker unless we try to recruit something
				// with a different storage engine (otherwise storage migration won't work for certain
				// configuration). Additionally we also need to allow double recruitment for seed servers.
				// The reason for this is that a storage will only remove itself if after it was able
				// to read the system key space. But if recovery fails right after a `configure new ...`
				// was run it won't be able to do so.
				if (!storageCache.exists(req.reqId) &&
				    (std::all_of(runningStorages.begin(),
				                 runningStorages.end(),
				                 [&req](const auto& p) { return p.second != req.storeType; }) ||
				     req.seedTag != invalidTag)) {
					ASSERT(req.clusterId.isValid());
					LocalLineage _;
					getCurrentLineage()->modify(&RoleLineage::role) = ProcessClass::ClusterRole::Storage;
					bool isTss = req.tssPairIDAndVersion.present();
					StorageServerInterface recruited(req.interfaceId);
					recruited.locality = locality;
					recruited.tssPairID = isTss ? req.tssPairIDAndVersion.get().first : Optional<UID>();
					recruited.initEndpoints();

					std::map<std::string, std::string> details;
					details["StorageEngine"] = req.storeType.toString();
					details["IsTSS"] = std::to_string(isTss);
					Role ssRole = isTss ? Role::TESTING_STORAGE_SERVER : Role::STORAGE_SERVER;
					startRole(ssRole, recruited.id(), interf.id(), details);

					DUMPTOKEN(recruited.getValue);
					DUMPTOKEN(recruited.getKey);
					DUMPTOKEN(recruited.getKeyValues);
					DUMPTOKEN(recruited.getShardState);
					DUMPTOKEN(recruited.waitMetrics);
					DUMPTOKEN(recruited.splitMetrics);
					DUMPTOKEN(recruited.getReadHotRanges);
					DUMPTOKEN(recruited.getRangeSplitPoints);
					DUMPTOKEN(recruited.getStorageMetrics);
					DUMPTOKEN(recruited.waitFailure);
					DUMPTOKEN(recruited.getQueuingMetrics);
					DUMPTOKEN(recruited.getKeyValueStoreType);
					DUMPTOKEN(recruited.watchValue);
					DUMPTOKEN(recruited.getKeyValuesStream);
					DUMPTOKEN(recruited.getKeyValuesAndFlatMap);
					// printf("Recruited as storageServer\n");

					std::string filename =
					    filenameFromId(req.storeType,
					                   folder,
					                   isTss ? testingStoragePrefix.toString() : fileStoragePrefix.toString(),
					                   recruited.id());
					IKeyValueStore* data = openKVStore(req.storeType, filename, recruited.id(), memoryLimit);
					Future<Void> kvClosed = data->onClosed();
					filesClosed.add(kvClosed);
					ReplyPromise<InitializeStorageReply> storageReady = req.reply;
					storageCache.set(req.reqId, storageReady.getFuture());
					Future<Void> s = storageServer(data,
					                               recruited,
					                               req.seedTag,
					                               req.clusterId,
					                               isTss ? req.tssPairIDAndVersion.get().second : 0,
					                               storageReady,
					                               dbInfo,
					                               folder);
					s = handleIOErrors(s, data, recruited.id(), kvClosed);
					s = storageCache.removeOnReady(req.reqId, s);
					s = storageServerRollbackRebooter(&runningStorages,
					                                  s,
					                                  req.storeType,
					                                  filename,
					                                  recruited.id(),
					                                  recruited.locality,
					                                  isTss,
					                                  dbInfo,
					                                  folder,
					                                  &filesClosed,
					                                  memoryLimit,
					                                  data);
					errorForwarders.add(forwardError(errors, ssRole, recruited.id(), s));
				} else if (storageCache.exists(req.reqId)) {
					forwardPromise(req.reply, storageCache.get(req.reqId));
				} else {
					TraceEvent("AttemptedDoubleRecruitement", interf.id()).detail("ForRole", "StorageServer");
					errorForwarders.add(map(delay(0.5), [reply = req.reply](Void) {
						reply.sendError(recruitment_failed());
						return Void();
					}));
				}
			}
			when(InitializeBlobWorkerRequest req = waitNext(interf.blobWorker.getFuture())) {
				BlobWorkerInterface recruited(locality, req.interfaceId);
				recruited.initEndpoints();
				startRole(Role::BLOB_WORKER, recruited.id(), interf.id());

				ReplyPromise<InitializeBlobWorkerReply> blobWorkerReady = req.reply;
				Future<Void> bw = blobWorker(recruited, blobWorkerReady, dbInfo);
				errorForwarders.add(forwardError(errors, Role::BLOB_WORKER, recruited.id(), bw));
			}
			when(InitializeCommitProxyRequest req = waitNext(interf.commitProxy.getFuture())) {
				LocalLineage _;
				getCurrentLineage()->modify(&RoleLineage::role) = ProcessClass::ClusterRole::CommitProxy;
				CommitProxyInterface recruited;
				recruited.processId = locality.processId();
				recruited.provisional = false;
				recruited.initEndpoints();

				std::map<std::string, std::string> details;
				details["ForMaster"] = req.master.id().shortString();
				startRole(Role::COMMIT_PROXY, recruited.id(), interf.id(), details);

				DUMPTOKEN(recruited.commit);
				DUMPTOKEN(recruited.getConsistentReadVersion);
				DUMPTOKEN(recruited.getKeyServersLocations);
				DUMPTOKEN(recruited.getStorageServerRejoinInfo);
				DUMPTOKEN(recruited.waitFailure);
				DUMPTOKEN(recruited.txnState);

				// printf("Recruited as commitProxyServer\n");
				errorForwarders.add(zombie(recruited,
				                           forwardError(errors,
				                                        Role::COMMIT_PROXY,
				                                        recruited.id(),
				                                        commitProxyServer(recruited, req, dbInfo, whitelistBinPaths))));
				req.reply.send(recruited);
			}
			when(InitializeGrvProxyRequest req = waitNext(interf.grvProxy.getFuture())) {
				LocalLineage _;
				getCurrentLineage()->modify(&RoleLineage::role) = ProcessClass::ClusterRole::GrvProxy;
				GrvProxyInterface recruited;
				recruited.processId = locality.processId();
				recruited.provisional = false;
				recruited.initEndpoints();

				std::map<std::string, std::string> details;
				details["ForMaster"] = req.master.id().shortString();
				startRole(Role::GRV_PROXY, recruited.id(), interf.id(), details);

				DUMPTOKEN(recruited.getConsistentReadVersion);
				DUMPTOKEN(recruited.waitFailure);
				DUMPTOKEN(recruited.getHealthMetrics);

				// printf("Recruited as grvProxyServer\n");
				errorForwarders.add(zombie(
				    recruited,
				    forwardError(errors, Role::GRV_PROXY, recruited.id(), grvProxyServer(recruited, req, dbInfo))));
				req.reply.send(recruited);
			}
			when(InitializeResolverRequest req = waitNext(interf.resolver.getFuture())) {
				LocalLineage _;
				getCurrentLineage()->modify(&RoleLineage::role) = ProcessClass::ClusterRole::Resolver;
				ResolverInterface recruited;
				recruited.locality = locality;
				recruited.initEndpoints();

				std::map<std::string, std::string> details;
				startRole(Role::RESOLVER, recruited.id(), interf.id(), details);

				DUMPTOKEN(recruited.resolve);
				DUMPTOKEN(recruited.metrics);
				DUMPTOKEN(recruited.split);
				DUMPTOKEN(recruited.waitFailure);

				errorForwarders.add(zombie(
				    recruited, forwardError(errors, Role::RESOLVER, recruited.id(), resolver(recruited, req, dbInfo))));
				req.reply.send(recruited);
			}
			when(InitializeLogRouterRequest req = waitNext(interf.logRouter.getFuture())) {
				LocalLineage _;
				getCurrentLineage()->modify(&RoleLineage::role) = ProcessClass::ClusterRole::LogRouter;
				TLogInterface recruited(locality);
				recruited.initEndpoints();

				std::map<std::string, std::string> details;
				startRole(Role::LOG_ROUTER, recruited.id(), interf.id(), details);

				DUMPTOKEN(recruited.peekMessages);
				DUMPTOKEN(recruited.peekStreamMessages);
				DUMPTOKEN(recruited.popMessages);
				DUMPTOKEN(recruited.commit);
				DUMPTOKEN(recruited.lock);
				DUMPTOKEN(recruited.getQueuingMetrics);
				DUMPTOKEN(recruited.confirmRunning);
				DUMPTOKEN(recruited.waitFailure);
				DUMPTOKEN(recruited.recoveryFinished);
				DUMPTOKEN(recruited.disablePopRequest);
				DUMPTOKEN(recruited.enablePopRequest);
				DUMPTOKEN(recruited.snapRequest);

				errorForwarders.add(
				    zombie(recruited,
				           forwardError(errors, Role::LOG_ROUTER, recruited.id(), logRouter(recruited, req, dbInfo))));
				req.reply.send(recruited);
			}
			when(CoordinationPingMessage m = waitNext(interf.coordinationPing.getFuture())) {
				TraceEvent("CoordinationPing", interf.id())
				    .detail("CCID", m.clusterControllerId)
				    .detail("TimeStep", m.timeStep);
			}
			when(SetMetricsLogRateRequest req = waitNext(interf.setMetricsRate.getFuture())) {
				TraceEvent("LoggingRateChange", interf.id())
				    .detail("OldDelay", loggingDelay)
				    .detail("NewLogPS", req.metricsLogsPerSecond);
				if (req.metricsLogsPerSecond != 0) {
					loggingDelay = 1.0 / req.metricsLogsPerSecond;
					loggingTrigger = Void();
				}
			}
			when(EventLogRequest req = waitNext(interf.eventLogRequest.getFuture())) {
				TraceEventFields e;
				if (req.getLastError)
					e = latestEventCache.getLatestError();
				else
					e = latestEventCache.get(req.eventName.toString());
				req.reply.send(e);
			}
			when(TraceBatchDumpRequest req = waitNext(interf.traceBatchDumpRequest.getFuture())) {
				g_traceBatch.dump();
				req.reply.send(Void());
			}
			when(DiskStoreRequest req = waitNext(interf.diskStoreRequest.getFuture())) {
				Standalone<VectorRef<UID>> ids;
				for (DiskStore d : getDiskStores(folder)) {
					bool included = true;
					if (!req.includePartialStores) {
						if (d.storeType == KeyValueStoreType::SSD_BTREE_V1) {
							included = fileExists(d.filename + ".fdb-wal");
						} else if (d.storeType == KeyValueStoreType::SSD_BTREE_V2) {
							included = fileExists(d.filename + ".sqlite-wal");
						} else if (d.storeType == KeyValueStoreType::SSD_REDWOOD_V1) {
							included = fileExists(d.filename + "0.pagerlog") && fileExists(d.filename + "1.pagerlog");
						} else if (d.storeType == KeyValueStoreType::SSD_ROCKSDB_V1) {
							included = fileExists(joinPath(d.filename, "CURRENT")) &&
							           fileExists(joinPath(d.filename, "IDENTITY"));
						} else if (d.storeType == KeyValueStoreType::MEMORY) {
							included = fileExists(d.filename + "1.fdq");
						} else {
							ASSERT(d.storeType == KeyValueStoreType::MEMORY_RADIXTREE);
							included = fileExists(d.filename + "1.fdr");
						}
						if (d.storedComponent == DiskStore::COMPONENT::TLogData && included) {
							included = false;
							// The previous code assumed that d.filename is a filename.  But that is not true.
							// d.filename is a path. Removing a prefix and adding a new one just makes a broken
							// directory name.  So fileExists would always return false.
							// Weirdly, this doesn't break anything, as tested by taking a clean check of FDB,
							// setting included to false always, and then running correctness.  So I'm just
							// improving the situation by actually marking it as broken.
							// FIXME: this whole thing
							/*
							std::string logDataBasename;
							StringRef filename = d.filename;
							if (filename.startsWith(fileLogDataPrefix)) {
							    logDataBasename = fileLogQueuePrefix.toString() +
							d.filename.substr(fileLogDataPrefix.size()); } else { StringRef optionsString =
							filename.removePrefix(fileVersionedLogDataPrefix).eat("-"); logDataBasename =
							fileLogQueuePrefix.toString() + optionsString.toString() + "-";
							}
							TraceEvent("DiskStoreRequest").detail("FilenameBasename", logDataBasename);
							if (fileExists(logDataBasename + "0.fdq") && fileExists(logDataBasename + "1.fdq")) {
							    included = true;
							}
							*/
						}
					}
					if (included) {
						ids.push_back(ids.arena(), d.storeID);
					}
				}
				req.reply.send(ids);
			}
			when(wait(loggingTrigger)) {
				systemMonitor();
				loggingTrigger = delay(loggingDelay, TaskPriority::FlushTrace);
			}
			when(state WorkerSnapRequest snapReq = waitNext(interf.workerSnapReq.getFuture())) {
				Standalone<StringRef> snapFolder = StringRef(folder);
				if (snapReq.role.toString() == "coord") {
					snapFolder = coordFolder;
				}
				errorForwarders.add(workerSnapCreate(snapReq, snapFolder));
			}
			when(wait(errorForwarders.getResult())) {}
			when(wait(handleErrors)) {}
		}
	} catch (Error& err) {
		// Make sure actors are cancelled before "recovery" promises are destructed.
		for (auto f : recoveries)
			f.cancel();
		state Error e = err;
		bool ok = e.code() == error_code_please_reboot || e.code() == error_code_actor_cancelled ||
		          e.code() == error_code_please_reboot_delete;

		endRole(Role::WORKER, interf.id(), "WorkerError", ok, e);
		errorForwarders.clear(false);
		sharedLogs.clear();

		if (e.code() !=
		    error_code_actor_cancelled) { // We get cancelled e.g. when an entire simulation times out, but in that case
			                              // we won't be restarted and don't need to wait for shutdown
			stopping.send(Void());
			wait(filesClosed.getResult()); // Wait for complete shutdown of KV stores
			wait(delay(0.0)); // Unwind the callstack to make sure that IAsyncFile references are all gone
			TraceEvent(SevInfo, "WorkerShutdownComplete", interf.id());
		}

		throw e;
	}
}

ACTOR Future<Void> extractClusterInterface(Reference<AsyncVar<Optional<ClusterControllerFullInterface>> const> in,
                                           Reference<AsyncVar<Optional<ClusterInterface>>> out) {
	loop {
		if (in->get().present())
			out->set(in->get().get().clientInterface);
		else
			out->set(Optional<ClusterInterface>());
		wait(in->onChange());
	}
}

static std::set<int> const& normalWorkerErrors() {
	static std::set<int> s;
	if (s.empty()) {
		s.insert(error_code_please_reboot);
		s.insert(error_code_please_reboot_delete);
	}
	return s;
}

ACTOR Future<Void> fileNotFoundToNever(Future<Void> f) {
	try {
		wait(f);
		return Void();
	} catch (Error& e) {
		if (e.code() == error_code_file_not_found) {
			TraceEvent(SevWarn, "ClusterCoordinatorFailed").error(e);
			return Never();
		}
		throw;
	}
}

ACTOR Future<Void> printTimeout() {
	wait(delay(5));
	if (!g_network->isSimulated()) {
		fprintf(stderr, "Warning: FDBD has not joined the cluster after 5 seconds.\n");
		fprintf(stderr, "  Check configuration and availability using the 'status' command with the fdbcli\n");
	}
	return Void();
}

ACTOR Future<Void> printOnFirstConnected(Reference<AsyncVar<Optional<ClusterInterface>> const> ci) {
	state Future<Void> timeoutFuture = printTimeout();
	loop {
		choose {
			when(wait(ci->get().present() ? IFailureMonitor::failureMonitor().onStateEqual(
			                                    ci->get().get().openDatabase.getEndpoint(), FailureStatus(false))
			                              : Never())) {
				printf("FDBD joined cluster.\n");
				TraceEvent("FDBDConnected").log();
				return Void();
			}
			when(wait(ci->onChange())) {}
		}
	}
}

ClusterControllerPriorityInfo getCCPriorityInfo(std::string filePath, ProcessClass processClass) {
	if (!fileExists(filePath))
		return ClusterControllerPriorityInfo(ProcessClass(processClass.classType(), ProcessClass::CommandLineSource)
		                                         .machineClassFitness(ProcessClass::ClusterController),
		                                     false,
		                                     ClusterControllerPriorityInfo::FitnessUnknown);
	std::string contents(readFileBytes(filePath, 1000));
	BinaryReader br(StringRef(contents), IncludeVersion());
	ClusterControllerPriorityInfo priorityInfo(
	    ProcessClass::UnsetFit, false, ClusterControllerPriorityInfo::FitnessUnknown);
	br >> priorityInfo;
	if (!br.empty()) {
		if (g_network->isSimulated()) {
			ASSERT(false);
		} else {
			TraceEvent(SevWarnAlways, "FitnessFileCorrupted").detail("filePath", filePath);
			return ClusterControllerPriorityInfo(ProcessClass(processClass.classType(), ProcessClass::CommandLineSource)
			                                         .machineClassFitness(ProcessClass::ClusterController),
			                                     false,
			                                     ClusterControllerPriorityInfo::FitnessUnknown);
		}
	}
	return priorityInfo;
}

ACTOR Future<Void> monitorAndWriteCCPriorityInfo(std::string filePath,
                                                 Reference<AsyncVar<ClusterControllerPriorityInfo>> asyncPriorityInfo) {
	loop {
		wait(asyncPriorityInfo->onChange());
		std::string contents(BinaryWriter::toValue(asyncPriorityInfo->get(),
		                                           IncludeVersion(ProtocolVersion::withClusterControllerPriorityInfo()))
		                         .toString());
		atomicReplace(filePath, contents, false);
	}
}

ACTOR Future<UID> createAndLockProcessIdFile(std::string folder) {
	state UID processIDUid;
	platform::createDirectory(folder);

	loop {
		try {
			state std::string lockFilePath = joinPath(folder, "processId");
			state ErrorOr<Reference<IAsyncFile>> lockFile = wait(errorOr(IAsyncFileSystem::filesystem(g_network)->open(
			    lockFilePath, IAsyncFile::OPEN_READWRITE | IAsyncFile::OPEN_LOCK, 0600)));

			if (lockFile.isError() && lockFile.getError().code() == error_code_file_not_found &&
			    !fileExists(lockFilePath)) {
				Reference<IAsyncFile> _lockFile = wait(IAsyncFileSystem::filesystem()->open(
				    lockFilePath,
				    IAsyncFile::OPEN_ATOMIC_WRITE_AND_CREATE | IAsyncFile::OPEN_CREATE | IAsyncFile::OPEN_LOCK |
				        IAsyncFile::OPEN_READWRITE,
				    0600));
				lockFile = _lockFile;
				processIDUid = deterministicRandom()->randomUniqueID();
				BinaryWriter wr(IncludeVersion(ProtocolVersion::withProcessIDFile()));
				wr << processIDUid;
				wait(lockFile.get()->write(wr.getData(), wr.getLength(), 0));
				wait(lockFile.get()->sync());
			} else {
				if (lockFile.isError())
					throw lockFile.getError(); // If we've failed to open the file, throw an exception

				int64_t fileSize = wait(lockFile.get()->size());
				state Key fileData = makeString(fileSize);
				wait(success(lockFile.get()->read(mutateString(fileData), fileSize, 0)));
				try {
					processIDUid = BinaryReader::fromStringRef<UID>(fileData, IncludeVersion());
					return processIDUid;
				} catch (Error& e) {
					if (!g_network->isSimulated()) {
						throw;
					}
					lockFile = ErrorOr<Reference<IAsyncFile>>();
					wait(IAsyncFileSystem::filesystem()->deleteFile(lockFilePath, true));
				}
			}
		} catch (Error& e) {
			if (e.code() == error_code_actor_cancelled) {
				throw;
			}
			if (!e.isInjectedFault()) {
				fprintf(stderr,
				        "ERROR: error creating or opening process id file `%s'.\n",
				        joinPath(folder, "processId").c_str());
			}
			TraceEvent(SevError, "OpenProcessIdError").error(e);
			throw;
		}
	}
}

ACTOR Future<MonitorLeaderInfo> monitorLeaderWithDelayedCandidacyImplOneGeneration(
    Reference<IClusterConnectionRecord> connRecord,
    Reference<AsyncVar<Value>> result,
    MonitorLeaderInfo info) {
	state ClusterConnectionString ccf = info.intermediateConnRecord->getConnectionString();
	state std::vector<NetworkAddress> addrs = ccf.coordinators();
	state ElectionResultRequest request;
	state int index = 0;
	state int successIndex = 0;
	request.key = ccf.clusterKey();
	request.coordinators = ccf.coordinators();

	deterministicRandom()->randomShuffle(addrs);

	loop {
		LeaderElectionRegInterface interf(addrs[index]);
		request.reply = ReplyPromise<Optional<LeaderInfo>>();

		ErrorOr<Optional<LeaderInfo>> leader = wait(interf.electionResult.tryGetReply(request));
		if (leader.present()) {
			if (leader.get().present()) {
				if (leader.get().get().forward) {
					info.intermediateConnRecord = connRecord->makeIntermediateRecord(
					    ClusterConnectionString(leader.get().get().serializedInfo.toString()));
					return info;
				}
				if (connRecord != info.intermediateConnRecord) {
					if (!info.hasConnected) {
						TraceEvent(SevWarnAlways, "IncorrectClusterFileContentsAtConnection")
						    .detail("ClusterFile", connRecord->toString())
						    .detail("StoredConnectionString", connRecord->getConnectionString().toString())
						    .detail("CurrentConnectionString",
						            info.intermediateConnRecord->getConnectionString().toString());
					}
					connRecord->setConnectionString(info.intermediateConnRecord->getConnectionString());
					info.intermediateConnRecord = connRecord;
				}

				info.hasConnected = true;
				connRecord->notifyConnected();
				request.knownLeader = leader.get().get().changeID;

				ClusterControllerPriorityInfo info = leader.get().get().getPriorityInfo();
				if (leader.get().get().serializedInfo.size() && !info.isExcluded &&
				    (info.dcFitness == ClusterControllerPriorityInfo::FitnessPrimary ||
				     info.dcFitness == ClusterControllerPriorityInfo::FitnessPreferred ||
				     info.dcFitness == ClusterControllerPriorityInfo::FitnessUnknown)) {
					result->set(leader.get().get().serializedInfo);
				} else {
					result->set(Value());
				}
			}
			successIndex = index;
		} else {
			index = (index + 1) % addrs.size();
			if (index == successIndex) {
				wait(delay(CLIENT_KNOBS->COORDINATOR_RECONNECTION_DELAY));
			}
		}
	}
}

ACTOR Future<Void> monitorLeaderWithDelayedCandidacyImplInternal(Reference<IClusterConnectionRecord> connRecord,
                                                                 Reference<AsyncVar<Value>> outSerializedLeaderInfo) {
	state MonitorLeaderInfo info(connRecord);
	loop {
		MonitorLeaderInfo _info =
		    wait(monitorLeaderWithDelayedCandidacyImplOneGeneration(connRecord, outSerializedLeaderInfo, info));
		info = _info;
	}
}

template <class LeaderInterface>
Future<Void> monitorLeaderWithDelayedCandidacyImpl(
    Reference<IClusterConnectionRecord> const& connRecord,
    Reference<AsyncVar<Optional<LeaderInterface>>> const& outKnownLeader) {
	LeaderDeserializer<LeaderInterface> deserializer;
	auto serializedInfo = makeReference<AsyncVar<Value>>();
	Future<Void> m = monitorLeaderWithDelayedCandidacyImplInternal(connRecord, serializedInfo);
	return m || deserializer(serializedInfo, outKnownLeader);
}

ACTOR Future<Void> monitorLeaderWithDelayedCandidacy(
    Reference<IClusterConnectionRecord> connRecord,
    Reference<AsyncVar<Optional<ClusterControllerFullInterface>>> currentCC,
    Reference<AsyncVar<ClusterControllerPriorityInfo>> asyncPriorityInfo,
    Future<Void> recoveredDiskFiles,
    LocalityData locality,
    Reference<AsyncVar<ServerDBInfo>> dbInfo,
    ConfigDBType configDBType) {
	state Future<Void> monitor = monitorLeaderWithDelayedCandidacyImpl(connRecord, currentCC);
	state Future<Void> timeout;

	wait(recoveredDiskFiles);

	loop {
		if (currentCC->get().present() && dbInfo->get().clusterInterface == currentCC->get().get() &&
		    IFailureMonitor::failureMonitor()
		        .getState(currentCC->get().get().registerWorker.getEndpoint())
		        .isAvailable()) {
			timeout = Future<Void>();
		} else if (!timeout.isValid()) {
			timeout =
			    delay(SERVER_KNOBS->MIN_DELAY_CC_WORST_FIT_CANDIDACY_SECONDS +
			          (deterministicRandom()->random01() * (SERVER_KNOBS->MAX_DELAY_CC_WORST_FIT_CANDIDACY_SECONDS -
			                                                SERVER_KNOBS->MIN_DELAY_CC_WORST_FIT_CANDIDACY_SECONDS)));
		}
		choose {
			when(wait(currentCC->onChange())) {}
			when(wait(dbInfo->onChange())) {}
			when(wait(currentCC->get().present() ? IFailureMonitor::failureMonitor().onStateChanged(
			                                           currentCC->get().get().registerWorker.getEndpoint())
			                                     : Never())) {}
			when(wait(timeout.isValid() ? timeout : Never())) {
				monitor.cancel();
				wait(clusterController(
				    connRecord, currentCC, asyncPriorityInfo, recoveredDiskFiles, locality, configDBType));
				return Void();
			}
		}
	}
}

extern void setupStackSignal();

ACTOR Future<Void> serveProtocolInfo() {
	state RequestStream<ProtocolInfoRequest> protocolInfo(
	    PeerCompatibilityPolicy{ RequirePeer::AtLeast, ProtocolVersion::withStableInterfaces() });
	protocolInfo.makeWellKnownEndpoint(WLTOKEN_PROTOCOL_INFO, TaskPriority::DefaultEndpoint);
	loop {
		state ProtocolInfoRequest req = waitNext(protocolInfo.getFuture());
		req.reply.send(ProtocolInfoReply{ g_network->protocolVersion() });
	}
}

// Handles requests from ProcessInterface, an interface meant for direct
// communication between the client and FDB processes.
ACTOR Future<Void> serveProcess() {
	state ProcessInterface process;
	process.getInterface.makeWellKnownEndpoint(WLTOKEN_PROCESS, TaskPriority::DefaultEndpoint);
	loop {
		choose {
			when(GetProcessInterfaceRequest req = waitNext(process.getInterface.getFuture())) {
				req.reply.send(process);
			}
			when(ActorLineageRequest req = waitNext(process.actorLineage.getFuture())) {
				state SampleCollection sampleCollector;
				auto samples = sampleCollector->get(req.timeStart, req.timeEnd);

				std::vector<SerializedSample> serializedSamples;
				for (const auto& samplePtr : samples) {
					auto serialized = SerializedSample{ .time = samplePtr->time };
					for (const auto& [waitState, pair] : samplePtr->data) {
						if (waitState >= req.waitStateStart && waitState <= req.waitStateEnd) {
							serialized.data[waitState] = std::string(pair.first, pair.second);
						}
					}
					serializedSamples.push_back(std::move(serialized));
				}
				ActorLineageReply reply{ serializedSamples };
				req.reply.send(reply);
			}
		}
	}
}

ACTOR Future<Void> fdbd(Reference<IClusterConnectionRecord> connRecord,
                        LocalityData localities,
                        ProcessClass processClass,
                        std::string dataFolder,
                        std::string coordFolder,
                        int64_t memoryLimit,
                        std::string metricsConnFile,
                        std::string metricsPrefix,
                        int64_t memoryProfileThreshold,
                        std::string whitelistBinPaths,
                        std::string configPath,
                        std::map<std::string, std::string> manualKnobOverrides,
                        ConfigDBType configDBType) {
	state std::vector<Future<Void>> actors;
	state Promise<Void> recoveredDiskFiles;
	state Reference<LocalConfiguration> localConfig =
	    makeReference<LocalConfiguration>(dataFolder, configPath, manualKnobOverrides);
	// setupStackSignal();
	getCurrentLineage()->modify(&RoleLineage::role) = ProcessClass::Worker;

	// FIXME: Initializing here causes simulation issues, these must be fixed
	/*
	if (configDBType != ConfigDBType::DISABLED) {
	    wait(localConfig->initialize());
	}
	*/

	actors.push_back(serveProtocolInfo());
	actors.push_back(serveProcess());

	try {
		ServerCoordinators coordinators(connRecord);
		if (g_network->isSimulated()) {
			whitelistBinPaths = ",, random_path,  /bin/snap_create.sh,,";
		}
		TraceEvent("StartingFDBD")
		    .detail("ZoneID", localities.zoneId())
		    .detail("MachineId", localities.machineId())
		    .detail("DiskPath", dataFolder)
		    .detail("CoordPath", coordFolder)
		    .detail("WhiteListBinPath", whitelistBinPaths);

		// SOMEDAY: start the services on the machine in a staggered fashion in simulation?
		// Endpoints should be registered first before any process trying to connect to it.
		// So coordinationServer actor should be the first one executed before any other.
		if (coordFolder.size()) {
			// SOMEDAY: remove the fileNotFound wrapper and make DiskQueue construction safe from errors setting up
			// their files
			actors.push_back(fileNotFoundToNever(coordinationServer(coordFolder, coordinators.ccr, configDBType)));
		}

		state UID processIDUid = wait(createAndLockProcessIdFile(dataFolder));
		localities.set(LocalityData::keyProcessId, processIDUid.toString());
		// Only one process can execute on a dataFolder from this point onwards

		std::string fitnessFilePath = joinPath(dataFolder, "fitness");
		auto cc = makeReference<AsyncVar<Optional<ClusterControllerFullInterface>>>();
		auto ci = makeReference<AsyncVar<Optional<ClusterInterface>>>();
		auto asyncPriorityInfo =
		    makeReference<AsyncVar<ClusterControllerPriorityInfo>>(getCCPriorityInfo(fitnessFilePath, processClass));
		auto dbInfo = makeReference<AsyncVar<ServerDBInfo>>();

		actors.push_back(reportErrors(monitorAndWriteCCPriorityInfo(fitnessFilePath, asyncPriorityInfo),
		                              "MonitorAndWriteCCPriorityInfo"));
		if (processClass.machineClassFitness(ProcessClass::ClusterController) == ProcessClass::NeverAssign) {
			actors.push_back(reportErrors(monitorLeader(connRecord, cc), "ClusterController"));
		} else if (processClass.machineClassFitness(ProcessClass::ClusterController) == ProcessClass::WorstFit &&
		           SERVER_KNOBS->MAX_DELAY_CC_WORST_FIT_CANDIDACY_SECONDS > 0) {
			actors.push_back(reportErrors(monitorLeaderWithDelayedCandidacy(connRecord,
			                                                                cc,
			                                                                asyncPriorityInfo,
			                                                                recoveredDiskFiles.getFuture(),
			                                                                localities,
			                                                                dbInfo,
			                                                                configDBType),
			                              "ClusterController"));
		} else {
			actors.push_back(reportErrors(
			    clusterController(
			        connRecord, cc, asyncPriorityInfo, recoveredDiskFiles.getFuture(), localities, configDBType),
			    "ClusterController"));
		}
		actors.push_back(reportErrors(extractClusterInterface(cc, ci), "ExtractClusterInterface"));
		actors.push_back(reportErrorsExcept(workerServer(connRecord,
		                                                 cc,
		                                                 localities,
		                                                 asyncPriorityInfo,
		                                                 processClass,
		                                                 dataFolder,
		                                                 memoryLimit,
		                                                 metricsConnFile,
		                                                 metricsPrefix,
		                                                 recoveredDiskFiles,
		                                                 memoryProfileThreshold,
		                                                 coordFolder,
		                                                 whitelistBinPaths,
		                                                 dbInfo,
		                                                 configDBType,
		                                                 localConfig),
		                                    "WorkerServer",
		                                    UID(),
		                                    &normalWorkerErrors()));
		state Future<Void> firstConnect = reportErrors(printOnFirstConnected(ci), "ClusterFirstConnectedError");

		wait(quorum(actors, 1));
		ASSERT(false); // None of these actors should terminate normally
		throw internal_error();
	} catch (Error& e) {
		// Make sure actors are cancelled before recoveredDiskFiles is destructed.
		// Otherwise, these actors may get a broken promise error.
		for (auto f : actors)
			f.cancel();
		Error err = checkIOTimeout(e);
		throw err;
	}
}

const Role Role::WORKER("Worker", "WK", false);
const Role Role::STORAGE_SERVER("StorageServer", "SS");
const Role Role::TESTING_STORAGE_SERVER("TestingStorageServer", "ST");
const Role Role::TRANSACTION_LOG("TLog", "TL");
const Role Role::SHARED_TRANSACTION_LOG("SharedTLog", "SL", false);
const Role Role::COMMIT_PROXY("CommitProxyServer", "CP");
const Role Role::GRV_PROXY("GrvProxyServer", "GP");
const Role Role::MASTER("MasterServer", "MS");
const Role Role::RESOLVER("Resolver", "RV");
const Role Role::CLUSTER_CONTROLLER("ClusterController", "CC");
const Role Role::TESTER("Tester", "TS");
const Role Role::LOG_ROUTER("LogRouter", "LR");
const Role Role::DATA_DISTRIBUTOR("DataDistributor", "DD");
const Role Role::RATEKEEPER("Ratekeeper", "RK");
const Role Role::BLOB_MANAGER("BlobManager", "BM");
const Role Role::BLOB_WORKER("BlobWorker", "BW");
const Role Role::STORAGE_CACHE("StorageCache", "SC");
const Role Role::COORDINATOR("Coordinator", "CD");
const Role Role::BACKUP("Backup", "BK");
const Role Role::CONSISTENCYCHECKER("ConsistencyChecker", "CK");<|MERGE_RESOLUTION|>--- conflicted
+++ resolved
@@ -518,11 +518,8 @@
                                       ProcessClass initialClass,
                                       Reference<AsyncVar<Optional<DataDistributorInterface>> const> ddInterf,
                                       Reference<AsyncVar<Optional<RatekeeperInterface>> const> rkInterf,
-<<<<<<< HEAD
                                       Reference<AsyncVar<Optional<ConsistencyCheckerInterface>> const> ckInterf,
-=======
                                       Reference<AsyncVar<Optional<BlobManagerInterface>> const> bmInterf,
->>>>>>> 5b079acd
                                       Reference<AsyncVar<bool> const> degraded,
                                       Reference<IClusterConnectionRecord> connRecord,
                                       Reference<AsyncVar<std::set<std::string>> const> issues,
@@ -557,11 +554,8 @@
 		                              requestGeneration++,
 		                              ddInterf->get(),
 		                              rkInterf->get(),
-<<<<<<< HEAD
 		                              ckInterf->get(),
-=======
 		                              bmInterf->get(),
->>>>>>> 5b079acd
 		                              degraded->get(),
 		                              localConfig->lastSeenVersion(),
 		                              localConfig->configClassSet());
@@ -623,11 +617,8 @@
 			when(wait(ccInterface->onChange())) { break; }
 			when(wait(ddInterf->onChange())) { break; }
 			when(wait(rkInterf->onChange())) { break; }
-<<<<<<< HEAD
 			when(wait(ckInterf->onChange())) { break; }
-=======
 			when(wait(bmInterf->onChange())) { break; }
->>>>>>> 5b079acd
 			when(wait(degraded->onChange())) { break; }
 			when(wait(FlowTransport::transport().onIncompatibleChanged())) { break; }
 			when(wait(issues->onChange())) { break; }
@@ -651,11 +642,11 @@
 		return true;
 	}
 
-<<<<<<< HEAD
 	if (dbi.consistencyChecker.present() && dbi.consistencyChecker.get().address() == address) {
-=======
+		return true;
+	}
+
 	if (dbi.blobManager.present() && dbi.blobManager.get().address() == address) {
->>>>>>> 5b079acd
 		return true;
 	}
 
@@ -1391,12 +1382,9 @@
 	state Reference<AsyncVar<Optional<DataDistributorInterface>>> ddInterf(
 	    new AsyncVar<Optional<DataDistributorInterface>>());
 	state Reference<AsyncVar<Optional<RatekeeperInterface>>> rkInterf(new AsyncVar<Optional<RatekeeperInterface>>());
-<<<<<<< HEAD
 	state Reference<AsyncVar<Optional<ConsistencyCheckerInterface>>> ckInterf(
 	    new AsyncVar<Optional<ConsistencyCheckerInterface>>());
-=======
 	state Reference<AsyncVar<Optional<BlobManagerInterface>>> bmInterf(new AsyncVar<Optional<BlobManagerInterface>>());
->>>>>>> 5b079acd
 	state Future<Void> handleErrors = workerHandleErrors(errors.getFuture()); // Needs to be stopped last
 	state ActorCollection errorForwarders(false);
 	state Future<Void> loggingTrigger = Void();
@@ -1666,11 +1654,8 @@
 		                                       initialClass,
 		                                       ddInterf,
 		                                       rkInterf,
-<<<<<<< HEAD
 		                                       ckInterf,
-=======
 		                                       bmInterf,
->>>>>>> 5b079acd
 		                                       degraded,
 		                                       connRecord,
 		                                       issues,
