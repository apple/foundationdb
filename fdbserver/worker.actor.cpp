/*
 * worker.actor.cpp
 *
 * This source file is part of the FoundationDB open source project
 *
 * Copyright 2013-2018 Apple Inc. and the FoundationDB project authors
 *
 * Licensed under the Apache License, Version 2.0 (the "License");
 * you may not use this file except in compliance with the License.
 * You may obtain a copy of the License at
 *
 *     http://www.apache.org/licenses/LICENSE-2.0
 *
 * Unless required by applicable law or agreed to in writing, software
 * distributed under the License is distributed on an "AS IS" BASIS,
 * WITHOUT WARRANTIES OR CONDITIONS OF ANY KIND, either express or implied.
 * See the License for the specific language governing permissions and
 * limitations under the License.
 */

#include <cstdlib>
#include <tuple>
#include <boost/lexical_cast.hpp>

#include "fdbrpc/Locality.h"
#include "fdbclient/GlobalConfig.actor.h"
#include "fdbclient/ProcessInterface.h"
#include "fdbclient/StorageServerInterface.h"
#include "fdbserver/Knobs.h"
#include "flow/ActorCollection.h"
#include "flow/ProtocolVersion.h"
#include "flow/SystemMonitor.h"
#include "flow/TDMetric.actor.h"
#include "fdbrpc/simulator.h"
#include "fdbclient/NativeAPI.actor.h"
#include "fdbserver/MetricLogger.actor.h"
#include "fdbserver/BackupInterface.h"
#include "fdbserver/EncryptKeyProxyInterface.h"
#include "fdbserver/RoleLineage.actor.h"
#include "fdbserver/WorkerInterface.actor.h"
#include "fdbserver/IKeyValueStore.h"
#include "fdbserver/WaitFailure.h"
#include "fdbserver/TesterInterface.actor.h" // for poisson()
#include "fdbserver/IDiskQueue.h"
#include "fdbclient/DatabaseContext.h"
#include "fdbserver/DataDistributorInterface.h"
#include "fdbserver/BlobManagerInterface.h"
#include "fdbserver/ServerDBInfo.h"
#include "fdbserver/FDBExecHelper.actor.h"
#include "fdbserver/CoordinationInterface.h"
#include "fdbserver/ConfigNode.h"
#include "fdbserver/LocalConfiguration.h"
#include "fdbserver/RemoteIKeyValueStore.actor.h"
#include "fdbclient/MonitorLeader.h"
#include "fdbclient/ClientWorkerInterface.h"
#include "flow/Profiler.h"
#include "flow/ThreadHelper.actor.h"
#include "flow/Trace.h"
#include "flow/flow.h"
#include "flow/network.h"

#ifdef __linux__
#include <fcntl.h>
#include <stdio.h>
#include <sys/stat.h>
#include <sys/types.h>
#include <unistd.h>
#endif
#if defined(__linux__) || defined(__FreeBSD__)
#ifdef USE_GPERFTOOLS
#include "gperftools/profiler.h"
#include "gperftools/heap-profiler.h"
#endif
#include <unistd.h>
#include <thread>
#include <execinfo.h>
#endif
#include "flow/actorcompiler.h" // This must be the last #include.

#if CENABLED(0, NOT_IN_CLEAN)
extern IKeyValueStore* keyValueStoreCompressTestData(IKeyValueStore* store);
#define KV_STORE(filename, uid) keyValueStoreCompressTestData(keyValueStoreSQLite(filename, uid))
#elif CENABLED(0, NOT_IN_CLEAN)
#define KV_STORE(filename, uid) keyValueStoreSQLite(filename, uid)
#else
#define KV_STORE(filename, uid) keyValueStoreMemory(filename, uid)
#endif

namespace {
RoleLineageCollector roleLineageCollector;
}

ACTOR Future<std::vector<Endpoint>> tryDBInfoBroadcast(RequestStream<UpdateServerDBInfoRequest> stream,
                                                       UpdateServerDBInfoRequest req) {
	ErrorOr<std::vector<Endpoint>> rep =
	    wait(stream.getReplyUnlessFailedFor(req, SERVER_KNOBS->DBINFO_FAILED_DELAY, 0));
	if (rep.present()) {
		return rep.get();
	}
	req.broadcastInfo.push_back(stream.getEndpoint());
	return req.broadcastInfo;
}

ACTOR Future<std::vector<Endpoint>> broadcastDBInfoRequest(UpdateServerDBInfoRequest req,
                                                           int sendAmount,
                                                           Optional<Endpoint> sender,
                                                           bool sendReply) {
	state std::vector<Future<std::vector<Endpoint>>> replies;
	state ReplyPromise<std::vector<Endpoint>> reply = req.reply;
	resetReply(req);
	int currentStream = 0;
	std::vector<Endpoint> broadcastEndpoints = req.broadcastInfo;
	for (int i = 0; i < sendAmount && currentStream < broadcastEndpoints.size(); i++) {
		std::vector<Endpoint> endpoints;
		RequestStream<UpdateServerDBInfoRequest> cur(broadcastEndpoints[currentStream++]);
		while (currentStream < broadcastEndpoints.size() * (i + 1) / sendAmount) {
			endpoints.push_back(broadcastEndpoints[currentStream++]);
		}
		req.broadcastInfo = endpoints;
		replies.push_back(tryDBInfoBroadcast(cur, req));
		resetReply(req);
	}
	wait(waitForAll(replies));
	std::vector<Endpoint> notUpdated;
	if (sender.present()) {
		notUpdated.push_back(sender.get());
	}
	for (auto& it : replies) {
		notUpdated.insert(notUpdated.end(), it.get().begin(), it.get().end());
	}
	if (sendReply) {
		reply.send(notUpdated);
	}
	return notUpdated;
}

ACTOR static Future<Void> extractClientInfo(Reference<AsyncVar<ServerDBInfo> const> db,
                                            Reference<AsyncVar<ClientDBInfo>> info) {
	state std::vector<UID> lastCommitProxyUIDs;
	state std::vector<CommitProxyInterface> lastCommitProxies;
	state std::vector<UID> lastGrvProxyUIDs;
	state std::vector<GrvProxyInterface> lastGrvProxies;
	loop {
		ClientDBInfo ni = db->get().client;
		shrinkProxyList(ni, lastCommitProxyUIDs, lastCommitProxies, lastGrvProxyUIDs, lastGrvProxies);
		info->set(ni);
		wait(db->onChange());
	}
}

Database openDBOnServer(Reference<AsyncVar<ServerDBInfo> const> const& db,
                        TaskPriority taskID,
                        LockAware lockAware,
                        EnableLocalityLoadBalance enableLocalityLoadBalance) {
	auto info = makeReference<AsyncVar<ClientDBInfo>>();
	auto cx = DatabaseContext::create(info,
	                                  extractClientInfo(db, info),
	                                  enableLocalityLoadBalance ? db->get().myLocality : LocalityData(),
	                                  enableLocalityLoadBalance,
	                                  taskID,
	                                  lockAware);
	GlobalConfig::create(cx, db, std::addressof(db->get().client));
	GlobalConfig::globalConfig().trigger(samplingFrequency, samplingProfilerUpdateFrequency);
	GlobalConfig::globalConfig().trigger(samplingWindow, samplingProfilerUpdateWindow);
	return cx;
}

struct ErrorInfo {
	Error error;
	const Role& role;
	UID id;
	ErrorInfo(Error e, const Role& role, UID id) : error(e), role(role), id(id) {}
	template <class Ar>
	void serialize(Ar&) {
		ASSERT(false);
	}
};

Error checkIOTimeout(Error const& e) {
	// Convert all_errors to io_timeout if global timeout bool was set
	bool timeoutOccurred = (bool)g_network->global(INetwork::enASIOTimedOut);
	// In simulation, have to check global timed out flag for both this process and the machine process on which IO is
	// done
	if (g_network->isSimulated() && !timeoutOccurred)
		timeoutOccurred = g_pSimulator->getCurrentProcess()->machine->machineProcess->global(INetwork::enASIOTimedOut);

	if (timeoutOccurred) {
		TEST(true); // Timeout occurred
		Error timeout = io_timeout();
		// Preserve injectedness of error
		if (e.isInjectedFault())
			timeout = timeout.asInjectedFault();
		return timeout;
	}
	return e;
}

ACTOR Future<Void> forwardError(PromiseStream<ErrorInfo> errors, Role role, UID id, Future<Void> process) {
	try {
		wait(process);
		errors.send(ErrorInfo(success(), role, id));
		return Void();
	} catch (Error& e) {
		errors.send(ErrorInfo(e, role, id));
		return Void();
	}
}

ACTOR Future<Void> handleIOErrors(Future<Void> actor, IClosable* store, UID id, Future<Void> onClosed = Void()) {
	state Future<ErrorOr<Void>> storeError = actor.isReady() ? Never() : errorOr(store->getError());
	choose {
		when(state ErrorOr<Void> e = wait(errorOr(actor))) {
			TraceEvent(SevDebug, "HandleIOErrorsActorIsReady")
			    .detail("Error", e.isError() ? e.getError().code() : -1)
			    .detail("UID", id);
			if (e.isError() && e.getError().code() == error_code_please_reboot) {
				// no need to wait.
			} else {
				TraceEvent(SevDebug, "HandleIOErrorsActorBeforeOnClosed").detail("IsClosed", onClosed.isReady());
				wait(onClosed);
				TraceEvent(SevDebug, "HandleIOErrorsActorOnClosedFinished")
				    .detail("StoreError",
				            storeError.isReady() ? (storeError.get().isError() ? storeError.get().getError().code() : 0)
				                                 : -1);
			}
			if (e.isError() && e.getError().code() == error_code_broken_promise && !storeError.isReady()) {
				wait(delay(0.00001 + FLOW_KNOBS->MAX_BUGGIFIED_DELAY));
			}
			if (storeError.isReady() &&
			    !((storeError.get().isError() && storeError.get().getError().code() == error_code_file_not_found))) {
				throw storeError.get().isError() ? storeError.get().getError() : actor_cancelled();
			}
			if (e.isError()) {
				throw e.getError();
			} else
				return e.get();
		}
		when(ErrorOr<Void> e = wait(storeError)) {
<<<<<<< HEAD
			// for remote kv store, worker can terminate without an error, so throws actor_cancelled
			// (there's probably a better way tho)
			TraceEvent("WorkerTerminatingByIOError", id).error(e.isError() ? e.getError() : actor_cancelled(), true);
=======
			TraceEvent("WorkerTerminatingByIOError", id).errorUnsuppressed(e.getError());
>>>>>>> 1ab963eb
			actor.cancel();
			// file_not_found can occur due to attempting to open a partially deleted DiskQueue, which should not be
			// reported SevError.
			if (e.isError() && e.getError().code() == error_code_file_not_found) {
				TEST(true); // Worker terminated with file_not_found error
				return Void();
			}
			throw e.isError() ? e.getError() : actor_cancelled();
		}
	}
}

ACTOR Future<Void> workerHandleErrors(FutureStream<ErrorInfo> errors) {
	loop choose {
		when(ErrorInfo _err = waitNext(errors)) {
			ErrorInfo err = _err;
			bool ok = err.error.code() == error_code_success || err.error.code() == error_code_please_reboot ||
			          err.error.code() == error_code_actor_cancelled ||
			          err.error.code() == error_code_coordinators_changed || // The worker server was cancelled
			          err.error.code() == error_code_shutdown_in_progress;

			if (!ok) {
				err.error = checkIOTimeout(err.error); // Possibly convert error to io_timeout
			}

			endRole(err.role, err.id, "Error", ok, err.error);

			if (err.error.code() == error_code_please_reboot ||
			    (err.role == Role::SHARED_TRANSACTION_LOG &&
			     (err.error.code() == error_code_io_error || err.error.code() == error_code_io_timeout)))
				throw err.error;
		}
	}
}

// Improve simulation code coverage by sometimes deferring the destruction of workerInterface (and therefore "endpoint
// not found" responses to clients
//		for an extra second, so that clients are more likely to see broken_promise errors
ACTOR template <class T>
Future<Void> zombie(T workerInterface, Future<Void> worker) {
	try {
		wait(worker);
		if (BUGGIFY)
			wait(delay(1.0));
		return Void();
	} catch (Error& e) {
		throw;
	}
}

ACTOR Future<Void> loadedPonger(FutureStream<LoadedPingRequest> pings) {
	state Standalone<StringRef> payloadBack(std::string(20480, '.'));

	loop {
		LoadedPingRequest pong = waitNext(pings);
		LoadedReply rep;
		rep.payload = (pong.loadReply ? payloadBack : LiteralStringRef(""));
		rep.id = pong.id;
		pong.reply.send(rep);
	}
}

StringRef fileStoragePrefix = LiteralStringRef("storage-");
StringRef testingStoragePrefix = LiteralStringRef("testingstorage-");
StringRef fileLogDataPrefix = LiteralStringRef("log-");
StringRef fileVersionedLogDataPrefix = LiteralStringRef("log2-");
StringRef fileLogQueuePrefix = LiteralStringRef("logqueue-");
StringRef tlogQueueExtension = LiteralStringRef("fdq");

enum class FilesystemCheck {
	FILES_ONLY,
	DIRECTORIES_ONLY,
	FILES_AND_DIRECTORIES,
};

struct KeyValueStoreSuffix {
	KeyValueStoreType type;
	std::string suffix;
	FilesystemCheck check;
};

KeyValueStoreSuffix bTreeV1Suffix = { KeyValueStoreType::SSD_BTREE_V1, ".fdb", FilesystemCheck::FILES_ONLY };
KeyValueStoreSuffix bTreeV2Suffix = { KeyValueStoreType::SSD_BTREE_V2, ".sqlite", FilesystemCheck::FILES_ONLY };
KeyValueStoreSuffix memorySuffix = { KeyValueStoreType::MEMORY, "-0.fdq", FilesystemCheck::FILES_ONLY };
KeyValueStoreSuffix memoryRTSuffix = { KeyValueStoreType::MEMORY_RADIXTREE, "-0.fdr", FilesystemCheck::FILES_ONLY };
KeyValueStoreSuffix redwoodSuffix = { KeyValueStoreType::SSD_REDWOOD_V1, ".redwood-v1", FilesystemCheck::FILES_ONLY };
KeyValueStoreSuffix rocksdbSuffix = { KeyValueStoreType::SSD_ROCKSDB_V1,
	                                  ".rocksdb",
	                                  FilesystemCheck::DIRECTORIES_ONLY };

std::string validationFilename = "_validate";

std::string filenameFromSample(KeyValueStoreType storeType, std::string folder, std::string sample_filename) {
	if (storeType == KeyValueStoreType::SSD_BTREE_V1)
		return joinPath(folder, sample_filename);
	else if (storeType == KeyValueStoreType::SSD_BTREE_V2)
		return joinPath(folder, sample_filename);
	else if (storeType == KeyValueStoreType::MEMORY || storeType == KeyValueStoreType::MEMORY_RADIXTREE)
		return joinPath(folder, sample_filename.substr(0, sample_filename.size() - 5));
	else if (storeType == KeyValueStoreType::SSD_REDWOOD_V1)
		return joinPath(folder, sample_filename);
	else if (storeType == KeyValueStoreType::SSD_ROCKSDB_V1)
		return joinPath(folder, sample_filename);
	UNREACHABLE();
}

std::string filenameFromId(KeyValueStoreType storeType, std::string folder, std::string prefix, UID id) {

	if (storeType == KeyValueStoreType::SSD_BTREE_V1)
		return joinPath(folder, prefix + id.toString() + ".fdb");
	else if (storeType == KeyValueStoreType::SSD_BTREE_V2)
		return joinPath(folder, prefix + id.toString() + ".sqlite");
	else if (storeType == KeyValueStoreType::MEMORY || storeType == KeyValueStoreType::MEMORY_RADIXTREE)
		return joinPath(folder, prefix + id.toString() + "-");
	else if (storeType == KeyValueStoreType::SSD_REDWOOD_V1)
		return joinPath(folder, prefix + id.toString() + ".redwood-v1");
	else if (storeType == KeyValueStoreType::SSD_ROCKSDB_V1)
		return joinPath(folder, prefix + id.toString() + ".rocksdb");

	TraceEvent(SevError, "UnknownStoreType").detail("StoreType", storeType.toString());
	UNREACHABLE();
}

struct TLogOptions {
	TLogOptions() = default;
	TLogOptions(TLogVersion v, TLogSpillType s) : version(v), spillType(s) {}

	TLogVersion version = TLogVersion::DEFAULT;
	TLogSpillType spillType = TLogSpillType::UNSET;

	static ErrorOr<TLogOptions> FromStringRef(StringRef s) {
		TLogOptions options;
		for (StringRef key = s.eat("_"), value = s.eat("_"); s.size() != 0 || key.size();
		     key = s.eat("_"), value = s.eat("_")) {
			if (key.size() != 0 && value.size() == 0)
				return default_error_or();

			if (key == LiteralStringRef("V")) {
				ErrorOr<TLogVersion> tLogVersion = TLogVersion::FromStringRef(value);
				if (tLogVersion.isError())
					return tLogVersion.getError();
				options.version = tLogVersion.get();
			} else if (key == LiteralStringRef("LS")) {
				ErrorOr<TLogSpillType> tLogSpillType = TLogSpillType::FromStringRef(value);
				if (tLogSpillType.isError())
					return tLogSpillType.getError();
				options.spillType = tLogSpillType.get();
			} else {
				return default_error_or();
			}
		}
		return options;
	}

	bool operator==(const TLogOptions& o) {
		return version == o.version && (spillType == o.spillType || version >= TLogVersion::V5);
	}

	std::string toPrefix() const {
		std::string toReturn = "";
		switch (version) {
		case TLogVersion::UNSET:
			ASSERT(false);
		case TLogVersion::V2:
			return "";
		case TLogVersion::V3:
		case TLogVersion::V4:
			toReturn =
			    "V_" + boost::lexical_cast<std::string>(version) + "_LS_" + boost::lexical_cast<std::string>(spillType);
			break;
		case TLogVersion::V5:
		case TLogVersion::V6:
		case TLogVersion::V7:
			toReturn = "V_" + boost::lexical_cast<std::string>(version);
			break;
		}
		ASSERT_WE_THINK(FromStringRef(toReturn).get() == *this);
		return toReturn + "-";
	}

	DiskQueueVersion getDiskQueueVersion() const {
		if (version < TLogVersion::V3)
			return DiskQueueVersion::V0;
		if (version < TLogVersion::V7)
			return DiskQueueVersion::V1;
		return DiskQueueVersion::V2;
	}
};

TLogFn tLogFnForOptions(TLogOptions options) {
	switch (options.version) {
	case TLogVersion::V2:
		if (options.spillType == TLogSpillType::REFERENCE)
			ASSERT(false);
		return oldTLog_6_0::tLog;
	case TLogVersion::V3:
	case TLogVersion::V4:
		if (options.spillType == TLogSpillType::VALUE)
			return oldTLog_6_0::tLog;
		else
			return oldTLog_6_2::tLog;
	case TLogVersion::V5:
	case TLogVersion::V6:
	case TLogVersion::V7:
		return tLog;
	default:
		ASSERT(false);
	}
	return tLog;
}

struct DiskStore {
	enum COMPONENT { TLogData, Storage, UNSET };

	UID storeID = UID();
	std::string filename = ""; // For KVStoreMemory just the base filename to be passed to IDiskQueue
	COMPONENT storedComponent = UNSET;
	KeyValueStoreType storeType = KeyValueStoreType::END;
	TLogOptions tLogOptions;
};

std::vector<DiskStore> getDiskStores(std::string folder,
                                     std::string suffix,
                                     KeyValueStoreType type,
                                     FilesystemCheck check) {
	std::vector<DiskStore> result;
	std::vector<std::string> files;

	if (check == FilesystemCheck::FILES_ONLY || check == FilesystemCheck::FILES_AND_DIRECTORIES) {
		files = platform::listFiles(folder, suffix);
	}
	if (check == FilesystemCheck::DIRECTORIES_ONLY || check == FilesystemCheck::FILES_AND_DIRECTORIES) {
		for (const auto& directory : platform::listDirectories(folder)) {
			if (StringRef(directory).endsWith(suffix)) {
				files.push_back(directory);
			}
		}
	}

	for (int idx = 0; idx < files.size(); idx++) {
		DiskStore store;
		store.storeType = type;

		StringRef filename = StringRef(files[idx]);
		Standalone<StringRef> prefix;
		if (filename.startsWith(fileStoragePrefix)) {
			store.storedComponent = DiskStore::Storage;
			prefix = fileStoragePrefix;
		} else if (filename.startsWith(testingStoragePrefix)) {
			store.storedComponent = DiskStore::Storage;
			prefix = testingStoragePrefix;
		} else if (filename.startsWith(fileVersionedLogDataPrefix)) {
			store.storedComponent = DiskStore::TLogData;
			// Use the option string that's in the file rather than tLogOptions.toPrefix(),
			// because they might be different if a new option was introduced in this version.
			StringRef optionsString = filename.removePrefix(fileVersionedLogDataPrefix).eat("-");
			TraceEvent("DiskStoreVersioned").detail("Filename", filename);
			ErrorOr<TLogOptions> tLogOptions = TLogOptions::FromStringRef(optionsString);
			if (tLogOptions.isError()) {
				TraceEvent(SevWarn, "DiskStoreMalformedFilename").detail("Filename", filename);
				continue;
			}
			TraceEvent("DiskStoreVersionedSuccess").detail("Filename", filename);
			store.tLogOptions = tLogOptions.get();
			prefix = filename.substr(0, fileVersionedLogDataPrefix.size() + optionsString.size() + 1);
		} else if (filename.startsWith(fileLogDataPrefix)) {
			TraceEvent("DiskStoreUnversioned").detail("Filename", filename);
			store.storedComponent = DiskStore::TLogData;
			store.tLogOptions.version = TLogVersion::V2;
			store.tLogOptions.spillType = TLogSpillType::VALUE;
			prefix = fileLogDataPrefix;
		} else {
			continue;
		}

		store.storeID = UID::fromString(files[idx].substr(prefix.size(), 32));
		store.filename = filenameFromSample(type, folder, files[idx]);
		result.push_back(store);
	}
	return result;
}

std::vector<DiskStore> getDiskStores(std::string folder) {
	auto result = getDiskStores(folder, bTreeV1Suffix.suffix, bTreeV1Suffix.type, bTreeV1Suffix.check);
	auto result1 = getDiskStores(folder, bTreeV2Suffix.suffix, bTreeV2Suffix.type, bTreeV2Suffix.check);
	result.insert(result.end(), result1.begin(), result1.end());
	auto result2 = getDiskStores(folder, memorySuffix.suffix, memorySuffix.type, memorySuffix.check);
	result.insert(result.end(), result2.begin(), result2.end());
	auto result3 = getDiskStores(folder, redwoodSuffix.suffix, redwoodSuffix.type, redwoodSuffix.check);
	result.insert(result.end(), result3.begin(), result3.end());
	auto result4 = getDiskStores(folder, memoryRTSuffix.suffix, memoryRTSuffix.type, memoryRTSuffix.check);
	result.insert(result.end(), result4.begin(), result4.end());
	auto result5 = getDiskStores(folder, rocksdbSuffix.suffix, rocksdbSuffix.type, rocksdbSuffix.check);
	result.insert(result.end(), result5.begin(), result5.end());
	return result;
}

// Register the worker interf to cluster controller (cc) and
// re-register the worker when key roles interface, e.g., cc, dd, ratekeeper, change.
ACTOR Future<Void> registrationClient(Reference<AsyncVar<Optional<ClusterControllerFullInterface>> const> ccInterface,
                                      WorkerInterface interf,
                                      Reference<AsyncVar<ClusterControllerPriorityInfo>> asyncPriorityInfo,
                                      ProcessClass initialClass,
                                      Reference<AsyncVar<Optional<DataDistributorInterface>> const> ddInterf,
                                      Reference<AsyncVar<Optional<RatekeeperInterface>> const> rkInterf,
                                      Reference<AsyncVar<Optional<BlobManagerInterface>> const> bmInterf,
                                      Reference<AsyncVar<Optional<EncryptKeyProxyInterface>> const> ekpInterf,
                                      Reference<AsyncVar<bool> const> degraded,
                                      Reference<IClusterConnectionRecord> connRecord,
                                      Reference<AsyncVar<std::set<std::string>> const> issues,
                                      Reference<ConfigNode> configNode,
                                      Reference<LocalConfiguration> localConfig,
                                      Reference<AsyncVar<ServerDBInfo>> dbInfo) {
	// Keeps the cluster controller (as it may be re-elected) informed that this worker exists
	// The cluster controller uses waitFailureClient to find out if we die, and returns from registrationReply
	// (requiring us to re-register) The registration request piggybacks optional distributor interface if it exists.
	state Generation requestGeneration = 0;
	state ProcessClass processClass = initialClass;
	state Reference<AsyncVar<Optional<std::pair<uint16_t, StorageServerInterface>>>> scInterf(
	    new AsyncVar<Optional<std::pair<uint16_t, StorageServerInterface>>>());
	state Future<Void> cacheProcessFuture;
	state Future<Void> cacheErrorsFuture;
	state Optional<double> incorrectTime;
	state bool firstReg = true;
	loop {
		state ClusterConnectionString storedConnectionString;
		state bool upToDate = true;
		if (connRecord) {
			bool upToDateResult = wait(connRecord->upToDate(storedConnectionString));
			upToDate = upToDateResult;
		}
		if (upToDate) {
			incorrectTime = Optional<double>();
		}

		RegisterWorkerRequest request(interf,
		                              initialClass,
		                              processClass,
		                              asyncPriorityInfo->get(),
		                              requestGeneration++,
		                              ddInterf->get(),
		                              rkInterf->get(),
		                              bmInterf->get(),
		                              ekpInterf->get(),
		                              degraded->get(),
		                              localConfig->lastSeenVersion(),
		                              localConfig->configClassSet());

		for (auto const& i : issues->get()) {
			request.issues.push_back_deep(request.issues.arena(), i);
		}

		if (!upToDate) {
			request.issues.push_back_deep(request.issues.arena(), LiteralStringRef("incorrect_cluster_file_contents"));
			std::string connectionString = connRecord->getConnectionString().toString();
			if (!incorrectTime.present()) {
				incorrectTime = now();
			}

			// Don't log a SevWarnAlways initially to account for transient issues (e.g. someone else changing
			// the file right before us)
			TraceEvent(now() - incorrectTime.get() > 300 ? SevWarnAlways : SevWarn, "IncorrectClusterFileContents")
			    .detail("ClusterFile", connRecord->toString())
			    .detail("StoredConnectionString", storedConnectionString.toString())
			    .detail("CurrentConnectionString", connectionString);
		}
		auto peers = FlowTransport::transport().getIncompatiblePeers();
		for (auto it = peers->begin(); it != peers->end();) {
			if (now() - it->second.second > FLOW_KNOBS->INCOMPATIBLE_PEER_DELAY_BEFORE_LOGGING) {
				request.incompatiblePeers.push_back(it->first);
				it = peers->erase(it);
			} else {
				it++;
			}
		}

		state bool ccInterfacePresent = ccInterface->get().present();
		if (ccInterfacePresent) {
			request.requestDbInfo = (ccInterface->get().get().id() != dbInfo->get().clusterInterface.id());
			if (firstReg) {
				request.requestDbInfo = true;
				firstReg = false;
			}
		}
		state Future<RegisterWorkerReply> registrationReply =
		    ccInterfacePresent ? brokenPromiseToNever(ccInterface->get().get().registerWorker.getReply(request))
		                       : Never();
		state double startTime = now();
		loop choose {
			when(RegisterWorkerReply reply = wait(registrationReply)) {
				processClass = reply.processClass;
				asyncPriorityInfo->set(reply.priorityInfo);
				TraceEvent("WorkerRegisterReply")
				    .detail("CCID", ccInterface->get().get().id())
				    .detail("ProcessClass", reply.processClass.toString());
				break;
			}
			when(wait(delay(SERVER_KNOBS->UNKNOWN_CC_TIMEOUT))) {
				if (!ccInterfacePresent) {
					TraceEvent(SevWarn, "WorkerRegisterTimeout").detail("WaitTime", now() - startTime);
				}
			}
			when(wait(ccInterface->onChange())) { break; }
			when(wait(ddInterf->onChange())) { break; }
			when(wait(rkInterf->onChange())) { break; }
			when(wait(bmInterf->onChange())) { break; }
			when(wait(ekpInterf->onChange())) { break; }
			when(wait(degraded->onChange())) { break; }
			when(wait(FlowTransport::transport().onIncompatibleChanged())) { break; }
			when(wait(issues->onChange())) { break; }
		}
	}
}

// Returns true if `address` is used in the db (indicated by `dbInfo`) transaction system and in the db's primary DC.
bool addressInDbAndPrimaryDc(const NetworkAddress& address, Reference<AsyncVar<ServerDBInfo> const> dbInfo) {
	const auto& dbi = dbInfo->get();

	if (dbi.master.addresses().contains(address)) {
		return true;
	}

	if (dbi.distributor.present() && dbi.distributor.get().address() == address) {
		return true;
	}

	if (dbi.ratekeeper.present() && dbi.ratekeeper.get().address() == address) {
		return true;
	}

	if (dbi.blobManager.present() && dbi.blobManager.get().address() == address) {
		return true;
	}

	if (dbi.encryptKeyProxy.present() && dbi.encryptKeyProxy.get().address() == address) {
		return true;
	}

	for (const auto& resolver : dbi.resolvers) {
		if (resolver.address() == address) {
			return true;
		}
	}

	for (const auto& grvProxy : dbi.client.grvProxies) {
		if (grvProxy.addresses().contains(address)) {
			return true;
		}
	}

	for (const auto& commitProxy : dbi.client.commitProxies) {
		if (commitProxy.addresses().contains(address)) {
			return true;
		}
	}

	auto localityIsInPrimaryDc = [&dbInfo](const LocalityData& locality) {
		return locality.dcId() == dbInfo->get().master.locality.dcId();
	};

	for (const auto& logSet : dbi.logSystemConfig.tLogs) {
		for (const auto& tlog : logSet.tLogs) {
			if (!tlog.present()) {
				continue;
			}

			if (!localityIsInPrimaryDc(tlog.interf().filteredLocality)) {
				continue;
			}

			if (tlog.interf().addresses().contains(address)) {
				return true;
			}
		}
	}

	return false;
}

bool addressesInDbAndPrimaryDc(const NetworkAddressList& addresses, Reference<AsyncVar<ServerDBInfo> const> dbInfo) {
	return addressInDbAndPrimaryDc(addresses.address, dbInfo) ||
	       (addresses.secondaryAddress.present() && addressInDbAndPrimaryDc(addresses.secondaryAddress.get(), dbInfo));
}

namespace {

TEST_CASE("/fdbserver/worker/addressInDbAndPrimaryDc") {
	// Setup a ServerDBInfo for test.
	ServerDBInfo testDbInfo;
	LocalityData testLocal;
	testLocal.set(LiteralStringRef("dcid"), StringRef(std::to_string(1)));
	testDbInfo.master.locality = testLocal;

	// Manually set up a master address.
	NetworkAddress testAddress(IPAddress(0x13131313), 1);
	testDbInfo.master.getCommitVersion =
	    RequestStream<struct GetCommitVersionRequest>(Endpoint({ testAddress }, UID(1, 2)));

	// First, create an empty TLogInterface, and check that it shouldn't be considered as in primary DC.
	testDbInfo.logSystemConfig.tLogs.push_back(TLogSet());
	testDbInfo.logSystemConfig.tLogs.back().tLogs.push_back(OptionalInterface<TLogInterface>());
	ASSERT(!addressInDbAndPrimaryDc(g_network->getLocalAddress(), makeReference<AsyncVar<ServerDBInfo>>(testDbInfo)));

	// Create a remote TLog. Although the remote TLog also uses the local address, it shouldn't be considered as
	// in primary DC given the remote locality.
	LocalityData fakeRemote;
	fakeRemote.set(LiteralStringRef("dcid"), StringRef(std::to_string(2)));
	TLogInterface remoteTlog(fakeRemote);
	remoteTlog.initEndpoints();
	testDbInfo.logSystemConfig.tLogs.back().tLogs.push_back(OptionalInterface(remoteTlog));
	ASSERT(!addressInDbAndPrimaryDc(g_network->getLocalAddress(), makeReference<AsyncVar<ServerDBInfo>>(testDbInfo)));

	// Next, create a local TLog. Now, the local address should be considered as in local DC.
	TLogInterface localTlog(testLocal);
	localTlog.initEndpoints();
	testDbInfo.logSystemConfig.tLogs.back().tLogs.push_back(OptionalInterface(localTlog));
	ASSERT(addressInDbAndPrimaryDc(g_network->getLocalAddress(), makeReference<AsyncVar<ServerDBInfo>>(testDbInfo)));

	// Use the master's address to test, which should be considered as in local DC.
	testDbInfo.logSystemConfig.tLogs.clear();
	ASSERT(addressInDbAndPrimaryDc(testAddress, makeReference<AsyncVar<ServerDBInfo>>(testDbInfo)));

	// Last, tests that proxies included in the ClientDbInfo are considered as local.
	NetworkAddress grvProxyAddress(IPAddress(0x26262626), 1);
	GrvProxyInterface grvProxyInterf;
	grvProxyInterf.getConsistentReadVersion =
	    RequestStream<struct GetReadVersionRequest>(Endpoint({ grvProxyAddress }, UID(1, 2)));
	testDbInfo.client.grvProxies.push_back(grvProxyInterf);
	ASSERT(addressInDbAndPrimaryDc(grvProxyAddress, makeReference<AsyncVar<ServerDBInfo>>(testDbInfo)));

	NetworkAddress commitProxyAddress(IPAddress(0x37373737), 1);
	CommitProxyInterface commitProxyInterf;
	commitProxyInterf.commit =
	    RequestStream<struct CommitTransactionRequest>(Endpoint({ commitProxyAddress }, UID(1, 2)));
	testDbInfo.client.commitProxies.push_back(commitProxyInterf);
	ASSERT(addressInDbAndPrimaryDc(commitProxyAddress, makeReference<AsyncVar<ServerDBInfo>>(testDbInfo)));

	return Void();
}

} // namespace

bool addressInDbAndRemoteDc(const NetworkAddress& address, Reference<AsyncVar<ServerDBInfo> const> dbInfo) {
	const auto& dbi = dbInfo->get();

	for (const auto& logSet : dbi.logSystemConfig.tLogs) {
		if (logSet.isLocal || logSet.locality == tagLocalitySatellite) {
			continue;
		}
		for (const auto& tlog : logSet.tLogs) {
			if (tlog.present() && tlog.interf().addresses().contains(address)) {
				return true;
			}
		}

		for (const auto& logRouter : logSet.logRouters) {
			if (logRouter.present() && logRouter.interf().addresses().contains(address)) {
				return true;
			}
		}
	}

	return false;
}

bool addressesInDbAndRemoteDc(const NetworkAddressList& addresses, Reference<AsyncVar<ServerDBInfo> const> dbInfo) {
	return addressInDbAndRemoteDc(addresses.address, dbInfo) ||
	       (addresses.secondaryAddress.present() && addressInDbAndRemoteDc(addresses.secondaryAddress.get(), dbInfo));
}

namespace {

TEST_CASE("/fdbserver/worker/addressInDbAndRemoteDc") {
	// Setup a ServerDBInfo for test.
	ServerDBInfo testDbInfo;
	LocalityData testLocal;
	testLocal.set(LiteralStringRef("dcid"), StringRef(std::to_string(1)));
	testDbInfo.master.locality = testLocal;

	// First, create an empty TLogInterface, and check that it shouldn't be considered as in remote DC.
	testDbInfo.logSystemConfig.tLogs.push_back(TLogSet());
	testDbInfo.logSystemConfig.tLogs.back().isLocal = true;
	testDbInfo.logSystemConfig.tLogs.back().tLogs.push_back(OptionalInterface<TLogInterface>());
	ASSERT(!addressInDbAndRemoteDc(g_network->getLocalAddress(), makeReference<AsyncVar<ServerDBInfo>>(testDbInfo)));

	TLogInterface localTlog(testLocal);
	localTlog.initEndpoints();
	testDbInfo.logSystemConfig.tLogs.back().tLogs.push_back(OptionalInterface(localTlog));
	ASSERT(!addressInDbAndRemoteDc(g_network->getLocalAddress(), makeReference<AsyncVar<ServerDBInfo>>(testDbInfo)));

	// Create a remote TLog, and it should be considered as in remote DC.
	LocalityData fakeRemote;
	fakeRemote.set(LiteralStringRef("dcid"), StringRef(std::to_string(2)));
	TLogInterface remoteTlog(fakeRemote);
	remoteTlog.initEndpoints();

	testDbInfo.logSystemConfig.tLogs.push_back(TLogSet());
	testDbInfo.logSystemConfig.tLogs.back().isLocal = false;
	testDbInfo.logSystemConfig.tLogs.back().tLogs.push_back(OptionalInterface(remoteTlog));
	ASSERT(addressInDbAndRemoteDc(g_network->getLocalAddress(), makeReference<AsyncVar<ServerDBInfo>>(testDbInfo)));

	// Create a remote log router, and it should be considered as in remote DC.
	NetworkAddress logRouterAddress(IPAddress(0x26262626), 1);
	TLogInterface remoteLogRouter(fakeRemote);
	remoteLogRouter.initEndpoints();
	remoteLogRouter.peekMessages = RequestStream<struct TLogPeekRequest>(Endpoint({ logRouterAddress }, UID(1, 2)));
	testDbInfo.logSystemConfig.tLogs.back().logRouters.push_back(OptionalInterface(remoteLogRouter));
	ASSERT(addressInDbAndRemoteDc(logRouterAddress, makeReference<AsyncVar<ServerDBInfo>>(testDbInfo)));

	// Create a satellite tlog, and it shouldn't be considered as in remote DC.
	testDbInfo.logSystemConfig.tLogs.push_back(TLogSet());
	testDbInfo.logSystemConfig.tLogs.back().locality = tagLocalitySatellite;
	NetworkAddress satelliteTLogAddress(IPAddress(0x13131313), 1);
	TLogInterface satelliteTLog(fakeRemote);
	satelliteTLog.initEndpoints();
	satelliteTLog.peekMessages = RequestStream<struct TLogPeekRequest>(Endpoint({ satelliteTLogAddress }, UID(1, 2)));
	testDbInfo.logSystemConfig.tLogs.back().tLogs.push_back(OptionalInterface(satelliteTLog));
	ASSERT(!addressInDbAndRemoteDc(satelliteTLogAddress, makeReference<AsyncVar<ServerDBInfo>>(testDbInfo)));

	return Void();
}

} // namespace

// The actor that actively monitors the health of local and peer servers, and reports anomaly to the cluster controller.
ACTOR Future<Void> healthMonitor(Reference<AsyncVar<Optional<ClusterControllerFullInterface>> const> ccInterface,
                                 WorkerInterface interf,
                                 LocalityData locality,
                                 Reference<AsyncVar<ServerDBInfo> const> dbInfo) {
	loop {
		Future<Void> nextHealthCheckDelay = Never();
		if (dbInfo->get().recoveryState >= RecoveryState::ACCEPTING_COMMITS && ccInterface->get().present()) {
			nextHealthCheckDelay = delay(SERVER_KNOBS->WORKER_HEALTH_MONITOR_INTERVAL);
			const auto& allPeers = FlowTransport::transport().getAllPeers();
			UpdateWorkerHealthRequest req;

			bool workerInDb = false;
			bool workerInPrimary = false;
			if (addressesInDbAndPrimaryDc(interf.addresses(), dbInfo)) {
				workerInDb = true;
				workerInPrimary = true;
			} else if (addressesInDbAndRemoteDc(interf.addresses(), dbInfo)) {
				workerInDb = true;
				workerInPrimary = false;
			}

			if (workerInDb) {
				for (const auto& [address, peer] : allPeers) {
					if (peer->pingLatencies.getPopulationSize() < SERVER_KNOBS->PEER_LATENCY_CHECK_MIN_POPULATION) {
						// Ignore peers that don't have enough samples.
						// TODO(zhewu): Currently, FlowTransport latency monitor clears ping latency samples on a
						// regular
						//              basis, which may affect the measurement count. Currently,
						//              WORKER_HEALTH_MONITOR_INTERVAL is much smaller than the ping clearance interval,
						//              so it may be ok. If this ends to be a problem, we need to consider keep track of
						//              last ping latencies logged.
						continue;
					}

					if ((workerInPrimary && addressInDbAndPrimaryDc(address, dbInfo)) ||
					    (!workerInPrimary && addressInDbAndRemoteDc(address, dbInfo))) {
						// Only monitoring the servers that in the primary or remote DC's transaction systems.
						// Note that currently we are not monitor storage servers, since lagging in storage servers
						// today already can trigger server exclusion by data distributor.

						if (peer->pingLatencies.percentile(SERVER_KNOBS->PEER_LATENCY_DEGRADATION_PERCENTILE) >
						        SERVER_KNOBS->PEER_LATENCY_DEGRADATION_THRESHOLD ||
						    peer->timeoutCount / (double)(peer->pingLatencies.getPopulationSize()) >
						        SERVER_KNOBS->PEER_TIMEOUT_PERCENTAGE_DEGRADATION_THRESHOLD) {
							// This is a degraded peer.
							TraceEvent("HealthMonitorDetectDegradedPeer")
							    .suppressFor(30)
							    .detail("Peer", address)
							    .detail("Elapsed", now() - peer->lastLoggedTime)
							    .detail("MinLatency", peer->pingLatencies.min())
							    .detail("MaxLatency", peer->pingLatencies.max())
							    .detail("MeanLatency", peer->pingLatencies.mean())
							    .detail("MedianLatency", peer->pingLatencies.median())
							    .detail("CheckedPercentile", SERVER_KNOBS->PEER_LATENCY_DEGRADATION_PERCENTILE)
							    .detail(
							        "CheckedPercentileLatency",
							        peer->pingLatencies.percentile(SERVER_KNOBS->PEER_LATENCY_DEGRADATION_PERCENTILE))
							    .detail("Count", peer->pingLatencies.getPopulationSize())
							    .detail("TimeoutCount", peer->timeoutCount);

							req.degradedPeers.push_back(address);
						}
					}
				}
			}

			if (!req.degradedPeers.empty()) {
				req.address = FlowTransport::transport().getLocalAddress();
				ccInterface->get().get().updateWorkerHealth.send(req);
			}
		}
		choose {
			when(wait(nextHealthCheckDelay)) {}
			when(wait(ccInterface->onChange())) {}
			when(wait(dbInfo->onChange())) {}
		}
	}
}

#if (defined(__linux__) || defined(__FreeBSD__)) && defined(USE_GPERFTOOLS)
// A set of threads that should be profiled
std::set<std::thread::id> profiledThreads;

// Returns whether or not a given thread should be profiled
int filter_in_thread(void* arg) {
	return profiledThreads.count(std::this_thread::get_id()) > 0 ? 1 : 0;
}
#endif

// Enables the calling thread to be profiled
void registerThreadForProfiling() {
#if (defined(__linux__) || defined(__FreeBSD__)) && defined(USE_GPERFTOOLS)
	// Not sure if this is actually needed, but a call to backtrace was advised here:
	// http://groups.google.com/group/google-perftools/browse_thread/thread/0dfd74532e038eb8/2686d9f24ac4365f?pli=1
	profiledThreads.insert(std::this_thread::get_id());
	const int num_levels = 100;
	void* pc[num_levels];
	backtrace(pc, num_levels);
#endif
}

// Starts or stops the CPU profiler
void updateCpuProfiler(ProfilerRequest req) {
	switch (req.type) {
	case ProfilerRequest::Type::GPROF:
#if (defined(__linux__) || defined(__FreeBSD__)) && defined(USE_GPERFTOOLS) && !defined(VALGRIND)
		switch (req.action) {
		case ProfilerRequest::Action::ENABLE: {
			const char* path = (const char*)req.outputFile.begin();
			ProfilerOptions* options = new ProfilerOptions();
			options->filter_in_thread = &filter_in_thread;
			options->filter_in_thread_arg = nullptr;
			ProfilerStartWithOptions(path, options);
			break;
		}
		case ProfilerRequest::Action::DISABLE:
			ProfilerStop();
			break;
		case ProfilerRequest::Action::RUN:
			ASSERT(false); // User should have called runProfiler.
			break;
		}
#endif
		break;
	case ProfilerRequest::Type::FLOW:
		switch (req.action) {
		case ProfilerRequest::Action::ENABLE:
			startProfiling(g_network, {}, req.outputFile);
			break;
		case ProfilerRequest::Action::DISABLE:
			stopProfiling();
			break;
		case ProfilerRequest::Action::RUN:
			ASSERT(false); // User should have called runProfiler.
			break;
		}
		break;
	default:
		ASSERT(false);
		break;
	}
}

ACTOR Future<Void> runCpuProfiler(ProfilerRequest req) {
	if (req.action == ProfilerRequest::Action::RUN) {
		req.action = ProfilerRequest::Action::ENABLE;
		updateCpuProfiler(req);
		wait(delay(req.duration));
		req.action = ProfilerRequest::Action::DISABLE;
		updateCpuProfiler(req);
		return Void();
	} else {
		updateCpuProfiler(req);
		return Void();
	}
}

void runHeapProfiler(const char* msg) {
#if defined(__linux__) && defined(USE_GPERFTOOLS) && !defined(VALGRIND)
	if (IsHeapProfilerRunning()) {
		HeapProfilerDump(msg);
	} else {
		TraceEvent("ProfilerError").detail("Message", "HeapProfiler not running");
	}
#else
	TraceEvent("ProfilerError").detail("Message", "HeapProfiler Unsupported");
#endif
}

ACTOR Future<Void> runProfiler(ProfilerRequest req) {
	if (req.type == ProfilerRequest::Type::GPROF_HEAP) {
		runHeapProfiler("User triggered heap dump");
	} else {
		wait(runCpuProfiler(req));
	}

	return Void();
}

bool checkHighMemory(int64_t threshold, bool* error) {
#if defined(__linux__) && defined(USE_GPERFTOOLS) && !defined(VALGRIND)
	*error = false;
	uint64_t page_size = sysconf(_SC_PAGESIZE);
	int fd = open("/proc/self/statm", O_RDONLY | O_CLOEXEC);
	if (fd < 0) {
		TraceEvent("OpenStatmFileFailure").log();
		*error = true;
		return false;
	}

	const int buf_sz = 256;
	char stat_buf[buf_sz];
	ssize_t stat_nread = read(fd, stat_buf, buf_sz);
	if (stat_nread < 0) {
		TraceEvent("ReadStatmFileFailure").log();
		*error = true;
		return false;
	}

	uint64_t vmsize, rss;
	sscanf(stat_buf, "%lu %lu", &vmsize, &rss);
	rss *= page_size;
	if (rss >= threshold) {
		return true;
	}
#else
	TraceEvent("CheckHighMemoryUnsupported").log();
	*error = true;
#endif
	return false;
}

// Runs heap profiler when RSS memory usage is high.
ACTOR Future<Void> monitorHighMemory(int64_t threshold) {
	if (threshold <= 0)
		return Void();

	loop {
		bool err = false;
		bool highmem = checkHighMemory(threshold, &err);
		if (err)
			break;

		if (highmem)
			runHeapProfiler("Highmem heap dump");
		wait(delay(SERVER_KNOBS->HEAP_PROFILER_INTERVAL));
	}
	return Void();
}

struct TrackRunningStorage {
	UID self;
	KeyValueStoreType storeType;
	std::set<std::pair<UID, KeyValueStoreType>>* runningStorages;
	TrackRunningStorage(UID self,
	                    KeyValueStoreType storeType,
	                    std::set<std::pair<UID, KeyValueStoreType>>* runningStorages)
	  : self(self), storeType(storeType), runningStorages(runningStorages) {
		TraceEvent(SevDebug, "TrackingRunningStorageConstruction").detail("StorageID", self);
		runningStorages->emplace(self, storeType);
	}
	~TrackRunningStorage() {
		runningStorages->erase(std::make_pair(self, storeType));
		TraceEvent(SevDebug, "TrackingRunningStorageDesctruction").detail("StorageID", self);
	};
};

ACTOR Future<Void> storageServerRollbackRebooter(std::set<std::pair<UID, KeyValueStoreType>>* runningStorages,
                                                 Future<Void> prevStorageServer,
                                                 KeyValueStoreType storeType,
                                                 std::string filename,
                                                 UID id,
                                                 LocalityData locality,
                                                 bool isTss,
                                                 Reference<AsyncVar<ServerDBInfo> const> db,
                                                 std::string folder,
                                                 ActorCollection* filesClosed,
                                                 int64_t memoryLimit,
                                                 IKeyValueStore* store) {
	state TrackRunningStorage _(id, storeType, runningStorages);
	loop {
		ErrorOr<Void> e = wait(errorOr(prevStorageServer));
		if (!e.isError())
			return Void();
		else if (e.getError().code() != error_code_please_reboot)
			throw e.getError();

		TraceEvent("StorageServerRequestedReboot", id).log();

		StorageServerInterface recruited;
		recruited.uniqueID = id;
		recruited.locality = locality;
		recruited.tssPairID =
		    isTss ? Optional<UID>(UID()) : Optional<UID>(); // set this here since we use its presence to determine
		                                                    // whether this server is a tss or not
		recruited.initEndpoints();

		DUMPTOKEN(recruited.getValue);
		DUMPTOKEN(recruited.getKey);
		DUMPTOKEN(recruited.getKeyValues);
		DUMPTOKEN(recruited.getKeyValuesAndFlatMap);
		DUMPTOKEN(recruited.getShardState);
		DUMPTOKEN(recruited.waitMetrics);
		DUMPTOKEN(recruited.splitMetrics);
		DUMPTOKEN(recruited.getReadHotRanges);
		DUMPTOKEN(recruited.getRangeSplitPoints);
		DUMPTOKEN(recruited.getStorageMetrics);
		DUMPTOKEN(recruited.waitFailure);
		DUMPTOKEN(recruited.getQueuingMetrics);
		DUMPTOKEN(recruited.getKeyValueStoreType);
		DUMPTOKEN(recruited.watchValue);
		DUMPTOKEN(recruited.getKeyValuesStream);
		DUMPTOKEN(recruited.getKeyValuesAndFlatMap);

		prevStorageServer =
		    storageServer(store, recruited, db, folder, Promise<Void>(), Reference<IClusterConnectionRecord>(nullptr));
		prevStorageServer = handleIOErrors(prevStorageServer, store, id, store->onClosed());
	}
}

ACTOR Future<Void> storageCacheRollbackRebooter(Future<Void> prevStorageCache,
                                                UID id,
                                                LocalityData locality,
                                                Reference<AsyncVar<ServerDBInfo> const> db) {
	loop {
		ErrorOr<Void> e = wait(errorOr(prevStorageCache));
		if (!e.isError()) {
			TraceEvent("StorageCacheRequestedReboot1", id).log();
			return Void();
		} else if (e.getError().code() != error_code_please_reboot &&
		           e.getError().code() != error_code_worker_removed) {
			TraceEvent("StorageCacheRequestedReboot2", id).detail("Code", e.getError().code());
			throw e.getError();
		}

		TraceEvent("StorageCacheRequestedReboot", id).log();

		StorageServerInterface recruited;
		recruited.uniqueID = deterministicRandom()->randomUniqueID(); // id;
		recruited.locality = locality;
		recruited.initEndpoints();

		DUMPTOKEN(recruited.getValue);
		DUMPTOKEN(recruited.getKey);
		DUMPTOKEN(recruited.getKeyValues);
		DUMPTOKEN(recruited.getShardState);
		DUMPTOKEN(recruited.waitMetrics);
		DUMPTOKEN(recruited.splitMetrics);
		DUMPTOKEN(recruited.getStorageMetrics);
		DUMPTOKEN(recruited.waitFailure);
		DUMPTOKEN(recruited.getQueuingMetrics);
		DUMPTOKEN(recruited.getKeyValueStoreType);
		DUMPTOKEN(recruited.watchValue);

		prevStorageCache = storageCacheServer(recruited, 0, db);
	}
}

// FIXME:  This will not work correctly in simulation as all workers would share the same roles map
std::set<std::pair<std::string, std::string>> g_roles;

Standalone<StringRef> roleString(std::set<std::pair<std::string, std::string>> roles, bool with_ids) {
	std::string result;
	for (auto& r : roles) {
		if (!result.empty())
			result.append(",");
		result.append(r.first);
		if (with_ids) {
			result.append(":");
			result.append(r.second);
		}
	}
	return StringRef(result);
}

void startRole(const Role& role,
               UID roleId,
               UID workerId,
               const std::map<std::string, std::string>& details,
               const std::string& origination) {
	if (role.includeInTraceRoles) {
		addTraceRole(role.abbreviation);
	}

	TraceEvent ev("Role", roleId);
	ev.detail("As", role.roleName)
	    .detail("Transition", "Begin")
	    .detail("Origination", origination)
	    .detail("OnWorker", workerId);
	for (auto it = details.begin(); it != details.end(); it++)
		ev.detail(it->first.c_str(), it->second);

	ev.trackLatest(roleId.shortString() + ".Role");

	// Update roles map, log Roles metrics
	g_roles.insert({ role.roleName, roleId.shortString() });
	StringMetricHandle(LiteralStringRef("Roles")) = roleString(g_roles, false);
	StringMetricHandle(LiteralStringRef("RolesWithIDs")) = roleString(g_roles, true);
	if (g_network->isSimulated())
		g_simulator.addRole(g_network->getLocalAddress(), role.roleName);
}

void endRole(const Role& role, UID id, std::string reason, bool ok, Error e) {
	{
		TraceEvent ev("Role", id);
		if (e.code() != invalid_error_code)
			ev.errorUnsuppressed(e);
		ev.detail("Transition", "End").detail("As", role.roleName).detail("Reason", reason);

		ev.trackLatest(id.shortString() + ".Role");
	}

	if (!ok) {
		std::string type = role.roleName + "Failed";

		TraceEvent err(SevError, type.c_str(), id);
		if (e.code() != invalid_error_code) {
			err.errorUnsuppressed(e);
		}
		err.detail("Reason", reason);
	}

	latestEventCache.clear(id.shortString());

	// Update roles map, log Roles metrics
	g_roles.erase({ role.roleName, id.shortString() });
	StringMetricHandle(LiteralStringRef("Roles")) = roleString(g_roles, false);
	StringMetricHandle(LiteralStringRef("RolesWithIDs")) = roleString(g_roles, true);
	if (g_network->isSimulated())
		g_simulator.removeRole(g_network->getLocalAddress(), role.roleName);

	if (role.includeInTraceRoles) {
		removeTraceRole(role.abbreviation);
	}
}

ACTOR Future<Void> traceRole(Role role, UID roleId) {
	loop {
		wait(delay(SERVER_KNOBS->WORKER_LOGGING_INTERVAL));
		TraceEvent("Role", roleId).detail("Transition", "Refresh").detail("As", role.roleName);
	}
}

ACTOR Future<Void> workerSnapCreate(WorkerSnapRequest snapReq, Standalone<StringRef> snapFolder) {
	state ExecCmdValueString snapArg(snapReq.snapPayload);
	try {
		int err = wait(execHelper(&snapArg, snapReq.snapUID, snapFolder.toString(), snapReq.role.toString()));
		std::string uidStr = snapReq.snapUID.toString();
		TraceEvent("ExecTraceWorker")
		    .detail("Uid", uidStr)
		    .detail("Status", err)
		    .detail("Role", snapReq.role)
		    .detail("Value", snapFolder)
		    .detail("ExecPayload", snapReq.snapPayload);
		if (err != 0) {
			throw operation_failed();
		}
		if (snapReq.role.toString() == "storage") {
			printStorageVersionInfo();
		}
		snapReq.reply.send(Void());
	} catch (Error& e) {
		TraceEvent("ExecHelperError").errorUnsuppressed(e);
		if (e.code() != error_code_operation_cancelled) {
			snapReq.reply.sendError(e);
		} else {
			throw e;
		}
	}
	return Void();
}

// TODO: `issues` is right now only updated by `monitorTraceLogIssues` and thus is being `set` on every update.
// It could be changed to `insert` and `trigger` later if we want to use it as a generic way for the caller of this
// function to report issues to cluster controller.
ACTOR Future<Void> monitorTraceLogIssues(Reference<AsyncVar<std::set<std::string>>> issues) {
	state bool pingTimeout = false;
	loop {
		wait(delay(SERVER_KNOBS->TRACE_LOG_FLUSH_FAILURE_CHECK_INTERVAL_SECONDS));
		Future<Void> pingAck = pingTraceLogWriterThread();
		try {
			wait(timeoutError(pingAck, SERVER_KNOBS->TRACE_LOG_PING_TIMEOUT_SECONDS));
		} catch (Error& e) {
			if (e.code() == error_code_timed_out) {
				pingTimeout = true;
			} else {
				throw;
			}
		}
		std::set<std::string> _issues;
		retrieveTraceLogIssues(_issues);
		if (pingTimeout) {
			// Ping trace log writer thread timeout.
			_issues.insert("trace_log_writer_thread_unresponsive");
			pingTimeout = false;
		}
		issues->set(_issues);
	}
}

class SharedLogsKey {
	TLogVersion logVersion;
	TLogSpillType spillType;
	KeyValueStoreType storeType;

public:
	SharedLogsKey(const TLogOptions& options, KeyValueStoreType kvst)
	  : logVersion(options.version), spillType(options.spillType), storeType(kvst) {
		if (logVersion >= TLogVersion::V5)
			spillType = TLogSpillType::UNSET;
	}

	bool operator<(const SharedLogsKey& other) const {
		return std::tie(logVersion, spillType, storeType) <
		       std::tie(other.logVersion, other.spillType, other.storeType);
	}
};

struct SharedLogsValue {
	Future<Void> actor = Void();
	UID uid = UID();
	PromiseStream<InitializeTLogRequest> requests;

	SharedLogsValue() = default;
	SharedLogsValue(Future<Void> actor, UID uid, PromiseStream<InitializeTLogRequest> requests)
	  : actor(actor), uid(uid), requests(requests) {}
};

ACTOR Future<Void> chaosMetricsLogger() {

	auto res = g_network->global(INetwork::enChaosMetrics);
	if (!res)
		return Void();

	state ChaosMetrics* chaosMetrics = static_cast<ChaosMetrics*>(res);
	chaosMetrics->clear();

	loop {
		wait(delay(FLOW_KNOBS->CHAOS_LOGGING_INTERVAL));

		TraceEvent e("ChaosMetrics");
		double elapsed = now() - chaosMetrics->startTime;
		e.detail("Elapsed", elapsed);
		chaosMetrics->getFields(&e);
		e.trackLatest("ChaosMetrics");
		chaosMetrics->clear();
	}
}

ACTOR Future<Void> workerServer(Reference<IClusterConnectionRecord> connRecord,
                                Reference<AsyncVar<Optional<ClusterControllerFullInterface>> const> ccInterface,
                                LocalityData locality,
                                Reference<AsyncVar<ClusterControllerPriorityInfo>> asyncPriorityInfo,
                                ProcessClass initialClass,
                                std::string folder,
                                int64_t memoryLimit,
                                std::string metricsConnFile,
                                std::string metricsPrefix,
                                Promise<Void> recoveredDiskFiles,
                                int64_t memoryProfileThreshold,
                                std::string _coordFolder,
                                std::string whitelistBinPaths,
                                Reference<AsyncVar<ServerDBInfo>> dbInfo,
                                ConfigBroadcastInterface configBroadcastInterface,
                                Reference<ConfigNode> configNode,
                                Reference<LocalConfiguration> localConfig) {
	state PromiseStream<ErrorInfo> errors;
	state Reference<AsyncVar<Optional<DataDistributorInterface>>> ddInterf(
	    new AsyncVar<Optional<DataDistributorInterface>>());
	state Reference<AsyncVar<Optional<RatekeeperInterface>>> rkInterf(new AsyncVar<Optional<RatekeeperInterface>>());
	state Reference<AsyncVar<Optional<BlobManagerInterface>>> bmInterf(new AsyncVar<Optional<BlobManagerInterface>>());
	state Reference<AsyncVar<Optional<EncryptKeyProxyInterface>>> ekpInterf(
	    new AsyncVar<Optional<EncryptKeyProxyInterface>>());
	state Future<Void> handleErrors = workerHandleErrors(errors.getFuture()); // Needs to be stopped last
	state ActorCollection errorForwarders(false);
	state Future<Void> loggingTrigger = Void();
	state double loggingDelay = SERVER_KNOBS->WORKER_LOGGING_INTERVAL;
	state ActorCollection filesClosed(true);
	state Promise<Void> stopping;
	state WorkerCache<InitializeStorageReply> storageCache;
	state Future<Void> metricsLogger;
	state Future<Void> chaosMetricsActor;
	state Reference<AsyncVar<bool>> degraded = FlowTransport::transport().getDegraded();
	// tLogFnForOptions() can return a function that doesn't correspond with the FDB version that the
	// TLogVersion represents.  This can be done if the newer TLog doesn't support a requested option.
	// As (store type, spill type) can map to the same TLogFn across multiple TLogVersions, we need to
	// decide if we should collapse them into the same SharedTLog instance as well.  The answer
	// here is no, so that when running with log_version==3, all files should say V=3.
	state std::map<SharedLogsKey, SharedLogsValue> sharedLogs;
	state Reference<AsyncVar<UID>> activeSharedTLog(new AsyncVar<UID>());
	state WorkerCache<InitializeBackupReply> backupWorkerCache;

	state std::string coordFolder = abspath(_coordFolder);

	state WorkerInterface interf(locality);
	interf.configBroadcastInterface = configBroadcastInterface;
	state std::set<std::pair<UID, KeyValueStoreType>> runningStorages;
	interf.initEndpoints();

	state Reference<AsyncVar<std::set<std::string>>> issues(new AsyncVar<std::set<std::string>>());

	if (FLOW_KNOBS->ENABLE_CHAOS_FEATURES) {
		TraceEvent(SevInfo, "ChaosFeaturesEnabled");
		chaosMetricsActor = chaosMetricsLogger();
	}

	folder = abspath(folder);

	if (metricsPrefix.size() > 0) {
		if (metricsConnFile.size() > 0) {
			try {
				state Database db =
				    Database::createDatabase(metricsConnFile, Database::API_VERSION_LATEST, IsInternal::True, locality);
				metricsLogger = runMetrics(db, KeyRef(metricsPrefix));
			} catch (Error& e) {
				TraceEvent(SevWarnAlways, "TDMetricsBadClusterFile").error(e).detail("ConnFile", metricsConnFile);
			}
		} else {
			auto lockAware = metricsPrefix.size() && metricsPrefix[0] == '\xff' ? LockAware::True : LockAware::False;
			metricsLogger =
			    runMetrics(openDBOnServer(dbInfo, TaskPriority::DefaultEndpoint, lockAware), KeyRef(metricsPrefix));
		}

		GlobalConfig::globalConfig().trigger(samplingFrequency, samplingProfilerUpdateFrequency);
	}

	errorForwarders.add(resetAfter(degraded,
	                               SERVER_KNOBS->DEGRADED_RESET_INTERVAL,
	                               false,
	                               SERVER_KNOBS->DEGRADED_WARNING_LIMIT,
	                               SERVER_KNOBS->DEGRADED_WARNING_RESET_DELAY,
	                               "DegradedReset"));
	errorForwarders.add(loadedPonger(interf.debugPing.getFuture()));
	errorForwarders.add(waitFailureServer(interf.waitFailure.getFuture()));
	errorForwarders.add(monitorTraceLogIssues(issues));
	errorForwarders.add(testerServerCore(interf.testerInterface, connRecord, dbInfo, locality));
	errorForwarders.add(monitorHighMemory(memoryProfileThreshold));

	filesClosed.add(stopping.getFuture());

	initializeSystemMonitorMachineState(SystemMonitorMachineState(
	    folder, locality.dcId(), locality.zoneId(), locality.machineId(), g_network->getLocalAddress().ip));

	{
		auto recruited = interf;
		DUMPTOKEN(recruited.clientInterface.reboot);
		DUMPTOKEN(recruited.clientInterface.profiler);
		DUMPTOKEN(recruited.tLog);
		DUMPTOKEN(recruited.master);
		DUMPTOKEN(recruited.commitProxy);
		DUMPTOKEN(recruited.grvProxy);
		DUMPTOKEN(recruited.resolver);
		DUMPTOKEN(recruited.storage);
		DUMPTOKEN(recruited.debugPing);
		DUMPTOKEN(recruited.coordinationPing);
		DUMPTOKEN(recruited.waitFailure);
		DUMPTOKEN(recruited.setMetricsRate);
		DUMPTOKEN(recruited.eventLogRequest);
		DUMPTOKEN(recruited.traceBatchDumpRequest);
		DUMPTOKEN(recruited.updateServerDBInfo);
	}

	state std::vector<Future<Void>> recoveries;

	try {
		std::vector<DiskStore> stores = getDiskStores(folder);
		bool validateDataFiles = deleteFile(joinPath(folder, validationFilename));
		for (int f = 0; f < stores.size(); f++) {
			DiskStore s = stores[f];
			// FIXME: Error handling
			if (s.storedComponent == DiskStore::Storage) {
				LocalLineage _;
				getCurrentLineage()->modify(&RoleLineage::role) = ProcessClass::ClusterRole::Storage;
				// add a knob in fdbserver/Knobs.h for the last argument
				TraceEvent(SevDebug, "OpenRemoteKVStore")
				    .detail("StoreType", "1")
				    .detail("RemoteKVStore", SERVER_KNOBS->REMOTE_KV_STORE);
				IKeyValueStore* kv = openKVStore(s.storeType,
				                                 s.filename,
				                                 s.storeID,
				                                 memoryLimit,
				                                 false,
				                                 validateDataFiles,
				                                 SERVER_KNOBS->REMOTE_KV_STORE);
				Future<Void> kvClosed = kv->onClosed();
				filesClosed.add(kvClosed);

				// std::string doesn't have startsWith
				std::string tssPrefix = testingStoragePrefix.toString();
				// TODO might be more efficient to mark a boolean on DiskStore in getDiskStores, but that kind of breaks
				// the abstraction since DiskStore also applies to storage cache + tlog
				bool isTss = s.filename.find(tssPrefix) != std::string::npos;
				Role ssRole = isTss ? Role::TESTING_STORAGE_SERVER : Role::STORAGE_SERVER;

				StorageServerInterface recruited;
				recruited.uniqueID = s.storeID;
				recruited.locality = locality;
				recruited.tssPairID =
				    isTss ? Optional<UID>(UID())
				          : Optional<UID>(); // presence of optional is used as source of truth for tss vs not. Value
				                             // gets overridden later in restoreDurableState
				recruited.initEndpoints();

				std::map<std::string, std::string> details;
				details["StorageEngine"] = s.storeType.toString();
				details["IsTSS"] = isTss ? "Yes" : "No";

				startRole(ssRole, recruited.id(), interf.id(), details, "Restored");

				DUMPTOKEN(recruited.getValue);
				DUMPTOKEN(recruited.getKey);
				DUMPTOKEN(recruited.getKeyValues);
				DUMPTOKEN(recruited.getShardState);
				DUMPTOKEN(recruited.waitMetrics);
				DUMPTOKEN(recruited.splitMetrics);
				DUMPTOKEN(recruited.getReadHotRanges);
				DUMPTOKEN(recruited.getRangeSplitPoints);
				DUMPTOKEN(recruited.getStorageMetrics);
				DUMPTOKEN(recruited.waitFailure);
				DUMPTOKEN(recruited.getQueuingMetrics);
				DUMPTOKEN(recruited.getKeyValueStoreType);
				DUMPTOKEN(recruited.watchValue);
				DUMPTOKEN(recruited.getKeyValuesStream);
				DUMPTOKEN(recruited.getKeyValuesAndFlatMap);

				Promise<Void> recovery;
				Future<Void> f = storageServer(kv, recruited, dbInfo, folder, recovery, connRecord);
				recoveries.push_back(recovery.getFuture());
				f = handleIOErrors(f, kv, s.storeID, kvClosed);
				f = storageServerRollbackRebooter(&runningStorages,
				                                  f,
				                                  s.storeType,
				                                  s.filename,
				                                  recruited.id(),
				                                  recruited.locality,
				                                  isTss,
				                                  dbInfo,
				                                  folder,
				                                  &filesClosed,
				                                  memoryLimit,
				                                  kv);
				errorForwarders.add(forwardError(errors, ssRole, recruited.id(), f));
			} else if (s.storedComponent == DiskStore::TLogData) {
				LocalLineage _;
				getCurrentLineage()->modify(&RoleLineage::role) = ProcessClass::ClusterRole::TLog;
				std::string logQueueBasename;
				const std::string filename = basename(s.filename);
				if (StringRef(filename).startsWith(fileLogDataPrefix)) {
					logQueueBasename = fileLogQueuePrefix.toString();
				} else {
					StringRef optionsString = StringRef(filename).removePrefix(fileVersionedLogDataPrefix).eat("-");
					logQueueBasename = fileLogQueuePrefix.toString() + optionsString.toString() + "-";
				}
				ASSERT_WE_THINK(abspath(parentDirectory(s.filename)) == folder);
				// TraceEvent(SevDebug, "openRemoteKVStore").detail("storeType", "TlogData");
				IKeyValueStore* kv = openKVStore(s.storeType, s.filename, s.storeID, memoryLimit, validateDataFiles);
				const DiskQueueVersion dqv = s.tLogOptions.getDiskQueueVersion();
				const int64_t diskQueueWarnSize =
				    s.tLogOptions.spillType == TLogSpillType::VALUE ? 10 * SERVER_KNOBS->TARGET_BYTES_PER_TLOG : -1;
				IDiskQueue* queue = openDiskQueue(joinPath(folder, logQueueBasename + s.storeID.toString() + "-"),
				                                  tlogQueueExtension.toString(),
				                                  s.storeID,
				                                  dqv,
				                                  diskQueueWarnSize);
				filesClosed.add(kv->onClosed());
				filesClosed.add(queue->onClosed());

				std::map<std::string, std::string> details;
				details["StorageEngine"] = s.storeType.toString();
				startRole(Role::SHARED_TRANSACTION_LOG, s.storeID, interf.id(), details, "Restored");

				Promise<Void> oldLog;
				Promise<Void> recovery;
				TLogFn tLogFn = tLogFnForOptions(s.tLogOptions);
				auto& logData = sharedLogs[SharedLogsKey(s.tLogOptions, s.storeType)];
				// FIXME: Shouldn't if logData.first isValid && !isReady, shouldn't we
				// be sending a fake InitializeTLogRequest rather than calling tLog() ?
				Future<Void> tl =
				    tLogFn(kv,
				           queue,
				           dbInfo,
				           locality,
				           !logData.actor.isValid() || logData.actor.isReady() ? logData.requests
				                                                               : PromiseStream<InitializeTLogRequest>(),
				           s.storeID,
				           interf.id(),
				           true,
				           oldLog,
				           recovery,
				           folder,
				           degraded,
				           activeSharedTLog);
				recoveries.push_back(recovery.getFuture());
				activeSharedTLog->set(s.storeID);

				tl = handleIOErrors(tl, kv, s.storeID);
				tl = handleIOErrors(tl, queue, s.storeID);
				if (!logData.actor.isValid() || logData.actor.isReady()) {
					logData.actor = oldLog.getFuture() || tl;
					logData.uid = s.storeID;
				}
				errorForwarders.add(forwardError(errors, Role::SHARED_TRANSACTION_LOG, s.storeID, tl));
			}
		}

		bool hasCache = false;
		//  start cache role if we have the right process class
		if (initialClass.classType() == ProcessClass::StorageCacheClass) {
			hasCache = true;
			StorageServerInterface recruited;
			recruited.locality = locality;
			recruited.initEndpoints();

			std::map<std::string, std::string> details;
			startRole(Role::STORAGE_CACHE, recruited.id(), interf.id(), details);

			// DUMPTOKEN(recruited.getVersion);
			DUMPTOKEN(recruited.getValue);
			DUMPTOKEN(recruited.getKey);
			DUMPTOKEN(recruited.getKeyValues);
			DUMPTOKEN(recruited.getKeyValuesAndFlatMap);
			DUMPTOKEN(recruited.getShardState);
			DUMPTOKEN(recruited.waitMetrics);
			DUMPTOKEN(recruited.splitMetrics);
			DUMPTOKEN(recruited.getStorageMetrics);
			DUMPTOKEN(recruited.waitFailure);
			DUMPTOKEN(recruited.getQueuingMetrics);
			DUMPTOKEN(recruited.getKeyValueStoreType);
			DUMPTOKEN(recruited.watchValue);

			auto f = storageCacheServer(recruited, 0, dbInfo);
			f = storageCacheRollbackRebooter(f, recruited.id(), recruited.locality, dbInfo);
			errorForwarders.add(forwardError(errors, Role::STORAGE_CACHE, recruited.id(), f));
		}

		std::map<std::string, std::string> details;
		details["Locality"] = locality.toString();
		details["DataFolder"] = folder;
		details["StoresPresent"] = format("%d", stores.size());
		details["CachePresent"] = hasCache ? "true" : "false";
		startRole(Role::WORKER, interf.id(), interf.id(), details);
		errorForwarders.add(traceRole(Role::WORKER, interf.id()));

		wait(waitForAll(recoveries));
		recoveredDiskFiles.send(Void());

		errorForwarders.add(registrationClient(ccInterface,
		                                       interf,
		                                       asyncPriorityInfo,
		                                       initialClass,
		                                       ddInterf,
		                                       rkInterf,
		                                       bmInterf,
		                                       ekpInterf,
		                                       degraded,
		                                       connRecord,
		                                       issues,
		                                       configNode,
		                                       localConfig,
		                                       dbInfo));

		if (configNode.isValid()) {
			errorForwarders.add(localConfig->consume(interf.configBroadcastInterface));
		}

		if (SERVER_KNOBS->ENABLE_WORKER_HEALTH_MONITOR) {
			errorForwarders.add(healthMonitor(ccInterface, interf, locality, dbInfo));
		}

		TraceEvent("RecoveriesComplete", interf.id());

		loop choose {
			when(UpdateServerDBInfoRequest req = waitNext(interf.updateServerDBInfo.getFuture())) {
				ServerDBInfo localInfo = BinaryReader::fromStringRef<ServerDBInfo>(
				    req.serializedDbInfo, AssumeVersion(g_network->protocolVersion()));
				localInfo.myLocality = locality;

				if (localInfo.infoGeneration < dbInfo->get().infoGeneration &&
				    localInfo.clusterInterface == dbInfo->get().clusterInterface) {
					std::vector<Endpoint> rep = req.broadcastInfo;
					rep.push_back(interf.updateServerDBInfo.getEndpoint());
					req.reply.send(rep);
				} else {
					Optional<Endpoint> notUpdated;
					if (!ccInterface->get().present() || localInfo.clusterInterface != ccInterface->get().get()) {
						notUpdated = interf.updateServerDBInfo.getEndpoint();
					} else if (localInfo.infoGeneration > dbInfo->get().infoGeneration ||
					           dbInfo->get().clusterInterface != ccInterface->get().get()) {
						TraceEvent("GotServerDBInfoChange")
						    .detail("ChangeID", localInfo.id)
						    .detail("InfoGeneration", localInfo.infoGeneration)
						    .detail("MasterID", localInfo.master.id())
						    .detail("RatekeeperID",
						            localInfo.ratekeeper.present() ? localInfo.ratekeeper.get().id() : UID())
						    .detail("DataDistributorID",
						            localInfo.distributor.present() ? localInfo.distributor.get().id() : UID())
						    .detail("BlobManagerID",
						            localInfo.blobManager.present() ? localInfo.blobManager.get().id() : UID())
						    .detail("EncryptKeyProxyID",
						            localInfo.encryptKeyProxy.present() ? localInfo.encryptKeyProxy.get().id() : UID());

						dbInfo->set(localInfo);
					}
					errorForwarders.add(
					    success(broadcastDBInfoRequest(req, SERVER_KNOBS->DBINFO_SEND_AMOUNT, notUpdated, true)));
				}
			}
			when(RebootRequest req = waitNext(interf.clientInterface.reboot.getFuture())) {
				state RebootRequest rebootReq = req;
				// If suspendDuration is INT_MAX, the trace will not be logged if it was inside the next block
				// Also a useful trace to have even if suspendDuration is 0
				TraceEvent("RebootRequestSuspendingProcess").detail("Duration", req.waitForDuration);
				if (req.waitForDuration) {
					flushTraceFileVoid();
					setProfilingEnabled(0);
					g_network->stop();
					threadSleep(req.waitForDuration);
				}
				if (rebootReq.checkData) {
					Reference<IAsyncFile> checkFile =
					    wait(IAsyncFileSystem::filesystem()->open(joinPath(folder, validationFilename),
					                                              IAsyncFile::OPEN_CREATE | IAsyncFile::OPEN_READWRITE,
					                                              0600));
					wait(checkFile->sync());
				}

				if (g_network->isSimulated()) {
					TraceEvent("SimulatedReboot").detail("Deletion", rebootReq.deleteData);
					if (rebootReq.deleteData) {
						throw please_reboot_delete();
					}
					throw please_reboot();
				} else {
					TraceEvent("ProcessReboot").log();
					ASSERT(!rebootReq.deleteData);
					flushAndExit(0);
				}
			}
			when(SetFailureInjection req = waitNext(interf.clientInterface.setFailureInjection.getFuture())) {
				if (FLOW_KNOBS->ENABLE_CHAOS_FEATURES) {
					if (req.diskFailure.present()) {
						auto diskFailureInjector = DiskFailureInjector::injector();
						diskFailureInjector->setDiskFailure(req.diskFailure.get().stallInterval,
						                                    req.diskFailure.get().stallPeriod,
						                                    req.diskFailure.get().throttlePeriod);
					} else if (req.flipBits.present()) {
						auto bitFlipper = BitFlipper::flipper();
						bitFlipper->setBitFlipPercentage(req.flipBits.get().percentBitFlips);
					}
					req.reply.send(Void());
				} else {
					req.reply.sendError(client_invalid_operation());
				}
			}
			when(ProfilerRequest req = waitNext(interf.clientInterface.profiler.getFuture())) {
				state ProfilerRequest profilerReq = req;
				// There really isn't a great "filepath sanitizer" or "filepath escape" function available,
				// thus we instead enforce a different requirement.  One can only write to a file that's
				// beneath the working directory, and we remove the ability to do any symlink or ../..
				// tricks by resolving all paths through `abspath` first.
				try {
					std::string realLogDir = abspath(SERVER_KNOBS->LOG_DIRECTORY);
					std::string realOutPath = abspath(realLogDir + "/" + profilerReq.outputFile.toString());
					if (realLogDir.size() < realOutPath.size() &&
					    strncmp(realLogDir.c_str(), realOutPath.c_str(), realLogDir.size()) == 0) {
						profilerReq.outputFile = realOutPath;
						uncancellable(runProfiler(profilerReq));
						profilerReq.reply.send(Void());
					} else {
						profilerReq.reply.sendError(client_invalid_operation());
					}
				} catch (Error& e) {
					profilerReq.reply.sendError(e);
				}
			}
			when(RecruitMasterRequest req = waitNext(interf.master.getFuture())) {
				LocalLineage _;
				getCurrentLineage()->modify(&RoleLineage::role) = ProcessClass::ClusterRole::Master;
				MasterInterface recruited;
				recruited.locality = locality;
				recruited.initEndpoints();

				startRole(Role::MASTER, recruited.id(), interf.id());

				DUMPTOKEN(recruited.waitFailure);
				DUMPTOKEN(recruited.getCommitVersion);
				DUMPTOKEN(recruited.getLiveCommittedVersion);
				DUMPTOKEN(recruited.reportLiveCommittedVersion);
				DUMPTOKEN(recruited.updateRecoveryData);

				// printf("Recruited as masterServer\n");
				Future<Void> masterProcess = masterServer(
				    recruited, dbInfo, ccInterface, ServerCoordinators(connRecord), req.lifetime, req.forceRecovery);
				errorForwarders.add(
				    zombie(recruited, forwardError(errors, Role::MASTER, recruited.id(), masterProcess)));
				req.reply.send(recruited);
			}
			when(InitializeDataDistributorRequest req = waitNext(interf.dataDistributor.getFuture())) {
				LocalLineage _;
				getCurrentLineage()->modify(&RoleLineage::role) = ProcessClass::ClusterRole::DataDistributor;
				DataDistributorInterface recruited(locality, req.reqId);
				recruited.initEndpoints();

				if (ddInterf->get().present()) {
					recruited = ddInterf->get().get();
					TEST(true); // Recruited while already a data distributor.
				} else {
					startRole(Role::DATA_DISTRIBUTOR, recruited.id(), interf.id());
					DUMPTOKEN(recruited.waitFailure);

					Future<Void> dataDistributorProcess = dataDistributor(recruited, dbInfo);
					errorForwarders.add(forwardError(
					    errors,
					    Role::DATA_DISTRIBUTOR,
					    recruited.id(),
					    setWhenDoneOrError(dataDistributorProcess, ddInterf, Optional<DataDistributorInterface>())));
					ddInterf->set(Optional<DataDistributorInterface>(recruited));
				}
				TraceEvent("DataDistributorReceived", req.reqId).detail("DataDistributorId", recruited.id());
				req.reply.send(recruited);
			}
			when(InitializeRatekeeperRequest req = waitNext(interf.ratekeeper.getFuture())) {
				LocalLineage _;
				getCurrentLineage()->modify(&RoleLineage::role) = ProcessClass::ClusterRole::Ratekeeper;
				RatekeeperInterface recruited(locality, req.reqId);
				recruited.initEndpoints();

				if (rkInterf->get().present()) {
					recruited = rkInterf->get().get();
					TEST(true); // Recruited while already a ratekeeper.
				} else {
					startRole(Role::RATEKEEPER, recruited.id(), interf.id());
					DUMPTOKEN(recruited.waitFailure);
					DUMPTOKEN(recruited.getRateInfo);
					DUMPTOKEN(recruited.haltRatekeeper);
					DUMPTOKEN(recruited.reportCommitCostEstimation);

					Future<Void> ratekeeperProcess = ratekeeper(recruited, dbInfo);
					errorForwarders.add(
					    forwardError(errors,
					                 Role::RATEKEEPER,
					                 recruited.id(),
					                 setWhenDoneOrError(ratekeeperProcess, rkInterf, Optional<RatekeeperInterface>())));
					rkInterf->set(Optional<RatekeeperInterface>(recruited));
				}
				TraceEvent("Ratekeeper_InitRequest", req.reqId).detail("RatekeeperId", recruited.id());
				req.reply.send(recruited);
			}
			when(InitializeBlobManagerRequest req = waitNext(interf.blobManager.getFuture())) {
				LocalLineage _;
				getCurrentLineage()->modify(&RoleLineage::role) = ProcessClass::ClusterRole::BlobManager;
				BlobManagerInterface recruited(locality, req.reqId);
				recruited.initEndpoints();

				if (bmInterf->get().present()) {
					recruited = bmInterf->get().get();
					TEST(true); // Recruited while already a blob manager.
				} else {
					startRole(Role::BLOB_MANAGER, recruited.id(), interf.id());
					DUMPTOKEN(recruited.waitFailure);
					DUMPTOKEN(recruited.haltBlobManager);

					Future<Void> blobManagerProcess = blobManager(recruited, dbInfo, req.epoch);
					errorForwarders.add(forwardError(
					    errors,
					    Role::BLOB_MANAGER,
					    recruited.id(),
					    setWhenDoneOrError(blobManagerProcess, bmInterf, Optional<BlobManagerInterface>())));
					bmInterf->set(Optional<BlobManagerInterface>(recruited));
				}
				TraceEvent("BlobManagerReceived", req.reqId).detail("BlobManagerId", recruited.id());
				req.reply.send(recruited);
			}
			when(InitializeBackupRequest req = waitNext(interf.backup.getFuture())) {
				if (!backupWorkerCache.exists(req.reqId)) {
					LocalLineage _;
					getCurrentLineage()->modify(&RoleLineage::role) = ProcessClass::ClusterRole::Backup;
					BackupInterface recruited(locality);
					recruited.initEndpoints();

					startRole(Role::BACKUP, recruited.id(), interf.id());
					DUMPTOKEN(recruited.waitFailure);

					ReplyPromise<InitializeBackupReply> backupReady = req.reply;
					backupWorkerCache.set(req.reqId, backupReady.getFuture());
					Future<Void> backupProcess = backupWorker(recruited, req, dbInfo);
					backupProcess = storageCache.removeOnReady(req.reqId, backupProcess);
					errorForwarders.add(forwardError(errors, Role::BACKUP, recruited.id(), backupProcess));
					TraceEvent("BackupInitRequest", req.reqId).detail("BackupId", recruited.id());
					InitializeBackupReply reply(recruited, req.backupEpoch);
					backupReady.send(reply);
				} else {
					forwardPromise(req.reply, backupWorkerCache.get(req.reqId));
				}
			}
			when(InitializeEncryptKeyProxyRequest req = waitNext(interf.encryptKeyProxy.getFuture())) {
				LocalLineage _;
				getCurrentLineage()->modify(&RoleLineage::role) = ProcessClass::ClusterRole::EncryptKeyProxy;
				EncryptKeyProxyInterface recruited(locality, req.reqId);
				recruited.initEndpoints();

				if (ekpInterf->get().present()) {
					recruited = ekpInterf->get().get();
					TEST(true); // Recruited while already a encryptKeyProxy server.
				} else {
					startRole(Role::ENCRYPT_KEY_PROXY, recruited.id(), interf.id());
					DUMPTOKEN(recruited.waitFailure);

					Future<Void> encryptKeyProxyProcess = encryptKeyProxyServer(recruited, dbInfo);
					errorForwarders.add(forwardError(
					    errors,
					    Role::ENCRYPT_KEY_PROXY,
					    recruited.id(),
					    setWhenDoneOrError(encryptKeyProxyProcess, ekpInterf, Optional<EncryptKeyProxyInterface>())));
					ekpInterf->set(Optional<EncryptKeyProxyInterface>(recruited));
				}
				TraceEvent("EncryptKeyProxyReceived", req.reqId).detail("EncryptKeyProxyId", recruited.id());
				req.reply.send(recruited);
			}
			when(InitializeTLogRequest req = waitNext(interf.tLog.getFuture())) {
				// For now, there's a one-to-one mapping of spill type to TLogVersion.
				// With future work, a particular version of the TLog can support multiple
				// different spilling strategies, at which point SpillType will need to be
				// plumbed down into tLogFn.
				if (req.logVersion < TLogVersion::MIN_RECRUITABLE) {
					TraceEvent(SevError, "InitializeTLogInvalidLogVersion")
					    .detail("Version", req.logVersion)
					    .detail("MinRecruitable", TLogVersion::MIN_RECRUITABLE);
					req.reply.sendError(internal_error());
				}
				LocalLineage _;
				getCurrentLineage()->modify(&RoleLineage::role) = ProcessClass::ClusterRole::TLog;
				TLogOptions tLogOptions(req.logVersion, req.spillType);
				TLogFn tLogFn = tLogFnForOptions(tLogOptions);
				auto& logData = sharedLogs[SharedLogsKey(tLogOptions, req.storeType)];
				logData.requests.send(req);
				if (!logData.actor.isValid() || logData.actor.isReady()) {
					UID logId = deterministicRandom()->randomUniqueID();
					std::map<std::string, std::string> details;
					details["ForMaster"] = req.recruitmentID.shortString();
					details["StorageEngine"] = req.storeType.toString();

					// FIXME: start role for every tlog instance, rather that just for the shared actor, also use a
					// different role type for the shared actor
					startRole(Role::SHARED_TRANSACTION_LOG, logId, interf.id(), details);

					const StringRef prefix =
					    req.logVersion > TLogVersion::V2 ? fileVersionedLogDataPrefix : fileLogDataPrefix;
					std::string filename =
					    filenameFromId(req.storeType, folder, prefix.toString() + tLogOptions.toPrefix(), logId);
					// TraceEvent(SevDebug, "openRemoteKVStore").detail("storeType", "3");
					IKeyValueStore* data = openKVStore(req.storeType, filename, logId, memoryLimit);
					const DiskQueueVersion dqv = tLogOptions.getDiskQueueVersion();
					IDiskQueue* queue = openDiskQueue(
					    joinPath(folder,
					             fileLogQueuePrefix.toString() + tLogOptions.toPrefix() + logId.toString() + "-"),
					    tlogQueueExtension.toString(),
					    logId,
					    dqv);
					filesClosed.add(data->onClosed());
					filesClosed.add(queue->onClosed());

					Future<Void> tLogCore = tLogFn(data,
					                               queue,
					                               dbInfo,
					                               locality,
					                               logData.requests,
					                               logId,
					                               interf.id(),
					                               false,
					                               Promise<Void>(),
					                               Promise<Void>(),
					                               folder,
					                               degraded,
					                               activeSharedTLog);
					tLogCore = handleIOErrors(tLogCore, data, logId);
					tLogCore = handleIOErrors(tLogCore, queue, logId);
					errorForwarders.add(forwardError(errors, Role::SHARED_TRANSACTION_LOG, logId, tLogCore));
					logData.actor = tLogCore;
					logData.uid = logId;
				}
				activeSharedTLog->set(logData.uid);
			}
			when(InitializeStorageRequest req = waitNext(interf.storage.getFuture())) {
				// We want to prevent double recruiting on a worker unless we try to recruit something
				// with a different storage engine (otherwise storage migration won't work for certain
				// configuration). Additionally we also need to allow double recruitment for seed servers.
				// The reason for this is that a storage will only remove itself if after it was able
				// to read the system key space. But if recovery fails right after a `configure new ...`
				// was run it won't be able to do so.
				if (!storageCache.exists(req.reqId) &&
				    (std::all_of(runningStorages.begin(),
				                 runningStorages.end(),
				                 [&req](const auto& p) { return p.second != req.storeType; }) ||
				     req.seedTag != invalidTag)) {
					ASSERT(req.clusterId.isValid());
					LocalLineage _;
					getCurrentLineage()->modify(&RoleLineage::role) = ProcessClass::ClusterRole::Storage;
					bool isTss = req.tssPairIDAndVersion.present();
					StorageServerInterface recruited(req.interfaceId);
					recruited.locality = locality;
					recruited.tssPairID = isTss ? req.tssPairIDAndVersion.get().first : Optional<UID>();
					recruited.initEndpoints();

					std::map<std::string, std::string> details;
					details["StorageEngine"] = req.storeType.toString();
					details["IsTSS"] = std::to_string(isTss);
					Role ssRole = isTss ? Role::TESTING_STORAGE_SERVER : Role::STORAGE_SERVER;
					startRole(ssRole, recruited.id(), interf.id(), details);

					DUMPTOKEN(recruited.getValue);
					DUMPTOKEN(recruited.getKey);
					DUMPTOKEN(recruited.getKeyValues);
					DUMPTOKEN(recruited.getShardState);
					DUMPTOKEN(recruited.waitMetrics);
					DUMPTOKEN(recruited.splitMetrics);
					DUMPTOKEN(recruited.getReadHotRanges);
					DUMPTOKEN(recruited.getRangeSplitPoints);
					DUMPTOKEN(recruited.getStorageMetrics);
					DUMPTOKEN(recruited.waitFailure);
					DUMPTOKEN(recruited.getQueuingMetrics);
					DUMPTOKEN(recruited.getKeyValueStoreType);
					DUMPTOKEN(recruited.watchValue);
					DUMPTOKEN(recruited.getKeyValuesStream);
					DUMPTOKEN(recruited.getKeyValuesAndFlatMap);
					// printf("Recruited as storageServer\n");

					std::string filename =
					    filenameFromId(req.storeType,
					                   folder,
					                   isTss ? testingStoragePrefix.toString() : fileStoragePrefix.toString(),
					                   recruited.id());

					TraceEvent(SevDebug, "OpenRemoteKVStore")
					    .detail("StoreType", "4")
					    .detail("RemoteKVStore", SERVER_KNOBS->REMOTE_KV_STORE);
					IKeyValueStore* data = openKVStore(req.storeType,
					                                   filename,
					                                   recruited.id(),
					                                   memoryLimit,
					                                   false,
					                                   false,
					                                   SERVER_KNOBS->REMOTE_KV_STORE);

					TraceEvent(SevDebug, "OpenRemoteKVStoreComplete").detail("StoreType", "4");
					Future<Void> kvClosed = data->onClosed();
					filesClosed.add(kvClosed);
					ReplyPromise<InitializeStorageReply> storageReady = req.reply;
					storageCache.set(req.reqId, storageReady.getFuture());
					TraceEvent(SevDebug, "OpeningStorageServer").detail("StoreType", "4");
					Future<Void> s = storageServer(data,
					                               recruited,
					                               req.seedTag,
					                               req.clusterId,
					                               isTss ? req.tssPairIDAndVersion.get().second : 0,
					                               storageReady,
					                               dbInfo,
					                               folder);
					TraceEvent(SevDebug, "StorageServerOpened").detail("StoreType", "4");
					s = handleIOErrors(s, data, recruited.id(), kvClosed);
					s = storageCache.removeOnReady(req.reqId, s);
					s = storageServerRollbackRebooter(&runningStorages,
					                                  s,
					                                  req.storeType,
					                                  filename,
					                                  recruited.id(),
					                                  recruited.locality,
					                                  isTss,
					                                  dbInfo,
					                                  folder,
					                                  &filesClosed,
					                                  memoryLimit,
					                                  data);
					errorForwarders.add(forwardError(errors, ssRole, recruited.id(), s));
				} else if (storageCache.exists(req.reqId)) {
					forwardPromise(req.reply, storageCache.get(req.reqId));
				} else {
					TraceEvent("AttemptedDoubleRecruitment", interf.id()).detail("ForRole", "StorageServer");
					errorForwarders.add(map(delay(0.5), [reply = req.reply](Void) {
						reply.sendError(recruitment_failed());
						return Void();
					}));
				}
			}
			when(InitializeBlobWorkerRequest req = waitNext(interf.blobWorker.getFuture())) {
				BlobWorkerInterface recruited(locality, req.interfaceId);
				recruited.initEndpoints();
				startRole(Role::BLOB_WORKER, recruited.id(), interf.id());

				ReplyPromise<InitializeBlobWorkerReply> blobWorkerReady = req.reply;
				Future<Void> bw = blobWorker(recruited, blobWorkerReady, dbInfo);
				errorForwarders.add(forwardError(errors, Role::BLOB_WORKER, recruited.id(), bw));
			}
			when(InitializeCommitProxyRequest req = waitNext(interf.commitProxy.getFuture())) {
				LocalLineage _;
				getCurrentLineage()->modify(&RoleLineage::role) = ProcessClass::ClusterRole::CommitProxy;
				CommitProxyInterface recruited;
				recruited.processId = locality.processId();
				recruited.provisional = false;
				recruited.initEndpoints();

				std::map<std::string, std::string> details;
				details["ForMaster"] = req.master.id().shortString();
				startRole(Role::COMMIT_PROXY, recruited.id(), interf.id(), details);

				DUMPTOKEN(recruited.commit);
				DUMPTOKEN(recruited.getConsistentReadVersion);
				DUMPTOKEN(recruited.getKeyServersLocations);
				DUMPTOKEN(recruited.getStorageServerRejoinInfo);
				DUMPTOKEN(recruited.waitFailure);
				DUMPTOKEN(recruited.txnState);

				// printf("Recruited as commitProxyServer\n");
				errorForwarders.add(zombie(recruited,
				                           forwardError(errors,
				                                        Role::COMMIT_PROXY,
				                                        recruited.id(),
				                                        commitProxyServer(recruited, req, dbInfo, whitelistBinPaths))));
				req.reply.send(recruited);
			}
			when(InitializeGrvProxyRequest req = waitNext(interf.grvProxy.getFuture())) {
				LocalLineage _;
				getCurrentLineage()->modify(&RoleLineage::role) = ProcessClass::ClusterRole::GrvProxy;
				GrvProxyInterface recruited;
				recruited.processId = locality.processId();
				recruited.provisional = false;
				recruited.initEndpoints();

				std::map<std::string, std::string> details;
				details["ForMaster"] = req.master.id().shortString();
				startRole(Role::GRV_PROXY, recruited.id(), interf.id(), details);

				DUMPTOKEN(recruited.getConsistentReadVersion);
				DUMPTOKEN(recruited.waitFailure);
				DUMPTOKEN(recruited.getHealthMetrics);

				// printf("Recruited as grvProxyServer\n");
				errorForwarders.add(zombie(
				    recruited,
				    forwardError(errors, Role::GRV_PROXY, recruited.id(), grvProxyServer(recruited, req, dbInfo))));
				req.reply.send(recruited);
			}
			when(InitializeResolverRequest req = waitNext(interf.resolver.getFuture())) {
				LocalLineage _;
				getCurrentLineage()->modify(&RoleLineage::role) = ProcessClass::ClusterRole::Resolver;
				ResolverInterface recruited;
				recruited.locality = locality;
				recruited.initEndpoints();

				std::map<std::string, std::string> details;
				startRole(Role::RESOLVER, recruited.id(), interf.id(), details);

				DUMPTOKEN(recruited.resolve);
				DUMPTOKEN(recruited.metrics);
				DUMPTOKEN(recruited.split);
				DUMPTOKEN(recruited.waitFailure);

				errorForwarders.add(zombie(
				    recruited, forwardError(errors, Role::RESOLVER, recruited.id(), resolver(recruited, req, dbInfo))));
				req.reply.send(recruited);
			}
			when(InitializeLogRouterRequest req = waitNext(interf.logRouter.getFuture())) {
				LocalLineage _;
				getCurrentLineage()->modify(&RoleLineage::role) = ProcessClass::ClusterRole::LogRouter;
				TLogInterface recruited(locality);
				recruited.initEndpoints();

				std::map<std::string, std::string> details;
				startRole(Role::LOG_ROUTER, recruited.id(), interf.id(), details);

				DUMPTOKEN(recruited.peekMessages);
				DUMPTOKEN(recruited.peekStreamMessages);
				DUMPTOKEN(recruited.popMessages);
				DUMPTOKEN(recruited.commit);
				DUMPTOKEN(recruited.lock);
				DUMPTOKEN(recruited.getQueuingMetrics);
				DUMPTOKEN(recruited.confirmRunning);
				DUMPTOKEN(recruited.waitFailure);
				DUMPTOKEN(recruited.recoveryFinished);
				DUMPTOKEN(recruited.disablePopRequest);
				DUMPTOKEN(recruited.enablePopRequest);
				DUMPTOKEN(recruited.snapRequest);

				errorForwarders.add(
				    zombie(recruited,
				           forwardError(errors, Role::LOG_ROUTER, recruited.id(), logRouter(recruited, req, dbInfo))));
				req.reply.send(recruited);
			}
			when(CoordinationPingMessage m = waitNext(interf.coordinationPing.getFuture())) {
				TraceEvent("CoordinationPing", interf.id())
				    .detail("CCID", m.clusterControllerId)
				    .detail("TimeStep", m.timeStep);
			}
			when(SetMetricsLogRateRequest req = waitNext(interf.setMetricsRate.getFuture())) {
				TraceEvent("LoggingRateChange", interf.id())
				    .detail("OldDelay", loggingDelay)
				    .detail("NewLogPS", req.metricsLogsPerSecond);
				if (req.metricsLogsPerSecond != 0) {
					loggingDelay = 1.0 / req.metricsLogsPerSecond;
					loggingTrigger = Void();
				}
			}
			when(EventLogRequest req = waitNext(interf.eventLogRequest.getFuture())) {
				TraceEventFields e;
				if (req.getLastError)
					e = latestEventCache.getLatestError();
				else
					e = latestEventCache.get(req.eventName.toString());
				req.reply.send(e);
			}
			when(TraceBatchDumpRequest req = waitNext(interf.traceBatchDumpRequest.getFuture())) {
				g_traceBatch.dump();
				req.reply.send(Void());
			}
			when(DiskStoreRequest req = waitNext(interf.diskStoreRequest.getFuture())) {
				Standalone<VectorRef<UID>> ids;
				for (DiskStore d : getDiskStores(folder)) {
					bool included = true;
					if (!req.includePartialStores) {
						if (d.storeType == KeyValueStoreType::SSD_BTREE_V1) {
							included = fileExists(d.filename + ".fdb-wal");
						} else if (d.storeType == KeyValueStoreType::SSD_BTREE_V2) {
							included = fileExists(d.filename + ".sqlite-wal");
						} else if (d.storeType == KeyValueStoreType::SSD_REDWOOD_V1) {
							included = fileExists(d.filename + "0.pagerlog") && fileExists(d.filename + "1.pagerlog");
						} else if (d.storeType == KeyValueStoreType::SSD_ROCKSDB_V1) {
							included = fileExists(joinPath(d.filename, "CURRENT")) &&
							           fileExists(joinPath(d.filename, "IDENTITY"));
						} else if (d.storeType == KeyValueStoreType::MEMORY) {
							included = fileExists(d.filename + "1.fdq");
						} else {
							ASSERT(d.storeType == KeyValueStoreType::MEMORY_RADIXTREE);
							included = fileExists(d.filename + "1.fdr");
						}
						if (d.storedComponent == DiskStore::COMPONENT::TLogData && included) {
							included = false;
							// The previous code assumed that d.filename is a filename.  But that is not true.
							// d.filename is a path. Removing a prefix and adding a new one just makes a broken
							// directory name.  So fileExists would always return false.
							// Weirdly, this doesn't break anything, as tested by taking a clean check of FDB,
							// setting included to false always, and then running correctness.  So I'm just
							// improving the situation by actually marking it as broken.
							// FIXME: this whole thing
							/*
							std::string logDataBasename;
							StringRef filename = d.filename;
							if (filename.startsWith(fileLogDataPrefix)) {
							    logDataBasename = fileLogQueuePrefix.toString() +
							d.filename.substr(fileLogDataPrefix.size()); } else { StringRef optionsString =
							filename.removePrefix(fileVersionedLogDataPrefix).eat("-"); logDataBasename =
							fileLogQueuePrefix.toString() + optionsString.toString() + "-";
							}
							TraceEvent("DiskStoreRequest").detail("FilenameBasename", logDataBasename);
							if (fileExists(logDataBasename + "0.fdq") && fileExists(logDataBasename + "1.fdq")) {
							    included = true;
							}
							*/
						}
					}
					if (included) {
						ids.push_back(ids.arena(), d.storeID);
					}
				}
				req.reply.send(ids);
			}
			when(wait(loggingTrigger)) {
				systemMonitor();
				loggingTrigger = delay(loggingDelay, TaskPriority::FlushTrace);
			}
			when(state WorkerSnapRequest snapReq = waitNext(interf.workerSnapReq.getFuture())) {
				Standalone<StringRef> snapFolder = StringRef(folder);
				if (snapReq.role.toString() == "coord") {
					snapFolder = coordFolder;
				}
				errorForwarders.add(workerSnapCreate(snapReq, snapFolder));
			}
			when(wait(errorForwarders.getResult())) {}
			when(wait(handleErrors)) {}
		}
	} catch (Error& err) {
		TraceEvent(SevDebug, "WorkerServer").detail("Error", err.code()).backtrace();
		// Make sure actors are cancelled before "recovery" promises are destructed.
		for (auto f : recoveries)
			f.cancel();
		state Error e = err;
		bool ok = e.code() == error_code_please_reboot || e.code() == error_code_actor_cancelled ||
		          e.code() == error_code_please_reboot_delete;

		endRole(Role::WORKER, interf.id(), "WorkerError", ok, e);
		errorForwarders.clear(false);
		sharedLogs.clear();

		if (e.code() !=
		    error_code_actor_cancelled) { // We get cancelled e.g. when an entire simulation times out, but in that case
			                              // we won't be restarted and don't need to wait for shutdown
			stopping.send(Void());
			wait(filesClosed.getResult()); // Wait for complete shutdown of KV stores
			wait(delay(0.0)); // Unwind the callstack to make sure that IAsyncFile references are all gone
			TraceEvent(SevInfo, "WorkerShutdownComplete", interf.id());
		}

		throw e;
	}
}

ACTOR Future<Void> extractClusterInterface(Reference<AsyncVar<Optional<ClusterControllerFullInterface>> const> in,
                                           Reference<AsyncVar<Optional<ClusterInterface>>> out) {
	loop {
		if (in->get().present()) {
			out->set(in->get().get().clientInterface);
		} else {
			out->set(Optional<ClusterInterface>());
		}
		wait(in->onChange());
	}
}

static std::set<int> const& normalWorkerErrors() {
	static std::set<int> s;
	if (s.empty()) {
		s.insert(error_code_please_reboot);
		s.insert(error_code_please_reboot_delete);
	}
	return s;
}

ACTOR Future<Void> fileNotFoundToNever(Future<Void> f) {
	try {
		wait(f);
		return Void();
	} catch (Error& e) {
		if (e.code() == error_code_file_not_found) {
			TraceEvent(SevWarn, "ClusterCoordinatorFailed").error(e);
			return Never();
		}
		throw;
	}
}

ACTOR Future<Void> printTimeout() {
	wait(delay(5));
	if (!g_network->isSimulated()) {
		fprintf(stderr, "Warning: FDBD has not joined the cluster after 5 seconds.\n");
		fprintf(stderr, "  Check configuration and availability using the 'status' command with the fdbcli\n");
	}
	return Void();
}

ACTOR Future<Void> printOnFirstConnected(Reference<AsyncVar<Optional<ClusterInterface>> const> ci) {
	state Future<Void> timeoutFuture = printTimeout();
	loop {
		choose {
			when(wait(ci->get().present() ? IFailureMonitor::failureMonitor().onStateEqual(
			                                    ci->get().get().openDatabase.getEndpoint(), FailureStatus(false))
			                              : Never())) {
				printf("FDBD joined cluster.\n");
				TraceEvent("FDBDConnected").log();
				return Void();
			}
			when(wait(ci->onChange())) {}
		}
	}
}

ClusterControllerPriorityInfo getCCPriorityInfo(std::string filePath, ProcessClass processClass) {
	if (!fileExists(filePath))
		return ClusterControllerPriorityInfo(ProcessClass(processClass.classType(), ProcessClass::CommandLineSource)
		                                         .machineClassFitness(ProcessClass::ClusterController),
		                                     false,
		                                     ClusterControllerPriorityInfo::FitnessUnknown);
	std::string contents(readFileBytes(filePath, 1000));
	BinaryReader br(StringRef(contents), IncludeVersion());
	ClusterControllerPriorityInfo priorityInfo(
	    ProcessClass::UnsetFit, false, ClusterControllerPriorityInfo::FitnessUnknown);
	br >> priorityInfo;
	if (!br.empty()) {
		if (g_network->isSimulated()) {
			ASSERT(false);
		} else {
			TraceEvent(SevWarnAlways, "FitnessFileCorrupted").detail("filePath", filePath);
			return ClusterControllerPriorityInfo(ProcessClass(processClass.classType(), ProcessClass::CommandLineSource)
			                                         .machineClassFitness(ProcessClass::ClusterController),
			                                     false,
			                                     ClusterControllerPriorityInfo::FitnessUnknown);
		}
	}
	return priorityInfo;
}

ACTOR Future<Void> monitorAndWriteCCPriorityInfo(std::string filePath,
                                                 Reference<AsyncVar<ClusterControllerPriorityInfo>> asyncPriorityInfo) {
	loop {
		wait(asyncPriorityInfo->onChange());
		std::string contents(BinaryWriter::toValue(asyncPriorityInfo->get(),
		                                           IncludeVersion(ProtocolVersion::withClusterControllerPriorityInfo()))
		                         .toString());
		atomicReplace(filePath, contents, false);
	}
}

ACTOR Future<UID> createAndLockProcessIdFile(std::string folder) {
	state UID processIDUid;
	platform::createDirectory(folder);

	loop {
		try {
			state std::string lockFilePath = joinPath(folder, "processId");
			state ErrorOr<Reference<IAsyncFile>> lockFile = wait(errorOr(IAsyncFileSystem::filesystem(g_network)->open(
			    lockFilePath, IAsyncFile::OPEN_READWRITE | IAsyncFile::OPEN_LOCK, 0600)));

			if (lockFile.isError() && lockFile.getError().code() == error_code_file_not_found &&
			    !fileExists(lockFilePath)) {
				Reference<IAsyncFile> _lockFile = wait(IAsyncFileSystem::filesystem()->open(
				    lockFilePath,
				    IAsyncFile::OPEN_ATOMIC_WRITE_AND_CREATE | IAsyncFile::OPEN_CREATE | IAsyncFile::OPEN_LOCK |
				        IAsyncFile::OPEN_READWRITE,
				    0600));
				lockFile = _lockFile;
				processIDUid = deterministicRandom()->randomUniqueID();
				BinaryWriter wr(IncludeVersion(ProtocolVersion::withProcessIDFile()));
				wr << processIDUid;
				wait(lockFile.get()->write(wr.getData(), wr.getLength(), 0));
				wait(lockFile.get()->sync());
			} else {
				if (lockFile.isError())
					throw lockFile.getError(); // If we've failed to open the file, throw an exception

				int64_t fileSize = wait(lockFile.get()->size());
				state Key fileData = makeString(fileSize);
				wait(success(lockFile.get()->read(mutateString(fileData), fileSize, 0)));
				try {
					processIDUid = BinaryReader::fromStringRef<UID>(fileData, IncludeVersion());
					return processIDUid;
				} catch (Error& e) {
					if (!g_network->isSimulated()) {
						throw;
					}
					lockFile = ErrorOr<Reference<IAsyncFile>>();
					wait(IAsyncFileSystem::filesystem()->deleteFile(lockFilePath, true));
				}
			}
		} catch (Error& e) {
			if (e.code() == error_code_actor_cancelled) {
				throw;
			}
			if (!e.isInjectedFault()) {
				fprintf(stderr,
				        "ERROR: error creating or opening process id file `%s'.\n",
				        joinPath(folder, "processId").c_str());
			}
			TraceEvent(SevError, "OpenProcessIdError").error(e);
			throw;
		}
	}
}

ACTOR Future<MonitorLeaderInfo> monitorLeaderWithDelayedCandidacyImplOneGeneration(
    Reference<IClusterConnectionRecord> connRecord,
    Reference<AsyncVar<Value>> result,
    MonitorLeaderInfo info) {
	state ClusterConnectionString ccf = info.intermediateConnRecord->getConnectionString();
	state std::vector<NetworkAddress> addrs = ccf.coordinators();
	state ElectionResultRequest request;
	state int index = 0;
	state int successIndex = 0;
	request.key = ccf.clusterKey();
	request.coordinators = ccf.coordinators();

	deterministicRandom()->randomShuffle(addrs);

	loop {
		LeaderElectionRegInterface interf(addrs[index]);
		request.reply = ReplyPromise<Optional<LeaderInfo>>();

		ErrorOr<Optional<LeaderInfo>> leader = wait(interf.electionResult.tryGetReply(request));
		if (leader.present()) {
			if (leader.get().present()) {
				if (leader.get().get().forward) {
					info.intermediateConnRecord = connRecord->makeIntermediateRecord(
					    ClusterConnectionString(leader.get().get().serializedInfo.toString()));
					return info;
				}
				if (connRecord != info.intermediateConnRecord) {
					if (!info.hasConnected) {
						TraceEvent(SevWarnAlways, "IncorrectClusterFileContentsAtConnection")
						    .detail("ClusterFile", connRecord->toString())
						    .detail("StoredConnectionString", connRecord->getConnectionString().toString())
						    .detail("CurrentConnectionString",
						            info.intermediateConnRecord->getConnectionString().toString());
					}
					connRecord->setAndPersistConnectionString(info.intermediateConnRecord->getConnectionString());
					info.intermediateConnRecord = connRecord;
				}

				info.hasConnected = true;
				connRecord->notifyConnected();
				request.knownLeader = leader.get().get().changeID;

				ClusterControllerPriorityInfo info = leader.get().get().getPriorityInfo();
				if (leader.get().get().serializedInfo.size() && !info.isExcluded &&
				    (info.dcFitness == ClusterControllerPriorityInfo::FitnessPrimary ||
				     info.dcFitness == ClusterControllerPriorityInfo::FitnessPreferred ||
				     info.dcFitness == ClusterControllerPriorityInfo::FitnessUnknown)) {
					result->set(leader.get().get().serializedInfo);
				} else {
					result->set(Value());
				}
			}
			successIndex = index;
		} else {
			if (leader.isError() && leader.getError().code() == error_code_coordinators_changed) {
				info.intermediateConnRecord->getConnectionString().resetToUnresolved();
				throw coordinators_changed();
			}
			index = (index + 1) % addrs.size();
			if (index == successIndex) {
				wait(delay(CLIENT_KNOBS->COORDINATOR_RECONNECTION_DELAY));
				throw coordinators_changed();
			}
		}
	}
}

ACTOR Future<Void> monitorLeaderWithDelayedCandidacyImplInternal(Reference<IClusterConnectionRecord> connRecord,
                                                                 Reference<AsyncVar<Value>> outSerializedLeaderInfo) {
	wait(connRecord->resolveHostnames());
	state MonitorLeaderInfo info(connRecord);
	loop {
		try {
			wait(info.intermediateConnRecord->resolveHostnames());
			MonitorLeaderInfo _info =
			    wait(monitorLeaderWithDelayedCandidacyImplOneGeneration(connRecord, outSerializedLeaderInfo, info));
			info = _info;
		} catch (Error& e) {
			if (e.code() == error_code_coordinators_changed) {
				TraceEvent("MonitorLeaderWithDelayedCandidacyCoordinatorsChanged").suppressFor(1.0);
				info.intermediateConnRecord->getConnectionString().resetToUnresolved();
			} else {
				throw e;
			}
		}
	}
}

template <class LeaderInterface>
Future<Void> monitorLeaderWithDelayedCandidacyImpl(
    Reference<IClusterConnectionRecord> const& connRecord,
    Reference<AsyncVar<Optional<LeaderInterface>>> const& outKnownLeader) {
	LeaderDeserializer<LeaderInterface> deserializer;
	auto serializedInfo = makeReference<AsyncVar<Value>>();
	Future<Void> m = monitorLeaderWithDelayedCandidacyImplInternal(connRecord, serializedInfo);
	return m || deserializer(serializedInfo, outKnownLeader);
}

ACTOR Future<Void> monitorLeaderWithDelayedCandidacy(
    Reference<IClusterConnectionRecord> connRecord,
    Reference<AsyncVar<Optional<ClusterControllerFullInterface>>> currentCC,
    Reference<AsyncVar<ClusterControllerPriorityInfo>> asyncPriorityInfo,
    Future<Void> recoveredDiskFiles,
    LocalityData locality,
    Reference<AsyncVar<ServerDBInfo>> dbInfo,
    ConfigDBType configDBType) {
	state Future<Void> monitor = monitorLeaderWithDelayedCandidacyImpl(connRecord, currentCC);
	state Future<Void> timeout;

	wait(recoveredDiskFiles);

	loop {
		if (currentCC->get().present() && dbInfo->get().clusterInterface == currentCC->get().get() &&
		    IFailureMonitor::failureMonitor()
		        .getState(currentCC->get().get().registerWorker.getEndpoint())
		        .isAvailable()) {
			timeout = Future<Void>();
		} else if (!timeout.isValid()) {
			timeout =
			    delay(SERVER_KNOBS->MIN_DELAY_CC_WORST_FIT_CANDIDACY_SECONDS +
			          (deterministicRandom()->random01() * (SERVER_KNOBS->MAX_DELAY_CC_WORST_FIT_CANDIDACY_SECONDS -
			                                                SERVER_KNOBS->MIN_DELAY_CC_WORST_FIT_CANDIDACY_SECONDS)));
		}
		choose {
			when(wait(currentCC->onChange())) {}
			when(wait(dbInfo->onChange())) {}
			when(wait(currentCC->get().present() ? IFailureMonitor::failureMonitor().onStateChanged(
			                                           currentCC->get().get().registerWorker.getEndpoint())
			                                     : Never())) {}
			when(wait(timeout.isValid() ? timeout : Never())) {
				monitor.cancel();
				wait(clusterController(
				    connRecord, currentCC, asyncPriorityInfo, recoveredDiskFiles, locality, configDBType));
				return Void();
			}
		}
	}
}

extern void setupStackSignal();

ACTOR Future<Void> serveProtocolInfo() {
	state RequestStream<ProtocolInfoRequest> protocolInfo(
	    PeerCompatibilityPolicy{ RequirePeer::AtLeast, ProtocolVersion::withStableInterfaces() });
	protocolInfo.makeWellKnownEndpoint(WLTOKEN_PROTOCOL_INFO, TaskPriority::DefaultEndpoint);
	loop {
		state ProtocolInfoRequest req = waitNext(protocolInfo.getFuture());
		req.reply.send(ProtocolInfoReply{ g_network->protocolVersion() });
	}
}

// Handles requests from ProcessInterface, an interface meant for direct
// communication between the client and FDB processes.
ACTOR Future<Void> serveProcess() {
	state ProcessInterface process;
	process.getInterface.makeWellKnownEndpoint(WLTOKEN_PROCESS, TaskPriority::DefaultEndpoint);
	loop {
		choose {
			when(GetProcessInterfaceRequest req = waitNext(process.getInterface.getFuture())) {
				req.reply.send(process);
			}
			when(ActorLineageRequest req = waitNext(process.actorLineage.getFuture())) {
				state SampleCollection sampleCollector;
				auto samples = sampleCollector->get(req.timeStart, req.timeEnd);

				std::vector<SerializedSample> serializedSamples;
				for (const auto& samplePtr : samples) {
					auto serialized = SerializedSample{ .time = samplePtr->time };
					for (const auto& [waitState, pair] : samplePtr->data) {
						if (waitState >= req.waitStateStart && waitState <= req.waitStateEnd) {
							serialized.data[waitState] = std::string(pair.first, pair.second);
						}
					}
					serializedSamples.push_back(std::move(serialized));
				}
				ActorLineageReply reply{ serializedSamples };
				req.reply.send(reply);
			}
		}
	}
}

ACTOR Future<Void> fdbd(Reference<IClusterConnectionRecord> connRecord,
                        LocalityData localities,
                        ProcessClass processClass,
                        std::string dataFolder,
                        std::string coordFolder,
                        int64_t memoryLimit,
                        std::string metricsConnFile,
                        std::string metricsPrefix,
                        int64_t memoryProfileThreshold,
                        std::string whitelistBinPaths,
                        std::string configPath,
                        std::map<std::string, std::string> manualKnobOverrides,
                        ConfigDBType configDBType) {
	state std::vector<Future<Void>> actors;
	state Promise<Void> recoveredDiskFiles;
	state Reference<ConfigNode> configNode;
	state Reference<LocalConfiguration> localConfig =
	    makeReference<LocalConfiguration>(dataFolder, configPath, manualKnobOverrides);
	// setupStackSignal();
	getCurrentLineage()->modify(&RoleLineage::role) = ProcessClass::Worker;

	if (configDBType != ConfigDBType::DISABLED) {
		configNode = makeReference<ConfigNode>(dataFolder);
	}

	// FIXME: Initializing here causes simulation issues, these must be fixed
	/*
	if (configDBType != ConfigDBType::DISABLED) {
	    wait(localConfig->initialize());
	}
	*/

	actors.push_back(serveProtocolInfo());
	actors.push_back(serveProcess());

	try {
		wait(connRecord->resolveHostnames());
		ServerCoordinators coordinators(connRecord);
		if (g_network->isSimulated()) {
			whitelistBinPaths = ",, random_path,  /bin/snap_create.sh,,";
		}
		TraceEvent("StartingFDBD")
		    .detail("ZoneID", localities.zoneId())
		    .detail("MachineId", localities.machineId())
		    .detail("DiskPath", dataFolder)
		    .detail("CoordPath", coordFolder)
		    .detail("WhiteListBinPath", whitelistBinPaths);

		state ConfigBroadcastInterface configBroadcastInterface;
		// SOMEDAY: start the services on the machine in a staggered fashion in simulation?
		// Endpoints should be registered first before any process trying to connect to it.
		// So coordinationServer actor should be the first one executed before any other.
		if (coordFolder.size()) {
			// SOMEDAY: remove the fileNotFound wrapper and make DiskQueue construction safe from errors setting up
			// their files
			actors.push_back(fileNotFoundToNever(
			    coordinationServer(coordFolder, coordinators.ccr, configNode, configBroadcastInterface)));
		}

		state UID processIDUid = wait(createAndLockProcessIdFile(dataFolder));
		localities.set(LocalityData::keyProcessId, processIDUid.toString());
		// Only one process can execute on a dataFolder from this point onwards

		std::string fitnessFilePath = joinPath(dataFolder, "fitness");
		auto cc = makeReference<AsyncVar<Optional<ClusterControllerFullInterface>>>();
		auto ci = makeReference<AsyncVar<Optional<ClusterInterface>>>();
		auto asyncPriorityInfo =
		    makeReference<AsyncVar<ClusterControllerPriorityInfo>>(getCCPriorityInfo(fitnessFilePath, processClass));
		auto dbInfo = makeReference<AsyncVar<ServerDBInfo>>();

		actors.push_back(reportErrors(monitorAndWriteCCPriorityInfo(fitnessFilePath, asyncPriorityInfo),
		                              "MonitorAndWriteCCPriorityInfo"));
		if (processClass.machineClassFitness(ProcessClass::ClusterController) == ProcessClass::NeverAssign) {
			actors.push_back(reportErrors(monitorLeader(connRecord, cc), "ClusterController"));
		} else if (processClass.machineClassFitness(ProcessClass::ClusterController) == ProcessClass::WorstFit &&
		           SERVER_KNOBS->MAX_DELAY_CC_WORST_FIT_CANDIDACY_SECONDS > 0) {
			actors.push_back(reportErrors(monitorLeaderWithDelayedCandidacy(connRecord,
			                                                                cc,
			                                                                asyncPriorityInfo,
			                                                                recoveredDiskFiles.getFuture(),
			                                                                localities,
			                                                                dbInfo,
			                                                                configDBType),
			                              "ClusterController"));
		} else {
			actors.push_back(reportErrors(
			    clusterController(
			        connRecord, cc, asyncPriorityInfo, recoveredDiskFiles.getFuture(), localities, configDBType),
			    "ClusterController"));
		}
		actors.push_back(reportErrors(extractClusterInterface(cc, ci), "ExtractClusterInterface"));
		actors.push_back(reportErrorsExcept(workerServer(connRecord,
		                                                 cc,
		                                                 localities,
		                                                 asyncPriorityInfo,
		                                                 processClass,
		                                                 dataFolder,
		                                                 memoryLimit,
		                                                 metricsConnFile,
		                                                 metricsPrefix,
		                                                 recoveredDiskFiles,
		                                                 memoryProfileThreshold,
		                                                 coordFolder,
		                                                 whitelistBinPaths,
		                                                 dbInfo,
		                                                 configBroadcastInterface,
		                                                 configNode,
		                                                 localConfig),
		                                    "WorkerServer",
		                                    UID(),
		                                    &normalWorkerErrors()));
		state Future<Void> firstConnect = reportErrors(printOnFirstConnected(ci), "ClusterFirstConnectedError");

		wait(quorum(actors, 1));
		ASSERT(false); // None of these actors should terminate normally
		throw internal_error();
	} catch (Error& e) {
		// Make sure actors are cancelled before recoveredDiskFiles is destructed.
		// Otherwise, these actors may get a broken promise error.
		for (auto f : actors)
			f.cancel();
		Error err = checkIOTimeout(e);
		throw err;
	}
}

const Role Role::WORKER("Worker", "WK", false);
const Role Role::STORAGE_SERVER("StorageServer", "SS");
const Role Role::TESTING_STORAGE_SERVER("TestingStorageServer", "ST");
const Role Role::TRANSACTION_LOG("TLog", "TL");
const Role Role::SHARED_TRANSACTION_LOG("SharedTLog", "SL", false);
const Role Role::COMMIT_PROXY("CommitProxyServer", "CP");
const Role Role::GRV_PROXY("GrvProxyServer", "GP");
const Role Role::MASTER("MasterServer", "MS");
const Role Role::RESOLVER("Resolver", "RV");
const Role Role::CLUSTER_CONTROLLER("ClusterController", "CC");
const Role Role::TESTER("Tester", "TS");
const Role Role::LOG_ROUTER("LogRouter", "LR");
const Role Role::DATA_DISTRIBUTOR("DataDistributor", "DD");
const Role Role::RATEKEEPER("Ratekeeper", "RK");
const Role Role::BLOB_MANAGER("BlobManager", "BM");
const Role Role::BLOB_WORKER("BlobWorker", "BW");
const Role Role::STORAGE_CACHE("StorageCache", "SC");
const Role Role::COORDINATOR("Coordinator", "CD");
const Role Role::BACKUP("Backup", "BK");
const Role Role::ENCRYPT_KEY_PROXY("EncryptKeyProxy", "EP");<|MERGE_RESOLUTION|>--- conflicted
+++ resolved
@@ -236,13 +236,9 @@
 				return e.get();
 		}
 		when(ErrorOr<Void> e = wait(storeError)) {
-<<<<<<< HEAD
 			// for remote kv store, worker can terminate without an error, so throws actor_cancelled
 			// (there's probably a better way tho)
-			TraceEvent("WorkerTerminatingByIOError", id).error(e.isError() ? e.getError() : actor_cancelled(), true);
-=======
-			TraceEvent("WorkerTerminatingByIOError", id).errorUnsuppressed(e.getError());
->>>>>>> 1ab963eb
+			TraceEvent("WorkerTerminatingByIOError", id).errorUnsuppressed(e.isError() ? e.getError() : actor_cancelled());
 			actor.cancel();
 			// file_not_found can occur due to attempting to open a partially deleted DiskQueue, which should not be
 			// reported SevError.
