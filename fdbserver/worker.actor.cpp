--- conflicted
+++ resolved
@@ -1323,7 +1323,6 @@
 	  : actor(actor), uid(uid), requests(requests) {}
 };
 
-<<<<<<< HEAD
 ACTOR Future<Void> chaosMetricsLogger() {
 
 	auto res = g_network->global(INetwork::enChaosMetrics);
@@ -1345,10 +1344,7 @@
 	}
 }
 
-ACTOR Future<Void> workerServer(Reference<ClusterConnectionFile> connFile,
-=======
 ACTOR Future<Void> workerServer(Reference<IClusterConnectionRecord> connRecord,
->>>>>>> 6cf9f9b6
                                 Reference<AsyncVar<Optional<ClusterControllerFullInterface>> const> ccInterface,
                                 LocalityData locality,
                                 Reference<AsyncVar<ClusterControllerPriorityInfo>> asyncPriorityInfo,
