/*
 * fdbserver.actor.cpp
 *
 * This source file is part of the FoundationDB open source project
 *
 * Copyright 2013-2018 Apple Inc. and the FoundationDB project authors
 *
 * Licensed under the Apache License, Version 2.0 (the "License");
 * you may not use this file except in compliance with the License.
 * You may obtain a copy of the License at
 *
 *     http://www.apache.org/licenses/LICENSE-2.0
 *
 * Unless required by applicable law or agreed to in writing, software
 * distributed under the License is distributed on an "AS IS" BASIS,
 * WITHOUT WARRANTIES OR CONDITIONS OF ANY KIND, either express or implied.
 * See the License for the specific language governing permissions and
 * limitations under the License.
 */

// There's something in one of the files below that defines a macros
// a macro that makes boost interprocess break on Windows.
#define BOOST_DATE_TIME_NO_LIB

#include <algorithm>
#include <cctype>
#include <fstream>
#include <iterator>
#include <sstream>

#include <stdarg.h>
#include <stdio.h>
#include <time.h>

#include <boost/algorithm/string.hpp>
#include <boost/interprocess/managed_shared_memory.hpp>

#include "fdbclient/ActorLineageProfiler.h"
#include "fdbclient/ClusterConnectionFile.h"
#include "fdbclient/IKnobCollection.h"
#include "fdbclient/NativeAPI.actor.h"
#include "fdbclient/SystemData.h"
#include "fdbclient/versions.h"
#include "fdbclient/BuildFlags.h"
#include "fdbclient/WellKnownEndpoints.h"
#include "fdbclient/SimpleIni.h"
#include "fdbrpc/AsyncFileCached.actor.h"
#include "fdbrpc/FlowProcess.actor.h"
#include "fdbrpc/Net2FileSystem.h"
#include "fdbrpc/PerfMetric.h"
#include "fdbrpc/fdbrpc.h"
#include "fdbrpc/simulator.h"
#include "fdbserver/ConflictSet.h"
#include "fdbserver/CoordinationInterface.h"
#include "fdbserver/CoroFlow.h"
#include "fdbserver/DataDistribution.actor.h"
#include "fdbserver/FDBExecHelper.actor.h"
#include "fdbserver/IKeyValueStore.h"
#include "fdbserver/MoveKeys.actor.h"
#include "fdbserver/NetworkTest.h"
#include "fdbserver/RemoteIKeyValueStore.actor.h"
#include "fdbserver/RestoreWorkerInterface.actor.h"
#include "fdbserver/ServerDBInfo.h"
#include "fdbserver/SimulatedCluster.h"
#include "fdbserver/Status.h"
#include "fdbserver/TesterInterface.actor.h"
#include "fdbserver/WorkerInterface.actor.h"
#include "fdbserver/pubsub.h"
#include "fdbserver/workloads/workloads.actor.h"
#include "flow/ArgParseUtil.h"
#include "flow/DeterministicRandom.h"
#include "flow/Platform.h"
#include "flow/ProtocolVersion.h"
#include "flow/SimpleOpt.h"
#include "flow/SystemMonitor.h"
#include "flow/TLSConfig.actor.h"
#include "flow/Tracing.h"
#include "flow/WriteOnlySet.h"
#include "flow/UnitTest.h"
#include "flow/FaultInjection.h"
#include "flow/flow.h"
#include "flow/network.h"

#if defined(__linux__) || defined(__FreeBSD__)
#include <execinfo.h>
#include <signal.h>
#ifdef ALLOC_INSTRUMENTATION
#include <cxxabi.h>
#endif
#endif

#ifdef WIN32
#define NOMINMAX
#define WIN32_LEAN_AND_MEAN
#include <Windows.h>
#endif

#include "flow/actorcompiler.h" // This must be the last #include.

using namespace std::literals;

// clang-format off
enum {
	OPT_CONNFILE, OPT_SEEDCONNFILE, OPT_SEEDCONNSTRING, OPT_ROLE, OPT_LISTEN, OPT_PUBLICADDR, OPT_DATAFOLDER, OPT_LOGFOLDER, OPT_PARENTPID, OPT_TRACER, OPT_NEWCONSOLE,
	OPT_NOBOX, OPT_TESTFILE, OPT_RESTARTING, OPT_RESTORING, OPT_RANDOMSEED, OPT_KEY, OPT_MEMLIMIT, OPT_STORAGEMEMLIMIT, OPT_CACHEMEMLIMIT, OPT_MACHINEID,
	OPT_DCID, OPT_MACHINE_CLASS, OPT_BUGGIFY, OPT_VERSION, OPT_BUILD_FLAGS, OPT_CRASHONERROR, OPT_HELP, OPT_NETWORKIMPL, OPT_NOBUFSTDOUT, OPT_BUFSTDOUTERR,
	OPT_TRACECLOCK, OPT_NUMTESTERS, OPT_DEVHELP, OPT_ROLLSIZE, OPT_MAXLOGS, OPT_MAXLOGSSIZE, OPT_KNOB, OPT_UNITTESTPARAM, OPT_TESTSERVERS, OPT_TEST_ON_SERVERS, OPT_METRICSCONNFILE,
	OPT_METRICSPREFIX, OPT_LOGGROUP, OPT_LOCALITY, OPT_IO_TRUST_SECONDS, OPT_IO_TRUST_WARN_ONLY, OPT_FILESYSTEM, OPT_PROFILER_RSS_SIZE, OPT_KVFILE,
	OPT_TRACE_FORMAT, OPT_WHITELIST_BINPATH, OPT_BLOB_CREDENTIAL_FILE, OPT_CONFIG_PATH, OPT_USE_TEST_CONFIG_DB, OPT_FAULT_INJECTION, OPT_PROFILER, OPT_PRINT_SIMTIME, OPT_FLOW_PROCESS_NAME, OPT_FLOW_PROCESS_ENDPOINT
};

CSimpleOpt::SOption g_rgOptions[] = {
	{ OPT_CONNFILE,              "-C",                          SO_REQ_SEP },
	{ OPT_CONNFILE,              "--cluster-file",              SO_REQ_SEP },
	{ OPT_SEEDCONNFILE,          "--seed-cluster-file",         SO_REQ_SEP },
	{ OPT_SEEDCONNSTRING,        "--seed-connection-string",    SO_REQ_SEP },
	{ OPT_ROLE,                  "-r",                          SO_REQ_SEP },
	{ OPT_ROLE,                  "--role",                      SO_REQ_SEP },
	{ OPT_PUBLICADDR,            "-p",                          SO_REQ_SEP },
	{ OPT_PUBLICADDR,            "--public-address",            SO_REQ_SEP },
	{ OPT_LISTEN,                "-l",                          SO_REQ_SEP },
	{ OPT_LISTEN,                "--listen-address",            SO_REQ_SEP },
#ifdef __linux__
	{ OPT_FILESYSTEM,           "--data-filesystem",           SO_REQ_SEP },
	{ OPT_PROFILER_RSS_SIZE,    "--rsssize",                   SO_REQ_SEP },
#endif
	{ OPT_DATAFOLDER,            "-d",                          SO_REQ_SEP },
	{ OPT_DATAFOLDER,            "--datadir",                   SO_REQ_SEP },
	{ OPT_LOGFOLDER,             "-L",                          SO_REQ_SEP },
	{ OPT_LOGFOLDER,             "--logdir",                    SO_REQ_SEP },
	{ OPT_ROLLSIZE,              "-Rs",                         SO_REQ_SEP },
	{ OPT_ROLLSIZE,              "--logsize",                   SO_REQ_SEP },
	{ OPT_MAXLOGS,               "--maxlogs",                   SO_REQ_SEP },
	{ OPT_MAXLOGSSIZE,           "--maxlogssize",               SO_REQ_SEP },
	{ OPT_LOGGROUP,              "--loggroup",                  SO_REQ_SEP },
	{ OPT_PARENTPID,             "--parentpid",                 SO_REQ_SEP },
	{ OPT_TRACER,                "--tracer",                    SO_REQ_SEP },
#ifdef _WIN32
	{ OPT_NEWCONSOLE,            "-n",                          SO_NONE },
	{ OPT_NEWCONSOLE,            "--newconsole",                SO_NONE },
	{ OPT_NOBOX,                 "-q",                          SO_NONE },
	{ OPT_NOBOX,                 "--no-dialog",                 SO_NONE },
#endif
	{ OPT_KVFILE,                "--kvfile",                    SO_REQ_SEP },
	{ OPT_TESTFILE,              "-f",                          SO_REQ_SEP },
	{ OPT_TESTFILE,              "--testfile",                  SO_REQ_SEP },
	{ OPT_RESTARTING,            "-R",                          SO_NONE },
	{ OPT_RESTARTING,            "--restarting",                SO_NONE },
	{ OPT_RANDOMSEED,            "-s",                          SO_REQ_SEP },
	{ OPT_RANDOMSEED,            "--seed",                      SO_REQ_SEP },
	{ OPT_KEY,                   "-k",                          SO_REQ_SEP },
	{ OPT_KEY,                   "--key",                       SO_REQ_SEP },
	{ OPT_MEMLIMIT,              "-m",                          SO_REQ_SEP },
	{ OPT_MEMLIMIT,              "--memory",                    SO_REQ_SEP },
	{ OPT_STORAGEMEMLIMIT,       "-M",                          SO_REQ_SEP },
	{ OPT_STORAGEMEMLIMIT,       "--storage-memory",            SO_REQ_SEP },
	{ OPT_CACHEMEMLIMIT,         "--cache-memory",              SO_REQ_SEP },
	{ OPT_MACHINEID,             "-i",                          SO_REQ_SEP },
	{ OPT_MACHINEID,             "--machine-id",                SO_REQ_SEP },
	{ OPT_DCID,                  "-a",                          SO_REQ_SEP },
	{ OPT_DCID,                  "--datacenter-id",             SO_REQ_SEP },
	{ OPT_MACHINE_CLASS,         "-c",                          SO_REQ_SEP },
	{ OPT_MACHINE_CLASS,         "--class",                     SO_REQ_SEP },
	{ OPT_BUGGIFY,               "-b",                          SO_REQ_SEP },
	{ OPT_BUGGIFY,               "--buggify",                   SO_REQ_SEP },
	{ OPT_VERSION,               "-v",                          SO_NONE },
	{ OPT_VERSION,               "--version",                   SO_NONE },
	{ OPT_BUILD_FLAGS,           "--build-flags",               SO_NONE },
	{ OPT_CRASHONERROR,          "--crash",                     SO_NONE },
	{ OPT_NETWORKIMPL,           "-N",                          SO_REQ_SEP },
	{ OPT_NETWORKIMPL,           "--network",                   SO_REQ_SEP },
	{ OPT_NOBUFSTDOUT,           "--unbufferedout",             SO_NONE },
	{ OPT_BUFSTDOUTERR,          "--bufferedout",               SO_NONE },
	{ OPT_TRACECLOCK,            "--traceclock",                SO_REQ_SEP },
	{ OPT_NUMTESTERS,            "--num-testers",               SO_REQ_SEP },
	{ OPT_HELP,                  "-?",                          SO_NONE },
	{ OPT_HELP,                  "-h",                          SO_NONE },
	{ OPT_HELP,                  "--help",                      SO_NONE },
	{ OPT_DEVHELP,               "--dev-help",                  SO_NONE },
	{ OPT_KNOB,                  "--knob-",                     SO_REQ_SEP },
	{ OPT_UNITTESTPARAM,         "--test-",                     SO_REQ_SEP },
	{ OPT_LOCALITY,              "--locality-",                 SO_REQ_SEP },
	{ OPT_TESTSERVERS,           "--testservers",               SO_REQ_SEP },
	{ OPT_TEST_ON_SERVERS,       "--testonservers",             SO_NONE },
	{ OPT_METRICSCONNFILE,       "--metrics-cluster",           SO_REQ_SEP },
	{ OPT_METRICSPREFIX,         "--metrics-prefix",            SO_REQ_SEP },
	{ OPT_IO_TRUST_SECONDS,      "--io-trust-seconds",          SO_REQ_SEP },
	{ OPT_IO_TRUST_WARN_ONLY,    "--io-trust-warn-only",        SO_NONE },
	{ OPT_TRACE_FORMAT,          "--trace-format",              SO_REQ_SEP },
	{ OPT_WHITELIST_BINPATH,     "--whitelist-binpath",         SO_REQ_SEP },
	{ OPT_BLOB_CREDENTIAL_FILE,  "--blob-credential-file",      SO_REQ_SEP },
	{ OPT_CONFIG_PATH,           "--config-path",               SO_REQ_SEP },
	{ OPT_USE_TEST_CONFIG_DB,    "--use-test-config-db",        SO_NONE },
	{ OPT_FAULT_INJECTION,       "-fi",                         SO_REQ_SEP },
<<<<<<< HEAD
	{ OPT_FAULT_INJECTION,       "--fault_injection",           SO_REQ_SEP },
	{ OPT_PROFILER,	             "--profiler_",                 SO_REQ_SEP },
	{ OPT_FLOW_PROCESS_NAME,     "--process_name",              SO_REQ_SEP },
	{ OPT_FLOW_PROCESS_ENDPOINT, "--process_endpoint",          SO_REQ_SEP },
	{ OPT_PRINT_SIMTIME,         "--print_sim_time",             SO_NONE },
=======
	{ OPT_FAULT_INJECTION,       "--fault-injection",           SO_REQ_SEP },
	{ OPT_PROFILER,	             "--profiler-",                 SO_REQ_SEP},
	{ OPT_PRINT_SIMTIME,         "--print-sim-time",             SO_NONE },
>>>>>>> c29c522d

#ifndef TLS_DISABLED
	TLS_OPTION_FLAGS
#endif

	SO_END_OF_OPTIONS
};

// clang-format on

extern void dsltest();
extern void pingtest();
extern void copyTest();
extern void versionedMapTest();
extern void createTemplateDatabase();
// FIXME: this really belongs in a header somewhere since it is actually used.
extern IPAddress determinePublicIPAutomatically(ClusterConnectionString& ccs);

extern const char* getSourceVersion();

extern void flushTraceFileVoid();

extern const int MAX_CLUSTER_FILE_BYTES;

#ifdef ALLOC_INSTRUMENTATION
extern uint8_t* g_extra_memory;
#endif

bool enableFailures = true;

#define test_assert(x)                                                                                                 \
	if (!(x)) {                                                                                                        \
		std::cout << "Test failed: " #x << std::endl;                                                                  \
		return false;                                                                                                  \
	}

#ifdef _WIN32
#include <sddl.h>

// It is your
//    responsibility to properly initialize the
//    structure and to free the structure's
//    lpSecurityDescriptor member when you have
//    finished using it. To free the structure's
//    lpSecurityDescriptor member, call the
//    LocalFree function.
BOOL CreatePermissiveReadWriteDACL(SECURITY_ATTRIBUTES* pSA) {
	UNSTOPPABLE_ASSERT(pSA != nullptr);

	TCHAR* szSD = TEXT("D:") // Discretionary ACL
	    TEXT("(A;OICI;GR;;;AU)") // Allow read/write/execute to authenticated users
	    TEXT("(A;OICI;GA;;;BA)"); // Allow full control to administrators

	return ConvertStringSecurityDescriptorToSecurityDescriptor(
	    szSD, SDDL_REVISION_1, &(pSA->lpSecurityDescriptor), nullptr);
}
#endif

class WorldReadablePermissions {
public:
	WorldReadablePermissions() {
#ifdef _WIN32
		sa.nLength = sizeof(SECURITY_ATTRIBUTES);
		sa.bInheritHandle = FALSE;
		if (!CreatePermissiveReadWriteDACL(&sa)) {
			TraceEvent("Win32DACLCreationFail").GetLastError();
			throw platform_error();
		}
		permission.set_permissions(&sa);
#elif (defined(__linux__) || defined(__APPLE__) || defined(__FreeBSD__))
		// There is nothing to do here, since the default permissions are fine
#else
#error Port me!
#endif
	}

	virtual ~WorldReadablePermissions() {
#ifdef _WIN32
		LocalFree(sa.lpSecurityDescriptor);
#elif (defined(__linux__) || defined(__APPLE__) || defined(__FreeBSD__))
		// There is nothing to do here, since the default permissions are fine
#else
#error Port me!
#endif
	}

	boost::interprocess::permissions permission;

private:
	WorldReadablePermissions(const WorldReadablePermissions& rhs) {}
#ifdef _WIN32
	SECURITY_ATTRIBUTES sa;
#endif
};

UID getSharedMemoryMachineId() {
	UID* machineId = nullptr;
	int numTries = 0;

	// Permissions object defaults to 0644 on *nix, but on windows defaults to allowing access to only the creator.
	// On windows, this means that we have to create an elaborate workaround for DACLs
	WorldReadablePermissions p;
	std::string sharedMemoryIdentifier = "fdbserver_shared_memory_id";
	loop {
		try {
			// "0" is the default parameter "addr"
			boost::interprocess::managed_shared_memory segment(
			    boost::interprocess::open_or_create, sharedMemoryIdentifier.c_str(), 1000, 0, p.permission);
			machineId = segment.find_or_construct<UID>("machineId")(deterministicRandom()->randomUniqueID());
			if (!machineId)
				criticalError(
				    FDB_EXIT_ERROR, "SharedMemoryError", "Could not locate or create shared memory - 'machineId'");
			return *machineId;
		} catch (boost::interprocess::interprocess_exception&) {
			try {
				// If the shared memory already exists, open it read-only in case it was created by another user
				boost::interprocess::managed_shared_memory segment(boost::interprocess::open_read_only,
				                                                   sharedMemoryIdentifier.c_str());
				machineId = segment.find<UID>("machineId").first;
				if (!machineId)
					criticalError(FDB_EXIT_ERROR, "SharedMemoryError", "Could not locate shared memory - 'machineId'");
				return *machineId;
			} catch (boost::interprocess::interprocess_exception& ex) {
				// Retry in case the shared memory was deleted in between the call to open_or_create and open_read_only
				// Don't keep trying forever in case this is caused by some other problem
				if (++numTries == 10)
					criticalError(FDB_EXIT_ERROR,
					              "SharedMemoryError",
					              format("Could not open shared memory - %s", ex.what()).c_str());
			}
		}
	}
}

ACTOR void failAfter(Future<Void> trigger, ISimulator::ProcessInfo* m = g_simulator.getCurrentProcess()) {
	wait(trigger);
	if (enableFailures) {
		printf("Killing machine: %s at %f\n", m->address.toString().c_str(), now());
		g_simulator.killProcess(m, ISimulator::KillInstantly);
	}
}

void failAfter(Future<Void> trigger, Endpoint e) {
	if (g_network == &g_simulator)
		failAfter(trigger, g_simulator.getProcess(e));
}

ACTOR Future<Void> histogramReport() {
	loop {
		wait(delay(SERVER_KNOBS->HISTOGRAM_REPORT_INTERVAL));

		GetHistogramRegistry().logReport();
	}
}

void testSerializationSpeed() {
	double tstart;
	double build = 0, serialize = 0, deserialize = 0, copy = 0, deallocate = 0;
	double bytes = 0;
	double testBegin = timer();
	for (int a = 0; a < 10000; a++) {
		{
			tstart = timer();

			Arena batchArena;
			VectorRef<CommitTransactionRef> batch;
			batch.resize(batchArena, 1000);
			for (int t = 0; t < batch.size(); t++) {
				CommitTransactionRef& tr = batch[t];
				tr.read_snapshot = 0;
				for (int i = 0; i < 2; i++)
					tr.mutations.push_back_deep(
					    batchArena,
					    MutationRef(MutationRef::SetValue, LiteralStringRef("KeyABCDE"), LiteralStringRef("SomeValu")));
				tr.mutations.push_back_deep(
				    batchArena,
				    MutationRef(MutationRef::ClearRange, LiteralStringRef("BeginKey"), LiteralStringRef("EndKeyAB")));
			}

			build += timer() - tstart;

			tstart = timer();

			BinaryWriter wr(IncludeVersion());
			wr << batch;

			bytes += wr.getLength();

			serialize += timer() - tstart;

			for (int i = 0; i < 1; i++) {
				tstart = timer();
				Arena arena;
				StringRef data(arena, StringRef((const uint8_t*)wr.getData(), wr.getLength()));
				copy += timer() - tstart;

				tstart = timer();
				ArenaReader rd(arena, data, IncludeVersion());
				VectorRef<CommitTransactionRef> batch2;
				rd >> arena >> batch2;

				deserialize += timer() - tstart;
			}

			tstart = timer();
		}
		deallocate += timer() - tstart;
	}
	double elapsed = (timer() - testBegin);
	printf("Test speed: %0.1f MB/sec (%0.0f/sec)\n", bytes / 1e6 / elapsed, 1000000 / elapsed);
	printf("  Build: %0.1f MB/sec\n", bytes / 1e6 / build);
	printf("  Serialize: %0.1f MB/sec\n", bytes / 1e6 / serialize);
	printf("  Copy: %0.1f MB/sec\n", bytes / 1e6 / copy);
	printf("  Deserialize: %0.1f MB/sec\n", bytes / 1e6 / deserialize);
	printf("  Deallocate: %0.1f MB/sec\n", bytes / 1e6 / deallocate);
	printf("  Bytes: %0.1f MB\n", bytes / 1e6);
	printf("\n");
}

std::string toHTML(const StringRef& binaryString) {
	std::string s;

	for (int i = 0; i < binaryString.size(); i++) {
		uint8_t c = binaryString[i];
		if (c == '<')
			s += "&lt;";
		else if (c == '>')
			s += "&gt;";
		else if (c == '&')
			s += "&amp;";
		else if (c == '"')
			s += "&quot;";
		else if (c == ' ')
			s += "&nbsp;";
		else if (c > 32 && c < 127)
			s += c;
		else
			s += format("<span class=\"binary\">[%02x]</span>", c);
	}

	return s;
}

ACTOR Future<Void> dumpDatabase(Database cx, std::string outputFilename, KeyRange range = allKeys) {
	try {
		state Transaction tr(cx);
		loop {
			state FILE* output = fopen(outputFilename.c_str(), "wt");
			try {
				state KeySelectorRef iter = firstGreaterOrEqual(range.begin);
				state Arena arena;
				fprintf(output, "<html><head><style type=\"text/css\">.binary {color:red}</style></head><body>\n");
				Version ver = wait(tr.getReadVersion());
				fprintf(output, "<h3>Database version: %" PRId64 "</h3>", ver);

				loop {
					RangeResult results = wait(tr.getRange(iter, firstGreaterOrEqual(range.end), 1000));
					for (int r = 0; r < results.size(); r++) {
						std::string key = toHTML(results[r].key), value = toHTML(results[r].value);
						fprintf(output, "<p>%s <b>:=</b> %s</p>\n", key.c_str(), value.c_str());
					}
					if (results.size() < 1000)
						break;
					iter = firstGreaterThan(KeyRef(arena, results[results.size() - 1].key));
				}
				fprintf(output, "</body></html>");
				fclose(output);
				TraceEvent("DatabaseDumped").detail("Filename", outputFilename);
				return Void();
			} catch (Error& e) {
				fclose(output);
				wait(tr.onError(e));
			}
		}
	} catch (Error& e) {
		TraceEvent(SevError, "DumpDatabaseError").error(e).detail("Filename", outputFilename);
		throw;
	}
}

void memoryTest();
void skipListTest();

Future<Void> startSystemMonitor(std::string dataFolder,
                                Optional<Standalone<StringRef>> dcId,
                                Optional<Standalone<StringRef>> zoneId,
                                Optional<Standalone<StringRef>> machineId) {
	initializeSystemMonitorMachineState(
	    SystemMonitorMachineState(dataFolder, dcId, zoneId, machineId, g_network->getLocalAddress().ip));

	systemMonitor();
	return recurring(&systemMonitor, SERVER_KNOBS->SYSTEM_MONITOR_FREQUENCY, TaskPriority::FlushTrace);
}

void testIndexedSet();

#ifdef _WIN32
void parentWatcher(void* parentHandle) {
	HANDLE parent = (HANDLE)parentHandle;
	int signal = WaitForSingleObject(parent, INFINITE);
	CloseHandle(parentHandle);
	if (signal == WAIT_OBJECT_0)
		criticalError(FDB_EXIT_SUCCESS, "ParentProcessExited", "Parent process exited");
	TraceEvent(SevError, "ParentProcessWaitFailed").detail("RetCode", signal).GetLastError();
}
#else
void* parentWatcher(void* arg) {
	int* parent_pid = (int*)arg;
	while (1) {
		sleep(1);
		if (getppid() != *parent_pid)
			criticalError(FDB_EXIT_SUCCESS, "ParentProcessExited", "Parent process exited");
	}
}
#endif

static void printBuildInformation() {
	printf("%s", jsonBuildInformation().c_str());
}

static void printVersion() {
	printf("FoundationDB " FDB_VT_PACKAGE_NAME " (v" FDB_VT_VERSION ")\n");
	printf("source version %s\n", getSourceVersion());
	printf("protocol %" PRIx64 "\n", currentProtocolVersion.version());
}

static void printHelpTeaser(const char* name) {
	fprintf(stderr, "Try `%s --help' for more information.\n", name);
}

static void printOptionUsage(std::string option, std::string description) {
	static const std::string OPTION_INDENT("  ");
	static const std::string DESCRIPTION_INDENT("                ");
	static const int WIDTH = 80;

	boost::algorithm::trim(option);
	boost::algorithm::trim(description);

	std::string result = OPTION_INDENT + option + "\n";

	std::stringstream sstream(description);
	if (sstream.eof()) {
		printf("%s", result.c_str());
		return;
	}

	std::string currWord;
	sstream >> currWord;

	std::string currLine(DESCRIPTION_INDENT + ' ' + currWord);
	int currLength = currLine.size();

	while (!sstream.eof()) {
		sstream >> currWord;

		if (currLength + static_cast<int>(currWord.size()) + 1 > WIDTH) {
			result += currLine + '\n';
			currLine = DESCRIPTION_INDENT + ' ' + currWord;
		} else {
			currLine += ' ' + currWord;
		}
		currLength = currLine.size();
	}
	result += currLine + '\n';

	printf("%s", result.c_str());
}

static void printUsage(const char* name, bool devhelp) {
	printf("FoundationDB " FDB_VT_PACKAGE_NAME " (v" FDB_VT_VERSION ")\n");
	printf("Usage: %s -p ADDRESS [OPTIONS]\n\n", name);
	printOptionUsage("-p ADDRESS, --public-address ADDRESS",
	                 " Public address, specified as `IP_ADDRESS:PORT' or `auto:PORT'.");
	printOptionUsage("-l ADDRESS, --listen-address ADDRESS",
	                 " Listen address, specified as `IP_ADDRESS:PORT' (defaults to"
	                 " public address).");
	printOptionUsage("-C CONNFILE, --cluster-file CONNFILE",
	                 " The path of a file containing the connection string for the"
	                 " FoundationDB cluster. The default is first the value of the"
	                 " FDB_CLUSTER_FILE environment variable, then `./fdb.cluster',"
	                 " then `" +
	                     platform::getDefaultClusterFilePath() + "'.");
	printOptionUsage("--seed-cluster-file SEEDCONNFILE",
	                 " The path of a seed cluster file which will be used to connect"
	                 " if the -C cluster file does not exist. If the server connects"
	                 " successfully using the seed file, then it copies the file to"
	                 " the -C file location.");
	printOptionUsage("--seed-connection-string SEEDCONNSTRING",
	                 " The path of a seed connection string which will be used to connect"
	                 " if the -C cluster file does not exist. If the server connects"
	                 " successfully using the seed string, then it copies the string to"
	                 " the -C file location.");
#ifdef __linux__
	printOptionUsage("--data-filesystem PATH",
	                 " Turns on validation that all data files are written to a drive"
	                 " mounted at the specified PATH. This checks that the device at PATH"
	                 " is currently mounted and that any data files get written to the"
	                 " same device.");
#endif
	printOptionUsage("-d PATH, --datadir PATH",
	                 " Store data files in the given folder (must be unique for each"
	                 " fdbserver instance on a given machine).");
	printOptionUsage("-L PATH, --logdir PATH", " Store log files in the given folder (default is `.').");
	printOptionUsage("--logsize SIZE",
	                 "Roll over to a new log file after the current log file"
	                 " exceeds SIZE bytes. The default value is 10MiB.");
	printOptionUsage("--maxlogs SIZE, --maxlogssize SIZE",
	                 " Delete the oldest log file when the total size of all log"
	                 " files exceeds SIZE bytes. If set to 0, old log files will not"
	                 " be deleted. The default value is 100MiB.");
	printOptionUsage("--loggroup LOG_GROUP",
	                 " Sets the LogGroup field with the specified value for all"
	                 " events in the trace output (defaults to `default').");
	printOptionUsage("--trace-format FORMAT",
	                 " Select the format of the log files. xml (the default) and json"
	                 " are supported.");
	printOptionUsage("--tracer       TRACER",
	                 " Select a tracer for transaction tracing. Currently disabled"
	                 " (the default) and log_file are supported.");
	printOptionUsage("-i ID, --machine-id ID",
	                 " Machine and zone identifier key (up to 16 hex characters)."
	                 " Defaults to a random value shared by all fdbserver processes"
	                 " on this machine.");
	printOptionUsage("-a ID, --datacenter-id ID", " Data center identifier key (up to 16 hex characters).");
	printOptionUsage("--locality-LOCALITYKEY LOCALITYVALUE",
	                 " Define a locality key. LOCALITYKEY is case-insensitive though"
	                 " LOCALITYVALUE is not.");
	printOptionUsage("-m SIZE, --memory SIZE",
	                 " Memory limit. The default value is 8GiB. When specified"
	                 " without a unit, MiB is assumed.");
	printOptionUsage("-M SIZE, --storage-memory SIZE",
	                 " Maximum amount of memory used for storage. The default"
	                 " value is 1GiB. When specified without a unit, MB is"
	                 " assumed.");
	printOptionUsage("--cache-memory SIZE",
	                 " The amount of memory to use for caching disk pages."
	                 " The default value is 2GiB. When specified without a unit,"
	                 " MiB is assumed.");
	printOptionUsage("-c CLASS, --class CLASS",
	                 " Machine class (valid options are storage, transaction,"
	                 " resolution, grv_proxy, commit_proxy, master, test, unset, stateless, log, router,"
	                 " and cluster_controller).");
	printOptionUsage("--profiler-",
	                 "Set an actor profiler option. Supported options are:\n"
	                 "  collector -- None or FluentD (FluentD requires collector_endpoint to be set)\n"
	                 "  collector_endpoint -- IP:PORT of the fluentd server\n"
	                 "  collector_protocol -- UDP or TCP (default is UDP)");
#ifndef TLS_DISABLED
	printf(TLS_HELP);
#endif
	printOptionUsage("-v, --version", "Print version information and exit.");
	printOptionUsage("-h, -?, --help", "Display this help and exit.");
	if (devhelp) {
		printf("  --build-flags  Print build information and exit.\n");
		printOptionUsage("-r ROLE, --role ROLE",
		                 " Server role (valid options are fdbd, test, multitest,"
		                 " simulation, networktestclient, networktestserver, restore"
		                 " consistencycheck, kvfileintegritycheck, kvfilegeneratesums, kvfiledump, unittests)."
		                 " The default is `fdbd'.");
#ifdef _WIN32
		printOptionUsage("-n, --newconsole", " Create a new console.");
		printOptionUsage("-q, --no-dialog", " Disable error dialog on crash.");
		printOptionUsage("--parentpid PID", " Specify a process after whose termination to exit.");
#endif
		printOptionUsage("-f TESTFILE, --testfile",
		                 " Testfile to run, defaults to `tests/default.txt'.  If role is `unittests', specifies which "
		                 "unit tests to run as a search prefix.");
		printOptionUsage("-R, --restarting", " Restart a previous simulation that was cleanly shut down.");
		printOptionUsage("-s SEED, --seed SEED", " Random seed.");
		printOptionUsage("-k KEY, --key KEY", "Target key for search role.");
		printOptionUsage("--kvfile FILE",
		                 "Input file (SQLite database file) for use by the 'kvfilegeneratesums', "
		                 "'kvfileintegritycheck' and 'kvfiledump' roles.");
		printOptionUsage("-b [on,off], --buggify [on,off]", " Sets Buggify system state, defaults to `off'.");
		printOptionUsage("-fi [on,off], --fault-injection [on,off]", " Sets fault injection, defaults to `on'.");
		printOptionUsage("--crash", "Crash on serious errors instead of continuing.");
		printOptionUsage("-N NETWORKIMPL, --network NETWORKIMPL",
		                 " Select network implementation, `net2' (default),"
		                 " `net2-threadpool'.");
		printOptionUsage("--unbufferedout", " Do not buffer stdout and stderr.");
		printOptionUsage("--bufferedout", " Buffer stdout and stderr.");
		printOptionUsage("--traceclock CLOCKIMPL",
		                 " Select clock source for trace files, `now' (default) or"
		                 " `realtime'.");
		printOptionUsage("--num-testers NUM",
		                 " A multitester will wait for NUM testers before starting"
		                 " (defaults to 1).");
		printOptionUsage("--test-PARAMNAME PARAMVALUE",
		                 " Set a UnitTest named parameter to the given value.  Names are case sensitive.");
#ifdef __linux__
		printOptionUsage("--rsssize SIZE",
		                 " Turns on automatic heap profiling when RSS memory size exceeds"
		                 " the given threshold. fdbserver needs to be compiled with"
		                 " USE_GPERFTOOLS flag in order to use this feature.");
#endif
		printOptionUsage("--testservers ADDRESSES",
		                 " The addresses of networktestservers"
		                 " specified as ADDRESS:PORT,ADDRESS:PORT...");
		printOptionUsage("--testonservers", " Testers are recruited on servers.");
		printOptionUsage("--metrics-cluster CONNFILE",
		                 " The cluster file designating where this process will"
		                 " store its metric data. By default metrics will be stored"
		                 " in the same database the process is participating in.");
		printOptionUsage("--metrics-prefix PREFIX",
		                 " The prefix where this process will store its metric data."
		                 " Must be specified if using a different database for metrics.");
		printOptionUsage("--knob-KNOBNAME KNOBVALUE", " Changes a database knob. KNOBNAME should be lowercase.");
		printOptionUsage("--io-trust-seconds SECONDS",
		                 " Sets the time in seconds that a read or write operation is allowed to take"
		                 " before timing out with an error. If an operation times out, all future"
		                 " operations on that file will fail with an error as well. Only has an effect"
		                 " when using AsyncFileKAIO in Linux.");
		printOptionUsage("--io-trust-warn-only",
		                 " Instead of failing when an I/O operation exceeds io_trust_seconds, just"
		                 " log a warning to the trace log. Has no effect if io_trust_seconds is unspecified.");
		printf("\n"
		       "The 'kvfiledump' role dump all key-values from kvfile to stdout in binary format:\n"
		       "{key length}{key binary}{value length}{value binary}, length is 4 bytes int\n"
		       "(little endianness). This role takes 3 environment variables as parameters:\n"
		       " - FDB_DUMP_STARTKEY: start key for the dump, default is empty\n"
		       " - FDB_DUMP_ENDKEY: end key for the dump, default is \"\\xff\\xff\"\n"
		       " - FDB_DUMP_DEBUG: print key-values to stderr in escaped format\n");
	} else {
		printOptionUsage("--dev-help", "Display developer-specific help and exit.");
	}

	printf("\n"
	       "SIZE parameters may use one of the multiplicative suffixes B=1, KB=10^3,\n"
	       "KiB=2^10, MB=10^6, MiB=2^20, GB=10^9, GiB=2^30, TB=10^12, or TiB=2^40.\n");
}

extern bool g_crashOnError;

#if defined(ALLOC_INSTRUMENTATION) || defined(ALLOC_INSTRUMENTATION_STDOUT)
void* operator new(std::size_t size) {
	void* p = malloc(size);
	if (!p)
		throw std::bad_alloc();
	recordAllocation(p, size);
	return p;
}
void operator delete(void* ptr) throw() {
	recordDeallocation(ptr);
	free(ptr);
}

// scalar, nothrow new and it matching delete
void* operator new(std::size_t size, const std::nothrow_t&) throw() {
	void* p = malloc(size);
	recordAllocation(p, size);
	return p;
}
void operator delete(void* ptr, const std::nothrow_t&) throw() {
	recordDeallocation(ptr);
	free(ptr);
}

// array throwing new and matching delete[]
void* operator new[](std::size_t size) {
	void* p = malloc(size);
	if (!p)
		throw std::bad_alloc();
	recordAllocation(p, size);
	return p;
}
void operator delete[](void* ptr) throw() {
	recordDeallocation(ptr);
	free(ptr);
}

// array, nothrow new and matching delete[]
void* operator new[](std::size_t size, const std::nothrow_t&) throw() {
	void* p = malloc(size);
	recordAllocation(p, size);
	return p;
}
void operator delete[](void* ptr, const std::nothrow_t&) throw() {
	recordDeallocation(ptr);
	free(ptr);
}
#endif

Optional<bool> checkBuggifyOverride(const char* testFile) {
	std::ifstream ifs;
	ifs.open(testFile, std::ifstream::in);
	if (!ifs.good())
		return 0;

	std::string cline;

	while (ifs.good()) {
		getline(ifs, cline);
		std::string line = removeWhitespace(std::string(cline));
		if (!line.size() || line.find(';') == 0)
			continue;

		size_t found = line.find('=');
		if (found == std::string::npos)
			// hmmm, not good
			continue;
		std::string attrib = removeWhitespace(line.substr(0, found));
		std::string value = removeWhitespace(line.substr(found + 1));

		if (attrib == "buggify") {
			// Testspec uses `on` or `off` (without quotes).
			// TOML uses literal `true` and `false`.
			if (!strcmp(value.c_str(), "on") || !strcmp(value.c_str(), "true")) {
				ifs.close();
				return true;
			} else if (!strcmp(value.c_str(), "off") || !strcmp(value.c_str(), "false")) {
				ifs.close();
				return false;
			} else {
				fprintf(stderr, "ERROR: Unknown buggify override state `%s'\n", value.c_str());
				flushAndExit(FDB_EXIT_ERROR);
			}
		}
	}

	ifs.close();
	return Optional<bool>();
}

// Takes a vector of public and listen address strings given via command line, and returns vector of NetworkAddress
// objects.
std::pair<NetworkAddressList, NetworkAddressList> buildNetworkAddresses(
    IClusterConnectionRecord& connectionRecord,
    const std::vector<std::string>& publicAddressStrs,
    std::vector<std::string>& listenAddressStrs) {
	if (listenAddressStrs.size() > 0 && publicAddressStrs.size() != listenAddressStrs.size()) {
		fprintf(stderr,
		        "ERROR: Listen addresses (if provided) should be equal to the number of public addresses in order.\n");
		flushAndExit(FDB_EXIT_ERROR);
	}
	listenAddressStrs.resize(publicAddressStrs.size(), "public");

	if (publicAddressStrs.size() > 2) {
		fprintf(stderr, "ERROR: maximum 2 public/listen addresses are allowed\n");
		flushAndExit(FDB_EXIT_ERROR);
	}

	NetworkAddressList publicNetworkAddresses;
	NetworkAddressList listenNetworkAddresses;

	auto& coordinators = connectionRecord.getConnectionString().coordinators();
	ASSERT(coordinators.size() > 0);

	for (int ii = 0; ii < publicAddressStrs.size(); ++ii) {
		const std::string& publicAddressStr = publicAddressStrs[ii];
		bool autoPublicAddress = StringRef(publicAddressStr).startsWith(LiteralStringRef("auto:"));
		NetworkAddress currentPublicAddress;
		if (autoPublicAddress) {
			try {
				const NetworkAddress& parsedAddress = NetworkAddress::parse("0.0.0.0:" + publicAddressStr.substr(5));
				const IPAddress publicIP = determinePublicIPAutomatically(connectionRecord.getConnectionString());
				currentPublicAddress = NetworkAddress(publicIP, parsedAddress.port, true, parsedAddress.isTLS());
			} catch (Error& e) {
				fprintf(stderr,
				        "ERROR: could not determine public address automatically from `%s': %s\n",
				        publicAddressStr.c_str(),
				        e.what());
				throw;
			}
		} else {
			try {
				currentPublicAddress = NetworkAddress::parse(publicAddressStr);
			} catch (Error&) {
				fprintf(stderr,
				        "ERROR: Could not parse network address `%s' (specify as IP_ADDRESS:PORT)\n",
				        publicAddressStr.c_str());
				throw;
			}
		}

		if (ii == 0) {
			publicNetworkAddresses.address = currentPublicAddress;
		} else {
			publicNetworkAddresses.secondaryAddress = currentPublicAddress;
		}

		if (!currentPublicAddress.isValid()) {
			fprintf(stderr, "ERROR: %s is not a valid IP address\n", currentPublicAddress.toString().c_str());
			flushAndExit(FDB_EXIT_ERROR);
		}

		const std::string& listenAddressStr = listenAddressStrs[ii];
		NetworkAddress currentListenAddress;
		if (listenAddressStr == "public") {
			currentListenAddress = currentPublicAddress;
		} else {
			try {
				currentListenAddress = NetworkAddress::parse(listenAddressStr);
			} catch (Error&) {
				fprintf(stderr,
				        "ERROR: Could not parse network address `%s' (specify as IP_ADDRESS:PORT)\n",
				        listenAddressStr.c_str());
				throw;
			}

			if (currentListenAddress.isTLS() != currentPublicAddress.isTLS()) {
				fprintf(stderr,
				        "ERROR: TLS state of listen address: %s is not equal to the TLS state of public address: %s.\n",
				        listenAddressStr.c_str(),
				        publicAddressStr.c_str());
				flushAndExit(FDB_EXIT_ERROR);
			}
		}

		if (ii == 0) {
			listenNetworkAddresses.address = currentListenAddress;
		} else {
			listenNetworkAddresses.secondaryAddress = currentListenAddress;
		}

		bool hasSameCoord = std::all_of(coordinators.begin(), coordinators.end(), [&](const NetworkAddress& address) {
			if (address.ip == currentPublicAddress.ip && address.port == currentPublicAddress.port) {
				return address.isTLS() == currentPublicAddress.isTLS();
			}
			return true;
		});
		if (!hasSameCoord) {
			fprintf(stderr,
			        "ERROR: TLS state of public address %s does not match in coordinator list.\n",
			        publicAddressStr.c_str());
			flushAndExit(FDB_EXIT_ERROR);
		}
	}

	if (publicNetworkAddresses.secondaryAddress.present() &&
	    publicNetworkAddresses.address.isTLS() == publicNetworkAddresses.secondaryAddress.get().isTLS()) {
		fprintf(stderr, "ERROR: only one public address of each TLS state is allowed.\n");
		flushAndExit(FDB_EXIT_ERROR);
	}

	return std::make_pair(publicNetworkAddresses, listenNetworkAddresses);
}

// moves files from 'dirSrc' to 'dirToMove' if their name contains 'role'
void restoreRoleFilesHelper(std::string dirSrc, std::string dirToMove, std::string role) {
	std::vector<std::string> returnFiles = platform::listFiles(dirSrc, "");
	for (const auto& fileEntry : returnFiles) {
		if (fileEntry != "fdb.cluster" && fileEntry.find(role) != std::string::npos) {
			// rename files
			TraceEvent("RenamingSnapFile")
			    .detail("Oldname", dirSrc + "/" + fileEntry)
			    .detail("Newname", dirToMove + "/" + fileEntry);
			renameFile(dirSrc + "/" + fileEntry, dirToMove + "/" + fileEntry);
		}
	}
}

namespace {
enum class ServerRole {
	ConsistencyCheck,
	CreateTemplateDatabase,
	DSLTest,
	FDBD,
	KVFileGenerateIOLogChecksums,
	KVFileIntegrityCheck,
	KVFileDump,
	MultiTester,
	NetworkTestClient,
	NetworkTestServer,
	Restore,
	SearchMutations,
	Simulation,
	SkipListTest,
	Test,
	VersionedMapTest,
	UnitTests,
	FlowProcess
};
struct CLIOptions {
	std::string commandLine;
	std::string fileSystemPath, dataFolder, connFile, seedConnFile, seedConnString, logFolder = ".", metricsConnFile,
	                                                                                metricsPrefix;
	std::string logGroup = "default";
	uint64_t rollsize = TRACE_DEFAULT_ROLL_SIZE;
	uint64_t maxLogsSize = TRACE_DEFAULT_MAX_LOGS_SIZE;
	bool maxLogsSizeSet = false;
	int maxLogs = 0;
	bool maxLogsSet = false;

	ServerRole role = ServerRole::FDBD;
	uint32_t randomSeed = platform::getRandomSeed();

	const char* testFile = "tests/default.txt";
	std::string kvFile;
	std::string testServersStr;
	std::string whitelistBinPaths;

	std::vector<std::string> publicAddressStrs, listenAddressStrs;
	NetworkAddressList publicAddresses, listenAddresses;

	const char* targetKey = nullptr;
	int64_t memLimit =
	    8LL << 30; // Nice to maintain the same default value for memLimit and SERVER_KNOBS->SERVER_MEM_LIMIT and
	               // SERVER_KNOBS->COMMIT_BATCHES_MEM_BYTES_HARD_LIMIT
	uint64_t storageMemLimit = 1LL << 30;
	bool buggifyEnabled = false, faultInjectionEnabled = true, restarting = false;
	Optional<Standalone<StringRef>> zoneId;
	Optional<Standalone<StringRef>> dcId;
	ProcessClass processClass = ProcessClass(ProcessClass::UnsetClass, ProcessClass::CommandLineSource);
	bool useNet2 = true;
	bool useThreadPool = false;
	std::vector<std::pair<std::string, std::string>> knobs;
	std::map<std::string, std::string> manualKnobOverrides;
	LocalityData localities;
	int minTesterCount = 1;
	bool testOnServers = false;

	TLSConfig tlsConfig = TLSConfig(TLSEndpointType::SERVER);
	double fileIoTimeout = 0.0;
	bool fileIoWarnOnly = false;
	uint64_t rsssize = -1;
	std::vector<std::string> blobCredentials; // used for fast restore workers & backup workers
	const char* blobCredsFromENV = nullptr;

	std::string configPath;
	ConfigDBType configDBType{ ConfigDBType::DISABLED };

	Reference<IClusterConnectionRecord> connectionFile;
	Standalone<StringRef> machineId;
	UnitTestParameters testParams;

	std::map<std::string, std::string> profilerConfig;
	std::string flowProcessName;
	Endpoint flowProcessEndpoint;
	bool printSimTime = false;

	static CLIOptions parseArgs(int argc, char* argv[]) {
		CLIOptions opts;
		opts.parseArgsInternal(argc, argv);
		return opts;
	}

private:
	CLIOptions() = default;

	void parseArgsInternal(int argc, char* argv[]) {
		for (int a = 0; a < argc; a++) {
			if (a)
				commandLine += ' ';
			commandLine += argv[a];
		}

		CSimpleOpt args(argc, argv, g_rgOptions, SO_O_EXACT | SO_O_HYPHEN_TO_UNDERSCORE);

		if (argc == 1) {
			printUsage(argv[0], false);
			flushAndExit(FDB_EXIT_ERROR);
		}

		while (args.Next()) {
			if (args.LastError() == SO_ARG_INVALID_DATA) {
				fprintf(stderr, "ERROR: invalid argument to option `%s'\n", args.OptionText());
				printHelpTeaser(argv[0]);
				flushAndExit(FDB_EXIT_ERROR);
			}
			if (args.LastError() == SO_ARG_INVALID) {
				fprintf(stderr, "ERROR: argument given for option `%s'\n", args.OptionText());
				printHelpTeaser(argv[0]);
				flushAndExit(FDB_EXIT_ERROR);
			}
			if (args.LastError() == SO_ARG_MISSING) {
				fprintf(stderr, "ERROR: missing argument for option `%s'\n", args.OptionText());
				printHelpTeaser(argv[0]);
				flushAndExit(FDB_EXIT_ERROR);
			}
			if (args.LastError() == SO_OPT_INVALID) {
				fprintf(stderr, "ERROR: unknown option: `%s'\n", args.OptionText());
				printHelpTeaser(argv[0]);
				flushAndExit(FDB_EXIT_ERROR);
			}
			if (args.LastError() != SO_SUCCESS) {
				fprintf(stderr, "ERROR: error parsing options\n");
				printHelpTeaser(argv[0]);
				flushAndExit(FDB_EXIT_ERROR);
			}
			const char* sRole;
			Optional<uint64_t> ti;
			std::string argStr;
			std::vector<std::string> tmpStrings;

			switch (args.OptionId()) {
			case OPT_HELP:
				printUsage(argv[0], false);
				flushAndExit(FDB_EXIT_SUCCESS);
				break;
			case OPT_DEVHELP:
				printUsage(argv[0], true);
				flushAndExit(FDB_EXIT_SUCCESS);
				break;
			case OPT_KNOB: {
				Optional<std::string> knobName = extractPrefixedArgument("--knob", args.OptionSyntax());
				if (!knobName.present()) {
					fprintf(stderr, "ERROR: unable to parse knob option '%s'\n", args.OptionSyntax());
					flushAndExit(FDB_EXIT_ERROR);
				}
				knobs.emplace_back(knobName.get(), args.OptionArg());
				manualKnobOverrides[knobName.get()] = args.OptionArg();
				break;
			}
			case OPT_PROFILER: {
				Optional<std::string> profilerArg = extractPrefixedArgument("--profiler", args.OptionSyntax());
				if (!profilerArg.present()) {
					fprintf(stderr, "ERROR: unable to parse profiler option '%s'\n", args.OptionSyntax());
					flushAndExit(FDB_EXIT_ERROR);
				}
				profilerConfig.emplace(profilerArg.get(), args.OptionArg());
				break;
			};
			case OPT_UNITTESTPARAM: {
				Optional<std::string> testArg = extractPrefixedArgument("--test", args.OptionSyntax());
				if (!testArg.present()) {
					fprintf(stderr, "ERROR: unable to parse unit test option '%s'\n", args.OptionSyntax());
					flushAndExit(FDB_EXIT_ERROR);
				}
				testParams.set(testArg.get(), args.OptionArg());
				break;
			}
			case OPT_LOCALITY: {
				Optional<std::string> localityKey = extractPrefixedArgument("--locality", args.OptionSyntax());
				if (!localityKey.present()) {
					fprintf(stderr, "ERROR: unable to parse locality key '%s'\n", args.OptionSyntax());
					flushAndExit(FDB_EXIT_ERROR);
				}
				Standalone<StringRef> key = StringRef(localityKey.get());
				std::transform(key.begin(), key.end(), mutateString(key), ::tolower);
				localities.set(key, Standalone<StringRef>(std::string(args.OptionArg())));
				break;
			}
			case OPT_VERSION:
				printVersion();
				flushAndExit(FDB_EXIT_SUCCESS);
				break;
			case OPT_BUILD_FLAGS:
				printBuildInformation();
				flushAndExit(FDB_EXIT_SUCCESS);
			case OPT_NOBUFSTDOUT:
				setvbuf(stdout, nullptr, _IONBF, 0);
				setvbuf(stderr, nullptr, _IONBF, 0);
				break;
			case OPT_BUFSTDOUTERR:
				setvbuf(stdout, nullptr, _IOFBF, BUFSIZ);
				setvbuf(stderr, nullptr, _IOFBF, BUFSIZ);
				break;
			case OPT_ROLE:
				sRole = args.OptionArg();
				if (!strcmp(sRole, "fdbd"))
					role = ServerRole::FDBD;
				else if (!strcmp(sRole, "simulation"))
					role = ServerRole::Simulation;
				else if (!strcmp(sRole, "test"))
					role = ServerRole::Test;
				else if (!strcmp(sRole, "multitest"))
					role = ServerRole::MultiTester;
				else if (!strcmp(sRole, "skiplisttest"))
					role = ServerRole::SkipListTest;
				else if (!strcmp(sRole, "search"))
					role = ServerRole::SearchMutations;
				else if (!strcmp(sRole, "dsltest"))
					role = ServerRole::DSLTest;
				else if (!strcmp(sRole, "versionedmaptest"))
					role = ServerRole::VersionedMapTest;
				else if (!strcmp(sRole, "createtemplatedb"))
					role = ServerRole::CreateTemplateDatabase;
				else if (!strcmp(sRole, "networktestclient"))
					role = ServerRole::NetworkTestClient;
				else if (!strcmp(sRole, "networktestserver"))
					role = ServerRole::NetworkTestServer;
				else if (!strcmp(sRole, "restore"))
					role = ServerRole::Restore;
				else if (!strcmp(sRole, "kvfileintegritycheck"))
					role = ServerRole::KVFileIntegrityCheck;
				else if (!strcmp(sRole, "kvfilegeneratesums"))
					role = ServerRole::KVFileGenerateIOLogChecksums;
				else if (!strcmp(sRole, "kvfiledump"))
					role = ServerRole::KVFileDump;
				else if (!strcmp(sRole, "consistencycheck"))
					role = ServerRole::ConsistencyCheck;
				else if (!strcmp(sRole, "unittests"))
					role = ServerRole::UnitTests;
				else if (!strcmp(sRole, "flowprocess"))
					role = ServerRole::FlowProcess;
				else {
					fprintf(stderr, "ERROR: Unknown role `%s'\n", sRole);
					printHelpTeaser(argv[0]);
					flushAndExit(FDB_EXIT_ERROR);
				}
				break;
			case OPT_PUBLICADDR:
				argStr = args.OptionArg();
				boost::split(tmpStrings, argStr, [](char c) { return c == ','; });
				publicAddressStrs.insert(publicAddressStrs.end(), tmpStrings.begin(), tmpStrings.end());
				break;
			case OPT_LISTEN:
				argStr = args.OptionArg();
				boost::split(tmpStrings, argStr, [](char c) { return c == ','; });
				listenAddressStrs.insert(listenAddressStrs.end(), tmpStrings.begin(), tmpStrings.end());
				break;
			case OPT_CONNFILE:
				connFile = args.OptionArg();
				break;
			case OPT_LOGGROUP:
				logGroup = args.OptionArg();
				break;
			case OPT_SEEDCONNFILE:
				seedConnFile = args.OptionArg();
				break;
			case OPT_SEEDCONNSTRING:
				seedConnString = args.OptionArg();
				break;
#ifdef __linux__
			case OPT_FILESYSTEM: {
				fileSystemPath = args.OptionArg();
				break;
			}
			case OPT_PROFILER_RSS_SIZE: {
				const char* a = args.OptionArg();
				char* end;
				rsssize = strtoull(a, &end, 10);
				if (*end) {
					fprintf(stderr, "ERROR: Unrecognized memory size `%s'\n", a);
					printHelpTeaser(argv[0]);
					flushAndExit(FDB_EXIT_ERROR);
				}
				break;
			}
#endif
			case OPT_DATAFOLDER:
				dataFolder = args.OptionArg();
				break;
			case OPT_LOGFOLDER:
				logFolder = args.OptionArg();
				break;
			case OPT_NETWORKIMPL: {
				const char* a = args.OptionArg();
				if (!strcmp(a, "net2"))
					useNet2 = true;
				else if (!strcmp(a, "net2-threadpool")) {
					useNet2 = true;
					useThreadPool = true;
				} else {
					fprintf(stderr, "ERROR: Unknown network implementation `%s'\n", a);
					printHelpTeaser(argv[0]);
					flushAndExit(FDB_EXIT_ERROR);
				}
				break;
			}
			case OPT_TRACECLOCK: {
				const char* a = args.OptionArg();
				if (!strcmp(a, "realtime"))
					g_trace_clock.store(TRACE_CLOCK_REALTIME);
				else if (!strcmp(a, "now"))
					g_trace_clock.store(TRACE_CLOCK_NOW);
				else {
					fprintf(stderr, "ERROR: Unknown clock source `%s'\n", a);
					printHelpTeaser(argv[0]);
					flushAndExit(FDB_EXIT_ERROR);
				}
				break;
			}
			case OPT_NUMTESTERS: {
				const char* a = args.OptionArg();
				if (!sscanf(a, "%d", &minTesterCount)) {
					fprintf(stderr, "ERROR: Could not parse numtesters `%s'\n", a);
					printHelpTeaser(argv[0]);
					flushAndExit(FDB_EXIT_ERROR);
				}
				break;
			}
			case OPT_ROLLSIZE: {
				const char* a = args.OptionArg();
				ti = parse_with_suffix(a);
				if (!ti.present()) {
					fprintf(stderr, "ERROR: Could not parse logsize `%s'\n", a);
					printHelpTeaser(argv[0]);
					flushAndExit(FDB_EXIT_ERROR);
				}
				rollsize = ti.get();
				break;
			}
			case OPT_MAXLOGSSIZE: {
				const char* a = args.OptionArg();
				ti = parse_with_suffix(a);
				if (!ti.present()) {
					fprintf(stderr, "ERROR: Could not parse maxlogssize `%s'\n", a);
					printHelpTeaser(argv[0]);
					flushAndExit(FDB_EXIT_ERROR);
				}
				maxLogsSize = ti.get();
				maxLogsSizeSet = true;
				break;
			}
			case OPT_MAXLOGS: {
				const char* a = args.OptionArg();
				char* end;
				maxLogs = strtoull(a, &end, 10);
				if (*end) {
					fprintf(stderr, "ERROR: Unrecognized maximum number of logs `%s'\n", a);
					printHelpTeaser(argv[0]);
					flushAndExit(FDB_EXIT_ERROR);
				}
				maxLogsSet = true;
				break;
			}
#ifdef _WIN32
			case OPT_PARENTPID: {
				auto pid_str = args.OptionArg();
				int parent_pid = atoi(pid_str);
				auto pHandle = OpenProcess(SYNCHRONIZE, FALSE, parent_pid);
				if (!pHandle) {
					TraceEvent("ParentProcessOpenError").GetLastError();
					fprintf(stderr, "Could not open parent process at pid %d (error %d)", parent_pid, GetLastError());
					throw platform_error();
				}
				startThread(&parentWatcher, pHandle, 0, "fdb-parentwatch");
				break;
			}
			case OPT_NEWCONSOLE:
				FreeConsole();
				AllocConsole();
				freopen("CONIN$", "rb", stdin);
				freopen("CONOUT$", "wb", stdout);
				freopen("CONOUT$", "wb", stderr);
				break;
			case OPT_NOBOX:
				SetErrorMode(SetErrorMode(0) | SEM_NOGPFAULTERRORBOX);
				break;
#else
			case OPT_PARENTPID: {
				auto pid_str = args.OptionArg();
				int* parent_pid = new (int);
				*parent_pid = atoi(pid_str);
				startThread(&parentWatcher, parent_pid, 0, "fdb-parentwatch");
				break;
			}
#endif
			case OPT_TRACER: {
				std::string arg = args.OptionArg();
				std::string tracer;
				std::transform(arg.begin(), arg.end(), std::back_inserter(tracer), [](char c) { return tolower(c); });
				if (tracer == "none" || tracer == "disabled") {
					openTracer(TracerType::DISABLED);
				} else if (tracer == "logfile" || tracer == "file" || tracer == "log_file") {
					openTracer(TracerType::LOG_FILE);
				} else if (tracer == "network_lossy") {
					openTracer(TracerType::NETWORK_LOSSY);
				} else {
					fprintf(stderr, "ERROR: Unknown or unsupported tracer: `%s'", args.OptionArg());
					printHelpTeaser(argv[0]);
					flushAndExit(FDB_EXIT_ERROR);
				}
				break;
			}
			case OPT_TESTFILE:
				testFile = args.OptionArg();
				break;
			case OPT_KVFILE:
				kvFile = args.OptionArg();
				break;
			case OPT_RESTARTING:
				restarting = true;
				break;
			case OPT_RANDOMSEED: {
				char* end;
				randomSeed = (uint32_t)strtoul(args.OptionArg(), &end, 0);
				if (*end) {
					fprintf(stderr, "ERROR: Could not parse random seed `%s'\n", args.OptionArg());
					printHelpTeaser(argv[0]);
					flushAndExit(FDB_EXIT_ERROR);
				}
				break;
			}
			case OPT_MACHINEID: {
				zoneId = std::string(args.OptionArg());
				break;
			}
			case OPT_DCID: {
				dcId = std::string(args.OptionArg());
				break;
			}
			case OPT_MACHINE_CLASS:
				sRole = args.OptionArg();
				processClass = ProcessClass(sRole, ProcessClass::CommandLineSource);
				if (processClass == ProcessClass::InvalidClass) {
					fprintf(stderr, "ERROR: Unknown machine class `%s'\n", sRole);
					printHelpTeaser(argv[0]);
					flushAndExit(FDB_EXIT_ERROR);
				}
				break;
			case OPT_KEY:
				targetKey = args.OptionArg();
				break;
			case OPT_MEMLIMIT:
				ti = parse_with_suffix(args.OptionArg(), "MiB");
				if (!ti.present()) {
					fprintf(stderr, "ERROR: Could not parse memory limit from `%s'\n", args.OptionArg());
					printHelpTeaser(argv[0]);
					flushAndExit(FDB_EXIT_ERROR);
				}
				memLimit = ti.get();
				break;
			case OPT_STORAGEMEMLIMIT:
				ti = parse_with_suffix(args.OptionArg(), "MB");
				if (!ti.present()) {
					fprintf(stderr, "ERROR: Could not parse storage memory limit from `%s'\n", args.OptionArg());
					printHelpTeaser(argv[0]);
					flushAndExit(FDB_EXIT_ERROR);
				}
				storageMemLimit = ti.get();
				break;
			case OPT_CACHEMEMLIMIT:
				ti = parse_with_suffix(args.OptionArg(), "MiB");
				if (!ti.present()) {
					fprintf(stderr, "ERROR: Could not parse cache memory limit from `%s'\n", args.OptionArg());
					printHelpTeaser(argv[0]);
					flushAndExit(FDB_EXIT_ERROR);
				}
				// SOMEDAY: ideally we'd have some better way to express that a knob should be elevated to formal
				// parameter
				knobs.emplace_back(
				    "page_cache_4k",
				    format("%ld", ti.get() / 4096 * 4096)); // The cache holds 4K pages, so we can truncate this to the
				                                            // next smaller multiple of 4K.
				break;
			case OPT_BUGGIFY:
				if (!strcmp(args.OptionArg(), "on"))
					buggifyEnabled = true;
				else if (!strcmp(args.OptionArg(), "off"))
					buggifyEnabled = false;
				else {
					fprintf(stderr, "ERROR: Unknown buggify state `%s'\n", args.OptionArg());
					printHelpTeaser(argv[0]);
					flushAndExit(FDB_EXIT_ERROR);
				}
				break;
			case OPT_FAULT_INJECTION:
				if (!strcmp(args.OptionArg(), "on"))
					faultInjectionEnabled = true;
				else if (!strcmp(args.OptionArg(), "off"))
					faultInjectionEnabled = false;
				else {
					fprintf(stderr, "ERROR: Unknown fault injection state `%s'\n", args.OptionArg());
					printHelpTeaser(argv[0]);
					flushAndExit(FDB_EXIT_ERROR);
				}
				break;
			case OPT_CRASHONERROR:
				g_crashOnError = true;
				break;
			case OPT_TESTSERVERS:
				testServersStr = args.OptionArg();
				break;
			case OPT_TEST_ON_SERVERS:
				testOnServers = true;
				break;
			case OPT_METRICSCONNFILE:
				metricsConnFile = args.OptionArg();
				break;
			case OPT_METRICSPREFIX:
				metricsPrefix = args.OptionArg();
				break;
			case OPT_IO_TRUST_SECONDS: {
				const char* a = args.OptionArg();
				if (!sscanf(a, "%lf", &fileIoTimeout)) {
					fprintf(stderr, "ERROR: Could not parse io_trust_seconds `%s'\n", a);
					printHelpTeaser(argv[0]);
					flushAndExit(FDB_EXIT_ERROR);
				}
				break;
			}
			case OPT_IO_TRUST_WARN_ONLY:
				fileIoWarnOnly = true;
				break;
			case OPT_TRACE_FORMAT:
				if (!selectTraceFormatter(args.OptionArg())) {
					fprintf(stderr, "WARNING: Unrecognized trace format `%s'\n", args.OptionArg());
				}
				break;
			case OPT_WHITELIST_BINPATH:
				whitelistBinPaths = args.OptionArg();
				break;
			case OPT_BLOB_CREDENTIAL_FILE:
				// Add blob credential following backup agent example
				blobCredentials.push_back(args.OptionArg());
				printf("blob credential file:%s\n", blobCredentials.back().c_str());

				blobCredsFromENV = getenv("FDB_BLOB_CREDENTIALS");
				if (blobCredsFromENV != nullptr) {
					fprintf(stderr, "[WARNING] Set blob credetial via env variable is not tested yet\n");
					TraceEvent(SevError, "FastRestoreGetBlobCredentialFile")
					    .detail("Reason", "Set blob credetial via env variable is not tested yet");
					StringRef t((uint8_t*)blobCredsFromENV, strlen(blobCredsFromENV));
					do {
						StringRef file = t.eat(":");
						if (file.size() != 0) {
							blobCredentials.push_back(file.toString());
						}
					} while (t.size() != 0);
				}
				break;
			case OPT_CONFIG_PATH:
				configPath = args.OptionArg();
				break;
			case OPT_USE_TEST_CONFIG_DB:
				configDBType = ConfigDBType::SIMPLE;
				break;
			case OPT_FLOW_PROCESS_NAME:
				flowProcessName = args.OptionArg();
				std::cout << flowProcessName << std::endl;
				break;
			case OPT_FLOW_PROCESS_ENDPOINT: {
				std::vector<std::string> strings;
				std::cout << args.OptionArg() << std::endl;
				boost::split(strings, args.OptionArg(), [](char c) { return c == ','; });
				for (auto& str : strings) {
					std::cout << str << " ";
				}
				std::cout << "\n";
				if (strings.size() != 3) {
					std::cerr << "Invalid argument, expected 3 elements in --process_endpoint got " << strings.size()
					          << std::endl;
					flushAndExit(FDB_EXIT_ERROR);
				}
				try {
					auto addr = NetworkAddress::parse(strings[0]);
					uint64_t fst = std::stoul(strings[1]);
					uint64_t snd = std::stoul(strings[2]);
					UID token(fst, snd);
					NetworkAddressList l;
					l.address = addr;
					flowProcessEndpoint = Endpoint(l, token);
					std::cout << "flowProcessEndpoint: " << flowProcessEndpoint.getPrimaryAddress().toString()
					          << ", token: " << flowProcessEndpoint.token.toString() << "\n";
				} catch (Error& e) {
					std::cerr << "Could not parse network address " << strings[0] << std::endl;
					flushAndExit(FDB_EXIT_ERROR);
				} catch (std::exception& e) {
					std::cerr << "Could not parse token " << strings[1] << "," << strings[2] << std::endl;
					flushAndExit(FDB_EXIT_ERROR);
				}
				break;
			}
			case OPT_PRINT_SIMTIME:
				printSimTime = true;
				break;

#ifndef TLS_DISABLED
			case TLSConfig::OPT_TLS_PLUGIN:
				args.OptionArg();
				break;
			case TLSConfig::OPT_TLS_CERTIFICATES:
				tlsConfig.setCertificatePath(args.OptionArg());
				break;
			case TLSConfig::OPT_TLS_PASSWORD:
				tlsConfig.setPassword(args.OptionArg());
				break;
			case TLSConfig::OPT_TLS_CA_FILE:
				tlsConfig.setCAPath(args.OptionArg());
				break;
			case TLSConfig::OPT_TLS_KEY:
				tlsConfig.setKeyPath(args.OptionArg());
				break;
			case TLSConfig::OPT_TLS_VERIFY_PEERS:
				tlsConfig.addVerifyPeers(args.OptionArg());
				break;
#endif
			}
		}

		try {
			ProfilerConfig::instance().reset(profilerConfig);
		} catch (ConfigError& e) {
			printf("Error seting up profiler: %s", e.description.c_str());
			flushAndExit(FDB_EXIT_ERROR);
		}

		if (seedConnString.length() && seedConnFile.length()) {
			fprintf(
			    stderr, "%s\n", "--seed-cluster-file and --seed-connection-string may not both be specified at once.");
			flushAndExit(FDB_EXIT_ERROR);
		}

		bool seedSpecified = seedConnFile.length() || seedConnString.length();

		if (seedSpecified && !connFile.length()) {
			fprintf(stderr,
			        "%s\n",
			        "If -seed-cluster-file or --seed-connection-string is specified, -C must be specified as well.");
			flushAndExit(FDB_EXIT_ERROR);
		}

		if (metricsConnFile == connFile)
			metricsConnFile = "";

		if (metricsConnFile != "" && metricsPrefix == "") {
			fprintf(stderr, "If a metrics cluster file is specified, a metrics prefix is required.\n");
			flushAndExit(FDB_EXIT_ERROR);
		}

		bool autoPublicAddress =
		    std::any_of(publicAddressStrs.begin(), publicAddressStrs.end(), [](const std::string& addr) {
			    return StringRef(addr).startsWith(LiteralStringRef("auto:"));
		    });
		if ((role != ServerRole::Simulation && role != ServerRole::CreateTemplateDatabase &&
		     role != ServerRole::KVFileIntegrityCheck && role != ServerRole::KVFileGenerateIOLogChecksums &&
		     role != ServerRole::KVFileDump && role != ServerRole::UnitTests) ||
		    autoPublicAddress) {

			if (seedSpecified && !fileExists(connFile)) {
				std::string connectionString = seedConnString.length() ? seedConnString : "";
				ClusterConnectionString ccs;
				if (seedConnFile.length()) {
					try {
						connectionString = readFileBytes(seedConnFile, MAX_CLUSTER_FILE_BYTES);
					} catch (Error& e) {
						fprintf(stderr,
						        "%s\n",
						        ClusterConnectionFile::getErrorString(std::make_pair(seedConnFile, false), e).c_str());
						throw;
					}
				}

				try {
					ccs = ClusterConnectionString(connectionString);
				} catch (Error& e) {
					fprintf(stderr, "%s\n", ClusterConnectionString::getErrorString(connectionString, e).c_str());
					throw;
				}
				connectionFile = makeReference<ClusterConnectionFile>(connFile, ccs);
			} else {
				std::pair<std::string, bool> resolvedClusterFile;
				try {
					resolvedClusterFile = ClusterConnectionFile::lookupClusterFileName(connFile);
					connectionFile = makeReference<ClusterConnectionFile>(resolvedClusterFile.first);
				} catch (Error& e) {
					fprintf(stderr, "%s\n", ClusterConnectionFile::getErrorString(resolvedClusterFile, e).c_str());
					throw;
				}
			}

			// failmon?
		}

		try {
			if (!publicAddressStrs.empty()) {
				std::tie(publicAddresses, listenAddresses) =
				    buildNetworkAddresses(*connectionFile, publicAddressStrs, listenAddressStrs);
			}
		} catch (Error&) {
			printHelpTeaser(argv[0]);
			flushAndExit(FDB_EXIT_ERROR);
		}

		if (role == ServerRole::ConsistencyCheck) {
			if (!publicAddressStrs.empty()) {
				fprintf(stderr, "ERROR: Public address cannot be specified for consistency check processes\n");
				printHelpTeaser(argv[0]);
				flushAndExit(FDB_EXIT_ERROR);
			}
			auto publicIP = determinePublicIPAutomatically(connectionFile->getConnectionString());
			publicAddresses.address = NetworkAddress(publicIP, ::getpid());
		}

		if (role == ServerRole::Simulation) {
			Optional<bool> buggifyOverride = checkBuggifyOverride(testFile);
			if (buggifyOverride.present())
				buggifyEnabled = buggifyOverride.get();
		}

		if (role == ServerRole::SearchMutations && !targetKey) {
			fprintf(stderr, "ERROR: please specify a target key\n");
			printHelpTeaser(argv[0]);
			flushAndExit(FDB_EXIT_ERROR);
		}

		if (role == ServerRole::NetworkTestClient && !testServersStr.size()) {
			fprintf(stderr, "ERROR: please specify --testservers\n");
			printHelpTeaser(argv[0]);
			flushAndExit(FDB_EXIT_ERROR);
		}

		// Interpret legacy "maxLogs" option in the most sensible and unsurprising way we can while eliminating its code
		// path
		if (maxLogsSet) {
			if (maxLogsSizeSet) {
				// This is the case where both options are set and we must deconflict.
				auto maxLogsAsSize = maxLogs * rollsize;

				// If either was unlimited, then the safe option here is to take the larger one.
				//  This means that is one of the two options specified a limited amount of logging
				//  then the option that specified "unlimited" will be ignored.
				if (maxLogsSize == 0 || maxLogs == 0)
					maxLogsSize = std::max(maxLogsSize, maxLogsAsSize);
				else
					maxLogsSize = std::min(maxLogsSize, maxLogs * rollsize);
			} else {
				maxLogsSize = maxLogs * rollsize;
			}
		}
		if (!zoneId.present() &&
		    !(localities.isPresent(LocalityData::keyZoneId) && localities.isPresent(LocalityData::keyMachineId))) {
			machineId = getSharedMemoryMachineId().toString();
		}
		if (!localities.isPresent(LocalityData::keyZoneId))
			localities.set(LocalityData::keyZoneId, zoneId.present() ? zoneId : machineId);

		if (!localities.isPresent(LocalityData::keyMachineId))
			localities.set(LocalityData::keyMachineId, zoneId.present() ? zoneId : machineId);

		if (!localities.isPresent(LocalityData::keyDcId) && dcId.present())
			localities.set(LocalityData::keyDcId, dcId);
	}
};
} // namespace

int main(int argc, char* argv[]) {
	// TODO: Remove later, this is just to force the statics to be initialized
	// otherwise the unit test won't run
#ifdef ENABLE_SAMPLING
	ActorLineageSet _;
#endif
	try {
		platformInit();

#ifdef ALLOC_INSTRUMENTATION
		g_extra_memory = new uint8_t[1000000];
#endif
		registerCrashHandler();

		// Set default of line buffering standard out and error
		setvbuf(stdout, nullptr, _IOLBF, BUFSIZ);
		setvbuf(stderr, nullptr, _IOLBF, BUFSIZ);

		// Enables profiling on this thread (but does not start it)
		registerThreadForProfiling();

#ifdef _WIN32
		// Windows needs a gentle nudge to format floats correctly
		//_set_output_format(_TWO_DIGIT_EXPONENT);
#endif

		const auto opts = CLIOptions::parseArgs(argc, argv);
		const auto role = opts.role;

#ifdef _WIN32
		// For now, ignore all tests for Windows
		if (role == ServerRole::Simulation || role == ServerRole::UnitTests || role == ServerRole::Test) {
			printf("Windows tests are not supported yet\n");
			flushAndExit(FDB_EXIT_SUCCESS);
		}
#endif

		if (role == ServerRole::Simulation)
			printf("Random seed is %u...\n", opts.randomSeed);

		if (opts.zoneId.present())
			printf("ZoneId set to %s, dcId to %s\n", printable(opts.zoneId).c_str(), printable(opts.dcId).c_str());

		setThreadLocalDeterministicRandomSeed(opts.randomSeed);

		enableBuggify(opts.buggifyEnabled, BuggifyType::General);
		enableFaultInjection(opts.faultInjectionEnabled);

		IKnobCollection::setGlobalKnobCollection(IKnobCollection::Type::SERVER,
		                                         Randomize::True,
		                                         role == ServerRole::Simulation ? IsSimulated::True
		                                                                        : IsSimulated::False);
		IKnobCollection::getMutableGlobalKnobCollection().setKnob("log_directory", KnobValue::create(opts.logFolder));
		if (role != ServerRole::Simulation) {
			IKnobCollection::getMutableGlobalKnobCollection().setKnob("commit_batches_mem_bytes_hard_limit",
			                                                          KnobValue::create(int64_t{ opts.memLimit }));
		}

		for (const auto& [knobName, knobValueString] : opts.knobs) {
			try {
				auto& g_knobs = IKnobCollection::getMutableGlobalKnobCollection();
				auto knobValue = g_knobs.parseKnobValue(knobName, knobValueString);
				g_knobs.setKnob(knobName, knobValue);
			} catch (Error& e) {
				if (e.code() == error_code_invalid_option_value) {
					fprintf(stderr,
					        "WARNING: Invalid value '%s' for knob option '%s'\n",
					        knobName.c_str(),
					        knobValueString.c_str());
					TraceEvent(SevWarnAlways, "InvalidKnobValue")
					    .detail("Knob", printable(knobName))
					    .detail("Value", printable(knobValueString));
				} else {
					fprintf(stderr, "ERROR: Failed to set knob option '%s': %s\n", knobName.c_str(), e.what());
					TraceEvent(SevError, "FailedToSetKnob")
					    .detail("Knob", printable(knobName))
					    .detail("Value", printable(knobValueString))
					    .error(e);
					throw;
				}
			}
		}
		IKnobCollection::getMutableGlobalKnobCollection().setKnob("server_mem_limit",
		                                                          KnobValue::create(int64_t{ opts.memLimit }));
		// Reinitialize knobs in order to update knobs that are dependent on explicitly set knobs
		IKnobCollection::getMutableGlobalKnobCollection().initialize(
		    Randomize::True, role == ServerRole::Simulation ? IsSimulated::True : IsSimulated::False);

		// evictionPolicyStringToEnum will throw an exception if the string is not recognized as a valid
		EvictablePageCache::evictionPolicyStringToEnum(FLOW_KNOBS->CACHE_EVICTION_POLICY);

		if (opts.memLimit <= FLOW_KNOBS->PAGE_CACHE_4K) {
			fprintf(stderr, "ERROR: --memory has to be larger than --cache-memory\n");
			flushAndExit(FDB_EXIT_ERROR);
		}

		if (role == ServerRole::SkipListTest) {
			skipListTest();
			flushAndExit(FDB_EXIT_SUCCESS);
		}

		if (role == ServerRole::DSLTest) {
			dsltest();
			flushAndExit(FDB_EXIT_SUCCESS);
		}

		if (role == ServerRole::VersionedMapTest) {
			versionedMapTest();
			flushAndExit(FDB_EXIT_SUCCESS);
		}

		// Initialize the thread pool
		CoroThreadPool::init();
		// Ordinarily, this is done when the network is run. However, network thread should be set before TraceEvents
		// are logged. This thread will eventually run the network, so call it now.
		TraceEvent::setNetworkThread();

		std::vector<Future<Void>> listenErrors;

		if (role == ServerRole::Simulation || role == ServerRole::CreateTemplateDatabase) {
			// startOldSimulator();
			startNewSimulator(opts.printSimTime);
			openTraceFile(NetworkAddress(), opts.rollsize, opts.maxLogsSize, opts.logFolder, "trace", opts.logGroup);
			openTracer(TracerType(deterministicRandom()->randomInt(static_cast<int>(TracerType::DISABLED),
			                                                       static_cast<int>(TracerType::SIM_END))));
		} else {
			g_network = newNet2(opts.tlsConfig, opts.useThreadPool, true);
			g_network->addStopCallback(Net2FileSystem::stop);
			FlowTransport::createInstance(false, 1, WLTOKEN_RESERVED_COUNT);

			const bool expectsPublicAddress = (role == ServerRole::FDBD || role == ServerRole::NetworkTestServer ||
			                                   role == ServerRole::Restore || role == ServerRole::FlowProcess);
			if (opts.publicAddressStrs.empty()) {
				if (expectsPublicAddress) {
					fprintf(stderr, "ERROR: The -p or --public-address option is required\n");
					printHelpTeaser(argv[0]);
					flushAndExit(FDB_EXIT_ERROR);
				}
			}

			openTraceFile(
			    opts.publicAddresses.address, opts.rollsize, opts.maxLogsSize, opts.logFolder, "trace", opts.logGroup);
			g_network->initTLS();

			if (expectsPublicAddress) {
				for (int ii = 0; ii < (opts.publicAddresses.secondaryAddress.present() ? 2 : 1); ++ii) {
					const NetworkAddress& publicAddress =
					    ii == 0 ? opts.publicAddresses.address : opts.publicAddresses.secondaryAddress.get();
					const NetworkAddress& listenAddress =
					    ii == 0 ? opts.listenAddresses.address : opts.listenAddresses.secondaryAddress.get();
					try {
						const Future<Void>& errorF = FlowTransport::transport().bind(publicAddress, listenAddress);
						listenErrors.push_back(errorF);
						if (errorF.isReady())
							errorF.get();
					} catch (Error& e) {
						TraceEvent("BindError").error(e);
						fprintf(stderr,
						        "Error initializing networking with public address %s and listen address %s (%s)\n",
						        publicAddress.toString().c_str(),
						        listenAddress.toString().c_str(),
						        e.what());
						printHelpTeaser(argv[0]);
						flushAndExit(FDB_EXIT_ERROR);
					}
				}
			}

			// Use a negative ioTimeout to indicate warn-only
			Net2FileSystem::newFileSystem(opts.fileIoWarnOnly ? -opts.fileIoTimeout : opts.fileIoTimeout,
			                              opts.fileSystemPath);
			g_network->initMetrics();
			FlowTransport::transport().initMetrics();
			initTraceEventMetrics();
		}

		double start = timer(), startNow = now();

		std::string cwd = "<unknown>";
		try {
			cwd = platform::getWorkingDirectory();
		} catch (Error& e) {
			// Allow for platform error by rethrowing all _other_ errors
			if (e.code() != error_code_platform_error)
				throw;
		}

		TraceEvent("ProgramStart")
		    .setMaxEventLength(12000)
		    .detail("RandomSeed", opts.randomSeed)
		    .detail("SourceVersion", getSourceVersion())
		    .detail("Version", FDB_VT_VERSION)
		    .detail("PackageName", FDB_VT_PACKAGE_NAME)
		    .detail("FileSystem", opts.fileSystemPath)
		    .detail("DataFolder", opts.dataFolder)
		    .detail("WorkingDirectory", cwd)
		    .detail("ClusterFile", opts.connectionFile ? opts.connectionFile->toString() : "")
		    .detail("ConnectionString",
		            opts.connectionFile ? opts.connectionFile->getConnectionString().toString() : "")
		    .detailf("ActualTime", "%lld", DEBUG_DETERMINISM ? 0 : time(nullptr))
		    .setMaxFieldLength(10000)
		    .detail("CommandLine", opts.commandLine)
		    .setMaxFieldLength(0)
		    .detail("BuggifyEnabled", opts.buggifyEnabled)
		    .detail("FaultInjectionEnabled", opts.faultInjectionEnabled)
		    .detail("MemoryLimit", opts.memLimit)
		    .trackLatest("ProgramStart");

		Error::init();
		std::set_new_handler(&platform::outOfMemory);
		setMemoryQuota(opts.memLimit);

		Future<Optional<Void>> f;

		if (role == ServerRole::Simulation) {
			TraceEvent("Simulation").detail("TestFile", opts.testFile);

			auto histogramReportActor = histogramReport();

			CLIENT_KNOBS->trace();
			FLOW_KNOBS->trace();
			SERVER_KNOBS->trace();

			auto dataFolder = opts.dataFolder.size() ? opts.dataFolder : "simfdb";
			std::vector<std::string> directories = platform::listDirectories(dataFolder);
			const std::set<std::string> allowedDirectories = { ".", "..", "backups", "unittests" };

			for (const auto& dir : directories) {
				if (dir.size() != 32 && allowedDirectories.count(dir) == 0 && dir.find("snap") == std::string::npos) {

					TraceEvent(SevError, "IncompatibleDirectoryFound")
					    .detail("DataFolder", dataFolder)
					    .detail("SuspiciousFile", dir);

					fprintf(stderr,
					        "ERROR: Data folder `%s' had non fdb file `%s'; please use clean, fdb-only folder\n",
					        dataFolder.c_str(),
					        dir.c_str());

					flushAndExit(FDB_EXIT_ERROR);
				}
			}
			std::vector<std::string> files = platform::listFiles(dataFolder);
			if ((files.size() > 1 || (files.size() == 1 && files[0] != "restartInfo.ini")) && !opts.restarting) {
				TraceEvent(SevError, "IncompatibleFileFound").detail("DataFolder", dataFolder);
				fprintf(stderr,
				        "ERROR: Data folder `%s' is non-empty; please use clean, fdb-only folder\n",
				        dataFolder.c_str());
				flushAndExit(FDB_EXIT_ERROR);
			} else if (files.empty() && opts.restarting) {
				TraceEvent(SevWarnAlways, "FileNotFound").detail("DataFolder", dataFolder);
				printf("ERROR: Data folder `%s' is empty, but restarting option selected. Run Phase 1 test first\n",
				       dataFolder.c_str());
				flushAndExit(FDB_EXIT_ERROR);
			}

			int isRestoring = 0;
			if (!opts.restarting) {
				platform::eraseDirectoryRecursive(dataFolder);
				platform::createDirectory(dataFolder);
			} else {
				CSimpleIni ini;
				ini.SetUnicode();
				std::string absDataFolder = abspath(dataFolder);
				ini.LoadFile(joinPath(absDataFolder, "restartInfo.ini").c_str());
				int backupFailed = true;
				const char* isRestoringStr = ini.GetValue("RESTORE", "isRestoring", nullptr);
				if (isRestoringStr) {
					isRestoring = atoi(isRestoringStr);
					const char* backupFailedStr = ini.GetValue("RESTORE", "BackupFailed", nullptr);
					if (isRestoring && backupFailedStr) {
						backupFailed = atoi(backupFailedStr);
					}
				}
				if (isRestoring && !backupFailed) {
					std::vector<std::string> returnList;
					std::string ext = "";
					returnList = platform::listDirectories(absDataFolder);
					std::string snapStr = ini.GetValue("RESTORE", "RestoreSnapUID");

					TraceEvent("RestoringDataFolder").detail("DataFolder", absDataFolder);
					TraceEvent("RestoreSnapUID").detail("UID", snapStr);

					// delete all files (except fdb.cluster) in non-snap directories
					for (const auto& dirEntry : returnList) {
						if (dirEntry == "." || dirEntry == "..") {
							continue;
						}
						if (dirEntry.find(snapStr) != std::string::npos) {
							continue;
						}

						std::string childf = absDataFolder + "/" + dirEntry;
						std::vector<std::string> returnFiles = platform::listFiles(childf, ext);
						for (const auto& fileEntry : returnFiles) {
							if (fileEntry != "fdb.cluster" && fileEntry != "fitness") {
								TraceEvent("DeletingNonSnapfiles").detail("FileBeingDeleted", childf + "/" + fileEntry);
								deleteFile(childf + "/" + fileEntry);
							}
						}
					}
					// cleanup unwanted and partial directories
					for (const auto& dirEntry : returnList) {
						if (dirEntry == "." || dirEntry == "..") {
							continue;
						}
						std::string dirSrc = absDataFolder + "/" + dirEntry;
						// delete snap directories which are not part of restoreSnapUID
						if (dirEntry.find(snapStr) == std::string::npos) {
							if (dirEntry.find("snap") != std::string::npos) {
								platform::eraseDirectoryRecursive(dirSrc);
							}
							continue;
						}
						// remove empty/partial snap directories
						std::vector<std::string> childrenList = platform::listFiles(dirSrc);
						if (childrenList.size() == 0) {
							TraceEvent("RemovingEmptySnapDirectory").detail("DirBeingDeleted", dirSrc);
							platform::eraseDirectoryRecursive(dirSrc);
							continue;
						}
					}
					// move snapshotted files to appropriate locations
					for (const auto& dirEntry : returnList) {
						if (dirEntry == "." || dirEntry == "..") {
							continue;
						}
						std::string dirSrc = absDataFolder + "/" + dirEntry;
						std::string origDir = dirEntry.substr(0, 32);
						std::string dirToMove = absDataFolder + "/" + origDir;
						if ((dirEntry.find("snap") != std::string::npos) &&
						    (dirEntry.find("tlog") != std::string::npos)) {
							// restore tlog files
							restoreRoleFilesHelper(dirSrc, dirToMove, "log");
						} else if ((dirEntry.find("snap") != std::string::npos) &&
						           (dirEntry.find("storage") != std::string::npos)) {
							// restore storage files
							restoreRoleFilesHelper(dirSrc, dirToMove, "storage");
						} else if ((dirEntry.find("snap") != std::string::npos) &&
						           (dirEntry.find("coord") != std::string::npos)) {
							// restore coordinator files
							restoreRoleFilesHelper(dirSrc, dirToMove, "coordination");
						}
					}
				}
			}
			setupAndRun(dataFolder, opts.testFile, opts.restarting, (isRestoring >= 1), opts.whitelistBinPaths);
			g_simulator.run();
		} else if (role == ServerRole::FDBD) {
			// Update the global blob credential files list so that both fast
			// restore workers and backup workers can access blob storage.
			std::vector<std::string>* pFiles =
			    (std::vector<std::string>*)g_network->global(INetwork::enBlobCredentialFiles);
			if (pFiles != nullptr) {
				for (auto& f : opts.blobCredentials) {
					pFiles->push_back(f);
				}
			}

			// Call fast restore for the class FastRestoreClass. This is a short-cut to run fast restore in circus
			if (opts.processClass == ProcessClass::FastRestoreClass) {
				printf("Run as fast restore worker\n");
				ASSERT(opts.connectionFile);
				auto dataFolder = opts.dataFolder;
				if (!dataFolder.size())
					dataFolder = format("fdb/%d/", opts.publicAddresses.address.port); // SOMEDAY: Better default

				std::vector<Future<Void>> actors(listenErrors.begin(), listenErrors.end());
				actors.push_back(restoreWorker(opts.connectionFile, opts.localities, dataFolder));
				f = stopAfter(waitForAll(actors));
				printf("Fast restore worker started\n");
				g_network->run();
				printf("g_network->run() done\n");
			} else { // Call fdbd roles in conventional way
				ASSERT(opts.connectionFile);

				setupRunLoopProfiler();

				auto dataFolder = opts.dataFolder;
				if (!dataFolder.size())
					dataFolder = format("fdb/%d/", opts.publicAddresses.address.port); // SOMEDAY: Better default

				std::vector<Future<Void>> actors(listenErrors.begin(), listenErrors.end());
				actors.push_back(fdbd(opts.connectionFile,
				                      opts.localities,
				                      opts.processClass,
				                      dataFolder,
				                      dataFolder,
				                      opts.storageMemLimit,
				                      opts.metricsConnFile,
				                      opts.metricsPrefix,
				                      opts.rsssize,
				                      opts.whitelistBinPaths,
				                      opts.configPath,
				                      opts.manualKnobOverrides,
				                      opts.configDBType));
				actors.push_back(histogramReport());
				// actors.push_back( recurring( []{}, .001 ) );  // for ASIO latency measurement

				f = stopAfter(waitForAll(actors));
				g_network->run();
			}
		} else if (role == ServerRole::MultiTester) {
			setupRunLoopProfiler();
			f = stopAfter(runTests(opts.connectionFile,
			                       TEST_TYPE_FROM_FILE,
			                       opts.testOnServers ? TEST_ON_SERVERS : TEST_ON_TESTERS,
			                       opts.minTesterCount,
			                       opts.testFile,
			                       StringRef(),
			                       opts.localities));
			g_network->run();
		} else if (role == ServerRole::Test) {
			setupRunLoopProfiler();
			auto m = startSystemMonitor(opts.dataFolder, opts.dcId, opts.zoneId, opts.zoneId);
			f = stopAfter(runTests(
			    opts.connectionFile, TEST_TYPE_FROM_FILE, TEST_HERE, 1, opts.testFile, StringRef(), opts.localities));
			g_network->run();
		} else if (role == ServerRole::ConsistencyCheck) {
			setupRunLoopProfiler();

			auto m = startSystemMonitor(opts.dataFolder, opts.dcId, opts.zoneId, opts.zoneId);
			f = stopAfter(runTests(opts.connectionFile,
			                       TEST_TYPE_CONSISTENCY_CHECK,
			                       TEST_HERE,
			                       1,
			                       opts.testFile,
			                       StringRef(),
			                       opts.localities));
			g_network->run();
		} else if (role == ServerRole::UnitTests) {
			setupRunLoopProfiler();
			auto m = startSystemMonitor(opts.dataFolder, opts.dcId, opts.zoneId, opts.zoneId);
			f = stopAfter(runTests(opts.connectionFile,
			                       TEST_TYPE_UNIT_TESTS,
			                       TEST_HERE,
			                       1,
			                       opts.testFile,
			                       StringRef(),
			                       opts.localities,
			                       opts.testParams));
			g_network->run();
		} else if (role == ServerRole::CreateTemplateDatabase) {
			createTemplateDatabase();
		} else if (role == ServerRole::NetworkTestClient) {
			f = stopAfter(networkTestClient(opts.testServersStr));
			g_network->run();
		} else if (role == ServerRole::NetworkTestServer) {
			f = stopAfter(networkTestServer());
			g_network->run();
		} else if (role == ServerRole::Restore) {
			f = stopAfter(restoreWorker(opts.connectionFile, opts.localities, opts.dataFolder));
			g_network->run();
		} else if (role == ServerRole::KVFileIntegrityCheck) {
			f = stopAfter(KVFileCheck(opts.kvFile, true));
			g_network->run();
		} else if (role == ServerRole::KVFileGenerateIOLogChecksums) {
			Optional<Void> result;
			try {
				GenerateIOLogChecksumFile(opts.kvFile);
				result = Void();
			} catch (Error& e) {
				fprintf(stderr, "Fatal Error: %s\n", e.what());
			}

			f = result;
<<<<<<< HEAD
		} else if (role == ServerRole::FlowProcess) {
			TraceEvent(SevDebug, "StartingFlowProcess").detail("From", "fdbserver");
			if (opts.flowProcessName == "KeyValueStoreProcess") {
				ProcessFactory<KeyValueStoreProcess>(opts.flowProcessName.c_str());
			}
			f = stopAfter(runFlowProcess(opts.flowProcessName, opts.flowProcessEndpoint));
=======
		} else if (role == ServerRole::KVFileDump) {
			f = stopAfter(KVFileDump(opts.kvFile));
>>>>>>> c29c522d
			g_network->run();
		}

		int rc = FDB_EXIT_SUCCESS;
		if (f.isValid() && f.isReady() && !f.isError() && !f.get().present()) {
			rc = FDB_EXIT_ERROR;
		}

		int unseed = noUnseed ? 0 : deterministicRandom()->randomInt(0, 100001);
		TraceEvent("ElapsedTime")
		    .detail("SimTime", now() - startNow)
		    .detail("RealTime", timer() - start)
		    .detail("RandomUnseed", unseed);

		if (role == ServerRole::Simulation) {
			printf("Unseed: %d\n", unseed);
			printf("Elapsed: %f simsec, %f real seconds\n", now() - startNow, timer() - start);
		}

		// IFailureMonitor::failureMonitor().address_info.clear();

		// we should have shut down ALL actors associated with this machine; let's list all of the ones still live
		/*{
		    auto living = Actor::all;
		    printf("%d surviving actors:\n", living.size());
		    for(auto a = living.begin(); a != living.end(); ++a)
		        printf("  #%lld %s %p\n", (*a)->creationIndex, (*a)->getName(), (*a));
		}

		{
		    auto living = DatabaseContext::all;
		    printf("%d surviving DatabaseContexts:\n", living.size());
		    for(auto a = living.begin(); a != living.end(); ++a)
		        printf("  #%lld %p\n", (*a)->creationIndex, (*a));
		}

		{
		    auto living = TransactionData::all;
		    printf("%d surviving TransactionData(s):\n", living.size());
		    for(auto a = living.begin(); a != living.end(); ++a)
		        printf("  #%lld %p\n", (*a)->creationIndex, (*a));
		}*/

		/*cout << Actor::allActors.size() << " surviving actors:" << std::endl;
		std::map<std::string,int> actorCount;
		for(int i=0; i<Actor::allActors.size(); i++)
		    ++actorCount[Actor::allActors[i]->getName()];
		for(auto i = actorCount.rbegin(); !(i == actorCount.rend()); ++i)
		    std::cout << "  " << i->second << " " << i->first << std::endl;*/
		//	std::cout << "  " << Actor::allActors[i]->getName() << std::endl;

		if (role == ServerRole::Simulation) {
			unsigned long sevErrorEventsLogged = TraceEvent::CountEventsLoggedAt(SevError);
			if (sevErrorEventsLogged > 0) {
				printf("%lu SevError events logged\n", sevErrorEventsLogged);
				rc = FDB_EXIT_ERROR;
			}
		}

		// g_simulator.run();

#ifdef ALLOC_INSTRUMENTATION
		{
			std::cout << "Page Counts: " << FastAllocator<16>::pageCount << " " << FastAllocator<32>::pageCount << " "
			          << FastAllocator<64>::pageCount << " " << FastAllocator<128>::pageCount << " "
			          << FastAllocator<256>::pageCount << " " << FastAllocator<512>::pageCount << " "
			          << FastAllocator<1024>::pageCount << " " << FastAllocator<2048>::pageCount << " "
			          << FastAllocator<4096>::pageCount << " " << FastAllocator<8192>::pageCount << " "
			          << FastAllocator<16384>::pageCount << std::endl;

			std::vector<std::pair<std::string, const char*>> typeNames;
			for (auto i = allocInstr.begin(); i != allocInstr.end(); ++i) {
				std::string s;

#ifdef __linux__
				char* demangled = abi::__cxa_demangle(i->first, nullptr, nullptr, nullptr);
				if (demangled) {
					s = demangled;
					if (StringRef(s).startsWith(LiteralStringRef("(anonymous namespace)::")))
						s = s.substr(LiteralStringRef("(anonymous namespace)::").size());
					free(demangled);
				} else
					s = i->first;
#else
				s = i->first;
				if (StringRef(s).startsWith(LiteralStringRef("class `anonymous namespace'::")))
					s = s.substr(LiteralStringRef("class `anonymous namespace'::").size());
				else if (StringRef(s).startsWith(LiteralStringRef("class ")))
					s = s.substr(LiteralStringRef("class ").size());
				else if (StringRef(s).startsWith(LiteralStringRef("struct ")))
					s = s.substr(LiteralStringRef("struct ").size());
#endif

				typeNames.emplace_back(s, i->first);
			}
			std::sort(typeNames.begin(), typeNames.end());
			for (int i = 0; i < typeNames.size(); i++) {
				const char* n = typeNames[i].second;
				auto& f = allocInstr[n];
				printf("%+d\t%+d\t%d\t%d\t%s\n",
				       f.allocCount,
				       -f.deallocCount,
				       f.allocCount - f.deallocCount,
				       f.maxAllocated,
				       typeNames[i].first.c_str());
			}

			// We're about to exit and clean up data structures, this will wreak havoc on allocation recording
			memSample_entered = true;
		}
#endif
		// printf("\n%d tests passed; %d tests failed\n", passCount, failCount);
		flushAndExit(rc);
	} catch (Error& e) {
		fprintf(stderr, "Error: %s\n", e.what());
		TraceEvent(SevError, "MainError").error(e);
		// printf("\n%d tests passed; %d tests failed\n", passCount, failCount);
		flushAndExit(FDB_EXIT_MAIN_ERROR);
	} catch (boost::system::system_error& e) {
		ASSERT_WE_THINK(false); // boost errors shouldn't leak
		fprintf(stderr, "boost::system::system_error: %s (%d)", e.what(), e.code().value());
		TraceEvent(SevError, "MainError").error(unknown_error()).detail("RootException", e.what());
		// printf("\n%d tests passed; %d tests failed\n", passCount, failCount);
		flushAndExit(FDB_EXIT_MAIN_EXCEPTION);
	} catch (std::exception& e) {
		fprintf(stderr, "std::exception: %s\n", e.what());
		TraceEvent(SevError, "MainError").error(unknown_error()).detail("RootException", e.what());
		// printf("\n%d tests passed; %d tests failed\n", passCount, failCount);
		flushAndExit(FDB_EXIT_MAIN_EXCEPTION);
	}

	static_assert(LBLocalityData<StorageServerInterface>::Present, "Storage server interface should be load balanced");
	static_assert(LBLocalityData<CommitProxyInterface>::Present, "Commit proxy interface should be load balanced");
	static_assert(LBLocalityData<GrvProxyInterface>::Present, "GRV proxy interface should be load balanced");
	static_assert(LBLocalityData<TLogInterface>::Present, "TLog interface should be load balanced");
	static_assert(!LBLocalityData<MasterInterface>::Present, "Master interface should not be load balanced");
}<|MERGE_RESOLUTION|>--- conflicted
+++ resolved
@@ -192,17 +192,11 @@
 	{ OPT_CONFIG_PATH,           "--config-path",               SO_REQ_SEP },
 	{ OPT_USE_TEST_CONFIG_DB,    "--use-test-config-db",        SO_NONE },
 	{ OPT_FAULT_INJECTION,       "-fi",                         SO_REQ_SEP },
-<<<<<<< HEAD
 	{ OPT_FAULT_INJECTION,       "--fault_injection",           SO_REQ_SEP },
 	{ OPT_PROFILER,	             "--profiler_",                 SO_REQ_SEP },
 	{ OPT_FLOW_PROCESS_NAME,     "--process_name",              SO_REQ_SEP },
 	{ OPT_FLOW_PROCESS_ENDPOINT, "--process_endpoint",          SO_REQ_SEP },
 	{ OPT_PRINT_SIMTIME,         "--print_sim_time",             SO_NONE },
-=======
-	{ OPT_FAULT_INJECTION,       "--fault-injection",           SO_REQ_SEP },
-	{ OPT_PROFILER,	             "--profiler-",                 SO_REQ_SEP},
-	{ OPT_PRINT_SIMTIME,         "--print-sim-time",             SO_NONE },
->>>>>>> c29c522d
 
 #ifndef TLS_DISABLED
 	TLS_OPTION_FLAGS
@@ -2187,17 +2181,14 @@
 			}
 
 			f = result;
-<<<<<<< HEAD
 		} else if (role == ServerRole::FlowProcess) {
 			TraceEvent(SevDebug, "StartingFlowProcess").detail("From", "fdbserver");
 			if (opts.flowProcessName == "KeyValueStoreProcess") {
 				ProcessFactory<KeyValueStoreProcess>(opts.flowProcessName.c_str());
 			}
 			f = stopAfter(runFlowProcess(opts.flowProcessName, opts.flowProcessEndpoint));
-=======
 		} else if (role == ServerRole::KVFileDump) {
 			f = stopAfter(KVFileDump(opts.kvFile));
->>>>>>> c29c522d
 			g_network->run();
 		}
 
