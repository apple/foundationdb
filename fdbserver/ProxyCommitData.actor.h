/*
 * ProxyCommitData.h
 *
 * This source file is part of the FoundationDB open source project
 *
 * Copyright 2013-2020 Apple Inc. and the FoundationDB project authors
 *
 * Licensed under the Apache License, Version 2.0 (the "License");
 * you may not use this file except in compliance with the License.
 * You may obtain a copy of the License at
 *
 *     http://www.apache.org/licenses/LICENSE-2.0
 *
 * Unless required by applicable law or agreed to in writing, software
 * distributed under the License is distributed on an "AS IS" BASIS,
 * WITHOUT WARRANTIES OR CONDITIONS OF ANY KIND, either express or implied.
 * See the License for the specific language governing permissions and
 * limitations under the License.
 */

#pragma once
#if defined(NO_INTELLISENSE) && !defined(FDBSERVER_PROXYCOMMITDATA_ACTOR_G_H)
#define FDBSERVER_PROXYCOMMITDATA_ACTOR_G_H
#include "fdbserver/ProxyCommitData.actor.g.h"
#elif !defined(FDBSERVER_PROXYCOMMITDATA_ACTOR_H)
#define FDBSERVER_PROXYCOMMITDATA_ACTOR_H

#include "fdbclient/FDBTypes.h"
#include "fdbrpc/Stats.h"
#include "fdbserver/Knobs.h"
#include "fdbserver/LogSystemDiskQueueAdapter.h"
#include "flow/IRandom.h"

#include "flow/actorcompiler.h" // This must be the last #include.

DESCR struct SingleKeyMutation {
	Standalone<StringRef> shardBegin;
	Standalone<StringRef> shardEnd;
	int64_t tag1;
	int64_t tag2;
	int64_t tag3;
};

struct ApplyMutationsData {
	Future<Void> worker;
	Version endVersion;
	Reference<KeyRangeMap<Version>> keyVersion;
};

struct ProxyStats {
	CounterCollection cc;
	Counter txnCommitIn, txnCommitVersionAssigned, txnCommitResolving, txnCommitResolved, txnCommitOut,
	    txnCommitOutSuccess, txnCommitErrors;
	Counter txnConflicts;
	Counter txnRejectedForQueuedTooLong;
	Counter commitBatchIn, commitBatchOut;
	Counter mutationBytes;
	Counter mutations;
	Counter conflictRanges;
	Counter keyServerLocationIn, keyServerLocationOut, keyServerLocationErrors;
	Counter txnExpensiveClearCostEstCount;
	Version lastCommitVersionAssigned;

	LatencySample commitLatencySample;
	LatencyBands commitLatencyBands;

	// Ratio of tlogs receiving empty commit messages.
	LatencySample commitBatchingEmptyMessageRatio;

	LatencySample commitBatchingWindowSize;

	Future<Void> logger;

	int64_t maxComputeNS;
	int64_t minComputeNS;

	Reference<Histogram> commitBatchQueuingDist;
	Reference<Histogram> getCommitVersionDist;
	std::vector<Reference<Histogram>> resolverDist;
	Reference<Histogram> resolutionDist;
	Reference<Histogram> postResolutionDist;
	Reference<Histogram> processingMutationDist;
	Reference<Histogram> tlogLoggingDist;
	Reference<Histogram> replyCommitDist;

	int64_t getAndResetMaxCompute() {
		int64_t r = maxComputeNS;
		maxComputeNS = 0;
		return r;
	}

	int64_t getAndResetMinCompute() {
		int64_t r = minComputeNS;
		minComputeNS = 1e12;
		return r;
	}

	explicit ProxyStats(UID id,
	                    Version* pVersion,
	                    NotifiedVersion* pCommittedVersion,
	                    int64_t* commitBatchesMemBytesCountPtr)
	  : cc("ProxyStats", id.toString()), txnCommitIn("TxnCommitIn", cc),
	    txnCommitVersionAssigned("TxnCommitVersionAssigned", cc), txnCommitResolving("TxnCommitResolving", cc),
	    txnCommitResolved("TxnCommitResolved", cc), txnCommitOut("TxnCommitOut", cc),
	    txnCommitOutSuccess("TxnCommitOutSuccess", cc), txnCommitErrors("TxnCommitErrors", cc),
	    txnConflicts("TxnConflicts", cc), txnRejectedForQueuedTooLong("TxnRejectedForQueuedTooLong", cc),
	    commitBatchIn("CommitBatchIn", cc), commitBatchOut("CommitBatchOut", cc), mutationBytes("MutationBytes", cc),
	    mutations("Mutations", cc), conflictRanges("ConflictRanges", cc),
	    keyServerLocationIn("KeyServerLocationIn", cc), keyServerLocationOut("KeyServerLocationOut", cc),
	    keyServerLocationErrors("KeyServerLocationErrors", cc),
	    txnExpensiveClearCostEstCount("ExpensiveClearCostEstCount", cc), lastCommitVersionAssigned(0),
	    commitLatencySample("CommitLatencyMetrics",
	                        id,
	                        SERVER_KNOBS->LATENCY_METRICS_LOGGING_INTERVAL,
	                        SERVER_KNOBS->LATENCY_SAMPLE_SIZE),
	    commitLatencyBands("CommitLatencyMetrics", id, SERVER_KNOBS->STORAGE_LOGGING_DELAY),
	    commitBatchingEmptyMessageRatio("CommitBatchingEmptyMessageRatio",
	                                    id,
	                                    SERVER_KNOBS->LATENCY_METRICS_LOGGING_INTERVAL,
	                                    SERVER_KNOBS->LATENCY_SAMPLE_SIZE),
	    commitBatchingWindowSize("CommitBatchingWindowSize",
	                             id,
	                             SERVER_KNOBS->LATENCY_METRICS_LOGGING_INTERVAL,
	                             SERVER_KNOBS->LATENCY_SAMPLE_SIZE),
<<<<<<< HEAD
	    commitBatchQueuingDist(Histogram::getHistogram(LiteralStringRef("CommitProxy"),
	                                                   LiteralStringRef("CommitBatchQueuing"),
	                                                   Histogram::Unit::microseconds)),
	    getCommitVersionDist(Histogram::getHistogram(LiteralStringRef("CommitProxy"),
	                                                 LiteralStringRef("GetCommitVersion"),
	                                                 Histogram::Unit::microseconds)),
	    resolutionDist(Histogram::getHistogram(LiteralStringRef("CommitProxy"),
	                                           LiteralStringRef("Resolution"),
	                                           Histogram::Unit::microseconds)),
	    postResolutionDist(Histogram::getHistogram(LiteralStringRef("CommitProxy"),
	                                               LiteralStringRef("PostResolutionQueuing"),
	                                               Histogram::Unit::microseconds)),
	    processingMutationDist(Histogram::getHistogram(LiteralStringRef("CommitProxy"),
	                                                   LiteralStringRef("ProcessingMutation"),
	                                                   Histogram::Unit::microseconds)),
	    tlogLoggingDist(Histogram::getHistogram(LiteralStringRef("CommitProxy"),
	                                            LiteralStringRef("TlogLogging"),
	                                            Histogram::Unit::microseconds)),
	    replyCommitDist(Histogram::getHistogram(LiteralStringRef("CommitProxy"),
	                                            LiteralStringRef("ReplyCommit"),
	                                            Histogram::Unit::microseconds)) {
=======
	    maxComputeNS(0), minComputeNS(1e12) {
>>>>>>> a8449698
		specialCounter(cc, "LastAssignedCommitVersion", [this]() { return this->lastCommitVersionAssigned; });
		specialCounter(cc, "Version", [pVersion]() { return *pVersion; });
		specialCounter(cc, "CommittedVersion", [pCommittedVersion]() { return pCommittedVersion->get(); });
		specialCounter(cc, "CommitBatchesMemBytesCount", [commitBatchesMemBytesCountPtr]() {
			return *commitBatchesMemBytesCountPtr;
		});
		specialCounter(cc, "MaxCompute", [this]() { return this->getAndResetMaxCompute(); });
		specialCounter(cc, "MinCompute", [this]() { return this->getAndResetMinCompute(); });
		logger = traceCounters("ProxyMetrics", id, SERVER_KNOBS->WORKER_LOGGING_INTERVAL, &cc, "ProxyMetrics");
	}
};

struct ProxyCommitData {
	UID dbgid;
	int64_t commitBatchesMemBytesCount;
	ProxyStats stats;
	MasterInterface master;
	vector<ResolverInterface> resolvers;
	LogSystemDiskQueueAdapter* logAdapter;
	Reference<ILogSystem> logSystem;
	IKeyValueStore* txnStateStore;
	NotifiedVersion committedVersion; // Provided that this recovery has succeeded or will succeed, this version is
	                                  // fully committed (durable)
	Version minKnownCommittedVersion; // No version smaller than this one will be used as the known committed version
	                                  // during recovery
	Version version; // The version at which txnStateStore is up to date
	Promise<Void> validState; // Set once txnStateStore and version are valid
	double lastVersionTime;
	KeyRangeMap<std::set<Key>> vecBackupKeys;
	uint64_t commitVersionRequestNumber;
	uint64_t mostRecentProcessedRequestNumber;
	KeyRangeMap<Deque<std::pair<Version, int>>> keyResolvers;
	KeyRangeMap<ServerCacheInfo> keyInfo; // keyrange -> all storage servers in all DCs for the keyrange
	KeyRangeMap<bool> cacheInfo;
	std::map<Key, ApplyMutationsData> uid_applyMutationsData;
	bool firstProxy;
	double lastCoalesceTime;
	bool locked;
	Optional<Value> metadataVersion;
	double commitBatchInterval;

	int64_t localCommitBatchesStarted;
	NotifiedVersion latestLocalCommitBatchResolving;
	NotifiedVersion latestLocalCommitBatchLogging;

	RequestStream<GetReadVersionRequest> getConsistentReadVersion;
	RequestStream<CommitTransactionRequest> commit;
	Database cx;
	Reference<AsyncVar<ServerDBInfo> const> db;
	EventMetricHandle<SingleKeyMutation> singleKeyMutationEvent;

	std::map<UID, Reference<StorageInfo>> storageCache;
	std::unordered_map<UID, StorageServerInterface> tssMapping;
	std::map<Tag, Version> tag_popped;
	Deque<std::pair<Version, Version>> txsPopVersions;
	Version lastTxsPop;
	bool popRemoteTxs;
	vector<Standalone<StringRef>> whitelistedBinPathVec;

	Optional<LatencyBandConfig> latencyBandConfig;
	double lastStartCommit;
	double lastCommitLatency;
	int updateCommitRequests = 0;
	NotifiedDouble lastCommitTime;

	vector<double> commitComputePerOperation;
	UIDTransactionTagMap<TransactionCommitCostEstimation> ssTrTagCommitCost;
	double lastMasterReset;
	double lastResolverReset;

	// The tag related to a storage server rarely change, so we keep a vector of tags for each key range to be slightly
	// more CPU efficient. When a tag related to a storage server does change, we empty out all of these vectors to
	// signify they must be repopulated. We do not repopulate them immediately to avoid a slow task.
	const vector<Tag>& tagsForKey(StringRef key) {
		auto& tags = keyInfo[key].tags;
		if (!tags.size()) {
			auto& r = keyInfo.rangeContaining(key).value();
			r.populateTags();
			return r.tags;
		}
		return tags;
	}

	bool needsCacheTag(KeyRangeRef range) {
		auto ranges = cacheInfo.intersectingRanges(range);
		for (auto r : ranges) {
			if (r.value()) {
				return true;
			}
		}
		return false;
	}

	void updateLatencyBandConfig(Optional<LatencyBandConfig> newLatencyBandConfig) {
		if (newLatencyBandConfig.present() != latencyBandConfig.present() ||
		    (newLatencyBandConfig.present() &&
		     newLatencyBandConfig.get().commitConfig != latencyBandConfig.get().commitConfig)) {
			TraceEvent("LatencyBandCommitUpdatingConfig").detail("Present", newLatencyBandConfig.present());
			stats.commitLatencyBands.clearBands();
			if (newLatencyBandConfig.present()) {
				for (auto band : newLatencyBandConfig.get().commitConfig.bands) {
					stats.commitLatencyBands.addThreshold(band);
				}
			}
		}

		latencyBandConfig = newLatencyBandConfig;
	}

	void updateSSTagCost(const UID& id, const TagSet& tagSet, MutationRef m, int cost) {
		auto [it, _] = ssTrTagCommitCost.try_emplace(id, TransactionTagMap<TransactionCommitCostEstimation>());

		for (auto& tag : tagSet) {
			auto& costItem = it->second[tag];
			if (m.isAtomicOp() || m.type == MutationRef::Type::SetValue || m.type == MutationRef::Type::ClearRange) {
				costItem.opsSum++;
				costItem.costSum += cost;
			}
		}
	}

	ProxyCommitData(UID dbgid,
	                MasterInterface master,
	                RequestStream<GetReadVersionRequest> getConsistentReadVersion,
	                Version recoveryTransactionVersion,
	                RequestStream<CommitTransactionRequest> commit,
	                Reference<AsyncVar<ServerDBInfo> const> db,
	                bool firstProxy)
	  : dbgid(dbgid), commitBatchesMemBytesCount(0),
	    stats(dbgid, &version, &committedVersion, &commitBatchesMemBytesCount), master(master), logAdapter(nullptr),
	    txnStateStore(nullptr), committedVersion(recoveryTransactionVersion), minKnownCommittedVersion(0), version(0),
	    lastVersionTime(0), commitVersionRequestNumber(1), mostRecentProcessedRequestNumber(0), firstProxy(firstProxy),
	    lastCoalesceTime(0), locked(false), commitBatchInterval(SERVER_KNOBS->COMMIT_TRANSACTION_BATCH_INTERVAL_MIN),
	    localCommitBatchesStarted(0), getConsistentReadVersion(getConsistentReadVersion), commit(commit),
	    cx(openDBOnServer(db, TaskPriority::DefaultEndpoint, LockAware::True)), db(db),
	    singleKeyMutationEvent(LiteralStringRef("SingleKeyMutation")), lastTxsPop(0), popRemoteTxs(false),
	    lastStartCommit(0), lastCommitLatency(SERVER_KNOBS->REQUIRED_MIN_RECOVERY_DURATION), lastCommitTime(0),
	    lastMasterReset(now()), lastResolverReset(now()) {
		commitComputePerOperation.resize(SERVER_KNOBS->PROXY_COMPUTE_BUCKETS, 0.0);
	}
};

#include "flow/unactorcompiler.h"
#endif // FDBSERVER_PROXYCOMMITDATA_H<|MERGE_RESOLUTION|>--- conflicted
+++ resolved
@@ -122,7 +122,7 @@
 	                             id,
 	                             SERVER_KNOBS->LATENCY_METRICS_LOGGING_INTERVAL,
 	                             SERVER_KNOBS->LATENCY_SAMPLE_SIZE),
-<<<<<<< HEAD
+      maxComputeNS(0), minComputeNS(1e12),
 	    commitBatchQueuingDist(Histogram::getHistogram(LiteralStringRef("CommitProxy"),
 	                                                   LiteralStringRef("CommitBatchQueuing"),
 	                                                   Histogram::Unit::microseconds)),
@@ -144,9 +144,6 @@
 	    replyCommitDist(Histogram::getHistogram(LiteralStringRef("CommitProxy"),
 	                                            LiteralStringRef("ReplyCommit"),
 	                                            Histogram::Unit::microseconds)) {
-=======
-	    maxComputeNS(0), minComputeNS(1e12) {
->>>>>>> a8449698
 		specialCounter(cc, "LastAssignedCommitVersion", [this]() { return this->lastCommitVersionAssigned; });
 		specialCounter(cc, "Version", [pVersion]() { return *pVersion; });
 		specialCounter(cc, "CommittedVersion", [pCommittedVersion]() { return pCommittedVersion->get(); });
