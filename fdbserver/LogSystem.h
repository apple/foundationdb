--- conflicted
+++ resolved
@@ -520,15 +520,10 @@
 	                             Version knownCommittedVersion,
 	                             Version minKnownCommittedVersion,
 	                             LogPushData& data,
-<<<<<<< HEAD
 	                             SpanContext const& spanContext,
-	                             Optional<UID> debugID = Optional<UID>()) = 0;
-=======
-	                             SpanID const& spanContext,
 	                             Optional<UID> debugID = Optional<UID>(),
 	                             Optional<std::unordered_map<uint16_t, Version>> tpcvMap =
 	                                 Optional<std::unordered_map<uint16_t, Version>>()) = 0;
->>>>>>> 327c1da0
 	// Waits for the version number of the bundle (in this epoch) to be prevVersion (i.e. for all pushes ordered
 	// earlier) Puts the given messages into the bundle, each with the given tags, and with message versions (version,
 	// 0) - (version, N) Changes the version number of the bundle to be version (unblocking the next push) Returns when
@@ -838,12 +833,8 @@
 	// field.
 	std::unordered_set<int> writtenLocations;
 	uint32_t subsequence;
-<<<<<<< HEAD
 	SpanContext spanContext;
-=======
-	SpanID spanContext;
 	bool shardChanged = false; // if keyServers has any changes, i.e., shard boundary modifications.
->>>>>>> 327c1da0
 
 	// Writes transaction info to the message stream at the given location if
 	// it has not already been written (for the current transaction). Returns
