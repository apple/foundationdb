/*
 * LeaderElection.actor.cpp
 *
 * This source file is part of the FoundationDB open source project
 *
 * Copyright 2013-2018 Apple Inc. and the FoundationDB project authors
 *
 * Licensed under the Apache License, Version 2.0 (the "License");
 * you may not use this file except in compliance with the License.
 * You may obtain a copy of the License at
 *
 *     http://www.apache.org/licenses/LICENSE-2.0
 *
 * Unless required by applicable law or agreed to in writing, software
 * distributed under the License is distributed on an "AS IS" BASIS,
 * WITHOUT WARRANTIES OR CONDITIONS OF ANY KIND, either express or implied.
 * See the License for the specific language governing permissions and
 * limitations under the License.
 */

#include "fdbrpc/FailureMonitor.h"
#include "fdbrpc/Locality.h"
#include "fdbserver/CoordinationInterface.h"
#include "fdbserver/Knobs.h"
#include "fdbclient/MonitorLeader.h"
#include "flow/actorcompiler.h" // This must be the last #include.

ACTOR Future<Void> submitCandidacy(Key key,
                                   LeaderElectionRegInterface coord,
                                   LeaderInfo myInfo,
                                   UID prevChangeID,
                                   Reference<AsyncVar<std::vector<Optional<LeaderInfo>>>> nominees,
                                   int index) {
	loop {
		auto const& nom = nominees->get()[index];
		Optional<LeaderInfo> li = wait(
		    retryBrokenPromise(coord.candidacy,
		                       CandidacyRequest(key, myInfo, nom.present() ? nom.get().changeID : UID(), prevChangeID),
		                       TaskPriority::CoordinationReply));

		if (li != nominees->get()[index]) {
			std::vector<Optional<LeaderInfo>> v = nominees->get();
			v[index] = li;
			nominees->set(v);

			if (li.present() && li.get().forward)
				wait(Future<Void>(Never()));

			wait(Future<Void>(Void())); // Make sure we weren't cancelled
		}
	}
}

ACTOR template <class T>
Future<Void> buggifyDelayedAsyncVar(Reference<AsyncVar<T>> in, Reference<AsyncVar<T>> out) {
	try {
		loop {
			wait(delay(SERVER_KNOBS->BUGGIFIED_EVENTUAL_CONSISTENCY * deterministicRandom()->random01()));
			out->set(in->get());
			wait(in->onChange());
		}
	} catch (Error& e) {
		out->set(in->get());
		throw;
	}
}

template <class T>
Future<Void> buggifyDelayedAsyncVar(Reference<AsyncVar<T>>& var) {
	auto in = makeReference<AsyncVar<T>>();
	auto f = buggifyDelayedAsyncVar(in, var);
	var = in;
	return f;
}

ACTOR Future<Void> changeLeaderCoordinators(ServerCoordinators coordinators, Value forwardingInfo) {
	std::vector<Future<Void>> forwardRequests;
	forwardRequests.reserve(coordinators.leaderElectionServers.size());
	for (int i = 0; i < coordinators.leaderElectionServers.size(); i++)
		forwardRequests.push_back(retryBrokenPromise(coordinators.leaderElectionServers[i].forward,
		                                             ForwardRequest(coordinators.clusterKey, forwardingInfo)));
	int quorum_size = forwardRequests.size() / 2 + 1;
	wait(quorum(forwardRequests, quorum_size));
	return Void();
}

ACTOR Future<Void> tryBecomeLeaderInternal(ServerCoordinators coordinators,
                                           Value proposedSerializedInterface,
                                           Reference<AsyncVar<Value>> outSerializedLeader,
                                           bool hasConnected,
                                           Reference<AsyncVar<ClusterControllerPriorityInfo>> asyncPriorityInfo) {
	state Reference<AsyncVar<std::vector<Optional<LeaderInfo>>>> nominees(
	    new AsyncVar<std::vector<Optional<LeaderInfo>>>());
	state LeaderInfo myInfo;
	state Future<Void> candidacies;
	state bool iAmLeader = false;
	state UID prevChangeID;

	if (asyncPriorityInfo->get().dcFitness == ClusterControllerPriorityInfo::FitnessBad ||
	    asyncPriorityInfo->get().dcFitness == ClusterControllerPriorityInfo::FitnessRemote ||
	    asyncPriorityInfo->get().dcFitness == ClusterControllerPriorityInfo::FitnessNotPreferred ||
	    asyncPriorityInfo->get().isExcluded) {
		wait(delay(SERVER_KNOBS->WAIT_FOR_GOOD_REMOTE_RECRUITMENT_DELAY));
	} else if (asyncPriorityInfo->get().processClassFitness > ProcessClass::UnsetFit) {
		wait(delay(SERVER_KNOBS->WAIT_FOR_GOOD_RECRUITMENT_DELAY));
	}

	nominees->set(std::vector<Optional<LeaderInfo>>(coordinators.clientLeaderServers.size()));

	myInfo.serializedInfo = proposedSerializedInterface;
	outSerializedLeader->set(Value());

	state Future<Void> buggifyDelay =
	    (SERVER_KNOBS->BUGGIFY_ALL_COORDINATION || BUGGIFY) ? buggifyDelayedAsyncVar(outSerializedLeader) : Void();

	while (!iAmLeader) {
		state Future<Void> badCandidateTimeout;

		myInfo.changeID = deterministicRandom()->randomUniqueID();
		prevChangeID = myInfo.changeID;
		myInfo.updateChangeID(asyncPriorityInfo->get());

		std::vector<Future<Void>> cand;
		cand.reserve(coordinators.leaderElectionServers.size());
		for (int i = 0; i < coordinators.leaderElectionServers.size(); i++)
			cand.push_back(submitCandidacy(
			    coordinators.clusterKey, coordinators.leaderElectionServers[i], myInfo, prevChangeID, nominees, i));
		candidacies = waitForAll(cand);

		loop {
			state Optional<std::pair<LeaderInfo, bool>> leader = getLeader(nominees->get());
			if (leader.present() && leader.get().first.forward) {
				// These coordinators are forwarded to another set.  But before we change our own cluster file, we need
				// to make sure that a majority of coordinators know that. SOMEDAY: Wait briefly to see if other
				// coordinators will tell us they already know, to save communication?
				wait(changeLeaderCoordinators(coordinators, leader.get().first.serializedInfo));

				if (!hasConnected) {
					TraceEvent(SevWarnAlways, "IncorrectClusterFileContentsAtConnection")
					    .detail("ClusterFile", coordinators.ccr->toString())
<<<<<<< HEAD
					    .detail("ConnectionStringFromFile", coordinators.ccr->getConnectionString().toString())
=======
					    .detail("StoredConnectionString", coordinators.ccr->getConnectionString().toString())
>>>>>>> 020b02ea
					    .detail("CurrentConnectionString", leader.get().first.serializedInfo.toString());
				}
				coordinators.ccr->setConnectionString(
				    ClusterConnectionString(leader.get().first.serializedInfo.toString()));
				TraceEvent("LeaderForwarding")
				    .detail("ConnStr", coordinators.ccr->getConnectionString().toString())
				    .trackLatest("LeaderForwarding");
				throw coordinators_changed();
			}

			if (leader.present() && leader.get().second) {
				hasConnected = true;
				coordinators.ccr->notifyConnected();
			}

			if (leader.present() && leader.get().second && leader.get().first.equalInternalId(myInfo)) {
				TraceEvent("BecomingLeader", myInfo.changeID).log();
				ASSERT(leader.get().first.serializedInfo == proposedSerializedInterface);
				outSerializedLeader->set(leader.get().first.serializedInfo);
				iAmLeader = true;
				break;
			}
			if (leader.present()) {
				TraceEvent("LeaderChanged", myInfo.changeID).detail("ToID", leader.get().first.changeID);
				if (leader.get().first.serializedInfo !=
				    proposedSerializedInterface) // We never set outSerializedLeader to our own interface unless we are
				                                 // ready to become leader!
					outSerializedLeader->set(leader.get().first.serializedInfo);
			}

			// If more than 2*SERVER_KNOBS->POLLING_FREQUENCY elapses while we are nominated by some coordinator but
			// there is no leader, we might be breaking the leader election process for someone with better
			// communications but lower ID, so change IDs.
			if ((!leader.present() || !leader.get().second) &&
			    std::count(nominees->get().begin(), nominees->get().end(), myInfo)) {
				if (!badCandidateTimeout.isValid())
					badCandidateTimeout = delay(SERVER_KNOBS->POLLING_FREQUENCY * 2, TaskPriority::CoordinationReply);
			} else
				badCandidateTimeout = Future<Void>();

			choose {
				when(wait(nominees->onChange())) {}
				when(wait(badCandidateTimeout.isValid() ? badCandidateTimeout : Never())) {
					TEST(true); // Bad candidate timeout
					TraceEvent("LeaderBadCandidateTimeout", myInfo.changeID).log();
					break;
				}
				when(wait(candidacies)) { ASSERT(false); }
				when(wait(asyncPriorityInfo->onChange())) { break; }
			}
		}

		candidacies.cancel();
	}

	ASSERT(iAmLeader && outSerializedLeader->get() == proposedSerializedInterface);

	loop {
		prevChangeID = myInfo.changeID;
		myInfo.updateChangeID(asyncPriorityInfo->get());
		if (myInfo.changeID != prevChangeID) {
			TraceEvent("ChangeLeaderChangeID")
			    .detail("PrevChangeID", prevChangeID)
			    .detail("NewChangeID", myInfo.changeID);
		}

		state std::vector<Future<Void>> true_heartbeats;
		state std::vector<Future<Void>> false_heartbeats;
		for (int i = 0; i < coordinators.leaderElectionServers.size(); i++) {
			Future<LeaderHeartbeatReply> hb =
			    retryBrokenPromise(coordinators.leaderElectionServers[i].leaderHeartbeat,
			                       LeaderHeartbeatRequest(coordinators.clusterKey, myInfo, prevChangeID),
			                       TaskPriority::CoordinationReply);
			true_heartbeats.push_back(onEqual(hb, LeaderHeartbeatReply{ true }));
			false_heartbeats.push_back(onEqual(hb, LeaderHeartbeatReply{ false }));
		}

		state Future<Void> rate = delay(SERVER_KNOBS->HEARTBEAT_FREQUENCY, TaskPriority::CoordinationReply) ||
		                          asyncPriorityInfo->onChange(); // SOMEDAY: Move to server side?

		choose {
			when(wait(quorum(true_heartbeats, true_heartbeats.size() / 2 + 1))) {
				//TraceEvent("StillLeader", myInfo.changeID);
			} // We are still leader
			when(wait(quorum(false_heartbeats, false_heartbeats.size() / 2 + 1))) {
				TraceEvent("ReplacedAsLeader", myInfo.changeID).log();
				break;
			} // We are definitely not leader
			when(wait(delay(SERVER_KNOBS->POLLING_FREQUENCY))) {
				for (int i = 0; i < coordinators.leaderElectionServers.size(); ++i) {
					if (true_heartbeats[i].isReady())
						TraceEvent("LeaderTrueHeartbeat", myInfo.changeID)
						    .detail("Coordinator",
						            coordinators.leaderElectionServers[i].candidacy.getEndpoint().getPrimaryAddress());
					else if (false_heartbeats[i].isReady())
						TraceEvent("LeaderFalseHeartbeat", myInfo.changeID)
						    .detail("Coordinator",
						            coordinators.leaderElectionServers[i].candidacy.getEndpoint().getPrimaryAddress());
					else
						TraceEvent("LeaderNoHeartbeat", myInfo.changeID)
						    .detail("Coordinator",
						            coordinators.leaderElectionServers[i].candidacy.getEndpoint().getPrimaryAddress());
				}
				TraceEvent("ReleasingLeadership", myInfo.changeID).log();
				break;
			} // Give up on being leader, because we apparently have poor communications
			when(wait(asyncPriorityInfo->onChange())) {}
		}

		wait(rate);
	}

	if (SERVER_KNOBS->BUGGIFY_ALL_COORDINATION || BUGGIFY)
		wait(delay(SERVER_KNOBS->BUGGIFIED_EVENTUAL_CONSISTENCY * deterministicRandom()->random01()));

	return Void(); // We are no longer leader
}<|MERGE_RESOLUTION|>--- conflicted
+++ resolved
@@ -138,11 +138,7 @@
 				if (!hasConnected) {
 					TraceEvent(SevWarnAlways, "IncorrectClusterFileContentsAtConnection")
 					    .detail("ClusterFile", coordinators.ccr->toString())
-<<<<<<< HEAD
-					    .detail("ConnectionStringFromFile", coordinators.ccr->getConnectionString().toString())
-=======
 					    .detail("StoredConnectionString", coordinators.ccr->getConnectionString().toString())
->>>>>>> 020b02ea
 					    .detail("CurrentConnectionString", leader.get().first.serializedInfo.toString());
 				}
 				coordinators.ccr->setConnectionString(
