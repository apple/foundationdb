/*
 * storageserver.actor.cpp
 *
 * This source file is part of the FoundationDB open source project
 *
 * Copyright 2013-2018 Apple Inc. and the FoundationDB project authors
 *
 * Licensed under the Apache License, Version 2.0 (the "License");
 * you may not use this file except in compliance with the License.
 * You may obtain a copy of the License at
 *
 *     http://www.apache.org/licenses/LICENSE-2.0
 *
 * Unless required by applicable law or agreed to in writing, software
 * distributed under the License is distributed on an "AS IS" BASIS,
 * WITHOUT WARRANTIES OR CONDITIONS OF ANY KIND, either express or implied.
 * See the License for the specific language governing permissions and
 * limitations under the License.
 */

#include <cinttypes>
#include <functional>
#include <type_traits>
#include <unordered_map>

#include "fdbrpc/fdbrpc.h"
#include "fdbrpc/LoadBalance.h"
#include "flow/ActorCollection.h"
#include "flow/Arena.h"
#include "flow/Hash3.h"
#include "flow/Histogram.h"
#include "flow/IRandom.h"
#include "flow/IndexedSet.h"
#include "flow/SystemMonitor.h"
#include "flow/Trace.h"
#include "flow/Tracing.h"
#include "flow/Util.h"
#include "fdbclient/Atomic.h"
#include "fdbclient/DatabaseContext.h"
#include "fdbclient/KeyRangeMap.h"
#include "fdbclient/CommitProxyInterface.h"
#include "fdbclient/KeyBackedTypes.h"
#include "fdbclient/NativeAPI.actor.h"
#include "fdbclient/Notified.h"
#include "fdbclient/StatusClient.h"
#include "fdbclient/Tuple.h"
#include "fdbclient/SystemData.h"
#include "fdbclient/TransactionLineage.h"
#include "fdbclient/VersionedMap.h"
#include "fdbserver/FDBExecHelper.actor.h"
#include "fdbserver/IKeyValueStore.h"
#include "fdbserver/Knobs.h"
#include "fdbserver/LatencyBandConfig.h"
#include "fdbserver/LogProtocolMessage.h"
#include "fdbserver/SpanContextMessage.h"
#include "fdbserver/LogSystem.h"
#include "fdbserver/MoveKeys.actor.h"
#include "fdbserver/MutationTracking.h"
#include "fdbserver/RecoveryState.h"
#include "fdbserver/StorageMetrics.h"
#include "fdbserver/ServerDBInfo.h"
#include "fdbserver/TLogInterface.h"
#include "fdbserver/WaitFailure.h"
#include "fdbserver/WorkerInterface.actor.h"
#include "fdbrpc/sim_validation.h"
#include "fdbrpc/Smoother.h"
#include "fdbrpc/Stats.h"
#include "flow/TDMetric.actor.h"
#include "flow/genericactors.actor.h"

#include "flow/actorcompiler.h" // This must be the last #include.

#ifndef __INTEL_COMPILER
#pragma region Data Structures
#endif

#define SHORT_CIRCUT_ACTUAL_STORAGE 0

namespace {
bool canReplyWith(Error e) {
	switch (e.code()) {
	case error_code_transaction_too_old:
	case error_code_future_version:
	case error_code_wrong_shard_server:
	case error_code_process_behind:
	case error_code_watch_cancelled:
	case error_code_unknown_change_feed:
	case error_code_server_overloaded:
	// getRangeAndMap related exceptions that are not retriable:
	case error_code_mapper_bad_index:
	case error_code_mapper_no_such_key:
	case error_code_mapper_bad_range_decriptor:
	case error_code_quick_get_key_values_has_more:
	case error_code_quick_get_value_miss:
	case error_code_quick_get_key_values_miss:
	case error_code_get_key_values_and_map_has_more:
		// case error_code_all_alternatives_failed:
		return true;
	default:
		return false;
	};
}
} // namespace

struct AddingShard : NonCopyable {
	KeyRange keys;
	Future<Void> fetchClient; // holds FetchKeys() actor
	Promise<Void> fetchComplete;
	Promise<Void> readWrite;
	PromiseStream<Key> changeFeedRemovals;

	// During the Fetching phase, it saves newer mutations whose version is greater or equal to fetchClient's
	// fetchVersion, while the shard is still busy catching up with fetchClient. It applies these updates after fetching
	// completes.
	std::deque<Standalone<VerUpdateRef>> updates;

	struct StorageServer* server;
	Version transferredVersion;

	// To learn more details of the phase transitions, see function fetchKeys(). The phases below are sorted in
	// chronological order and do not go back.
	enum Phase {
		WaitPrevious,
		// During Fetching phase, it fetches data before fetchVersion and write it to storage, then let updater know it
		// is ready to update the deferred updates` (see the comment of member variable `updates` above).
		Fetching,
		// During Waiting phase, it sends updater the deferred updates, and wait until they are durable.
		Waiting
		// The shard's state is changed from adding to readWrite then.
	};

	Phase phase;

	AddingShard(StorageServer* server, KeyRangeRef const& keys);

	// When fetchKeys "partially completes" (splits an adding shard in two), this is used to construct the left half
	AddingShard(AddingShard* prev, KeyRange const& keys)
	  : keys(keys), fetchClient(prev->fetchClient), server(prev->server), transferredVersion(prev->transferredVersion),
	    phase(prev->phase) {}
	~AddingShard() {
		if (!fetchComplete.isSet())
			fetchComplete.send(Void());
		if (!readWrite.isSet())
			readWrite.send(Void());
	}

	void addMutation(Version version, bool fromFetch, MutationRef const& mutation);

	bool isTransferred() const { return phase == Waiting; }
};

class ShardInfo : public ReferenceCounted<ShardInfo>, NonCopyable {
	ShardInfo(KeyRange keys, std::unique_ptr<AddingShard>&& adding, StorageServer* readWrite)
	  : adding(std::move(adding)), readWrite(readWrite), keys(keys) {}

public:
	// A shard has 3 mutual exclusive states: adding, readWrite and notAssigned.
	std::unique_ptr<AddingShard> adding;
	struct StorageServer* readWrite;
	KeyRange keys;
	uint64_t changeCounter;

	static ShardInfo* newNotAssigned(KeyRange keys) { return new ShardInfo(keys, nullptr, nullptr); }
	static ShardInfo* newReadWrite(KeyRange keys, StorageServer* data) { return new ShardInfo(keys, nullptr, data); }
	static ShardInfo* newAdding(StorageServer* data, KeyRange keys) {
		return new ShardInfo(keys, std::make_unique<AddingShard>(data, keys), nullptr);
	}
	static ShardInfo* addingSplitLeft(KeyRange keys, AddingShard* oldShard) {
		return new ShardInfo(keys, std::make_unique<AddingShard>(oldShard, keys), nullptr);
	}

	bool isReadable() const { return readWrite != nullptr; }
	bool notAssigned() const { return !readWrite && !adding; }
	bool assigned() const { return readWrite || adding; }
	bool isInVersionedData() const { return readWrite || (adding && adding->isTransferred()); }
	void addMutation(Version version, bool fromFetch, MutationRef const& mutation);
	bool isFetched() const { return readWrite || (adding && adding->fetchComplete.isSet()); }

	const char* debugDescribeState() const {
		if (notAssigned())
			return "NotAssigned";
		else if (adding && !adding->isTransferred())
			return "AddingFetching";
		else if (adding)
			return "AddingTransferred";
		else
			return "ReadWrite";
	}
};

struct StorageServerDisk {
	explicit StorageServerDisk(struct StorageServer* data, IKeyValueStore* storage) : data(data), storage(storage) {}

	void makeNewStorageServerDurable();
	bool makeVersionMutationsDurable(Version& prevStorageVersion, Version newStorageVersion, int64_t& bytesLeft);
	void makeVersionDurable(Version version);
	void makeTssQuarantineDurable();
	Future<bool> restoreDurableState();

	void changeLogProtocol(Version version, ProtocolVersion protocol);

	void writeMutation(MutationRef mutation);
	void writeKeyValue(KeyValueRef kv);
	void clearRange(KeyRangeRef keys);

	Future<Void> getError() { return storage->getError(); }
	Future<Void> init() {
		TraceEvent(SevDebug, "StorageInit").log();
		return storage->init();
	}
	Future<Void> commit() { return storage->commit(); }

	// SOMEDAY: Put readNextKeyInclusive in IKeyValueStore
	Future<Key> readNextKeyInclusive(KeyRef key, IKeyValueStore::ReadType type = IKeyValueStore::ReadType::NORMAL) {
		return readFirstKey(storage, KeyRangeRef(key, allKeys.end), type);
	}
	Future<Optional<Value>> readValue(KeyRef key,
	                                  IKeyValueStore::ReadType type = IKeyValueStore::ReadType::NORMAL,
	                                  Optional<UID> debugID = Optional<UID>()) {
		return storage->readValue(key, type, debugID);
	}
	Future<Optional<Value>> readValuePrefix(KeyRef key,
	                                        int maxLength,
	                                        IKeyValueStore::ReadType type = IKeyValueStore::ReadType::NORMAL,
	                                        Optional<UID> debugID = Optional<UID>()) {
		return storage->readValuePrefix(key, maxLength, type, debugID);
	}
	Future<RangeResult> readRange(KeyRangeRef keys,
	                              int rowLimit = 1 << 30,
	                              int byteLimit = 1 << 30,
	                              IKeyValueStore::ReadType type = IKeyValueStore::ReadType::NORMAL) {
		return storage->readRange(keys, rowLimit, byteLimit, type);
	}

	KeyValueStoreType getKeyValueStoreType() const { return storage->getType(); }
	StorageBytes getStorageBytes() const { return storage->getStorageBytes(); }
	std::tuple<size_t, size_t, size_t> getSize() const { return storage->getSize(); }

private:
	struct StorageServer* data;
	IKeyValueStore* storage;

	void writeMutations(const VectorRef<MutationRef>& mutations, Version debugVersion, const char* debugContext);

	ACTOR static Future<Key> readFirstKey(IKeyValueStore* storage, KeyRangeRef range, IKeyValueStore::ReadType type) {
		RangeResult r = wait(storage->readRange(range, 1, 1 << 30, type));
		if (r.size())
			return r[0].key;
		else
			return range.end;
	}
};

struct UpdateEagerReadInfo {
	std::vector<KeyRef> keyBegin;
	std::vector<Key> keyEnd; // these are for ClearRange

	std::vector<std::pair<KeyRef, int>> keys;
	std::vector<Optional<Value>> value;

	Arena arena;

	void addMutations(VectorRef<MutationRef> const& mutations) {
		for (auto& m : mutations)
			addMutation(m);
	}

	void addMutation(MutationRef const& m) {
		// SOMEDAY: Theoretically we can avoid a read if there is an earlier overlapping ClearRange
		if (m.type == MutationRef::ClearRange && !m.param2.startsWith(systemKeys.end) &&
		    SERVER_KNOBS->ENABLE_CLEAR_RANGE_EAGER_READS)
			keyBegin.push_back(m.param2);
		else if (m.type == MutationRef::CompareAndClear) {
			if (SERVER_KNOBS->ENABLE_CLEAR_RANGE_EAGER_READS)
				keyBegin.push_back(keyAfter(m.param1, arena));
			if (keys.size() > 0 && keys.back().first == m.param1) {
				// Don't issue a second read, if the last read was equal to the current key.
				// CompareAndClear is likely to be used after another atomic operation on same key.
				keys.back().second = std::max(keys.back().second, m.param2.size() + 1);
			} else {
				keys.emplace_back(m.param1, m.param2.size() + 1);
			}
		} else if ((m.type == MutationRef::AppendIfFits) || (m.type == MutationRef::ByteMin) ||
		           (m.type == MutationRef::ByteMax))
			keys.emplace_back(m.param1, CLIENT_KNOBS->VALUE_SIZE_LIMIT);
		else if (isAtomicOp((MutationRef::Type)m.type))
			keys.emplace_back(m.param1, m.param2.size());
	}

	void finishKeyBegin() {
		if (SERVER_KNOBS->ENABLE_CLEAR_RANGE_EAGER_READS) {
			std::sort(keyBegin.begin(), keyBegin.end());
			keyBegin.resize(std::unique(keyBegin.begin(), keyBegin.end()) - keyBegin.begin());
		}
		std::sort(keys.begin(), keys.end(), [](const std::pair<KeyRef, int>& lhs, const std::pair<KeyRef, int>& rhs) {
			return (lhs.first < rhs.first) || (lhs.first == rhs.first && lhs.second > rhs.second);
		});
		keys.resize(std::unique(keys.begin(),
		                        keys.end(),
		                        [](const std::pair<KeyRef, int>& lhs, const std::pair<KeyRef, int>& rhs) {
			                        return lhs.first == rhs.first;
		                        }) -
		            keys.begin());
		// value gets populated in doEagerReads
	}

	Optional<Value>& getValue(KeyRef key) {
		int i = std::lower_bound(keys.begin(),
		                         keys.end(),
		                         std::pair<KeyRef, int>(key, 0),
		                         [](const std::pair<KeyRef, int>& lhs, const std::pair<KeyRef, int>& rhs) {
			                         return lhs.first < rhs.first;
		                         }) -
		        keys.begin();
		ASSERT(i < keys.size() && keys[i].first == key);
		return value[i];
	}

	KeyRef getKeyEnd(KeyRef key) {
		int i = std::lower_bound(keyBegin.begin(), keyBegin.end(), key) - keyBegin.begin();
		ASSERT(i < keyBegin.size() && keyBegin[i] == key);
		return keyEnd[i];
	}
};

const int VERSION_OVERHEAD =
    64 + sizeof(Version) + sizeof(Standalone<VerUpdateRef>) + // mutationLog, 64b overhead for map
    2 * (64 + sizeof(Version) +
         sizeof(Reference<VersionedMap<KeyRef, ValueOrClearToRef>::PTreeT>)); // versioned map [ x2 for
                                                                              // createNewVersion(version+1) ], 64b
                                                                              // overhead for map
// For both the mutation log and the versioned map.
static int mvccStorageBytes(MutationRef const& m) {
	return VersionedMap<KeyRef, ValueOrClearToRef>::overheadPerItem * 2 +
	       (MutationRef::OVERHEAD_BYTES + m.param1.size() + m.param2.size()) * 2;
}

struct FetchInjectionInfo {
	Arena arena;
	std::vector<VerUpdateRef> changes;
};

struct ChangeFeedInfo : ReferenceCounted<ChangeFeedInfo> {
	std::deque<Standalone<MutationsAndVersionRef>> mutations;
	Version storageVersion = invalidVersion; // The version between the storage version and the durable version are
	                                         // currently being written to disk
	Version durableVersion = invalidVersion; // All versions before the durable version are durable on disk
	Version emptyVersion = 0; // The change feed does not have any mutations before emptyVersion
	KeyRange range;
	Key id;
	AsyncTrigger newMutations;
	bool stopped = false; // A stopped change feed no longer adds new mutations, but is still queriable
	bool removing = false;
};

class ServerWatchMetadata : public ReferenceCounted<ServerWatchMetadata> {
public:
	Key key;
	Optional<Value> value;
	Version version;
	Future<Version> watch_impl;
	Promise<Version> versionPromise;
	Optional<TagSet> tags;
	Optional<UID> debugID;

	ServerWatchMetadata(Key key, Optional<Value> value, Version version, Optional<TagSet> tags, Optional<UID> debugID)
	  : key(key), value(value), version(version), tags(tags), debugID(debugID) {}
};

struct StorageServer {
	typedef VersionedMap<KeyRef, ValueOrClearToRef> VersionedData;

private:
	// versionedData contains sets and clears.

	// * Nonoverlapping: No clear overlaps a set or another clear, or adjoins another clear.
	// ~ Clears are maximal: If versionedData.at(v) contains a clear [b,e) then
	//      there is a key data[e]@v, or e==allKeys.end, or a shard boundary or former boundary at e

	// * Reads are possible: When k is in a readable shard, for any v in [storageVersion, version.get()],
	//      storage[k] + versionedData.at(v)[k] = database[k] @ v    (storage[k] might be @ any version in
	//      [durableVersion, storageVersion])

	// * Transferred shards are partially readable: When k is in an adding, transferred shard, for any v in
	// [transferredVersion, version.get()],
	//      storage[k] + versionedData.at(v)[k] = database[k] @ v

	// * versionedData contains versions [storageVersion(), version.get()].  It might also contain version
	// (version.get()+1), in which changeDurableVersion may be deleting ghosts, and/or it might
	//      contain later versions if applyUpdate is on the stack.

	// * Old shards are erased: versionedData.atLatest() has entries (sets or intersecting clears) only for keys in
	// readable or adding,transferred shards.
	//   Earlier versions may have extra entries for shards that *were* readable or adding,transferred when those
	//   versions were the latest, but they eventually are forgotten.

	// * Old mutations are erased: All items in versionedData.atLatest() have insertVersion() > durableVersion(), but
	// views
	//   at older versions may contain older items which are also in storage (this is OK because of idempotency)

	VersionedData versionedData;
	std::map<Version, Standalone<VerUpdateRef>> mutationLog; // versions (durableVersion, version]
	std::unordered_map<KeyRef, Reference<ServerWatchMetadata>> watchMap; // keep track of server watches

public:
public:
	// Histograms
	struct FetchKeysHistograms {
		const Reference<Histogram> latency;
		const Reference<Histogram> bytes;
		const Reference<Histogram> bandwidth;

		FetchKeysHistograms()
		  : latency(Histogram::getHistogram(STORAGESERVER_HISTOGRAM_GROUP,
		                                    FETCH_KEYS_LATENCY_HISTOGRAM,
		                                    Histogram::Unit::microseconds)),
		    bytes(Histogram::getHistogram(STORAGESERVER_HISTOGRAM_GROUP,
		                                  FETCH_KEYS_BYTES_HISTOGRAM,
		                                  Histogram::Unit::bytes)),
		    bandwidth(Histogram::getHistogram(STORAGESERVER_HISTOGRAM_GROUP,
		                                      FETCH_KEYS_BYTES_PER_SECOND_HISTOGRAM,
		                                      Histogram::Unit::bytes_per_second)) {}
	} fetchKeysHistograms;

	Reference<Histogram> tlogCursorReadsLatencyHistogram;
	Reference<Histogram> ssVersionLockLatencyHistogram;
	Reference<Histogram> eagerReadsLatencyHistogram;
	Reference<Histogram> fetchKeysPTreeUpdatesLatencyHistogram;
	Reference<Histogram> tLogMsgsPTreeUpdatesLatencyHistogram;
	Reference<Histogram> storageUpdatesDurableLatencyHistogram;
	Reference<Histogram> storageCommitLatencyHistogram;
	Reference<Histogram> ssDurableVersionUpdateLatencyHistogram;

	// watch map operations
	Reference<ServerWatchMetadata> getWatchMetadata(KeyRef key) const;
	KeyRef setWatchMetadata(Reference<ServerWatchMetadata> metadata);
	void deleteWatchMetadata(KeyRef key);
	void clearWatchMetadata();

	class CurrentRunningFetchKeys {
		std::unordered_map<UID, double> startTimeMap;
		std::unordered_map<UID, KeyRange> keyRangeMap;

		static const StringRef emptyString;
		static const KeyRangeRef emptyKeyRange;

	public:
		void recordStart(const UID id, const KeyRange& keyRange) {
			startTimeMap[id] = now();
			keyRangeMap[id] = keyRange;
		}

		void recordFinish(const UID id) {
			startTimeMap.erase(id);
			keyRangeMap.erase(id);
		}

		std::pair<double, KeyRange> longestTime() const {
			if (numRunning() == 0) {
				return { -1, emptyKeyRange };
			}

			const double currentTime = now();
			double longest = 0;
			UID UIDofLongest;
			for (const auto& kv : startTimeMap) {
				const double currentRunningTime = currentTime - kv.second;
				if (longest <= currentRunningTime) {
					longest = currentRunningTime;
					UIDofLongest = kv.first;
				}
			}
			if (BUGGIFY) {
				UIDofLongest = deterministicRandom()->randomUniqueID();
			}
			auto it = keyRangeMap.find(UIDofLongest);
			if (it != keyRangeMap.end()) {
				return { longest, it->second };
			}
			return { -1, emptyKeyRange };
		}

		int numRunning() const { return startTimeMap.size(); }
	} currentRunningFetchKeys;

	Tag tag;
	std::vector<std::pair<Version, Tag>> history;
	std::vector<std::pair<Version, Tag>> allHistory;
	Version poppedAllAfter;
	std::map<Version, Arena>
	    freeable; // for each version, an Arena that must be held until that version is < oldestVersion
	Arena lastArena;
	double cpuUsage;
	double diskUsage;

	std::map<Version, Standalone<VerUpdateRef>> const& getMutationLog() const { return mutationLog; }
	std::map<Version, Standalone<VerUpdateRef>>& getMutableMutationLog() { return mutationLog; }
	VersionedData const& data() const { return versionedData; }
	VersionedData& mutableData() { return versionedData; }

	double old_rate = 1.0;
	double currentRate() {
		auto versionLag = version.get() - durableVersion.get();
		double res;
		if (versionLag >= SERVER_KNOBS->STORAGE_DURABILITY_LAG_HARD_MAX) {
			res = 0.0;
		} else if (versionLag > SERVER_KNOBS->STORAGE_DURABILITY_LAG_SOFT_MAX) {
			res =
			    1.0 -
			    (double(versionLag - SERVER_KNOBS->STORAGE_DURABILITY_LAG_SOFT_MAX) /
			     double(SERVER_KNOBS->STORAGE_DURABILITY_LAG_HARD_MAX - SERVER_KNOBS->STORAGE_DURABILITY_LAG_SOFT_MAX));
		} else {
			res = 1.0;
		}
		if (res != old_rate) {
			TraceEvent(SevDebug, "LocalRatekeeperChange", thisServerID)
			    .detail("Old", old_rate)
			    .detail("New", res)
			    .detail("NonDurableVersions", versionLag);
			old_rate = res;
		}
		return res;
	}

	void addMutationToMutationLogOrStorage(
	    Version ver,
	    MutationRef m); // Appends m to mutationLog@ver, or to storage if ver==invalidVersion

	// Update the byteSample, and write the updates to the mutation log@ver, or to storage if ver==invalidVersion
	void byteSampleApplyMutation(MutationRef const& m, Version ver);
	void byteSampleApplySet(KeyValueRef kv, Version ver);
	void byteSampleApplyClear(KeyRangeRef range, Version ver);

	void popVersion(Version v, bool popAllTags = false) {
		if (logSystem && !isTss()) {
			if (v > poppedAllAfter) {
				popAllTags = true;
				poppedAllAfter = std::numeric_limits<Version>::max();
			}

			std::vector<std::pair<Version, Tag>>* hist = &history;
			std::vector<std::pair<Version, Tag>> allHistoryCopy;
			if (popAllTags) {
				allHistoryCopy = allHistory;
				hist = &allHistoryCopy;
			}

			while (hist->size() && v > hist->back().first) {
				logSystem->pop(v, hist->back().second);
				hist->pop_back();
			}
			if (hist->size()) {
				logSystem->pop(v, hist->back().second);
			} else {
				logSystem->pop(v, tag);
			}
		}
	}

	Standalone<VerUpdateRef>& addVersionToMutationLog(Version v) {
		// return existing version...
		auto m = mutationLog.find(v);
		if (m != mutationLog.end())
			return m->second;

		// ...or create a new one
		auto& u = mutationLog[v];
		u.version = v;
		if (lastArena.getSize() >= 65536)
			lastArena = Arena(4096);
		u.arena() = lastArena;
		counters.bytesInput += VERSION_OVERHEAD;
		return u;
	}

	MutationRef addMutationToMutationLog(Standalone<VerUpdateRef>& mLV, MutationRef const& m) {
		byteSampleApplyMutation(m, mLV.version);
		counters.bytesInput += mvccStorageBytes(m);
		return mLV.push_back_deep(mLV.arena(), m);
	}

	void setTssPair(UID pairId) {
		tssPairID = Optional<UID>(pairId);

		// Set up tss fault injection here, only if we are in simulated mode and with fault injection.
		// With fault injection enabled, the tss will start acting normal for a bit, then after the specified delay
		// start behaving incorrectly.
		if (g_network->isSimulated() && !g_simulator.speedUpSimulation &&
		    g_simulator.tssMode >= ISimulator::TSSMode::EnabledAddDelay) {
			tssFaultInjectTime = now() + deterministicRandom()->randomInt(60, 300);
			TraceEvent(SevWarnAlways, "TSSInjectFaultEnabled", thisServerID)
			    .detail("Mode", g_simulator.tssMode)
			    .detail("At", tssFaultInjectTime.get());
		}
	}

	// If a TSS is "in quarantine", it means it has incorrect data. It is effectively in a "zombie" state where it
	// rejects all read requests and ignores all non-private mutations and data movements, but otherwise is still part
	// of the cluster. The purpose of this state is to "freeze" the TSS state after a mismatch so a human operator can
	// investigate, but preventing a new storage process from replacing the TSS on the worker. It will still get removed
	// from the cluster if it falls behind on the mutation stream, or if its tss pair gets removed and its tag is no
	// longer valid.
	bool isTSSInQuarantine() { return tssPairID.present() && tssInQuarantine; }

	void startTssQuarantine() {
		if (!tssInQuarantine) {
			// persist quarantine so it's still quarantined if rebooted
			storage.makeTssQuarantineDurable();
		}
		tssInQuarantine = true;
	}

	StorageServerDisk storage;

	KeyRangeMap<Reference<ShardInfo>> shards;
	uint64_t shardChangeCounter; // max( shards->changecounter )

	KeyRangeMap<bool> cachedRangeMap; // indicates if a key-range is being cached

	KeyRangeMap<std::vector<Reference<ChangeFeedInfo>>> keyChangeFeed;
	std::map<Key, Reference<ChangeFeedInfo>> uidChangeFeed;
	Deque<std::pair<std::vector<Key>, Version>> changeFeedVersions;
	std::map<UID, PromiseStream<Key>> changeFeedRemovals;
	std::set<Key> currentChangeFeeds;
	std::unordered_map<NetworkAddress, std::map<UID, Version>> changeFeedClientVersions;

	// newestAvailableVersion[k]
	//   == invalidVersion -> k is unavailable at all versions
	//   <= storageVersion -> k is unavailable at all versions (but might be read anyway from storage if we are in the
	//   process of committing makeShardDurable)
	//   == v              -> k is readable (from storage+versionedData) @ [storageVersion,v], and not being updated
	//   when version increases
	//   == latestVersion  -> k is readable (from storage+versionedData) @ [storageVersion,version.get()], and thus
	//   stays available when version increases
	CoalescedKeyRangeMap<Version> newestAvailableVersion;

	CoalescedKeyRangeMap<Version> newestDirtyVersion; // Similar to newestAvailableVersion, but includes (only) keys
	                                                  // that were only partly available (due to cancelled fetchKeys)

	// The following are in rough order from newest to oldest
	Version lastTLogVersion, lastVersionWithData, restoredVersion, prevVersion;
	NotifiedVersion version;
	NotifiedVersion desiredOldestVersion; // We can increase oldestVersion (and then durableVersion) to this version
	                                      // when the disk permits
	NotifiedVersion oldestVersion; // See also storageVersion()
	NotifiedVersion durableVersion; // At least this version will be readable from storage after a power failure
	Version rebootAfterDurableVersion;
	int8_t primaryLocality;
	Version knownCommittedVersion;

	Deque<std::pair<Version, Version>> recoveryVersionSkips;
	int64_t versionLag; // An estimate for how many versions it takes for the data to move from the logs to this storage
	                    // server

	Optional<UID> sourceTLogID; // the tLog from which the latest batch of versions were fetched

	ProtocolVersion logProtocol;

	Reference<ILogSystem> logSystem;
	Reference<ILogSystem::IPeekCursor> logCursor;

	Promise<UID> clusterId;
	UID thisServerID;
	Optional<UID> tssPairID; // if this server is a tss, this is the id of its (ss) pair
	Optional<UID> ssPairID; // if this server is an ss, this is the id of its (tss) pair
	Optional<double> tssFaultInjectTime;
	bool tssInQuarantine;

	Key sk;
	Reference<AsyncVar<ServerDBInfo> const> db;
	Database cx;
	ActorCollection actors;

	StorageServerMetrics metrics;
	CoalescedKeyRangeMap<bool, int64_t, KeyBytesMetric<int64_t>> byteSampleClears;
	AsyncVar<bool> byteSampleClearsTooLarge;
	Future<Void> byteSampleRecovery;
	Future<Void> durableInProgress;

	AsyncMap<Key, bool> watches;
	int64_t watchBytes;
	int64_t numWatches;
	AsyncVar<bool> noRecentUpdates;
	double lastUpdate;

	Int64MetricHandle readQueueSizeMetric;

	std::string folder;

	// defined only during splitMutations()/addMutation()
	UpdateEagerReadInfo* updateEagerReads;

	FlowLock durableVersionLock;
	FlowLock fetchKeysParallelismLock;
	int64_t fetchKeysBytesBudget;
	AsyncVar<bool> fetchKeysBudgetUsed;
	std::vector<Promise<FetchInjectionInfo*>> readyFetchKeys;

	int64_t instanceID;

	Promise<Void> otherError;
	Promise<Void> coreStarted;
	bool shuttingDown;

	bool behind;
	bool versionBehind;

	bool debug_inApplyUpdate;
	double debug_lastValidateTime;

	int64_t lastBytesInputEBrake;
	Version lastDurableVersionEBrake;

	int maxQueryQueue;
	int getAndResetMaxQueryQueueSize() {
		int val = maxQueryQueue;
		maxQueryQueue = 0;
		return val;
	}

	struct TransactionTagCounter {
		struct TagInfo {
			TransactionTag tag;
			double rate;
			double fractionalBusyness;

			TagInfo(TransactionTag const& tag, double rate, double fractionalBusyness)
			  : tag(tag), rate(rate), fractionalBusyness(fractionalBusyness) {}
		};

		TransactionTagMap<int64_t> intervalCounts;
		int64_t intervalTotalSampledCount = 0;
		TransactionTag busiestTag;
		int64_t busiestTagCount = 0;
		double intervalStart = 0;

		Optional<TagInfo> previousBusiestTag;

		UID thisServerID;

		Reference<EventCacheHolder> busiestReadTagEventHolder;

		TransactionTagCounter(UID thisServerID)
		  : thisServerID(thisServerID),
		    busiestReadTagEventHolder(makeReference<EventCacheHolder>(thisServerID.toString() + "/BusiestReadTag")) {}

		int64_t costFunction(int64_t bytes) { return bytes / SERVER_KNOBS->READ_COST_BYTE_FACTOR + 1; }

		void addRequest(Optional<TagSet> const& tags, int64_t bytes) {
			if (tags.present()) {
				TEST(true); // Tracking tag on storage server
				double cost = costFunction(bytes);
				for (auto& tag : tags.get()) {
					int64_t& count = intervalCounts[TransactionTag(tag, tags.get().getArena())];
					count += cost;
					if (count > busiestTagCount) {
						busiestTagCount = count;
						busiestTag = tag;
					}
				}

				intervalTotalSampledCount += cost;
			}
		}

		void startNewInterval() {
			double elapsed = now() - intervalStart;
			previousBusiestTag.reset();
			if (intervalStart > 0 && CLIENT_KNOBS->READ_TAG_SAMPLE_RATE > 0 && elapsed > 0) {
				double rate = busiestTagCount / CLIENT_KNOBS->READ_TAG_SAMPLE_RATE / elapsed;
				if (rate > SERVER_KNOBS->MIN_TAG_READ_PAGES_RATE) {
					previousBusiestTag = TagInfo(busiestTag, rate, (double)busiestTagCount / intervalTotalSampledCount);
				}

				TraceEvent("BusiestReadTag", thisServerID)
				    .detail("Elapsed", elapsed)
				    .detail("Tag", printable(busiestTag))
				    .detail("TagCost", busiestTagCount)
				    .detail("TotalSampledCost", intervalTotalSampledCount)
				    .detail("Reported", previousBusiestTag.present())
				    .trackLatest(busiestReadTagEventHolder->trackingKey);
			}

			intervalCounts.clear();
			intervalTotalSampledCount = 0;
			busiestTagCount = 0;
			intervalStart = now();
		}

		Optional<TagInfo> getBusiestTag() const { return previousBusiestTag; }
	};

	TransactionTagCounter transactionTagCounter;

	Optional<LatencyBandConfig> latencyBandConfig;

	struct Counters {
		CounterCollection cc;
		Counter allQueries, getKeyQueries, getValueQueries, getRangeQueries, getRangeAndFlatMapQueries,
		    getRangeStreamQueries, finishedQueries, lowPriorityQueries, rowsQueried, bytesQueried, watchQueries,
		    emptyQueries;

		// Bytes of the mutations that have been added to the memory of the storage server. When the data is durable
		// and cleared from the memory, we do not subtract it but add it to bytesDurable.
		Counter bytesInput;
		// Bytes of the mutations that have been removed from memory because they durable. The counting is same as
		// bytesInput, instead of the actual bytes taken in the storages, so that (bytesInput - bytesDurable) can
		// reflect the current memory footprint of MVCC.
		Counter bytesDurable;
		// Bytes fetched by fetchKeys() for data movements. The size is counted as a collection of KeyValueRef.
		Counter bytesFetched;
		// Like bytesInput but without MVCC accounting. The size is counted as how much it takes when serialized. It
		// is basically the size of both parameters of the mutation and a 12 bytes overhead that keeps mutation type
		// and the lengths of both parameters.
		Counter mutationBytes;

		Counter sampledBytesCleared;
		// The number of key-value pairs fetched by fetchKeys()
		Counter kvFetched;
		Counter mutations, setMutations, clearRangeMutations, atomicMutations;
		Counter updateBatches, updateVersions;
		Counter loops;
		Counter fetchWaitingMS, fetchWaitingCount, fetchExecutingMS, fetchExecutingCount;
		Counter readsRejected;
		Counter wrongShardServer;
		Counter fetchedVersions;
		Counter fetchesFromLogs;
		// The following counters measure how many of lookups in the getRangeAndFlatMapQueries are effective. "Miss"
		// means fallback if fallback is enabled, otherwise means failure (so that another layer could implement
		// fallback).
		Counter quickGetValueHit, quickGetValueMiss, quickGetKeyValuesHit, quickGetKeyValuesMiss;

		LatencySample readLatencySample;
		LatencyBands readLatencyBands;

		Counters(StorageServer* self)
		  : cc("StorageServer", self->thisServerID.toString()), allQueries("QueryQueue", cc),
		    getKeyQueries("GetKeyQueries", cc), getValueQueries("GetValueQueries", cc),
		    getRangeQueries("GetRangeQueries", cc), getRangeAndFlatMapQueries("GetRangeAndFlatMapQueries", cc),
		    getRangeStreamQueries("GetRangeStreamQueries", cc), finishedQueries("FinishedQueries", cc),
		    lowPriorityQueries("LowPriorityQueries", cc), rowsQueried("RowsQueried", cc),
		    bytesQueried("BytesQueried", cc), watchQueries("WatchQueries", cc), emptyQueries("EmptyQueries", cc),
		    bytesInput("BytesInput", cc), bytesDurable("BytesDurable", cc), bytesFetched("BytesFetched", cc),
		    mutationBytes("MutationBytes", cc), sampledBytesCleared("SampledBytesCleared", cc),
		    kvFetched("KVFetched", cc), mutations("Mutations", cc), setMutations("SetMutations", cc),
		    clearRangeMutations("ClearRangeMutations", cc), atomicMutations("AtomicMutations", cc),
		    updateBatches("UpdateBatches", cc), updateVersions("UpdateVersions", cc), loops("Loops", cc),
		    fetchWaitingMS("FetchWaitingMS", cc), fetchWaitingCount("FetchWaitingCount", cc),
		    fetchExecutingMS("FetchExecutingMS", cc), fetchExecutingCount("FetchExecutingCount", cc),
		    readsRejected("ReadsRejected", cc), wrongShardServer("WrongShardServer", cc),
		    fetchedVersions("FetchedVersions", cc), fetchesFromLogs("FetchesFromLogs", cc),
		    quickGetValueHit("QuickGetValueHit", cc), quickGetValueMiss("QuickGetValueMiss", cc),
		    quickGetKeyValuesHit("QuickGetKeyValuesHit", cc), quickGetKeyValuesMiss("QuickGetKeyValuesMiss", cc),
		    readLatencySample("ReadLatencyMetrics",
		                      self->thisServerID,
		                      SERVER_KNOBS->LATENCY_METRICS_LOGGING_INTERVAL,
		                      SERVER_KNOBS->LATENCY_SAMPLE_SIZE),
		    readLatencyBands("ReadLatencyBands", self->thisServerID, SERVER_KNOBS->STORAGE_LOGGING_DELAY) {
			specialCounter(cc, "LastTLogVersion", [self]() { return self->lastTLogVersion; });
			specialCounter(cc, "Version", [self]() { return self->version.get(); });
			specialCounter(cc, "StorageVersion", [self]() { return self->storageVersion(); });
			specialCounter(cc, "DurableVersion", [self]() { return self->durableVersion.get(); });
			specialCounter(cc, "DesiredOldestVersion", [self]() { return self->desiredOldestVersion.get(); });
			specialCounter(cc, "VersionLag", [self]() { return self->versionLag; });
			specialCounter(cc, "LocalRate", [self] { return int64_t(self->currentRate() * 100); });

			specialCounter(cc, "BytesReadSampleCount", [self]() { return self->metrics.bytesReadSample.queue.size(); });
			specialCounter(
			    cc, "FetchKeysFetchActive", [self]() { return self->fetchKeysParallelismLock.activePermits(); });
			specialCounter(cc, "FetchKeysWaiting", [self]() { return self->fetchKeysParallelismLock.waiters(); });
			specialCounter(cc, "QueryQueueMax", [self]() { return self->getAndResetMaxQueryQueueSize(); });
			specialCounter(cc, "BytesStored", [self]() { return self->metrics.byteSample.getEstimate(allKeys); });
			specialCounter(cc, "ActiveWatches", [self]() { return self->numWatches; });
			specialCounter(cc, "WatchBytes", [self]() { return self->watchBytes; });
			specialCounter(cc, "KvstoreSizeTotal", [self]() { return std::get<0>(self->storage.getSize()); });
			specialCounter(cc, "KvstoreNodeTotal", [self]() { return std::get<1>(self->storage.getSize()); });
			specialCounter(cc, "KvstoreInlineKey", [self]() { return std::get<2>(self->storage.getSize()); });
		}
	} counters;

	Reference<EventCacheHolder> storageServerSourceTLogIDEventHolder;

	StorageServer(IKeyValueStore* storage,
	              Reference<AsyncVar<ServerDBInfo> const> const& db,
	              StorageServerInterface const& ssi)
	  : tlogCursorReadsLatencyHistogram(Histogram::getHistogram(STORAGESERVER_HISTOGRAM_GROUP,
	                                                            TLOG_CURSOR_READS_LATENCY_HISTOGRAM,
	                                                            Histogram::Unit::microseconds)),
	    ssVersionLockLatencyHistogram(Histogram::getHistogram(STORAGESERVER_HISTOGRAM_GROUP,
	                                                          SS_VERSION_LOCK_LATENCY_HISTOGRAM,
	                                                          Histogram::Unit::microseconds)),
	    eagerReadsLatencyHistogram(Histogram::getHistogram(STORAGESERVER_HISTOGRAM_GROUP,
	                                                       EAGER_READS_LATENCY_HISTOGRAM,
	                                                       Histogram::Unit::microseconds)),
	    fetchKeysPTreeUpdatesLatencyHistogram(Histogram::getHistogram(STORAGESERVER_HISTOGRAM_GROUP,
	                                                                  FETCH_KEYS_PTREE_UPDATES_LATENCY_HISTOGRAM,
	                                                                  Histogram::Unit::microseconds)),
	    tLogMsgsPTreeUpdatesLatencyHistogram(Histogram::getHistogram(STORAGESERVER_HISTOGRAM_GROUP,
	                                                                 TLOG_MSGS_PTREE_UPDATES_LATENCY_HISTOGRAM,
	                                                                 Histogram::Unit::microseconds)),
	    storageUpdatesDurableLatencyHistogram(Histogram::getHistogram(STORAGESERVER_HISTOGRAM_GROUP,
	                                                                  STORAGE_UPDATES_DURABLE_LATENCY_HISTOGRAM,
	                                                                  Histogram::Unit::microseconds)),
	    storageCommitLatencyHistogram(Histogram::getHistogram(STORAGESERVER_HISTOGRAM_GROUP,
	                                                          STORAGE_COMMIT_LATENCY_HISTOGRAM,
	                                                          Histogram::Unit::microseconds)),
	    ssDurableVersionUpdateLatencyHistogram(Histogram::getHistogram(STORAGESERVER_HISTOGRAM_GROUP,
	                                                                   SS_DURABLE_VERSION_UPDATE_LATENCY_HISTOGRAM,
	                                                                   Histogram::Unit::microseconds)),
	    tag(invalidTag), poppedAllAfter(std::numeric_limits<Version>::max()), cpuUsage(0.0), diskUsage(0.0),
	    storage(this, storage), shardChangeCounter(0), lastTLogVersion(0), lastVersionWithData(0), restoredVersion(0),
	    prevVersion(0), rebootAfterDurableVersion(std::numeric_limits<Version>::max()),
	    primaryLocality(tagLocalityInvalid), knownCommittedVersion(0), versionLag(0), logProtocol(0),
	    thisServerID(ssi.id()), tssInQuarantine(false), db(db), actors(false),
	    byteSampleClears(false, LiteralStringRef("\xff\xff\xff")), durableInProgress(Void()), watchBytes(0),
	    numWatches(0), noRecentUpdates(false), lastUpdate(now()),
	    readQueueSizeMetric(LiteralStringRef("StorageServer.ReadQueueSize")), updateEagerReads(nullptr),
	    fetchKeysParallelismLock(SERVER_KNOBS->FETCH_KEYS_PARALLELISM),
	    fetchKeysBytesBudget(SERVER_KNOBS->STORAGE_FETCH_BYTES), fetchKeysBudgetUsed(false),
	    instanceID(deterministicRandom()->randomUniqueID().first()), shuttingDown(false), behind(false),
	    versionBehind(false), debug_inApplyUpdate(false), debug_lastValidateTime(0), lastBytesInputEBrake(0),
	    lastDurableVersionEBrake(0), maxQueryQueue(0), transactionTagCounter(ssi.id()), counters(this),
	    storageServerSourceTLogIDEventHolder(
	        makeReference<EventCacheHolder>(ssi.id().toString() + "/StorageServerSourceTLogID")) {
		version.initMetric(LiteralStringRef("StorageServer.Version"), counters.cc.id);
		oldestVersion.initMetric(LiteralStringRef("StorageServer.OldestVersion"), counters.cc.id);
		durableVersion.initMetric(LiteralStringRef("StorageServer.DurableVersion"), counters.cc.id);
		desiredOldestVersion.initMetric(LiteralStringRef("StorageServer.DesiredOldestVersion"), counters.cc.id);

		newestAvailableVersion.insert(allKeys, invalidVersion);
		newestDirtyVersion.insert(allKeys, invalidVersion);
		addShard(ShardInfo::newNotAssigned(allKeys));

		cx = openDBOnServer(db, TaskPriority::DefaultEndpoint, LockAware::True);
	}

	//~StorageServer() { fclose(log); }

	// Puts the given shard into shards.  The caller is responsible for adding shards
	//   for all ranges in shards.getAffectedRangesAfterInsertion(newShard->keys)), because these
	//   shards are invalidated by the call.
	void addShard(ShardInfo* newShard) {
		ASSERT(!newShard->keys.empty());
		newShard->changeCounter = ++shardChangeCounter;
		//TraceEvent("AddShard", this->thisServerID).detail("KeyBegin", newShard->keys.begin).detail("KeyEnd", newShard->keys.end).detail("State", newShard->isReadable() ? "Readable" : newShard->notAssigned() ? "NotAssigned" : "Adding").detail("Version", this->version.get());
		/*auto affected = shards.getAffectedRangesAfterInsertion( newShard->keys, Reference<ShardInfo>() );
		for(auto i = affected.begin(); i != affected.end(); ++i)
		    shards.insert( *i, Reference<ShardInfo>() );*/
		shards.insert(newShard->keys, Reference<ShardInfo>(newShard));
	}
	void addMutation(Version version,
	                 bool fromFetch,
	                 MutationRef const& mutation,
	                 KeyRangeRef const& shard,
	                 UpdateEagerReadInfo* eagerReads);
	void setInitialVersion(Version ver) {
		version = ver;
		desiredOldestVersion = ver;
		oldestVersion = ver;
		durableVersion = ver;
		lastVersionWithData = ver;
		restoredVersion = ver;

		mutableData().createNewVersion(ver);
		mutableData().forgetVersionsBefore(ver);
	}

	bool isTss() const { return tssPairID.present(); }

	bool isSSWithTSSPair() const { return ssPairID.present(); }

	void setSSWithTssPair(UID idOfTSS) { ssPairID = Optional<UID>(idOfTSS); }

	void clearSSWithTssPair() { ssPairID = Optional<UID>(); }

	// This is the maximum version that might be read from storage (the minimum version is durableVersion)
	Version storageVersion() const { return oldestVersion.get(); }

	bool isReadable(KeyRangeRef const& keys) {
		auto sh = shards.intersectingRanges(keys);
		for (auto i = sh.begin(); i != sh.end(); ++i)
			if (!i->value()->isReadable())
				return false;
		return true;
	}

	void checkChangeCounter(uint64_t oldShardChangeCounter, KeyRef const& key) {
		if (oldShardChangeCounter != shardChangeCounter && shards[key]->changeCounter > oldShardChangeCounter) {
			TEST(true); // shard change during getValueQ
			throw wrong_shard_server();
		}
	}

	void checkChangeCounter(uint64_t oldShardChangeCounter, KeyRangeRef const& keys) {
		if (oldShardChangeCounter != shardChangeCounter) {
			auto sh = shards.intersectingRanges(keys);
			for (auto i = sh.begin(); i != sh.end(); ++i)
				if (i->value()->changeCounter > oldShardChangeCounter) {
					TEST(true); // shard change during range operation
					throw wrong_shard_server();
				}
		}
	}

	Counter::Value queueSize() { return counters.bytesInput.getValue() - counters.bytesDurable.getValue(); }

	// penalty used by loadBalance() to balance requests among SSes. We prefer SS with less write queue size.
	double getPenalty() {
		return std::max(std::max(1.0,
		                         (queueSize() - (SERVER_KNOBS->TARGET_BYTES_PER_STORAGE_SERVER -
		                                         2.0 * SERVER_KNOBS->SPRING_BYTES_STORAGE_SERVER)) /
		                             SERVER_KNOBS->SPRING_BYTES_STORAGE_SERVER),
		                (currentRate() < 1e-6 ? 1e6 : 1.0 / currentRate()));
	}

	// Normally the storage server prefers to serve read requests over making mutations
	// durable to disk. However, when the storage server falls to far behind on
	// making mutations durable, this function will change the priority to prefer writes.
	Future<Void> getQueryDelay() {
		if ((version.get() - durableVersion.get() > SERVER_KNOBS->LOW_PRIORITY_DURABILITY_LAG) ||
		    (queueSize() > SERVER_KNOBS->LOW_PRIORITY_STORAGE_QUEUE_BYTES)) {
			++counters.lowPriorityQueries;
			return delay(0, TaskPriority::LowPriorityRead);
		}
		return delay(0, TaskPriority::DefaultEndpoint);
	}

	template <class Reply>
	using isLoadBalancedReply = std::is_base_of<LoadBalancedReply, Reply>;

	template <class Reply>
	typename std::enable_if<isLoadBalancedReply<Reply>::value, void>::type
	sendErrorWithPenalty(const ReplyPromise<Reply>& promise, const Error& err, double penalty) {
		if (err.code() == error_code_wrong_shard_server) {
			++counters.wrongShardServer;
		}
		Reply reply;
		reply.error = err;
		reply.penalty = penalty;
		promise.send(reply);
	}

	template <class Reply>
	typename std::enable_if<!isLoadBalancedReply<Reply>::value, void>::type
	sendErrorWithPenalty(const ReplyPromise<Reply>& promise, const Error& err, double) {
		if (err.code() == error_code_wrong_shard_server) {
			++counters.wrongShardServer;
		}
		promise.sendError(err);
	}

	template <class Request>
	bool shouldRead(const Request& request) {
		auto rate = currentRate();
		if (isTSSInQuarantine() || (rate < SERVER_KNOBS->STORAGE_DURABILITY_LAG_REJECT_THRESHOLD &&
		                            deterministicRandom()->random01() >
		                                std::max(SERVER_KNOBS->STORAGE_DURABILITY_LAG_MIN_RATE,
		                                         rate / SERVER_KNOBS->STORAGE_DURABILITY_LAG_REJECT_THRESHOLD))) {
			sendErrorWithPenalty(request.reply, server_overloaded(), getPenalty());
			++counters.readsRejected;
			return false;
		}
		return true;
	}

	template <class Request, class HandleFunction>
	Future<Void> readGuard(const Request& request, const HandleFunction& fun) {
		bool read = shouldRead(request);
		if (!read) {
			return Void();
		}
		return fun(this, request);
	}
};

const StringRef StorageServer::CurrentRunningFetchKeys::emptyString = LiteralStringRef("");
const KeyRangeRef StorageServer::CurrentRunningFetchKeys::emptyKeyRange =
    KeyRangeRef(StorageServer::CurrentRunningFetchKeys::emptyString,
                StorageServer::CurrentRunningFetchKeys::emptyString);

// If and only if key:=value is in (storage+versionedData),    // NOT ACTUALLY: and key < allKeys.end,
//   and H(key) < |key+value|/bytesPerSample,
//     let sampledSize = max(|key+value|,bytesPerSample)
//     persistByteSampleKeys.begin()+key := sampledSize is in storage
//     (key,sampledSize) is in byteSample

// So P(key is sampled) * sampledSize == |key+value|

void StorageServer::byteSampleApplyMutation(MutationRef const& m, Version ver) {
	if (m.type == MutationRef::ClearRange)
		byteSampleApplyClear(KeyRangeRef(m.param1, m.param2), ver);
	else if (m.type == MutationRef::SetValue)
		byteSampleApplySet(KeyValueRef(m.param1, m.param2), ver);
	else
		ASSERT(false); // Mutation of unknown type modfying byte sample
}

// watchMap Operations
Reference<ServerWatchMetadata> StorageServer::getWatchMetadata(KeyRef key) const {
	const auto it = watchMap.find(key);
	if (it == watchMap.end())
		return Reference<ServerWatchMetadata>();
	return it->second;
}

KeyRef StorageServer::setWatchMetadata(Reference<ServerWatchMetadata> metadata) {
	KeyRef keyRef = metadata->key.contents();

	watchMap[keyRef] = metadata;
	return keyRef;
}

void StorageServer::deleteWatchMetadata(KeyRef key) {
	watchMap.erase(key);
}

void StorageServer::clearWatchMetadata() {
	watchMap.clear();
}

#ifndef __INTEL_COMPILER
#pragma endregion
#endif

/////////////////////////////////// Validation ///////////////////////////////////////
#ifndef __INTEL_COMPILER
#pragma region Validation
#endif
bool validateRange(StorageServer::VersionedData::ViewAtVersion const& view,
                   KeyRangeRef range,
                   Version version,
                   UID id,
                   Version minInsertVersion) {
	// * Nonoverlapping: No clear overlaps a set or another clear, or adjoins another clear.
	// * Old mutations are erased: All items in versionedData.atLatest() have insertVersion() > durableVersion()

	//TraceEvent("ValidateRange", id).detail("KeyBegin", range.begin).detail("KeyEnd", range.end).detail("Version", version);
	KeyRef k;
	bool ok = true;
	bool kIsClear = false;
	auto i = view.lower_bound(range.begin);
	if (i != view.begin())
		--i;
	for (; i != view.end() && i.key() < range.end; ++i) {
		ASSERT(i.insertVersion() > minInsertVersion);
		if (kIsClear && i->isClearTo() ? i.key() <= k : i.key() < k) {
			TraceEvent(SevError, "InvalidRange", id)
			    .detail("Key1", k)
			    .detail("Key2", i.key())
			    .detail("Version", version);
			ok = false;
		}
		// ASSERT( i.key() >= k );
		kIsClear = i->isClearTo();
		k = kIsClear ? i->getEndKey() : i.key();
	}
	return ok;
}

void validate(StorageServer* data, bool force = false) {
	try {
		if (force || (EXPENSIVE_VALIDATION)) {
			data->newestAvailableVersion.validateCoalesced();
			data->newestDirtyVersion.validateCoalesced();

			for (auto s = data->shards.ranges().begin(); s != data->shards.ranges().end(); ++s) {
				ASSERT(s->value()->keys == s->range());
				ASSERT(!s->value()->keys.empty());
			}

			for (auto s = data->shards.ranges().begin(); s != data->shards.ranges().end(); ++s)
				if (s->value()->isReadable()) {
					auto ar = data->newestAvailableVersion.intersectingRanges(s->range());
					for (auto a = ar.begin(); a != ar.end(); ++a)
						ASSERT(a->value() == latestVersion);
				}

			// * versionedData contains versions [storageVersion(), version.get()].  It might also contain version
			// (version.get()+1), in which changeDurableVersion may be deleting ghosts, and/or it might
			//      contain later versions if applyUpdate is on the stack.
			ASSERT(data->data().getOldestVersion() == data->storageVersion());
			ASSERT(data->data().getLatestVersion() == data->version.get() ||
			       data->data().getLatestVersion() == data->version.get() + 1 ||
			       (data->debug_inApplyUpdate && data->data().getLatestVersion() > data->version.get()));

			auto latest = data->data().atLatest();

			// * Old shards are erased: versionedData.atLatest() has entries (sets or clear *begins*) only for keys in
			// readable or adding,transferred shards.
			for (auto s = data->shards.ranges().begin(); s != data->shards.ranges().end(); ++s) {
				ShardInfo* shard = s->value().getPtr();
				if (!shard->isInVersionedData()) {
					if (latest.lower_bound(s->begin()) != latest.lower_bound(s->end())) {
						TraceEvent(SevError, "VF", data->thisServerID)
						    .detail("LastValidTime", data->debug_lastValidateTime)
						    .detail("KeyBegin", s->begin())
						    .detail("KeyEnd", s->end())
						    .detail("FirstKey", latest.lower_bound(s->begin()).key())
						    .detail("FirstInsertV", latest.lower_bound(s->begin()).insertVersion());
					}
					ASSERT(latest.lower_bound(s->begin()) == latest.lower_bound(s->end()));
				}
			}

			latest.validate();
			validateRange(latest, allKeys, data->version.get(), data->thisServerID, data->durableVersion.get());

			data->debug_lastValidateTime = now();
		}
	} catch (...) {
		TraceEvent(SevError, "ValidationFailure", data->thisServerID)
		    .detail("LastValidTime", data->debug_lastValidateTime);
		throw;
	}
}
#ifndef __INTEL_COMPILER
#pragma endregion
#endif

void updateProcessStats(StorageServer* self) {
	if (g_network->isSimulated()) {
		// diskUsage and cpuUsage are not relevant in the simulator,
		// and relying on the actual values could break seed determinism
		self->cpuUsage = 100.0;
		self->diskUsage = 100.0;
		return;
	}

	SystemStatistics sysStats = getSystemStatistics();
	if (sysStats.initialized) {
		self->cpuUsage = 100 * sysStats.processCPUSeconds / sysStats.elapsed;
		self->diskUsage = 100 * std::max(0.0, (sysStats.elapsed - sysStats.processDiskIdleSeconds) / sysStats.elapsed);
	}
}

///////////////////////////////////// Queries /////////////////////////////////
#ifndef __INTEL_COMPILER
#pragma region Queries
#endif

ACTOR Future<Version> waitForVersionActor(StorageServer* data, Version version, SpanID spanContext) {
	state Span span("SS.WaitForVersion"_loc, { spanContext });
	choose {
		when(wait(data->version.whenAtLeast(version))) {
			// FIXME: A bunch of these can block with or without the following delay 0.
			// wait( delay(0) );  // don't do a whole bunch of these at once
			if (version < data->oldestVersion.get())
				throw transaction_too_old(); // just in case
			return version;
		}
		when(wait(delay(SERVER_KNOBS->FUTURE_VERSION_DELAY))) {
			if (deterministicRandom()->random01() < 0.001)
				TraceEvent(SevWarn, "ShardServerFutureVersion1000x", data->thisServerID)
				    .detail("Version", version)
				    .detail("MyVersion", data->version.get())
				    .detail("ServerID", data->thisServerID);
			throw future_version();
		}
	}
}

Future<Version> waitForVersion(StorageServer* data, Version version, SpanID spanContext) {
	if (version == latestVersion) {
		version = std::max(Version(1), data->version.get());
	}

	if (version < data->oldestVersion.get() || version <= 0) {
		return transaction_too_old();
	} else if (version <= data->version.get()) {
		return version;
	}

	if ((data->behind || data->versionBehind) && version > data->version.get()) {
		return process_behind();
	}

	if (deterministicRandom()->random01() < 0.001) {
		TraceEvent("WaitForVersion1000x").log();
	}
	return waitForVersionActor(data, version, spanContext);
}

ACTOR Future<Version> waitForVersionNoTooOld(StorageServer* data, Version version) {
	// This could become an Actor transparently, but for now it just does the lookup
	if (version == latestVersion)
		version = std::max(Version(1), data->version.get());
	if (version <= data->version.get())
		return version;
	choose {
		when(wait(data->version.whenAtLeast(version))) { return version; }
		when(wait(delay(SERVER_KNOBS->FUTURE_VERSION_DELAY))) {
			if (deterministicRandom()->random01() < 0.001)
				TraceEvent(SevWarn, "ShardServerFutureVersion1000x", data->thisServerID)
				    .detail("Version", version)
				    .detail("MyVersion", data->version.get())
				    .detail("ServerID", data->thisServerID);
			throw future_version();
		}
	}
}

ACTOR Future<Void> getValueQ(StorageServer* data, GetValueRequest req) {
	state int64_t resultSize = 0;
	Span span("SS:getValue"_loc, { req.spanContext });
	span.addTag("key"_sr, req.key);
	// Temporarily disabled -- this path is hit a lot
	// getCurrentLineage()->modify(&TransactionLineage::txID) = req.spanContext.first();

	try {
		++data->counters.getValueQueries;
		++data->counters.allQueries;
		++data->readQueueSizeMetric;
		data->maxQueryQueue = std::max<int>(
		    data->maxQueryQueue, data->counters.allQueries.getValue() - data->counters.finishedQueries.getValue());

		// Active load balancing runs at a very high priority (to obtain accurate queue lengths)
		// so we need to downgrade here
		wait(data->getQueryDelay());

		if (req.debugID.present())
			g_traceBatch.addEvent("GetValueDebug",
			                      req.debugID.get().first(),
			                      "getValueQ.DoRead"); //.detail("TaskID", g_network->getCurrentTask());

		state Optional<Value> v;
		state Version version = wait(waitForVersion(data, req.version, req.spanContext));
		if (req.debugID.present())
			g_traceBatch.addEvent("GetValueDebug",
			                      req.debugID.get().first(),
			                      "getValueQ.AfterVersion"); //.detail("TaskID", g_network->getCurrentTask());

		state uint64_t changeCounter = data->shardChangeCounter;

		if (!data->shards[req.key]->isReadable()) {
			//TraceEvent("WrongShardServer", data->thisServerID).detail("Key", req.key).detail("Version", version).detail("In", "getValueQ");
			throw wrong_shard_server();
		}

		state int path = 0;
		auto i = data->data().at(version).lastLessOrEqual(req.key);
		if (i && i->isValue() && i.key() == req.key) {
			v = (Value)i->getValue();
			path = 1;
		} else if (!i || !i->isClearTo() || i->getEndKey() <= req.key) {
			path = 2;
			Optional<Value> vv = wait(data->storage.readValue(req.key, IKeyValueStore::ReadType::NORMAL, req.debugID));
			// Validate that while we were reading the data we didn't lose the version or shard
			if (version < data->storageVersion()) {
				TEST(true); // transaction_too_old after readValue
				throw transaction_too_old();
			}
			data->checkChangeCounter(changeCounter, req.key);
			v = vv;
		}

		DEBUG_MUTATION("ShardGetValue",
		               version,
		               MutationRef(MutationRef::DebugKey, req.key, v.present() ? v.get() : LiteralStringRef("<null>")),
		               data->thisServerID);
		DEBUG_MUTATION("ShardGetPath",
		               version,
		               MutationRef(MutationRef::DebugKey,
		                           req.key,
		                           path == 0   ? LiteralStringRef("0")
		                           : path == 1 ? LiteralStringRef("1")
		                                       : LiteralStringRef("2")),
		               data->thisServerID);

		/*
		StorageMetrics m;
		m.bytesPerKSecond = req.key.size() + (v.present() ? v.get().size() : 0);
		m.iosPerKSecond = 1;
		data->metrics.notify(req.key, m);
		*/

		if (v.present()) {
			++data->counters.rowsQueried;
			resultSize = v.get().size();
			data->counters.bytesQueried += resultSize;
		} else {
			++data->counters.emptyQueries;
		}

		if (SERVER_KNOBS->READ_SAMPLING_ENABLED) {
			// If the read yields no value, randomly sample the empty read.
			int64_t bytesReadPerKSecond =
			    v.present() ? std::max((int64_t)(req.key.size() + v.get().size()), SERVER_KNOBS->EMPTY_READ_PENALTY)
			                : SERVER_KNOBS->EMPTY_READ_PENALTY;
			data->metrics.notifyBytesReadPerKSecond(req.key, bytesReadPerKSecond);
		}

		if (req.debugID.present())
			g_traceBatch.addEvent("GetValueDebug",
			                      req.debugID.get().first(),
			                      "getValueQ.AfterRead"); //.detail("TaskID", g_network->getCurrentTask());

		// Check if the desired key might be cached
		auto cached = data->cachedRangeMap[req.key];
		// if (cached)
		//	TraceEvent(SevDebug, "SSGetValueCached").detail("Key", req.key);

		GetValueReply reply(v, cached);
		reply.penalty = data->getPenalty();
		req.reply.send(reply);
	} catch (Error& e) {
		if (!canReplyWith(e))
			throw;
		data->sendErrorWithPenalty(req.reply, e, data->getPenalty());
	}

	data->transactionTagCounter.addRequest(req.tags, resultSize);

	++data->counters.finishedQueries;
	--data->readQueueSizeMetric;

	double duration = g_network->timer() - req.requestTime();
	data->counters.readLatencySample.addMeasurement(duration);
	if (data->latencyBandConfig.present()) {
		int maxReadBytes =
		    data->latencyBandConfig.get().readConfig.maxReadBytes.orDefault(std::numeric_limits<int>::max());
		data->counters.readLatencyBands.addMeasurement(duration, resultSize > maxReadBytes);
	}

	return Void();
};

// Pessimistic estimate the number of overhead bytes used by each
// watch. Watch key references are stored in an AsyncMap<Key,bool>, and actors
// must be kept alive until the watch is finished.
extern size_t WATCH_OVERHEAD_WATCHQ, WATCH_OVERHEAD_WATCHIMPL;

ACTOR Future<Version> watchWaitForValueChange(StorageServer* data, SpanID parent, KeyRef key) {
	state Location spanLocation = "SS:watchWaitForValueChange"_loc;
	state Span span(spanLocation, { parent });
	state Reference<ServerWatchMetadata> metadata = data->getWatchMetadata(key);

	if (metadata->debugID.present())
		g_traceBatch.addEvent("WatchValueDebug",
		                      metadata->debugID.get().first(),
		                      "watchValueSendReply.Before"); //.detail("TaskID", g_network->getCurrentTask());

	wait(success(waitForVersionNoTooOld(data, metadata->version)));
	if (metadata->debugID.present())
		g_traceBatch.addEvent("WatchValueDebug",
		                      metadata->debugID.get().first(),
		                      "watchValueSendReply.AfterVersion"); //.detail("TaskID", g_network->getCurrentTask());

	state Version minVersion = data->data().latestVersion;
	state Future<Void> watchFuture = data->watches.onChange(metadata->key);
	loop {
		try {
			metadata = data->getWatchMetadata(key);
			state Version latest = data->version.get();
			TEST(latest >= minVersion &&
			     latest < data->data().latestVersion); // Starting watch loop with latestVersion > data->version
			GetValueRequest getReq(span.context, metadata->key, latest, metadata->tags, metadata->debugID);
			state Future<Void> getValue = getValueQ(
			    data, getReq); // we are relying on the delay zero at the top of getValueQ, if removed we need one here
			GetValueReply reply = wait(getReq.reply.getFuture());
			span = Span(spanLocation, parent);

			if (reply.error.present()) {
				ASSERT(reply.error.get().code() != error_code_future_version);
				throw reply.error.get();
			}
			if (BUGGIFY) {
				throw transaction_too_old();
			}

			DEBUG_MUTATION(
			    "ShardWatchValue",
			    latest,
			    MutationRef(MutationRef::DebugKey,
			                metadata->key,
			                reply.value.present() ? StringRef(reply.value.get()) : LiteralStringRef("<null>")),
			    data->thisServerID);

			if (metadata->debugID.present())
				g_traceBatch.addEvent(
				    "WatchValueDebug",
				    metadata->debugID.get().first(),
				    "watchValueSendReply.AfterRead"); //.detail("TaskID", g_network->getCurrentTask());

			if (reply.value != metadata->value && latest >= metadata->version) {
				return latest; // fire watch
			}

			if (data->watchBytes > SERVER_KNOBS->MAX_STORAGE_SERVER_WATCH_BYTES) {
				TEST(true); // Too many watches, reverting to polling
				throw watch_cancelled();
			}

			state int64_t watchBytes =
			    (metadata->key.expectedSize() + metadata->value.expectedSize() + key.expectedSize() +
			     sizeof(Reference<ServerWatchMetadata>) + sizeof(ServerWatchMetadata) + WATCH_OVERHEAD_WATCHIMPL);

			data->watchBytes += watchBytes;
			try {
				if (latest < minVersion) {
					// If the version we read is less than minVersion, then we may fail to be notified of any changes
					// that occur up to or including minVersion To prevent that, we'll check the key again once the
					// version reaches our minVersion
					watchFuture = watchFuture || data->version.whenAtLeast(minVersion);
				}
				if (BUGGIFY) {
					// Simulate a trigger on the watch that results in the loop going around without the value changing
					watchFuture = watchFuture || delay(deterministicRandom()->random01());
				}
				wait(watchFuture);
				data->watchBytes -= watchBytes;
			} catch (Error& e) {
				data->watchBytes -= watchBytes;
				throw;
			}
		} catch (Error& e) {
			if (e.code() != error_code_transaction_too_old) {
				throw e;
			}

			TEST(true); // Reading a watched key failed with transaction_too_old
		}

		watchFuture = data->watches.onChange(metadata->key);
		wait(data->version.whenAtLeast(data->data().latestVersion));
	}
}

void checkCancelWatchImpl(StorageServer* data, WatchValueRequest req) {
	Reference<ServerWatchMetadata> metadata = data->getWatchMetadata(req.key.contents());
	if (metadata.isValid() && metadata->versionPromise.getFutureReferenceCount() == 1) {
		// last watch timed out so cancel watch_impl and delete key from the map
		data->deleteWatchMetadata(req.key.contents());
		metadata->watch_impl.cancel();
	}
}

ACTOR Future<Void> watchValueSendReply(StorageServer* data,
                                       WatchValueRequest req,
                                       Future<Version> resp,
                                       SpanID spanContext) {
	state Span span("SS:watchValue"_loc, { spanContext });
	state double startTime = now();
	++data->counters.watchQueries;
	++data->numWatches;
	data->watchBytes += WATCH_OVERHEAD_WATCHQ;

	loop {
		double timeoutDelay = -1;
		if (data->noRecentUpdates.get()) {
			timeoutDelay = std::max(CLIENT_KNOBS->FAST_WATCH_TIMEOUT - (now() - startTime), 0.0);
		} else if (!BUGGIFY) {
			timeoutDelay = std::max(CLIENT_KNOBS->WATCH_TIMEOUT - (now() - startTime), 0.0);
		}

		try {
			choose {
				when(Version ver = wait(resp)) {
					// fire watch
					req.reply.send(WatchValueReply{ ver });
					checkCancelWatchImpl(data, req);
					--data->numWatches;
					data->watchBytes -= WATCH_OVERHEAD_WATCHQ;
					return Void();
				}
				when(wait(timeoutDelay < 0 ? Never() : delay(timeoutDelay))) {
					// watch timed out
					data->sendErrorWithPenalty(req.reply, timed_out(), data->getPenalty());
					checkCancelWatchImpl(data, req);
					--data->numWatches;
					data->watchBytes -= WATCH_OVERHEAD_WATCHQ;
					return Void();
				}
				when(wait(data->noRecentUpdates.onChange())) {}
			}
		} catch (Error& e) {
			data->watchBytes -= WATCH_OVERHEAD_WATCHQ;
			checkCancelWatchImpl(data, req);
			--data->numWatches;

			if (!canReplyWith(e))
				throw e;
			data->sendErrorWithPenalty(req.reply, e, data->getPenalty());
			return Void();
		}
	}
}

ACTOR Future<Void> changeFeedPopQ(StorageServer* self, ChangeFeedPopRequest req) {
	wait(delay(0));

	TraceEvent(SevDebug, "ChangeFeedPopQuery", self->thisServerID)
	    .detail("RangeID", req.rangeID.printable())
	    .detail("Version", req.version)
	    .detail("Range", req.range.toString());

	if (!self->isReadable(req.range)) {
		req.reply.sendError(wrong_shard_server());
		return Void();
	}
	auto feed = self->uidChangeFeed.find(req.rangeID);
	if (feed == self->uidChangeFeed.end()) {
		req.reply.sendError(unknown_change_feed());
		return Void();
	}
	if (req.version - 1 > feed->second->emptyVersion) {
		feed->second->emptyVersion = req.version - 1;
		while (!feed->second->mutations.empty() && feed->second->mutations.front().version < req.version) {
			feed->second->mutations.pop_front();
		}
		if (feed->second->storageVersion != invalidVersion) {
			self->storage.clearRange(KeyRangeRef(changeFeedDurableKey(feed->second->id, 0),
			                                     changeFeedDurableKey(feed->second->id, req.version)));
			if (req.version > feed->second->storageVersion) {
				feed->second->storageVersion = invalidVersion;
				feed->second->durableVersion = invalidVersion;
			}
			wait(self->durableVersion.whenAtLeast(self->storageVersion() + 1));
		}
	}
	req.reply.send(Void());
	return Void();
}

ACTOR Future<Void> overlappingChangeFeedsQ(StorageServer* data, OverlappingChangeFeedsRequest req) {
	wait(delay(0));
	wait(data->version.whenAtLeast(req.minVersion));

	if (!data->isReadable(req.range)) {
		req.reply.sendError(wrong_shard_server());
		return Void();
	}

	auto ranges = data->keyChangeFeed.intersectingRanges(req.range);
	std::map<Key, std::pair<KeyRange, bool>> rangeIds;
	for (auto r : ranges) {
		for (auto& it : r.value()) {
			rangeIds[it->id] = std::make_pair(it->range, it->stopped);
		}
	}
	OverlappingChangeFeedsReply reply;
	for (auto& it : rangeIds) {
		reply.rangeIds.push_back(OverlappingChangeFeedEntry(it.first, it.second.first, it.second.second));
	}
	req.reply.send(reply);
	return Void();
}

MutationsAndVersionRef filterMutationsInverted(Arena& arena, MutationsAndVersionRef const& m, KeyRange const& range) {
	Optional<VectorRef<MutationRef>> modifiedMutations;
	for (int i = 0; i < m.mutations.size(); i++) {
		if (m.mutations[i].type == MutationRef::SetValue) {
			if (modifiedMutations.present() && !range.contains(m.mutations[i].param1)) {
				modifiedMutations.get().push_back(arena, m.mutations[i]);
			}
			if (!modifiedMutations.present() && range.contains(m.mutations[i].param1)) {
				modifiedMutations = m.mutations.slice(0, i);
				arena.dependsOn(range.arena());
			}
		} else {
			ASSERT(m.mutations[i].type == MutationRef::ClearRange);
			if (!modifiedMutations.present() &&
			    ((m.mutations[i].param1 < range.begin && m.mutations[i].param2 > range.begin) ||
			     (m.mutations[i].param2 > range.end && m.mutations[i].param1 < range.end))) {
				modifiedMutations = m.mutations.slice(0, i);
				arena.dependsOn(range.arena());
			}
			if (modifiedMutations.present()) {
				if (m.mutations[i].param1 < range.begin) {
					modifiedMutations.get().push_back(arena,
					                                  MutationRef(MutationRef::ClearRange,
					                                              m.mutations[i].param1,
					                                              std::min(range.begin, m.mutations[i].param2)));
				}
				if (m.mutations[i].param2 > range.end) {
					modifiedMutations.get().push_back(arena,
					                                  MutationRef(MutationRef::ClearRange,
					                                              std::max(range.end, m.mutations[i].param1),
					                                              m.mutations[i].param2));
				}
			}
		}
	}
	if (modifiedMutations.present()) {
		return MutationsAndVersionRef(modifiedMutations.get(), m.version, m.knownCommittedVersion);
	}
	return m;
}

MutationsAndVersionRef filterMutations(Arena& arena,
                                       MutationsAndVersionRef const& m,
                                       KeyRange const& range,
                                       bool inverted) {
	if (m.mutations.size() == 1 && m.mutations.back().param1 == lastEpochEndPrivateKey) {
		return m;
	}

	if (inverted) {
		return filterMutationsInverted(arena, m, range);
	}

	Optional<VectorRef<MutationRef>> modifiedMutations;
	for (int i = 0; i < m.mutations.size(); i++) {
		if (m.mutations[i].type == MutationRef::SetValue) {
			if (modifiedMutations.present() && range.contains(m.mutations[i].param1)) {
				modifiedMutations.get().push_back(arena, m.mutations[i]);
			}
			if (!modifiedMutations.present() && !range.contains(m.mutations[i].param1)) {
				modifiedMutations = m.mutations.slice(0, i);
				arena.dependsOn(range.arena());
			}
		} else {
			ASSERT(m.mutations[i].type == MutationRef::ClearRange);
			if (!modifiedMutations.present() &&
			    (m.mutations[i].param1 < range.begin || m.mutations[i].param2 > range.end)) {
				modifiedMutations = m.mutations.slice(0, i);
				arena.dependsOn(range.arena());
			}
			if (modifiedMutations.present()) {
				if (m.mutations[i].param1 < range.end && range.begin < m.mutations[i].param2) {
					modifiedMutations.get().push_back(arena,
					                                  MutationRef(MutationRef::ClearRange,
					                                              std::max(range.begin, m.mutations[i].param1),
					                                              std::min(range.end, m.mutations[i].param2)));
				}
			}
		}
	}
	if (modifiedMutations.present()) {
		return MutationsAndVersionRef(modifiedMutations.get(), m.version, m.knownCommittedVersion);
	}
	return m;
}

ACTOR Future<std::pair<ChangeFeedStreamReply, bool>> getChangeFeedMutations(StorageServer* data,
                                                                            ChangeFeedStreamRequest req,
                                                                            bool inverted) {
	state ChangeFeedStreamReply reply;
	state ChangeFeedStreamReply memoryReply;
	state int remainingLimitBytes = CLIENT_KNOBS->REPLY_BYTE_LIMIT;
	state int remainingDurableBytes = CLIENT_KNOBS->REPLY_BYTE_LIMIT;

	if (data->version.get() < req.begin) {
		wait(data->version.whenAtLeast(req.begin));
	}
	state uint64_t changeCounter = data->shardChangeCounter;
	if (!inverted && !data->isReadable(req.range)) {
		throw wrong_shard_server();
	}

	auto feed = data->uidChangeFeed.find(req.rangeID);
	if (feed == data->uidChangeFeed.end()) {
		throw unknown_change_feed();
	}

	// We must copy the mutationDeque when fetching the durable bytes in case mutations are popped from memory while
	// waiting for the results
	state Version dequeVersion = data->version.get();
	state Version dequeKnownCommit = data->knownCommittedVersion;

	if (req.end > feed->second->emptyVersion + 1) {
		for (auto& it : feed->second->mutations) {
			if (it.version >= req.end || it.version > dequeVersion || remainingLimitBytes <= 0) {
				break;
			}
			if (it.version >= req.begin) {
				memoryReply.arena.dependsOn(it.arena());
				auto m = filterMutations(memoryReply.arena, it, req.range, inverted);
				memoryReply.mutations.push_back(memoryReply.arena, m);
				remainingLimitBytes -= sizeof(MutationsAndVersionRef) + m.expectedSize();
			}
		}
	}

	if (req.end > feed->second->emptyVersion + 1 && feed->second->durableVersion != invalidVersion &&
	    req.begin <= feed->second->durableVersion) {
		RangeResult res = wait(data->storage.readRange(
		    KeyRangeRef(changeFeedDurableKey(req.rangeID, std::max(req.begin, feed->second->emptyVersion)),
		                changeFeedDurableKey(req.rangeID, req.end)),
		    1 << 30,
		    remainingDurableBytes));

		if (!req.range.empty()) {
			data->checkChangeCounter(changeCounter, req.range);
		}

		Version lastVersion = req.begin - 1;
		for (auto& kv : res) {
			Key id;
			Version version, knownCommittedVersion;
			Standalone<VectorRef<MutationRef>> mutations;
			std::tie(id, version) = decodeChangeFeedDurableKey(kv.key);
			std::tie(mutations, knownCommittedVersion) = decodeChangeFeedDurableValue(kv.value);
			reply.arena.dependsOn(mutations.arena());
			auto m = filterMutations(
			    reply.arena, MutationsAndVersionRef(mutations, version, knownCommittedVersion), req.range, inverted);
			reply.mutations.push_back(reply.arena, m);
			remainingDurableBytes -=
			    sizeof(KeyValueRef) +
			    kv.expectedSize(); // This is tracking the size on disk rather than the reply size
			                       // because we cannot add mutations from memory if there are potentially more on disk
			lastVersion = version;
		}
		if (remainingDurableBytes > 0) {
			reply.arena.dependsOn(memoryReply.arena);
			auto it = memoryReply.mutations.begin();
			int totalCount = memoryReply.mutations.size();
			while (it != memoryReply.mutations.end() && it->version <= lastVersion) {
				++it;
				--totalCount;
			}
			reply.mutations.append(reply.arena, it, totalCount);
		}
	} else {
		reply = memoryReply;
	}

	Version finalVersion = std::min(req.end - 1, dequeVersion);
	if ((reply.mutations.empty() || reply.mutations.back().version < finalVersion) && remainingLimitBytes > 0 &&
	    remainingDurableBytes > 0) {
		reply.mutations.push_back(
		    reply.arena, MutationsAndVersionRef(finalVersion, finalVersion == dequeVersion ? dequeKnownCommit : 0));
	}

	if (MUTATION_TRACKING_ENABLED) {
		for (auto& mutations : reply.mutations) {
			for (auto& m : mutations.mutations) {
				DEBUG_MUTATION("ChangeFeedRead", mutations.version, m, data->thisServerID)
				    .detail("ChangeFeedID", req.rangeID)
				    .detail("ReqBegin", req.begin)
				    .detail("ReqEnd", req.end)
				    .detail("ReqRange", req.range);
			}
		}
	}

	return std::make_pair(reply, remainingLimitBytes > 0 && remainingDurableBytes > 0);
}

ACTOR Future<Void> localChangeFeedStream(StorageServer* data,
                                         PromiseStream<Standalone<MutationsAndVersionRef>> results,
                                         Key rangeID,
                                         Version begin,
                                         Version end,
                                         KeyRange range) {
	try {
		loop {
			state ChangeFeedStreamRequest feedRequest;
			feedRequest.rangeID = rangeID;
			feedRequest.begin = begin;
			feedRequest.end = end;
			feedRequest.range = range;
			state std::pair<ChangeFeedStreamReply, bool> feedReply =
			    wait(getChangeFeedMutations(data, feedRequest, true));
			begin = feedReply.first.mutations.back().version + 1;
			state int resultLoc = 0;
			while (resultLoc < feedReply.first.mutations.size()) {
				if (feedReply.first.mutations[resultLoc].mutations.size() ||
				    feedReply.first.mutations[resultLoc].version == end - 1) {
					wait(results.onEmpty());
					results.send(feedReply.first.mutations[resultLoc]);
				}
				resultLoc++;
			}

			if (begin == end) {
				return Void();
			}
		}
	} catch (Error& e) {
		TraceEvent(SevError, "LocalChangeFeedError", data->thisServerID).error(e);
		throw;
	}
}

ACTOR Future<Void> changeFeedStreamQ(StorageServer* data, ChangeFeedStreamRequest req) {
	state Span span("SS:getChangeFeedStream"_loc, { req.spanContext });
	state bool atLatest = false;
	state UID streamUID = deterministicRandom()->randomUniqueID();
	state bool removeUID = false;
	state Optional<Version> blockedVersion;
	req.reply.setByteLimit(SERVER_KNOBS->RANGESTREAM_LIMIT_BYTES);

	wait(delay(0, TaskPriority::DefaultEndpoint));

	try {
		loop {
			Future<Void> onReady = req.reply.onReady();
			if (atLatest && !onReady.isReady()) {
				data->changeFeedClientVersions[req.reply.getEndpoint().getPrimaryAddress()][streamUID] =
				    blockedVersion.present() ? blockedVersion.get() : data->prevVersion;
				removeUID = true;
			}
			wait(onReady);
			state Future<std::pair<ChangeFeedStreamReply, bool>> feedReplyFuture =
			    getChangeFeedMutations(data, req, false);
			if (atLatest && !removeUID && !feedReplyFuture.isReady()) {
				data->changeFeedClientVersions[req.reply.getEndpoint().getPrimaryAddress()][streamUID] =
				    blockedVersion.present() ? blockedVersion.get() : data->prevVersion;
				removeUID = true;
			}
			std::pair<ChangeFeedStreamReply, bool> _feedReply = wait(feedReplyFuture);
			ChangeFeedStreamReply feedReply = _feedReply.first;
			bool gotAll = _feedReply.second;

			req.begin = feedReply.mutations.back().version + 1;
			if (!atLatest && gotAll) {
				atLatest = true;
			}
			auto& clientVersions = data->changeFeedClientVersions[req.reply.getEndpoint().getPrimaryAddress()];
			Version minVersion = removeUID ? data->version.get() : data->prevVersion;
			if (removeUID) {
				data->changeFeedClientVersions[req.reply.getEndpoint().getPrimaryAddress()].erase(streamUID);
				removeUID = false;
			}

			for (auto& it : clientVersions) {
				minVersion = std::min(minVersion, it.second);
			}
			feedReply.atLatestVersion = atLatest;
			feedReply.minStreamVersion = gotAll ? minVersion : feedReply.mutations.back().version;
			req.reply.send(feedReply);
			if (feedReply.mutations.back().version == req.end - 1) {
				req.reply.sendError(end_of_stream());
				return Void();
			}
			if (gotAll) {
				blockedVersion = Optional<Version>();
				auto feed = data->uidChangeFeed.find(req.rangeID);
				if (feed == data->uidChangeFeed.end() || feed->second->removing) {
					req.reply.sendError(unknown_change_feed());
					return Void();
				}
				choose {
					when(wait(feed->second->newMutations.onTrigger())) {
					} // FIXME: check that this is triggered when the range is moved to a different
					  // server, also check that the stream is closed
					when(wait(req.end == std::numeric_limits<Version>::max() ? Future<Void>(Never())
					                                                         : data->version.whenAtLeast(req.end))) {}
				}
				auto feed = data->uidChangeFeed.find(req.rangeID);
				if (feed == data->uidChangeFeed.end() || feed->second->removing) {
					req.reply.sendError(unknown_change_feed());
					return Void();
				}
			} else {
				blockedVersion = feedReply.mutations.back().version;
			}
		}
	} catch (Error& e) {
		auto it = data->changeFeedClientVersions.find(req.reply.getEndpoint().getPrimaryAddress());
		if (it != data->changeFeedClientVersions.end()) {
			if (removeUID) {
				it->second.erase(streamUID);
			}
			if (it->second.empty()) {
				data->changeFeedClientVersions.erase(it);
			}
		}
		if (e.code() != error_code_operation_obsolete) {
			if (!canReplyWith(e))
				throw;
			req.reply.sendError(e);
		}
	}
	return Void();
}

ACTOR Future<Void> changeFeedVersionUpdateQ(StorageServer* data, ChangeFeedVersionUpdateRequest req) {
	wait(data->version.whenAtLeast(req.minVersion));
	wait(delay(0));
	auto& clientVersions = data->changeFeedClientVersions[req.reply.getEndpoint().getPrimaryAddress()];
	Version minVersion = data->version.get();
	for (auto& it : clientVersions) {
		minVersion = std::min(minVersion, it.second);
	}
	req.reply.send(ChangeFeedVersionUpdateReply(minVersion));
	return Void();
}

#ifdef NO_INTELLISENSE
size_t WATCH_OVERHEAD_WATCHQ =
    sizeof(WatchValueSendReplyActorState<WatchValueSendReplyActor>) + sizeof(WatchValueSendReplyActor);
size_t WATCH_OVERHEAD_WATCHIMPL =
    sizeof(WatchWaitForValueChangeActorState<WatchWaitForValueChangeActor>) + sizeof(WatchWaitForValueChangeActor);
#else
size_t WATCH_OVERHEAD_WATCHQ = 0; // only used in IDE so value is irrelevant
size_t WATCH_OVERHEAD_WATCHIMPL = 0;
#endif

ACTOR Future<Void> getShardState_impl(StorageServer* data, GetShardStateRequest req) {
	ASSERT(req.mode != GetShardStateRequest::NO_WAIT);

	loop {
		std::vector<Future<Void>> onChange;

		for (auto t : data->shards.intersectingRanges(req.keys)) {
			if (!t.value()->assigned()) {
				onChange.push_back(delay(SERVER_KNOBS->SHARD_READY_DELAY));
				break;
			}

			if (req.mode == GetShardStateRequest::READABLE && !t.value()->isReadable())
				onChange.push_back(t.value()->adding->readWrite.getFuture());

			if (req.mode == GetShardStateRequest::FETCHING && !t.value()->isFetched())
				onChange.push_back(t.value()->adding->fetchComplete.getFuture());
		}

		if (!onChange.size()) {
			req.reply.send(GetShardStateReply{ data->version.get(), data->durableVersion.get() });
			return Void();
		}

		wait(waitForAll(onChange));
		wait(delay(0)); // onChange could have been triggered by cancellation, let things settle before rechecking
	}
}

ACTOR Future<Void> getShardStateQ(StorageServer* data, GetShardStateRequest req) {
	choose {
		when(wait(getShardState_impl(data, req))) {}
		when(wait(delay(g_network->isSimulated() ? 10 : 60))) {
			data->sendErrorWithPenalty(req.reply, timed_out(), data->getPenalty());
		}
	}
	return Void();
}

void merge(Arena& arena,
           VectorRef<KeyValueRef, VecSerStrategy::String>& output,
           VectorRef<KeyValueRef> const& vm_output,
           RangeResult const& base,
           int& vCount,
           int limit,
           bool stopAtEndOfBase,
           int& pos,
           int limitBytes = 1 << 30)
// Combines data from base (at an older version) with sets from newer versions in [start, end) and appends the first (up
// to) |limit| rows to output If limit<0, base and output are in descending order, and start->key()>end->key(), but
// start is still inclusive and end is exclusive
{
	ASSERT(limit != 0);
	// Add a dependency of the new arena on the result from the KVS so that we don't have to copy any of the KVS
	// results.
	arena.dependsOn(base.arena());

	bool forward = limit > 0;
	if (!forward)
		limit = -limit;
	int adjustedLimit = limit + output.size();
	int accumulatedBytes = 0;
	KeyValueRef const* baseStart = base.begin();
	KeyValueRef const* baseEnd = base.end();
	while (baseStart != baseEnd && vCount > 0 && output.size() < adjustedLimit && accumulatedBytes < limitBytes) {
		if (forward ? baseStart->key < vm_output[pos].key : baseStart->key > vm_output[pos].key) {
			output.push_back(arena, *baseStart++);
		} else {
			output.push_back_deep(arena, vm_output[pos]);
			if (baseStart->key == vm_output[pos].key)
				++baseStart;
			++pos;
			vCount--;
		}
		accumulatedBytes += sizeof(KeyValueRef) + output.end()[-1].expectedSize();
	}
	while (baseStart != baseEnd && output.size() < adjustedLimit && accumulatedBytes < limitBytes) {
		output.push_back(arena, *baseStart++);
		accumulatedBytes += sizeof(KeyValueRef) + output.end()[-1].expectedSize();
	}
	if (!stopAtEndOfBase) {
		while (vCount > 0 && output.size() < adjustedLimit && accumulatedBytes < limitBytes) {
			output.push_back_deep(arena, vm_output[pos]);
			accumulatedBytes += sizeof(KeyValueRef) + output.end()[-1].expectedSize();
			++pos;
			vCount--;
		}
	}
}

ACTOR Future<Optional<Value>> quickGetValue(StorageServer* data,
                                            StringRef key,
                                            Version version,
                                            // To provide span context, tags, debug ID to underlying lookups.
                                            GetKeyValuesAndFlatMapRequest* pOriginalReq) {
	if (data->shards[key]->isReadable()) {
		try {
			// TODO: Use a lower level API may be better? Or tweak priorities?
			GetValueRequest req(pOriginalReq->spanContext, key, version, pOriginalReq->tags, pOriginalReq->debugID);
			// Note that it does not use readGuard to avoid server being overloaded here. Throttling is enforced at the
			// original request level, rather than individual underlying lookups. The reason is that throttle any
			// individual underlying lookup will fail the original request, which is not productive.
			data->actors.add(getValueQ(data, req));
			GetValueReply reply = wait(req.reply.getFuture());
			if (!reply.error.present()) {
				++data->counters.quickGetValueHit;
				return reply.value;
			}
			// Otherwise fallback.
		} catch (Error& e) {
			// Fallback.
		}
	}
	// Otherwise fallback.

	++data->counters.quickGetValueMiss;
	if (SERVER_KNOBS->QUICK_GET_VALUE_FALLBACK) {
		state Transaction tr(data->cx);
		tr.setVersion(version);
		// TODO: is DefaultPromiseEndpoint the best priority for this?
		tr.info.taskID = TaskPriority::DefaultPromiseEndpoint;
		Future<Optional<Value>> valueFuture = tr.get(key, Snapshot::True);
		// TODO: async in case it needs to read from other servers.
		state Optional<Value> valueOption = wait(valueFuture);
		return valueOption;
	} else {
		throw quick_get_value_miss();
	}
};

// If limit>=0, it returns the first rows in the range (sorted ascending), otherwise the last rows (sorted descending).
// readRange has O(|result|) + O(log |data|) cost
ACTOR Future<GetKeyValuesReply> readRange(StorageServer* data,
                                          Version version,
                                          KeyRange range,
                                          int limit,
                                          int* pLimitBytes,
                                          SpanID parentSpan,
                                          IKeyValueStore::ReadType type) {
	state GetKeyValuesReply result;
	state StorageServer::VersionedData::ViewAtVersion view = data->data().at(version);
	state StorageServer::VersionedData::iterator vCurrent = view.end();
	state KeyRef readBegin;
	state KeyRef readEnd;
	state Key readBeginTemp;
	state int vCount = 0;
	state Span span("SS:readRange"_loc, parentSpan);

	// for caching the storage queue results during the first PTree traversal
	state VectorRef<KeyValueRef> resultCache;

	// for remembering the position in the resultCache
	state int pos = 0;

	// Check if the desired key-range is cached
	auto containingRange = data->cachedRangeMap.rangeContaining(range.begin);
	if (containingRange.value() && containingRange->range().end >= range.end) {
		//TraceEvent(SevDebug, "SSReadRangeCached").detail("Size",data->cachedRangeMap.size()).detail("ContainingRangeBegin",containingRange->range().begin).detail("ContainingRangeEnd",containingRange->range().end).
		//	detail("Begin", range.begin).detail("End",range.end);
		result.cached = true;
	} else
		result.cached = false;

	// if (limit >= 0) we are reading forward, else backward
	if (limit >= 0) {
		// We might care about a clear beginning before start that
		//  runs into range
		vCurrent = view.lastLessOrEqual(range.begin);
		if (vCurrent && vCurrent->isClearTo() && vCurrent->getEndKey() > range.begin)
			readBegin = vCurrent->getEndKey();
		else
			readBegin = range.begin;

		vCurrent = view.lower_bound(readBegin);

		while (limit > 0 && *pLimitBytes > 0 && readBegin < range.end) {
			ASSERT(!vCurrent || vCurrent.key() >= readBegin);
			ASSERT(data->storageVersion() <= version);

			/* Traverse the PTree further, if thare are no unconsumed resultCache items */
			if (pos == resultCache.size()) {
				if (vCurrent) {
					auto b = vCurrent;
					--b;
					ASSERT(!b || b.key() < readBegin);
				}

				// Read up to limit items from the view, stopping at the next clear (or the end of the range)
				int vSize = 0;
				while (vCurrent && vCurrent.key() < range.end && !vCurrent->isClearTo() && vCount < limit &&
				       vSize < *pLimitBytes) {
					// Store the versionedData results in resultCache
					resultCache.emplace_back(result.arena, vCurrent.key(), vCurrent->getValue());
					vSize += sizeof(KeyValueRef) + resultCache.cback().expectedSize();
					++vCount;
					++vCurrent;
				}
			}

			// Read the data on disk up to vCurrent (or the end of the range)
			readEnd = vCurrent ? std::min(vCurrent.key(), range.end) : range.end;
			RangeResult atStorageVersion =
			    wait(data->storage.readRange(KeyRangeRef(readBegin, readEnd), limit, *pLimitBytes, type));

			ASSERT(atStorageVersion.size() <= limit);
			if (data->storageVersion() > version)
				throw transaction_too_old();

			// merge the sets in resultCache with the sets on disk, stopping at the last key from disk if there is
			// 'more'
			int prevSize = result.data.size();
			merge(result.arena,
			      result.data,
			      resultCache,
			      atStorageVersion,
			      vCount,
			      limit,
			      atStorageVersion.more,
			      pos,
			      *pLimitBytes);
			limit -= result.data.size() - prevSize;

			for (auto i = result.data.begin() + prevSize; i != result.data.end(); i++) {
				*pLimitBytes -= sizeof(KeyValueRef) + i->expectedSize();
			}

			if (limit <= 0 || *pLimitBytes <= 0) {
				break;
			}

			// Setup for the next iteration
			// If we hit our limits reading from disk but then combining with MVCC gave us back more room
			if (atStorageVersion
			        .more) { // if there might be more data, begin reading right after what we already found to find out
				ASSERT(result.data.end()[-1].key == atStorageVersion.end()[-1].key);
				readBegin = readBeginTemp = keyAfter(result.data.end()[-1].key);
			} else if (vCurrent && vCurrent->isClearTo()) { // if vCurrent is a clear, skip it.
				ASSERT(vCurrent->getEndKey() > readBegin);
				readBegin = vCurrent->getEndKey(); // next disk read should start at the end of the clear
				++vCurrent;
			} else {
				ASSERT(readEnd == range.end);
				break;
			}
		}
	} else {
		vCurrent = view.lastLess(range.end);

		// A clear might extend all the way to range.end
		if (vCurrent && vCurrent->isClearTo() && vCurrent->getEndKey() >= range.end) {
			readEnd = vCurrent.key();
			--vCurrent;
		} else {
			readEnd = range.end;
		}

		while (limit < 0 && *pLimitBytes > 0 && readEnd > range.begin) {
			ASSERT(!vCurrent || vCurrent.key() < readEnd);
			ASSERT(data->storageVersion() <= version);

			/* Traverse the PTree further, if thare are no unconsumed resultCache items */
			if (pos == resultCache.size()) {
				if (vCurrent) {
					auto b = vCurrent;
					++b;
					ASSERT(!b || b.key() >= readEnd);
				}

				vCount = 0;
				int vSize = 0;
				while (vCurrent && vCurrent.key() >= range.begin && !vCurrent->isClearTo() && vCount < -limit &&
				       vSize < *pLimitBytes) {
					// Store the versionedData results in resultCache
					resultCache.emplace_back(result.arena, vCurrent.key(), vCurrent->getValue());
					vSize += sizeof(KeyValueRef) + resultCache.cback().expectedSize();
					++vCount;
					--vCurrent;
				}
			}

			readBegin = vCurrent ? std::max(vCurrent->isClearTo() ? vCurrent->getEndKey() : vCurrent.key(), range.begin)
			                     : range.begin;
			RangeResult atStorageVersion =
<<<<<<< HEAD
			    wait(data->storage.readRange(KeyRangeRef(readBegin, readEnd), limit, *pLimitBytes));
			if (atStorageVersion.size() > -limit) {
				TraceEvent(SevDebug, "AtStorageVersion")
				    .detail("KeyRefRange", KeyRangeRef(readBegin, readEnd))
				    .detail("size", atStorageVersion.size())
				    .detail("Content", atStorageVersion)
				    .detail("Limit", limit);
			}
=======
			    wait(data->storage.readRange(KeyRangeRef(readBegin, readEnd), limit, *pLimitBytes, type));

>>>>>>> 20ee9219
			ASSERT(atStorageVersion.size() <= -limit);
			if (data->storageVersion() > version)
				throw transaction_too_old();

			int prevSize = result.data.size();
			merge(result.arena,
			      result.data,
			      resultCache,
			      atStorageVersion,
			      vCount,
			      limit,
			      atStorageVersion.more,
			      pos,
			      *pLimitBytes);
			limit += result.data.size() - prevSize;

			for (auto i = result.data.begin() + prevSize; i != result.data.end(); i++) {
				*pLimitBytes -= sizeof(KeyValueRef) + i->expectedSize();
			}

			if (limit >= 0 || *pLimitBytes <= 0) {
				break;
			}

			if (atStorageVersion.more) {
				ASSERT(result.data.end()[-1].key == atStorageVersion.end()[-1].key);
				readEnd = result.data.end()[-1].key;
			} else if (vCurrent && vCurrent->isClearTo()) {
				ASSERT(vCurrent.key() < readEnd);
				readEnd = vCurrent.key();
				--vCurrent;
			} else {
				ASSERT(readBegin == range.begin);
				break;
			}
		}
	}

	// all but the last item are less than *pLimitBytes
	ASSERT(result.data.size() == 0 || *pLimitBytes + result.data.end()[-1].expectedSize() + sizeof(KeyValueRef) > 0);
	result.more = limit == 0 || *pLimitBytes <= 0; // FIXME: Does this have to be exact?
	result.version = version;
	return result;
}

// bool selectorInRange( KeySelectorRef const& sel, KeyRangeRef const& range ) {
// Returns true if the given range suffices to at least begin to resolve the given KeySelectorRef
//	return sel.getKey() >= range.begin && (sel.isBackward() ? sel.getKey() <= range.end : sel.getKey() < range.end);
//}

ACTOR Future<Key> findKey(StorageServer* data,
                          KeySelectorRef sel,
                          Version version,
                          KeyRange range,
                          int* pOffset,
                          SpanID parentSpan,
                          IKeyValueStore::ReadType type)
// Attempts to find the key indicated by sel in the data at version, within range.
// Precondition: selectorInRange(sel, range)
// If it is found, offset is set to 0 and a key is returned which falls inside range.
// If the search would depend on any key outside range OR if the key selector offset is too large (range read returns
// too many bytes), it returns either
//   a negative offset and a key in [range.begin, sel.getKey()], indicating the key is (the first key <= returned key) +
//   offset, or a positive offset and a key in (sel.getKey(), range.end], indicating the key is (the first key >=
//   returned key) + offset-1
// The range passed in to this function should specify a shard.  If range.begin is repeatedly not the beginning of a
// shard, then it is possible to get stuck looping here
{
	ASSERT(version != latestVersion);
	ASSERT(selectorInRange(sel, range) && version >= data->oldestVersion.get());

	// Count forward or backward distance items, skipping the first one if it == key and skipEqualKey
	state bool forward = sel.offset > 0; // If forward, result >= sel.getKey(); else result <= sel.getKey()
	state int sign = forward ? +1 : -1;
	state bool skipEqualKey = sel.orEqual == forward;
	state int distance = forward ? sel.offset : 1 - sel.offset;
	state Span span("SS.findKey"_loc, { parentSpan });

	// Don't limit the number of bytes if this is a trivial key selector (there will be at most two items returned from
	// the read range in this case)
	state int maxBytes;
	if (sel.offset <= 1 && sel.offset >= 0)
		maxBytes = std::numeric_limits<int>::max();
	else
		maxBytes = (g_network->isSimulated() && g_simulator.tssMode == ISimulator::TSSMode::Disabled && BUGGIFY)
		               ? SERVER_KNOBS->BUGGIFY_LIMIT_BYTES
		               : SERVER_KNOBS->STORAGE_LIMIT_BYTES;

	state GetKeyValuesReply rep = wait(
	    readRange(data,
	              version,
	              forward ? KeyRangeRef(sel.getKey(), range.end) : KeyRangeRef(range.begin, keyAfter(sel.getKey())),
	              (distance + skipEqualKey) * sign,
	              &maxBytes,
	              span.context,
	              type));
	state bool more = rep.more && rep.data.size() != distance + skipEqualKey;

	// If we get only one result in the reverse direction as a result of the data being too large, we could get stuck in
	// a loop
	if (more && !forward && rep.data.size() == 1) {
		TEST(true); // Reverse key selector returned only one result in range read
		maxBytes = std::numeric_limits<int>::max();
		GetKeyValuesReply rep2 = wait(readRange(
		    data, version, KeyRangeRef(range.begin, keyAfter(sel.getKey())), -2, &maxBytes, span.context, type));
		rep = rep2;
		more = rep.more && rep.data.size() != distance + skipEqualKey;
		ASSERT(rep.data.size() == 2 || !more);
	}

	int index = distance - 1;
	if (skipEqualKey && rep.data.size() && rep.data[0].key == sel.getKey())
		++index;

	if (index < rep.data.size()) {
		*pOffset = 0;

		if (SERVER_KNOBS->READ_SAMPLING_ENABLED) {
			int64_t bytesReadPerKSecond =
			    std::max((int64_t)rep.data[index].key.size(), SERVER_KNOBS->EMPTY_READ_PENALTY);
			data->metrics.notifyBytesReadPerKSecond(sel.getKey(), bytesReadPerKSecond);
		}

		return rep.data[index].key;
	} else {
		if (SERVER_KNOBS->READ_SAMPLING_ENABLED) {
			int64_t bytesReadPerKSecond = SERVER_KNOBS->EMPTY_READ_PENALTY;
			data->metrics.notifyBytesReadPerKSecond(sel.getKey(), bytesReadPerKSecond);
		}

		// FIXME: If range.begin=="" && !forward, return success?
		*pOffset = index - rep.data.size() + 1;
		if (!forward)
			*pOffset = -*pOffset;

		if (more) {
			TEST(true); // Key selector read range had more results

			ASSERT(rep.data.size());
			Key returnKey = forward ? keyAfter(rep.data.back().key) : rep.data.back().key;

			// This is possible if key/value pairs are very large and only one result is returned on a last less than
			// query SOMEDAY: graceful handling of exceptionally sized values
			ASSERT(returnKey != sel.getKey());
			return returnKey;
		} else {
			return forward ? range.end : range.begin;
		}
	}
}

KeyRange getShardKeyRange(StorageServer* data, const KeySelectorRef& sel)
// Returns largest range such that the shard state isReadable and selectorInRange(sel, range) or wrong_shard_server if
// no such range exists
{
	auto i = sel.isBackward() ? data->shards.rangeContainingKeyBefore(sel.getKey())
	                          : data->shards.rangeContaining(sel.getKey());
	if (!i->value()->isReadable())
		throw wrong_shard_server();
	ASSERT(selectorInRange(sel, i->range()));
	return i->range();
}

ACTOR Future<Void> getKeyValuesQ(StorageServer* data, GetKeyValuesRequest req)
// Throws a wrong_shard_server if the keys in the request or result depend on data outside this server OR if a large
// selector offset prevents all data from being read in one range read
{
	state Span span("SS:getKeyValues"_loc, { req.spanContext });
	state int64_t resultSize = 0;
	state IKeyValueStore::ReadType type =
	    req.isFetchKeys ? IKeyValueStore::ReadType::FETCH : IKeyValueStore::ReadType::NORMAL;
	getCurrentLineage()->modify(&TransactionLineage::txID) = req.spanContext.first();

	++data->counters.getRangeQueries;
	++data->counters.allQueries;
	++data->readQueueSizeMetric;
	data->maxQueryQueue = std::max<int>(
	    data->maxQueryQueue, data->counters.allQueries.getValue() - data->counters.finishedQueries.getValue());

	// Active load balancing runs at a very high priority (to obtain accurate queue lengths)
	// so we need to downgrade here
	if (SERVER_KNOBS->FETCH_KEYS_LOWER_PRIORITY && req.isFetchKeys) {
		wait(delay(0, TaskPriority::FetchKeys));
	} else {
		wait(data->getQueryDelay());
	}

	try {
		if (req.debugID.present())
			g_traceBatch.addEvent("TransactionDebug", req.debugID.get().first(), "storageserver.getKeyValues.Before");
		state Version version = wait(waitForVersion(data, req.version, span.context));

		state uint64_t changeCounter = data->shardChangeCounter;
		//		try {
		state KeyRange shard = getShardKeyRange(data, req.begin);

		if (req.debugID.present())
			g_traceBatch.addEvent(
			    "TransactionDebug", req.debugID.get().first(), "storageserver.getKeyValues.AfterVersion");
		//.detail("ShardBegin", shard.begin).detail("ShardEnd", shard.end);
		//} catch (Error& e) { TraceEvent("WrongShardServer", data->thisServerID).detail("Begin",
		// req.begin.toString()).detail("End", req.end.toString()).detail("Version", version).detail("Shard",
		//"None").detail("In", "getKeyValues>getShardKeyRange"); throw e; }

		if (!selectorInRange(req.end, shard) && !(req.end.isFirstGreaterOrEqual() && req.end.getKey() == shard.end)) {
			//			TraceEvent("WrongShardServer1", data->thisServerID).detail("Begin",
			// req.begin.toString()).detail("End", req.end.toString()).detail("Version", version).detail("ShardBegin",
			// shard.begin).detail("ShardEnd", shard.end).detail("In", "getKeyValues>checkShardExtents");
			throw wrong_shard_server();
		}

		state int offset1 = 0;
		state int offset2;
		state Future<Key> fBegin = req.begin.isFirstGreaterOrEqual()
		                               ? Future<Key>(req.begin.getKey())
		                               : findKey(data, req.begin, version, shard, &offset1, span.context, type);
		state Future<Key> fEnd = req.end.isFirstGreaterOrEqual()
		                             ? Future<Key>(req.end.getKey())
		                             : findKey(data, req.end, version, shard, &offset2, span.context, type);
		state Key begin = wait(fBegin);
		state Key end = wait(fEnd);

		if (req.debugID.present())
			g_traceBatch.addEvent(
			    "TransactionDebug", req.debugID.get().first(), "storageserver.getKeyValues.AfterKeys");
		//.detail("Off1",offset1).detail("Off2",offset2).detail("ReqBegin",req.begin.getKey()).detail("ReqEnd",req.end.getKey());

		// Offsets of zero indicate begin/end keys in this shard, which obviously means we can answer the query
		// An end offset of 1 is also OK because the end key is exclusive, so if the first key of the next shard is the
		// end the last actual key returned must be from this shard. A begin offset of 1 is also OK because then either
		// begin is past end or equal to end (so the result is definitely empty)
		if ((offset1 && offset1 != 1) || (offset2 && offset2 != 1)) {
			TEST(true); // wrong_shard_server due to offset
			// We could detect when offset1 takes us off the beginning of the database or offset2 takes us off the end,
			// and return a clipped range rather than an error (since that is what the NativeAPI.getRange will do anyway
			// via its "slow path"), but we would have to add some flags to the response to encode whether we went off
			// the beginning and the end, since it needs that information.
			//TraceEvent("WrongShardServer2", data->thisServerID).detail("Begin", req.begin.toString()).detail("End", req.end.toString()).detail("Version", version).detail("ShardBegin", shard.begin).detail("ShardEnd", shard.end).detail("In", "getKeyValues>checkOffsets").detail("BeginKey", begin).detail("EndKey", end).detail("BeginOffset", offset1).detail("EndOffset", offset2);
			throw wrong_shard_server();
		}

		if (begin >= end) {
			if (req.debugID.present())
				g_traceBatch.addEvent("TransactionDebug", req.debugID.get().first(), "storageserver.getKeyValues.Send");
			//.detail("Begin",begin).detail("End",end);

			GetKeyValuesReply none;
			none.version = version;
			none.more = false;
			none.penalty = data->getPenalty();

			data->checkChangeCounter(changeCounter,
			                         KeyRangeRef(std::min<KeyRef>(req.begin.getKey(), req.end.getKey()),
			                                     std::max<KeyRef>(req.begin.getKey(), req.end.getKey())));
			req.reply.send(none);
		} else {
			state int remainingLimitBytes = req.limitBytes;

			GetKeyValuesReply _r = wait(
			    readRange(data, version, KeyRangeRef(begin, end), req.limit, &remainingLimitBytes, span.context, type));
			GetKeyValuesReply r = _r;

			if (req.debugID.present())
				g_traceBatch.addEvent(
				    "TransactionDebug", req.debugID.get().first(), "storageserver.getKeyValues.AfterReadRange");
			//.detail("Begin",begin).detail("End",end).detail("SizeOf",r.data.size());
			data->checkChangeCounter(
			    changeCounter,
			    KeyRangeRef(std::min<KeyRef>(begin, std::min<KeyRef>(req.begin.getKey(), req.end.getKey())),
			                std::max<KeyRef>(end, std::max<KeyRef>(req.begin.getKey(), req.end.getKey()))));
			if (EXPENSIVE_VALIDATION) {
				for (int i = 0; i < r.data.size(); i++)
					ASSERT(r.data[i].key >= begin && r.data[i].key < end);
				ASSERT(r.data.size() <= std::abs(req.limit));
			}

			/*for( int i = 0; i < r.data.size(); i++ ) {
			    StorageMetrics m;
			    m.bytesPerKSecond = r.data[i].expectedSize();
			    m.iosPerKSecond = 1; //FIXME: this should be 1/r.data.size(), but we cannot do that because it is an int
			    data->metrics.notify(r.data[i].key, m);
			}*/

			// For performance concerns, the cost of a range read is billed to the start key and end key of the range.
			int64_t totalByteSize = 0;
			for (int i = 0; i < r.data.size(); i++) {
				totalByteSize += r.data[i].expectedSize();
			}
			if (totalByteSize > 0 && SERVER_KNOBS->READ_SAMPLING_ENABLED) {
				int64_t bytesReadPerKSecond = std::max(totalByteSize, SERVER_KNOBS->EMPTY_READ_PENALTY) / 2;
				data->metrics.notifyBytesReadPerKSecond(r.data[0].key, bytesReadPerKSecond);
				data->metrics.notifyBytesReadPerKSecond(r.data[r.data.size() - 1].key, bytesReadPerKSecond);
			}

			r.penalty = data->getPenalty();
			req.reply.send(r);

			resultSize = req.limitBytes - remainingLimitBytes;
			data->counters.bytesQueried += resultSize;
			data->counters.rowsQueried += r.data.size();
			if (r.data.size() == 0) {
				++data->counters.emptyQueries;
			}
		}
	} catch (Error& e) {
		if (!canReplyWith(e))
			throw;
		data->sendErrorWithPenalty(req.reply, e, data->getPenalty());
	}

	data->transactionTagCounter.addRequest(req.tags, resultSize);
	++data->counters.finishedQueries;
	--data->readQueueSizeMetric;

	double duration = g_network->timer() - req.requestTime();
	data->counters.readLatencySample.addMeasurement(duration);
	if (data->latencyBandConfig.present()) {
		int maxReadBytes =
		    data->latencyBandConfig.get().readConfig.maxReadBytes.orDefault(std::numeric_limits<int>::max());
		int maxSelectorOffset =
		    data->latencyBandConfig.get().readConfig.maxKeySelectorOffset.orDefault(std::numeric_limits<int>::max());
		data->counters.readLatencyBands.addMeasurement(duration,
		                                               resultSize > maxReadBytes ||
		                                                   abs(req.begin.offset) > maxSelectorOffset ||
		                                                   abs(req.end.offset) > maxSelectorOffset);
	}

	return Void();
}

ACTOR Future<RangeResult> quickGetKeyValues(StorageServer* data,
                                            StringRef prefix,
                                            Version version,
                                            // To provide span context, tags, debug ID to underlying lookups.
                                            GetKeyValuesAndFlatMapRequest* pOriginalReq) {
	try {
		// TODO: Use a lower level API may be better? Or tweak priorities?
		GetKeyValuesRequest req;
		req.spanContext = pOriginalReq->spanContext;
		req.arena = Arena();
		req.begin = firstGreaterOrEqual(KeyRef(req.arena, prefix));
		req.end = firstGreaterOrEqual(strinc(prefix, req.arena));
		req.version = version;
		req.tags = pOriginalReq->tags;
		req.debugID = pOriginalReq->debugID;

		// Note that it does not use readGuard to avoid server being overloaded here. Throttling is enforced at the
		// original request level, rather than individual underlying lookups. The reason is that throttle any individual
		// underlying lookup will fail the original request, which is not productive.
		data->actors.add(getKeyValuesQ(data, req));
		GetKeyValuesReply reply = wait(req.reply.getFuture());
		if (!reply.error.present()) {
			++data->counters.quickGetKeyValuesHit;
			// Convert GetKeyValuesReply to RangeResult.
			return RangeResult(RangeResultRef(reply.data, reply.more), reply.arena);
		}
		// Otherwise fallback.
	} catch (Error& e) {
		// Fallback.
	}

	++data->counters.quickGetKeyValuesMiss;
	if (SERVER_KNOBS->QUICK_GET_KEY_VALUES_FALLBACK) {
		state Transaction tr(data->cx);
		tr.setVersion(version);
		// TODO: is DefaultPromiseEndpoint the best priority for this?
		tr.info.taskID = TaskPriority::DefaultPromiseEndpoint;
		Future<RangeResult> rangeResultFuture = tr.getRange(prefixRange(prefix), Snapshot::True);
		// TODO: async in case it needs to read from other servers.
		RangeResult rangeResult = wait(rangeResultFuture);
		return rangeResult;
	} else {
		throw quick_get_key_values_miss();
	}
};

Key constructMappedKey(KeyValueRef* keyValue, Tuple& mappedKeyFormatTuple, bool& isRangeQuery) {
	// Lazily parse key and/or value to tuple because they may not need to be a tuple if not used.
	Optional<Tuple> keyTuple;
	Optional<Tuple> valueTuple;

	Tuple mappedKeyTuple;
	for (int i = 0; i < mappedKeyFormatTuple.size(); i++) {
		Tuple::ElementType type = mappedKeyFormatTuple.getType(i);
		if (type == Tuple::BYTES || type == Tuple::UTF8) {
			std::string s = mappedKeyFormatTuple.getString(i).toString();
			auto sz = s.size();

			// Handle escape.
			bool escaped = false;
			size_t p = 0;
			while (true) {
				size_t found = s.find("{{", p);
				if (found == std::string::npos) {
					break;
				}
				s.replace(found, 2, "{");
				p += 1;
				escaped = true;
			}
			p = 0;
			while (true) {
				size_t found = s.find("}}", p);
				if (found == std::string::npos) {
					break;
				}
				s.replace(found, 2, "}");
				p += 1;
				escaped = true;
			}
			if (escaped) {
				// If the element uses escape, cope the escaped version.
				mappedKeyTuple.append(s);
			}
			// {K[??]} or {V[??]}
			else if (sz > 5 && s[0] == '{' && (s[1] == 'K' || s[1] == 'V') && s[2] == '[' && s[sz - 2] == ']' &&
			         s[sz - 1] == '}') {
				int idx;
				try {
					idx = std::stoi(s.substr(3, sz - 5));
				} catch (std::exception& e) {
					throw mapper_bad_index();
				}
				Tuple* referenceTuple;
				if (s[1] == 'K') {
					// Use keyTuple as reference.
					if (!keyTuple.present()) {
						// May throw exception if the key is not parsable as a tuple.
						keyTuple = Tuple::unpack(keyValue->key);
					}
					referenceTuple = &keyTuple.get();
				} else if (s[1] == 'V') {
					// Use valueTuple as reference.
					if (!valueTuple.present()) {
						// May throw exception if the value is not parsable as a tuple.
						valueTuple = Tuple::unpack(keyValue->value);
					}
					referenceTuple = &valueTuple.get();
				} else {
					ASSERT(false);
					throw internal_error();
				}

				if (idx < 0 || idx >= referenceTuple->size()) {
					throw mapper_bad_index();
				}
				mappedKeyTuple.append(referenceTuple->subTuple(idx, idx + 1));
			} else if (s == "{...}") {
				// Range query.
				if (i != mappedKeyFormatTuple.size() - 1) {
					// It must be the last element of the mapper tuple
					throw mapper_bad_range_decriptor();
				}
				// Every record will try to set it. It's ugly, but not wrong.
				isRangeQuery = true;
				// Do not add it to the mapped key.
			} else {
				// If the element is a string but neither escaped nor descriptors, just copy it.
				mappedKeyTuple.append(mappedKeyFormatTuple.subTuple(i, i + 1));
			}
		} else {
			// If the element not a string, just copy it.
			mappedKeyTuple.append(mappedKeyFormatTuple.subTuple(i, i + 1));
		}
	}
	return mappedKeyTuple.getDataAsStandalone();
}

TEST_CASE("/fdbserver/storageserver/constructMappedKey") {
	Key key = Tuple().append("key-0"_sr).append("key-1"_sr).append("key-2"_sr).getDataAsStandalone();
	Value value = Tuple().append("value-0"_sr).append("value-1"_sr).append("value-2"_sr).getDataAsStandalone();
	state KeyValueRef kvr(key, value);
	{
		Tuple mapperTuple = Tuple()
		                        .append("normal"_sr)
		                        .append("{{escaped}}"_sr)
		                        .append("{K[2]}"_sr)
		                        .append("{V[0]}"_sr)
		                        .append("{...}"_sr);

		bool isRangeQuery = false;
		Key mappedKey = constructMappedKey(&kvr, mapperTuple, isRangeQuery);

		Key expectedMappedKey = Tuple()
		                            .append("normal"_sr)
		                            .append("{escaped}"_sr)
		                            .append("key-2"_sr)
		                            .append("value-0"_sr)
		                            .getDataAsStandalone();
		//		std::cout << printable(mappedKey) << " == " << printable(expectedMappedKey) << std::endl;
		ASSERT(mappedKey.compare(expectedMappedKey) == 0);
		ASSERT(isRangeQuery == true);
	}
	{
		Tuple mapperTuple = Tuple().append("{{{{}}"_sr).append("}}"_sr);

		bool isRangeQuery = false;
		Key mappedKey = constructMappedKey(&kvr, mapperTuple, isRangeQuery);

		Key expectedMappedKey = Tuple().append("{{}"_sr).append("}"_sr).getDataAsStandalone();
		//		std::cout << printable(mappedKey) << " == " << printable(expectedMappedKey) << std::endl;
		ASSERT(mappedKey.compare(expectedMappedKey) == 0);
		ASSERT(isRangeQuery == false);
	}
	{
		Tuple mapperTuple = Tuple().append("{{{{}}"_sr).append("}}"_sr);

		bool isRangeQuery = false;
		Key mappedKey = constructMappedKey(&kvr, mapperTuple, isRangeQuery);

		Key expectedMappedKey = Tuple().append("{{}"_sr).append("}"_sr).getDataAsStandalone();
		//		std::cout << printable(mappedKey) << " == " << printable(expectedMappedKey) << std::endl;
		ASSERT(mappedKey.compare(expectedMappedKey) == 0);
		ASSERT(isRangeQuery == false);
	}
	{
		Tuple mapperTuple = Tuple().append("{K[100]}"_sr);
		bool isRangeQuery = false;
		state bool throwException = false;
		try {
			Key mappedKey = constructMappedKey(&kvr, mapperTuple, isRangeQuery);
		} catch (Error& e) {
			ASSERT(e.code() == error_code_mapper_bad_index);
			throwException = true;
		}
		ASSERT(throwException);
	}
	{
		Tuple mapperTuple = Tuple().append("{...}"_sr).append("last-element"_sr);
		bool isRangeQuery = false;
		state bool throwException2 = false;
		try {
			Key mappedKey = constructMappedKey(&kvr, mapperTuple, isRangeQuery);
		} catch (Error& e) {
			ASSERT(e.code() == error_code_mapper_bad_range_decriptor);
			throwException2 = true;
		}
		ASSERT(throwException2);
	}
	{
		Tuple mapperTuple = Tuple().append("{K[not-a-number]}"_sr);
		bool isRangeQuery = false;
		state bool throwException3 = false;
		try {
			Key mappedKey = constructMappedKey(&kvr, mapperTuple, isRangeQuery);
		} catch (Error& e) {
			ASSERT(e.code() == error_code_mapper_bad_index);
			throwException3 = true;
		}
		ASSERT(throwException3);
	}
	return Void();
}

ACTOR Future<GetKeyValuesAndFlatMapReply> flatMap(StorageServer* data,
                                                  GetKeyValuesReply input,
                                                  StringRef mapper,
                                                  // To provide span context, tags, debug ID to underlying lookups.
                                                  GetKeyValuesAndFlatMapRequest* pOriginalReq) {
	state GetKeyValuesAndFlatMapReply result;
	result.version = input.version;
	if (input.more) {
		throw get_key_values_and_map_has_more();
	}
	result.more = input.more;
	result.cached = input.cached;
	result.arena.dependsOn(input.arena);

	result.data.reserve(result.arena, input.data.size());
	state bool isRangeQuery = false;
	state Tuple mappedKeyFormatTuple = Tuple::unpack(mapper);
	state KeyValueRef* it = input.data.begin();
	for (; it != input.data.end(); it++) {
		state StringRef key = it->key;

		state Key mappedKey = constructMappedKey(it, mappedKeyFormatTuple, isRangeQuery);
		// Make sure the mappedKey is always available, so that it's good even we want to get key asynchronously.
		result.arena.dependsOn(mappedKey.arena());

		if (isRangeQuery) {
			// Use the mappedKey as the prefix of the range query.
			RangeResult rangeResult = wait(quickGetKeyValues(data, mappedKey, input.version, pOriginalReq));

			if (rangeResult.more) {
				// Probably the fan out is too large. The user should use the old way to query.
				throw quick_get_key_values_has_more();
			}
			result.arena.dependsOn(rangeResult.arena());
			for (int i = 0; i < rangeResult.size(); i++) {
				result.data.emplace_back(result.arena, rangeResult[i].key, rangeResult[i].value);
			}
		} else {
			Optional<Value> valueOption = wait(quickGetValue(data, mappedKey, input.version, pOriginalReq));

			if (valueOption.present()) {
				Value value = valueOption.get();
				result.arena.dependsOn(value.arena());
				result.data.emplace_back(result.arena, mappedKey, value);
			} else {
				// TODO: Shall we throw exception if the key doesn't exist or the range is empty?
			}
		}
	}
	return result;
}

// Most of the actor is copied from getKeyValuesQ. I tried to use templates but things become nearly impossible after
// combining actor shenanigans with template shenanigans.
ACTOR Future<Void> getKeyValuesAndFlatMapQ(StorageServer* data, GetKeyValuesAndFlatMapRequest req)
// Throws a wrong_shard_server if the keys in the request or result depend on data outside this server OR if a large
// selector offset prevents all data from being read in one range read
{
	state Span span("SS:getKeyValuesAndFlatMap"_loc, { req.spanContext });
	state int64_t resultSize = 0;
	state IKeyValueStore::ReadType type =
	    req.isFetchKeys ? IKeyValueStore::ReadType::FETCH : IKeyValueStore::ReadType::NORMAL;
	getCurrentLineage()->modify(&TransactionLineage::txID) = req.spanContext.first();

	++data->counters.getRangeAndFlatMapQueries;
	++data->counters.allQueries;
	++data->readQueueSizeMetric;
	data->maxQueryQueue = std::max<int>(
	    data->maxQueryQueue, data->counters.allQueries.getValue() - data->counters.finishedQueries.getValue());

	// Active load balancing runs at a very high priority (to obtain accurate queue lengths)
	// so we need to downgrade here
	if (SERVER_KNOBS->FETCH_KEYS_LOWER_PRIORITY && req.isFetchKeys) {
		wait(delay(0, TaskPriority::FetchKeys));
	} else {
		wait(data->getQueryDelay());
	}

	try {
		if (req.debugID.present())
			g_traceBatch.addEvent(
			    "TransactionDebug", req.debugID.get().first(), "storageserver.getKeyValuesAndFlatMap.Before");
		state Version version = wait(waitForVersion(data, req.version, span.context));

		state uint64_t changeCounter = data->shardChangeCounter;
		//		try {
		state KeyRange shard = getShardKeyRange(data, req.begin);

		if (req.debugID.present())
			g_traceBatch.addEvent(
			    "TransactionDebug", req.debugID.get().first(), "storageserver.getKeyValuesAndFlatMap.AfterVersion");
		//.detail("ShardBegin", shard.begin).detail("ShardEnd", shard.end);
		//} catch (Error& e) { TraceEvent("WrongShardServer", data->thisServerID).detail("Begin",
		// req.begin.toString()).detail("End", req.end.toString()).detail("Version", version).detail("Shard",
		//"None").detail("In", "getKeyValuesAndFlatMap>getShardKeyRange"); throw e; }

		if (!selectorInRange(req.end, shard) && !(req.end.isFirstGreaterOrEqual() && req.end.getKey() == shard.end)) {
			//			TraceEvent("WrongShardServer1", data->thisServerID).detail("Begin",
			// req.begin.toString()).detail("End", req.end.toString()).detail("Version", version).detail("ShardBegin",
			// shard.begin).detail("ShardEnd", shard.end).detail("In", "getKeyValuesAndFlatMap>checkShardExtents");
			throw wrong_shard_server();
		}

		state int offset1 = 0;
		state int offset2;
		state Future<Key> fBegin = req.begin.isFirstGreaterOrEqual()
		                               ? Future<Key>(req.begin.getKey())
		                               : findKey(data, req.begin, version, shard, &offset1, span.context, type);
		state Future<Key> fEnd = req.end.isFirstGreaterOrEqual()
		                             ? Future<Key>(req.end.getKey())
		                             : findKey(data, req.end, version, shard, &offset2, span.context, type);
		state Key begin = wait(fBegin);
		state Key end = wait(fEnd);

		if (req.debugID.present())
			g_traceBatch.addEvent(
			    "TransactionDebug", req.debugID.get().first(), "storageserver.getKeyValuesAndFlatMap.AfterKeys");
		//.detail("Off1",offset1).detail("Off2",offset2).detail("ReqBegin",req.begin.getKey()).detail("ReqEnd",req.end.getKey());

		// Offsets of zero indicate begin/end keys in this shard, which obviously means we can answer the query
		// An end offset of 1 is also OK because the end key is exclusive, so if the first key of the next shard is the
		// end the last actual key returned must be from this shard. A begin offset of 1 is also OK because then either
		// begin is past end or equal to end (so the result is definitely empty)
		if ((offset1 && offset1 != 1) || (offset2 && offset2 != 1)) {
			TEST(true); // wrong_shard_server due to offset in getKeyValuesAndFlatMapQ
			// We could detect when offset1 takes us off the beginning of the database or offset2 takes us off the end,
			// and return a clipped range rather than an error (since that is what the NativeAPI.getRange will do anyway
			// via its "slow path"), but we would have to add some flags to the response to encode whether we went off
			// the beginning and the end, since it needs that information.
			//TraceEvent("WrongShardServer2", data->thisServerID).detail("Begin", req.begin.toString()).detail("End", req.end.toString()).detail("Version", version).detail("ShardBegin", shard.begin).detail("ShardEnd", shard.end).detail("In", "getKeyValuesAndFlatMap>checkOffsets").detail("BeginKey", begin).detail("EndKey", end).detail("BeginOffset", offset1).detail("EndOffset", offset2);
			throw wrong_shard_server();
		}

		if (begin >= end) {
			if (req.debugID.present())
				g_traceBatch.addEvent(
				    "TransactionDebug", req.debugID.get().first(), "storageserver.getKeyValuesAndFlatMap.Send");
			//.detail("Begin",begin).detail("End",end);

			GetKeyValuesAndFlatMapReply none;
			none.version = version;
			none.more = false;
			none.penalty = data->getPenalty();

			data->checkChangeCounter(changeCounter,
			                         KeyRangeRef(std::min<KeyRef>(req.begin.getKey(), req.end.getKey()),
			                                     std::max<KeyRef>(req.begin.getKey(), req.end.getKey())));
			req.reply.send(none);
		} else {
			state int remainingLimitBytes = req.limitBytes;

			GetKeyValuesReply getKeyValuesReply = wait(
			    readRange(data, version, KeyRangeRef(begin, end), req.limit, &remainingLimitBytes, span.context, type));

			state GetKeyValuesAndFlatMapReply r;
			try {
				// Map the scanned range to another list of keys and look up.
				GetKeyValuesAndFlatMapReply _r = wait(flatMap(data, getKeyValuesReply, req.mapper, &req));
				r = _r;
			} catch (Error& e) {
				TraceEvent("FlatMapError").error(e);
				throw;
			}

			if (req.debugID.present())
				g_traceBatch.addEvent("TransactionDebug",
				                      req.debugID.get().first(),
				                      "storageserver.getKeyValuesAndFlatMap.AfterReadRange");
			//.detail("Begin",begin).detail("End",end).detail("SizeOf",r.data.size());
			data->checkChangeCounter(
			    changeCounter,
			    KeyRangeRef(std::min<KeyRef>(begin, std::min<KeyRef>(req.begin.getKey(), req.end.getKey())),
			                std::max<KeyRef>(end, std::max<KeyRef>(req.begin.getKey(), req.end.getKey()))));
			if (EXPENSIVE_VALIDATION) {
				// TODO: Only mapped keys are returned, which are not supposed to be in the range.
				//				for (int i = 0; i < r.data.size(); i++)
				//					ASSERT(r.data[i].key >= begin && r.data[i].key < end);
				// TODO: GetKeyValuesWithFlatMapRequest doesn't respect limit yet.
				//                ASSERT(r.data.size() <= std::abs(req.limit));
			}

			/*for( int i = 0; i < r.data.size(); i++ ) {
			    StorageMetrics m;
			    m.bytesPerKSecond = r.data[i].expectedSize();
			    m.iosPerKSecond = 1; //FIXME: this should be 1/r.data.size(), but we cannot do that because it is an int
			    data->metrics.notify(r.data[i].key, m);
			}*/

			// For performance concerns, the cost of a range read is billed to the start key and end key of the range.
			int64_t totalByteSize = 0;
			for (int i = 0; i < r.data.size(); i++) {
				totalByteSize += r.data[i].expectedSize();
			}
			if (totalByteSize > 0 && SERVER_KNOBS->READ_SAMPLING_ENABLED) {
				int64_t bytesReadPerKSecond = std::max(totalByteSize, SERVER_KNOBS->EMPTY_READ_PENALTY) / 2;
				data->metrics.notifyBytesReadPerKSecond(r.data[0].key, bytesReadPerKSecond);
				data->metrics.notifyBytesReadPerKSecond(r.data[r.data.size() - 1].key, bytesReadPerKSecond);
			}

			r.penalty = data->getPenalty();
			req.reply.send(r);

			resultSize = req.limitBytes - remainingLimitBytes;
			data->counters.bytesQueried += resultSize;
			data->counters.rowsQueried += r.data.size();
			if (r.data.size() == 0) {
				++data->counters.emptyQueries;
			}
		}
	} catch (Error& e) {
		if (!canReplyWith(e))
			throw;
		data->sendErrorWithPenalty(req.reply, e, data->getPenalty());
	}

	data->transactionTagCounter.addRequest(req.tags, resultSize);
	++data->counters.finishedQueries;
	--data->readQueueSizeMetric;

	double duration = g_network->timer() - req.requestTime();
	data->counters.readLatencySample.addMeasurement(duration);
	if (data->latencyBandConfig.present()) {
		int maxReadBytes =
		    data->latencyBandConfig.get().readConfig.maxReadBytes.orDefault(std::numeric_limits<int>::max());
		int maxSelectorOffset =
		    data->latencyBandConfig.get().readConfig.maxKeySelectorOffset.orDefault(std::numeric_limits<int>::max());
		data->counters.readLatencyBands.addMeasurement(duration,
		                                               resultSize > maxReadBytes ||
		                                                   abs(req.begin.offset) > maxSelectorOffset ||
		                                                   abs(req.end.offset) > maxSelectorOffset);
	}

	return Void();
}

ACTOR Future<Void> getKeyValuesStreamQ(StorageServer* data, GetKeyValuesStreamRequest req)
// Throws a wrong_shard_server if the keys in the request or result depend on data outside this server OR if a large
// selector offset prevents all data from being read in one range read
{
	state Span span("SS:getKeyValuesStream"_loc, { req.spanContext });
	state int64_t resultSize = 0;
	state IKeyValueStore::ReadType type =
	    req.isFetchKeys ? IKeyValueStore::ReadType::FETCH : IKeyValueStore::ReadType::NORMAL;

	req.reply.setByteLimit(SERVER_KNOBS->RANGESTREAM_LIMIT_BYTES);
	++data->counters.getRangeStreamQueries;
	++data->counters.allQueries;
	++data->readQueueSizeMetric;
	data->maxQueryQueue = std::max<int>(
	    data->maxQueryQueue, data->counters.allQueries.getValue() - data->counters.finishedQueries.getValue());

	// Active load balancing runs at a very high priority (to obtain accurate queue lengths)
	// so we need to downgrade here
	if (SERVER_KNOBS->FETCH_KEYS_LOWER_PRIORITY && req.isFetchKeys) {
		wait(delay(0, TaskPriority::FetchKeys));
	} else {
		wait(delay(0, TaskPriority::DefaultEndpoint));
	}

	try {
		if (req.debugID.present())
			g_traceBatch.addEvent(
			    "TransactionDebug", req.debugID.get().first(), "storageserver.getKeyValuesStream.Before");
		state Version version = wait(waitForVersion(data, req.version, span.context));

		state uint64_t changeCounter = data->shardChangeCounter;
		//		try {
		state KeyRange shard = getShardKeyRange(data, req.begin);

		if (req.debugID.present())
			g_traceBatch.addEvent(
			    "TransactionDebug", req.debugID.get().first(), "storageserver.getKeyValuesStream.AfterVersion");
		//.detail("ShardBegin", shard.begin).detail("ShardEnd", shard.end);
		//} catch (Error& e) { TraceEvent("WrongShardServer", data->thisServerID).detail("Begin",
		// req.begin.toString()).detail("End", req.end.toString()).detail("Version", version).detail("Shard",
		//"None").detail("In", "getKeyValues>getShardKeyRange"); throw e; }

		if (!selectorInRange(req.end, shard) && !(req.end.isFirstGreaterOrEqual() && req.end.getKey() == shard.end)) {
			//			TraceEvent("WrongShardServer1", data->thisServerID).detail("Begin",
			// req.begin.toString()).detail("End", req.end.toString()).detail("Version", version).detail("ShardBegin",
			// shard.begin).detail("ShardEnd", shard.end).detail("In", "getKeyValues>checkShardExtents");
			throw wrong_shard_server();
		}

		state int offset1 = 0;
		state int offset2;
		state Future<Key> fBegin = req.begin.isFirstGreaterOrEqual()
		                               ? Future<Key>(req.begin.getKey())
		                               : findKey(data, req.begin, version, shard, &offset1, span.context, type);
		state Future<Key> fEnd = req.end.isFirstGreaterOrEqual()
		                             ? Future<Key>(req.end.getKey())
		                             : findKey(data, req.end, version, shard, &offset2, span.context, type);
		state Key begin = wait(fBegin);
		state Key end = wait(fEnd);
		if (req.debugID.present())
			g_traceBatch.addEvent(
			    "TransactionDebug", req.debugID.get().first(), "storageserver.getKeyValuesStream.AfterKeys");
		//.detail("Off1",offset1).detail("Off2",offset2).detail("ReqBegin",req.begin.getKey()).detail("ReqEnd",req.end.getKey());

		// Offsets of zero indicate begin/end keys in this shard, which obviously means we can answer the query
		// An end offset of 1 is also OK because the end key is exclusive, so if the first key of the next shard is the
		// end the last actual key returned must be from this shard. A begin offset of 1 is also OK because then either
		// begin is past end or equal to end (so the result is definitely empty)
		if ((offset1 && offset1 != 1) || (offset2 && offset2 != 1)) {
			TEST(true); // wrong_shard_server due to offset in rangeStream
			// We could detect when offset1 takes us off the beginning of the database or offset2 takes us off the end,
			// and return a clipped range rather than an error (since that is what the NativeAPI.getRange will do anyway
			// via its "slow path"), but we would have to add some flags to the response to encode whether we went off
			// the beginning and the end, since it needs that information.
			//TraceEvent("WrongShardServer2", data->thisServerID).detail("Begin", req.begin.toString()).detail("End", req.end.toString()).detail("Version", version).detail("ShardBegin", shard.begin).detail("ShardEnd", shard.end).detail("In", "getKeyValues>checkOffsets").detail("BeginKey", begin).detail("EndKey", end).detail("BeginOffset", offset1).detail("EndOffset", offset2);
			throw wrong_shard_server();
		}

		if (begin >= end) {
			if (req.debugID.present())
				g_traceBatch.addEvent(
				    "TransactionDebug", req.debugID.get().first(), "storageserver.getKeyValuesStream.Send");
			//.detail("Begin",begin).detail("End",end);

			GetKeyValuesStreamReply none;
			none.version = version;
			none.more = false;

			data->checkChangeCounter(changeCounter,
			                         KeyRangeRef(std::min<KeyRef>(req.begin.getKey(), req.end.getKey()),
			                                     std::max<KeyRef>(req.begin.getKey(), req.end.getKey())));
			req.reply.send(none);
			req.reply.sendError(end_of_stream());
		} else {
			loop {
				wait(req.reply.onReady());

				if (version < data->oldestVersion.get()) {
					throw transaction_too_old();
				}

				state int byteLimit = (BUGGIFY && g_simulator.tssMode == ISimulator::TSSMode::Disabled)
				                          ? 1
				                          : CLIENT_KNOBS->REPLY_BYTE_LIMIT;
				GetKeyValuesReply _r =
				    wait(readRange(data, version, KeyRangeRef(begin, end), req.limit, &byteLimit, span.context, type));
				GetKeyValuesStreamReply r(_r);

				if (req.debugID.present())
					g_traceBatch.addEvent("TransactionDebug",
					                      req.debugID.get().first(),
					                      "storageserver.getKeyValuesStream.AfterReadRange");
				//.detail("Begin",begin).detail("End",end).detail("SizeOf",r.data.size());
				data->checkChangeCounter(
				    changeCounter,
				    KeyRangeRef(std::min<KeyRef>(begin, std::min<KeyRef>(req.begin.getKey(), req.end.getKey())),
				                std::max<KeyRef>(end, std::max<KeyRef>(req.begin.getKey(), req.end.getKey()))));
				if (EXPENSIVE_VALIDATION) {
					for (int i = 0; i < r.data.size(); i++)
						ASSERT(r.data[i].key >= begin && r.data[i].key < end);
					ASSERT(r.data.size() <= std::abs(req.limit));
				}

				/*for( int i = 0; i < r.data.size(); i++ ) {
				    StorageMetrics m;
				    m.bytesPerKSecond = r.data[i].expectedSize();
				    m.iosPerKSecond = 1; //FIXME: this should be 1/r.data.size(), but we cannot do that because it is an
				int data->metrics.notify(r.data[i].key, m);
				}*/

				// For performance concerns, the cost of a range read is billed to the start key and end key of the
				// range.
				int64_t totalByteSize = 0;
				for (int i = 0; i < r.data.size(); i++) {
					totalByteSize += r.data[i].expectedSize();
				}
				if (totalByteSize > 0 && SERVER_KNOBS->READ_SAMPLING_ENABLED) {
					int64_t bytesReadPerKSecond = std::max(totalByteSize, SERVER_KNOBS->EMPTY_READ_PENALTY) / 2;
					data->metrics.notifyBytesReadPerKSecond(r.data[0].key, bytesReadPerKSecond);
					data->metrics.notifyBytesReadPerKSecond(r.data[r.data.size() - 1].key, bytesReadPerKSecond);
				}

				req.reply.send(r);

				data->counters.rowsQueried += r.data.size();
				if (r.data.size() == 0) {
					++data->counters.emptyQueries;
				}
				if (!r.more) {
					req.reply.sendError(end_of_stream());
					break;
				}
				ASSERT(r.data.size());

				if (req.limit >= 0) {
					begin = keyAfter(r.data.back().key);
				} else {
					end = r.data.back().key;
				}

				if (SERVER_KNOBS->FETCH_KEYS_LOWER_PRIORITY && req.isFetchKeys) {
					wait(delay(0, TaskPriority::FetchKeys));
				} else {
					wait(delay(0, TaskPriority::DefaultEndpoint));
				}

				data->transactionTagCounter.addRequest(req.tags, resultSize);
			}
		}
	} catch (Error& e) {
		if (e.code() != error_code_operation_obsolete) {
			if (!canReplyWith(e))
				throw;
			req.reply.sendError(e);
		}
	}

	data->transactionTagCounter.addRequest(req.tags, resultSize);
	++data->counters.finishedQueries;
	--data->readQueueSizeMetric;

	return Void();
}

ACTOR Future<Void> getKeyQ(StorageServer* data, GetKeyRequest req) {
	state Span span("SS:getKey"_loc, { req.spanContext });
	state int64_t resultSize = 0;
	getCurrentLineage()->modify(&TransactionLineage::txID) = req.spanContext.first();

	++data->counters.getKeyQueries;
	++data->counters.allQueries;
	++data->readQueueSizeMetric;
	data->maxQueryQueue = std::max<int>(
	    data->maxQueryQueue, data->counters.allQueries.getValue() - data->counters.finishedQueries.getValue());

	// Active load balancing runs at a very high priority (to obtain accurate queue lengths)
	// so we need to downgrade here
	wait(data->getQueryDelay());

	try {
		state Version version = wait(waitForVersion(data, req.version, req.spanContext));

		state uint64_t changeCounter = data->shardChangeCounter;
		state KeyRange shard = getShardKeyRange(data, req.sel);

		state int offset;
		Key k =
		    wait(findKey(data, req.sel, version, shard, &offset, req.spanContext, IKeyValueStore::ReadType::NORMAL));

		data->checkChangeCounter(
		    changeCounter, KeyRangeRef(std::min<KeyRef>(req.sel.getKey(), k), std::max<KeyRef>(req.sel.getKey(), k)));

		KeySelector updated;
		if (offset < 0)
			updated = firstGreaterOrEqual(k) +
			          offset; // first thing on this shard OR (large offset case) smallest key retrieved in range read
		else if (offset > 0)
			updated =
			    firstGreaterOrEqual(k) + offset -
			    1; // first thing on next shard OR (large offset case) keyAfter largest key retrieved in range read
		else
			updated = KeySelectorRef(k, true, 0); // found

		resultSize = k.size();
		data->counters.bytesQueried += resultSize;
		++data->counters.rowsQueried;

		// Check if the desired key might be cached
		auto cached = data->cachedRangeMap[k];
		// if (cached)
		//	TraceEvent(SevDebug, "SSGetKeyCached").detail("Key", k).detail("Begin",
		// shard.begin.printable()).detail("End", shard.end.printable());

		GetKeyReply reply(updated, cached);
		reply.penalty = data->getPenalty();

		req.reply.send(reply);
	} catch (Error& e) {
		// if (e.code() == error_code_wrong_shard_server) TraceEvent("WrongShardServer").detail("In","getKey");
		if (!canReplyWith(e))
			throw;
		data->sendErrorWithPenalty(req.reply, e, data->getPenalty());
	}

	// SOMEDAY: The size reported here is an undercount of the bytes read due to the fact that we have to scan for the
	// key It would be more accurate to count all the read bytes, but it's not critical because this function is only
	// used if read-your-writes is disabled
	data->transactionTagCounter.addRequest(req.tags, resultSize);

	++data->counters.finishedQueries;
	--data->readQueueSizeMetric;

	double duration = g_network->timer() - req.requestTime();
	data->counters.readLatencySample.addMeasurement(duration);
	if (data->latencyBandConfig.present()) {
		int maxReadBytes =
		    data->latencyBandConfig.get().readConfig.maxReadBytes.orDefault(std::numeric_limits<int>::max());
		int maxSelectorOffset =
		    data->latencyBandConfig.get().readConfig.maxKeySelectorOffset.orDefault(std::numeric_limits<int>::max());
		data->counters.readLatencyBands.addMeasurement(
		    duration, resultSize > maxReadBytes || abs(req.sel.offset) > maxSelectorOffset);
	}

	return Void();
}

void getQueuingMetrics(StorageServer* self, StorageQueuingMetricsRequest const& req) {
	StorageQueuingMetricsReply reply;
	reply.localTime = now();
	reply.instanceID = self->instanceID;
	reply.bytesInput = self->counters.bytesInput.getValue();
	reply.bytesDurable = self->counters.bytesDurable.getValue();

	reply.storageBytes = self->storage.getStorageBytes();
	reply.localRateLimit = self->currentRate();

	reply.version = self->version.get();
	reply.cpuUsage = self->cpuUsage;
	reply.diskUsage = self->diskUsage;
	reply.durableVersion = self->durableVersion.get();

	Optional<StorageServer::TransactionTagCounter::TagInfo> busiestTag = self->transactionTagCounter.getBusiestTag();
	reply.busiestTag = busiestTag.map<TransactionTag>(
	    [](StorageServer::TransactionTagCounter::TagInfo tagInfo) { return tagInfo.tag; });
	reply.busiestTagFractionalBusyness = busiestTag.present() ? busiestTag.get().fractionalBusyness : 0.0;
	reply.busiestTagRate = busiestTag.present() ? busiestTag.get().rate : 0.0;

	req.reply.send(reply);
}

#ifndef __INTEL_COMPILER
#pragma endregion
#endif

/////////////////////////// Updates ////////////////////////////////
#ifndef __INTEL_COMPILER
#pragma region Updates
#endif

ACTOR Future<Void> doEagerReads(StorageServer* data, UpdateEagerReadInfo* eager) {
	eager->finishKeyBegin();

	if (SERVER_KNOBS->ENABLE_CLEAR_RANGE_EAGER_READS) {
		std::vector<Future<Key>> keyEnd(eager->keyBegin.size());
		for (int i = 0; i < keyEnd.size(); i++)
			keyEnd[i] = data->storage.readNextKeyInclusive(eager->keyBegin[i], IKeyValueStore::ReadType::EAGER);

		state Future<std::vector<Key>> futureKeyEnds = getAll(keyEnd);
		state std::vector<Key> keyEndVal = wait(futureKeyEnds);
		eager->keyEnd = keyEndVal;
	}

	std::vector<Future<Optional<Value>>> value(eager->keys.size());
	for (int i = 0; i < value.size(); i++)
		value[i] =
		    data->storage.readValuePrefix(eager->keys[i].first, eager->keys[i].second, IKeyValueStore::ReadType::EAGER);

	state Future<std::vector<Optional<Value>>> futureValues = getAll(value);
	std::vector<Optional<Value>> optionalValues = wait(futureValues);
	eager->value = optionalValues;

	return Void();
}

bool changeDurableVersion(StorageServer* data, Version desiredDurableVersion) {
	// Remove entries from the latest version of data->versionedData that haven't changed since they were inserted
	//   before or at desiredDurableVersion, to maintain the invariants for versionedData.
	// Such entries remain in older versions of versionedData until they are forgotten, because it is expensive to dig
	// them out. We also remove everything up to and including newDurableVersion from mutationLog, and everything
	//   up to but excluding desiredDurableVersion from freeable
	// May return false if only part of the work has been done, in which case the caller must call again with the same
	// parameters

	auto& verData = data->mutableData();
	ASSERT(verData.getLatestVersion() == data->version.get() || verData.getLatestVersion() == data->version.get() + 1);

	Version nextDurableVersion = desiredDurableVersion;

	auto mlv = data->getMutationLog().begin();
	if (mlv != data->getMutationLog().end() && mlv->second.version <= desiredDurableVersion) {
		auto& v = mlv->second;
		nextDurableVersion = v.version;
		data->freeable[data->version.get()].dependsOn(v.arena());

		if (verData.getLatestVersion() <= data->version.get())
			verData.createNewVersion(data->version.get() + 1);

		int64_t bytesDurable = VERSION_OVERHEAD;
		for (const auto& m : v.mutations) {
			bytesDurable += mvccStorageBytes(m);
			auto i = verData.atLatest().find(m.param1);
			if (i) {
				ASSERT(i.key() == m.param1);
				ASSERT(i.insertVersion() >= nextDurableVersion);
				if (i.insertVersion() == nextDurableVersion)
					verData.erase(i);
			}
			if (m.type == MutationRef::SetValue) {
				// A set can split a clear, so there might be another entry immediately after this one that should also
				// be cleaned up
				i = verData.atLatest().upper_bound(m.param1);
				if (i) {
					ASSERT(i.insertVersion() >= nextDurableVersion);
					if (i.insertVersion() == nextDurableVersion)
						verData.erase(i);
				}
			}
		}
		data->counters.bytesDurable += bytesDurable;
	}

	if (EXPENSIVE_VALIDATION) {
		// Check that the above loop did its job
		auto view = data->data().atLatest();
		for (auto i = view.begin(); i != view.end(); ++i)
			ASSERT(i.insertVersion() > nextDurableVersion);
	}
	data->getMutableMutationLog().erase(data->getMutationLog().begin(),
	                                    data->getMutationLog().upper_bound(nextDurableVersion));
	data->freeable.erase(data->freeable.begin(), data->freeable.lower_bound(nextDurableVersion));

	Future<Void> checkFatalError = data->otherError.getFuture();
	data->durableVersion.set(nextDurableVersion);
	setDataDurableVersion(data->thisServerID, data->durableVersion.get());
	if (checkFatalError.isReady())
		checkFatalError.get();

	// TraceEvent("ForgotVersionsBefore", data->thisServerID).detail("Version", nextDurableVersion);
	validate(data);

	return nextDurableVersion == desiredDurableVersion;
}

Optional<MutationRef> clipMutation(MutationRef const& m, KeyRangeRef range) {
	if (isSingleKeyMutation((MutationRef::Type)m.type)) {
		if (range.contains(m.param1))
			return m;
	} else if (m.type == MutationRef::ClearRange) {
		KeyRangeRef i = range & KeyRangeRef(m.param1, m.param2);
		if (!i.empty())
			return MutationRef((MutationRef::Type)m.type, i.begin, i.end);
	} else
		ASSERT(false);
	return Optional<MutationRef>();
}

// Return true if the mutation need to be applied, otherwise (it's a CompareAndClear mutation and failed the comparison)
// false.
bool expandMutation(MutationRef& m,
                    StorageServer::VersionedData const& data,
                    UpdateEagerReadInfo* eager,
                    KeyRef eagerTrustedEnd,
                    Arena& ar) {
	// After this function call, m should be copied into an arena immediately (before modifying data, shards, or eager)
	if (m.type == MutationRef::ClearRange) {
		// Expand the clear
		const auto& d = data.atLatest();

		// If another clear overlaps the beginning of this one, engulf it
		auto i = d.lastLess(m.param1);
		if (i && i->isClearTo() && i->getEndKey() >= m.param1)
			m.param1 = i.key();

		// If another clear overlaps the end of this one, engulf it; otherwise expand
		i = d.lastLessOrEqual(m.param2);
		if (i && i->isClearTo() && i->getEndKey() >= m.param2) {
			m.param2 = i->getEndKey();
		} else if (SERVER_KNOBS->ENABLE_CLEAR_RANGE_EAGER_READS) {
			// Expand to the next set or clear (from storage or latestVersion), and if it
			// is a clear, engulf it as well
			i = d.lower_bound(m.param2);
			KeyRef endKeyAtStorageVersion =
			    m.param2 == eagerTrustedEnd ? eagerTrustedEnd : std::min(eager->getKeyEnd(m.param2), eagerTrustedEnd);
			if (!i || endKeyAtStorageVersion < i.key())
				m.param2 = endKeyAtStorageVersion;
			else if (i->isClearTo())
				m.param2 = i->getEndKey();
			else
				m.param2 = i.key();
		}
	} else if (m.type != MutationRef::SetValue && (m.type)) {

		Optional<StringRef> oldVal;
		auto it = data.atLatest().lastLessOrEqual(m.param1);
		if (it != data.atLatest().end() && it->isValue() && it.key() == m.param1)
			oldVal = it->getValue();
		else if (it != data.atLatest().end() && it->isClearTo() && it->getEndKey() > m.param1) {
			TEST(true); // Atomic op right after a clear.
		} else {
			Optional<Value>& oldThing = eager->getValue(m.param1);
			if (oldThing.present())
				oldVal = oldThing.get();
		}

		switch (m.type) {
		case MutationRef::AddValue:
			m.param2 = doLittleEndianAdd(oldVal, m.param2, ar);
			break;
		case MutationRef::And:
			m.param2 = doAnd(oldVal, m.param2, ar);
			break;
		case MutationRef::Or:
			m.param2 = doOr(oldVal, m.param2, ar);
			break;
		case MutationRef::Xor:
			m.param2 = doXor(oldVal, m.param2, ar);
			break;
		case MutationRef::AppendIfFits:
			m.param2 = doAppendIfFits(oldVal, m.param2, ar);
			break;
		case MutationRef::Max:
			m.param2 = doMax(oldVal, m.param2, ar);
			break;
		case MutationRef::Min:
			m.param2 = doMin(oldVal, m.param2, ar);
			break;
		case MutationRef::ByteMin:
			m.param2 = doByteMin(oldVal, m.param2, ar);
			break;
		case MutationRef::ByteMax:
			m.param2 = doByteMax(oldVal, m.param2, ar);
			break;
		case MutationRef::MinV2:
			m.param2 = doMinV2(oldVal, m.param2, ar);
			break;
		case MutationRef::AndV2:
			m.param2 = doAndV2(oldVal, m.param2, ar);
			break;
		case MutationRef::CompareAndClear:
			if (oldVal.present() && m.param2 == oldVal.get()) {
				m.type = MutationRef::ClearRange;
				m.param2 = keyAfter(m.param1, ar);
				return expandMutation(m, data, eager, eagerTrustedEnd, ar);
			}
			return false;
		}
		m.type = MutationRef::SetValue;
	}

	return true;
}

void applyMutation(StorageServer* self,
                   MutationRef const& m,
                   Arena& arena,
                   StorageServer::VersionedData& data,
                   Version version,
                   bool fromFetch) {
	// m is expected to be in arena already
	// Clear split keys are added to arena
	StorageMetrics metrics;
	metrics.bytesPerKSecond = mvccStorageBytes(m) / 2;
	metrics.iosPerKSecond = 1;
	self->metrics.notify(m.param1, metrics);

	if (m.type == MutationRef::SetValue) {
		// VersionedMap (data) is bookkeeping all empty ranges. If the key to be set is new, it is supposed to be in a
		// range what was empty. Break the empty range into halves.
		auto prev = data.atLatest().lastLessOrEqual(m.param1);
		if (prev && prev->isClearTo() && prev->getEndKey() > m.param1) {
			ASSERT(prev.key() <= m.param1);
			KeyRef end = prev->getEndKey();
			// the insert version of the previous clear is preserved for the "left half", because in
			// changeDurableVersion() the previous clear is still responsible for removing it insert() invalidates prev,
			// so prev.key() is not safe to pass to it by reference
			data.insert(KeyRef(prev.key()),
			            ValueOrClearToRef::clearTo(m.param1),
			            prev.insertVersion()); // overwritten by below insert if empty
			KeyRef nextKey = keyAfter(m.param1, arena);
			if (end != nextKey) {
				ASSERT(end > nextKey);
				// the insert version of the "right half" is not preserved, because in changeDurableVersion() this set
				// is responsible for removing it
				// FIXME: This copy is technically an asymptotic problem, definitely a waste of memory (copy of keyAfter
				// is a waste, but not asymptotic)
				data.insert(nextKey, ValueOrClearToRef::clearTo(KeyRef(arena, end)));
			}
		}
		data.insert(m.param1, ValueOrClearToRef::value(m.param2));
		self->watches.trigger(m.param1);

		if (!fromFetch) {
			for (auto& it : self->keyChangeFeed[m.param1]) {
				if (!it->stopped) {
					if (it->mutations.empty() || it->mutations.back().version != version) {
						it->mutations.push_back(MutationsAndVersionRef(version, self->knownCommittedVersion));
					}
					it->mutations.back().mutations.push_back_deep(it->mutations.back().arena(), m);
					self->currentChangeFeeds.insert(it->id);

					DEBUG_MUTATION("ChangeFeedWriteSet", version, m, self->thisServerID)
					    .detail("Range", it->range)
					    .detail("ChangeFeedID", it->id);
				}
			}
		}
	} else if (m.type == MutationRef::ClearRange) {
		data.erase(m.param1, m.param2);
		ASSERT(m.param2 > m.param1);
		ASSERT(!data.isClearContaining(data.atLatest(), m.param1));
		data.insert(m.param1, ValueOrClearToRef::clearTo(m.param2));
		self->watches.triggerRange(m.param1, m.param2);

		if (!fromFetch) {
			auto ranges = self->keyChangeFeed.intersectingRanges(KeyRangeRef(m.param1, m.param2));
			for (auto& r : ranges) {
				for (auto& it : r.value()) {
					if (!it->stopped) {
						if (it->mutations.empty() || it->mutations.back().version != version) {
							it->mutations.push_back(MutationsAndVersionRef(version, self->knownCommittedVersion));
						}
						it->mutations.back().mutations.push_back_deep(it->mutations.back().arena(), m);
						self->currentChangeFeeds.insert(it->id);
						DEBUG_MUTATION("ChangeFeedWriteClear", version, m, self->thisServerID)
						    .detail("Range", it->range)
						    .detail("ChangeFeedID", it->id);
					}
				}
			}
		}
	}
}

void removeDataRange(StorageServer* ss,
                     Standalone<VerUpdateRef>& mLV,
                     KeyRangeMap<Reference<ShardInfo>>& shards,
                     KeyRangeRef range) {
	// modify the latest version of data to remove all sets and trim all clears to exclude range.
	// Add a clear to mLV (mutationLog[data.getLatestVersion()]) that ensures all keys in range are removed from the
	// disk when this latest version becomes durable mLV is also modified if necessary to ensure that split clears can
	// be forgotten

	MutationRef clearRange(MutationRef::ClearRange, range.begin, range.end);
	clearRange = ss->addMutationToMutationLog(mLV, clearRange);

	auto& data = ss->mutableData();

	// Expand the range to the right to include other shards not in versionedData
	for (auto r = shards.rangeContaining(range.end); r != shards.ranges().end() && !r->value()->isInVersionedData();
	     ++r)
		range = KeyRangeRef(range.begin, r->end());

	auto endClear = data.atLatest().lastLess(range.end);
	if (endClear && endClear->isClearTo() && endClear->getEndKey() > range.end) {
		// This clear has been bumped up to insertVersion==data.getLatestVersion and needs a corresponding mutation log
		// entry to forget
		MutationRef m(MutationRef::ClearRange, range.end, endClear->getEndKey());
		m = ss->addMutationToMutationLog(mLV, m);
		data.insert(m.param1, ValueOrClearToRef::clearTo(m.param2));
	}

	auto beginClear = data.atLatest().lastLess(range.begin);
	if (beginClear && beginClear->isClearTo() && beginClear->getEndKey() > range.begin) {
		// We don't need any special mutationLog entry - because the begin key and insert version are unchanged the
		// original clear
		//   mutation works to forget this one - but we need range.begin in the right arena
		KeyRef rb(mLV.arena(), range.begin);
		// insert() invalidates beginClear, so beginClear.key() is not safe to pass to it by reference
		data.insert(KeyRef(beginClear.key()), ValueOrClearToRef::clearTo(rb), beginClear.insertVersion());
	}

	data.erase(range.begin, range.end);
}

void setAvailableStatus(StorageServer* self, KeyRangeRef keys, bool available);
void setAssignedStatus(StorageServer* self, KeyRangeRef keys, bool nowAssigned);

void coalesceShards(StorageServer* data, KeyRangeRef keys) {
	auto shardRanges = data->shards.intersectingRanges(keys);
	auto fullRange = data->shards.ranges();

	auto iter = shardRanges.begin();
	if (iter != fullRange.begin())
		--iter;
	auto iterEnd = shardRanges.end();
	if (iterEnd != fullRange.end())
		++iterEnd;

	bool lastReadable = false;
	bool lastNotAssigned = false;
	KeyRangeMap<Reference<ShardInfo>>::iterator lastRange;

	for (; iter != iterEnd; ++iter) {
		if (lastReadable && iter->value()->isReadable()) {
			KeyRange range = KeyRangeRef(lastRange->begin(), iter->end());
			data->addShard(ShardInfo::newReadWrite(range, data));
			iter = data->shards.rangeContaining(range.begin);
		} else if (lastNotAssigned && iter->value()->notAssigned()) {
			KeyRange range = KeyRangeRef(lastRange->begin(), iter->end());
			data->addShard(ShardInfo::newNotAssigned(range));
			iter = data->shards.rangeContaining(range.begin);
		}

		lastReadable = iter->value()->isReadable();
		lastNotAssigned = iter->value()->notAssigned();
		lastRange = iter;
	}
}

template <class T>
void addMutation(T& target, Version version, bool fromFetch, MutationRef const& mutation) {
	target.addMutation(version, fromFetch, mutation);
}

template <class T>
void addMutation(Reference<T>& target, Version version, bool fromFetch, MutationRef const& mutation) {
	addMutation(*target, version, fromFetch, mutation);
}

template <class T>
void splitMutations(StorageServer* data, KeyRangeMap<T>& map, VerUpdateRef const& update) {
	for (int i = 0; i < update.mutations.size(); i++) {
		splitMutation(data, map, update.mutations[i], update.version, update.version);
	}
}

template <class T>
void splitMutation(StorageServer* data, KeyRangeMap<T>& map, MutationRef const& m, Version ver, bool fromFetch) {
	if (isSingleKeyMutation((MutationRef::Type)m.type)) {
		if (!SHORT_CIRCUT_ACTUAL_STORAGE || !normalKeys.contains(m.param1))
			addMutation(map.rangeContaining(m.param1)->value(), ver, fromFetch, m);
	} else if (m.type == MutationRef::ClearRange) {
		KeyRangeRef mKeys(m.param1, m.param2);
		if (!SHORT_CIRCUT_ACTUAL_STORAGE || !normalKeys.contains(mKeys)) {
			auto r = map.intersectingRanges(mKeys);
			for (auto i = r.begin(); i != r.end(); ++i) {
				KeyRangeRef k = mKeys & i->range();
				addMutation(i->value(), ver, fromFetch, MutationRef((MutationRef::Type)m.type, k.begin, k.end));
			}
		}
	} else
		ASSERT(false); // Unknown mutation type in splitMutations
}

ACTOR Future<Void> logFetchKeysWarning(AddingShard* shard) {
	state double startTime = now();
	loop {
		state double waitSeconds = BUGGIFY ? 5.0 : 600.0;
		wait(delay(waitSeconds));

		const auto traceEventLevel =
		    waitSeconds > SERVER_KNOBS->FETCH_KEYS_TOO_LONG_TIME_CRITERIA ? SevWarnAlways : SevInfo;
		TraceEvent(traceEventLevel, "FetchKeysTooLong")
		    .detail("Duration", now() - startTime)
		    .detail("Phase", shard->phase)
		    .detail("Begin", shard->keys.begin.printable())
		    .detail("End", shard->keys.end.printable());
	}
}

class FetchKeysMetricReporter {
	const UID uid;
	const double startTime;
	int fetchedBytes;
	StorageServer::FetchKeysHistograms& histograms;
	StorageServer::CurrentRunningFetchKeys& currentRunning;
	Counter& bytesFetchedCounter;
	Counter& kvFetchedCounter;

public:
	FetchKeysMetricReporter(const UID& uid_,
	                        const double startTime_,
	                        const KeyRange& keyRange,
	                        StorageServer::FetchKeysHistograms& histograms_,
	                        StorageServer::CurrentRunningFetchKeys& currentRunning_,
	                        Counter& bytesFetchedCounter,
	                        Counter& kvFetchedCounter)
	  : uid(uid_), startTime(startTime_), fetchedBytes(0), histograms(histograms_), currentRunning(currentRunning_),
	    bytesFetchedCounter(bytesFetchedCounter), kvFetchedCounter(kvFetchedCounter) {

		currentRunning.recordStart(uid, keyRange);
	}

	void addFetchedBytes(const int bytes, const int kvCount) {
		fetchedBytes += bytes;
		bytesFetchedCounter += bytes;
		kvFetchedCounter += kvCount;
	}

	~FetchKeysMetricReporter() {
		double latency = now() - startTime;

		// If fetchKeys is *NOT* run, i.e. returning immediately, still report a record.
		if (latency == 0)
			latency = 1e6;

		const uint32_t bandwidth = fetchedBytes / latency;

		histograms.latency->sampleSeconds(latency);
		histograms.bytes->sample(fetchedBytes);
		histograms.bandwidth->sample(bandwidth);

		currentRunning.recordFinish(uid);
	}
};

ACTOR Future<Void> tryGetRange(PromiseStream<RangeResult> results, Transaction* tr, KeyRange keys) {
	state KeySelectorRef begin = firstGreaterOrEqual(keys.begin);
	state KeySelectorRef end = firstGreaterOrEqual(keys.end);

	try {
		loop {
			GetRangeLimits limits(GetRangeLimits::ROW_LIMIT_UNLIMITED, SERVER_KNOBS->FETCH_BLOCK_BYTES);
			limits.minRows = 0;
			state RangeResult rep = wait(tr->getRange(begin, end, limits, Snapshot::True));
			if (!rep.more) {
				rep.readThrough = keys.end;
			}
			results.send(rep);

			if (!rep.more) {
				results.sendError(end_of_stream());
				return Void();
			}

			if (rep.readThrough.present()) {
				begin = firstGreaterOrEqual(rep.readThrough.get());
			} else {
				begin = firstGreaterThan(rep.end()[-1].key);
			}
		}
	} catch (Error& e) {
		if (e.code() == error_code_actor_cancelled) {
			throw;
		}
		results.sendError(e);
		throw;
	}
}

#define PERSIST_PREFIX "\xff\xff"

// Immutable
static const KeyValueRef persistFormat(LiteralStringRef(PERSIST_PREFIX "Format"),
                                       LiteralStringRef("FoundationDB/StorageServer/1/4"));
static const KeyRangeRef persistFormatReadableRange(LiteralStringRef("FoundationDB/StorageServer/1/2"),
                                                    LiteralStringRef("FoundationDB/StorageServer/1/5"));
static const KeyRef persistID = LiteralStringRef(PERSIST_PREFIX "ID");
static const KeyRef persistTssPairID = LiteralStringRef(PERSIST_PREFIX "tssPairID");
static const KeyRef persistTssQuarantine = LiteralStringRef(PERSIST_PREFIX "tssQ");
static const KeyRef persistClusterIdKey = LiteralStringRef(PERSIST_PREFIX "clusterId");

// (Potentially) change with the durable version or when fetchKeys completes
static const KeyRef persistVersion = LiteralStringRef(PERSIST_PREFIX "Version");
static const KeyRangeRef persistShardAssignedKeys =
    KeyRangeRef(LiteralStringRef(PERSIST_PREFIX "ShardAssigned/"), LiteralStringRef(PERSIST_PREFIX "ShardAssigned0"));
static const KeyRangeRef persistShardAvailableKeys =
    KeyRangeRef(LiteralStringRef(PERSIST_PREFIX "ShardAvailable/"), LiteralStringRef(PERSIST_PREFIX "ShardAvailable0"));
static const KeyRangeRef persistByteSampleKeys =
    KeyRangeRef(LiteralStringRef(PERSIST_PREFIX "BS/"), LiteralStringRef(PERSIST_PREFIX "BS0"));
static const KeyRangeRef persistByteSampleSampleKeys =
    KeyRangeRef(LiteralStringRef(PERSIST_PREFIX "BS/" PERSIST_PREFIX "BS/"),
                LiteralStringRef(PERSIST_PREFIX "BS/" PERSIST_PREFIX "BS0"));
static const KeyRef persistLogProtocol = LiteralStringRef(PERSIST_PREFIX "LogProtocol");
static const KeyRef persistPrimaryLocality = LiteralStringRef(PERSIST_PREFIX "PrimaryLocality");
static const KeyRangeRef persistChangeFeedKeys =
    KeyRangeRef(LiteralStringRef(PERSIST_PREFIX "RF/"), LiteralStringRef(PERSIST_PREFIX "RF0"));
// data keys are unmangled (but never start with PERSIST_PREFIX because they are always in allKeys)

ACTOR Future<Void> fetchChangeFeedApplier(StorageServer* data,
                                          Reference<ChangeFeedInfo> changeFeedInfo,
                                          Key rangeId,
                                          KeyRange range,
                                          Version fetchVersion,
                                          bool existing) {
	state Reference<ChangeFeedData> feedResults = makeReference<ChangeFeedData>();
	state Future<Void> feed = data->cx->getChangeFeedStream(
	    feedResults, rangeId, 0, existing ? fetchVersion + 1 : data->version.get() + 1, range);

	if (!existing) {
		try {
			loop {
				Standalone<VectorRef<MutationsAndVersionRef>> res = waitNext(feedResults->mutations.getFuture());
				for (auto& it : res) {
					if (it.mutations.size()) {
						data->storage.writeKeyValue(
						    KeyValueRef(changeFeedDurableKey(rangeId, it.version),
						                changeFeedDurableValue(it.mutations, it.knownCommittedVersion)));
						changeFeedInfo->storageVersion = std::max(changeFeedInfo->durableVersion, it.version);
						changeFeedInfo->durableVersion = changeFeedInfo->storageVersion;
					}
				}
				wait(yield());
			}
		} catch (Error& e) {
			if (e.code() != error_code_end_of_stream) {
				throw;
			}
			return Void();
		}
	}

	state PromiseStream<Standalone<MutationsAndVersionRef>> localResults;

	// Add 2 to fetch version to make sure the local stream will have more versions in the stream than the remote stream
	// to avoid edge cases in the merge logic
	state Future<Void> localStream = localChangeFeedStream(data, localResults, rangeId, 0, fetchVersion + 2, range);
	state Standalone<MutationsAndVersionRef> localResult;

	Standalone<MutationsAndVersionRef> _localResult = waitNext(localResults.getFuture());
	localResult = _localResult;
	try {
		loop {
			state Standalone<VectorRef<MutationsAndVersionRef>> remoteResult =
			    waitNext(feedResults->mutations.getFuture());
			state int remoteLoc = 0;
			while (remoteLoc < remoteResult.size()) {
				if (remoteResult[remoteLoc].version < localResult.version) {
					if (remoteResult[remoteLoc].mutations.size()) {
						data->storage.writeKeyValue(
						    KeyValueRef(changeFeedDurableKey(rangeId, remoteResult[remoteLoc].version),
						                changeFeedDurableValue(remoteResult[remoteLoc].mutations,
						                                       remoteResult[remoteLoc].knownCommittedVersion)));
						changeFeedInfo->storageVersion =
						    std::max(changeFeedInfo->durableVersion, remoteResult[remoteLoc].version);
						changeFeedInfo->durableVersion = changeFeedInfo->storageVersion;
					}
					remoteLoc++;
				} else if (remoteResult[remoteLoc].version == localResult.version) {
					if (remoteResult[remoteLoc].mutations.size()) {
						ASSERT(localResult.mutations.size());
						remoteResult[remoteLoc].mutations.append(
						    remoteResult.arena(), localResult.mutations.begin(), localResult.mutations.size());
						data->storage.writeKeyValue(
						    KeyValueRef(changeFeedDurableKey(rangeId, remoteResult[remoteLoc].version),
						                changeFeedDurableValue(remoteResult[remoteLoc].mutations,
						                                       remoteResult[remoteLoc].knownCommittedVersion)));
						changeFeedInfo->storageVersion =
						    std::max(changeFeedInfo->durableVersion, remoteResult[remoteLoc].version);
						changeFeedInfo->durableVersion = changeFeedInfo->storageVersion;
					}
					remoteLoc++;
					Standalone<MutationsAndVersionRef> _localResult = waitNext(localResults.getFuture());
					localResult = _localResult;
				} else {
					Standalone<MutationsAndVersionRef> _localResult = waitNext(localResults.getFuture());
					localResult = _localResult;
				}
			}
			wait(yield());
		}
	} catch (Error& e) {
		if (e.code() != error_code_end_of_stream) {
			throw;
		}
	}
	return Void();
}

ACTOR Future<Void> fetchChangeFeed(StorageServer* data,
                                   Key rangeId,
                                   KeyRange range,
                                   bool stopped,
                                   Version fetchVersion) {
	state Reference<ChangeFeedInfo> changeFeedInfo;
	wait(delay(0)); // allow this actor to be cancelled by removals
	state bool existing = data->uidChangeFeed.count(rangeId);

	TraceEvent(SevDebug, "FetchChangeFeed", data->thisServerID)
	    .detail("RangeID", rangeId.printable())
	    .detail("Range", range.toString())
	    .detail("Existing", existing);

	if (!existing) {
		changeFeedInfo = Reference<ChangeFeedInfo>(new ChangeFeedInfo());
		changeFeedInfo->range = range;
		changeFeedInfo->id = rangeId;
		changeFeedInfo->stopped = stopped;
		data->uidChangeFeed[rangeId] = changeFeedInfo;
		auto rs = data->keyChangeFeed.modify(range);
		for (auto r = rs.begin(); r != rs.end(); ++r) {
			r->value().push_back(changeFeedInfo);
		}
		data->keyChangeFeed.coalesce(range.contents());
		auto& mLV = data->addVersionToMutationLog(data->data().getLatestVersion());
		data->addMutationToMutationLog(
		    mLV,
		    MutationRef(MutationRef::SetValue,
		                persistChangeFeedKeys.begin.toString() + rangeId.toString(),
		                changeFeedValue(range, invalidVersion, ChangeFeedStatus::CHANGE_FEED_CREATE)));
	} else {
		changeFeedInfo = data->uidChangeFeed[rangeId];
	}

	loop {
		try {
			wait(fetchChangeFeedApplier(data, changeFeedInfo, rangeId, range, fetchVersion, existing));
			return Void();
		} catch (Error& e) {
			if (e.code() != error_code_change_feed_not_registered) {
				throw;
			}
		}
		wait(delay(FLOW_KNOBS->PREVENT_FAST_SPIN_DELAY));
	}
}

ACTOR Future<Void> dispatchChangeFeeds(StorageServer* data, UID fetchKeysID, KeyRange keys, Version fetchVersion) {
	// find overlapping range feeds
	state std::map<Key, Future<Void>> feedFetches;
	state PromiseStream<Key> removals;
	data->changeFeedRemovals[fetchKeysID] = removals;
	try {
		state std::vector<OverlappingChangeFeedEntry> feeds =
		    wait(data->cx->getOverlappingChangeFeeds(keys, fetchVersion + 1));
		for (auto& feed : feeds) {
			feedFetches[feed.rangeId] = fetchChangeFeed(data, feed.rangeId, feed.range, feed.stopped, fetchVersion);
		}

		loop {
			Future<Void> nextFeed = Never();
			if (!removals.getFuture().isReady()) {
				bool done = true;
				while (!feedFetches.empty()) {
					if (feedFetches.begin()->second.isReady()) {
						feedFetches.erase(feedFetches.begin());
					} else {
						nextFeed = feedFetches.begin()->second;
						done = false;
						break;
					}
				}
				if (done) {
					data->changeFeedRemovals.erase(fetchKeysID);
					return Void();
				}
			}
			choose {
				when(Key remove = waitNext(removals.getFuture())) { feedFetches.erase(remove); }
				when(wait(nextFeed)) {}
			}
		}

	} catch (Error& e) {
		if (!data->shuttingDown) {
			data->changeFeedRemovals.erase(fetchKeysID);
		}
		throw;
	}
}

ACTOR Future<Void> fetchKeys(StorageServer* data, AddingShard* shard) {
	state const UID fetchKeysID = deterministicRandom()->randomUniqueID();
	state TraceInterval interval("FetchKeys");
	state KeyRange keys = shard->keys;
	state Future<Void> warningLogger = logFetchKeysWarning(shard);
	state const double startTime = now();
	state Version fetchVersion = invalidVersion;
	state FetchKeysMetricReporter metricReporter(fetchKeysID,
	                                             startTime,
	                                             keys,
	                                             data->fetchKeysHistograms,
	                                             data->currentRunningFetchKeys,
	                                             data->counters.bytesFetched,
	                                             data->counters.kvFetched);

	// delay(0) to force a return to the run loop before the work of fetchKeys is started.
	//  This allows adding->start() to be called inline with CSK.
	wait(data->coreStarted.getFuture() && delay(0));

	try {
		DEBUG_KEY_RANGE("fetchKeysBegin", data->version.get(), shard->keys, data->thisServerID);

		TraceEvent(SevDebug, interval.begin(), data->thisServerID)
		    .detail("KeyBegin", shard->keys.begin)
		    .detail("KeyEnd", shard->keys.end);

		validate(data);

		// Wait (if necessary) for the latest version at which any key in keys was previously available (+1) to be
		// durable
		auto navr = data->newestAvailableVersion.intersectingRanges(keys);
		Version lastAvailable = invalidVersion;
		for (auto r = navr.begin(); r != navr.end(); ++r) {
			ASSERT(r->value() != latestVersion);
			lastAvailable = std::max(lastAvailable, r->value());
		}
		auto ndvr = data->newestDirtyVersion.intersectingRanges(keys);
		for (auto r = ndvr.begin(); r != ndvr.end(); ++r)
			lastAvailable = std::max(lastAvailable, r->value());

		if (lastAvailable != invalidVersion && lastAvailable >= data->durableVersion.get()) {
			TEST(true); // FetchKeys waits for previous available version to be durable
			wait(data->durableVersion.whenAtLeast(lastAvailable + 1));
		}

		TraceEvent(SevDebug, "FetchKeysVersionSatisfied", data->thisServerID).detail("FKID", interval.pairID);

		wait(data->fetchKeysParallelismLock.take(TaskPriority::DefaultYield));
		state FlowLock::Releaser holdingFKPL(data->fetchKeysParallelismLock);

		state double executeStart = now();
		++data->counters.fetchWaitingCount;
		data->counters.fetchWaitingMS += 1000 * (executeStart - startTime);

		// Fetch keys gets called while the update actor is processing mutations. data->version will not be updated
		// until all mutations for a version have been processed. We need to take the durableVersionLock to ensure
		// data->version is greater than the version of the mutation which caused the fetch to be initiated.
		wait(data->durableVersionLock.take());

		shard->phase = AddingShard::Fetching;

		data->durableVersionLock.release();

		wait(delay(0));

		// Get the history
		state int debug_getRangeRetries = 0;
		state int debug_nextRetryToLog = 1;

		// FIXME: The client cache does not notice when servers are added to a team. To read from a local storage server
		// we must refresh the cache manually.
		data->cx->invalidateCache(keys);

		loop {
			state Transaction tr(data->cx);
			fetchVersion = data->version.get();

			TraceEvent(SevDebug, "FetchKeysUnblocked", data->thisServerID)
			    .detail("FKID", interval.pairID)
			    .detail("Version", fetchVersion);

			while (!shard->updates.empty() && shard->updates[0].version <= fetchVersion)
				shard->updates.pop_front();
			tr.setVersion(fetchVersion);
			tr.info.taskID = TaskPriority::FetchKeys;
			state PromiseStream<RangeResult> results;
			state Future<Void> hold = SERVER_KNOBS->FETCH_USING_STREAMING
			                              ? tr.getRangeStream(results, keys, GetRangeLimits(), Snapshot::True)
			                              : tryGetRange(results, &tr, keys);
			state Key nfk = keys.begin;

			try {
				loop {
					TEST(true); // Fetching keys for transferred shard
					while (data->fetchKeysBudgetUsed.get()) {
						wait(data->fetchKeysBudgetUsed.onChange());
					}
					state RangeResult this_block = waitNext(results.getFuture());

					state int expectedBlockSize =
					    (int)this_block.expectedSize() + (8 - (int)sizeof(KeyValueRef)) * this_block.size();

					TraceEvent(SevDebug, "FetchKeysBlock", data->thisServerID)
					    .detail("FKID", interval.pairID)
					    .detail("BlockRows", this_block.size())
					    .detail("BlockBytes", expectedBlockSize)
					    .detail("KeyBegin", keys.begin)
					    .detail("KeyEnd", keys.end)
					    .detail("Last", this_block.size() ? this_block.end()[-1].key : std::string())
					    .detail("Version", fetchVersion)
					    .detail("More", this_block.more);

					DEBUG_KEY_RANGE("fetchRange", fetchVersion, keys, data->thisServerID);
					if (MUTATION_TRACKING_ENABLED) {
						for (auto k = this_block.begin(); k != this_block.end(); ++k) {
							DEBUG_MUTATION("fetch",
							               fetchVersion,
							               MutationRef(MutationRef::SetValue, k->key, k->value),
							               data->thisServerID);
						}
					}

					metricReporter.addFetchedBytes(expectedBlockSize, this_block.size());

					// Write this_block to storage
					state KeyValueRef* kvItr = this_block.begin();
					for (; kvItr != this_block.end(); ++kvItr) {
						data->storage.writeKeyValue(*kvItr);
						wait(yield());
					}

					kvItr = this_block.begin();
					for (; kvItr != this_block.end(); ++kvItr) {
						data->byteSampleApplySet(*kvItr, invalidVersion);
						wait(yield());
					}

					ASSERT(this_block.readThrough.present() || this_block.size());
					nfk = this_block.readThrough.present() ? this_block.readThrough.get()
					                                       : keyAfter(this_block.end()[-1].key);
					this_block = RangeResult();

					data->fetchKeysBytesBudget -= expectedBlockSize;
					if (data->fetchKeysBytesBudget <= 0) {
						data->fetchKeysBudgetUsed.set(true);
					}
				}
			} catch (Error& e) {
				if (e.code() != error_code_end_of_stream && e.code() != error_code_connection_failed &&
				    e.code() != error_code_transaction_too_old && e.code() != error_code_future_version &&
				    e.code() != error_code_process_behind && e.code() != error_code_server_overloaded) {
					throw;
				}
				if (nfk == keys.begin) {
					TraceEvent("FKBlockFail", data->thisServerID)
					    .error(e, true)
					    .suppressFor(1.0)
					    .detail("FKID", interval.pairID);

					// FIXME: remove when we no longer support upgrades from 5.X
					if (debug_getRangeRetries >= 100) {
						data->cx->enableLocalityLoadBalance = EnableLocalityLoadBalance::False;
						TraceEvent(SevWarnAlways, "FKDisableLB").detail("FKID", fetchKeysID);
					}

					debug_getRangeRetries++;
					if (debug_nextRetryToLog == debug_getRangeRetries) {
						debug_nextRetryToLog += std::min(debug_nextRetryToLog, 1024);
						TraceEvent(SevWarn, "FetchPast", data->thisServerID)
						    .detail("TotalAttempts", debug_getRangeRetries)
						    .detail("FKID", interval.pairID)
						    .detail("N", fetchVersion)
						    .detail("E", data->version.get());
					}
					wait(delayJittered(FLOW_KNOBS->PREVENT_FAST_SPIN_DELAY));
					continue;
				}
				if (nfk < keys.end) {
					std::deque<Standalone<VerUpdateRef>> updatesToSplit = std::move(shard->updates);

					// This actor finishes committing the keys [keys.begin,nfk) that we already fetched.
					// The remaining unfetched keys [nfk,keys.end) will become a separate AddingShard with its own
					// fetchKeys.
					shard->server->addShard(ShardInfo::addingSplitLeft(KeyRangeRef(keys.begin, nfk), shard));
					shard->server->addShard(ShardInfo::newAdding(data, KeyRangeRef(nfk, keys.end)));
					shard = data->shards.rangeContaining(keys.begin).value()->adding.get();
					warningLogger = logFetchKeysWarning(shard);
					AddingShard* otherShard = data->shards.rangeContaining(nfk).value()->adding.get();
					keys = shard->keys;

					// Split our prior updates.  The ones that apply to our new, restricted key range will go back into
					// shard->updates, and the ones delivered to the new shard will be discarded because it is in
					// WaitPrevious phase (hasn't chosen a fetchVersion yet). What we are doing here is expensive and
					// could get more expensive if we started having many more blocks per shard. May need optimization
					// in the future.
					std::deque<Standalone<VerUpdateRef>>::iterator u = updatesToSplit.begin();
					for (; u != updatesToSplit.end(); ++u) {
						splitMutations(data, data->shards, *u);
					}

					TEST(true); // fetchkeys has more
					TEST(shard->updates.size()); // Shard has updates
					ASSERT(otherShard->updates.empty());
				}
				break;
			}
		}

		// FIXME: remove when we no longer support upgrades from 5.X
		data->cx->enableLocalityLoadBalance = EnableLocalityLoadBalance::True;
		TraceEvent(SevWarnAlways, "FKReenableLB").detail("FKID", fetchKeysID);

		// We have completed the fetch and write of the data, now we wait for MVCC window to pass.
		//  As we have finished this work, we will allow more work to start...
		shard->fetchComplete.send(Void());

		TraceEvent(SevDebug, "FKBeforeFinalCommit", data->thisServerID)
		    .detail("FKID", interval.pairID)
		    .detail("SV", data->storageVersion())
		    .detail("DV", data->durableVersion.get());
		// Directly commit()ing the IKVS would interfere with updateStorage, possibly resulting in an incomplete version
		// being recovered. Instead we wait for the updateStorage loop to commit something (and consequently also what
		// we have written)

		state Future<Void> fetchDurable = data->durableVersion.whenAtLeast(data->storageVersion() + 1);
		wait(dispatchChangeFeeds(data, fetchKeysID, keys, fetchVersion));

		holdingFKPL.release();
		wait(fetchDurable);

		TraceEvent(SevDebug, "FKAfterFinalCommit", data->thisServerID)
		    .detail("FKID", interval.pairID)
		    .detail("SV", data->storageVersion())
		    .detail("DV", data->durableVersion.get());

		// Wait to run during update(), after a new batch of versions is received from the tlog but before eager reads
		// take place.
		Promise<FetchInjectionInfo*> p;
		data->readyFetchKeys.push_back(p);

		// After we add to the promise readyFetchKeys, update() would provide a pointer to FetchInjectionInfo that we
		// can put mutation in.
		FetchInjectionInfo* batch = wait(p.getFuture());
		TraceEvent(SevDebug, "FKUpdateBatch", data->thisServerID).detail("FKID", interval.pairID);

		shard->phase = AddingShard::Waiting;

		// Choose a transferredVersion.  This choice and timing ensure that
		//   * The transferredVersion can be mutated in versionedData
		//   * The transferredVersion isn't yet committed to storage (so we can write the availability status change)
		//   * The transferredVersion is <= the version of any of the updates in batch, and if there is an equal version
		//     its mutations haven't been processed yet
		shard->transferredVersion = data->version.get() + 1;
		// shard->transferredVersion = batch->changes[0].version;  //< FIXME: This obeys the documented properties, and
		// seems "safer" because it never introduces extra versions into the data structure, but violates some ASSERTs
		// currently
		data->mutableData().createNewVersion(shard->transferredVersion);
		ASSERT(shard->transferredVersion > data->storageVersion());
		ASSERT(shard->transferredVersion == data->data().getLatestVersion());

		TraceEvent(SevDebug, "FetchKeysHaveData", data->thisServerID)
		    .detail("FKID", interval.pairID)
		    .detail("Version", shard->transferredVersion)
		    .detail("StorageVersion", data->storageVersion());
		validate(data);

		// Put the updates that were collected during the FinalCommit phase into the batch at the transferredVersion.
		// Eager reads will be done for them by update(), and the mutations will come back through
		// AddingShard::addMutations and be applied to versionedMap and mutationLog as normal. The lie about their
		// version is acceptable because this shard will never be read at versions < transferredVersion

		for (auto i = shard->updates.begin(); i != shard->updates.end(); ++i) {
			i->version = shard->transferredVersion;
			batch->arena.dependsOn(i->arena());
		}

		int startSize = batch->changes.size();
		TEST(startSize); // Adding fetch data to a batch which already has changes
		batch->changes.resize(batch->changes.size() + shard->updates.size());

		// FIXME: pass the deque back rather than copy the data
		std::copy(shard->updates.begin(), shard->updates.end(), batch->changes.begin() + startSize);
		Version checkv = shard->transferredVersion;

		for (auto b = batch->changes.begin() + startSize; b != batch->changes.end(); ++b) {
			ASSERT(b->version >= checkv);
			checkv = b->version;
			if (MUTATION_TRACKING_ENABLED) {
				for (auto& m : b->mutations) {
					DEBUG_MUTATION("fetchKeysFinalCommitInject", batch->changes[0].version, m, data->thisServerID);
				}
			}
		}

		shard->updates.clear();

		setAvailableStatus(data,
		                   keys,
		                   true); // keys will be available when getLatestVersion()==transferredVersion is durable

		// Note that since it receives a pointer to FetchInjectionInfo, the thread does not leave this actor until this
		// point.

		// Wait for the transferredVersion (and therefore the shard data) to be committed and durable.
		wait(data->durableVersion.whenAtLeast(shard->transferredVersion));

		ASSERT(data->shards[shard->keys.begin]->assigned() &&
		       data->shards[shard->keys.begin]->keys ==
		           shard->keys); // We aren't changing whether the shard is assigned
		data->newestAvailableVersion.insert(shard->keys, latestVersion);
		shard->readWrite.send(Void());
		data->addShard(ShardInfo::newReadWrite(shard->keys, data)); // invalidates shard!
		coalesceShards(data, keys);

		validate(data);

		++data->counters.fetchExecutingCount;
		data->counters.fetchExecutingMS += 1000 * (now() - executeStart);

		TraceEvent(SevDebug, interval.end(), data->thisServerID);
	} catch (Error& e) {
		TraceEvent(SevDebug, interval.end(), data->thisServerID).error(e, true).detail("Version", data->version.get());

		if (e.code() == error_code_actor_cancelled && !data->shuttingDown && shard->phase >= AddingShard::Fetching) {
			if (shard->phase < AddingShard::Waiting) {
				data->storage.clearRange(keys);
				data->byteSampleApplyClear(keys, invalidVersion);
			} else {
				ASSERT(data->data().getLatestVersion() > data->version.get());
				removeDataRange(
				    data, data->addVersionToMutationLog(data->data().getLatestVersion()), data->shards, keys);
				setAvailableStatus(data, keys, false);
				// Prevent another, overlapping fetchKeys from entering the Fetching phase until
				// data->data().getLatestVersion() is durable
				data->newestDirtyVersion.insert(keys, data->data().getLatestVersion());
			}
		}

		TraceEvent(SevError, "FetchKeysError", data->thisServerID)
		    .error(e)
		    .detail("Elapsed", now() - startTime)
		    .detail("KeyBegin", keys.begin)
		    .detail("KeyEnd", keys.end);
		if (e.code() != error_code_actor_cancelled)
			data->otherError.sendError(e); // Kill the storage server.  Are there any recoverable errors?
		throw; // goes nowhere
	}

	return Void();
};

AddingShard::AddingShard(StorageServer* server, KeyRangeRef const& keys)
  : keys(keys), server(server), transferredVersion(invalidVersion), phase(WaitPrevious) {
	fetchClient = fetchKeys(server, this);
}

void AddingShard::addMutation(Version version, bool fromFetch, MutationRef const& mutation) {
	if (mutation.type == mutation.ClearRange) {
		ASSERT(keys.begin <= mutation.param1 && mutation.param2 <= keys.end);
	} else if (isSingleKeyMutation((MutationRef::Type)mutation.type)) {
		ASSERT(keys.contains(mutation.param1));
	}

	if (phase == WaitPrevious) {
		// Updates can be discarded
	} else if (phase == Fetching) {
		// Save incoming mutations (See the comments of member variable `updates`).

		// Create a new VerUpdateRef in updates queue if it is a new version.
		if (!updates.size() || version > updates.end()[-1].version) {
			VerUpdateRef v;
			v.version = version;
			v.isPrivateData = false;
			updates.push_back(v);
		} else {
			ASSERT(version == updates.end()[-1].version);
		}
		// Add the mutation to the version.
		updates.back().mutations.push_back_deep(updates.back().arena(), mutation);
		if (!fromFetch) {
			if (mutation.type == MutationRef::SetValue) {
				for (auto& it : server->keyChangeFeed[mutation.param1]) {
					if (!it->stopped) {
						if (it->mutations.empty() || it->mutations.back().version != version) {
							it->mutations.push_back(MutationsAndVersionRef(version, server->knownCommittedVersion));
						}
						it->mutations.back().mutations.push_back_deep(it->mutations.back().arena(), mutation);
						server->currentChangeFeeds.insert(it->id);
					}
				}
			} else if (mutation.type == MutationRef::ClearRange) {
				auto ranges = server->keyChangeFeed.intersectingRanges(KeyRangeRef(mutation.param1, mutation.param2));
				for (auto& r : ranges) {
					for (auto& it : r.value()) {
						if (!it->stopped) {
							if (it->mutations.empty() || it->mutations.back().version != version) {
								it->mutations.push_back(MutationsAndVersionRef(version, server->knownCommittedVersion));
							}
							it->mutations.back().mutations.push_back_deep(it->mutations.back().arena(), mutation);
							server->currentChangeFeeds.insert(it->id);
						}
					}
				}
			}
		}
	} else if (phase == Waiting) {
		server->addMutation(version, fromFetch, mutation, keys, server->updateEagerReads);
	} else
		ASSERT(false);
}

void ShardInfo::addMutation(Version version, bool fromFetch, MutationRef const& mutation) {
	ASSERT((void*)this);
	ASSERT(keys.contains(mutation.param1));
	if (adding)
		adding->addMutation(version, fromFetch, mutation);
	else if (readWrite)
		readWrite->addMutation(version, fromFetch, mutation, this->keys, readWrite->updateEagerReads);
	else if (mutation.type != MutationRef::ClearRange) {
		TraceEvent(SevError, "DeliveredToNotAssigned").detail("Version", version).detail("Mutation", mutation);
		ASSERT(false); // Mutation delivered to notAssigned shard!
	}
}

enum ChangeServerKeysContext { CSK_UPDATE, CSK_RESTORE, CSK_ASSIGN_EMPTY };
const char* changeServerKeysContextName[] = { "Update", "Restore" };

void changeServerKeys(StorageServer* data,
                      const KeyRangeRef& keys,
                      bool nowAssigned,
                      Version version,
                      ChangeServerKeysContext context) {
	ASSERT(!keys.empty());

	// TraceEvent("ChangeServerKeys", data->thisServerID)
	//     .detail("KeyBegin", keys.begin)
	//     .detail("KeyEnd", keys.end)
	//     .detail("NowAssigned", nowAssigned)
	//     .detail("Version", version)
	//     .detail("Context", changeServerKeysContextName[(int)context]);
	validate(data);

	// TODO(alexmiller): Figure out how to selectively enable spammy data distribution events.
	DEBUG_KEY_RANGE(nowAssigned ? "KeysAssigned" : "KeysUnassigned", version, keys, data->thisServerID);

	bool isDifferent = false;
	auto existingShards = data->shards.intersectingRanges(keys);
	for (auto it = existingShards.begin(); it != existingShards.end(); ++it) {
		if (nowAssigned != it->value()->assigned()) {
			isDifferent = true;
			TraceEvent("CSKRangeDifferent", data->thisServerID)
			    .detail("KeyBegin", it->range().begin)
			    .detail("KeyEnd", it->range().end);
			break;
		}
	}
	if (!isDifferent) {
		// TraceEvent("CSKShortCircuit", data->thisServerID).detail("KeyBegin", keys.begin).detail("KeyEnd", keys.end);
		return;
	}

	// Save a backup of the ShardInfo references before we start messing with shards, in order to defer fetchKeys
	// cancellation (and its potential call to removeDataRange()) until shards is again valid
	std::vector<Reference<ShardInfo>> oldShards;
	auto os = data->shards.intersectingRanges(keys);
	for (auto r = os.begin(); r != os.end(); ++r)
		oldShards.push_back(r->value());

	// As addShard (called below)'s documentation requires, reinitialize any overlapping range(s)
	auto ranges = data->shards.getAffectedRangesAfterInsertion(
	    keys, Reference<ShardInfo>()); // null reference indicates the range being changed
	for (int i = 0; i < ranges.size(); i++) {
		if (!ranges[i].value) {
			ASSERT((KeyRangeRef&)ranges[i] == keys); // there shouldn't be any nulls except for the range being inserted
		} else if (ranges[i].value->notAssigned())
			data->addShard(ShardInfo::newNotAssigned(ranges[i]));
		else if (ranges[i].value->isReadable())
			data->addShard(ShardInfo::newReadWrite(ranges[i], data));
		else {
			ASSERT(ranges[i].value->adding);
			data->addShard(ShardInfo::newAdding(data, ranges[i]));
			TEST(true); // ChangeServerKeys reFetchKeys
		}
	}

	// Shard state depends on nowAssigned and whether the data is available (actually assigned in memory or on the disk)
	// up to the given version.  The latter depends on data->newestAvailableVersion, so loop over the ranges of that.
	// SOMEDAY: Could this just use shards?  Then we could explicitly do the removeDataRange here when an
	// adding/transferred shard is cancelled
	auto vr = data->newestAvailableVersion.intersectingRanges(keys);
	std::vector<std::pair<KeyRange, Version>> changeNewestAvailable;
	std::vector<KeyRange> removeRanges;
	std::vector<KeyRange> newEmptyRanges;
	for (auto r = vr.begin(); r != vr.end(); ++r) {
		KeyRangeRef range = keys & r->range();
		bool dataAvailable = r->value() == latestVersion || r->value() >= version;
		// TraceEvent("CSKRange", data->thisServerID)
		//     .detail("KeyBegin", range.begin)
		//     .detail("KeyEnd", range.end)
		//     .detail("Available", dataAvailable)
		//     .detail("NowAssigned", nowAssigned)
		//     .detail("NewestAvailable", r->value())
		//     .detail("ShardState0", data->shards[range.begin]->debugDescribeState());
		if (context == CSK_ASSIGN_EMPTY && !dataAvailable) {
			ASSERT(nowAssigned);
			TraceEvent("ChangeServerKeysAddEmptyRange", data->thisServerID)
			    .detail("Begin", range.begin)
			    .detail("End", range.end);
			newEmptyRanges.push_back(range);
			data->addShard(ShardInfo::newReadWrite(range, data));
		} else if (!nowAssigned) {
			if (dataAvailable) {
				ASSERT(r->value() ==
				       latestVersion); // Not that we care, but this used to be checked instead of dataAvailable
				ASSERT(data->mutableData().getLatestVersion() > version || context == CSK_RESTORE);
				changeNewestAvailable.emplace_back(range, version);
				removeRanges.push_back(range);
			}
			data->addShard(ShardInfo::newNotAssigned(range));
			data->watches.triggerRange(range.begin, range.end);
		} else if (!dataAvailable) {
			// SOMEDAY: Avoid restarting adding/transferred shards
			if (version == 0) { // bypass fetchkeys; shard is known empty at version 0
				TraceEvent("ChangeServerKeysInitialRange", data->thisServerID)
				    .detail("Begin", range.begin)
				    .detail("End", range.end);
				changeNewestAvailable.emplace_back(range, latestVersion);
				data->addShard(ShardInfo::newReadWrite(range, data));
				setAvailableStatus(data, range, true);
			} else {
				auto& shard = data->shards[range.begin];
				if (!shard->assigned() || shard->keys != range)
					data->addShard(ShardInfo::newAdding(data, range));
			}
		} else {
			changeNewestAvailable.emplace_back(range, latestVersion);
			data->addShard(ShardInfo::newReadWrite(range, data));
		}
	}
	// Update newestAvailableVersion when a shard becomes (un)available (in a separate loop to avoid invalidating vr
	// above)
	for (auto r = changeNewestAvailable.begin(); r != changeNewestAvailable.end(); ++r)
		data->newestAvailableVersion.insert(r->first, r->second);

	if (!nowAssigned)
		data->metrics.notifyNotReadable(keys);

	coalesceShards(data, KeyRangeRef(ranges[0].begin, ranges[ranges.size() - 1].end));

	// Now it is OK to do removeDataRanges, directly and through fetchKeys cancellation (and we have to do so before
	// validate())
	oldShards.clear();
	ranges.clear();
	for (auto r = removeRanges.begin(); r != removeRanges.end(); ++r) {
		removeDataRange(data, data->addVersionToMutationLog(data->data().getLatestVersion()), data->shards, *r);
		setAvailableStatus(data, *r, false);
	}

	// Clear the moving-in empty range, and set it available at the latestVersion.
	for (const auto& range : newEmptyRanges) {
		MutationRef clearRange(MutationRef::ClearRange, range.begin, range.end);
		data->addMutation(data->data().getLatestVersion(), true, clearRange, range, data->updateEagerReads);
		data->newestAvailableVersion.insert(range, latestVersion);
		setAvailableStatus(data, range, true);
	}
	validate(data);

	if (!nowAssigned) {
		std::map<Key, KeyRange> candidateFeeds;
		auto ranges = data->keyChangeFeed.intersectingRanges(keys);
		for (auto r : ranges) {
			for (auto feed : r.value()) {
				candidateFeeds[feed->id] = feed->range;
			}
		}
		for (auto f : candidateFeeds) {
			bool foundAssigned = false;
			auto shards = data->shards.intersectingRanges(f.second);
			for (auto shard : shards) {
				if (shard->value()->assigned()) {
					foundAssigned = true;
					break;
				}
			}
			if (!foundAssigned) {
				Key beginClearKey = f.first.withPrefix(persistChangeFeedKeys.begin);
				auto& mLV = data->addVersionToMutationLog(data->data().getLatestVersion());
				data->addMutationToMutationLog(
				    mLV, MutationRef(MutationRef::ClearRange, beginClearKey, keyAfter(beginClearKey)));
				data->addMutationToMutationLog(mLV,
				                               MutationRef(MutationRef::ClearRange,
				                                           changeFeedDurableKey(f.first, 0),
				                                           changeFeedDurableKey(f.first, version)));
				auto rs = data->keyChangeFeed.modify(f.second);
				for (auto r = rs.begin(); r != rs.end(); ++r) {
					auto& feedList = r->value();
					for (int i = 0; i < feedList.size(); i++) {
						if (feedList[i]->id == f.first) {
							swapAndPop(&feedList, i--);
						}
					}
				}
				auto feed = data->uidChangeFeed.find(f.first);
				if (feed != data->uidChangeFeed.end()) {
					feed->second->removing = true;
					feed->second->newMutations.trigger();
					data->uidChangeFeed.erase(feed);
				}
			}
		}
	}
}

void rollback(StorageServer* data, Version rollbackVersion, Version nextVersion) {
	TEST(true); // call to shard rollback
	DEBUG_KEY_RANGE("Rollback", rollbackVersion, allKeys, data->thisServerID);

	// We used to do a complicated dance to roll back in MVCC history.  It's much simpler, and more testable,
	// to simply restart the storage server actor and restore from the persistent disk state, and then roll
	// forward from the TLog's history.  It's not quite as efficient, but we rarely have to do this in practice.

	// FIXME: This code is relying for liveness on an undocumented property of the log system implementation: that after
	// a rollback the rolled back versions will eventually be missing from the peeked log.  A more sophisticated
	// approach would be to make the rollback range durable and, after reboot, skip over those versions if they appear
	// in peek results.

	throw please_reboot();
}

void StorageServer::addMutation(Version version,
                                bool fromFetch,
                                MutationRef const& mutation,
                                KeyRangeRef const& shard,
                                UpdateEagerReadInfo* eagerReads) {
	MutationRef expanded = mutation;
	auto& mLog = addVersionToMutationLog(version);

	if (!expandMutation(expanded, data(), eagerReads, shard.end, mLog.arena())) {
		return;
	}
	expanded = addMutationToMutationLog(mLog, expanded);
	DEBUG_MUTATION("applyMutation", version, expanded, thisServerID)
	    .detail("ShardBegin", shard.begin)
	    .detail("ShardEnd", shard.end);
	applyMutation(this, expanded, mLog.arena(), mutableData(), version, fromFetch);
	// printf("\nSSUpdate: Printing versioned tree after applying mutation\n");
	// mutableData().printTree(version);
}

struct OrderByVersion {
	bool operator()(const VerUpdateRef& a, const VerUpdateRef& b) {
		if (a.version != b.version)
			return a.version < b.version;
		if (a.isPrivateData != b.isPrivateData)
			return a.isPrivateData;
		return false;
	}
};

class StorageUpdater {
public:
	StorageUpdater()
	  : currentVersion(invalidVersion), fromVersion(invalidVersion), restoredVersion(invalidVersion),
	    processedStartKey(false), processedCacheStartKey(false) {}
	StorageUpdater(Version fromVersion, Version restoredVersion)
	  : currentVersion(fromVersion), fromVersion(fromVersion), restoredVersion(restoredVersion),
	    processedStartKey(false), processedCacheStartKey(false) {}

	void applyMutation(StorageServer* data, MutationRef const& m, Version ver, bool fromFetch) {
		//TraceEvent("SSNewVersion", data->thisServerID).detail("VerWas", data->mutableData().latestVersion).detail("ChVer", ver);

		if (currentVersion != ver) {
			fromVersion = currentVersion;
			currentVersion = ver;
			data->mutableData().createNewVersion(ver);
		}

		if (m.param1.startsWith(systemKeys.end)) {
			if ((m.type == MutationRef::SetValue) && m.param1.substr(1).startsWith(storageCachePrefix))
				applyPrivateCacheData(data, m);
			else {
				applyPrivateData(data, m);
			}
		} else {
			// FIXME: enable when DEBUG_MUTATION is active
			// for(auto m = changes[c].mutations.begin(); m; ++m) {
			//	DEBUG_MUTATION("SSUpdateMutation", changes[c].version, *m, data->thisServerID);
			//}

			splitMutation(data, data->shards, m, ver, fromFetch);
		}

		if (data->otherError.getFuture().isReady())
			data->otherError.getFuture().get();
	}

	Version currentVersion;

private:
	Version fromVersion;
	Version restoredVersion;

	KeyRef startKey;
	bool nowAssigned;
	bool emptyRange;
	bool processedStartKey;

	KeyRef cacheStartKey;
	bool processedCacheStartKey;

	void applyPrivateData(StorageServer* data, MutationRef const& m) {
		TraceEvent(SevDebug, "SSPrivateMutation", data->thisServerID).detail("Mutation", m);

		if (processedStartKey) {
			// Because of the implementation of the krm* functions, we expect changes in pairs, [begin,end)
			// We can also ignore clearRanges, because they are always accompanied by such a pair of sets with the same
			// keys
			ASSERT(m.type == MutationRef::SetValue && m.param1.startsWith(data->sk));
			KeyRangeRef keys(startKey.removePrefix(data->sk), m.param1.removePrefix(data->sk));

			// ignore data movements for tss in quarantine
			if (!data->isTSSInQuarantine()) {
				// add changes in shard assignment to the mutation log
				setAssignedStatus(data, keys, nowAssigned);

				// The changes for version have already been received (and are being processed now).  We need to fetch
				// the data for change.version-1 (changes from versions < change.version)
				// If emptyRange, treat the shard as empty, see removeKeysFromFailedServer() for more details about this
				// scenario.
				const ChangeServerKeysContext context = emptyRange ? CSK_ASSIGN_EMPTY : CSK_UPDATE;
				changeServerKeys(data, keys, nowAssigned, currentVersion - 1, context);
			}

			processedStartKey = false;
		} else if (m.type == MutationRef::SetValue && m.param1.startsWith(data->sk)) {
			// Because of the implementation of the krm* functions, we expect changes in pairs, [begin,end)
			// We can also ignore clearRanges, because they are always accompanied by such a pair of sets with the same
			// keys
			startKey = m.param1;
			nowAssigned = m.param2 != serverKeysFalse;
			emptyRange = m.param2 == serverKeysTrueEmptyRange;
			processedStartKey = true;
		} else if (m.type == MutationRef::SetValue && m.param1 == lastEpochEndPrivateKey) {
			// lastEpochEnd transactions are guaranteed by the master to be alone in their own batch (version)
			// That means we don't have to worry about the impact on changeServerKeys
			// ASSERT( /*isFirstVersionUpdateFromTLog && */!std::next(it) );

			Version rollbackVersion;
			BinaryReader br(m.param2, Unversioned());
			br >> rollbackVersion;

			if (rollbackVersion < fromVersion && rollbackVersion > restoredVersion) {
				TEST(true); // ShardApplyPrivateData shard rollback
				TraceEvent(SevWarn, "Rollback", data->thisServerID)
				    .detail("FromVersion", fromVersion)
				    .detail("ToVersion", rollbackVersion)
				    .detail("AtVersion", currentVersion)
				    .detail("StorageVersion", data->storageVersion());
				ASSERT(rollbackVersion >= data->storageVersion());
				rollback(data, rollbackVersion, currentVersion);
			}
			for (auto& it : data->uidChangeFeed) {
				it.second->mutations.push_back(MutationsAndVersionRef(currentVersion, rollbackVersion));
				it.second->mutations.back().mutations.push_back_deep(it.second->mutations.back().arena(), m);
				data->currentChangeFeeds.insert(it.first);
			}

			data->recoveryVersionSkips.emplace_back(rollbackVersion, currentVersion - rollbackVersion);
		} else if (m.type == MutationRef::SetValue && m.param1 == killStoragePrivateKey) {
			TraceEvent("StorageServerWorkerRemoved", data->thisServerID).detail("Reason", "KillStorage");
			throw worker_removed();
		} else if ((m.type == MutationRef::SetValue || m.type == MutationRef::ClearRange) &&
		           m.param1.substr(1).startsWith(serverTagPrefix)) {
			UID serverTagKey = decodeServerTagKey(m.param1.substr(1));
			bool matchesThisServer = serverTagKey == data->thisServerID;
			bool matchesTssPair = data->isTss() ? serverTagKey == data->tssPairID.get() : false;
			// Remove SS if another SS is now assigned our tag, or this server was removed by deleting our tag entry
			// Since TSS don't have tags, they check for their pair's tag. If a TSS is in quarantine, it will stick
			// around until its pair is removed or it is finished quarantine.
			if ((m.type == MutationRef::SetValue &&
			     ((!data->isTss() && !matchesThisServer) || (data->isTss() && !matchesTssPair))) ||
			    (m.type == MutationRef::ClearRange &&
			     ((!data->isTSSInQuarantine() && matchesThisServer) || (data->isTss() && matchesTssPair)))) {
				TraceEvent("StorageServerWorkerRemoved", data->thisServerID)
				    .detail("Reason", "ServerTag")
				    .detail("MutationType", getTypeString(m.type))
				    .detail("TagMatches", matchesThisServer)
				    .detail("IsTSS", data->isTss());
				throw worker_removed();
			}
			if (!data->isTss() && m.type == MutationRef::ClearRange && data->ssPairID.present() &&
			    serverTagKey == data->ssPairID.get()) {
				data->clearSSWithTssPair();
			}
		} else if (m.type == MutationRef::SetValue && m.param1 == rebootWhenDurablePrivateKey) {
			data->rebootAfterDurableVersion = currentVersion;
			TraceEvent("RebootWhenDurableSet", data->thisServerID)
			    .detail("DurableVersion", data->durableVersion.get())
			    .detail("RebootAfterDurableVersion", data->rebootAfterDurableVersion);
		} else if (m.type == MutationRef::SetValue && m.param1 == primaryLocalityPrivateKey) {
			data->primaryLocality = BinaryReader::fromStringRef<int8_t>(m.param2, Unversioned());
			auto& mLV = data->addVersionToMutationLog(data->data().getLatestVersion());
			data->addMutationToMutationLog(mLV, MutationRef(MutationRef::SetValue, persistPrimaryLocality, m.param2));
		} else if (m.type == MutationRef::SetValue && m.param1.startsWith(changeFeedPrivatePrefix)) {
			Key changeFeedId = m.param1.removePrefix(changeFeedPrivatePrefix);
			KeyRange changeFeedRange;
			Version popVersion;
			ChangeFeedStatus status;
			std::tie(changeFeedRange, popVersion, status) = decodeChangeFeedValue(m.param2);
			auto feed = data->uidChangeFeed.find(changeFeedId);
			if (feed == data->uidChangeFeed.end()) {
				if (status == ChangeFeedStatus::CHANGE_FEED_CREATE) {
					TraceEvent(SevDebug, "AddingChangeFeed", data->thisServerID)
					    .detail("RangeID", changeFeedId.printable())
					    .detail("Range", changeFeedRange.toString())
					    .detail("Version", currentVersion);
					Reference<ChangeFeedInfo> changeFeedInfo(new ChangeFeedInfo());
					changeFeedInfo->range = changeFeedRange;
					changeFeedInfo->id = changeFeedId;
					changeFeedInfo->emptyVersion = currentVersion - 1;
					data->uidChangeFeed[changeFeedId] = changeFeedInfo;

					auto rs = data->keyChangeFeed.modify(changeFeedRange);
					for (auto r = rs.begin(); r != rs.end(); ++r) {
						r->value().push_back(changeFeedInfo);
					}
					data->keyChangeFeed.coalesce(changeFeedRange.contents());
					auto& mLV = data->addVersionToMutationLog(data->data().getLatestVersion());
					data->addMutationToMutationLog(
					    mLV,
					    MutationRef(MutationRef::SetValue,
					                persistChangeFeedKeys.begin.toString() + changeFeedId.toString(),
					                m.param2));
				}
			} else {
				if (status == ChangeFeedStatus::CHANGE_FEED_DESTROY) {
					Key beginClearKey = changeFeedId.withPrefix(persistChangeFeedKeys.begin);
					auto& mLV = data->addVersionToMutationLog(data->data().getLatestVersion());
					data->addMutationToMutationLog(
					    mLV, MutationRef(MutationRef::ClearRange, beginClearKey, keyAfter(beginClearKey)));
					data->addMutationToMutationLog(mLV,
					                               MutationRef(MutationRef::ClearRange,
					                                           changeFeedDurableKey(feed->second->id, 0),
					                                           changeFeedDurableKey(feed->second->id, currentVersion)));
					auto rs = data->keyChangeFeed.modify(feed->second->range);
					for (auto r = rs.begin(); r != rs.end(); ++r) {
						auto& feedList = r->value();
						for (int i = 0; i < feedList.size(); i++) {
							if (feedList[i] == feed->second) {
								swapAndPop(&feedList, i--);
							}
						}
					}
					data->uidChangeFeed.erase(feed);
				} else {
					if (popVersion != invalidVersion && popVersion - 1 > feed->second->emptyVersion) {
						feed->second->emptyVersion = popVersion - 1;
						while (!feed->second->mutations.empty() &&
						       feed->second->mutations.front().version < popVersion) {
							feed->second->mutations.pop_front();
						}
						if (feed->second->storageVersion != invalidVersion) {
							data->storage.clearRange(KeyRangeRef(changeFeedDurableKey(feed->second->id, 0),
							                                     changeFeedDurableKey(feed->second->id, popVersion)));
							if (popVersion > feed->second->storageVersion) {
								feed->second->storageVersion = invalidVersion;
								feed->second->durableVersion = invalidVersion;
							}
						}
					}
					feed->second->stopped = (status == ChangeFeedStatus::CHANGE_FEED_STOP);
					auto& mLV = data->addVersionToMutationLog(data->data().getLatestVersion());
					data->addMutationToMutationLog(
					    mLV,
					    MutationRef(MutationRef::SetValue,
					                persistChangeFeedKeys.begin.toString() + changeFeedId.toString(),
					                m.param2));
				}
			}
		} else if (m.param1.substr(1).startsWith(tssMappingKeys.begin) &&
		           (m.type == MutationRef::SetValue || m.type == MutationRef::ClearRange)) {
			if (!data->isTss()) {
				UID ssId = Codec<UID>::unpack(Tuple::unpack(m.param1.substr(1).removePrefix(tssMappingKeys.begin)));
				ASSERT(ssId == data->thisServerID);
				if (m.type == MutationRef::SetValue) {
					UID tssId = Codec<UID>::unpack(Tuple::unpack(m.param2));
					data->setSSWithTssPair(tssId);
				} else {
					data->clearSSWithTssPair();
				}
			}
		} else if (m.param1.substr(1).startsWith(tssQuarantineKeys.begin) &&
		           (m.type == MutationRef::SetValue || m.type == MutationRef::ClearRange)) {
			if (data->isTss()) {
				UID ssId = decodeTssQuarantineKey(m.param1.substr(1));
				ASSERT(ssId == data->thisServerID);
				if (m.type == MutationRef::SetValue) {
					TEST(true); // Putting TSS in quarantine
					TraceEvent(SevWarn, "TSSQuarantineStart", data->thisServerID).log();
					data->startTssQuarantine();
				} else {
					TraceEvent(SevWarn, "TSSQuarantineStop", data->thisServerID).log();
					TraceEvent("StorageServerWorkerRemoved", data->thisServerID).detail("Reason", "TSSQuarantineStop");
					// dipose of this TSS
					throw worker_removed();
				}
			}
		} else {
			ASSERT(false); // Unknown private mutation
		}
	}

	void applyPrivateCacheData(StorageServer* data, MutationRef const& m) {
		//TraceEvent(SevDebug, "SSPrivateCacheMutation", data->thisServerID).detail("Mutation", m);

		if (processedCacheStartKey) {
			// Because of the implementation of the krm* functions, we expect changes in pairs, [begin,end)
			ASSERT((m.type == MutationRef::SetValue) && m.param1.substr(1).startsWith(storageCachePrefix));
			KeyRangeRef keys(cacheStartKey.removePrefix(systemKeys.begin).removePrefix(storageCachePrefix),
			                 m.param1.removePrefix(systemKeys.begin).removePrefix(storageCachePrefix));
			data->cachedRangeMap.insert(keys, true);

			// Figure out the affected shard ranges and maintain the cached key-range information in the in-memory map
			// TODO revisit- we are not splitting the cached ranges based on shards as of now.
			if (0) {
				auto cachedRanges = data->shards.intersectingRanges(keys);
				for (auto shard = cachedRanges.begin(); shard != cachedRanges.end(); ++shard) {
					KeyRangeRef intersectingRange = shard.range() & keys;
					TraceEvent(SevDebug, "SSPrivateCacheMutationInsertUnexpected", data->thisServerID)
					    .detail("Begin", intersectingRange.begin)
					    .detail("End", intersectingRange.end);
					data->cachedRangeMap.insert(intersectingRange, true);
				}
			}
			processedStartKey = false;
		} else if ((m.type == MutationRef::SetValue) && m.param1.substr(1).startsWith(storageCachePrefix)) {
			// Because of the implementation of the krm* functions, we expect changes in pairs, [begin,end)
			cacheStartKey = m.param1;
			processedCacheStartKey = true;
		} else {
			ASSERT(false); // Unknown private mutation
		}
	}
};

ACTOR Future<Void> tssDelayForever() {
	loop {
		wait(delay(5.0));
		if (g_simulator.speedUpSimulation) {
			return Void();
		}
	}
}

ACTOR Future<Void> update(StorageServer* data, bool* pReceivedUpdate) {
	state double start;
	try {
		// If we are disk bound and durableVersion is very old, we need to block updates or we could run out of memory
		// This is often referred to as the storage server e-brake (emergency brake)

		// We allow the storage server to make some progress between e-brake periods, referreed to as "overage", in
		// order to ensure that it advances desiredOldestVersion enough for updateStorage to make enough progress on
		// freeing up queue size.
		state double waitStartT = 0;
		if (data->queueSize() >= SERVER_KNOBS->STORAGE_HARD_LIMIT_BYTES &&
		    data->durableVersion.get() < data->desiredOldestVersion.get() &&
		    ((data->desiredOldestVersion.get() - SERVER_KNOBS->STORAGE_HARD_LIMIT_VERSION_OVERAGE >
		      data->lastDurableVersionEBrake) ||
		     (data->counters.bytesInput.getValue() - SERVER_KNOBS->STORAGE_HARD_LIMIT_BYTES_OVERAGE >
		      data->lastBytesInputEBrake))) {

			while (data->queueSize() >= SERVER_KNOBS->STORAGE_HARD_LIMIT_BYTES &&
			       data->durableVersion.get() < data->desiredOldestVersion.get()) {
				if (now() - waitStartT >= 1) {
					TraceEvent(SevWarn, "StorageServerUpdateLag", data->thisServerID)
					    .detail("Version", data->version.get())
					    .detail("DurableVersion", data->durableVersion.get())
					    .detail("DesiredOldestVersion", data->desiredOldestVersion.get())
					    .detail("QueueSize", data->queueSize())
					    .detail("LastBytesInputEBrake", data->lastBytesInputEBrake)
					    .detail("LastDurableVersionEBrake", data->lastDurableVersionEBrake);
					waitStartT = now();
				}

				data->behind = true;
				wait(delayJittered(.005, TaskPriority::TLogPeekReply));
			}
			data->lastBytesInputEBrake = data->counters.bytesInput.getValue();
			data->lastDurableVersionEBrake = data->durableVersion.get();
		}

		if (g_network->isSimulated() && data->isTss() && g_simulator.tssMode == ISimulator::TSSMode::EnabledAddDelay &&
		    !g_simulator.speedUpSimulation && data->tssFaultInjectTime.present() &&
		    data->tssFaultInjectTime.get() < now()) {
			if (deterministicRandom()->random01() < 0.01) {
				TraceEvent(SevWarnAlways, "TSSInjectDelayForever", data->thisServerID).log();
				// small random chance to just completely get stuck here, each tss should eventually hit this in this
				// mode
				wait(tssDelayForever());
			} else {
				// otherwise pause for part of a second
				double delayTime = deterministicRandom()->random01();
				TraceEvent(SevWarnAlways, "TSSInjectDelay", data->thisServerID).detail("Delay", delayTime);
				wait(delay(delayTime));
			}
		}

		while (data->byteSampleClearsTooLarge.get()) {
			wait(data->byteSampleClearsTooLarge.onChange());
		}

		state Reference<ILogSystem::IPeekCursor> cursor = data->logCursor;

		state double beforeTLogCursorReads = now();
		loop {
			wait(cursor->getMore());
			if (!cursor->isExhausted()) {
				break;
			}
		}
		data->tlogCursorReadsLatencyHistogram->sampleSeconds(now() - beforeTLogCursorReads);
		if (cursor->popped() > 0) {
			TraceEvent("StorageServerWorkerRemoved", data->thisServerID).detail("Reason", "PeekPoppedTLogData");
			throw worker_removed();
		}

		++data->counters.updateBatches;
		data->lastTLogVersion = cursor->getMaxKnownVersion();
		data->knownCommittedVersion = cursor->getMinKnownCommittedVersion();
		data->versionLag = std::max<int64_t>(0, data->lastTLogVersion - data->version.get());

		ASSERT(*pReceivedUpdate == false);
		*pReceivedUpdate = true;

		start = now();
		wait(data->durableVersionLock.take(TaskPriority::TLogPeekReply, 1));
		state FlowLock::Releaser holdingDVL(data->durableVersionLock);
		if (now() - start > 0.1)
			TraceEvent("SSSlowTakeLock1", data->thisServerID)
			    .detailf("From", "%016llx", debug_lastLoadBalanceResultEndpointToken)
			    .detail("Duration", now() - start)
			    .detail("Version", data->version.get());
		data->ssVersionLockLatencyHistogram->sampleSeconds(now() - start);

		start = now();
		state UpdateEagerReadInfo eager;
		state FetchInjectionInfo fii;
		state Reference<ILogSystem::IPeekCursor> cloneCursor2;

		loop {
			state uint64_t changeCounter = data->shardChangeCounter;
			bool epochEnd = false;
			bool hasPrivateData = false;
			bool firstMutation = true;
			bool dbgLastMessageWasProtocol = false;

			Reference<ILogSystem::IPeekCursor> cloneCursor1 = cursor->cloneNoMore();
			cloneCursor2 = cursor->cloneNoMore();

			cloneCursor1->setProtocolVersion(data->logProtocol);

			for (; cloneCursor1->hasMessage(); cloneCursor1->nextMessage()) {
				ArenaReader& cloneReader = *cloneCursor1->reader();

				if (LogProtocolMessage::isNextIn(cloneReader)) {
					LogProtocolMessage lpm;
					cloneReader >> lpm;
					//TraceEvent(SevDebug, "SSReadingLPM", data->thisServerID).detail("Mutation", lpm);
					dbgLastMessageWasProtocol = true;
					cloneCursor1->setProtocolVersion(cloneReader.protocolVersion());
				} else if (cloneReader.protocolVersion().hasSpanContext() &&
				           SpanContextMessage::isNextIn(cloneReader)) {
					SpanContextMessage scm;
					cloneReader >> scm;
				} else {
					MutationRef msg;
					cloneReader >> msg;
					// TraceEvent(SevDebug, "SSReadingLog", data->thisServerID).detail("Mutation", msg);

					if (firstMutation && msg.param1.startsWith(systemKeys.end))
						hasPrivateData = true;
					firstMutation = false;

					if (msg.param1 == lastEpochEndPrivateKey) {
						epochEnd = true;
						ASSERT(dbgLastMessageWasProtocol);
					}

					eager.addMutation(msg);
					dbgLastMessageWasProtocol = false;
				}
			}

			// Any fetchKeys which are ready to transition their shards to the adding,transferred state do so now.
			// If there is an epoch end we skip this step, to increase testability and to prevent inserting a version in
			// the middle of a rolled back version range.
			while (!hasPrivateData && !epochEnd && !data->readyFetchKeys.empty()) {
				auto fk = data->readyFetchKeys.back();
				data->readyFetchKeys.pop_back();
				fk.send(&fii);
				// fetchKeys() would put the data it fetched into the fii. The thread will not return back to this actor
				// until it was completed.
			}

			for (auto& c : fii.changes)
				eager.addMutations(c.mutations);

			wait(doEagerReads(data, &eager));
			if (data->shardChangeCounter == changeCounter)
				break;
			TEST(true); // A fetchKeys completed while we were doing this, so eager might be outdated.  Read it again.
			// SOMEDAY: Theoretically we could check the change counters of individual shards and retry the reads only
			// selectively
			eager = UpdateEagerReadInfo();
		}
		data->eagerReadsLatencyHistogram->sampleSeconds(now() - start);

		if (now() - start > 0.1)
			TraceEvent("SSSlowTakeLock2", data->thisServerID)
			    .detailf("From", "%016llx", debug_lastLoadBalanceResultEndpointToken)
			    .detail("Duration", now() - start)
			    .detail("Version", data->version.get());

		data->updateEagerReads = &eager;
		data->debug_inApplyUpdate = true;

		state StorageUpdater updater(data->lastVersionWithData, data->restoredVersion);

		if (EXPENSIVE_VALIDATION)
			data->data().atLatest().validate();
		validate(data);

		state bool injectedChanges = false;
		state int changeNum = 0;
		state int mutationBytes = 0;
		state double beforeFetchKeysUpdates = now();
		for (; changeNum < fii.changes.size(); changeNum++) {
			state int mutationNum = 0;
			state VerUpdateRef* pUpdate = &fii.changes[changeNum];
			for (; mutationNum < pUpdate->mutations.size(); mutationNum++) {
				updater.applyMutation(data, pUpdate->mutations[mutationNum], pUpdate->version, true);
				mutationBytes += pUpdate->mutations[mutationNum].totalSize();
				// data->counters.mutationBytes or data->counters.mutations should not be updated because they should
				// have counted when the mutations arrive from cursor initially.
				injectedChanges = true;
				if (mutationBytes > SERVER_KNOBS->DESIRED_UPDATE_BYTES) {
					mutationBytes = 0;
					wait(delay(SERVER_KNOBS->UPDATE_DELAY));
				}
			}
		}
		data->fetchKeysPTreeUpdatesLatencyHistogram->sampleSeconds(now() - beforeFetchKeysUpdates);

		state Version ver = invalidVersion;
		cloneCursor2->setProtocolVersion(data->logProtocol);
		state SpanID spanContext = SpanID();
		state double beforeTLogMsgsUpdates = now();
		state std::set<Key> updatedChangeFeeds;
		for (; cloneCursor2->hasMessage(); cloneCursor2->nextMessage()) {
			if (mutationBytes > SERVER_KNOBS->DESIRED_UPDATE_BYTES) {
				mutationBytes = 0;
				// Instead of just yielding, leave time for the storage server to respond to reads
				wait(delay(SERVER_KNOBS->UPDATE_DELAY));
			}

			if (cloneCursor2->version().version > ver) {
				ASSERT(cloneCursor2->version().version > data->version.get());
			}

			auto& rd = *cloneCursor2->reader();

			if (cloneCursor2->version().version > ver && cloneCursor2->version().version > data->version.get()) {
				++data->counters.updateVersions;
				if (data->currentChangeFeeds.size()) {
					data->changeFeedVersions.emplace_back(
					    std::vector<Key>(data->currentChangeFeeds.begin(), data->currentChangeFeeds.end()), ver);
					updatedChangeFeeds.insert(data->currentChangeFeeds.begin(), data->currentChangeFeeds.end());
					data->currentChangeFeeds.clear();
				}
				ver = cloneCursor2->version().version;
			}

			if (LogProtocolMessage::isNextIn(rd)) {
				LogProtocolMessage lpm;
				rd >> lpm;

				data->logProtocol = rd.protocolVersion();
				data->storage.changeLogProtocol(ver, data->logProtocol);
				cloneCursor2->setProtocolVersion(rd.protocolVersion());
				spanContext = UID();
			} else if (rd.protocolVersion().hasSpanContext() && SpanContextMessage::isNextIn(rd)) {
				SpanContextMessage scm;
				rd >> scm;
				spanContext = scm.spanContext;
			} else {
				MutationRef msg;
				rd >> msg;

				Span span("SS:update"_loc, { spanContext });
				span.addTag("key"_sr, msg.param1);

				// Drop non-private mutations if TSS fault injection is enabled in simulation, or if this is a TSS in
				// quarantine.
				if (g_network->isSimulated() && data->isTss() && !g_simulator.speedUpSimulation &&
				    g_simulator.tssMode == ISimulator::TSSMode::EnabledDropMutations &&
				    data->tssFaultInjectTime.present() && data->tssFaultInjectTime.get() < now() &&
				    (msg.type == MutationRef::SetValue || msg.type == MutationRef::ClearRange) &&
				    (msg.param1.size() < 2 || msg.param1[0] != 0xff || msg.param1[1] != 0xff) &&
				    deterministicRandom()->random01() < 0.05) {
					TraceEvent(SevWarnAlways, "TSSInjectDropMutation", data->thisServerID)
					    .detail("Mutation", msg)
					    .detail("Version", cloneCursor2->version().toString());
				} else if (data->isTSSInQuarantine() &&
				           (msg.param1.size() < 2 || msg.param1[0] != 0xff || msg.param1[1] != 0xff)) {
					TraceEvent("TSSQuarantineDropMutation", data->thisServerID)
					    .suppressFor(10.0)
					    .detail("Version", cloneCursor2->version().toString());
				} else if (ver != invalidVersion) { // This change belongs to a version < minVersion
					DEBUG_MUTATION("SSPeek", ver, msg, data->thisServerID);
					if (ver == 1) {
						//TraceEvent("SSPeekMutation", data->thisServerID).log();
						// The following trace event may produce a value with special characters
						TraceEvent("SSPeekMutation", data->thisServerID)
						    .detail("Mutation", msg)
						    .detail("Version", cloneCursor2->version().toString());
					}

					updater.applyMutation(data, msg, ver, false);
					mutationBytes += msg.totalSize();
					data->counters.mutationBytes += msg.totalSize();
					++data->counters.mutations;
					switch (msg.type) {
					case MutationRef::SetValue:
						++data->counters.setMutations;
						break;
					case MutationRef::ClearRange:
						++data->counters.clearRangeMutations;
						break;
					case MutationRef::AddValue:
					case MutationRef::And:
					case MutationRef::AndV2:
					case MutationRef::AppendIfFits:
					case MutationRef::ByteMax:
					case MutationRef::ByteMin:
					case MutationRef::Max:
					case MutationRef::Min:
					case MutationRef::MinV2:
					case MutationRef::Or:
					case MutationRef::Xor:
					case MutationRef::CompareAndClear:
						++data->counters.atomicMutations;
						break;
					}
				} else
					TraceEvent(SevError, "DiscardingPeekedData", data->thisServerID)
					    .detail("Mutation", msg)
					    .detail("Version", cloneCursor2->version().toString());
			}
		}
		data->tLogMsgsPTreeUpdatesLatencyHistogram->sampleSeconds(now() - beforeTLogMsgsUpdates);
		if (data->currentChangeFeeds.size()) {
			data->changeFeedVersions.emplace_back(
			    std::vector<Key>(data->currentChangeFeeds.begin(), data->currentChangeFeeds.end()), ver);
			updatedChangeFeeds.insert(data->currentChangeFeeds.begin(), data->currentChangeFeeds.end());
			data->currentChangeFeeds.clear();
		}

		if (ver != invalidVersion) {
			data->lastVersionWithData = ver;
		}
		ver = cloneCursor2->version().version - 1;

		if (injectedChanges)
			data->lastVersionWithData = ver;

		data->updateEagerReads = nullptr;
		data->debug_inApplyUpdate = false;

		if (ver == invalidVersion && !fii.changes.empty()) {
			ver = updater.currentVersion;
		}

		if (ver != invalidVersion && ver > data->version.get()) {
			// TODO(alexmiller): Update to version tracking.
			// DEBUG_KEY_RANGE("SSUpdate", ver, KeyRangeRef());

			data->mutableData().createNewVersion(ver);
			if (data->otherError.getFuture().isReady())
				data->otherError.getFuture().get();

			data->counters.fetchedVersions += (ver - data->version.get());
			++data->counters.fetchesFromLogs;
			Optional<UID> curSourceTLogID = cursor->getCurrentPeekLocation();

			if (curSourceTLogID != data->sourceTLogID) {
				data->sourceTLogID = curSourceTLogID;

				TraceEvent("StorageServerSourceTLogID", data->thisServerID)
				    .detail("SourceTLogID",
				            data->sourceTLogID.present() ? data->sourceTLogID.get().toString() : "unknown")
				    .trackLatest(data->storageServerSourceTLogIDEventHolder->trackingKey);
			}

			data->noRecentUpdates.set(false);
			data->lastUpdate = now();

			data->prevVersion = data->version.get();
			data->version.set(ver); // Triggers replies to waiting gets for new version(s)

			for (auto& it : updatedChangeFeeds) {
				auto feed = data->uidChangeFeed.find(it);
				if (feed != data->uidChangeFeed.end()) {
					feed->second->newMutations.trigger();
				}
			}

			setDataVersion(data->thisServerID, data->version.get());
			if (data->otherError.getFuture().isReady())
				data->otherError.getFuture().get();

			Version maxVersionsInMemory = SERVER_KNOBS->MAX_READ_TRANSACTION_LIFE_VERSIONS;
			for (int i = 0; i < data->recoveryVersionSkips.size(); i++) {
				maxVersionsInMemory += data->recoveryVersionSkips[i].second;
			}

			// Trigger updateStorage if necessary
			Version proposedOldestVersion =
			    std::max(data->version.get(), cursor->getMinKnownCommittedVersion()) - maxVersionsInMemory;
			if (data->primaryLocality == tagLocalitySpecial || data->tag.locality == data->primaryLocality) {
				proposedOldestVersion = std::max(proposedOldestVersion, data->lastTLogVersion - maxVersionsInMemory);
			}
			proposedOldestVersion = std::min(proposedOldestVersion, data->version.get() - 1);
			proposedOldestVersion = std::max(proposedOldestVersion, data->oldestVersion.get());
			proposedOldestVersion = std::max(proposedOldestVersion, data->desiredOldestVersion.get());

			//TraceEvent("StorageServerUpdated", data->thisServerID).detail("Ver", ver).detail("DataVersion", data->version.get())
			//	.detail("LastTLogVersion", data->lastTLogVersion).detail("NewOldest",
			// data->oldestVersion.get()).detail("DesiredOldest",data->desiredOldestVersion.get())
			//	.detail("MaxVersionInMemory", maxVersionsInMemory).detail("Proposed",
			// proposedOldestVersion).detail("PrimaryLocality", data->primaryLocality).detail("Tag",
			// data->tag.toString());

			while (!data->recoveryVersionSkips.empty() &&
			       proposedOldestVersion > data->recoveryVersionSkips.front().first) {
				data->recoveryVersionSkips.pop_front();
			}
			data->desiredOldestVersion.set(proposedOldestVersion);
		}

		validate(data);

		data->logCursor->advanceTo(cloneCursor2->version());
		if (cursor->version().version >= data->lastTLogVersion) {
			if (data->behind) {
				TraceEvent("StorageServerNoLongerBehind", data->thisServerID)
				    .detail("CursorVersion", cursor->version().version)
				    .detail("TLogVersion", data->lastTLogVersion);
			}
			data->behind = false;
		}

		return Void(); // update will get called again ASAP
	} catch (Error& err) {
		state Error e = err;
		if (e.code() != error_code_worker_removed && e.code() != error_code_please_reboot) {
			TraceEvent(SevError, "SSUpdateError", data->thisServerID).error(e).backtrace();
		} else if (e.code() == error_code_please_reboot) {
			wait(data->durableInProgress);
		}
		throw e;
	}
}

ACTOR Future<Void> updateStorage(StorageServer* data) {
	loop {
		ASSERT(data->durableVersion.get() == data->storageVersion());
		if (g_network->isSimulated()) {
			double endTime =
			    g_simulator.checkDisabled(format("%s/updateStorage", data->thisServerID.toString().c_str()));
			if (endTime > now()) {
				wait(delay(endTime - now(), TaskPriority::UpdateStorage));
			}
		}
		wait(data->desiredOldestVersion.whenAtLeast(data->storageVersion() + 1));
		wait(delay(0, TaskPriority::UpdateStorage));

		state Promise<Void> durableInProgress;
		data->durableInProgress = durableInProgress.getFuture();

		state Version startOldestVersion = data->storageVersion();
		state Version newOldestVersion = data->storageVersion();
		state Version desiredVersion = data->desiredOldestVersion.get();
		state int64_t bytesLeft = SERVER_KNOBS->STORAGE_COMMIT_BYTES;

		// Write mutations to storage until we reach the desiredVersion or have written too much (bytesleft)
		state double beforeStorageUpdates = now();
		loop {
			state bool done = data->storage.makeVersionMutationsDurable(newOldestVersion, desiredVersion, bytesLeft);
			// We want to forget things from these data structures atomically with changing oldestVersion (and "before",
			// since oldestVersion.set() may trigger waiting actors) forgetVersionsBeforeAsync visibly forgets
			// immediately (without waiting) but asynchronously frees memory.
			Future<Void> finishedForgetting =
			    data->mutableData().forgetVersionsBeforeAsync(newOldestVersion, TaskPriority::UpdateStorage);
			data->oldestVersion.set(newOldestVersion);
			wait(finishedForgetting);
			wait(yield(TaskPriority::UpdateStorage));
			if (done)
				break;
		}

		std::set<Key> modifiedChangeFeeds;
		while (!data->changeFeedVersions.empty() && data->changeFeedVersions.front().second <= newOldestVersion) {
			modifiedChangeFeeds.insert(data->changeFeedVersions.front().first.begin(),
			                           data->changeFeedVersions.front().first.end());
			data->changeFeedVersions.pop_front();
		}

		state std::vector<Key> updatedChangeFeeds(modifiedChangeFeeds.begin(), modifiedChangeFeeds.end());
		state int curFeed = 0;
		while (curFeed < updatedChangeFeeds.size()) {
			auto info = data->uidChangeFeed.find(updatedChangeFeeds[curFeed]);
			if (info != data->uidChangeFeed.end()) {
				for (auto& it : info->second->mutations) {
					if (it.version > newOldestVersion) {
						break;
					}
					data->storage.writeKeyValue(
					    KeyValueRef(changeFeedDurableKey(info->second->id, it.version),
					                changeFeedDurableValue(it.mutations, it.knownCommittedVersion)));
					info->second->storageVersion = it.version;
				}
				wait(yield(TaskPriority::UpdateStorage));
			}
			curFeed++;
		}

		// Set the new durable version as part of the outstanding change set, before commit
		if (startOldestVersion != newOldestVersion)
			data->storage.makeVersionDurable(newOldestVersion);
		data->storageUpdatesDurableLatencyHistogram->sampleSeconds(now() - beforeStorageUpdates);

		debug_advanceMaxCommittedVersion(data->thisServerID, newOldestVersion);
		state double beforeStorageCommit = now();
		state Future<Void> durable = data->storage.commit();
		state Future<Void> durableDelay = Void();

		if (bytesLeft > 0) {
			durableDelay = delay(SERVER_KNOBS->STORAGE_COMMIT_INTERVAL, TaskPriority::UpdateStorage);
		}

		wait(ioTimeoutError(durable, SERVER_KNOBS->MAX_STORAGE_COMMIT_TIME));
		data->storageCommitLatencyHistogram->sampleSeconds(now() - beforeStorageCommit);

		debug_advanceMinCommittedVersion(data->thisServerID, newOldestVersion);

		if (newOldestVersion > data->rebootAfterDurableVersion) {
			TraceEvent("RebootWhenDurableTriggered", data->thisServerID)
			    .detail("NewOldestVersion", newOldestVersion)
			    .detail("RebootAfterDurableVersion", data->rebootAfterDurableVersion);
			// To avoid brokenPromise error, which is caused by the sender of the durableInProgress (i.e., this process)
			// never sets durableInProgress, we should set durableInProgress before send the please_reboot() error.
			// Otherwise, in the race situation when storage server receives both reboot and
			// brokenPromise of durableInProgress, the worker of the storage server will die.
			// We will eventually end up with no worker for storage server role.
			// The data distributor's buildTeam() will get stuck in building a team
			durableInProgress.sendError(please_reboot());
			throw please_reboot();
		}

		curFeed = 0;
		while (curFeed < updatedChangeFeeds.size()) {
			auto info = data->uidChangeFeed.find(updatedChangeFeeds[curFeed]);
			if (info != data->uidChangeFeed.end()) {
				while (!info->second->mutations.empty() && info->second->mutations.front().version < newOldestVersion) {
					info->second->mutations.pop_front();
				}
				info->second->durableVersion = info->second->storageVersion;
				wait(yield(TaskPriority::UpdateStorage));
			}
			curFeed++;
		}

		durableInProgress.send(Void());
		wait(delay(0, TaskPriority::UpdateStorage)); // Setting durableInProgess could cause the storage server to shut
		                                             // down, so delay to check for cancellation

		// Taking and releasing the durableVersionLock ensures that no eager reads both begin before the commit was
		// effective and are applied after we change the durable version. Also ensure that we have to lock while calling
		// changeDurableVersion, because otherwise the latest version of mutableData might be partially loaded.
		state double beforeSSDurableVersionUpdate = now();
		wait(data->durableVersionLock.take());
		data->popVersion(data->durableVersion.get() + 1);

		while (!changeDurableVersion(data, newOldestVersion)) {
			if (g_network->check_yield(TaskPriority::UpdateStorage)) {
				data->durableVersionLock.release();
				wait(delay(0, TaskPriority::UpdateStorage));
				wait(data->durableVersionLock.take());
			}
		}

		data->durableVersionLock.release();
		data->ssDurableVersionUpdateLatencyHistogram->sampleSeconds(now() - beforeSSDurableVersionUpdate);

		//TraceEvent("StorageServerDurable", data->thisServerID).detail("Version", newOldestVersion);
		data->fetchKeysBytesBudget = SERVER_KNOBS->STORAGE_FETCH_BYTES;
		data->fetchKeysBudgetUsed.set(false);
		if (!data->fetchKeysBudgetUsed.get()) {
			wait(durableDelay || data->fetchKeysBudgetUsed.onChange());
		}
	}
}

#ifndef __INTEL_COMPILER
#pragma endregion
#endif

////////////////////////////////// StorageServerDisk ///////////////////////////////////////
#ifndef __INTEL_COMPILER
#pragma region StorageServerDisk
#endif

void StorageServerDisk::makeNewStorageServerDurable() {
	storage->set(persistFormat);
	storage->set(KeyValueRef(persistID, BinaryWriter::toValue(data->thisServerID, Unversioned())));
	if (data->tssPairID.present()) {
		storage->set(KeyValueRef(persistTssPairID, BinaryWriter::toValue(data->tssPairID.get(), Unversioned())));
	}
	ASSERT(data->clusterId.getFuture().isReady() && data->clusterId.getFuture().get().isValid());
	storage->set(
	    KeyValueRef(persistClusterIdKey, BinaryWriter::toValue(data->clusterId.getFuture().get(), Unversioned())));
	storage->set(KeyValueRef(persistVersion, BinaryWriter::toValue(data->version.get(), Unversioned())));
	storage->set(KeyValueRef(persistShardAssignedKeys.begin.toString(), LiteralStringRef("0")));
	storage->set(KeyValueRef(persistShardAvailableKeys.begin.toString(), LiteralStringRef("0")));
}

void setAvailableStatus(StorageServer* self, KeyRangeRef keys, bool available) {
	// ASSERT( self->debug_inApplyUpdate );
	ASSERT(!keys.empty());

	auto& mLV = self->addVersionToMutationLog(self->data().getLatestVersion());

	KeyRange availableKeys = KeyRangeRef(persistShardAvailableKeys.begin.toString() + keys.begin.toString(),
	                                     persistShardAvailableKeys.begin.toString() + keys.end.toString());
	//TraceEvent("SetAvailableStatus", self->thisServerID).detail("Version", mLV.version).detail("RangeBegin", availableKeys.begin).detail("RangeEnd", availableKeys.end);

	self->addMutationToMutationLog(mLV, MutationRef(MutationRef::ClearRange, availableKeys.begin, availableKeys.end));
	self->addMutationToMutationLog(mLV,
	                               MutationRef(MutationRef::SetValue,
	                                           availableKeys.begin,
	                                           available ? LiteralStringRef("1") : LiteralStringRef("0")));
	if (keys.end != allKeys.end) {
		bool endAvailable = self->shards.rangeContaining(keys.end)->value()->isInVersionedData();
		self->addMutationToMutationLog(mLV,
		                               MutationRef(MutationRef::SetValue,
		                                           availableKeys.end,
		                                           endAvailable ? LiteralStringRef("1") : LiteralStringRef("0")));
	}
}

void setAssignedStatus(StorageServer* self, KeyRangeRef keys, bool nowAssigned) {
	ASSERT(!keys.empty());
	auto& mLV = self->addVersionToMutationLog(self->data().getLatestVersion());
	KeyRange assignedKeys = KeyRangeRef(persistShardAssignedKeys.begin.toString() + keys.begin.toString(),
	                                    persistShardAssignedKeys.begin.toString() + keys.end.toString());
	//TraceEvent("SetAssignedStatus", self->thisServerID).detail("Version", mLV.version).detail("RangeBegin", assignedKeys.begin).detail("RangeEnd", assignedKeys.end);
	self->addMutationToMutationLog(mLV, MutationRef(MutationRef::ClearRange, assignedKeys.begin, assignedKeys.end));
	self->addMutationToMutationLog(mLV,
	                               MutationRef(MutationRef::SetValue,
	                                           assignedKeys.begin,
	                                           nowAssigned ? LiteralStringRef("1") : LiteralStringRef("0")));
	if (keys.end != allKeys.end) {
		bool endAssigned = self->shards.rangeContaining(keys.end)->value()->assigned();
		self->addMutationToMutationLog(mLV,
		                               MutationRef(MutationRef::SetValue,
		                                           assignedKeys.end,
		                                           endAssigned ? LiteralStringRef("1") : LiteralStringRef("0")));
	}
}

void StorageServerDisk::clearRange(KeyRangeRef keys) {
	storage->clear(keys);
}

void StorageServerDisk::writeKeyValue(KeyValueRef kv) {
	storage->set(kv);
}

void StorageServerDisk::writeMutation(MutationRef mutation) {
	if (mutation.type == MutationRef::SetValue) {
		storage->set(KeyValueRef(mutation.param1, mutation.param2));
	} else if (mutation.type == MutationRef::ClearRange) {
		storage->clear(KeyRangeRef(mutation.param1, mutation.param2));
	} else
		ASSERT(false);
}

void StorageServerDisk::writeMutations(const VectorRef<MutationRef>& mutations,
                                       Version debugVersion,
                                       const char* debugContext) {
	for (const auto& m : mutations) {
		DEBUG_MUTATION(debugContext, debugVersion, m, data->thisServerID);
		if (m.type == MutationRef::SetValue) {
			storage->set(KeyValueRef(m.param1, m.param2));
		} else if (m.type == MutationRef::ClearRange) {
			storage->clear(KeyRangeRef(m.param1, m.param2));
		}
	}
}

bool StorageServerDisk::makeVersionMutationsDurable(Version& prevStorageVersion,
                                                    Version newStorageVersion,
                                                    int64_t& bytesLeft) {
	if (bytesLeft <= 0)
		return true;

	// Apply mutations from the mutationLog
	auto u = data->getMutationLog().upper_bound(prevStorageVersion);
	if (u != data->getMutationLog().end() && u->first <= newStorageVersion) {
		VerUpdateRef const& v = u->second;
		ASSERT(v.version > prevStorageVersion && v.version <= newStorageVersion);
		// TODO(alexmiller): Update to version tracking.
		// DEBUG_KEY_RANGE("makeVersionMutationsDurable", v.version, KeyRangeRef());
		writeMutations(v.mutations, v.version, "makeVersionDurable");
		for (const auto& m : v.mutations)
			bytesLeft -= mvccStorageBytes(m);
		prevStorageVersion = v.version;
		return false;
	} else {
		prevStorageVersion = newStorageVersion;
		return true;
	}
}

// Update data->storage to persist the changes from (data->storageVersion(),version]
void StorageServerDisk::makeVersionDurable(Version version) {
	storage->set(KeyValueRef(persistVersion, BinaryWriter::toValue(version, Unversioned())));

	// TraceEvent("MakeDurable", data->thisServerID)
	//     .detail("FromVersion", prevStorageVersion)
	//     .detail("ToVersion", version);
}

// Update data->storage to persist tss quarantine state
void StorageServerDisk::makeTssQuarantineDurable() {
	storage->set(KeyValueRef(persistTssQuarantine, LiteralStringRef("1")));
}

void StorageServerDisk::changeLogProtocol(Version version, ProtocolVersion protocol) {
	data->addMutationToMutationLogOrStorage(
	    version,
	    MutationRef(MutationRef::SetValue, persistLogProtocol, BinaryWriter::toValue(protocol, Unversioned())));
}

ACTOR Future<Void> applyByteSampleResult(StorageServer* data,
                                         IKeyValueStore* storage,
                                         Key begin,
                                         Key end,
                                         std::vector<Standalone<VectorRef<KeyValueRef>>>* results = nullptr) {
	state int totalFetches = 0;
	state int totalKeys = 0;
	state int totalBytes = 0;
	loop {
		RangeResult bs = wait(storage->readRange(
		    KeyRangeRef(begin, end), SERVER_KNOBS->STORAGE_LIMIT_BYTES, SERVER_KNOBS->STORAGE_LIMIT_BYTES));
		if (results)
			results->push_back(bs.castTo<VectorRef<KeyValueRef>>());
		int rangeSize = bs.expectedSize();
		totalFetches++;
		totalKeys += bs.size();
		totalBytes += rangeSize;
		for (int j = 0; j < bs.size(); j++) {
			KeyRef key = bs[j].key.removePrefix(persistByteSampleKeys.begin);
			if (!data->byteSampleClears.rangeContaining(key).value()) {
				data->metrics.byteSample.sample.insert(
				    key, BinaryReader::fromStringRef<int32_t>(bs[j].value, Unversioned()), false);
			}
		}
		if (rangeSize >= SERVER_KNOBS->STORAGE_LIMIT_BYTES) {
			Key nextBegin = keyAfter(bs.back().key);
			data->byteSampleClears.insert(KeyRangeRef(begin, nextBegin).removePrefix(persistByteSampleKeys.begin),
			                              true);
			data->byteSampleClearsTooLarge.set(data->byteSampleClears.size() >
			                                   SERVER_KNOBS->MAX_BYTE_SAMPLE_CLEAR_MAP_SIZE);
			begin = nextBegin;
			if (begin == end) {
				break;
			}
		} else {
			data->byteSampleClears.insert(KeyRangeRef(begin.removePrefix(persistByteSampleKeys.begin),
			                                          end == persistByteSampleKeys.end
			                                              ? LiteralStringRef("\xff\xff\xff")
			                                              : end.removePrefix(persistByteSampleKeys.begin)),
			                              true);
			data->byteSampleClearsTooLarge.set(data->byteSampleClears.size() >
			                                   SERVER_KNOBS->MAX_BYTE_SAMPLE_CLEAR_MAP_SIZE);
			break;
		}

		if (!results) {
			wait(delay(SERVER_KNOBS->BYTE_SAMPLE_LOAD_DELAY));
		}
	}
	TraceEvent("RecoveredByteSampleRange", data->thisServerID)
	    .detail("Begin", begin)
	    .detail("End", end)
	    .detail("Fetches", totalFetches)
	    .detail("Keys", totalKeys)
	    .detail("ReadBytes", totalBytes);
	return Void();
}

ACTOR Future<Void> restoreByteSample(StorageServer* data,
                                     IKeyValueStore* storage,
                                     Promise<Void> byteSampleSampleRecovered,
                                     Future<Void> startRestore) {
	state std::vector<Standalone<VectorRef<KeyValueRef>>> byteSampleSample;
	wait(applyByteSampleResult(
	    data, storage, persistByteSampleSampleKeys.begin, persistByteSampleSampleKeys.end, &byteSampleSample));
	byteSampleSampleRecovered.send(Void());
	wait(startRestore);
	wait(delay(SERVER_KNOBS->BYTE_SAMPLE_START_DELAY));

	size_t bytes_per_fetch = 0;
	// Since the expected size also includes (as of now) the space overhead of the container, we calculate our own
	// number here
	for (auto& it : byteSampleSample) {
		for (auto& kv : it) {
			bytes_per_fetch += BinaryReader::fromStringRef<int32_t>(kv.value, Unversioned());
		}
	}
	bytes_per_fetch = (bytes_per_fetch / SERVER_KNOBS->BYTE_SAMPLE_LOAD_PARALLELISM) + 1;

	state std::vector<Future<Void>> sampleRanges;
	int accumulatedSize = 0;
	Key lastStart =
	    persistByteSampleKeys.begin; // make sure the first range starts at the absolute beginning of the byte sample
	for (auto& it : byteSampleSample) {
		for (auto& kv : it) {
			if (accumulatedSize >= bytes_per_fetch) {
				accumulatedSize = 0;
				Key realKey = kv.key.removePrefix(persistByteSampleKeys.begin);
				sampleRanges.push_back(applyByteSampleResult(data, storage, lastStart, realKey));
				lastStart = realKey;
			}
			accumulatedSize += BinaryReader::fromStringRef<int32_t>(kv.value, Unversioned());
		}
	}
	// make sure that the last range goes all the way to the end of the byte sample
	sampleRanges.push_back(applyByteSampleResult(data, storage, lastStart, persistByteSampleKeys.end));

	wait(waitForAll(sampleRanges));
	TraceEvent("RecoveredByteSampleChunkedRead", data->thisServerID).detail("Ranges", sampleRanges.size());

	if (BUGGIFY)
		wait(delay(deterministicRandom()->random01() * 10.0));

	return Void();
}

// Reads the cluster ID from the transaction state store.
ACTOR Future<UID> getClusterId(StorageServer* self) {
	state ReadYourWritesTransaction tr(self->cx);
	loop {
		try {
			tr.setOption(FDBTransactionOptions::ACCESS_SYSTEM_KEYS);
			tr.setOption(FDBTransactionOptions::LOCK_AWARE);
			Optional<Value> clusterId = wait(tr.get(clusterIdKey));
			ASSERT(clusterId.present());
			return BinaryReader::fromStringRef<UID>(clusterId.get(), Unversioned());
		} catch (Error& e) {
			wait(tr.onError(e));
		}
	}
}

// Read the cluster ID from the transaction state store and persist it to local
// storage. This function should only be necessary during an upgrade when the
// prior FDB version did not support cluster IDs. The normal path for storage
// server recruitment will include the cluster ID in the initial recruitment
// message.
ACTOR Future<Void> persistClusterId(StorageServer* self) {
	state Transaction tr(self->cx);
	loop {
		try {
			Optional<Value> clusterId = wait(tr.get(clusterIdKey));
			if (clusterId.present()) {
				auto uid = BinaryReader::fromStringRef<UID>(clusterId.get(), Unversioned());
				self->storage.writeKeyValue(
				    KeyValueRef(persistClusterIdKey, BinaryWriter::toValue(uid, Unversioned())));
				// Purposely not calling commit here, and letting the recurring
				// commit handle save this value to disk
				self->clusterId.send(uid);
			}
			break;
		} catch (Error& e) {
			wait(tr.onError(e));
		}
	}
	return Void();
}

ACTOR Future<bool> restoreDurableState(StorageServer* data, IKeyValueStore* storage) {
	state Future<Optional<Value>> fFormat = storage->readValue(persistFormat.key);
	state Future<Optional<Value>> fID = storage->readValue(persistID);
	state Future<Optional<Value>> fClusterID = storage->readValue(persistClusterIdKey);
	state Future<Optional<Value>> ftssPairID = storage->readValue(persistTssPairID);
	state Future<Optional<Value>> fTssQuarantine = storage->readValue(persistTssQuarantine);
	state Future<Optional<Value>> fVersion = storage->readValue(persistVersion);
	state Future<Optional<Value>> fLogProtocol = storage->readValue(persistLogProtocol);
	state Future<Optional<Value>> fPrimaryLocality = storage->readValue(persistPrimaryLocality);
	state Future<RangeResult> fShardAssigned = storage->readRange(persistShardAssignedKeys);
	state Future<RangeResult> fShardAvailable = storage->readRange(persistShardAvailableKeys);
	state Future<RangeResult> fChangeFeeds = storage->readRange(persistChangeFeedKeys);

	state Promise<Void> byteSampleSampleRecovered;
	state Promise<Void> startByteSampleRestore;
	data->byteSampleRecovery =
	    restoreByteSample(data, storage, byteSampleSampleRecovered, startByteSampleRestore.getFuture());

	TraceEvent("ReadingDurableState", data->thisServerID).log();
	wait(waitForAll(
	    std::vector{ fFormat, fID, fClusterID, ftssPairID, fTssQuarantine, fVersion, fLogProtocol, fPrimaryLocality }));
	wait(waitForAll(std::vector{ fShardAssigned, fShardAvailable, fChangeFeeds }));
	wait(byteSampleSampleRecovered.getFuture());
	TraceEvent("RestoringDurableState", data->thisServerID).log();

	if (!fFormat.get().present()) {
		// The DB was never initialized
		TraceEvent("DBNeverInitialized", data->thisServerID).log();
		storage->dispose();
		data->thisServerID = UID();
		data->sk = Key();
		return false;
	}
	if (!persistFormatReadableRange.contains(fFormat.get().get())) {
		TraceEvent(SevError, "UnsupportedDBFormat")
		    .detail("Format", fFormat.get().get().toString())
		    .detail("Expected", persistFormat.value.toString());
		throw worker_recovery_failed();
	}
	data->thisServerID = BinaryReader::fromStringRef<UID>(fID.get().get(), Unversioned());
	if (ftssPairID.get().present()) {
		data->setTssPair(BinaryReader::fromStringRef<UID>(ftssPairID.get().get(), Unversioned()));
	}

	if (fClusterID.get().present()) {
		data->clusterId.send(BinaryReader::fromStringRef<UID>(fClusterID.get().get(), Unversioned()));
	} else {
		TEST(true); // storage server upgraded to version supporting cluster IDs
		data->actors.add(persistClusterId(data));
	}

	// It's a bit sketchy to rely on an untrusted storage engine to persist its quarantine state when the quarantine
	// state means the storage engine already had a durability or correctness error, but it should get re-quarantined
	// very quickly because of a mismatch if it starts trying to do things again
	if (fTssQuarantine.get().present()) {
		TEST(true); // TSS restarted while quarantined
		data->tssInQuarantine = true;
	}

	data->sk = serverKeysPrefixFor((data->tssPairID.present()) ? data->tssPairID.get() : data->thisServerID)
	               .withPrefix(systemKeys.begin); // FFFF/serverKeys/[this server]/

	if (fLogProtocol.get().present())
		data->logProtocol = BinaryReader::fromStringRef<ProtocolVersion>(fLogProtocol.get().get(), Unversioned());

	if (fPrimaryLocality.get().present())
		data->primaryLocality = BinaryReader::fromStringRef<int8_t>(fPrimaryLocality.get().get(), Unversioned());

	state Version version = BinaryReader::fromStringRef<Version>(fVersion.get().get(), Unversioned());
	debug_checkRestoredVersion(data->thisServerID, version, "StorageServer");
	data->setInitialVersion(version);

	state RangeResult available = fShardAvailable.get();
	state int availableLoc;
	for (availableLoc = 0; availableLoc < available.size(); availableLoc++) {
		KeyRangeRef keys(available[availableLoc].key.removePrefix(persistShardAvailableKeys.begin),
		                 availableLoc + 1 == available.size()
		                     ? allKeys.end
		                     : available[availableLoc + 1].key.removePrefix(persistShardAvailableKeys.begin));
		ASSERT(!keys.empty());

		bool nowAvailable = available[availableLoc].value != LiteralStringRef("0");
		/*if(nowAvailable)
		  TraceEvent("AvailableShard", data->thisServerID).detail("RangeBegin", keys.begin).detail("RangeEnd", keys.end);*/
		data->newestAvailableVersion.insert(keys, nowAvailable ? latestVersion : invalidVersion);
		wait(yield());
	}

	state RangeResult assigned = fShardAssigned.get();
	state int assignedLoc;
	for (assignedLoc = 0; assignedLoc < assigned.size(); assignedLoc++) {
		KeyRangeRef keys(assigned[assignedLoc].key.removePrefix(persistShardAssignedKeys.begin),
		                 assignedLoc + 1 == assigned.size()
		                     ? allKeys.end
		                     : assigned[assignedLoc + 1].key.removePrefix(persistShardAssignedKeys.begin));
		ASSERT(!keys.empty());
		bool nowAssigned = assigned[assignedLoc].value != LiteralStringRef("0");
		/*if(nowAssigned)
		  TraceEvent("AssignedShard", data->thisServerID).detail("RangeBegin", keys.begin).detail("RangeEnd", keys.end);*/
		changeServerKeys(data, keys, nowAssigned, version, CSK_RESTORE);

		if (!nowAssigned)
			ASSERT(data->newestAvailableVersion.allEqual(keys, invalidVersion));
		wait(yield());
	}

	state RangeResult changeFeeds = fChangeFeeds.get();
	state int feedLoc;
	for (feedLoc = 0; feedLoc < changeFeeds.size(); feedLoc++) {
		Key changeFeedId = changeFeeds[feedLoc].key.removePrefix(persistChangeFeedKeys.begin);
		KeyRange changeFeedRange;
		Version popVersion;
		ChangeFeedStatus status;
		std::tie(changeFeedRange, popVersion, status) = decodeChangeFeedValue(changeFeeds[feedLoc].value);
		TraceEvent(SevDebug, "RestoringChangeFeed", data->thisServerID)
		    .detail("RangeID", changeFeedId.printable())
		    .detail("Range", changeFeedRange.toString())
		    .detail("Status", status)
		    .detail("PopVer", popVersion);
		Reference<ChangeFeedInfo> changeFeedInfo(new ChangeFeedInfo());
		changeFeedInfo->range = changeFeedRange;
		changeFeedInfo->id = changeFeedId;
		changeFeedInfo->durableVersion = version;
		changeFeedInfo->storageVersion = version;
		changeFeedInfo->emptyVersion = popVersion - 1;
		changeFeedInfo->stopped = status == ChangeFeedStatus::CHANGE_FEED_STOP;
		data->uidChangeFeed[changeFeedId] = changeFeedInfo;
		auto rs = data->keyChangeFeed.modify(changeFeedRange);
		for (auto r = rs.begin(); r != rs.end(); ++r) {
			r->value().push_back(changeFeedInfo);
		}
		wait(yield());
	}
	data->keyChangeFeed.coalesce(allKeys);
	// TODO: why is this seemingly random delay here?
	wait(delay(0.0001));

	{
		// Erase data which isn't available (it is from some fetch at a later version)
		// SOMEDAY: Keep track of keys that might be fetching, make sure we don't have any data elsewhere?
		for (auto it = data->newestAvailableVersion.ranges().begin(); it != data->newestAvailableVersion.ranges().end();
		     ++it) {
			if (it->value() == invalidVersion) {
				KeyRangeRef clearRange(it->begin(), it->end());
				// TODO(alexmiller): Figure out how to selectively enable spammy data distribution events.
				// DEBUG_KEY_RANGE("clearInvalidVersion", invalidVersion, clearRange);
				storage->clear(clearRange);
				data->byteSampleApplyClear(clearRange, invalidVersion);
			}
		}
	}

	validate(data, true);
	startByteSampleRestore.send(Void());

	return true;
}

Future<bool> StorageServerDisk::restoreDurableState() {
	return ::restoreDurableState(data, storage);
}

// Determines whether a key-value pair should be included in a byte sample
// Also returns size information about the sample
ByteSampleInfo isKeyValueInSample(KeyValueRef keyValue) {
	ByteSampleInfo info;

	const KeyRef key = keyValue.key;
	info.size = key.size() + keyValue.value.size();

	uint32_t a = 0;
	uint32_t b = 0;
	hashlittle2(key.begin(), key.size(), &a, &b);

	double probability =
	    (double)info.size / (key.size() + SERVER_KNOBS->BYTE_SAMPLING_OVERHEAD) / SERVER_KNOBS->BYTE_SAMPLING_FACTOR;
	info.inSample = a / ((1 << 30) * 4.0) < probability;
	info.sampledSize = info.size / std::min(1.0, probability);

	return info;
}

void StorageServer::addMutationToMutationLogOrStorage(Version ver, MutationRef m) {
	if (ver != invalidVersion) {
		addMutationToMutationLog(addVersionToMutationLog(ver), m);
	} else {
		storage.writeMutation(m);
		byteSampleApplyMutation(m, ver);
	}
}

void StorageServer::byteSampleApplySet(KeyValueRef kv, Version ver) {
	// Update byteSample in memory and (eventually) on disk and notify waiting metrics

	ByteSampleInfo sampleInfo = isKeyValueInSample(kv);
	auto& byteSample = metrics.byteSample.sample;

	int64_t delta = 0;
	const KeyRef key = kv.key;

	auto old = byteSample.find(key);
	if (old != byteSample.end())
		delta = -byteSample.getMetric(old);
	if (sampleInfo.inSample) {
		delta += sampleInfo.sampledSize;
		byteSample.insert(key, sampleInfo.sampledSize);
		addMutationToMutationLogOrStorage(ver,
		                                  MutationRef(MutationRef::SetValue,
		                                              key.withPrefix(persistByteSampleKeys.begin),
		                                              BinaryWriter::toValue(sampleInfo.sampledSize, Unversioned())));
	} else {
		bool any = old != byteSample.end();
		if (!byteSampleRecovery.isReady()) {
			if (!byteSampleClears.rangeContaining(key).value()) {
				byteSampleClears.insert(key, true);
				byteSampleClearsTooLarge.set(byteSampleClears.size() > SERVER_KNOBS->MAX_BYTE_SAMPLE_CLEAR_MAP_SIZE);
				any = true;
			}
		}
		if (any) {
			byteSample.erase(old);
			auto diskRange = singleKeyRange(key.withPrefix(persistByteSampleKeys.begin));
			addMutationToMutationLogOrStorage(ver,
			                                  MutationRef(MutationRef::ClearRange, diskRange.begin, diskRange.end));
		}
	}

	if (delta)
		metrics.notifyBytes(key, delta);
}

void StorageServer::byteSampleApplyClear(KeyRangeRef range, Version ver) {
	// Update byteSample in memory and (eventually) on disk via the mutationLog and notify waiting metrics

	auto& byteSample = metrics.byteSample.sample;
	bool any = false;

	if (range.begin < allKeys.end) {
		// NotifyBytes should not be called for keys past allKeys.end
		KeyRangeRef searchRange = KeyRangeRef(range.begin, std::min(range.end, allKeys.end));
		counters.sampledBytesCleared += byteSample.sumRange(searchRange.begin, searchRange.end);

		auto r = metrics.waitMetricsMap.intersectingRanges(searchRange);
		for (auto shard = r.begin(); shard != r.end(); ++shard) {
			KeyRangeRef intersectingRange = shard.range() & range;
			int64_t bytes = byteSample.sumRange(intersectingRange.begin, intersectingRange.end);
			metrics.notifyBytes(shard, -bytes);
			any = any || bytes > 0;
		}
	}

	if (range.end > allKeys.end && byteSample.sumRange(std::max(allKeys.end, range.begin), range.end) > 0)
		any = true;

	if (!byteSampleRecovery.isReady()) {
		auto clearRanges = byteSampleClears.intersectingRanges(range);
		for (auto it : clearRanges) {
			if (!it.value()) {
				byteSampleClears.insert(range, true);
				byteSampleClearsTooLarge.set(byteSampleClears.size() > SERVER_KNOBS->MAX_BYTE_SAMPLE_CLEAR_MAP_SIZE);
				any = true;
				break;
			}
		}
	}

	if (any) {
		byteSample.eraseAsync(range.begin, range.end);
		auto diskRange = range.withPrefix(persistByteSampleKeys.begin);
		addMutationToMutationLogOrStorage(ver, MutationRef(MutationRef::ClearRange, diskRange.begin, diskRange.end));
	}
}

ACTOR Future<Void> waitMetrics(StorageServerMetrics* self, WaitMetricsRequest req, Future<Void> timeout) {
	state PromiseStream<StorageMetrics> change;
	state StorageMetrics metrics = self->getMetrics(req.keys);
	state Error error = success();
	state bool timedout = false;

	if (!req.min.allLessOrEqual(metrics) || !metrics.allLessOrEqual(req.max)) {
		TEST(true); // ShardWaitMetrics return case 1 (quickly)
		req.reply.send(metrics);
		return Void();
	}

	{
		auto rs = self->waitMetricsMap.modify(req.keys);
		for (auto r = rs.begin(); r != rs.end(); ++r)
			r->value().push_back(change);
		loop {
			try {
				choose {
					when(StorageMetrics c = waitNext(change.getFuture())) {
						metrics += c;

						// SOMEDAY: validation! The changes here are possibly partial changes (we receive multiple
						// messages per
						//  update to our requested range). This means that the validation would have to occur after all
						//  the messages for one clear or set have been dispatched.

						/*StorageMetrics m = getMetrics( data, req.keys );
						  bool b = ( m.bytes != metrics.bytes || m.bytesPerKSecond != metrics.bytesPerKSecond ||
						  m.iosPerKSecond != metrics.iosPerKSecond ); if (b) { printf("keys: '%s' - '%s' @%p\n",
						  printable(req.keys.begin).c_str(), printable(req.keys.end).c_str(), this);
						  printf("waitMetrics: desync %d (%lld %lld %lld) != (%lld %lld %lld); +(%lld %lld %lld)\n", b,
						  m.bytes, m.bytesPerKSecond, m.iosPerKSecond, metrics.bytes, metrics.bytesPerKSecond,
						  metrics.iosPerKSecond, c.bytes, c.bytesPerKSecond, c.iosPerKSecond);

						  }*/
					}
					when(wait(timeout)) { timedout = true; }
				}
			} catch (Error& e) {
				if (e.code() == error_code_actor_cancelled)
					throw; // This is only cancelled when the main loop had exited...no need in this case to clean up
					       // self
				error = e;
				break;
			}

			if (timedout) {
				TEST(true); // ShardWaitMetrics return on timeout
				// FIXME: instead of using random chance, send wrong_shard_server when the call in from
				// waitMetricsMultiple (requires additional information in the request)
				if (deterministicRandom()->random01() < SERVER_KNOBS->WAIT_METRICS_WRONG_SHARD_CHANCE) {
					req.reply.sendError(wrong_shard_server());
				} else {
					req.reply.send(metrics);
				}
				break;
			}

			if (!req.min.allLessOrEqual(metrics) || !metrics.allLessOrEqual(req.max)) {
				TEST(true); // ShardWaitMetrics return case 2 (delayed)
				req.reply.send(metrics);
				break;
			}
		}

		wait(delay(0)); // prevent iterator invalidation of functions sending changes
	}

	auto rs = self->waitMetricsMap.modify(req.keys);
	for (auto i = rs.begin(); i != rs.end(); ++i) {
		auto& x = i->value();
		for (int j = 0; j < x.size(); j++) {
			if (x[j] == change) {
				swapAndPop(&x, j);
				break;
			}
		}
	}
	self->waitMetricsMap.coalesce(req.keys);

	if (error.code() != error_code_success) {
		if (error.code() != error_code_wrong_shard_server)
			throw error;
		TEST(true); // ShardWaitMetrics delayed wrong_shard_server()
		req.reply.sendError(error);
	}

	return Void();
}

Future<Void> StorageServerMetrics::waitMetrics(WaitMetricsRequest req, Future<Void> delay) {
	return ::waitMetrics(this, req, delay);
}

#ifndef __INTEL_COMPILER
#pragma endregion
#endif

/////////////////////////////// Core //////////////////////////////////////
#ifndef __INTEL_COMPILER
#pragma region Core
#endif

ACTOR Future<Void> metricsCore(StorageServer* self, StorageServerInterface ssi) {
	state Future<Void> doPollMetrics = Void();

	wait(self->byteSampleRecovery);

	// Logs all counters in `counters.cc` and reset the interval.
	self->actors.add(traceCounters("StorageMetrics",
	                               self->thisServerID,
	                               SERVER_KNOBS->STORAGE_LOGGING_DELAY,
	                               &self->counters.cc,
	                               self->thisServerID.toString() + "/StorageMetrics",
	                               [self = self](TraceEvent& te) {
		                               te.detail("Tag", self->tag.toString());
		                               StorageBytes sb = self->storage.getStorageBytes();
		                               te.detail("KvstoreBytesUsed", sb.used);
		                               te.detail("KvstoreBytesFree", sb.free);
		                               te.detail("KvstoreBytesAvailable", sb.available);
		                               te.detail("KvstoreBytesTotal", sb.total);
		                               te.detail("KvstoreBytesTemp", sb.temp);
		                               if (self->isTss()) {
			                               te.detail("TSSPairID", self->tssPairID);
			                               te.detail("TSSJointID",
			                                         UID(self->thisServerID.first() ^ self->tssPairID.get().first(),
			                                             self->thisServerID.second() ^ self->tssPairID.get().second()));
		                               } else if (self->isSSWithTSSPair()) {
			                               te.detail("SSPairID", self->ssPairID);
			                               te.detail("TSSJointID",
			                                         UID(self->thisServerID.first() ^ self->ssPairID.get().first(),
			                                             self->thisServerID.second() ^ self->ssPairID.get().second()));
		                               }
	                               }));

	loop {
		choose {
			when(WaitMetricsRequest req = waitNext(ssi.waitMetrics.getFuture())) {
				if (!self->isReadable(req.keys)) {
					TEST(true); // waitMetrics immediate wrong_shard_server()
					self->sendErrorWithPenalty(req.reply, wrong_shard_server(), self->getPenalty());
				} else {
					self->actors.add(
					    self->metrics.waitMetrics(req, delayJittered(SERVER_KNOBS->STORAGE_METRIC_TIMEOUT)));
				}
			}
			when(SplitMetricsRequest req = waitNext(ssi.splitMetrics.getFuture())) {
				if (!self->isReadable(req.keys)) {
					TEST(true); // splitMetrics immediate wrong_shard_server()
					self->sendErrorWithPenalty(req.reply, wrong_shard_server(), self->getPenalty());
				} else {
					self->metrics.splitMetrics(req);
				}
			}
			when(GetStorageMetricsRequest req = waitNext(ssi.getStorageMetrics.getFuture())) {
				StorageBytes sb = self->storage.getStorageBytes();
				self->metrics.getStorageMetrics(
				    req, sb, self->counters.bytesInput.getRate(), self->versionLag, self->lastUpdate);
			}
			when(ReadHotSubRangeRequest req = waitNext(ssi.getReadHotRanges.getFuture())) {
				if (!self->isReadable(req.keys)) {
					TEST(true); // readHotSubRanges immediate wrong_shard_server()
					self->sendErrorWithPenalty(req.reply, wrong_shard_server(), self->getPenalty());
				} else {
					self->metrics.getReadHotRanges(req);
				}
			}
			when(SplitRangeRequest req = waitNext(ssi.getRangeSplitPoints.getFuture())) {
				if (!self->isReadable(req.keys)) {
					TEST(true); // getSplitPoints immediate wrong_shard_server()
					self->sendErrorWithPenalty(req.reply, wrong_shard_server(), self->getPenalty());
				} else {
					self->metrics.getSplitPoints(req);
				}
			}
			when(wait(doPollMetrics)) {
				self->metrics.poll();
				doPollMetrics = delay(SERVER_KNOBS->STORAGE_SERVER_POLL_METRICS_DELAY);
			}
		}
	}
}

ACTOR Future<Void> logLongByteSampleRecovery(Future<Void> recovery) {
	choose {
		when(wait(recovery)) {}
		when(wait(delay(SERVER_KNOBS->LONG_BYTE_SAMPLE_RECOVERY_DELAY))) {
			TraceEvent(g_network->isSimulated() ? SevWarn : SevWarnAlways, "LongByteSampleRecovery");
		}
	}

	return Void();
}

ACTOR Future<Void> checkBehind(StorageServer* self) {
	state int behindCount = 0;
	loop {
		wait(delay(SERVER_KNOBS->BEHIND_CHECK_DELAY));
		state Transaction tr(self->cx);
		loop {
			try {
				Version readVersion = wait(tr.getRawReadVersion());
				if (readVersion > self->version.get() + SERVER_KNOBS->BEHIND_CHECK_VERSIONS) {
					behindCount++;
				} else {
					behindCount = 0;
				}
				self->versionBehind = behindCount >= SERVER_KNOBS->BEHIND_CHECK_COUNT;
				break;
			} catch (Error& e) {
				wait(tr.onError(e));
			}
		}
	}
}

ACTOR Future<Void> serveGetValueRequests(StorageServer* self, FutureStream<GetValueRequest> getValue) {
	getCurrentLineage()->modify(&TransactionLineage::operation) = TransactionLineage::Operation::GetValue;
	loop {
		GetValueRequest req = waitNext(getValue);
		// Warning: This code is executed at extremely high priority (TaskPriority::LoadBalancedEndpoint), so downgrade
		// before doing real work
		if (req.debugID.present())
			g_traceBatch.addEvent("GetValueDebug",
			                      req.debugID.get().first(),
			                      "storageServer.received"); //.detail("TaskID", g_network->getCurrentTask());

		if (SHORT_CIRCUT_ACTUAL_STORAGE && normalKeys.contains(req.key))
			req.reply.send(GetValueReply());
		else
			self->actors.add(self->readGuard(req, getValueQ));
	}
}

ACTOR Future<Void> serveGetKeyValuesRequests(StorageServer* self, FutureStream<GetKeyValuesRequest> getKeyValues) {
	getCurrentLineage()->modify(&TransactionLineage::operation) = TransactionLineage::Operation::GetKeyValues;
	loop {
		GetKeyValuesRequest req = waitNext(getKeyValues);

		// Warning: This code is executed at extremely high priority (TaskPriority::LoadBalancedEndpoint), so downgrade
		// before doing real work
		self->actors.add(self->readGuard(req, getKeyValuesQ));
	}
}

ACTOR Future<Void> serveGetKeyValuesAndFlatMapRequests(
    StorageServer* self,
    FutureStream<GetKeyValuesAndFlatMapRequest> getKeyValuesAndFlatMap) {
	// TODO: Is it fine to keep TransactionLineage::Operation::GetKeyValues here?
	getCurrentLineage()->modify(&TransactionLineage::operation) = TransactionLineage::Operation::GetKeyValues;
	loop {
		GetKeyValuesAndFlatMapRequest req = waitNext(getKeyValuesAndFlatMap);

		// Warning: This code is executed at extremely high priority (TaskPriority::LoadBalancedEndpoint), so downgrade
		// before doing real work
		self->actors.add(self->readGuard(req, getKeyValuesAndFlatMapQ));
	}
}

ACTOR Future<Void> serveGetKeyValuesStreamRequests(StorageServer* self,
                                                   FutureStream<GetKeyValuesStreamRequest> getKeyValuesStream) {
	loop {
		GetKeyValuesStreamRequest req = waitNext(getKeyValuesStream);
		// Warning: This code is executed at extremely high priority (TaskPriority::LoadBalancedEndpoint), so downgrade
		// before doing real work
		// FIXME: add readGuard again
		self->actors.add(getKeyValuesStreamQ(self, req));
	}
}

ACTOR Future<Void> serveGetKeyRequests(StorageServer* self, FutureStream<GetKeyRequest> getKey) {
	getCurrentLineage()->modify(&TransactionLineage::operation) = TransactionLineage::Operation::GetKey;
	loop {
		GetKeyRequest req = waitNext(getKey);
		// Warning: This code is executed at extremely high priority (TaskPriority::LoadBalancedEndpoint), so downgrade
		// before doing real work
		self->actors.add(self->readGuard(req, getKeyQ));
	}
}

ACTOR Future<Void> watchValueWaitForVersion(StorageServer* self,
                                            WatchValueRequest req,
                                            PromiseStream<WatchValueRequest> stream) {
	state Span span("SS:watchValueWaitForVersion"_loc, { req.spanContext });
	getCurrentLineage()->modify(&TransactionLineage::txID) = req.spanContext.first();
	try {
		wait(success(waitForVersionNoTooOld(self, req.version)));
		stream.send(req);
	} catch (Error& e) {
		if (!canReplyWith(e))
			throw e;
		self->sendErrorWithPenalty(req.reply, e, self->getPenalty());
	}
	return Void();
}

ACTOR Future<Void> serveWatchValueRequestsImpl(StorageServer* self, FutureStream<WatchValueRequest> stream) {
	loop {
		getCurrentLineage()->modify(&TransactionLineage::txID) = 0;
		state WatchValueRequest req = waitNext(stream);
		state Reference<ServerWatchMetadata> metadata = self->getWatchMetadata(req.key.contents());
		state Span span("SS:serveWatchValueRequestsImpl"_loc, { req.spanContext });
		getCurrentLineage()->modify(&TransactionLineage::txID) = req.spanContext.first();

		if (!metadata.isValid()) { // case 1: no watch set for the current key
			metadata = makeReference<ServerWatchMetadata>(req.key, req.value, req.version, req.tags, req.debugID);
			KeyRef key = self->setWatchMetadata(metadata);
			metadata->watch_impl = forward(watchWaitForValueChange(self, span.context, key), metadata->versionPromise);
			self->actors.add(watchValueSendReply(self, req, metadata->versionPromise.getFuture(), span.context));
		} else if (metadata->value ==
		           req.value) { // case 2: there is a watch in the map and it has the same value so just update version
			if (req.version > metadata->version) {
				metadata->version = req.version;
				metadata->tags = req.tags;
				metadata->debugID = req.debugID;
			}
			self->actors.add(watchValueSendReply(self, req, metadata->versionPromise.getFuture(), span.context));
		} else if (req.version > metadata->version) { // case 3: version in map has a lower version so trigger watch and
			                                          // create a new entry in map
			self->deleteWatchMetadata(req.key.contents());
			metadata->versionPromise.send(req.version);
			metadata->watch_impl.cancel();

			metadata = makeReference<ServerWatchMetadata>(req.key, req.value, req.version, req.tags, req.debugID);
			KeyRef key = self->setWatchMetadata(metadata);
			metadata->watch_impl = forward(watchWaitForValueChange(self, span.context, key), metadata->versionPromise);

			self->actors.add(watchValueSendReply(self, req, metadata->versionPromise.getFuture(), span.context));
		} else if (req.version <
		           metadata->version) { // case 4: version in the map is higher so immediately trigger watch
			TEST(true); // watch version in map is higher so trigger watch (case 4)
			req.reply.send(WatchValueReply{ metadata->version });
		} else { // case 5: watch value differs but their versions are the same (rare case) so check with the SS
			TEST(true); // watch version in the map is the same but value is different (case 5)
			loop {
				try {
					state Version latest = self->version.get();
					GetValueRequest getReq(span.context, metadata->key, latest, metadata->tags, metadata->debugID);
					state Future<Void> getValue = getValueQ(self, getReq);
					GetValueReply reply = wait(getReq.reply.getFuture());
					metadata = self->getWatchMetadata(req.key.contents());

					if (metadata.isValid() && reply.value != metadata->value) { // valSS != valMap
						self->deleteWatchMetadata(req.key.contents());
						metadata->versionPromise.send(req.version);
						metadata->watch_impl.cancel();
					}

					if (reply.value == req.value) { // valSS == valreq
						metadata =
						    makeReference<ServerWatchMetadata>(req.key, req.value, req.version, req.tags, req.debugID);
						KeyRef key = self->setWatchMetadata(metadata);
						metadata->watch_impl =
						    forward(watchWaitForValueChange(self, span.context, key), metadata->versionPromise);
						self->actors.add(
						    watchValueSendReply(self, req, metadata->versionPromise.getFuture(), span.context));
					} else {
						req.reply.send(WatchValueReply{ latest });
					}
					break;
				} catch (Error& e) {
					if (e.code() != error_code_transaction_too_old) {
						if (!canReplyWith(e))
							throw e;
						self->sendErrorWithPenalty(req.reply, e, self->getPenalty());
						break;
					}
					TEST(true); // Reading a watched key failed with transaction_too_old case 5
				}
			}
		}
	}
}

ACTOR Future<Void> serveWatchValueRequests(StorageServer* self, FutureStream<WatchValueRequest> watchValue) {
	state PromiseStream<WatchValueRequest> stream;
	getCurrentLineage()->modify(&TransactionLineage::operation) = TransactionLineage::Operation::WatchValue;
	self->actors.add(serveWatchValueRequestsImpl(self, stream.getFuture()));

	loop {
		WatchValueRequest req = waitNext(watchValue);
		// TODO: fast load balancing?
		if (self->shouldRead(req)) {
			self->actors.add(watchValueWaitForVersion(self, req, stream));
		}
	}
}

ACTOR Future<Void> serveChangeFeedStreamRequests(StorageServer* self,
                                                 FutureStream<ChangeFeedStreamRequest> changeFeedStream) {
	loop {
		ChangeFeedStreamRequest req = waitNext(changeFeedStream);
		self->actors.add(changeFeedStreamQ(self, req));
	}
}

ACTOR Future<Void> serveOverlappingChangeFeedsRequests(
    StorageServer* self,
    FutureStream<OverlappingChangeFeedsRequest> overlappingChangeFeeds) {
	loop {
		OverlappingChangeFeedsRequest req = waitNext(overlappingChangeFeeds);
		self->actors.add(self->readGuard(req, overlappingChangeFeedsQ));
	}
}

ACTOR Future<Void> serveChangeFeedPopRequests(StorageServer* self, FutureStream<ChangeFeedPopRequest> changeFeedPops) {
	loop {
		ChangeFeedPopRequest req = waitNext(changeFeedPops);
		self->actors.add(self->readGuard(req, changeFeedPopQ));
	}
}

ACTOR Future<Void> serveChangeFeedVersionUpdateRequests(
    StorageServer* self,
    FutureStream<ChangeFeedVersionUpdateRequest> changeFeedVersionUpdate) {
	loop {
		ChangeFeedVersionUpdateRequest req = waitNext(changeFeedVersionUpdate);
		self->actors.add(self->readGuard(req, changeFeedVersionUpdateQ));
	}
}

ACTOR Future<Void> reportStorageServerState(StorageServer* self) {
	if (!SERVER_KNOBS->REPORT_DD_METRICS) {
		return Void();
	}

	loop {
		wait(delay(SERVER_KNOBS->DD_METRICS_REPORT_INTERVAL));

		const auto numRunningFetchKeys = self->currentRunningFetchKeys.numRunning();
		if (numRunningFetchKeys == 0) {
			continue;
		}

		const auto longestRunningFetchKeys = self->currentRunningFetchKeys.longestTime();

		auto level = SevInfo;
		if (longestRunningFetchKeys.first >= SERVER_KNOBS->FETCH_KEYS_TOO_LONG_TIME_CRITERIA) {
			level = SevWarnAlways;
		}

		TraceEvent(level, "FetchKeysCurrentStatus", self->thisServerID)
		    .detail("Timestamp", now())
		    .detail("LongestRunningTime", longestRunningFetchKeys.first)
		    .detail("StartKey", longestRunningFetchKeys.second.begin)
		    .detail("EndKey", longestRunningFetchKeys.second.end)
		    .detail("NumRunning", numRunningFetchKeys);
	}
}

ACTOR Future<Void> storageServerCore(StorageServer* self, StorageServerInterface ssi) {
	state Future<Void> doUpdate = Void();
	state bool updateReceived =
	    false; // true iff the current update() actor assigned to doUpdate has already received an update from the tlog
	state double lastLoopTopTime = now();
	state Future<Void> dbInfoChange = Void();
	state Future<Void> checkLastUpdate = Void();
	state Future<Void> updateProcessStatsTimer = delay(SERVER_KNOBS->FASTRESTORE_UPDATE_PROCESS_STATS_INTERVAL);

	self->actors.add(updateStorage(self));
	self->actors.add(waitFailureServer(ssi.waitFailure.getFuture()));
	self->actors.add(self->otherError.getFuture());
	self->actors.add(metricsCore(self, ssi));
	self->actors.add(logLongByteSampleRecovery(self->byteSampleRecovery));
	self->actors.add(checkBehind(self));
	self->actors.add(serveGetValueRequests(self, ssi.getValue.getFuture()));
	self->actors.add(serveGetKeyValuesRequests(self, ssi.getKeyValues.getFuture()));
	self->actors.add(serveGetKeyValuesAndFlatMapRequests(self, ssi.getKeyValuesAndFlatMap.getFuture()));
	self->actors.add(serveGetKeyValuesStreamRequests(self, ssi.getKeyValuesStream.getFuture()));
	self->actors.add(serveGetKeyRequests(self, ssi.getKey.getFuture()));
	self->actors.add(serveWatchValueRequests(self, ssi.watchValue.getFuture()));
	self->actors.add(serveChangeFeedStreamRequests(self, ssi.changeFeedStream.getFuture()));
	self->actors.add(serveOverlappingChangeFeedsRequests(self, ssi.overlappingChangeFeeds.getFuture()));
	self->actors.add(serveChangeFeedPopRequests(self, ssi.changeFeedPop.getFuture()));
	self->actors.add(serveChangeFeedVersionUpdateRequests(self, ssi.changeFeedVersionUpdate.getFuture()));
	self->actors.add(traceRole(Role::STORAGE_SERVER, ssi.id()));
	self->actors.add(reportStorageServerState(self));

	self->transactionTagCounter.startNewInterval();
	self->actors.add(
	    recurring([&]() { self->transactionTagCounter.startNewInterval(); }, SERVER_KNOBS->TAG_MEASUREMENT_INTERVAL));

	self->coreStarted.send(Void());

	loop {
		++self->counters.loops;

		double loopTopTime = now();
		double elapsedTime = loopTopTime - lastLoopTopTime;
		if (elapsedTime > 0.050) {
			if (deterministicRandom()->random01() < 0.01)
				TraceEvent(SevWarn, "SlowSSLoopx100", self->thisServerID).detail("Elapsed", elapsedTime);
		}
		lastLoopTopTime = loopTopTime;

		choose {
			when(wait(checkLastUpdate)) {
				if (now() - self->lastUpdate >= CLIENT_KNOBS->NO_RECENT_UPDATES_DURATION) {
					self->noRecentUpdates.set(true);
					checkLastUpdate = delay(CLIENT_KNOBS->NO_RECENT_UPDATES_DURATION);
				} else {
					checkLastUpdate =
					    delay(std::max(CLIENT_KNOBS->NO_RECENT_UPDATES_DURATION - (now() - self->lastUpdate), 0.1));
				}
			}
			when(wait(dbInfoChange)) {
				TEST(self->logSystem); // shardServer dbInfo changed
				dbInfoChange = self->db->onChange();
				if (self->db->get().recoveryState >= RecoveryState::ACCEPTING_COMMITS) {
					self->logSystem = ILogSystem::fromServerDBInfo(self->thisServerID, self->db->get());
					if (self->logSystem) {
						if (self->db->get().logSystemConfig.recoveredAt.present()) {
							self->poppedAllAfter = self->db->get().logSystemConfig.recoveredAt.get();
						}
						self->logCursor = self->logSystem->peekSingle(
						    self->thisServerID, self->version.get() + 1, self->tag, self->history);
						self->popVersion(self->durableVersion.get() + 1, true);
					}
					// If update() is waiting for results from the tlog, it might never get them, so needs to be
					// cancelled.  But if it is waiting later, cancelling it could cause problems (e.g. fetchKeys that
					// already committed to transitioning to waiting state)
					if (!updateReceived) {
						doUpdate = Void();
					}
				}

				Optional<LatencyBandConfig> newLatencyBandConfig = self->db->get().latencyBandConfig;
				if (newLatencyBandConfig.present() != self->latencyBandConfig.present() ||
				    (newLatencyBandConfig.present() &&
				     newLatencyBandConfig.get().readConfig != self->latencyBandConfig.get().readConfig)) {
					self->latencyBandConfig = newLatencyBandConfig;
					self->counters.readLatencyBands.clearBands();
					TraceEvent("LatencyBandReadUpdatingConfig").detail("Present", newLatencyBandConfig.present());
					if (self->latencyBandConfig.present()) {
						for (auto band : self->latencyBandConfig.get().readConfig.bands) {
							self->counters.readLatencyBands.addThreshold(band);
						}
					}
				}
			}
			when(GetShardStateRequest req = waitNext(ssi.getShardState.getFuture())) {
				if (req.mode == GetShardStateRequest::NO_WAIT) {
					if (self->isReadable(req.keys))
						req.reply.send(GetShardStateReply{ self->version.get(), self->durableVersion.get() });
					else
						req.reply.sendError(wrong_shard_server());
				} else {
					self->actors.add(getShardStateQ(self, req));
				}
			}
			when(StorageQueuingMetricsRequest req = waitNext(ssi.getQueuingMetrics.getFuture())) {
				getQueuingMetrics(self, req);
			}
			when(ReplyPromise<KeyValueStoreType> reply = waitNext(ssi.getKeyValueStoreType.getFuture())) {
				reply.send(self->storage.getKeyValueStoreType());
			}
			when(wait(doUpdate)) {
				updateReceived = false;
				if (!self->logSystem)
					doUpdate = Never();
				else
					doUpdate = update(self, &updateReceived);
			}
			when(wait(updateProcessStatsTimer)) {
				updateProcessStats(self);
				updateProcessStatsTimer = delay(SERVER_KNOBS->FASTRESTORE_UPDATE_PROCESS_STATS_INTERVAL);
			}
			when(wait(self->actors.getResult())) {}
		}
	}
}

bool storageServerTerminated(StorageServer& self, IKeyValueStore* persistentData, Error const& e) {
	TraceEvent(SevDebug, "RStorageServerTerminated").detail("Error", e.code()).detail("Name", e.name());
	self.shuttingDown = true;

	// Clearing shards shuts down any fetchKeys actors; these may do things on cancellation that are best done with self
	// still valid
	self.shards.insert(allKeys, Reference<ShardInfo>());

	// Dispose the IKVS (destroying its data permanently) only if this shutdown is definitely permanent.  Otherwise just
	// close it.
	if (e.code() == error_code_please_reboot) {
		// do nothing.
	} else if (e.code() == error_code_worker_removed || e.code() == error_code_recruitment_failed) {
		// SOMEDAY: could close instead of dispose if tss in quarantine gets removed so it could still be investigated?
		persistentData->dispose();
	} else {
		TraceEvent(SevDebug, "RStorageServerKVClose").detail("Error", e.code()).detail("Name", e.name());
		persistentData->close();
	}

	if (e.code() == error_code_worker_removed || e.code() == error_code_recruitment_failed ||
	    e.code() == error_code_file_not_found || e.code() == error_code_actor_cancelled) {
		TraceEvent("StorageServerTerminated", self.thisServerID).error(e, true);
		return true;
	} else
		return false;
}

ACTOR Future<Void> memoryStoreRecover(IKeyValueStore* store, Reference<IClusterConnectionRecord> connRecord, UID id) {
	if (store->getType() != KeyValueStoreType::MEMORY || connRecord.getPtr() == nullptr) {
		return Never();
	}

	// create a temp client connect to DB
	Database cx = Database::createDatabase(connRecord, Database::API_VERSION_LATEST);

	state Reference<ReadYourWritesTransaction> tr = makeReference<ReadYourWritesTransaction>(cx);
	state int noCanRemoveCount = 0;
	loop {
		try {
			tr->setOption(FDBTransactionOptions::PRIORITY_SYSTEM_IMMEDIATE);
			tr->setOption(FDBTransactionOptions::ACCESS_SYSTEM_KEYS);

			state bool canRemove = wait(canRemoveStorageServer(tr, id));
			if (!canRemove) {
				TEST(true); // it's possible that the caller had a transaction in flight that assigned keys to the
				            // server. Wait for it to reverse its mistake.
				wait(delayJittered(SERVER_KNOBS->REMOVE_RETRY_DELAY, TaskPriority::UpdateStorage));
				tr->reset();
				TraceEvent("RemoveStorageServerRetrying")
				    .detail("Count", noCanRemoveCount++)
				    .detail("ServerID", id)
				    .detail("CanRemove", canRemove);
			} else {
				return Void();
			}
		} catch (Error& e) {
			state Error err = e;
			wait(tr->onError(e));
			TraceEvent("RemoveStorageServerRetrying").error(err);
		}
	}
}

ACTOR Future<Void> killAfterStorage(double time) {
	double killTime = time - now();
	killTime = killTime > 0 ? killTime : time;
	TraceEvent(SevDebug, "WaitingToKillStorage").detail("TimeToKill", time);
	wait(success(delay(killTime)));
	TraceEvent(SevDebug, "KillingStorage").log();
	throw Error(1101);
	// return Void();
}

// for creating a new storage server
ACTOR Future<Void> storageServer(IKeyValueStore* persistentData,
                                 StorageServerInterface ssi,
                                 Tag seedTag,
                                 UID clusterId,
                                 Version tssSeedVersion,
                                 ReplyPromise<InitializeStorageReply> recruitReply,
                                 Reference<AsyncVar<ServerDBInfo> const> db,
                                 std::string folder) {
	state StorageServer self(persistentData, db, ssi);
<<<<<<< HEAD

	TraceEvent(SevDebug, "RStorageServer").detail("Event", "initialized");
=======
	state Future<Void> ssCore;
	self.clusterId.send(clusterId);
>>>>>>> 20ee9219
	if (ssi.isTss()) {
		self.setTssPair(ssi.tssPairID.get());
		ASSERT(self.isTss());
	}
	TraceEvent(SevDebug, "RStorageServer").detail("Event", "2");

	self.sk = serverKeysPrefixFor(self.tssPairID.present() ? self.tssPairID.get() : self.thisServerID)
	              .withPrefix(systemKeys.begin); // FFFF/serverKeys/[this server]/
	self.folder = folder;

	// state Future<Void> killTimeout = killAfterStorage(10.0);

	TraceEvent(SevDebug, "RStorageServer").detail("Event", "3");
	try {
		// Optional<Value> val = wait(self.storage.readValue(KeyRef("foo")));
		// TraceEvent(SevDebug, "IKVSInterface").detail("Event, "after read").detail("value", val);
		wait(self.storage.init());
		TraceEvent(SevDebug, "RStorageServer").detail("Event", "post init");
		wait(self.storage.commit());
		TraceEvent(SevDebug, "RStorageServer").detail("Event", "post commit");

		if (seedTag == invalidTag) {
			std::pair<Version, Tag> verAndTag = wait(addStorageServer(
			    self.cx, ssi)); // Might throw recruitment_failed in case of simultaneous master failure
			self.tag = verAndTag.second;
			if (ssi.isTss()) {
				self.setInitialVersion(tssSeedVersion);
			} else {
				self.setInitialVersion(verAndTag.first - 1);
			}
		} else {
			self.tag = seedTag;
		}

		// TraceEvent(SevDebug, "StorageServer").detail("Event, "4");

		self.storage.makeNewStorageServerDurable();
		wait(self.storage.commit());

		TraceEvent("StorageServerInit", ssi.id())
		    .detail("Version", self.version.get())
		    .detail("SeedTag", seedTag.toString())
		    .detail("TssPair", ssi.isTss() ? ssi.tssPairID.get().toString() : "");
		InitializeStorageReply rep;
		rep.interf = ssi;
		rep.addedVersion = self.version.get();
		recruitReply.send(rep);
		self.byteSampleRecovery = Void();

		ssCore = storageServerCore(&self, ssi);
		wait(ssCore);

		throw internal_error();
	} catch (Error& e) {
		// If we die with an error before replying to the recruitment request, send the error to the recruiter
		// (ClusterController, and from there to the DataDistributionTeamCollection)
		TraceEvent(SevDebug, "RStorageServerError").detail("Error", e.code());
		if (!recruitReply.isSet())
			recruitReply.sendError(recruitment_failed());

		// If the storage server dies while something that uses self is still on the stack,
		// we want that actor to complete before we terminate and that memory goes out of scope
		state Error err = e;
		if (storageServerTerminated(self, persistentData, err)) {
			ssCore.cancel();
			self.actors.clear(true);
			wait(delay(0));
			return Void();
		}
		ssCore.cancel();
		self.actors.clear(true);
		wait(delay(0));
		throw err;
	}
}

ACTOR Future<Void> replaceInterface(StorageServer* self, StorageServerInterface ssi) {
	ASSERT(!ssi.isTss());
	state Transaction tr(self->cx);

	loop {
		state Future<Void> infoChanged = self->db->onChange();
		state Reference<CommitProxyInfo> commitProxies(
		    new CommitProxyInfo(self->db->get().client.commitProxies, false));
		choose {
			when(GetStorageServerRejoinInfoReply _rep =
			         wait(commitProxies->size()
			                  ? basicLoadBalance(commitProxies,
			                                     &CommitProxyInterface::getStorageServerRejoinInfo,
			                                     GetStorageServerRejoinInfoRequest(ssi.id(), ssi.locality.dcId()))
			                  : Never())) {
				state GetStorageServerRejoinInfoReply rep = _rep;

				try {
					tr.reset();
					tr.setOption(FDBTransactionOptions::PRIORITY_SYSTEM_IMMEDIATE);
					tr.setVersion(rep.version);

					tr.addReadConflictRange(singleKeyRange(serverListKeyFor(ssi.id())));
					tr.addReadConflictRange(singleKeyRange(serverTagKeyFor(ssi.id())));
					tr.addReadConflictRange(serverTagHistoryRangeFor(ssi.id()));
					tr.addReadConflictRange(singleKeyRange(tagLocalityListKeyFor(ssi.locality.dcId())));

					tr.set(serverListKeyFor(ssi.id()), serverListValue(ssi));

					if (rep.newLocality) {
						tr.addReadConflictRange(tagLocalityListKeys);
						tr.set(tagLocalityListKeyFor(ssi.locality.dcId()),
						       tagLocalityListValue(rep.newTag.get().locality));
					}

					// this only should happen if SS moved datacenters
					if (rep.newTag.present()) {
						KeyRange conflictRange = singleKeyRange(serverTagConflictKeyFor(rep.newTag.get()));
						tr.addReadConflictRange(conflictRange);
						tr.addWriteConflictRange(conflictRange);
						tr.setOption(FDBTransactionOptions::FIRST_IN_BATCH);
						tr.set(serverTagKeyFor(ssi.id()), serverTagValue(rep.newTag.get()));
						tr.atomicOp(serverTagHistoryKeyFor(ssi.id()),
						            serverTagValue(rep.tag),
						            MutationRef::SetVersionstampedKey);
					}

					if (rep.history.size() && rep.history.back().first < self->version.get()) {
						tr.clear(serverTagHistoryRangeBefore(ssi.id(), self->version.get()));
					}

					choose {
						when(wait(tr.commit())) {
							self->history = rep.history;

							if (rep.newTag.present()) {
								self->tag = rep.newTag.get();
								self->history.insert(self->history.begin(),
								                     std::make_pair(tr.getCommittedVersion(), rep.tag));
							} else {
								self->tag = rep.tag;
							}
							self->allHistory = self->history;

							TraceEvent("SSTag", self->thisServerID).detail("MyTag", self->tag.toString());
							for (auto it : self->history) {
								TraceEvent("SSHistory", self->thisServerID)
								    .detail("Ver", it.first)
								    .detail("Tag", it.second.toString());
							}

							if (self->history.size() && BUGGIFY) {
								TraceEvent("SSHistoryReboot", self->thisServerID).log();
								throw please_reboot();
							}

							break;
						}
						when(wait(infoChanged)) {}
					}
				} catch (Error& e) {
					wait(tr.onError(e));
				}
			}
			when(wait(infoChanged)) {}
		}
	}

	return Void();
}

ACTOR Future<Void> replaceTSSInterface(StorageServer* self, StorageServerInterface ssi) {
	// RYW for KeyBackedMap
	state Reference<ReadYourWritesTransaction> tr = makeReference<ReadYourWritesTransaction>(self->cx);
	state KeyBackedMap<UID, UID> tssMapDB = KeyBackedMap<UID, UID>(tssMappingKeys.begin);

	ASSERT(ssi.isTss());

	loop {
		try {
			state Tag myTag;

			tr->reset();
			tr->setOption(FDBTransactionOptions::ACCESS_SYSTEM_KEYS);
			tr->setOption(FDBTransactionOptions::PRIORITY_SYSTEM_IMMEDIATE);

			Optional<Value> pairTagValue = wait(tr->get(serverTagKeyFor(self->tssPairID.get())));

			if (!pairTagValue.present()) {
				TEST(true); // Race where tss was down, pair was removed, tss starts back up
				TraceEvent("StorageServerWorkerRemoved", self->thisServerID).detail("Reason", "TssPairMissing");
				throw worker_removed();
			}

			myTag = decodeServerTagValue(pairTagValue.get());

			tr->addReadConflictRange(singleKeyRange(serverListKeyFor(ssi.id())));
			tr->set(serverListKeyFor(ssi.id()), serverListValue(ssi));

			// add itself back to tss mapping
			if (!self->isTSSInQuarantine()) {
				tssMapDB.set(tr, self->tssPairID.get(), ssi.id());
			}

			wait(tr->commit());
			self->tag = myTag;

			break;
		} catch (Error& e) {
			wait(tr->onError(e));
		}
	}

	return Void();
}

// for recovering an existing storage server
ACTOR Future<Void> storageServer(IKeyValueStore* persistentData,
                                 StorageServerInterface ssi,
                                 Reference<AsyncVar<ServerDBInfo> const> db,
                                 std::string folder,
                                 Promise<Void> recovered,
                                 Reference<IClusterConnectionRecord> connRecord) {
	state StorageServer self(persistentData, db, ssi);
	state Future<Void> ssCore;
	self.folder = folder;

	try {
		state double start = now();
		TraceEvent("StorageServerRebootStart", self.thisServerID).log();
		// state Future<Void> storageKillTimeout = killAfterStorage(10.0);

		wait(self.storage.init());
		choose {
			// after a rollback there might be uncommitted changes.
			// for memory storage engine type, wait until recovery is done before commit
			when(wait(self.storage.commit())) {}

			when(wait(memoryStoreRecover(persistentData, connRecord, self.thisServerID))) {
				TraceEvent("DisposeStorageServer", self.thisServerID).log();
				throw worker_removed();
			}
		}

		bool ok = wait(self.storage.restoreDurableState());
		if (!ok) {
			if (recovered.canBeSet())
				recovered.send(Void());
			return Void();
		}
		TraceEvent("SSTimeRestoreDurableState", self.thisServerID).detail("TimeTaken", now() - start);

		// if this is a tss storage file, use that as source of truth for this server being a tss instead of the
		// presence of the tss pair key in the storage engine
		if (ssi.isTss()) {
			ASSERT(self.isTss());
			ssi.tssPairID = self.tssPairID.get();
		} else {
			ASSERT(!self.isTss());
		}

		ASSERT(self.thisServerID == ssi.id());

		self.sk = serverKeysPrefixFor(self.tssPairID.present() ? self.tssPairID.get() : self.thisServerID)
		              .withPrefix(systemKeys.begin); // FFFF/serverKeys/[this server]/

		TraceEvent("StorageServerReboot", self.thisServerID).detail("Version", self.version.get());

		if (recovered.canBeSet())
			recovered.send(Void());

		try {
			if (self.isTss()) {
				wait(replaceTSSInterface(&self, ssi));
			} else {
				wait(replaceInterface(&self, ssi));
			}
		} catch (Error& e) {
			if (e.code() != error_code_worker_removed) {
				throw;
			}
			state UID clusterId = wait(getClusterId(&self));
			ASSERT(self.clusterId.isValid());
			UID durableClusterId = wait(self.clusterId.getFuture());
			ASSERT(durableClusterId.isValid());
			if (clusterId == durableClusterId) {
				throw worker_removed();
			}
			// When a storage server connects to a new cluster, it deletes its
			// old data and creates a new, empty data file for the new cluster.
			// We want to avoid this and force a manual removal of the storage
			// servers' old data when being assigned to a new cluster to avoid
			// accidental data loss.
			TraceEvent(SevError, "StorageServerBelongsToExistingCluster")
			    .detail("ClusterID", durableClusterId)
			    .detail("NewClusterID", clusterId);
			wait(Future<Void>(Never()));
		}

		TraceEvent("StorageServerStartingCore", self.thisServerID).detail("TimeTaken", now() - start);

		// wait( delay(0) );  // To make sure self->zkMasterInfo.onChanged is available to wait on
		ssCore = storageServerCore(&self, ssi);
		wait(ssCore);

		throw internal_error();
	} catch (Error& e) {
		TraceEvent(SevDebug, "RecoveredStorageServerError").detail("Error", e.code());
		if (recovered.canBeSet())
			recovered.send(Void());

		// If the storage server dies while something that uses self is still on the stack,
		// we want that actor to complete before we terminate and that memory goes out of scope
		state Error err = e;
		if (storageServerTerminated(self, persistentData, err)) {
			ssCore.cancel();
			self.actors.clear(true);
			wait(delay(0));
			return Void();
		}
		ssCore.cancel();
		self.actors.clear(true);
		wait(delay(0));
		throw err;
	}
}

#ifndef __INTEL_COMPILER
#pragma endregion
#endif

/*
4 Reference count
4 priority
24 pointers
8 lastUpdateVersion
2 updated, replacedPointer
--
42 PTree overhead

8 Version insertVersion
--
50 VersionedMap overhead

12 KeyRef
12 ValueRef
1  isClear
--
25 payload


50 overhead
25 payload
21 structure padding
32 allocator rounds up
---
128 allocated

To reach 64, need to save: 11 bytes + all padding

Possibilities:
  -8 Combine lastUpdateVersion, insertVersion?
  -2 Fold together updated, replacedPointer, isClear bits
  -3 Fold away updated, replacedPointer, isClear
  -8 Move value lengths into arena
  -4 Replace priority with H(pointer)
  -12 Compress pointers (using special allocator)
  -4 Modular lastUpdateVersion (make sure no node survives 4 billion updates)
*/

void versionedMapTest() {
	VersionedMap<int, int> vm;

	printf("SS Ptree node is %zu bytes\n", sizeof(StorageServer::VersionedData::PTreeT));

	const int NSIZE = sizeof(VersionedMap<int, int>::PTreeT);
	const int ASIZE = NSIZE <= 64 ? 64 : nextFastAllocatedSize(NSIZE);

	auto before = FastAllocator<ASIZE>::getTotalMemory();

	for (int v = 1; v <= 1000; ++v) {
		vm.createNewVersion(v);
		for (int i = 0; i < 1000; i++) {
			int k = deterministicRandom()->randomInt(0, 2000000);
			/*for(int k2=k-5; k2<k+5; k2++)
			    if (vm.atLatest().find(k2) != vm.atLatest().end())
			        vm.erase(k2);*/
			vm.erase(k - 5, k + 5);
			vm.insert(k, v);
		}
	}

	auto after = FastAllocator<ASIZE>::getTotalMemory();

	int count = 0;
	for (auto i = vm.atLatest().begin(); i != vm.atLatest().end(); ++i)
		++count;

	printf("PTree node is %d bytes, allocated as %d bytes\n", NSIZE, ASIZE);
	printf("%d distinct after %d insertions\n", count, 1000 * 1000);
	printf("Memory used: %f MB\n", (after - before) / 1e6);
}<|MERGE_RESOLUTION|>--- conflicted
+++ resolved
@@ -2270,19 +2270,8 @@
 			readBegin = vCurrent ? std::max(vCurrent->isClearTo() ? vCurrent->getEndKey() : vCurrent.key(), range.begin)
 			                     : range.begin;
 			RangeResult atStorageVersion =
-<<<<<<< HEAD
-			    wait(data->storage.readRange(KeyRangeRef(readBegin, readEnd), limit, *pLimitBytes));
-			if (atStorageVersion.size() > -limit) {
-				TraceEvent(SevDebug, "AtStorageVersion")
-				    .detail("KeyRefRange", KeyRangeRef(readBegin, readEnd))
-				    .detail("size", atStorageVersion.size())
-				    .detail("Content", atStorageVersion)
-				    .detail("Limit", limit);
-			}
-=======
 			    wait(data->storage.readRange(KeyRangeRef(readBegin, readEnd), limit, *pLimitBytes, type));
 
->>>>>>> 20ee9219
 			ASSERT(atStorageVersion.size() <= -limit);
 			if (data->storageVersion() > version)
 				throw transaction_too_old();
@@ -6805,13 +6794,8 @@
                                  Reference<AsyncVar<ServerDBInfo> const> db,
                                  std::string folder) {
 	state StorageServer self(persistentData, db, ssi);
-<<<<<<< HEAD
-
-	TraceEvent(SevDebug, "RStorageServer").detail("Event", "initialized");
-=======
 	state Future<Void> ssCore;
 	self.clusterId.send(clusterId);
->>>>>>> 20ee9219
 	if (ssi.isTss()) {
 		self.setTssPair(ssi.tssPairID.get());
 		ASSERT(self.isTss());
