--- conflicted
+++ resolved
@@ -5158,15 +5158,10 @@
                                  Tag seedTag,
                                  Version tssSeedVersion,
                                  ReplyPromise<InitializeStorageReply> recruitReply,
-<<<<<<< HEAD
-                                 Reference<AsyncVar<ServerDBInfo>> db,
+                                 Reference<AsyncVar<ServerDBInfo> const> db,
                                  std::string folder,
                                  Optional<ptxn::StorageTeamID> storageTeamID) {
 
-=======
-                                 Reference<AsyncVar<ServerDBInfo> const> db,
-                                 std::string folder) {
->>>>>>> 9f571255
 	state StorageServer self(persistentData, db, ssi);
 
 	self.storageTeamID = storageTeamID;
