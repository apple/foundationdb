--- conflicted
+++ resolved
@@ -2857,19 +2857,15 @@
 			if (it->version >= req.end || it->version > dequeVersion || remainingLimitBytes <= 0) {
 				break;
 			}
-<<<<<<< HEAD
 			if ((*feedDiskReadState) == FeedDiskReadState::DISK_CATCHUP && !memoryReply.mutations.empty()) {
 				// so we don't add an empty mutation at the end
 				remainingLimitBytes = -1;
 				break;
 			}
-			auto m = filterMutations(memoryReply.arena, *it, req.range, inverted);
-=======
 			MutationsAndVersionRef m = *it;
 			if (doFilterMutations) {
 				m = filterMutations(memoryReply.arena, *it, req.range, inverted);
 			}
->>>>>>> 0af0079a
 			if (m.mutations.size()) {
 				memoryReply.arena.dependsOn(it->arena());
 				memoryReply.mutations.push_back(memoryReply.arena, m);
