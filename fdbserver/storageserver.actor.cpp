/*
 * storageserver.actor.cpp
 *
 * This source file is part of the FoundationDB open source project
 *
 * Copyright 2013-2022 Apple Inc. and the FoundationDB project authors
 *
 * Licensed under the Apache License, Version 2.0 (the "License");
 * you may not use this file except in compliance with the License.
 * You may obtain a copy of the License at
 *
 *     http://www.apache.org/licenses/LICENSE-2.0
 *
 * Unless required by applicable law or agreed to in writing, software
 * distributed under the License is distributed on an "AS IS" BASIS,
 * WITHOUT WARRANTIES OR CONDITIONS OF ANY KIND, either express or implied.
 * See the License for the specific language governing permissions and
 * limitations under the License.
 */

#include <cinttypes>
#include <functional>
#include <type_traits>
#include <unordered_map>

#include "fmt/format.h"
#include "fdbclient/CommitTransaction.h"
#include "fdbclient/FDBTypes.h"
#include "fdbrpc/fdbrpc.h"
#include "fdbrpc/LoadBalance.h"
#include "fdbserver/OTELSpanContextMessage.h"
#include "flow/ActorCollection.h"
#include "flow/Arena.h"
#include "flow/Error.h"
#include "flow/Hash3.h"
#include "flow/Histogram.h"
#include "flow/IRandom.h"
#include "flow/IndexedSet.h"
#include "flow/SystemMonitor.h"
#include "flow/Trace.h"
#include "fdbclient/Tracing.h"
#include "flow/Util.h"
#include "fdbclient/Atomic.h"
#include "fdbclient/DatabaseContext.h"
#include "fdbclient/KeyRangeMap.h"
#include "fdbclient/CommitProxyInterface.h"
#include "fdbclient/KeyBackedTypes.h"
#include "fdbclient/NativeAPI.actor.h"
#include "fdbclient/Notified.h"
#include "fdbclient/StatusClient.h"
#include "fdbclient/Tenant.h"
#include "fdbclient/Tuple.h"
#include "fdbclient/SystemData.h"
#include "fdbclient/TransactionLineage.h"
#include "fdbclient/VersionedMap.h"
#include "fdbserver/EncryptedMutationMessage.h"
#include "fdbserver/FDBExecHelper.actor.h"
#include "fdbserver/GetEncryptCipherKeys.h"
#include "fdbserver/IKeyValueStore.h"
#include "fdbserver/Knobs.h"
#include "fdbserver/LatencyBandConfig.h"
#include "fdbserver/LogProtocolMessage.h"
#include "fdbserver/SpanContextMessage.h"
#include "fdbserver/LogSystem.h"
#include "fdbserver/MoveKeys.actor.h"
#include "fdbserver/MutationTracking.h"
#include "fdbserver/RecoveryState.h"
#include "fdbserver/RocksDBCheckpointUtils.actor.h"
#include "fdbserver/StorageMetrics.h"
#include "fdbserver/ServerCheckpoint.actor.h"
#include "fdbserver/ServerDBInfo.h"
#include "fdbserver/TLogInterface.h"
#include "fdbserver/TransactionTagCounter.h"
#include "fdbserver/WaitFailure.h"
#include "fdbserver/WorkerInterface.actor.h"
#include "fdbrpc/sim_validation.h"
#include "fdbrpc/Smoother.h"
#include "fdbrpc/Stats.h"
#include "flow/TDMetric.actor.h"
#include "flow/genericactors.actor.h"

#include "flow/actorcompiler.h" // This must be the last #include.

#ifndef __INTEL_COMPILER
#pragma region Data Structures
#endif

#define SHORT_CIRCUT_ACTUAL_STORAGE 0

namespace {
bool canReplyWith(Error e) {
	switch (e.code()) {
	case error_code_transaction_too_old:
	case error_code_future_version:
	case error_code_wrong_shard_server:
	case error_code_process_behind:
	case error_code_watch_cancelled:
	case error_code_unknown_change_feed:
	case error_code_server_overloaded:
	case error_code_change_feed_popped:
	case error_code_tenant_name_required:
	case error_code_unknown_tenant:
	// getMappedRange related exceptions that are not retriable:
	case error_code_mapper_bad_index:
	case error_code_mapper_no_such_key:
	case error_code_mapper_bad_range_decriptor:
	case error_code_quick_get_key_values_has_more:
	case error_code_quick_get_value_miss:
	case error_code_quick_get_key_values_miss:
	case error_code_get_mapped_key_values_has_more:
	case error_code_key_not_tuple:
	case error_code_value_not_tuple:
	case error_code_mapper_not_tuple:
		// case error_code_all_alternatives_failed:
		return true;
	default:
		return false;
	}
}
} // namespace

#define PERSIST_PREFIX "\xff\xff"

// Immutable
static const KeyValueRef persistFormat(LiteralStringRef(PERSIST_PREFIX "Format"),
                                       LiteralStringRef("FoundationDB/StorageServer/1/4"));
static const KeyRangeRef persistFormatReadableRange(LiteralStringRef("FoundationDB/StorageServer/1/2"),
                                                    LiteralStringRef("FoundationDB/StorageServer/1/5"));
static const KeyRef persistID = LiteralStringRef(PERSIST_PREFIX "ID");
static const KeyRef persistTssPairID = LiteralStringRef(PERSIST_PREFIX "tssPairID");
static const KeyRef persistSSPairID = LiteralStringRef(PERSIST_PREFIX "ssWithTSSPairID");
static const KeyRef persistTssQuarantine = LiteralStringRef(PERSIST_PREFIX "tssQ");
static const KeyRef persistClusterIdKey = LiteralStringRef(PERSIST_PREFIX "clusterId");

// (Potentially) change with the durable version or when fetchKeys completes
static const KeyRef persistVersion = LiteralStringRef(PERSIST_PREFIX "Version");
static const KeyRangeRef persistShardAssignedKeys =
    KeyRangeRef(LiteralStringRef(PERSIST_PREFIX "ShardAssigned/"), LiteralStringRef(PERSIST_PREFIX "ShardAssigned0"));
static const KeyRangeRef persistShardAvailableKeys =
    KeyRangeRef(LiteralStringRef(PERSIST_PREFIX "ShardAvailable/"), LiteralStringRef(PERSIST_PREFIX "ShardAvailable0"));
static const KeyRangeRef persistByteSampleKeys =
    KeyRangeRef(LiteralStringRef(PERSIST_PREFIX "BS/"), LiteralStringRef(PERSIST_PREFIX "BS0"));
static const KeyRangeRef persistByteSampleSampleKeys =
    KeyRangeRef(LiteralStringRef(PERSIST_PREFIX "BS/" PERSIST_PREFIX "BS/"),
                LiteralStringRef(PERSIST_PREFIX "BS/" PERSIST_PREFIX "BS0"));
static const KeyRef persistLogProtocol = LiteralStringRef(PERSIST_PREFIX "LogProtocol");
static const KeyRef persistPrimaryLocality = LiteralStringRef(PERSIST_PREFIX "PrimaryLocality");
static const KeyRangeRef persistChangeFeedKeys =
    KeyRangeRef(LiteralStringRef(PERSIST_PREFIX "CF/"), LiteralStringRef(PERSIST_PREFIX "CF0"));
static const KeyRangeRef persistTenantMapKeys =
    KeyRangeRef(LiteralStringRef(PERSIST_PREFIX "TM/"), LiteralStringRef(PERSIST_PREFIX "TM0"));
// data keys are unmangled (but never start with PERSIST_PREFIX because they are always in allKeys)

// Checkpoint related prefixes.
static const KeyRangeRef persistCheckpointKeys =
    KeyRangeRef(LiteralStringRef(PERSIST_PREFIX "Checkpoint/"), LiteralStringRef(PERSIST_PREFIX "Checkpoint0"));
static const KeyRangeRef persistPendingCheckpointKeys =
    KeyRangeRef(LiteralStringRef(PERSIST_PREFIX "PendingCheckpoint/"),
                LiteralStringRef(PERSIST_PREFIX "PendingCheckpoint0"));
static const std::string rocksdbCheckpointDirPrefix = "/rockscheckpoints_";

struct AddingShard : NonCopyable {
	KeyRange keys;
	Future<Void> fetchClient; // holds FetchKeys() actor
	Promise<Void> fetchComplete;
	Promise<Void> readWrite;

	// During the Fetching phase, it saves newer mutations whose version is greater or equal to fetchClient's
	// fetchVersion, while the shard is still busy catching up with fetchClient. It applies these updates after fetching
	// completes.
	std::deque<Standalone<VerUpdateRef>> updates;

	struct StorageServer* server;
	Version transferredVersion;
	Version fetchVersion;

	// To learn more details of the phase transitions, see function fetchKeys(). The phases below are sorted in
	// chronological order and do not go back.
	enum Phase {
		WaitPrevious,
		// During Fetching phase, it fetches data before fetchVersion and write it to storage, then let updater know it
		// is ready to update the deferred updates` (see the comment of member variable `updates` above).
		Fetching,
		// During the FetchingCF phase, the shard data is transferred but the remaining change feed data is still being
		// transferred. This is equivalent to the waiting phase for non-changefeed data.
		FetchingCF,
		// During Waiting phase, it sends updater the deferred updates, and wait until they are durable.
		Waiting
		// The shard's state is changed from adding to readWrite then.
	};

	Phase phase;

	AddingShard(StorageServer* server, KeyRangeRef const& keys);

	// When fetchKeys "partially completes" (splits an adding shard in two), this is used to construct the left half
	AddingShard(AddingShard* prev, KeyRange const& keys)
	  : keys(keys), fetchClient(prev->fetchClient), server(prev->server), transferredVersion(prev->transferredVersion),
	    fetchVersion(prev->fetchVersion), phase(prev->phase) {}
	~AddingShard() {
		if (!fetchComplete.isSet())
			fetchComplete.send(Void());
		if (!readWrite.isSet())
			readWrite.send(Void());
	}

	void addMutation(Version version, bool fromFetch, MutationRef const& mutation);

	bool isDataTransferred() const { return phase >= FetchingCF; }
	bool isDataAndCFTransferred() const { return phase >= Waiting; }
};

class ShardInfo : public ReferenceCounted<ShardInfo>, NonCopyable {
	ShardInfo(KeyRange keys, std::unique_ptr<AddingShard>&& adding, StorageServer* readWrite)
	  : adding(std::move(adding)), readWrite(readWrite), keys(keys) {}

public:
	// A shard has 3 mutual exclusive states: adding, readWrite and notAssigned.
	std::unique_ptr<AddingShard> adding;
	struct StorageServer* readWrite;
	KeyRange keys;
	uint64_t changeCounter;

	static ShardInfo* newNotAssigned(KeyRange keys) { return new ShardInfo(keys, nullptr, nullptr); }
	static ShardInfo* newReadWrite(KeyRange keys, StorageServer* data) { return new ShardInfo(keys, nullptr, data); }
	static ShardInfo* newAdding(StorageServer* data, KeyRange keys) {
		return new ShardInfo(keys, std::make_unique<AddingShard>(data, keys), nullptr);
	}
	static ShardInfo* addingSplitLeft(KeyRange keys, AddingShard* oldShard) {
		return new ShardInfo(keys, std::make_unique<AddingShard>(oldShard, keys), nullptr);
	}

	bool isReadable() const { return readWrite != nullptr; }
	bool notAssigned() const { return !readWrite && !adding; }
	bool assigned() const { return readWrite || adding; }
	bool isInVersionedData() const { return readWrite || (adding && adding->isDataTransferred()); }
	bool isCFInVersionedData() const { return readWrite || (adding && adding->isDataAndCFTransferred()); }
	void addMutation(Version version, bool fromFetch, MutationRef const& mutation);
	bool isFetched() const { return readWrite || (adding && adding->fetchComplete.isSet()); }

	const char* debugDescribeState() const {
		if (notAssigned())
			return "NotAssigned";
		else if (adding && !adding->isDataAndCFTransferred())
			return "AddingFetchingCF";
		else if (adding && !adding->isDataTransferred())
			return "AddingFetching";
		else if (adding)
			return "AddingTransferred";
		else
			return "ReadWrite";
	}
};

struct StorageServerDisk {
	explicit StorageServerDisk(struct StorageServer* data, IKeyValueStore* storage) : data(data), storage(storage) {}

	void makeNewStorageServerDurable();
	bool makeVersionMutationsDurable(Version& prevStorageVersion, Version newStorageVersion, int64_t& bytesLeft);
	void makeVersionDurable(Version version);
	void makeTssQuarantineDurable();
	Future<bool> restoreDurableState();

	void changeLogProtocol(Version version, ProtocolVersion protocol);

	void writeMutation(MutationRef mutation);
	void writeKeyValue(KeyValueRef kv);
	void clearRange(KeyRangeRef keys);

	Future<Void> getError() { return storage->getError(); }
	Future<Void> init() { return storage->init(); }
	Future<Void> canCommit() { return storage->canCommit(); }
	Future<Void> commit() { return storage->commit(); }

	// SOMEDAY: Put readNextKeyInclusive in IKeyValueStore
	// Read the key that is equal or greater then 'key' from the storage engine.
	// For example, readNextKeyInclusive("a") should return:
	//  - "a", if key "a" exist
	//  - "b", if key "a" doesn't exist, and "b" is the next existing key in total order
	//  - allKeys.end, if keyrange [a, allKeys.end) is empty
	Future<Key> readNextKeyInclusive(KeyRef key, IKeyValueStore::ReadType type = IKeyValueStore::ReadType::NORMAL) {
		++(*kvScans);
		return readFirstKey(storage, KeyRangeRef(key, allKeys.end), type);
	}
	Future<Optional<Value>> readValue(KeyRef key,
	                                  IKeyValueStore::ReadType type = IKeyValueStore::ReadType::NORMAL,
	                                  Optional<UID> debugID = Optional<UID>()) {
		++(*kvGets);
		return storage->readValue(key, type, debugID);
	}
	Future<Optional<Value>> readValuePrefix(KeyRef key,
	                                        int maxLength,
	                                        IKeyValueStore::ReadType type = IKeyValueStore::ReadType::NORMAL,
	                                        Optional<UID> debugID = Optional<UID>()) {
		++(*kvGets);
		return storage->readValuePrefix(key, maxLength, type, debugID);
	}
	Future<RangeResult> readRange(KeyRangeRef keys,
	                              int rowLimit = 1 << 30,
	                              int byteLimit = 1 << 30,
	                              IKeyValueStore::ReadType type = IKeyValueStore::ReadType::NORMAL) {
		++(*kvScans);
		return storage->readRange(keys, rowLimit, byteLimit, type);
	}

	Future<CheckpointMetaData> checkpoint(const CheckpointRequest& request) { return storage->checkpoint(request); }

	Future<Void> restore(const std::vector<CheckpointMetaData>& checkpoints) { return storage->restore(checkpoints); }

	Future<Void> deleteCheckpoint(const CheckpointMetaData& checkpoint) {
		return storage->deleteCheckpoint(checkpoint);
	}

	KeyValueStoreType getKeyValueStoreType() const { return storage->getType(); }
	StorageBytes getStorageBytes() const { return storage->getStorageBytes(); }
	std::tuple<size_t, size_t, size_t> getSize() const { return storage->getSize(); }

	// The following are pointers to the Counters in StorageServer::counters of the same names.
	Counter* kvCommitLogicalBytes;
	Counter* kvClearRanges;
	Counter* kvGets;
	Counter* kvScans;
	Counter* kvCommits;

private:
	struct StorageServer* data;
	IKeyValueStore* storage;
	void writeMutations(const VectorRef<MutationRef>& mutations, Version debugVersion, const char* debugContext);

	ACTOR static Future<Key> readFirstKey(IKeyValueStore* storage, KeyRangeRef range, IKeyValueStore::ReadType type) {
		RangeResult r = wait(storage->readRange(range, 1, 1 << 30, type));
		if (r.size())
			return r[0].key;
		else
			return range.end;
	}
};

struct UpdateEagerReadInfo {
	std::vector<KeyRef> keyBegin;
	std::vector<Key> keyEnd; // these are for ClearRange

	std::vector<std::pair<KeyRef, int>> keys;
	std::vector<Optional<Value>> value;

	Arena arena;

	void addMutations(VectorRef<MutationRef> const& mutations) {
		for (auto& m : mutations)
			addMutation(m);
	}

	void addMutation(MutationRef const& m) {
		// SOMEDAY: Theoretically we can avoid a read if there is an earlier overlapping ClearRange
		if (m.type == MutationRef::ClearRange && !m.param2.startsWith(systemKeys.end) &&
		    SERVER_KNOBS->ENABLE_CLEAR_RANGE_EAGER_READS)
			keyBegin.push_back(m.param2);
		else if (m.type == MutationRef::CompareAndClear) {
			if (SERVER_KNOBS->ENABLE_CLEAR_RANGE_EAGER_READS)
				keyBegin.push_back(keyAfter(m.param1, arena));
			if (keys.size() > 0 && keys.back().first == m.param1) {
				// Don't issue a second read, if the last read was equal to the current key.
				// CompareAndClear is likely to be used after another atomic operation on same key.
				keys.back().second = std::max(keys.back().second, m.param2.size() + 1);
			} else {
				keys.emplace_back(m.param1, m.param2.size() + 1);
			}
		} else if ((m.type == MutationRef::AppendIfFits) || (m.type == MutationRef::ByteMin) ||
		           (m.type == MutationRef::ByteMax))
			keys.emplace_back(m.param1, CLIENT_KNOBS->VALUE_SIZE_LIMIT);
		else if (isAtomicOp((MutationRef::Type)m.type))
			keys.emplace_back(m.param1, m.param2.size());
	}

	void finishKeyBegin() {
		if (SERVER_KNOBS->ENABLE_CLEAR_RANGE_EAGER_READS) {
			std::sort(keyBegin.begin(), keyBegin.end());
			keyBegin.resize(std::unique(keyBegin.begin(), keyBegin.end()) - keyBegin.begin());
		}
		std::sort(keys.begin(), keys.end(), [](const std::pair<KeyRef, int>& lhs, const std::pair<KeyRef, int>& rhs) {
			return (lhs.first < rhs.first) || (lhs.first == rhs.first && lhs.second > rhs.second);
		});
		keys.resize(std::unique(keys.begin(),
		                        keys.end(),
		                        [](const std::pair<KeyRef, int>& lhs, const std::pair<KeyRef, int>& rhs) {
			                        return lhs.first == rhs.first;
		                        }) -
		            keys.begin());
		// value gets populated in doEagerReads
	}

	Optional<Value>& getValue(KeyRef key) {
		int i = std::lower_bound(keys.begin(),
		                         keys.end(),
		                         std::pair<KeyRef, int>(key, 0),
		                         [](const std::pair<KeyRef, int>& lhs, const std::pair<KeyRef, int>& rhs) {
			                         return lhs.first < rhs.first;
		                         }) -
		        keys.begin();
		ASSERT(i < keys.size() && keys[i].first == key);
		return value[i];
	}

	KeyRef getKeyEnd(KeyRef key) {
		int i = std::lower_bound(keyBegin.begin(), keyBegin.end(), key) - keyBegin.begin();
		ASSERT(i < keyBegin.size() && keyBegin[i] == key);
		return keyEnd[i];
	}
};

const int VERSION_OVERHEAD =
    64 + sizeof(Version) + sizeof(Standalone<VerUpdateRef>) + // mutationLog, 64b overhead for map
    2 * (64 + sizeof(Version) +
         sizeof(Reference<VersionedMap<KeyRef, ValueOrClearToRef>::PTreeT>)); // versioned map [ x2 for
                                                                              // createNewVersion(version+1) ], 64b
                                                                              // overhead for map
// For both the mutation log and the versioned map.
static int mvccStorageBytes(MutationRef const& m) {
	return VersionedMap<KeyRef, ValueOrClearToRef>::overheadPerItem * 2 +
	       (MutationRef::OVERHEAD_BYTES + m.param1.size() + m.param2.size()) * 2;
}

struct FetchInjectionInfo {
	Arena arena;
	std::vector<VerUpdateRef> changes;
};

struct ChangeFeedInfo : ReferenceCounted<ChangeFeedInfo> {
	std::deque<Standalone<MutationsAndVersionRef>> mutations;
	Version fetchVersion = invalidVersion; // The version that commits from a fetch have been written to storage, but
	                                       // have not yet been committed as part of updateStorage.
	Version storageVersion = invalidVersion; // The version between the storage version and the durable version are
	                                         // being written to disk as part of the current commit in updateStorage.
	Version durableVersion = invalidVersion; // All versions before the durable version are durable on disk
	Version emptyVersion = 0; // The change feed does not have any mutations before emptyVersion
	KeyRange range;
	Key id;
	AsyncTrigger newMutations;
	NotifiedVersion durableFetchVersion;
	// A stopped change feed no longer adds new mutations, but is still queriable.
	// stopVersion = MAX_VERSION means the feed has not been stopped
	Version stopVersion = MAX_VERSION;

	// We need to track the version the change feed metadata was created by private mutation, so that if it is rolled
	// back, we can avoid notifying other SS of change feeds that don't durably exist
	Version metadataCreateVersion = invalidVersion;

	bool removing = false;
	bool destroyed = false;
	bool possiblyDestroyed = false;
	bool refreshInProgress = false;

	KeyRangeMap<std::unordered_map<UID, Promise<Void>>> moveTriggers;

	void triggerOnMove(KeyRange range, UID streamUID, Promise<Void> p) {
		auto toInsert = moveTriggers.modify(range);
		for (auto triggerRange = toInsert.begin(); triggerRange != toInsert.end(); ++triggerRange) {
			triggerRange->value().insert({ streamUID, p });
		}
	}

	void moved(KeyRange range) {
		auto toTrigger = moveTriggers.intersectingRanges(range);
		for (auto& triggerRange : toTrigger) {
			for (auto& triggerStream : triggerRange.cvalue()) {
				if (triggerStream.second.canBeSet()) {
					triggerStream.second.send(Void());
				}
			}
		}
		// coalesce doesn't work with promises
		moveTriggers.insert(range, std::unordered_map<UID, Promise<Void>>());
	}

	void removeOnMoveTrigger(KeyRange range, UID streamUID) {
		auto toRemove = moveTriggers.modify(range);
		for (auto triggerRange = toRemove.begin(); triggerRange != toRemove.end(); ++triggerRange) {
			auto streamToRemove = triggerRange->value().find(streamUID);
			ASSERT(streamToRemove != triggerRange->cvalue().end());
			triggerRange->value().erase(streamToRemove);
		}
		// TODO: may be more cleanup possible here
	}

	void destroy(Version destroyVersion) {
		removing = true;
		destroyed = true;
		refreshInProgress = false;
		moved(range);
		newMutations.trigger();
	}
};

class ServerWatchMetadata : public ReferenceCounted<ServerWatchMetadata> {
public:
	Key key;
	Optional<Value> value;
	Version version;
	Future<Version> watch_impl;
	Promise<Version> versionPromise;
	Optional<TagSet> tags;
	Optional<UID> debugID;

	ServerWatchMetadata(Key key, Optional<Value> value, Version version, Optional<TagSet> tags, Optional<UID> debugID)
	  : key(key), value(value), version(version), tags(tags), debugID(debugID) {}
};

struct StorageServer {
	typedef VersionedMap<KeyRef, ValueOrClearToRef> VersionedData;

private:
	// versionedData contains sets and clears.

	// * Nonoverlapping: No clear overlaps a set or another clear, or adjoins another clear.
	// ~ Clears are maximal: If versionedData.at(v) contains a clear [b,e) then
	//      there is a key data[e]@v, or e==allKeys.end, or a shard boundary or former boundary at e

	// * Reads are possible: When k is in a readable shard, for any v in [storageVersion, version.get()],
	//      storage[k] + versionedData.at(v)[k] = database[k] @ v    (storage[k] might be @ any version in
	//      [durableVersion, storageVersion])

	// * Transferred shards are partially readable: When k is in an adding, transferred shard, for any v in
	// [transferredVersion, version.get()],
	//      storage[k] + versionedData.at(v)[k] = database[k] @ v

	// * versionedData contains versions [storageVersion(), version.get()].  It might also contain version
	// (version.get()+1), in which changeDurableVersion may be deleting ghosts, and/or it might
	//      contain later versions if applyUpdate is on the stack.

	// * Old shards are erased: versionedData.atLatest() has entries (sets or intersecting clears) only for keys in
	// readable or adding,transferred shards.
	//   Earlier versions may have extra entries for shards that *were* readable or adding,transferred when those
	//   versions were the latest, but they eventually are forgotten.

	// * Old mutations are erased: All items in versionedData.atLatest() have insertVersion() > durableVersion(), but
	// views
	//   at older versions may contain older items which are also in storage (this is OK because of idempotency)

	VersionedData versionedData;
	std::map<Version, Standalone<VerUpdateRef>> mutationLog; // versions (durableVersion, version]
	std::unordered_map<KeyRef, Reference<ServerWatchMetadata>> watchMap; // keep track of server watches

public:
	std::map<Version, std::vector<CheckpointMetaData>> pendingCheckpoints; // Pending checkpoint requests
	std::unordered_map<UID, CheckpointMetaData> checkpoints; // Existing and deleting checkpoints
	TenantMap tenantMap;
	TenantPrefixIndex tenantPrefixIndex;

	// Histograms
	struct FetchKeysHistograms {
		const Reference<Histogram> latency;
		const Reference<Histogram> bytes;
		const Reference<Histogram> bandwidth;

		FetchKeysHistograms()
		  : latency(Histogram::getHistogram(STORAGESERVER_HISTOGRAM_GROUP,
		                                    FETCH_KEYS_LATENCY_HISTOGRAM,
		                                    Histogram::Unit::microseconds)),
		    bytes(Histogram::getHistogram(STORAGESERVER_HISTOGRAM_GROUP,
		                                  FETCH_KEYS_BYTES_HISTOGRAM,
		                                  Histogram::Unit::bytes)),
		    bandwidth(Histogram::getHistogram(STORAGESERVER_HISTOGRAM_GROUP,
		                                      FETCH_KEYS_BYTES_PER_SECOND_HISTOGRAM,
		                                      Histogram::Unit::bytes_per_second)) {}
	} fetchKeysHistograms;

	Reference<Histogram> tlogCursorReadsLatencyHistogram;
	Reference<Histogram> ssVersionLockLatencyHistogram;
	Reference<Histogram> eagerReadsLatencyHistogram;
	Reference<Histogram> fetchKeysPTreeUpdatesLatencyHistogram;
	Reference<Histogram> tLogMsgsPTreeUpdatesLatencyHistogram;
	Reference<Histogram> storageUpdatesDurableLatencyHistogram;
	Reference<Histogram> storageCommitLatencyHistogram;
	Reference<Histogram> ssDurableVersionUpdateLatencyHistogram;

	// watch map operations
	Reference<ServerWatchMetadata> getWatchMetadata(KeyRef key) const;
	KeyRef setWatchMetadata(Reference<ServerWatchMetadata> metadata);
	void deleteWatchMetadata(KeyRef key);
	void clearWatchMetadata();

	// tenant map operations
	void insertTenant(TenantNameRef tenantName, ValueRef value, Version version, bool insertIntoMutationLog);
	void clearTenants(TenantNameRef startTenant, TenantNameRef endTenant, Version version);

	Optional<TenantMapEntry> getTenantEntry(Version version, TenantInfo tenant);
	KeyRangeRef clampRangeToTenant(KeyRangeRef range, Optional<TenantMapEntry> tenantEntry, Arena& arena);

	class CurrentRunningFetchKeys {
		std::unordered_map<UID, double> startTimeMap;
		std::unordered_map<UID, KeyRange> keyRangeMap;

		static const StringRef emptyString;
		static const KeyRangeRef emptyKeyRange;

	public:
		void recordStart(const UID id, const KeyRange& keyRange) {
			startTimeMap[id] = now();
			keyRangeMap[id] = keyRange;
		}

		void recordFinish(const UID id) {
			startTimeMap.erase(id);
			keyRangeMap.erase(id);
		}

		std::pair<double, KeyRange> longestTime() const {
			if (numRunning() == 0) {
				return { -1, emptyKeyRange };
			}

			const double currentTime = now();
			double longest = 0;
			UID UIDofLongest;
			for (const auto& kv : startTimeMap) {
				const double currentRunningTime = currentTime - kv.second;
				if (longest <= currentRunningTime) {
					longest = currentRunningTime;
					UIDofLongest = kv.first;
				}
			}
			if (BUGGIFY) {
				UIDofLongest = deterministicRandom()->randomUniqueID();
			}
			auto it = keyRangeMap.find(UIDofLongest);
			if (it != keyRangeMap.end()) {
				return { longest, it->second };
			}
			return { -1, emptyKeyRange };
		}

		int numRunning() const { return startTimeMap.size(); }
	} currentRunningFetchKeys;

	Tag tag;
	std::vector<std::pair<Version, Tag>> history;
	std::vector<std::pair<Version, Tag>> allHistory;
	Version poppedAllAfter;
	std::map<Version, Arena>
	    freeable; // for each version, an Arena that must be held until that version is < oldestVersion
	Arena lastArena;
	double cpuUsage;
	double diskUsage;

	std::map<Version, Standalone<VerUpdateRef>> const& getMutationLog() const { return mutationLog; }
	std::map<Version, Standalone<VerUpdateRef>>& getMutableMutationLog() { return mutationLog; }
	VersionedData const& data() const { return versionedData; }
	VersionedData& mutableData() { return versionedData; }

	double old_rate = 1.0;
	double currentRate() {
		auto versionLag = version.get() - durableVersion.get();
		double res;
		if (versionLag >= SERVER_KNOBS->STORAGE_DURABILITY_LAG_HARD_MAX) {
			res = 0.0;
		} else if (versionLag > SERVER_KNOBS->STORAGE_DURABILITY_LAG_SOFT_MAX) {
			res =
			    1.0 -
			    (double(versionLag - SERVER_KNOBS->STORAGE_DURABILITY_LAG_SOFT_MAX) /
			     double(SERVER_KNOBS->STORAGE_DURABILITY_LAG_HARD_MAX - SERVER_KNOBS->STORAGE_DURABILITY_LAG_SOFT_MAX));
		} else {
			res = 1.0;
		}
		if (res != old_rate) {
			TraceEvent(SevDebug, "LocalRatekeeperChange", thisServerID)
			    .detail("Old", old_rate)
			    .detail("New", res)
			    .detail("NonDurableVersions", versionLag);
			old_rate = res;
		}
		return res;
	}

	void addMutationToMutationLogOrStorage(
	    Version ver,
	    MutationRef m); // Appends m to mutationLog@ver, or to storage if ver==invalidVersion

	// Update the byteSample, and write the updates to the mutation log@ver, or to storage if ver==invalidVersion
	void byteSampleApplyMutation(MutationRef const& m, Version ver);
	void byteSampleApplySet(KeyValueRef kv, Version ver);
	void byteSampleApplyClear(KeyRangeRef range, Version ver);

	void popVersion(Version v, bool popAllTags = false) {
		if (logSystem && !isTss()) {
			if (v > poppedAllAfter) {
				popAllTags = true;
				poppedAllAfter = std::numeric_limits<Version>::max();
			}

			std::vector<std::pair<Version, Tag>>* hist = &history;
			std::vector<std::pair<Version, Tag>> allHistoryCopy;
			if (popAllTags) {
				allHistoryCopy = allHistory;
				hist = &allHistoryCopy;
			}

			while (hist->size() && v > hist->back().first) {
				logSystem->pop(v, hist->back().second);
				hist->pop_back();
			}
			if (hist->size()) {
				logSystem->pop(v, hist->back().second);
			} else {
				logSystem->pop(v, tag);
			}
		}
	}

	Standalone<VerUpdateRef>& addVersionToMutationLog(Version v) {
		// return existing version...
		auto m = mutationLog.find(v);
		if (m != mutationLog.end())
			return m->second;

		// ...or create a new one
		auto& u = mutationLog[v];
		u.version = v;
		if (lastArena.getSize() >= 65536)
			lastArena = Arena(4096);
		u.arena() = lastArena;
		counters.bytesInput += VERSION_OVERHEAD;
		return u;
	}

	MutationRef addMutationToMutationLog(Standalone<VerUpdateRef>& mLV, MutationRef const& m) {
		byteSampleApplyMutation(m, mLV.version);
		counters.bytesInput += mvccStorageBytes(m);
		return mLV.push_back_deep(mLV.arena(), m);
	}

	void setTssPair(UID pairId) {
		tssPairID = Optional<UID>(pairId);

		// Set up tss fault injection here, only if we are in simulated mode and with fault injection.
		// With fault injection enabled, the tss will start acting normal for a bit, then after the specified delay
		// start behaving incorrectly.
		if (g_network->isSimulated() && !g_simulator.speedUpSimulation &&
		    g_simulator.tssMode >= ISimulator::TSSMode::EnabledAddDelay) {
			tssFaultInjectTime = now() + deterministicRandom()->randomInt(60, 300);
			TraceEvent(SevWarnAlways, "TSSInjectFaultEnabled", thisServerID)
			    .detail("Mode", g_simulator.tssMode)
			    .detail("At", tssFaultInjectTime.get());
		}
	}

	// If a TSS is "in quarantine", it means it has incorrect data. It is effectively in a "zombie" state where it
	// rejects all read requests and ignores all non-private mutations and data movements, but otherwise is still part
	// of the cluster. The purpose of this state is to "freeze" the TSS state after a mismatch so a human operator can
	// investigate, but preventing a new storage process from replacing the TSS on the worker. It will still get removed
	// from the cluster if it falls behind on the mutation stream, or if its tss pair gets removed and its tag is no
	// longer valid.
	bool isTSSInQuarantine() { return tssPairID.present() && tssInQuarantine; }

	void startTssQuarantine() {
		if (!tssInQuarantine) {
			// persist quarantine so it's still quarantined if rebooted
			storage.makeTssQuarantineDurable();
		}
		tssInQuarantine = true;
	}

	StorageServerDisk storage;

	KeyRangeMap<Reference<ShardInfo>> shards;
	uint64_t shardChangeCounter; // max( shards->changecounter )

	KeyRangeMap<bool> cachedRangeMap; // indicates if a key-range is being cached

	KeyRangeMap<std::vector<Reference<ChangeFeedInfo>>> keyChangeFeed;
	std::map<Key, Reference<ChangeFeedInfo>> uidChangeFeed;
	Deque<std::pair<std::vector<Key>, Version>> changeFeedVersions;
	std::map<UID, PromiseStream<Key>> changeFeedRemovals;
	std::set<Key> currentChangeFeeds;
	std::set<Key> fetchingChangeFeeds;
	std::unordered_map<NetworkAddress, std::map<UID, Version>> changeFeedClientVersions;
	std::unordered_map<Key, Version> changeFeedCleanupDurable;
	int64_t activeFeedQueries = 0;

	// newestAvailableVersion[k]
	//   == invalidVersion -> k is unavailable at all versions
	//   <= storageVersion -> k is unavailable at all versions (but might be read anyway from storage if we are in the
	//   process of committing makeShardDurable)
	//   == v              -> k is readable (from storage+versionedData) @ [storageVersion,v], and not being updated
	//   when version increases
	//   == latestVersion  -> k is readable (from storage+versionedData) @ [storageVersion,version.get()], and thus
	//   stays available when version increases
	CoalescedKeyRangeMap<Version> newestAvailableVersion;

	CoalescedKeyRangeMap<Version> newestDirtyVersion; // Similar to newestAvailableVersion, but includes (only) keys
	                                                  // that were only partly available (due to cancelled fetchKeys)

	// The following are in rough order from newest to oldest
	Version lastTLogVersion, lastVersionWithData, restoredVersion, prevVersion;
	NotifiedVersion version;
	NotifiedVersion desiredOldestVersion; // We can increase oldestVersion (and then durableVersion) to this version
	                                      // when the disk permits
	NotifiedVersion oldestVersion; // See also storageVersion()
	NotifiedVersion durableVersion; // At least this version will be readable from storage after a power failure
	Version rebootAfterDurableVersion;
	int8_t primaryLocality;
	NotifiedVersion knownCommittedVersion;

	Deque<std::pair<Version, Version>> recoveryVersionSkips;
	int64_t versionLag; // An estimate for how many versions it takes for the data to move from the logs to this storage
	                    // server

	Optional<UID> sourceTLogID; // the tLog from which the latest batch of versions were fetched

	ProtocolVersion logProtocol;

	Reference<ILogSystem> logSystem;
	Reference<ILogSystem::IPeekCursor> logCursor;

	Promise<UID> clusterId;
	// The version the cluster starts on. This value is not persisted and may
	// not be valid after a recovery.
	Version initialClusterVersion = 1;
	UID thisServerID;
	Optional<UID> tssPairID; // if this server is a tss, this is the id of its (ss) pair
	Optional<UID> ssPairID; // if this server is an ss, this is the id of its (tss) pair
	Optional<double> tssFaultInjectTime;
	bool tssInQuarantine;

	Key sk;
	Reference<AsyncVar<ServerDBInfo> const> db;
	Database cx;
	ActorCollection actors;

	StorageServerMetrics metrics;
	CoalescedKeyRangeMap<bool, int64_t, KeyBytesMetric<int64_t>> byteSampleClears;
	AsyncVar<bool> byteSampleClearsTooLarge;
	Future<Void> byteSampleRecovery;
	Future<Void> durableInProgress;

	AsyncMap<Key, bool> watches;
	int64_t watchBytes;
	int64_t numWatches;
	AsyncVar<bool> noRecentUpdates;
	double lastUpdate;

	Int64MetricHandle readQueueSizeMetric;

	std::string folder;

	// defined only during splitMutations()/addMutation()
	UpdateEagerReadInfo* updateEagerReads;

	FlowLock durableVersionLock;
	FlowLock fetchKeysParallelismLock;
	FlowLock fetchChangeFeedParallelismLock;
	int64_t fetchKeysBytesBudget;
	AsyncVar<bool> fetchKeysBudgetUsed;
	std::vector<Promise<FetchInjectionInfo*>> readyFetchKeys;

	FlowLock serveFetchCheckpointParallelismLock;

	int64_t instanceID;

	Promise<Void> otherError;
	Promise<Void> coreStarted;
	bool shuttingDown;

	Promise<Void> registerInterfaceAcceptingRequests;
	Future<Void> interfaceRegistered;

	bool behind;
	bool versionBehind;

	bool debug_inApplyUpdate;
	double debug_lastValidateTime;

	int64_t lastBytesInputEBrake;
	Version lastDurableVersionEBrake;

	int maxQueryQueue;
	int getAndResetMaxQueryQueueSize() {
		int val = maxQueryQueue;
		maxQueryQueue = 0;
		return val;
	}

	TransactionTagCounter transactionTagCounter;

	Optional<LatencyBandConfig> latencyBandConfig;

	struct Counters {
		CounterCollection cc;
		Counter allQueries, getKeyQueries, getValueQueries, getRangeQueries, getMappedRangeQueries,
		    getRangeStreamQueries, finishedQueries, lowPriorityQueries, rowsQueried, bytesQueried, watchQueries,
		    emptyQueries, feedRowsQueried, feedBytesQueried, feedStreamQueries, feedVersionQueries;

		// Bytes of the mutations that have been added to the memory of the storage server. When the data is durable
		// and cleared from the memory, we do not subtract it but add it to bytesDurable.
		Counter bytesInput;
		// Bytes pulled from TLogs, it counts the size of the key value pairs, e.g., key-value pair ("a", "b") is
		// counted as 2 Bytes.
		Counter logicalBytesInput;
		// Bytes pulled from TLogs for moving-in shards, it counts the mutations sent to the moving-in shard during
		// Fetching and Waiting phases.
		Counter logicalBytesMoveInOverhead;
		// Bytes committed to the underlying storage engine by SS, it counts the size of key value pairs.
		Counter kvCommitLogicalBytes;
		// Count of all clearRange operatons to the storage engine.
		Counter kvClearRanges;
		// ClearRange operations issued by FDB, instead of from users, e.g., ClearRange operations to remove a shard
		// from a storage server, as in removeDataRange().
		Counter kvSystemClearRanges;
		// Bytes of the mutations that have been removed from memory because they durable. The counting is same as
		// bytesInput, instead of the actual bytes taken in the storages, so that (bytesInput - bytesDurable) can
		// reflect the current memory footprint of MVCC.
		Counter bytesDurable;
		// Bytes fetched by fetchKeys() for data movements. The size is counted as a collection of KeyValueRef.
		Counter bytesFetched;
		// Like bytesInput but without MVCC accounting. The size is counted as how much it takes when serialized. It
		// is basically the size of both parameters of the mutation and a 12 bytes overhead that keeps mutation type
		// and the lengths of both parameters.
		Counter mutationBytes;

		// Bytes fetched by fetchChangeFeed for data movements.
		Counter feedBytesFetched;

		Counter sampledBytesCleared;
		// The number of key-value pairs fetched by fetchKeys()
		Counter kvFetched;
		Counter mutations, setMutations, clearRangeMutations, atomicMutations;
		Counter updateBatches, updateVersions;
		Counter loops;
		Counter fetchWaitingMS, fetchWaitingCount, fetchExecutingMS, fetchExecutingCount;
		Counter readsRejected;
		Counter wrongShardServer;
		Counter fetchedVersions;
		Counter fetchesFromLogs;
		// The following counters measure how many of lookups in the getMappedRangeQueries are effective. "Miss"
		// means fallback if fallback is enabled, otherwise means failure (so that another layer could implement
		// fallback).
		Counter quickGetValueHit, quickGetValueMiss, quickGetKeyValuesHit, quickGetKeyValuesMiss;

		// The number of logical bytes returned from storage engine, in response to readRange operations.
		Counter kvScanBytes;
		// The number of logical bytes returned from storage engine, in response to readValue operations.
		Counter kvGetBytes;
		// The number of keys read from storage engine by eagerReads.
		Counter eagerReadsKeys;
		// The count of readValue operation to the storage engine.
		Counter kvGets;
		// The count of readValue operation to the storage engine.
		Counter kvScans;
		// The count of commit operation to the storage engine.
		Counter kvCommits;

		LatencySample readLatencySample;
		LatencyBands readLatencyBands;

		Counters(StorageServer* self)
		  : cc("StorageServer", self->thisServerID.toString()), allQueries("QueryQueue", cc),
		    getKeyQueries("GetKeyQueries", cc), getValueQueries("GetValueQueries", cc),
		    getRangeQueries("GetRangeQueries", cc), getMappedRangeQueries("GetMappedRangeQueries", cc),
		    getRangeStreamQueries("GetRangeStreamQueries", cc), finishedQueries("FinishedQueries", cc),
		    lowPriorityQueries("LowPriorityQueries", cc), rowsQueried("RowsQueried", cc),
		    bytesQueried("BytesQueried", cc), watchQueries("WatchQueries", cc), emptyQueries("EmptyQueries", cc),
		    feedRowsQueried("FeedRowsQueried", cc), feedBytesQueried("FeedBytesQueried", cc),
		    feedStreamQueries("FeedStreamQueries", cc), feedVersionQueries("FeedVersionQueries", cc),
		    bytesInput("BytesInput", cc), logicalBytesInput("LogicalBytesInput", cc),
		    logicalBytesMoveInOverhead("LogicalBytesMoveInOverhead", cc),
		    kvCommitLogicalBytes("KVCommitLogicalBytes", cc), kvClearRanges("KVClearRanges", cc),
		    kvSystemClearRanges("KVSystemClearRanges", cc), bytesDurable("BytesDurable", cc),
		    bytesFetched("BytesFetched", cc), mutationBytes("MutationBytes", cc),
		    feedBytesFetched("FeedBytesFetched", cc), sampledBytesCleared("SampledBytesCleared", cc),
		    kvFetched("KVFetched", cc), mutations("Mutations", cc), setMutations("SetMutations", cc),
		    clearRangeMutations("ClearRangeMutations", cc), atomicMutations("AtomicMutations", cc),
		    updateBatches("UpdateBatches", cc), updateVersions("UpdateVersions", cc), loops("Loops", cc),
		    fetchWaitingMS("FetchWaitingMS", cc), fetchWaitingCount("FetchWaitingCount", cc),
		    fetchExecutingMS("FetchExecutingMS", cc), fetchExecutingCount("FetchExecutingCount", cc),
		    readsRejected("ReadsRejected", cc), wrongShardServer("WrongShardServer", cc),
		    fetchedVersions("FetchedVersions", cc), fetchesFromLogs("FetchesFromLogs", cc),
		    quickGetValueHit("QuickGetValueHit", cc), quickGetValueMiss("QuickGetValueMiss", cc),
		    quickGetKeyValuesHit("QuickGetKeyValuesHit", cc), quickGetKeyValuesMiss("QuickGetKeyValuesMiss", cc),
		    kvScanBytes("KVScanBytes", cc), kvGetBytes("KVGetBytes", cc), eagerReadsKeys("EagerReadsKeys", cc),
		    kvGets("KVGets", cc), kvScans("KVScans", cc), kvCommits("KVCommits", cc),
		    readLatencySample("ReadLatencyMetrics",
		                      self->thisServerID,
		                      SERVER_KNOBS->LATENCY_METRICS_LOGGING_INTERVAL,
		                      SERVER_KNOBS->LATENCY_SAMPLE_SIZE),
		    readLatencyBands("ReadLatencyBands", self->thisServerID, SERVER_KNOBS->STORAGE_LOGGING_DELAY) {
			specialCounter(cc, "LastTLogVersion", [self]() { return self->lastTLogVersion; });
			specialCounter(cc, "Version", [self]() { return self->version.get(); });
			specialCounter(cc, "StorageVersion", [self]() { return self->storageVersion(); });
			specialCounter(cc, "DurableVersion", [self]() { return self->durableVersion.get(); });
			specialCounter(cc, "DesiredOldestVersion", [self]() { return self->desiredOldestVersion.get(); });
			specialCounter(cc, "VersionLag", [self]() { return self->versionLag; });
			specialCounter(cc, "LocalRate", [self] { return int64_t(self->currentRate() * 100); });

			specialCounter(cc, "BytesReadSampleCount", [self]() { return self->metrics.bytesReadSample.queue.size(); });
			specialCounter(
			    cc, "FetchKeysFetchActive", [self]() { return self->fetchKeysParallelismLock.activePermits(); });
			specialCounter(cc, "FetchKeysWaiting", [self]() { return self->fetchKeysParallelismLock.waiters(); });
			specialCounter(cc, "FetchChangeFeedFetchActive", [self]() {
				return self->fetchChangeFeedParallelismLock.activePermits();
			});
			specialCounter(
			    cc, "FetchChangeFeedWaiting", [self]() { return self->fetchChangeFeedParallelismLock.waiters(); });
			specialCounter(cc, "ServeFetchCheckpointActive", [self]() {
				return self->serveFetchCheckpointParallelismLock.activePermits();
			});
			specialCounter(cc, "ServeFetchCheckpointWaiting", [self]() {
				return self->serveFetchCheckpointParallelismLock.waiters();
			});
			specialCounter(cc, "QueryQueueMax", [self]() { return self->getAndResetMaxQueryQueueSize(); });
			specialCounter(cc, "BytesStored", [self]() { return self->metrics.byteSample.getEstimate(allKeys); });
			specialCounter(cc, "ActiveWatches", [self]() { return self->numWatches; });
			specialCounter(cc, "WatchBytes", [self]() { return self->watchBytes; });
			specialCounter(cc, "KvstoreSizeTotal", [self]() { return std::get<0>(self->storage.getSize()); });
			specialCounter(cc, "KvstoreNodeTotal", [self]() { return std::get<1>(self->storage.getSize()); });
			specialCounter(cc, "KvstoreInlineKey", [self]() { return std::get<2>(self->storage.getSize()); });
			specialCounter(cc, "ActiveChangeFeeds", [self]() { return self->uidChangeFeed.size(); });
			specialCounter(cc, "ActiveChangeFeedQueries", [self]() { return self->activeFeedQueries; });
		}
	} counters;

	// Bytes read from storage engine when a storage server starts.
	int64_t bytesRestored = 0;

	Reference<EventCacheHolder> storageServerSourceTLogIDEventHolder;

	StorageServer(IKeyValueStore* storage,
	              Reference<AsyncVar<ServerDBInfo> const> const& db,
	              StorageServerInterface const& ssi)
	  : tlogCursorReadsLatencyHistogram(Histogram::getHistogram(STORAGESERVER_HISTOGRAM_GROUP,
	                                                            TLOG_CURSOR_READS_LATENCY_HISTOGRAM,
	                                                            Histogram::Unit::microseconds)),
	    ssVersionLockLatencyHistogram(Histogram::getHistogram(STORAGESERVER_HISTOGRAM_GROUP,
	                                                          SS_VERSION_LOCK_LATENCY_HISTOGRAM,
	                                                          Histogram::Unit::microseconds)),
	    eagerReadsLatencyHistogram(Histogram::getHistogram(STORAGESERVER_HISTOGRAM_GROUP,
	                                                       EAGER_READS_LATENCY_HISTOGRAM,
	                                                       Histogram::Unit::microseconds)),
	    fetchKeysPTreeUpdatesLatencyHistogram(Histogram::getHistogram(STORAGESERVER_HISTOGRAM_GROUP,
	                                                                  FETCH_KEYS_PTREE_UPDATES_LATENCY_HISTOGRAM,
	                                                                  Histogram::Unit::microseconds)),
	    tLogMsgsPTreeUpdatesLatencyHistogram(Histogram::getHistogram(STORAGESERVER_HISTOGRAM_GROUP,
	                                                                 TLOG_MSGS_PTREE_UPDATES_LATENCY_HISTOGRAM,
	                                                                 Histogram::Unit::microseconds)),
	    storageUpdatesDurableLatencyHistogram(Histogram::getHistogram(STORAGESERVER_HISTOGRAM_GROUP,
	                                                                  STORAGE_UPDATES_DURABLE_LATENCY_HISTOGRAM,
	                                                                  Histogram::Unit::microseconds)),
	    storageCommitLatencyHistogram(Histogram::getHistogram(STORAGESERVER_HISTOGRAM_GROUP,
	                                                          STORAGE_COMMIT_LATENCY_HISTOGRAM,
	                                                          Histogram::Unit::microseconds)),
	    ssDurableVersionUpdateLatencyHistogram(Histogram::getHistogram(STORAGESERVER_HISTOGRAM_GROUP,
	                                                                   SS_DURABLE_VERSION_UPDATE_LATENCY_HISTOGRAM,
	                                                                   Histogram::Unit::microseconds)),
	    tag(invalidTag), poppedAllAfter(std::numeric_limits<Version>::max()), cpuUsage(0.0), diskUsage(0.0),
	    storage(this, storage), shardChangeCounter(0), lastTLogVersion(0), lastVersionWithData(0), restoredVersion(0),
	    prevVersion(0), rebootAfterDurableVersion(std::numeric_limits<Version>::max()),
	    primaryLocality(tagLocalityInvalid), knownCommittedVersion(0), versionLag(0), logProtocol(0),
	    thisServerID(ssi.id()), tssInQuarantine(false), db(db), actors(false),
	    byteSampleClears(false, LiteralStringRef("\xff\xff\xff")), durableInProgress(Void()), watchBytes(0),
	    numWatches(0), noRecentUpdates(false), lastUpdate(now()),
	    readQueueSizeMetric(LiteralStringRef("StorageServer.ReadQueueSize")), updateEagerReads(nullptr),
	    fetchKeysParallelismLock(SERVER_KNOBS->FETCH_KEYS_PARALLELISM),
	    fetchChangeFeedParallelismLock(SERVER_KNOBS->FETCH_KEYS_PARALLELISM),
	    fetchKeysBytesBudget(SERVER_KNOBS->STORAGE_FETCH_BYTES), fetchKeysBudgetUsed(false),
	    serveFetchCheckpointParallelismLock(SERVER_KNOBS->SERVE_FETCH_CHECKPOINT_PARALLELISM),
	    instanceID(deterministicRandom()->randomUniqueID().first()), shuttingDown(false), behind(false),
	    versionBehind(false), debug_inApplyUpdate(false), debug_lastValidateTime(0), lastBytesInputEBrake(0),
	    lastDurableVersionEBrake(0), maxQueryQueue(0), transactionTagCounter(ssi.id()), counters(this),
	    storageServerSourceTLogIDEventHolder(
	        makeReference<EventCacheHolder>(ssi.id().toString() + "/StorageServerSourceTLogID")) {
		version.initMetric(LiteralStringRef("StorageServer.Version"), counters.cc.id);
		oldestVersion.initMetric(LiteralStringRef("StorageServer.OldestVersion"), counters.cc.id);
		durableVersion.initMetric(LiteralStringRef("StorageServer.DurableVersion"), counters.cc.id);
		desiredOldestVersion.initMetric(LiteralStringRef("StorageServer.DesiredOldestVersion"), counters.cc.id);

		newestAvailableVersion.insert(allKeys, invalidVersion);
		newestDirtyVersion.insert(allKeys, invalidVersion);
		addShard(ShardInfo::newNotAssigned(allKeys));

		cx = openDBOnServer(db, TaskPriority::DefaultEndpoint, LockAware::True);

		this->storage.kvCommitLogicalBytes = &counters.kvCommitLogicalBytes;
		this->storage.kvClearRanges = &counters.kvClearRanges;
		this->storage.kvGets = &counters.kvGets;
		this->storage.kvScans = &counters.kvScans;
		this->storage.kvCommits = &counters.kvCommits;
	}

	//~StorageServer() { fclose(log); }

	// Puts the given shard into shards.  The caller is responsible for adding shards
	//   for all ranges in shards.getAffectedRangesAfterInsertion(newShard->keys)), because these
	//   shards are invalidated by the call.
	void addShard(ShardInfo* newShard) {
		ASSERT(!newShard->keys.empty());
		newShard->changeCounter = ++shardChangeCounter;
		//TraceEvent("AddShard", this->thisServerID).detail("KeyBegin", newShard->keys.begin).detail("KeyEnd", newShard->keys.end).detail("State", newShard->isReadable() ? "Readable" : newShard->notAssigned() ? "NotAssigned" : "Adding").detail("Version", this->version.get());
		/*auto affected = shards.getAffectedRangesAfterInsertion( newShard->keys, Reference<ShardInfo>() );
		for(auto i = affected.begin(); i != affected.end(); ++i)
		    shards.insert( *i, Reference<ShardInfo>() );*/
		shards.insert(newShard->keys, Reference<ShardInfo>(newShard));
	}
	void addMutation(Version version,
	                 bool fromFetch,
	                 MutationRef const& mutation,
	                 KeyRangeRef const& shard,
	                 UpdateEagerReadInfo* eagerReads);
	void setInitialVersion(Version ver) {
		version = ver;
		desiredOldestVersion = ver;
		oldestVersion = ver;
		durableVersion = ver;
		lastVersionWithData = ver;
		restoredVersion = ver;

		mutableData().createNewVersion(ver);
		mutableData().forgetVersionsBefore(ver);
	}

	bool isTss() const { return tssPairID.present(); }

	bool isSSWithTSSPair() const { return ssPairID.present(); }

	void setSSWithTssPair(UID idOfTSS) { ssPairID = Optional<UID>(idOfTSS); }

	void clearSSWithTssPair() { ssPairID = Optional<UID>(); }

	// This is the maximum version that might be read from storage (the minimum version is durableVersion)
	Version storageVersion() const { return oldestVersion.get(); }

	bool isReadable(KeyRangeRef const& keys) {
		auto sh = shards.intersectingRanges(keys);
		for (auto i = sh.begin(); i != sh.end(); ++i)
			if (!i->value()->isReadable())
				return false;
		return true;
	}

	void checkChangeCounter(uint64_t oldShardChangeCounter, KeyRef const& key) {
		if (oldShardChangeCounter != shardChangeCounter && shards[key]->changeCounter > oldShardChangeCounter) {
			CODE_PROBE(true, "shard change during getValueQ");
			throw wrong_shard_server();
		}
	}

	void checkChangeCounter(uint64_t oldShardChangeCounter, KeyRangeRef const& keys) {
		if (oldShardChangeCounter != shardChangeCounter) {
			auto sh = shards.intersectingRanges(keys);
			for (auto i = sh.begin(); i != sh.end(); ++i)
				if (i->value()->changeCounter > oldShardChangeCounter) {
					CODE_PROBE(true, "shard change during range operation");
					throw wrong_shard_server();
				}
		}
	}

	Counter::Value queueSize() { return counters.bytesInput.getValue() - counters.bytesDurable.getValue(); }

	// penalty used by loadBalance() to balance requests among SSes. We prefer SS with less write queue size.
	double getPenalty() {
		return std::max(std::max(1.0,
		                         (queueSize() - (SERVER_KNOBS->TARGET_BYTES_PER_STORAGE_SERVER -
		                                         2.0 * SERVER_KNOBS->SPRING_BYTES_STORAGE_SERVER)) /
		                             SERVER_KNOBS->SPRING_BYTES_STORAGE_SERVER),
		                (currentRate() < 1e-6 ? 1e6 : 1.0 / currentRate()));
	}

	// Normally the storage server prefers to serve read requests over making mutations
	// durable to disk. However, when the storage server falls to far behind on
	// making mutations durable, this function will change the priority to prefer writes.
	Future<Void> getQueryDelay() {
		if ((version.get() - durableVersion.get() > SERVER_KNOBS->LOW_PRIORITY_DURABILITY_LAG) ||
		    (queueSize() > SERVER_KNOBS->LOW_PRIORITY_STORAGE_QUEUE_BYTES)) {
			++counters.lowPriorityQueries;
			return delay(0, TaskPriority::LowPriorityRead);
		}
		return delay(0, TaskPriority::DefaultEndpoint);
	}

	template <class Reply>
	using isLoadBalancedReply = std::is_base_of<LoadBalancedReply, Reply>;

	template <class Reply>
	typename std::enable_if<isLoadBalancedReply<Reply>::value, void>::type
	sendErrorWithPenalty(const ReplyPromise<Reply>& promise, const Error& err, double penalty) {
		if (err.code() == error_code_wrong_shard_server) {
			++counters.wrongShardServer;
		}
		Reply reply;
		reply.error = err;
		reply.penalty = penalty;
		promise.send(reply);
	}

	template <class Reply>
	typename std::enable_if<!isLoadBalancedReply<Reply>::value, void>::type
	sendErrorWithPenalty(const ReplyPromise<Reply>& promise, const Error& err, double) {
		if (err.code() == error_code_wrong_shard_server) {
			++counters.wrongShardServer;
		}
		promise.sendError(err);
	}

	template <class Request>
	bool shouldRead(const Request& request) {
		auto rate = currentRate();
		if (isTSSInQuarantine() || (rate < SERVER_KNOBS->STORAGE_DURABILITY_LAG_REJECT_THRESHOLD &&
		                            deterministicRandom()->random01() >
		                                std::max(SERVER_KNOBS->STORAGE_DURABILITY_LAG_MIN_RATE,
		                                         rate / SERVER_KNOBS->STORAGE_DURABILITY_LAG_REJECT_THRESHOLD))) {
			sendErrorWithPenalty(request.reply, server_overloaded(), getPenalty());
			++counters.readsRejected;
			return false;
		}
		return true;
	}

	template <class Request, class HandleFunction>
	Future<Void> readGuard(const Request& request, const HandleFunction& fun) {
		bool read = shouldRead(request);
		if (!read) {
			return Void();
		}
		return fun(this, request);
	}

	Version minFeedVersionForAddress(const NetworkAddress& addr) {
		auto& clientVersions = changeFeedClientVersions[addr];
		Version minVersion = version.get();
		for (auto& it : clientVersions) {
			/*fmt::print("SS {0} Blocked client {1} @ {2}\n",
			           thisServerID.toString().substr(0, 4),
			           it.first.toString().substr(0, 8),
			           it.second);*/
			minVersion = std::min(minVersion, it.second);
		}
		return minVersion;
	}

	void getSplitPoints(SplitRangeRequest const& req) {
		try {
			Optional<TenantMapEntry> entry = getTenantEntry(version.get(), req.tenantInfo);
			metrics.getSplitPoints(req, entry.map<Key>([](TenantMapEntry e) { return e.prefix; }));
		} catch (Error& e) {
			req.reply.sendError(e);
		}
	}
};

const StringRef StorageServer::CurrentRunningFetchKeys::emptyString = LiteralStringRef("");
const KeyRangeRef StorageServer::CurrentRunningFetchKeys::emptyKeyRange =
    KeyRangeRef(StorageServer::CurrentRunningFetchKeys::emptyString,
                StorageServer::CurrentRunningFetchKeys::emptyString);

// If and only if key:=value is in (storage+versionedData),    // NOT ACTUALLY: and key < allKeys.end,
//   and H(key) < |key+value|/bytesPerSample,
//     let sampledSize = max(|key+value|,bytesPerSample)
//     persistByteSampleKeys.begin()+key := sampledSize is in storage
//     (key,sampledSize) is in byteSample

// So P(key is sampled) * sampledSize == |key+value|

void StorageServer::byteSampleApplyMutation(MutationRef const& m, Version ver) {
	if (m.type == MutationRef::ClearRange)
		byteSampleApplyClear(KeyRangeRef(m.param1, m.param2), ver);
	else if (m.type == MutationRef::SetValue)
		byteSampleApplySet(KeyValueRef(m.param1, m.param2), ver);
	else
		ASSERT(false); // Mutation of unknown type modfying byte sample
}

// watchMap Operations
Reference<ServerWatchMetadata> StorageServer::getWatchMetadata(KeyRef key) const {
	const auto it = watchMap.find(key);
	if (it == watchMap.end())
		return Reference<ServerWatchMetadata>();
	return it->second;
}

KeyRef StorageServer::setWatchMetadata(Reference<ServerWatchMetadata> metadata) {
	KeyRef keyRef = metadata->key.contents();

	watchMap[keyRef] = metadata;
	return keyRef;
}

void StorageServer::deleteWatchMetadata(KeyRef key) {
	watchMap.erase(key);
}

void StorageServer::clearWatchMetadata() {
	watchMap.clear();
}

#ifndef __INTEL_COMPILER
#pragma endregion
#endif

/////////////////////////////////// Validation ///////////////////////////////////////
#ifndef __INTEL_COMPILER
#pragma region Validation
#endif
bool validateRange(StorageServer::VersionedData::ViewAtVersion const& view,
                   KeyRangeRef range,
                   Version version,
                   UID id,
                   Version minInsertVersion) {
	// * Nonoverlapping: No clear overlaps a set or another clear, or adjoins another clear.
	// * Old mutations are erased: All items in versionedData.atLatest() have insertVersion() > durableVersion()

	//TraceEvent("ValidateRange", id).detail("KeyBegin", range.begin).detail("KeyEnd", range.end).detail("Version", version);
	KeyRef k;
	bool ok = true;
	bool kIsClear = false;
	auto i = view.lower_bound(range.begin);
	if (i != view.begin())
		--i;
	for (; i != view.end() && i.key() < range.end; ++i) {
		ASSERT(i.insertVersion() > minInsertVersion);
		if (kIsClear && i->isClearTo() ? i.key() <= k : i.key() < k) {
			TraceEvent(SevError, "InvalidRange", id)
			    .detail("Key1", k)
			    .detail("Key2", i.key())
			    .detail("Version", version);
			ok = false;
		}
		// ASSERT( i.key() >= k );
		kIsClear = i->isClearTo();
		k = kIsClear ? i->getEndKey() : i.key();
	}
	return ok;
}

void validate(StorageServer* data, bool force = false) {
	try {
		if (force || (EXPENSIVE_VALIDATION)) {
			data->newestAvailableVersion.validateCoalesced();
			data->newestDirtyVersion.validateCoalesced();

			for (auto s = data->shards.ranges().begin(); s != data->shards.ranges().end(); ++s) {
				ASSERT(s->value()->keys == s->range());
				ASSERT(!s->value()->keys.empty());
			}

			for (auto s = data->shards.ranges().begin(); s != data->shards.ranges().end(); ++s)
				if (s->value()->isReadable()) {
					auto ar = data->newestAvailableVersion.intersectingRanges(s->range());
					for (auto a = ar.begin(); a != ar.end(); ++a)
						ASSERT(a->value() == latestVersion);
				}

			// * versionedData contains versions [storageVersion(), version.get()].  It might also contain version
			// (version.get()+1), in which changeDurableVersion may be deleting ghosts, and/or it might
			//      contain later versions if applyUpdate is on the stack.
			ASSERT(data->data().getOldestVersion() == data->storageVersion());
			ASSERT(data->data().getLatestVersion() == data->version.get() ||
			       data->data().getLatestVersion() == data->version.get() + 1 ||
			       (data->debug_inApplyUpdate && data->data().getLatestVersion() > data->version.get()));

			auto latest = data->data().atLatest();

			// * Old shards are erased: versionedData.atLatest() has entries (sets or clear *begins*) only for keys in
			// readable or adding,transferred shards.
			for (auto s = data->shards.ranges().begin(); s != data->shards.ranges().end(); ++s) {
				ShardInfo* shard = s->value().getPtr();
				if (!shard->isInVersionedData()) {
					if (latest.lower_bound(s->begin()) != latest.lower_bound(s->end())) {
						TraceEvent(SevError, "VF", data->thisServerID)
						    .detail("LastValidTime", data->debug_lastValidateTime)
						    .detail("KeyBegin", s->begin())
						    .detail("KeyEnd", s->end())
						    .detail("FirstKey", latest.lower_bound(s->begin()).key())
						    .detail("FirstInsertV", latest.lower_bound(s->begin()).insertVersion());
					}
					ASSERT(latest.lower_bound(s->begin()) == latest.lower_bound(s->end()));
				}
			}

			// FIXME: do some change feed validation?

			latest.validate();
			validateRange(latest, allKeys, data->version.get(), data->thisServerID, data->durableVersion.get());

			data->debug_lastValidateTime = now();
		}
	} catch (...) {
		TraceEvent(SevError, "ValidationFailure", data->thisServerID)
		    .detail("LastValidTime", data->debug_lastValidateTime);
		throw;
	}
}
#ifndef __INTEL_COMPILER
#pragma endregion
#endif

void updateProcessStats(StorageServer* self) {
	if (g_network->isSimulated()) {
		// diskUsage and cpuUsage are not relevant in the simulator,
		// and relying on the actual values could break seed determinism
		self->cpuUsage = 100.0;
		self->diskUsage = 100.0;
		return;
	}

	SystemStatistics sysStats = getSystemStatistics();
	if (sysStats.initialized) {
		self->cpuUsage = 100 * sysStats.processCPUSeconds / sysStats.elapsed;
		self->diskUsage = 100 * std::max(0.0, (sysStats.elapsed - sysStats.processDiskIdleSeconds) / sysStats.elapsed);
	}
}

///////////////////////////////////// Queries /////////////////////////////////
#ifndef __INTEL_COMPILER
#pragma region Queries
#endif

ACTOR Future<Version> waitForVersionActor(StorageServer* data, Version version, SpanContext spanContext) {
	state Span span("SS:WaitForVersion"_loc, spanContext);
	choose {
		when(wait(data->version.whenAtLeast(version))) {
			// FIXME: A bunch of these can block with or without the following delay 0.
			// wait( delay(0) );  // don't do a whole bunch of these at once
			if (version < data->oldestVersion.get())
				throw transaction_too_old(); // just in case
			return version;
		}
		when(wait(delay(SERVER_KNOBS->FUTURE_VERSION_DELAY))) {
			if (deterministicRandom()->random01() < 0.001)
				TraceEvent(SevWarn, "ShardServerFutureVersion1000x", data->thisServerID)
				    .detail("Version", version)
				    .detail("MyVersion", data->version.get())
				    .detail("ServerID", data->thisServerID);
			throw future_version();
		}
	}
}

// If the latest commit version that mutated the shard(s) being served by the specified storage
// server is below the client specified read version then do a read at the latest commit version
// of the storage server.
Version getRealReadVersion(VersionVector& ssLatestCommitVersions, Tag& tag, Version specifiedReadVersion) {
	Version realReadVersion =
	    ssLatestCommitVersions.hasVersion(tag) ? ssLatestCommitVersions.getVersion(tag) : specifiedReadVersion;
	ASSERT(realReadVersion <= specifiedReadVersion);
	return realReadVersion;
}

// Find the latest commit version of the given tag.
Version getLatestCommitVersion(VersionVector& ssLatestCommitVersions, Tag& tag) {
	Version commitVersion =
	    ssLatestCommitVersions.hasVersion(tag) ? ssLatestCommitVersions.getVersion(tag) : invalidVersion;
	return commitVersion;
}

Future<Version> waitForVersion(StorageServer* data, Version version, SpanContext spanContext) {
	if (version == latestVersion) {
		version = std::max(Version(1), data->version.get());
	}

	if (version < data->oldestVersion.get() || version <= 0) {
		// TraceEvent(SevDebug, "WFVThrow", data->thisServerID).detail("Version", version).detail("OldestVersion", data->oldestVersion.get());
		return transaction_too_old();
	} else if (version <= data->version.get()) {
		return version;
	}

	if ((data->behind || data->versionBehind) && version > data->version.get()) {
		return process_behind();
	}

	if (deterministicRandom()->random01() < 0.001) {
		TraceEvent("WaitForVersion1000x").log();
	}
	return waitForVersionActor(data, version, spanContext);
}

Future<Version> waitForVersion(StorageServer* data,
                               Version commitVersion,
                               Version readVersion,
                               SpanContext spanContext) {
	ASSERT(commitVersion == invalidVersion || commitVersion < readVersion);

	if (commitVersion == invalidVersion) {
		return waitForVersion(data, readVersion, spanContext);
	}

	if (readVersion == latestVersion) {
		readVersion = std::max(Version(1), data->version.get());
	}

	if (readVersion < data->oldestVersion.get() || readVersion <= 0) {
		return transaction_too_old();
	} else {
		if (commitVersion < data->oldestVersion.get()) {
			return data->oldestVersion.get();
		} else if (commitVersion <= data->version.get()) {
			return commitVersion;
		}
	}

	if ((data->behind || data->versionBehind) && commitVersion > data->version.get()) {
		return process_behind();
	}

	if (deterministicRandom()->random01() < 0.001) {
		TraceEvent("WaitForVersion1000x");
	}
	return waitForVersionActor(data, std::max(commitVersion, data->oldestVersion.get()), spanContext);
}

ACTOR Future<Version> waitForVersionNoTooOld(StorageServer* data, Version version) {
	// This could become an Actor transparently, but for now it just does the lookup
	if (version == latestVersion)
		version = std::max(Version(1), data->version.get());
	if (version <= data->version.get())
		return version;
	choose {
		when(wait(data->version.whenAtLeast(version))) { return version; }
		when(wait(delay(SERVER_KNOBS->FUTURE_VERSION_DELAY))) {
			if (deterministicRandom()->random01() < 0.001)
				TraceEvent(SevWarn, "ShardServerFutureVersion1000x", data->thisServerID)
				    .detail("Version", version)
				    .detail("MyVersion", data->version.get())
				    .detail("ServerID", data->thisServerID);
			throw future_version();
		}
	}
}

Optional<TenantMapEntry> StorageServer::getTenantEntry(Version version, TenantInfo tenantInfo) {
	if (tenantInfo.name.present()) {
		auto view = tenantMap.at(version);
		auto itr = view.find(tenantInfo.name.get());
		if (itr == view.end()) {
			TraceEvent(SevWarn, "StorageUnknownTenant", thisServerID).detail("Tenant", tenantInfo.name).backtrace();
			throw unknown_tenant();
		} else if (itr->id != tenantInfo.tenantId) {
			TraceEvent(SevWarn, "StorageTenantIdMismatch", thisServerID)
			    .detail("Tenant", tenantInfo.name)
			    .detail("TenantId", tenantInfo.tenantId)
			    .detail("ExistingId", itr->id)
			    .backtrace();
			throw unknown_tenant();
		}

		return *itr;
	}

	return Optional<TenantMapEntry>();
}

ACTOR Future<Void> getValueQ(StorageServer* data, GetValueRequest req) {
	state int64_t resultSize = 0;
	Span span("SS:getValue"_loc, req.spanContext);
	if (req.tenantInfo.name.present()) {
		span.addAttribute("tenant"_sr, req.tenantInfo.name.get());
	}
	span.addAttribute("key"_sr, req.key);
	// Temporarily disabled -- this path is hit a lot
	// getCurrentLineage()->modify(&TransactionLineage::txID) = req.spanContext.first();

	try {
		++data->counters.getValueQueries;
		++data->counters.allQueries;
		++data->readQueueSizeMetric;
		data->maxQueryQueue = std::max<int>(
		    data->maxQueryQueue, data->counters.allQueries.getValue() - data->counters.finishedQueries.getValue());

		// Active load balancing runs at a very high priority (to obtain accurate queue lengths)
		// so we need to downgrade here
		wait(data->getQueryDelay());

		if (req.debugID.present())
			g_traceBatch.addEvent("GetValueDebug",
			                      req.debugID.get().first(),
			                      "getValueQ.DoRead"); //.detail("TaskID", g_network->getCurrentTask());

		state Optional<Value> v;
		Version commitVersion = getLatestCommitVersion(req.ssLatestCommitVersions, data->tag);
		state Version version = wait(waitForVersion(data, commitVersion, req.version, req.spanContext));
		if (req.debugID.present())
			g_traceBatch.addEvent("GetValueDebug",
			                      req.debugID.get().first(),
			                      "getValueQ.AfterVersion"); //.detail("TaskID", g_network->getCurrentTask());

		Optional<TenantMapEntry> entry = data->getTenantEntry(version, req.tenantInfo);
		if (entry.present()) {
			req.key = req.key.withPrefix(entry.get().prefix);
		}
		state uint64_t changeCounter = data->shardChangeCounter;

		if (!data->shards[req.key]->isReadable()) {
			//TraceEvent("WrongShardServer", data->thisServerID).detail("Key", req.key).detail("Version", version).detail("In", "getValueQ");
			throw wrong_shard_server();
		}

		state int path = 0;
		auto i = data->data().at(version).lastLessOrEqual(req.key);
		if (i && i->isValue() && i.key() == req.key) {
			v = (Value)i->getValue();
			path = 1;
		} else if (!i || !i->isClearTo() || i->getEndKey() <= req.key) {
			path = 2;
			Optional<Value> vv = wait(data->storage.readValue(req.key, IKeyValueStore::ReadType::NORMAL, req.debugID));
			data->counters.kvGetBytes += vv.expectedSize();
			// Validate that while we were reading the data we didn't lose the version or shard
			if (version < data->storageVersion()) {
				CODE_PROBE(true, "transaction_too_old after readValue");
				throw transaction_too_old();
			}
			data->checkChangeCounter(changeCounter, req.key);
			v = vv;
		}

		DEBUG_MUTATION("ShardGetValue",
		               version,
		               MutationRef(MutationRef::DebugKey, req.key, v.present() ? v.get() : LiteralStringRef("<null>")),
		               data->thisServerID);
		DEBUG_MUTATION("ShardGetPath",
		               version,
		               MutationRef(MutationRef::DebugKey,
		                           req.key,
		                           path == 0   ? LiteralStringRef("0")
		                           : path == 1 ? LiteralStringRef("1")
		                                       : LiteralStringRef("2")),
		               data->thisServerID);

		/*
		StorageMetrics m;
		m.bytesPerKSecond = req.key.size() + (v.present() ? v.get().size() : 0);
		m.iosPerKSecond = 1;
		data->metrics.notify(req.key, m);
		*/

		if (v.present()) {
			++data->counters.rowsQueried;
			resultSize = v.get().size();
			data->counters.bytesQueried += resultSize;
		} else {
			++data->counters.emptyQueries;
		}

		if (SERVER_KNOBS->READ_SAMPLING_ENABLED) {
			// If the read yields no value, randomly sample the empty read.
			int64_t bytesReadPerKSecond =
			    v.present() ? std::max((int64_t)(req.key.size() + v.get().size()), SERVER_KNOBS->EMPTY_READ_PENALTY)
			                : SERVER_KNOBS->EMPTY_READ_PENALTY;
			data->metrics.notifyBytesReadPerKSecond(req.key, bytesReadPerKSecond);
		}

		if (req.debugID.present())
			g_traceBatch.addEvent("GetValueDebug",
			                      req.debugID.get().first(),
			                      "getValueQ.AfterRead"); //.detail("TaskID", g_network->getCurrentTask());

		// Check if the desired key might be cached
		auto cached = data->cachedRangeMap[req.key];
		// if (cached)
		//	TraceEvent(SevDebug, "SSGetValueCached").detail("Key", req.key);

		GetValueReply reply(v, cached);
		reply.penalty = data->getPenalty();
		req.reply.send(reply);
	} catch (Error& e) {
		if (!canReplyWith(e))
			throw;
		data->sendErrorWithPenalty(req.reply, e, data->getPenalty());
	}

	data->transactionTagCounter.addRequest(req.tags, resultSize);

	++data->counters.finishedQueries;
	--data->readQueueSizeMetric;

	double duration = g_network->timer() - req.requestTime();
	data->counters.readLatencySample.addMeasurement(duration);
	if (data->latencyBandConfig.present()) {
		int maxReadBytes =
		    data->latencyBandConfig.get().readConfig.maxReadBytes.orDefault(std::numeric_limits<int>::max());
		data->counters.readLatencyBands.addMeasurement(duration, resultSize > maxReadBytes);
	}

	return Void();
}

// Pessimistic estimate the number of overhead bytes used by each
// watch. Watch key references are stored in an AsyncMap<Key,bool>, and actors
// must be kept alive until the watch is finished.
extern size_t WATCH_OVERHEAD_WATCHQ, WATCH_OVERHEAD_WATCHIMPL;

ACTOR Future<Version> watchWaitForValueChange(StorageServer* data, SpanContext parent, KeyRef key) {
	state Location spanLocation = "SS:watchWaitForValueChange"_loc;
	state Span span(spanLocation, parent);
	state Reference<ServerWatchMetadata> metadata = data->getWatchMetadata(key);

	if (metadata->debugID.present())
		g_traceBatch.addEvent("WatchValueDebug",
		                      metadata->debugID.get().first(),
		                      "watchValueSendReply.Before"); //.detail("TaskID", g_network->getCurrentTask());

	wait(success(waitForVersionNoTooOld(data, metadata->version)));
	if (metadata->debugID.present())
		g_traceBatch.addEvent("WatchValueDebug",
		                      metadata->debugID.get().first(),
		                      "watchValueSendReply.AfterVersion"); //.detail("TaskID", g_network->getCurrentTask());

	state Version minVersion = data->data().latestVersion;
	state Future<Void> watchFuture = data->watches.onChange(metadata->key);
	loop {
		try {
			metadata = data->getWatchMetadata(key);
			state Version latest = data->version.get();
			CODE_PROBE(latest >= minVersion && latest < data->data().latestVersion,
			           "Starting watch loop with latestVersion > data->version");
			GetValueRequest getReq(
			    span.context, TenantInfo(), metadata->key, latest, metadata->tags, metadata->debugID, VersionVector());
			state Future<Void> getValue = getValueQ(
			    data, getReq); // we are relying on the delay zero at the top of getValueQ, if removed we need one here
			GetValueReply reply = wait(getReq.reply.getFuture());
			span = Span(spanLocation, parent);

			if (reply.error.present()) {
				ASSERT(reply.error.get().code() != error_code_future_version);
				throw reply.error.get();
			}
			if (BUGGIFY) {
				throw transaction_too_old();
			}

			DEBUG_MUTATION(
			    "ShardWatchValue",
			    latest,
			    MutationRef(MutationRef::DebugKey,
			                metadata->key,
			                reply.value.present() ? StringRef(reply.value.get()) : LiteralStringRef("<null>")),
			    data->thisServerID);

			if (metadata->debugID.present())
				g_traceBatch.addEvent(
				    "WatchValueDebug",
				    metadata->debugID.get().first(),
				    "watchValueSendReply.AfterRead"); //.detail("TaskID", g_network->getCurrentTask());

			if (reply.value != metadata->value && latest >= metadata->version) {
				return latest; // fire watch
			}

			if (data->watchBytes > SERVER_KNOBS->MAX_STORAGE_SERVER_WATCH_BYTES) {
				CODE_PROBE(true, "Too many watches, reverting to polling");
				throw watch_cancelled();
			}

			state int64_t watchBytes =
			    (metadata->key.expectedSize() + metadata->value.expectedSize() + key.expectedSize() +
			     sizeof(Reference<ServerWatchMetadata>) + sizeof(ServerWatchMetadata) + WATCH_OVERHEAD_WATCHIMPL);

			data->watchBytes += watchBytes;
			try {
				if (latest < minVersion) {
					// If the version we read is less than minVersion, then we may fail to be notified of any changes
					// that occur up to or including minVersion To prevent that, we'll check the key again once the
					// version reaches our minVersion
					watchFuture = watchFuture || data->version.whenAtLeast(minVersion);
				}
				if (BUGGIFY) {
					// Simulate a trigger on the watch that results in the loop going around without the value changing
					watchFuture = watchFuture || delay(deterministicRandom()->random01());
				}
				wait(watchFuture);
				data->watchBytes -= watchBytes;
			} catch (Error& e) {
				data->watchBytes -= watchBytes;
				throw;
			}
		} catch (Error& e) {
			if (e.code() != error_code_transaction_too_old) {
				throw e;
			}

			CODE_PROBE(true, "Reading a watched key failed with transaction_too_old");
		}

		watchFuture = data->watches.onChange(metadata->key);
		wait(data->version.whenAtLeast(data->data().latestVersion));
	}
}

void checkCancelWatchImpl(StorageServer* data, WatchValueRequest req) {
	Reference<ServerWatchMetadata> metadata = data->getWatchMetadata(req.key.contents());
	if (metadata.isValid() && metadata->versionPromise.getFutureReferenceCount() == 1) {
		// last watch timed out so cancel watch_impl and delete key from the map
		data->deleteWatchMetadata(req.key.contents());
		metadata->watch_impl.cancel();
	}
}

ACTOR Future<Void> watchValueSendReply(StorageServer* data,
                                       WatchValueRequest req,
                                       Future<Version> resp,
                                       SpanContext spanContext) {
	state Span span("SS:watchValue"_loc, spanContext);
	state double startTime = now();
	++data->counters.watchQueries;
	++data->numWatches;
	data->watchBytes += WATCH_OVERHEAD_WATCHQ;

	loop {
		double timeoutDelay = -1;
		if (data->noRecentUpdates.get()) {
			timeoutDelay = std::max(CLIENT_KNOBS->FAST_WATCH_TIMEOUT - (now() - startTime), 0.0);
		} else if (!BUGGIFY) {
			timeoutDelay = std::max(CLIENT_KNOBS->WATCH_TIMEOUT - (now() - startTime), 0.0);
		}

		try {
			choose {
				when(Version ver = wait(resp)) {
					// fire watch
					req.reply.send(WatchValueReply{ ver });
					checkCancelWatchImpl(data, req);
					--data->numWatches;
					data->watchBytes -= WATCH_OVERHEAD_WATCHQ;
					return Void();
				}
				when(wait(timeoutDelay < 0 ? Never() : delay(timeoutDelay))) {
					// watch timed out
					data->sendErrorWithPenalty(req.reply, timed_out(), data->getPenalty());
					checkCancelWatchImpl(data, req);
					--data->numWatches;
					data->watchBytes -= WATCH_OVERHEAD_WATCHQ;
					return Void();
				}
				when(wait(data->noRecentUpdates.onChange())) {}
			}
		} catch (Error& e) {
			data->watchBytes -= WATCH_OVERHEAD_WATCHQ;
			checkCancelWatchImpl(data, req);
			--data->numWatches;

			if (!canReplyWith(e))
				throw e;
			data->sendErrorWithPenalty(req.reply, e, data->getPenalty());
			return Void();
		}
	}
}

// Finds a checkpoint.
ACTOR Future<Void> getCheckpointQ(StorageServer* self, GetCheckpointRequest req) {
	// Wait until the desired version is durable.
	wait(self->durableVersion.whenAtLeast(req.version + 1));

	TraceEvent(SevDebug, "ServeGetCheckpointVersionSatisfied", self->thisServerID)
	    .detail("Version", req.version)
	    .detail("Range", req.range.toString())
	    .detail("Format", static_cast<int>(req.format));

	try {
		std::unordered_map<UID, CheckpointMetaData>::iterator it = self->checkpoints.begin();
		for (; it != self->checkpoints.end(); ++it) {
			const CheckpointMetaData& md = it->second;
			if (md.version == req.version && md.format == req.format && md.range.contains(req.range) &&
			    md.getState() == CheckpointMetaData::Complete) {
				req.reply.send(md);
				TraceEvent(SevDebug, "ServeGetCheckpointEnd", self->thisServerID).detail("Checkpoint", md.toString());
				break;
			}
		}

		if (it == self->checkpoints.end()) {
			req.reply.sendError(checkpoint_not_found());
		}
	} catch (Error& e) {
		if (!canReplyWith(e)) {
			throw;
		}
		req.reply.sendError(e);
	}
	return Void();
}

// Delete the checkpoint from disk, as well as all related presisted meta data.
ACTOR Future<Void> deleteCheckpointQ(StorageServer* self, Version version, CheckpointMetaData checkpoint) {
	wait(delay(0, TaskPriority::Low));

	wait(self->durableVersion.whenAtLeast(version));

	TraceEvent("DeleteCheckpointBegin", self->thisServerID).detail("Checkpoint", checkpoint.toString());

	self->checkpoints.erase(checkpoint.checkpointID);

	try {
		wait(deleteCheckpoint(checkpoint));
	} catch (Error& e) {
		// TODO: Handle errors more gracefully.
		throw;
	}

	state Key persistCheckpointKey(persistCheckpointKeys.begin.toString() + checkpoint.checkpointID.toString());
	state Key pendingCheckpointKey(persistPendingCheckpointKeys.begin.toString() + checkpoint.checkpointID.toString());
	auto& mLV = self->addVersionToMutationLog(self->data().getLatestVersion());
	self->addMutationToMutationLog(
	    mLV, MutationRef(MutationRef::ClearRange, pendingCheckpointKey, keyAfter(pendingCheckpointKey)));
	self->addMutationToMutationLog(
	    mLV, MutationRef(MutationRef::ClearRange, persistCheckpointKey, keyAfter(persistCheckpointKey)));

	return Void();
}

// Serves FetchCheckpointRequests.
ACTOR Future<Void> fetchCheckpointQ(StorageServer* self, FetchCheckpointRequest req) {
	state ICheckpointReader* reader = nullptr;
	TraceEvent("ServeFetchCheckpointBegin", self->thisServerID)
	    .detail("CheckpointID", req.checkpointID)
	    .detail("Token", req.token);

	req.reply.setByteLimit(SERVER_KNOBS->CHECKPOINT_TRANSFER_BLOCK_BYTES);

	// Returns error is the checkpoint cannot be found.
	const auto it = self->checkpoints.find(req.checkpointID);
	if (it == self->checkpoints.end()) {
		req.reply.sendError(checkpoint_not_found());
		TraceEvent("ServeFetchCheckpointNotFound", self->thisServerID).detail("CheckpointID", req.checkpointID);
		return Void();
	}

	try {
		reader = newCheckpointReader(it->second, deterministicRandom()->randomUniqueID());
		wait(reader->init(req.token));

		loop {
			state Standalone<StringRef> data = wait(reader->nextChunk(CLIENT_KNOBS->REPLY_BYTE_LIMIT));
			wait(req.reply.onReady());
			FetchCheckpointReply reply(req.token);
			reply.data = data;
			req.reply.send(reply);
		}
	} catch (Error& e) {
		if (e.code() == error_code_end_of_stream) {
			req.reply.sendError(end_of_stream());
			TraceEvent("ServeFetchCheckpointEnd", self->thisServerID)
			    .detail("CheckpointID", req.checkpointID)
			    .detail("Token", req.token);
		} else {
			TraceEvent(SevWarnAlways, "ServerFetchCheckpointFailure")
			    .errorUnsuppressed(e)
			    .detail("CheckpointID", req.checkpointID)
			    .detail("Token", req.token);
			if (!canReplyWith(e)) {
				throw e;
			}
			req.reply.sendError(e);
		}
	}

	wait(reader->close());
	return Void();
}

// Serves FetchCheckpointKeyValuesRequest, reads local checkpoint and sends it to the client over wire.
ACTOR Future<Void> fetchCheckpointKeyValuesQ(StorageServer* self, FetchCheckpointKeyValuesRequest req) {
	wait(self->serveFetchCheckpointParallelismLock.take(TaskPriority::DefaultYield));
	state FlowLock::Releaser holder(self->serveFetchCheckpointParallelismLock);

	TraceEvent("ServeFetchCheckpointKeyValuesBegin", self->thisServerID)
	    .detail("CheckpointID", req.checkpointID)
	    .detail("Range", req.range);

	req.reply.setByteLimit(SERVER_KNOBS->CHECKPOINT_TRANSFER_BLOCK_BYTES);

	// Returns error if the checkpoint cannot be found.
	const auto it = self->checkpoints.find(req.checkpointID);
	if (it == self->checkpoints.end()) {
		req.reply.sendError(checkpoint_not_found());
		TraceEvent("ServeFetchCheckpointNotFound", self->thisServerID).detail("CheckpointID", req.checkpointID);
		return Void();
	}

	try {
		state ICheckpointReader* reader = newCheckpointReader(it->second, self->thisServerID);
		wait(reader->init(BinaryWriter::toValue(req.range, IncludeVersion())));

		loop {
			state RangeResult res =
			    wait(reader->nextKeyValues(CLIENT_KNOBS->REPLY_BYTE_LIMIT, CLIENT_KNOBS->REPLY_BYTE_LIMIT));
			if (!res.empty()) {
				TraceEvent(SevDebug, "FetchCheckpontKeyValuesReadRange", self->thisServerID)
				    .detail("CheckpointID", req.checkpointID)
				    .detail("FirstReturnedKey", res.front().key)
				    .detail("LastReturnedKey", res.back().key)
				    .detail("Size", res.size());
			} else {
				TraceEvent(SevInfo, "FetchCheckpontKeyValuesEmptyRange", self->thisServerID)
				    .detail("CheckpointID", req.checkpointID);
			}

			wait(req.reply.onReady());
			FetchCheckpointKeyValuesStreamReply reply;
			reply.arena.dependsOn(res.arena());
			for (int i = 0; i < res.size(); ++i) {
				reply.data.push_back(reply.arena, res[i]);
			}

			req.reply.send(reply);
		}
	} catch (Error& e) {
		if (e.code() == error_code_end_of_stream) {
			req.reply.sendError(end_of_stream());
			TraceEvent("ServeFetchCheckpointKeyValuesEnd", self->thisServerID)
			    .detail("CheckpointID", req.checkpointID)
			    .detail("Range", req.range);
		} else {
			TraceEvent(SevWarnAlways, "ServerFetchCheckpointKeyValuesFailure")
			    .errorUnsuppressed(e)
			    .detail("CheckpointID", req.checkpointID)
			    .detail("Range", req.range);
			if (!canReplyWith(e)) {
				throw e;
			}
			req.reply.sendError(e);
		}
	}

	wait(reader->close());
	return Void();
}

ACTOR Future<Void> overlappingChangeFeedsQ(StorageServer* data, OverlappingChangeFeedsRequest req) {
	wait(delay(0));
	wait(data->version.whenAtLeast(req.minVersion));

	if (!data->isReadable(req.range)) {
		req.reply.sendError(wrong_shard_server());
		return Void();
	}

	Version metadataVersion = invalidVersion;

	auto ranges = data->keyChangeFeed.intersectingRanges(req.range);
	std::map<Key, std::tuple<KeyRange, Version, Version>> rangeIds;
	for (auto r : ranges) {
		for (auto& it : r.value()) {
			if (!it->removing) {
				// Can't tell other SS about a change feed create or stopVersion that may get rolled back, and we only
				// need to tell it about the metadata if req.minVersion > metadataVersion, since it will get the
				// information from its own private mutations if it hasn't processed up that version yet
				metadataVersion = std::max(metadataVersion, it->metadataCreateVersion);

				Version stopVersion;
				if (it->stopVersion != MAX_VERSION && req.minVersion > it->stopVersion) {
					stopVersion = it->stopVersion;
					metadataVersion = std::max(metadataVersion, stopVersion);
				} else {
					stopVersion = MAX_VERSION;
				}

				rangeIds[it->id] = std::tuple(it->range, it->emptyVersion, stopVersion);
			}
		}
	}
	state OverlappingChangeFeedsReply reply;
	for (auto& it : rangeIds) {
		reply.rangeIds.push_back(OverlappingChangeFeedEntry(
		    it.first, std::get<0>(it.second), std::get<1>(it.second), std::get<2>(it.second)));
		TraceEvent(SevDebug, "OverlappingChangeFeedEntry", data->thisServerID)
		    .detail("MinVersion", req.minVersion)
		    .detail("FeedID", it.first)
		    .detail("Range", std::get<0>(it.second))
		    .detail("EmptyVersion", std::get<1>(it.second))
		    .detail("StopVersion", std::get<2>(it.second));
	}

	// Make sure all of the metadata we are sending won't get rolled back
	if (metadataVersion != invalidVersion && metadataVersion > data->knownCommittedVersion.get()) {
		CODE_PROBE(true, "overlapping change feeds waiting for metadata version to be committed");
		wait(data->desiredOldestVersion.whenAtLeast(metadataVersion));
	}
	req.reply.send(reply);
	return Void();
}

MutationsAndVersionRef filterMutationsInverted(Arena& arena, MutationsAndVersionRef const& m, KeyRange const& range) {
	Optional<VectorRef<MutationRef>> modifiedMutations;
	for (int i = 0; i < m.mutations.size(); i++) {
		if (m.mutations[i].type == MutationRef::SetValue) {
			if (modifiedMutations.present() && !range.contains(m.mutations[i].param1)) {
				modifiedMutations.get().push_back(arena, m.mutations[i]);
			}
			if (!modifiedMutations.present() && range.contains(m.mutations[i].param1)) {
				modifiedMutations = m.mutations.slice(0, i);
				arena.dependsOn(range.arena());
			}
		} else {
			ASSERT(m.mutations[i].type == MutationRef::ClearRange);
			if (!modifiedMutations.present() &&
			    (m.mutations[i].param2 > range.begin && m.mutations[i].param1 < range.end)) {
				modifiedMutations = m.mutations.slice(0, i);
				arena.dependsOn(range.arena());
			}
			if (modifiedMutations.present()) {
				if (m.mutations[i].param1 < range.begin) {
					modifiedMutations.get().push_back(arena,
					                                  MutationRef(MutationRef::ClearRange,
					                                              m.mutations[i].param1,
					                                              std::min(range.begin, m.mutations[i].param2)));
				}
				if (m.mutations[i].param2 > range.end) {
					modifiedMutations.get().push_back(arena,
					                                  MutationRef(MutationRef::ClearRange,
					                                              std::max(range.end, m.mutations[i].param1),
					                                              m.mutations[i].param2));
				}
			}
		}
	}
	if (modifiedMutations.present()) {
		return MutationsAndVersionRef(modifiedMutations.get(), m.version, m.knownCommittedVersion);
	}
	return m;
}

MutationsAndVersionRef filterMutations(Arena& arena,
                                       MutationsAndVersionRef const& m,
                                       KeyRange const& range,
                                       bool inverted) {
	if (m.mutations.size() == 1 && m.mutations.back().param1 == lastEpochEndPrivateKey) {
		return m;
	}

	if (inverted) {
		return filterMutationsInverted(arena, m, range);
	}

	Optional<VectorRef<MutationRef>> modifiedMutations;
	for (int i = 0; i < m.mutations.size(); i++) {
		if (m.mutations[i].type == MutationRef::SetValue) {
			if (modifiedMutations.present() && range.contains(m.mutations[i].param1)) {
				modifiedMutations.get().push_back(arena, m.mutations[i]);
			}
			if (!modifiedMutations.present() && !range.contains(m.mutations[i].param1)) {
				modifiedMutations = m.mutations.slice(0, i);
				arena.dependsOn(range.arena());
			}
		} else {
			ASSERT(m.mutations[i].type == MutationRef::ClearRange);
			if (!modifiedMutations.present() &&
			    (m.mutations[i].param1 < range.begin || m.mutations[i].param2 > range.end)) {
				modifiedMutations = m.mutations.slice(0, i);
				arena.dependsOn(range.arena());
			}
			if (modifiedMutations.present()) {
				if (m.mutations[i].param1 < range.end && range.begin < m.mutations[i].param2) {
					modifiedMutations.get().push_back(arena,
					                                  MutationRef(MutationRef::ClearRange,
					                                              std::max(range.begin, m.mutations[i].param1),
					                                              std::min(range.end, m.mutations[i].param2)));
				}
			}
		}
	}
	if (modifiedMutations.present()) {
		return MutationsAndVersionRef(modifiedMutations.get(), m.version, m.knownCommittedVersion);
	}
	return m;
}

// set this for VERY verbose logs on change feed SS reads
#define DEBUG_CF_TRACE false

// To easily find if a change feed read missed data. Set the CF to the feedId, the key to the missing key, and the
// version to the version the mutation is missing at.
#define DO_DEBUG_CF_MISSING false
#define DEBUG_CF_MISSING_CF ""_sr
#define DEBUG_CF_MISSING_KEY ""_sr
#define DEBUG_CF_MISSING_VERSION invalidVersion
#define DEBUG_CF_MISSING(cfId, keyRange, beginVersion, lastVersion)                                                    \
	DO_DEBUG_CF_MISSING&& cfId.printable().substr(0, 6) ==                                                             \
	        DEBUG_CF_MISSING_CF&& keyRange.contains(DEBUG_CF_MISSING_KEY) &&                                           \
	    beginVersion <= DEBUG_CF_MISSING_VERSION&& lastVersion >= DEBUG_CF_MISSING_VERSION

// efficiently searches for the change feed mutation start point at begin version
static std::deque<Standalone<MutationsAndVersionRef>>::const_iterator searchChangeFeedStart(
    std::deque<Standalone<MutationsAndVersionRef>> const& mutations,
    Version beginVersion,
    bool atLatest) {

	if (mutations.empty() || beginVersion > mutations.back().version) {
		return mutations.end();
	} else if (beginVersion <= mutations.front().version) {
		return mutations.begin();
	}

	MutationsAndVersionRef searchKey;
	searchKey.version = beginVersion;
	if (atLatest) {
		int jump = 1;
		// exponential search backwards, because atLatest means the new mutations are likely only at the very end
		auto lastEnd = mutations.end();
		auto currentEnd = mutations.end() - 1;
		while (currentEnd > mutations.begin()) {
			if (beginVersion >= currentEnd->version) {
				break;
			}
			lastEnd = currentEnd + 1;
			currentEnd -= jump;
			jump <<= 1;
		}
		if (currentEnd < mutations.begin()) {
			currentEnd = mutations.begin();
		}
		auto ret = std::lower_bound(currentEnd, lastEnd, searchKey, MutationsAndVersionRef::OrderByVersion());
		// TODO REMOVE: for validation
		if (ret != mutations.end()) {
			if (ret->version < beginVersion) {
				fmt::print("ERROR: {0}) {1} < {2}\n", ret - mutations.begin(), ret->version, beginVersion);
			}
			ASSERT(ret->version >= beginVersion);
		}
		if (ret != mutations.begin()) {
			if ((ret - 1)->version >= beginVersion) {
				fmt::print("ERROR: {0}) {1} >= {2}\n", (ret - mutations.begin()) - 1, (ret - 1)->version, beginVersion);
			}
			ASSERT((ret - 1)->version < beginVersion);
		}
		return ret;
	} else {
		// binary search
		return std::lower_bound(
		    mutations.begin(), mutations.end(), searchKey, MutationsAndVersionRef::OrderByVersion());
	}
}

ACTOR Future<std::pair<ChangeFeedStreamReply, bool>> getChangeFeedMutations(StorageServer* data,
                                                                            ChangeFeedStreamRequest req,
                                                                            bool inverted,
                                                                            bool atLatest,
                                                                            UID streamUID /* for debugging */) {
	state ChangeFeedStreamReply reply;
	state ChangeFeedStreamReply memoryReply;
	state int remainingLimitBytes = CLIENT_KNOBS->REPLY_BYTE_LIMIT;
	state int remainingDurableBytes = CLIENT_KNOBS->REPLY_BYTE_LIMIT;
	state Version startVersion = data->version.get();

	if (DEBUG_CF_TRACE) {
		TraceEvent(SevDebug, "TraceChangeFeedMutationsBegin", data->thisServerID)
		    .detail("FeedID", req.rangeID)
		    .detail("StreamUID", streamUID)
		    .detail("Range", req.range)
		    .detail("Begin", req.begin)
		    .detail("End", req.end);
	}

	if (data->version.get() < req.begin) {
		wait(data->version.whenAtLeast(req.begin));
		// we must delay here to ensure that any up-to-date change feeds that are waiting on the
		// mutation trigger run BEFORE any blocked change feeds run, in order to preserve the
		// correct minStreamVersion ordering
		wait(delay(0));
	}

	state uint64_t changeCounter = data->shardChangeCounter;
	if (!inverted && !data->isReadable(req.range)) {
		throw wrong_shard_server();
	}

	auto feed = data->uidChangeFeed.find(req.rangeID);
	if (feed == data->uidChangeFeed.end()) {
		throw unknown_change_feed();
	}

	state Reference<ChangeFeedInfo> feedInfo = feed->second;

	// We must copy the mutationDeque when fetching the durable bytes in case mutations are popped from memory while
	// waiting for the results
	state Version dequeVersion = data->version.get();
	state Version dequeKnownCommit = data->knownCommittedVersion.get();
	state Version emptyVersion = feedInfo->emptyVersion;
	Version fetchStorageVersion = std::max(feedInfo->fetchVersion, feedInfo->durableFetchVersion.get());

	if (DEBUG_CF_TRACE) {
		TraceEvent(SevDebug, "TraceChangeFeedMutationsDetails", data->thisServerID)
		    .detail("FeedID", req.rangeID)
		    .detail("StreamUID", streamUID)
		    .detail("Range", req.range)
		    .detail("Begin", req.begin)
		    .detail("End", req.end)
		    .detail("AtLatest", atLatest)
		    .detail("DequeVersion", dequeVersion)
		    .detail("EmptyVersion", feedInfo->emptyVersion)
		    .detail("StorageVersion", feedInfo->storageVersion)
		    .detail("DurableVersion", feedInfo->durableVersion)
		    .detail("FetchStorageVersion", fetchStorageVersion)
		    .detail("FetchVersion", feedInfo->fetchVersion)
		    .detail("DurableFetchVersion", feedInfo->durableFetchVersion.get());
	}

	if (req.end > emptyVersion + 1) {
		auto it = searchChangeFeedStart(feedInfo->mutations, req.begin, atLatest);
		while (it != feedInfo->mutations.end()) {
			if (it->version >= req.end || it->version > dequeVersion || remainingLimitBytes <= 0) {
				break;
			}
			auto m = filterMutations(memoryReply.arena, *it, req.range, inverted);
			if (m.mutations.size()) {
				memoryReply.arena.dependsOn(it->arena());
				memoryReply.mutations.push_back(memoryReply.arena, m);
				remainingLimitBytes -= sizeof(MutationsAndVersionRef) + m.expectedSize();
			}
			it++;
		}
	}

	state bool readDurable = feedInfo->durableVersion != invalidVersion && req.begin <= feedInfo->durableVersion;
	state bool readFetched = req.begin <= fetchStorageVersion && !atLatest;
	state bool waitFetched = false;
	if (req.end > emptyVersion + 1 && (readDurable || readFetched)) {
		if (readFetched && req.begin <= feedInfo->fetchVersion) {
			waitFetched = true;
			// Request needs data that has been written to storage by a change feed fetch, but not committed yet
			// To not block fetchKeys making normal SS data readable on making change feed data written to storage, we
			// wait in here instead for all fetched data to become readable from the storage engine.
			ASSERT(req.begin <= feedInfo->fetchVersion);
			CODE_PROBE(true, "getChangeFeedMutations before fetched data durable");

			// Wait for next commit to write pending feed data to storage
			wait(feedInfo->durableFetchVersion.whenAtLeast(feedInfo->fetchVersion));
			// To let update storage finish
			wait(delay(0));
		}
		RangeResult res = wait(
		    data->storage.readRange(KeyRangeRef(changeFeedDurableKey(req.rangeID, std::max(req.begin, emptyVersion)),
		                                        changeFeedDurableKey(req.rangeID, req.end)),
		                            1 << 30,
		                            remainingDurableBytes));

		data->counters.kvScanBytes += res.logicalSize();

		if (!inverted && !req.range.empty()) {
			data->checkChangeCounter(changeCounter, req.range);
		}

		// TODO eventually: only do verify in simulation?
		int memoryVerifyIdx = 0;

		Version lastVersion = req.begin - 1;
		Version lastKnownCommitted = invalidVersion;
		for (auto& kv : res) {
			Key id;
			Version version, knownCommittedVersion;
			Standalone<VectorRef<MutationRef>> mutations;
			std::tie(id, version) = decodeChangeFeedDurableKey(kv.key);
			std::tie(mutations, knownCommittedVersion) = decodeChangeFeedDurableValue(kv.value);

			// gap validation
			while (memoryVerifyIdx < memoryReply.mutations.size() &&
			       version > memoryReply.mutations[memoryVerifyIdx].version) {
				if (req.canReadPopped) {
					// There are weird cases where SS fetching mixed with SS durability and popping can mean there are
					// gaps before the popped version temporarily
					memoryVerifyIdx++;
					continue;
				}

				// There is a case where this can happen - if we wait on a fetching change feed, and the feed is
				// popped while we wait, we could have copied the memory mutations into memoryReply before the
				// pop, but they may or may not have been skipped writing to disk
				if (waitFetched && feedInfo->emptyVersion > emptyVersion &&
				    memoryReply.mutations[memoryVerifyIdx].version <= feedInfo->emptyVersion) {
					memoryVerifyIdx++;
					continue;
				} else {
					fmt::print("ERROR: SS {0} CF {1} SQ {2} has mutation at {3} in memory but not on disk (next disk "
					           "is {4}) (emptyVersion={5}, emptyBefore={6})!\n",
					           data->thisServerID.toString().substr(0, 4),
					           req.rangeID.printable().substr(0, 6),
					           streamUID.toString().substr(0, 8),
					           memoryReply.mutations[memoryVerifyIdx].version,
					           version,
					           feedInfo->emptyVersion,
					           emptyVersion);

					fmt::print("  Memory: ({})\n", memoryReply.mutations[memoryVerifyIdx].mutations.size());
					for (auto& it : memoryReply.mutations[memoryVerifyIdx].mutations) {
						if (it.type == MutationRef::SetValue) {
							fmt::print("    {}=\n", it.param1.printable());
						} else {
							fmt::print("    {} - {}\n", it.param1.printable(), it.param2.printable());
						}
					}
					ASSERT(false);
				}
			}

			auto m = filterMutations(
			    reply.arena, MutationsAndVersionRef(mutations, version, knownCommittedVersion), req.range, inverted);
			if (m.mutations.size()) {
				reply.arena.dependsOn(mutations.arena());
				reply.mutations.push_back(reply.arena, m);

				if (memoryVerifyIdx < memoryReply.mutations.size() &&
				    version == memoryReply.mutations[memoryVerifyIdx].version) {
					// We could do validation of mutations here too, but it's complicated because clears can get split
					// and stuff
					memoryVerifyIdx++;
				}
			} else if (memoryVerifyIdx < memoryReply.mutations.size() &&
			           version == memoryReply.mutations[memoryVerifyIdx].version) {
				fmt::print("ERROR: SS {0} CF {1} SQ {2} has mutation at {3} in memory but all filtered out on disk!\n",
				           data->thisServerID.toString().substr(0, 4),
				           req.rangeID.printable().substr(0, 6),
				           streamUID.toString().substr(0, 8),
				           version);

				fmt::print("  Memory: ({})\n", memoryReply.mutations[memoryVerifyIdx].mutations.size());
				for (auto& it : memoryReply.mutations[memoryVerifyIdx].mutations) {
					if (it.type == MutationRef::SetValue) {
						fmt::print("    {}=\n", it.param1.printable().c_str());
					} else {
						fmt::print("    {} - {}\n", it.param1.printable().c_str(), it.param2.printable().c_str());
					}
				}
				ASSERT(false);
			}
			remainingDurableBytes -=
			    sizeof(KeyValueRef) +
			    kv.expectedSize(); // This is tracking the size on disk rather than the reply size
			                       // because we cannot add mutations from memory if there are potentially more on disk
			lastVersion = version;
			lastKnownCommitted = knownCommittedVersion;
		}
		if (remainingDurableBytes > 0) {
			reply.arena.dependsOn(memoryReply.arena);
			auto it = memoryReply.mutations.begin();
			int totalCount = memoryReply.mutations.size();
			while (it != memoryReply.mutations.end() && it->version <= lastVersion) {
				++it;
				--totalCount;
			}
			reply.mutations.append(reply.arena, it, totalCount);
			// If still empty, that means disk results were filtered out, but skipped all memory results. Add an empty,
			// either the last version from disk
			if (reply.mutations.empty() && res.size()) {
				CODE_PROBE(true, "Change feed adding empty version after disk + memory filtered");
				reply.mutations.push_back(reply.arena, MutationsAndVersionRef(lastVersion, lastKnownCommitted));
			}
		} else if (reply.mutations.empty() || reply.mutations.back().version < lastVersion) {
			CODE_PROBE(true, "Change feed adding empty version after disk filtered");
			reply.mutations.push_back(reply.arena, MutationsAndVersionRef(lastVersion, lastKnownCommitted));
		}
	} else {
		reply = memoryReply;
	}

	bool gotAll = remainingLimitBytes > 0 && remainingDurableBytes > 0 && data->version.get() == startVersion;
	Version finalVersion = std::min(req.end - 1, dequeVersion);
	if ((reply.mutations.empty() || reply.mutations.back().version < finalVersion) && remainingLimitBytes > 0 &&
	    remainingDurableBytes > 0) {
		CODE_PROBE(true, "Change feed adding empty version after empty results");
		reply.mutations.push_back(
		    reply.arena, MutationsAndVersionRef(finalVersion, finalVersion == dequeVersion ? dequeKnownCommit : 0));
		// if we add empty mutation after the last thing in memory, and didn't read from disk, gotAll is true
		if (data->version.get() == startVersion) {
			gotAll = true;
		}
	}

	// FIXME: clean all of this up, and just rely on client-side check
	// This check is done just before returning, after all waits in this function
	// Check if pop happened concurently
	if (!req.canReadPopped && req.begin <= feedInfo->emptyVersion) {
		// This can happen under normal circumstances if this part of a change feed got no updates, but then the feed
		// was popped. We can check by confirming that the client was sent empty versions as part of another feed's
		// response's minStorageVersion, or a ChangeFeedUpdateRequest. If this was the case, we know no updates could
		// have happened between req.begin and minVersion.
		Version minVersion = data->minFeedVersionForAddress(req.reply.getEndpoint().getPrimaryAddress());
		bool ok = atLatest && minVersion > feedInfo->emptyVersion;
		CODE_PROBE(ok, "feed popped while valid read waiting");
		CODE_PROBE(!ok, "feed popped while invalid read waiting");
		if (!ok) {
			TraceEvent("ChangeFeedMutationsPopped", data->thisServerID)
			    .detail("FeedID", req.rangeID)
			    .detail("StreamUID", streamUID)
			    .detail("Range", req.range)
			    .detail("Begin", req.begin)
			    .detail("End", req.end)
			    .detail("EmptyVersion", feedInfo->emptyVersion)
			    .detail("AtLatest", atLatest)
			    .detail("MinVersionSent", minVersion);
			// Disabling this check because it returns false positives when forcing a delta file flush at an empty
			// version that was not a mutation version throw change_feed_popped();
		}
	}

	if (MUTATION_TRACKING_ENABLED) {
		for (auto& mutations : reply.mutations) {
			for (auto& m : mutations.mutations) {
				DEBUG_MUTATION("ChangeFeedSSRead", mutations.version, m, data->thisServerID)
				    .detail("ChangeFeedID", req.rangeID)
				    .detail("StreamUID", streamUID)
				    .detail("ReqBegin", req.begin)
				    .detail("ReqEnd", req.end)
				    .detail("ReqRange", req.range);
			}
		}
	}

	if (DEBUG_CF_TRACE) {
		TraceEvent(SevDebug, "ChangeFeedMutationsDone", data->thisServerID)
		    .detail("FeedID", req.rangeID)
		    .detail("StreamUID", streamUID)
		    .detail("Range", req.range)
		    .detail("Begin", req.begin)
		    .detail("End", req.end)
		    .detail("FirstVersion", reply.mutations.empty() ? invalidVersion : reply.mutations.front().version)
		    .detail("LastVersion", reply.mutations.empty() ? invalidVersion : reply.mutations.back().version)
		    .detail("Count", reply.mutations.size())
		    .detail("GotAll", gotAll);
	}

	if (DEBUG_CF_MISSING(req.rangeID, req.range, req.begin, reply.mutations.back().version) && !req.canReadPopped) {
		bool foundVersion = false;
		bool foundKey = false;
		for (auto& it : reply.mutations) {
			if (it.version == DEBUG_CF_MISSING_VERSION) {
				foundVersion = true;
				for (auto& m : it.mutations) {
					if (m.type == MutationRef::SetValue && m.param1 == DEBUG_CF_MISSING_KEY) {
						foundKey = true;
						break;
					}
				}
				break;
			}
		}
		if (!foundVersion || !foundKey) {
			fmt::print("ERROR: SS {0} CF {1} SQ {2} missing {3} @ {4} from request for [{5} - {6}) {7} - {8}\n",
			           data->thisServerID.toString().substr(0, 4),
			           req.rangeID.printable().substr(0, 6),
			           streamUID.toString().substr(0, 8),
			           foundVersion ? "key" : "version",
			           DEBUG_CF_MISSING_VERSION,
			           req.range.begin.printable(),
			           req.range.end.printable(),
			           req.begin,
			           req.end);
			fmt::print("ERROR: {0} versions in response {1} - {2}:\n",
			           reply.mutations.size(),
			           reply.mutations.front().version,
			           reply.mutations.back().version);
			for (auto& it : reply.mutations) {
				fmt::print("ERROR:    {0} ({1}){2}\n",
				           it.version,
				           it.mutations.size(),
				           it.version == DEBUG_CF_MISSING_VERSION ? "<-------" : "");
			}
		} else {
			fmt::print("DBG: SS {0} CF {1} SQ {2} correct @ {3} from request for [{4} - {5}) {6} - {7}\n",
			           data->thisServerID.toString().substr(0, 4),
			           req.rangeID.printable().substr(0, 6),
			           streamUID.toString().substr(0, 8),
			           DEBUG_CF_MISSING_VERSION,
			           req.range.begin.printable(),
			           req.range.end.printable(),
			           req.begin,
			           req.end);
		}
	}

	reply.popVersion = feedInfo->emptyVersion + 1;

	// If the SS's version advanced at all during any of the waits, the read from memory may have missed some
	// mutations, so gotAll can only be true if data->version didn't change over the course of this actor
	return std::make_pair(reply, gotAll);
}

ACTOR Future<Void> localChangeFeedStream(StorageServer* data,
                                         PromiseStream<Standalone<MutationsAndVersionRef>> results,
                                         Key rangeID,
                                         Version begin,
                                         Version end,
                                         KeyRange range) {
	try {
		loop {
			state ChangeFeedStreamRequest feedRequest;
			feedRequest.rangeID = rangeID;
			feedRequest.begin = begin;
			feedRequest.end = end;
			feedRequest.range = range;
			state std::pair<ChangeFeedStreamReply, bool> feedReply =
			    wait(getChangeFeedMutations(data, feedRequest, true, false, UID()));
			begin = feedReply.first.mutations.back().version + 1;
			state int resultLoc = 0;
			while (resultLoc < feedReply.first.mutations.size()) {
				if (feedReply.first.mutations[resultLoc].mutations.size() ||
				    feedReply.first.mutations[resultLoc].version == end - 1) {
					wait(results.onEmpty());
					results.send(feedReply.first.mutations[resultLoc]);
				}
				resultLoc++;
			}

			if (begin == end) {
				return Void();
			}
		}
	} catch (Error& e) {
		if (e.code() == error_code_unknown_change_feed) {
			CODE_PROBE(true, "CF was moved away, no more local data to merge with");
			// Send endVersion so local stream is effectively done. We couldn't have send that already, because that
			// would mean the stream would have finished without error
			results.send(MutationsAndVersionRef(end, invalidVersion));
		} else {
			TraceEvent(SevError, "LocalChangeFeedError", data->thisServerID)
			    .error(e)
			    .detail("CFID", rangeID.printable());
		}
		throw;
	}
}

// Change feed stream must be sent an error as soon as it is moved away, or change feed can get incorrect results
ACTOR Future<Void> stopChangeFeedOnMove(StorageServer* data, ChangeFeedStreamRequest req, UID streamUID) {
	wait(delay(0, TaskPriority::DefaultEndpoint));

	auto feed = data->uidChangeFeed.find(req.rangeID);
	if (feed == data->uidChangeFeed.end() || feed->second->removing) {
		req.reply.sendError(unknown_change_feed());
		return Void();
	}
	state Promise<Void> moved;
	feed->second->triggerOnMove(req.range, streamUID, moved);
	try {
		wait(moved.getFuture());
	} catch (Error& e) {
		ASSERT(e.code() == error_code_operation_cancelled);
		// remove from tracking

		auto feed = data->uidChangeFeed.find(req.rangeID);
		if (feed != data->uidChangeFeed.end()) {
			feed->second->removeOnMoveTrigger(req.range, streamUID);
		}
		return Void();
	}
	CODE_PROBE(true, "Change feed moved away cancelling queries");
	// DO NOT call req.reply.onReady before sending - we need to propagate this error through regardless of how far
	// behind client is
	req.reply.sendError(wrong_shard_server());
	return Void();
}

ACTOR Future<Void> changeFeedStreamQ(StorageServer* data, ChangeFeedStreamRequest req, UID streamUID) {
	state Span span("SS:getChangeFeedStream"_loc, req.spanContext);
	state bool atLatest = false;
	state bool removeUID = false;
	state Optional<Version> blockedVersion;
	if (req.replyBufferSize <= 0) {
		req.reply.setByteLimit(SERVER_KNOBS->CHANGEFEEDSTREAM_LIMIT_BYTES);
	} else {
		req.reply.setByteLimit(std::min((int64_t)req.replyBufferSize, SERVER_KNOBS->CHANGEFEEDSTREAM_LIMIT_BYTES));
	}

	++data->counters.feedStreamQueries;

	wait(delay(0, TaskPriority::DefaultEndpoint));

	try {
		if (DEBUG_CF_TRACE) {
			TraceEvent(SevDebug, "TraceChangeFeedStreamStart", data->thisServerID)
			    .detail("FeedID", req.rangeID)
			    .detail("StreamUID", streamUID)
			    .detail("Range", req.range)
			    .detail("Begin", req.begin)
			    .detail("End", req.end)
			    .detail("CanReadPopped", req.canReadPopped);
		}
		data->activeFeedQueries++;

		// send an empty version at begin - 1 to establish the stream quickly
		ChangeFeedStreamReply emptyInitialReply;
		MutationsAndVersionRef emptyInitialVersion;
		emptyInitialVersion.version = req.begin - 1;
		emptyInitialReply.mutations.push_back_deep(emptyInitialReply.arena, emptyInitialVersion);
		ASSERT(emptyInitialReply.atLatestVersion == false);
		ASSERT(emptyInitialReply.minStreamVersion == invalidVersion);
		req.reply.send(emptyInitialReply);

		if (DEBUG_CF_TRACE) {
			TraceEvent(SevDebug, "TraceChangeFeedStreamSentInitialEmpty", data->thisServerID)
			    .detail("FeedID", req.rangeID)
			    .detail("StreamUID", streamUID)
			    .detail("Range", req.range)
			    .detail("Begin", req.begin)
			    .detail("End", req.end)
			    .detail("CanReadPopped", req.canReadPopped)
			    .detail("Version", req.begin - 1);
		}

		loop {
			Future<Void> onReady = req.reply.onReady();
			if (atLatest && !onReady.isReady() && !removeUID) {
				data->changeFeedClientVersions[req.reply.getEndpoint().getPrimaryAddress()][streamUID] =
				    blockedVersion.present() ? blockedVersion.get() : data->prevVersion;
				if (DEBUG_CF_TRACE) {
					TraceEvent(SevDebug, "TraceChangeFeedStreamBlockedOnReady", data->thisServerID)
					    .detail("FeedID", req.rangeID)
					    .detail("StreamUID", streamUID)
					    .detail("Range", req.range)
					    .detail("Begin", req.begin)
					    .detail("End", req.end)
					    .detail("CanReadPopped", req.canReadPopped)
					    .detail("Version", blockedVersion.present() ? blockedVersion.get() : data->prevVersion);
				}
				removeUID = true;
			}
			wait(onReady);
			// keep this as not state variable so it is freed after sending to reduce memory
			Future<std::pair<ChangeFeedStreamReply, bool>> feedReplyFuture =
			    getChangeFeedMutations(data, req, false, atLatest, streamUID);
			if (atLatest && !removeUID && !feedReplyFuture.isReady()) {
				data->changeFeedClientVersions[req.reply.getEndpoint().getPrimaryAddress()][streamUID] =
				    blockedVersion.present() ? blockedVersion.get() : data->prevVersion;
				removeUID = true;
				if (DEBUG_CF_TRACE) {
					TraceEvent(SevDebug, "TraceChangeFeedStreamBlockedMutations", data->thisServerID)
					    .detail("FeedID", req.rangeID)
					    .detail("StreamUID", streamUID)
					    .detail("Range", req.range)
					    .detail("Begin", req.begin)
					    .detail("End", req.end)
					    .detail("CanReadPopped", req.canReadPopped)
					    .detail("Version", blockedVersion.present() ? blockedVersion.get() : data->prevVersion);
				}
			}
			std::pair<ChangeFeedStreamReply, bool> _feedReply = wait(feedReplyFuture);
			ChangeFeedStreamReply feedReply = _feedReply.first;
			bool gotAll = _feedReply.second;

			ASSERT(feedReply.mutations.size() > 0);
			req.begin = feedReply.mutations.back().version + 1;
			if (!atLatest && gotAll) {
				atLatest = true;
			}

			auto& clientVersions = data->changeFeedClientVersions[req.reply.getEndpoint().getPrimaryAddress()];
			Version minVersion = removeUID ? data->version.get() : data->prevVersion;
			if (removeUID) {
				if (gotAll || req.begin == req.end) {
					data->changeFeedClientVersions[req.reply.getEndpoint().getPrimaryAddress()].erase(streamUID);
					removeUID = false;
				} else {
					data->changeFeedClientVersions[req.reply.getEndpoint().getPrimaryAddress()][streamUID] =
					    feedReply.mutations.back().version;
				}
			}

			for (auto& it : clientVersions) {
				minVersion = std::min(minVersion, it.second);
			}
			feedReply.atLatestVersion = atLatest;
			feedReply.minStreamVersion = minVersion;

			data->counters.feedRowsQueried += feedReply.mutations.size();
			data->counters.feedBytesQueried += feedReply.mutations.expectedSize();

			req.reply.send(feedReply);
			if (req.begin == req.end) {
				data->activeFeedQueries--;
				req.reply.sendError(end_of_stream());
				return Void();
			}
			if (gotAll) {
				blockedVersion = Optional<Version>();
				auto feed = data->uidChangeFeed.find(req.rangeID);
				if (feed == data->uidChangeFeed.end() || feed->second->removing) {
					req.reply.sendError(unknown_change_feed());
					// throw to delete from changeFeedClientVersions if present
					throw unknown_change_feed();
				}
				choose {
					when(wait(feed->second->newMutations.onTrigger())) {}
					when(wait(req.end == std::numeric_limits<Version>::max() ? Future<Void>(Never())
					                                                         : data->version.whenAtLeast(req.end))) {}
				}
				auto feedItr = data->uidChangeFeed.find(req.rangeID);
				if (feedItr == data->uidChangeFeed.end() || feedItr->second->removing) {
					req.reply.sendError(unknown_change_feed());
					// throw to delete from changeFeedClientVersions if present
					throw unknown_change_feed();
				}
			} else {
				blockedVersion = feedReply.mutations.back().version;
			}
		}
	} catch (Error& e) {
		data->activeFeedQueries--;
		auto it = data->changeFeedClientVersions.find(req.reply.getEndpoint().getPrimaryAddress());
		if (it != data->changeFeedClientVersions.end()) {
			if (removeUID) {
				it->second.erase(streamUID);
			}
			if (it->second.empty()) {
				data->changeFeedClientVersions.erase(it);
			}
		}
		if (e.code() != error_code_operation_obsolete) {
			if (!canReplyWith(e))
				throw;
			req.reply.sendError(e);
		}
	}
	return Void();
}

ACTOR Future<Void> changeFeedVersionUpdateQ(StorageServer* data, ChangeFeedVersionUpdateRequest req) {
	++data->counters.feedVersionQueries;
	wait(data->version.whenAtLeast(req.minVersion));
	wait(delay(0));
	Version minVersion = data->minFeedVersionForAddress(req.reply.getEndpoint().getPrimaryAddress());
	req.reply.send(ChangeFeedVersionUpdateReply(minVersion));
	return Void();
}

#ifdef NO_INTELLISENSE
size_t WATCH_OVERHEAD_WATCHQ =
    sizeof(WatchValueSendReplyActorState<WatchValueSendReplyActor>) + sizeof(WatchValueSendReplyActor);
size_t WATCH_OVERHEAD_WATCHIMPL =
    sizeof(WatchWaitForValueChangeActorState<WatchWaitForValueChangeActor>) + sizeof(WatchWaitForValueChangeActor);
#else
size_t WATCH_OVERHEAD_WATCHQ = 0; // only used in IDE so value is irrelevant
size_t WATCH_OVERHEAD_WATCHIMPL = 0;
#endif

ACTOR Future<Void> getShardState_impl(StorageServer* data, GetShardStateRequest req) {
	ASSERT(req.mode != GetShardStateRequest::NO_WAIT);

	loop {
		std::vector<Future<Void>> onChange;

		for (auto t : data->shards.intersectingRanges(req.keys)) {
			if (!t.value()->assigned()) {
				onChange.push_back(delay(SERVER_KNOBS->SHARD_READY_DELAY));
				break;
			}

			if (req.mode == GetShardStateRequest::READABLE && !t.value()->isReadable())
				onChange.push_back(t.value()->adding->readWrite.getFuture());

			if (req.mode == GetShardStateRequest::FETCHING && !t.value()->isFetched())
				onChange.push_back(t.value()->adding->fetchComplete.getFuture());
		}

		if (!onChange.size()) {
			req.reply.send(GetShardStateReply{ data->version.get(), data->durableVersion.get() });
			return Void();
		}

		wait(waitForAll(onChange));
		wait(delay(0)); // onChange could have been triggered by cancellation, let things settle before rechecking
	}
}

ACTOR Future<Void> getShardStateQ(StorageServer* data, GetShardStateRequest req) {
	choose {
		when(wait(getShardState_impl(data, req))) {}
		when(wait(delay(g_network->isSimulated() ? 10 : 60))) {
			data->sendErrorWithPenalty(req.reply, timed_out(), data->getPenalty());
		}
	}
	return Void();
}

KeyRef addPrefix(KeyRef const& key, Optional<Key> prefix, Arena& arena) {
	if (prefix.present()) {
		return key.withPrefix(prefix.get(), arena);
	} else {
		return key;
	}
}

KeyValueRef removePrefix(KeyValueRef const& src, Optional<Key> prefix) {
	if (prefix.present()) {
		return KeyValueRef(src.key.removePrefix(prefix.get()), src.value);
	} else {
		return src;
	}
}

void merge(Arena& arena,
           VectorRef<KeyValueRef, VecSerStrategy::String>& output,
           VectorRef<KeyValueRef> const& vm_output,
           RangeResult const& base,
           int& vCount,
           int limit,
           bool stopAtEndOfBase,
           int& pos,
           int limitBytes,
           Optional<Key> tenantPrefix)
// Combines data from base (at an older version) with sets from newer versions in [start, end) and appends the first (up
// to) |limit| rows to output If limit<0, base and output are in descending order, and start->key()>end->key(), but
// start is still inclusive and end is exclusive
{
	ASSERT(limit != 0);
	// Add a dependency of the new arena on the result from the KVS so that we don't have to copy any of the KVS
	// results.
	arena.dependsOn(base.arena());

	bool forward = limit > 0;
	if (!forward)
		limit = -limit;
	int adjustedLimit = limit + output.size();
	int accumulatedBytes = 0;
	KeyValueRef const* baseStart = base.begin();
	KeyValueRef const* baseEnd = base.end();
	while (baseStart != baseEnd && vCount > 0 && output.size() < adjustedLimit && accumulatedBytes < limitBytes) {
		if (forward ? baseStart->key < vm_output[pos].key : baseStart->key > vm_output[pos].key) {
			output.push_back(arena, removePrefix(*baseStart++, tenantPrefix));
		} else {
			output.push_back_deep(arena, removePrefix(vm_output[pos], tenantPrefix));
			if (baseStart->key == vm_output[pos].key)
				++baseStart;
			++pos;
			vCount--;
		}
		accumulatedBytes += sizeof(KeyValueRef) + output.end()[-1].expectedSize();
	}
	while (baseStart != baseEnd && output.size() < adjustedLimit && accumulatedBytes < limitBytes) {
		output.push_back(arena, removePrefix(*baseStart++, tenantPrefix));
		accumulatedBytes += sizeof(KeyValueRef) + output.end()[-1].expectedSize();
	}
	if (!stopAtEndOfBase) {
		while (vCount > 0 && output.size() < adjustedLimit && accumulatedBytes < limitBytes) {
			output.push_back_deep(arena, removePrefix(vm_output[pos], tenantPrefix));
			accumulatedBytes += sizeof(KeyValueRef) + output.end()[-1].expectedSize();
			++pos;
			vCount--;
		}
	}
}

static inline void copyOptionalValue(Arena* a,
                                     GetValueReqAndResultRef& getValue,
                                     const Optional<Value>& optionalValue) {
	std::function<StringRef(Value)> contents = [](Value value) { return value.contents(); };
	getValue.result = optionalValue.map(contents);
	if (optionalValue.present()) {
		a->dependsOn(optionalValue.get().arena());
	}
}
ACTOR Future<GetValueReqAndResultRef> quickGetValue(StorageServer* data,
                                                    StringRef key,
                                                    Version version,
                                                    Arena* a,
                                                    // To provide span context, tags, debug ID to underlying lookups.
                                                    GetMappedKeyValuesRequest* pOriginalReq) {
	state GetValueReqAndResultRef getValue;
	getValue.key = key;

	if (data->shards[key]->isReadable()) {
		try {
			// TODO: Use a lower level API may be better? Or tweak priorities?
			GetValueRequest req(pOriginalReq->spanContext,
			                    pOriginalReq->tenantInfo,
			                    key,
			                    version,
			                    pOriginalReq->tags,
			                    pOriginalReq->debugID,
			                    VersionVector());
			// Note that it does not use readGuard to avoid server being overloaded here. Throttling is enforced at the
			// original request level, rather than individual underlying lookups. The reason is that throttle any
			// individual underlying lookup will fail the original request, which is not productive.
			data->actors.add(getValueQ(data, req));
			GetValueReply reply = wait(req.reply.getFuture());
			if (!reply.error.present()) {
				++data->counters.quickGetValueHit;
				copyOptionalValue(a, getValue, reply.value);
				return getValue;
			}
			// Otherwise fallback.
		} catch (Error& e) {
			// Fallback.
		}
	}
	// Otherwise fallback.

	++data->counters.quickGetValueMiss;
	if (SERVER_KNOBS->QUICK_GET_VALUE_FALLBACK) {
		state Transaction tr(data->cx, pOriginalReq->tenantInfo.name);
		tr.setVersion(version);
		// TODO: is DefaultPromiseEndpoint the best priority for this?
		tr.trState->taskID = TaskPriority::DefaultPromiseEndpoint;
		Future<Optional<Value>> valueFuture = tr.get(key, Snapshot::True);
		// TODO: async in case it needs to read from other servers.
		Optional<Value> valueOption = wait(valueFuture);
		copyOptionalValue(a, getValue, valueOption);
		return getValue;
	} else {
		throw quick_get_value_miss();
	}
}

// If limit>=0, it returns the first rows in the range (sorted ascending), otherwise the last rows (sorted descending).
// readRange has O(|result|) + O(log |data|) cost
ACTOR Future<GetKeyValuesReply> readRange(StorageServer* data,
                                          Version version,
                                          KeyRange range,
                                          int limit,
                                          int* pLimitBytes,
                                          SpanContext parentSpan,
                                          IKeyValueStore::ReadType type,
                                          Optional<Key> tenantPrefix) {
	state GetKeyValuesReply result;
	state StorageServer::VersionedData::ViewAtVersion view = data->data().at(version);
	state StorageServer::VersionedData::iterator vCurrent = view.end();
	state KeyRef readBegin;
	state KeyRef readEnd;
	state Key readBeginTemp;
	state int vCount = 0;
	state Span span("SS:readRange"_loc, parentSpan);

	// for caching the storage queue results during the first PTree traversal
	state VectorRef<KeyValueRef> resultCache;

	// for remembering the position in the resultCache
	state int pos = 0;

	// Check if the desired key-range is cached
	auto containingRange = data->cachedRangeMap.rangeContaining(range.begin);
	if (containingRange.value() && containingRange->range().end >= range.end) {
		//TraceEvent(SevDebug, "SSReadRangeCached").detail("Size",data->cachedRangeMap.size()).detail("ContainingRangeBegin",containingRange->range().begin).detail("ContainingRangeEnd",containingRange->range().end).
		//	detail("Begin", range.begin).detail("End",range.end);
		result.cached = true;
	} else
		result.cached = false;

	// if (limit >= 0) we are reading forward, else backward
	if (limit >= 0) {
		// We might care about a clear beginning before start that
		//  runs into range
		vCurrent = view.lastLessOrEqual(range.begin);
		if (vCurrent && vCurrent->isClearTo() && vCurrent->getEndKey() > range.begin)
			readBegin = vCurrent->getEndKey();
		else
			readBegin = range.begin;

		if (vCurrent) {
			// We can get first greater or equal from the result of lastLessOrEqual
			if (vCurrent.key() != readBegin) {
				++vCurrent;
			}
		} else {
			// There's nothing less than or equal to readBegin in view, so
			// begin() is the first thing greater than readBegin, or end().
			// Either way that's the correct result for lower_bound.
			vCurrent = view.begin();
		}

		while (limit > 0 && *pLimitBytes > 0 && readBegin < range.end) {
			ASSERT(!vCurrent || vCurrent.key() >= readBegin);
			ASSERT(data->storageVersion() <= version);

			/* Traverse the PTree further, if thare are no unconsumed resultCache items */
			if (pos == resultCache.size()) {
				if (vCurrent) {
					auto b = vCurrent;
					--b;
					ASSERT(!b || b.key() < readBegin);
				}

				// Read up to limit items from the view, stopping at the next clear (or the end of the range)
				int vSize = 0;
				while (vCurrent && vCurrent.key() < range.end && !vCurrent->isClearTo() && vCount < limit &&
				       vSize < *pLimitBytes) {
					// Store the versionedData results in resultCache
					resultCache.emplace_back(result.arena, vCurrent.key(), vCurrent->getValue());
					vSize += sizeof(KeyValueRef) + resultCache.cback().expectedSize() -
					         (tenantPrefix.present() ? tenantPrefix.get().size() : 0);
					++vCount;
					++vCurrent;
				}
			}

			// Read the data on disk up to vCurrent (or the end of the range)
			readEnd = vCurrent ? std::min(vCurrent.key(), range.end) : range.end;
			RangeResult atStorageVersion =
			    wait(data->storage.readRange(KeyRangeRef(readBegin, readEnd), limit, *pLimitBytes, type));
			data->counters.kvScanBytes += atStorageVersion.logicalSize();

			ASSERT(atStorageVersion.size() <= limit);
			if (data->storageVersion() > version) {
				// TraceEvent(SevDebug, "ReadRangeThrow", data->thisServerID).detail("Version", version).detail("StorageVersion", data->storageVersion());
				throw transaction_too_old();
			}

			// merge the sets in resultCache with the sets on disk, stopping at the last key from disk if there is
			// 'more'
			int prevSize = result.data.size();
			merge(result.arena,
			      result.data,
			      resultCache,
			      atStorageVersion,
			      vCount,
			      limit,
			      atStorageVersion.more,
			      pos,
			      *pLimitBytes,
			      tenantPrefix);
			limit -= result.data.size() - prevSize;

			for (auto i = result.data.begin() + prevSize; i != result.data.end(); i++) {
				*pLimitBytes -= sizeof(KeyValueRef) + i->expectedSize();
			}

			if (limit <= 0 || *pLimitBytes <= 0) {
				break;
			}

			// Setup for the next iteration
			// If we hit our limits reading from disk but then combining with MVCC gave us back more room

			// if there might be more data, begin reading right after what we already found to find out
			if (atStorageVersion.more) {
				ASSERT(atStorageVersion.end()[-1].key.size() ==
				           result.data.end()[-1].key.size() + tenantPrefix.orDefault(""_sr).size() &&
				       atStorageVersion.end()[-1].key.endsWith(result.data.end()[-1].key) &&
				       atStorageVersion.end()[-1].key.startsWith(tenantPrefix.orDefault(""_sr)));

				readBegin = readBeginTemp = keyAfter(atStorageVersion.end()[-1].key);
			}

			// if vCurrent is a clear, skip it.
			else if (vCurrent && vCurrent->isClearTo()) {
				ASSERT(vCurrent->getEndKey() > readBegin);
				// next disk read should start at the end of the clear
				readBegin = vCurrent->getEndKey();
				++vCurrent;
			} else {
				ASSERT(readEnd == range.end);
				break;
			}
		}
	} else {
		vCurrent = view.lastLess(range.end);

		// A clear might extend all the way to range.end
		if (vCurrent && vCurrent->isClearTo() && vCurrent->getEndKey() >= range.end) {
			readEnd = vCurrent.key();
			--vCurrent;
		} else {
			readEnd = range.end;
		}

		while (limit < 0 && *pLimitBytes > 0 && readEnd > range.begin) {
			ASSERT(!vCurrent || vCurrent.key() < readEnd);
			ASSERT(data->storageVersion() <= version);

			/* Traverse the PTree further, if thare are no unconsumed resultCache items */
			if (pos == resultCache.size()) {
				if (vCurrent) {
					auto b = vCurrent;
					++b;
					ASSERT(!b || b.key() >= readEnd);
				}

				vCount = 0;
				int vSize = 0;
				while (vCurrent && vCurrent.key() >= range.begin && !vCurrent->isClearTo() && vCount < -limit &&
				       vSize < *pLimitBytes) {
					// Store the versionedData results in resultCache
					resultCache.emplace_back(result.arena, vCurrent.key(), vCurrent->getValue());
					vSize += sizeof(KeyValueRef) + resultCache.cback().expectedSize() -
					         (tenantPrefix.present() ? tenantPrefix.get().size() : 0);
					++vCount;
					--vCurrent;
				}
			}

			readBegin = vCurrent ? std::max(vCurrent->isClearTo() ? vCurrent->getEndKey() : vCurrent.key(), range.begin)
			                     : range.begin;
			RangeResult atStorageVersion =
			    wait(data->storage.readRange(KeyRangeRef(readBegin, readEnd), limit, *pLimitBytes, type));
			data->counters.kvScanBytes += atStorageVersion.logicalSize();

			ASSERT(atStorageVersion.size() <= -limit);
			if (data->storageVersion() > version)
				throw transaction_too_old();

			int prevSize = result.data.size();
			merge(result.arena,
			      result.data,
			      resultCache,
			      atStorageVersion,
			      vCount,
			      limit,
			      atStorageVersion.more,
			      pos,
			      *pLimitBytes,
			      tenantPrefix);
			limit += result.data.size() - prevSize;

			for (auto i = result.data.begin() + prevSize; i != result.data.end(); i++) {
				*pLimitBytes -= sizeof(KeyValueRef) + i->expectedSize();
			}

			if (limit >= 0 || *pLimitBytes <= 0) {
				break;
			}

			if (atStorageVersion.more) {
				ASSERT(atStorageVersion.end()[-1].key.size() ==
				           result.data.end()[-1].key.size() + tenantPrefix.orDefault(""_sr).size() &&
				       atStorageVersion.end()[-1].key.endsWith(result.data.end()[-1].key) &&
				       atStorageVersion.end()[-1].key.startsWith(tenantPrefix.orDefault(""_sr)));

				readEnd = atStorageVersion.end()[-1].key;
			} else if (vCurrent && vCurrent->isClearTo()) {
				ASSERT(vCurrent.key() < readEnd);
				readEnd = vCurrent.key();
				--vCurrent;
			} else {
				ASSERT(readBegin == range.begin);
				break;
			}
		}
	}

	// all but the last item are less than *pLimitBytes
	ASSERT(result.data.size() == 0 || *pLimitBytes + result.data.end()[-1].expectedSize() + sizeof(KeyValueRef) > 0);
	result.more = limit == 0 || *pLimitBytes <= 0; // FIXME: Does this have to be exact?
	result.version = version;
	return result;
}

KeyRangeRef StorageServer::clampRangeToTenant(KeyRangeRef range, Optional<TenantMapEntry> tenantEntry, Arena& arena) {
	if (tenantEntry.present()) {
		return KeyRangeRef(range.begin.startsWith(tenantEntry.get().prefix) ? range.begin : tenantEntry.get().prefix,
		                   range.end.startsWith(tenantEntry.get().prefix)
		                       ? range.end
		                       : allKeys.end.withPrefix(tenantEntry.get().prefix, arena));
	} else {
		return range;
	}
}

ACTOR Future<Key> findKey(StorageServer* data,
                          KeySelectorRef sel,
                          Version version,
                          KeyRange range,
                          int* pOffset,
                          SpanContext parentSpan,
                          IKeyValueStore::ReadType type)
// Attempts to find the key indicated by sel in the data at version, within range.
// Precondition: selectorInRange(sel, range)
// If it is found, offset is set to 0 and a key is returned which falls inside range.
// If the search would depend on any key outside range OR if the key selector offset is too large (range read returns
// too many bytes), it returns either
//   a negative offset and a key in [range.begin, sel.getKey()], indicating the key is (the first key <= returned key) +
//   offset, or a positive offset and a key in (sel.getKey(), range.end], indicating the key is (the first key >=
//   returned key) + offset-1
// The range passed in to this function should specify a shard.  If range.begin is repeatedly not the beginning of a
// shard, then it is possible to get stuck looping here
{
	ASSERT(version != latestVersion);
	ASSERT(selectorInRange(sel, range) && version >= data->oldestVersion.get());

	// Count forward or backward distance items, skipping the first one if it == key and skipEqualKey
	state bool forward = sel.offset > 0; // If forward, result >= sel.getKey(); else result <= sel.getKey()
	state int sign = forward ? +1 : -1;
	state bool skipEqualKey = sel.orEqual == forward;
	state int distance = forward ? sel.offset : 1 - sel.offset;
	state Span span("SS.findKey"_loc, parentSpan);

	// Don't limit the number of bytes if this is a trivial key selector (there will be at most two items returned from
	// the read range in this case)
	state int maxBytes;
	if (sel.offset <= 1 && sel.offset >= 0)
		maxBytes = std::numeric_limits<int>::max();
	else
		maxBytes = (g_network->isSimulated() && g_simulator.tssMode == ISimulator::TSSMode::Disabled && BUGGIFY)
		               ? SERVER_KNOBS->BUGGIFY_LIMIT_BYTES
		               : SERVER_KNOBS->STORAGE_LIMIT_BYTES;

	state GetKeyValuesReply rep = wait(
	    readRange(data,
	              version,
	              forward ? KeyRangeRef(sel.getKey(), range.end) : KeyRangeRef(range.begin, keyAfter(sel.getKey())),
	              (distance + skipEqualKey) * sign,
	              &maxBytes,
	              span.context,
	              type,
	              Optional<Key>()));
	state bool more = rep.more && rep.data.size() != distance + skipEqualKey;

	// If we get only one result in the reverse direction as a result of the data being too large, we could get stuck in
	// a loop
	if (more && !forward && rep.data.size() == 1) {
		CODE_PROBE(true, "Reverse key selector returned only one result in range read");
		maxBytes = std::numeric_limits<int>::max();
		GetKeyValuesReply rep2 = wait(readRange(data,
		                                        version,
		                                        KeyRangeRef(range.begin, keyAfter(sel.getKey())),
		                                        -2,
		                                        &maxBytes,
		                                        span.context,
		                                        type,
		                                        Optional<Key>()));
		rep = rep2;
		more = rep.more && rep.data.size() != distance + skipEqualKey;
		ASSERT(rep.data.size() == 2 || !more);
	}

	int index = distance - 1;
	if (skipEqualKey && rep.data.size() && rep.data[0].key == sel.getKey())
		++index;

	if (index < rep.data.size()) {
		*pOffset = 0;

		if (SERVER_KNOBS->READ_SAMPLING_ENABLED) {
			int64_t bytesReadPerKSecond =
			    std::max((int64_t)rep.data[index].key.size(), SERVER_KNOBS->EMPTY_READ_PENALTY);
			data->metrics.notifyBytesReadPerKSecond(sel.getKey(), bytesReadPerKSecond);
		}

		return rep.data[index].key;
	} else {
		if (SERVER_KNOBS->READ_SAMPLING_ENABLED) {
			int64_t bytesReadPerKSecond = SERVER_KNOBS->EMPTY_READ_PENALTY;
			data->metrics.notifyBytesReadPerKSecond(sel.getKey(), bytesReadPerKSecond);
		}

		// FIXME: If range.begin=="" && !forward, return success?
		*pOffset = index - rep.data.size() + 1;
		if (!forward)
			*pOffset = -*pOffset;

		if (more) {
			CODE_PROBE(true, "Key selector read range had more results");

			ASSERT(rep.data.size());
			Key returnKey = forward ? keyAfter(rep.data.back().key) : rep.data.back().key;

			// This is possible if key/value pairs are very large and only one result is returned on a last less than
			// query SOMEDAY: graceful handling of exceptionally sized values
			ASSERT(returnKey != sel.getKey());
			return returnKey;
		} else {
			return forward ? range.end : range.begin;
		}
	}
}

KeyRange getShardKeyRange(StorageServer* data, const KeySelectorRef& sel)
// Returns largest range such that the shard state isReadable and selectorInRange(sel, range) or wrong_shard_server if
// no such range exists
{
	auto i = sel.isBackward() ? data->shards.rangeContainingKeyBefore(sel.getKey())
	                          : data->shards.rangeContaining(sel.getKey());
	if (!i->value()->isReadable())
		throw wrong_shard_server();
	ASSERT(selectorInRange(sel, i->range()));
	return i->range();
}

ACTOR Future<Void> getKeyValuesQ(StorageServer* data, GetKeyValuesRequest req)
// Throws a wrong_shard_server if the keys in the request or result depend on data outside this server OR if a large
// selector offset prevents all data from being read in one range read
{
	state Span span("SS:getKeyValues"_loc, req.spanContext);
	state int64_t resultSize = 0;
	state IKeyValueStore::ReadType type =
	    req.isFetchKeys ? IKeyValueStore::ReadType::FETCH : IKeyValueStore::ReadType::NORMAL;

	if (req.tenantInfo.name.present()) {
		span.addAttribute("tenant"_sr, req.tenantInfo.name.get());
	}

	getCurrentLineage()->modify(&TransactionLineage::txID) = req.spanContext.traceID;

	++data->counters.getRangeQueries;
	++data->counters.allQueries;
	++data->readQueueSizeMetric;
	data->maxQueryQueue = std::max<int>(
	    data->maxQueryQueue, data->counters.allQueries.getValue() - data->counters.finishedQueries.getValue());

	// Active load balancing runs at a very high priority (to obtain accurate queue lengths)
	// so we need to downgrade here
	if (SERVER_KNOBS->FETCH_KEYS_LOWER_PRIORITY && req.isFetchKeys) {
		wait(delay(0, TaskPriority::FetchKeys));
	} else {
		wait(data->getQueryDelay());
	}

	try {
		if (req.debugID.present())
			g_traceBatch.addEvent("TransactionDebug", req.debugID.get().first(), "storageserver.getKeyValues.Before");

		Version commitVersion = getLatestCommitVersion(req.ssLatestCommitVersions, data->tag);
		state Version version = wait(waitForVersion(data, commitVersion, req.version, span.context));

		state Optional<TenantMapEntry> tenantEntry = data->getTenantEntry(version, req.tenantInfo);
		state Optional<Key> tenantPrefix = tenantEntry.map<Key>([](TenantMapEntry e) { return e.prefix; });
		if (tenantPrefix.present()) {
			req.begin.setKeyUnlimited(req.begin.getKey().withPrefix(tenantPrefix.get(), req.arena));
			req.end.setKeyUnlimited(req.end.getKey().withPrefix(tenantPrefix.get(), req.arena));
		}

		state uint64_t changeCounter = data->shardChangeCounter;
		//		try {
		state KeyRange shard = getShardKeyRange(data, req.begin);

		if (req.debugID.present())
			g_traceBatch.addEvent(
			    "TransactionDebug", req.debugID.get().first(), "storageserver.getKeyValues.AfterVersion");
		//.detail("ShardBegin", shard.begin).detail("ShardEnd", shard.end);
		//} catch (Error& e) { TraceEvent("WrongShardServer", data->thisServerID).detail("Begin",
		// req.begin.toString()).detail("End", req.end.toString()).detail("Version", version).detail("Shard",
		//"None").detail("In", "getKeyValues>getShardKeyRange"); throw e; }

		if (!selectorInRange(req.end, shard) && !(req.end.isFirstGreaterOrEqual() && req.end.getKey() == shard.end)) {
			//			TraceEvent("WrongShardServer1", data->thisServerID).detail("Begin",
			// req.begin.toString()).detail("End", req.end.toString()).detail("Version", version).detail("ShardBegin",
			// shard.begin).detail("ShardEnd", shard.end).detail("In", "getKeyValues>checkShardExtents");
			throw wrong_shard_server();
		}

		KeyRangeRef searchRange = data->clampRangeToTenant(shard, tenantEntry, req.arena);

		state int offset1 = 0;
		state int offset2;
		state Future<Key> fBegin = req.begin.isFirstGreaterOrEqual()
		                               ? Future<Key>(req.begin.getKey())
		                               : findKey(data, req.begin, version, searchRange, &offset1, span.context, type);
		state Future<Key> fEnd = req.end.isFirstGreaterOrEqual()
		                             ? Future<Key>(req.end.getKey())
		                             : findKey(data, req.end, version, searchRange, &offset2, span.context, type);
		state Key begin = wait(fBegin);
		state Key end = wait(fEnd);

		if (req.debugID.present())
			g_traceBatch.addEvent(
			    "TransactionDebug", req.debugID.get().first(), "storageserver.getKeyValues.AfterKeys");
		//.detail("Off1",offset1).detail("Off2",offset2).detail("ReqBegin",req.begin.getKey()).detail("ReqEnd",req.end.getKey());

		// Offsets of zero indicate begin/end keys in this shard, which obviously means we can answer the query
		// An end offset of 1 is also OK because the end key is exclusive, so if the first key of the next shard is the
		// end the last actual key returned must be from this shard. A begin offset of 1 is also OK because then either
		// begin is past end or equal to end (so the result is definitely empty)
		if ((offset1 && offset1 != 1) || (offset2 && offset2 != 1)) {
			CODE_PROBE(true, "wrong_shard_server due to offset");
			// We could detect when offset1 takes us off the beginning of the database or offset2 takes us off the end,
			// and return a clipped range rather than an error (since that is what the NativeAPI.getRange will do anyway
			// via its "slow path"), but we would have to add some flags to the response to encode whether we went off
			// the beginning and the end, since it needs that information.
			//TraceEvent("WrongShardServer2", data->thisServerID).detail("Begin", req.begin.toString()).detail("End", req.end.toString()).detail("Version", version).detail("ShardBegin", shard.begin).detail("ShardEnd", shard.end).detail("In", "getKeyValues>checkOffsets").detail("BeginKey", begin).detail("EndKey", end).detail("BeginOffset", offset1).detail("EndOffset", offset2);
			throw wrong_shard_server();
		}

		if (begin >= end) {
			if (req.debugID.present())
				g_traceBatch.addEvent("TransactionDebug", req.debugID.get().first(), "storageserver.getKeyValues.Send");
			//.detail("Begin",begin).detail("End",end);

			GetKeyValuesReply none;
			none.version = version;
			none.more = false;
			none.penalty = data->getPenalty();

			data->checkChangeCounter(changeCounter,
			                         KeyRangeRef(std::min<KeyRef>(req.begin.getKey(), req.end.getKey()),
			                                     std::max<KeyRef>(req.begin.getKey(), req.end.getKey())));
			req.reply.send(none);
		} else {
			state int remainingLimitBytes = req.limitBytes;

			GetKeyValuesReply _r = wait(readRange(data,
			                                      version,
			                                      KeyRangeRef(begin, end),
			                                      req.limit,
			                                      &remainingLimitBytes,
			                                      span.context,
			                                      type,
			                                      tenantPrefix));
			GetKeyValuesReply r = _r;

			if (req.debugID.present())
				g_traceBatch.addEvent(
				    "TransactionDebug", req.debugID.get().first(), "storageserver.getKeyValues.AfterReadRange");
			//.detail("Begin",begin).detail("End",end).detail("SizeOf",r.data.size());
			data->checkChangeCounter(
			    changeCounter,
			    KeyRangeRef(std::min<KeyRef>(begin, std::min<KeyRef>(req.begin.getKey(), req.end.getKey())),
			                std::max<KeyRef>(end, std::max<KeyRef>(req.begin.getKey(), req.end.getKey()))));
			if (EXPENSIVE_VALIDATION) {
				for (int i = 0; i < r.data.size(); i++) {
					if (tenantPrefix.present()) {
						ASSERT(r.data[i].key >= begin.removePrefix(tenantPrefix.get()) &&
						       r.data[i].key < end.removePrefix(tenantPrefix.get()));
					} else {
						ASSERT(r.data[i].key >= begin && r.data[i].key < end);
					}
				}
				ASSERT(r.data.size() <= std::abs(req.limit));
			}

			// For performance concerns, the cost of a range read is billed to the start key and end key of the range.
			int64_t totalByteSize = 0;
			for (int i = 0; i < r.data.size(); i++) {
				totalByteSize += r.data[i].expectedSize();
			}
			if (totalByteSize > 0 && SERVER_KNOBS->READ_SAMPLING_ENABLED) {
				int64_t bytesReadPerKSecond = std::max(totalByteSize, SERVER_KNOBS->EMPTY_READ_PENALTY) / 2;
				data->metrics.notifyBytesReadPerKSecond(addPrefix(r.data[0].key, tenantPrefix, req.arena),
				                                        bytesReadPerKSecond);
				data->metrics.notifyBytesReadPerKSecond(
				    addPrefix(r.data[r.data.size() - 1].key, tenantPrefix, req.arena), bytesReadPerKSecond);
			}

			r.penalty = data->getPenalty();
			req.reply.send(r);

			resultSize = req.limitBytes - remainingLimitBytes;
			data->counters.bytesQueried += resultSize;
			data->counters.rowsQueried += r.data.size();
			if (r.data.size() == 0) {
				++data->counters.emptyQueries;
			}
		}
	} catch (Error& e) {
		if (!canReplyWith(e))
			throw;
		data->sendErrorWithPenalty(req.reply, e, data->getPenalty());
	}

	data->transactionTagCounter.addRequest(req.tags, resultSize);
	++data->counters.finishedQueries;
	--data->readQueueSizeMetric;

	double duration = g_network->timer() - req.requestTime();
	data->counters.readLatencySample.addMeasurement(duration);
	if (data->latencyBandConfig.present()) {
		int maxReadBytes =
		    data->latencyBandConfig.get().readConfig.maxReadBytes.orDefault(std::numeric_limits<int>::max());
		int maxSelectorOffset =
		    data->latencyBandConfig.get().readConfig.maxKeySelectorOffset.orDefault(std::numeric_limits<int>::max());
		data->counters.readLatencyBands.addMeasurement(duration,
		                                               resultSize > maxReadBytes ||
		                                                   abs(req.begin.offset) > maxSelectorOffset ||
		                                                   abs(req.end.offset) > maxSelectorOffset);
	}

	return Void();
}

ACTOR Future<GetRangeReqAndResultRef> quickGetKeyValues(
    StorageServer* data,
    StringRef prefix,
    Version version,
    Arena* a,
    // To provide span context, tags, debug ID to underlying lookups.
    GetMappedKeyValuesRequest* pOriginalReq) {
	state GetRangeReqAndResultRef getRange;
	getRange.begin = firstGreaterOrEqual(KeyRef(*a, prefix));
	getRange.end = firstGreaterOrEqual(strinc(prefix, *a));
	try {
		// TODO: Use a lower level API may be better? Or tweak priorities?
		GetKeyValuesRequest req;
		req.spanContext = pOriginalReq->spanContext;
		req.arena = *a;
		req.begin = getRange.begin;
		req.end = getRange.end;
		req.version = version;
		req.tenantInfo = pOriginalReq->tenantInfo;
		// TODO: Validate when the underlying range query exceeds the limit.
		// TODO: Use remainingLimit, remainingLimitBytes rather than separate knobs.
		req.limit = SERVER_KNOBS->QUICK_GET_KEY_VALUES_LIMIT;
		req.limitBytes = SERVER_KNOBS->QUICK_GET_KEY_VALUES_LIMIT_BYTES;
		req.isFetchKeys = false;
		req.tags = pOriginalReq->tags;
		req.ssLatestCommitVersions = VersionVector();
		req.debugID = pOriginalReq->debugID;

		// Note that it does not use readGuard to avoid server being overloaded here. Throttling is enforced at the
		// original request level, rather than individual underlying lookups. The reason is that throttle any individual
		// underlying lookup will fail the original request, which is not productive.
		data->actors.add(getKeyValuesQ(data, req));
		GetKeyValuesReply reply = wait(req.reply.getFuture());
		if (!reply.error.present()) {
			++data->counters.quickGetKeyValuesHit;
			// Convert GetKeyValuesReply to RangeResult.
			a->dependsOn(reply.arena);
			getRange.result = RangeResultRef(reply.data, reply.more);
			return getRange;
		}
		// Otherwise fallback.
	} catch (Error& e) {
		// Fallback.
	}

	++data->counters.quickGetKeyValuesMiss;
	if (SERVER_KNOBS->QUICK_GET_KEY_VALUES_FALLBACK) {
		state Transaction tr(data->cx, pOriginalReq->tenantInfo.name);
		tr.setVersion(version);
		// TODO: is DefaultPromiseEndpoint the best priority for this?
		tr.trState->taskID = TaskPriority::DefaultPromiseEndpoint;
		Future<RangeResult> rangeResultFuture =
		    tr.getRange(prefixRange(prefix), GetRangeLimits::ROW_LIMIT_UNLIMITED, Snapshot::True);
		// TODO: async in case it needs to read from other servers.
		RangeResult rangeResult = wait(rangeResultFuture);
		a->dependsOn(rangeResult.arena());
		getRange.result = rangeResult;
		return getRange;
	} else {
		throw quick_get_key_values_miss();
	}
}

void unpackKeyTuple(Tuple** referenceTuple, Optional<Tuple>& keyTuple, KeyValueRef* keyValue) {
	if (!keyTuple.present()) {
		// May throw exception if the key is not parsable as a tuple.
		try {
			keyTuple = Tuple::unpack(keyValue->key);
		} catch (Error& e) {
			TraceEvent("KeyNotTuple").error(e).detail("Key", keyValue->key.printable());
			throw key_not_tuple();
		}
	}
	*referenceTuple = &keyTuple.get();
}

void unpackValueTuple(Tuple** referenceTuple, Optional<Tuple>& valueTuple, KeyValueRef* keyValue) {
	if (!valueTuple.present()) {
		// May throw exception if the value is not parsable as a tuple.
		try {
			valueTuple = Tuple::unpack(keyValue->value);
		} catch (Error& e) {
			TraceEvent("ValueNotTuple").error(e).detail("Value", keyValue->value.printable());
			throw value_not_tuple();
		}
	}
	*referenceTuple = &valueTuple.get();
}

bool unescapeLiterals(std::string& s, std::string before, std::string after) {
	bool escaped = false;
	size_t p = 0;
	while (true) {
		size_t found = s.find(before, p);
		if (found == std::string::npos) {
			break;
		}
		s.replace(found, before.length(), after);
		p = found + after.length();
		escaped = true;
	}
	return escaped;
}

bool singleKeyOrValue(const std::string& s, size_t sz) {
	// format would be {K[??]} or {V[??]}
	return sz > 5 && s[0] == '{' && (s[1] == 'K' || s[1] == 'V') && s[2] == '[' && s[sz - 2] == ']' && s[sz - 1] == '}';
}

bool rangeQuery(const std::string& s) {
	return s == "{...}";
}

// create a vector of Optional<Tuple>
// in case of a singleKeyOrValue, insert an empty Tuple to vector as placeholder
// in case of a rangeQuery, insert Optional.empty as placeholder
// in other cases, insert the correct Tuple to be used.
void preprocessMappedKey(Tuple& mappedKeyFormatTuple, std::vector<Optional<Tuple>>& vt, bool& isRangeQuery) {
	vt.reserve(mappedKeyFormatTuple.size());

	for (int i = 0; i < mappedKeyFormatTuple.size(); i++) {
		Tuple::ElementType type = mappedKeyFormatTuple.getType(i);
		if (type == Tuple::BYTES || type == Tuple::UTF8) {
			std::string s = mappedKeyFormatTuple.getString(i).toString();
			auto sz = s.size();
			bool escaped = unescapeLiterals(s, "{{", "{");
			escaped = unescapeLiterals(s, "}}", "}") || escaped;
			if (escaped) {
				Tuple escapedTuple;
				escapedTuple.append(s);
				vt.emplace_back(escapedTuple);
			} else if (singleKeyOrValue(s, sz)) {
				// when it is SingleKeyOrValue, insert an empty Tuple to vector as placeholder
				vt.emplace_back(Tuple());
			} else if (rangeQuery(s)) {
				if (i != mappedKeyFormatTuple.size() - 1) {
					// It must be the last element of the mapper tuple
					throw mapper_bad_range_decriptor();
				}
				// when it is rangeQuery, insert Optional.empty as placeholder
				vt.emplace_back(Optional<Tuple>());
				isRangeQuery = true;
			} else {
				Tuple t;
				t.appendRaw(mappedKeyFormatTuple.subTupleRawString(i));
				vt.emplace_back(t);
			}
		} else {
			Tuple t;
			t.appendRaw(mappedKeyFormatTuple.subTupleRawString(i));
			vt.emplace_back(t);
		}
	}
}

Key constructMappedKey(KeyValueRef* keyValue,
                       std::vector<Optional<Tuple>>& vec,
                       Tuple& mappedKeyTuple,
                       Tuple& mappedKeyFormatTuple) {
	// Lazily parse key and/or value to tuple because they may not need to be a tuple if not used.
	Optional<Tuple> keyTuple;
	Optional<Tuple> valueTuple;
	mappedKeyTuple.clear();
	mappedKeyTuple.reserve(vec.size());

	for (int i = 0; i < vec.size(); i++) {
		if (!vec[i].present()) {
			// rangeQuery
			continue;
		}
		if (vec[i].get().size()) {
			mappedKeyTuple.append(vec[i].get());
		} else {
			// singleKeyOrValue is true
			std::string s = mappedKeyFormatTuple.getString(i).toString();
			auto sz = s.size();
			int idx;
			Tuple* referenceTuple;
			try {
				idx = std::stoi(s.substr(3, sz - 5));
			} catch (std::exception& e) {
				throw mapper_bad_index();
			}
			if (s[1] == 'K') {
				unpackKeyTuple(&referenceTuple, keyTuple, keyValue);
			} else if (s[1] == 'V') {
				unpackValueTuple(&referenceTuple, valueTuple, keyValue);
			} else {
				ASSERT(false);
				throw internal_error();
			}
			if (idx < 0 || idx >= referenceTuple->size()) {
				throw mapper_bad_index();
			}
			mappedKeyTuple.appendRaw(referenceTuple->subTupleRawString(idx));
		}
	}

	return mappedKeyTuple.pack();
}

TEST_CASE("/fdbserver/storageserver/constructMappedKey") {
	Key key = Tuple().append("key-0"_sr).append("key-1"_sr).append("key-2"_sr).getDataAsStandalone();
	Value value = Tuple().append("value-0"_sr).append("value-1"_sr).append("value-2"_sr).getDataAsStandalone();
	state KeyValueRef kvr(key, value);
	{
		Tuple mappedKeyFormatTuple = Tuple()
		                                 .append("normal"_sr)
		                                 .append("{{escaped}}"_sr)
		                                 .append("{K[2]}"_sr)
		                                 .append("{V[0]}"_sr)
		                                 .append("{...}"_sr);

		Tuple mappedKeyTuple;
		std::vector<Optional<Tuple>> vt;
		bool isRangeQuery = false;
		preprocessMappedKey(mappedKeyFormatTuple, vt, isRangeQuery);

		Key mappedKey = constructMappedKey(&kvr, vt, mappedKeyTuple, mappedKeyFormatTuple);

		Key expectedMappedKey = Tuple()
		                            .append("normal"_sr)
		                            .append("{escaped}"_sr)
		                            .append("key-2"_sr)
		                            .append("value-0"_sr)
		                            .getDataAsStandalone();
		//		std::cout << printable(mappedKey) << " == " << printable(expectedMappedKey) << std::endl;
		ASSERT(mappedKey.compare(expectedMappedKey) == 0);
		ASSERT(isRangeQuery == true);
	}

	{
		Tuple mappedKeyFormatTuple = Tuple().append("{{{{}}"_sr).append("}}"_sr);

		Tuple mappedKeyTuple;
		std::vector<Optional<Tuple>> vt;
		bool isRangeQuery = false;
		preprocessMappedKey(mappedKeyFormatTuple, vt, isRangeQuery);
		Key mappedKey = constructMappedKey(&kvr, vt, mappedKeyTuple, mappedKeyFormatTuple);

		Key expectedMappedKey = Tuple().append("{{}"_sr).append("}"_sr).getDataAsStandalone();
		//		std::cout << printable(mappedKey) << " == " << printable(expectedMappedKey) << std::endl;
		ASSERT(mappedKey.compare(expectedMappedKey) == 0);
		ASSERT(isRangeQuery == false);
	}
	{
		Tuple mappedKeyFormatTuple = Tuple().append("{{{{}}"_sr).append("}}"_sr);

		Tuple mappedKeyTuple;
		std::vector<Optional<Tuple>> vt;
		bool isRangeQuery = false;
		preprocessMappedKey(mappedKeyFormatTuple, vt, isRangeQuery);
		Key mappedKey = constructMappedKey(&kvr, vt, mappedKeyTuple, mappedKeyFormatTuple);

		Key expectedMappedKey = Tuple().append("{{}"_sr).append("}"_sr).getDataAsStandalone();
		//		std::cout << printable(mappedKey) << " == " << printable(expectedMappedKey) << std::endl;
		ASSERT(mappedKey.compare(expectedMappedKey) == 0);
		ASSERT(isRangeQuery == false);
	}
	{
		Tuple mappedKeyFormatTuple = Tuple().append("{K[100]}"_sr);
		state bool throwException = false;
		try {
			Tuple mappedKeyTuple;
			std::vector<Optional<Tuple>> vt;
			bool isRangeQuery = false;
			preprocessMappedKey(mappedKeyFormatTuple, vt, isRangeQuery);

			Key mappedKey = constructMappedKey(&kvr, vt, mappedKeyTuple, mappedKeyFormatTuple);
		} catch (Error& e) {
			ASSERT(e.code() == error_code_mapper_bad_index);
			throwException = true;
		}
		ASSERT(throwException);
	}
	{
		Tuple mappedKeyFormatTuple = Tuple().append("{...}"_sr).append("last-element"_sr);
		state bool throwException2 = false;
		try {
			Tuple mappedKeyTuple;
			std::vector<Optional<Tuple>> vt;
			bool isRangeQuery = false;
			preprocessMappedKey(mappedKeyFormatTuple, vt, isRangeQuery);

			Key mappedKey = constructMappedKey(&kvr, vt, mappedKeyTuple, mappedKeyFormatTuple);
		} catch (Error& e) {
			ASSERT(e.code() == error_code_mapper_bad_range_decriptor);
			throwException2 = true;
		}
		ASSERT(throwException2);
	}
	{
		Tuple mappedKeyFormatTuple = Tuple().append("{K[not-a-number]}"_sr);
		state bool throwException3 = false;
		try {
			Tuple mappedKeyTuple;
			std::vector<Optional<Tuple>> vt;
			bool isRangeQuery = false;
			preprocessMappedKey(mappedKeyFormatTuple, vt, isRangeQuery);

			Key mappedKey = constructMappedKey(&kvr, vt, mappedKeyTuple, mappedKeyFormatTuple);
		} catch (Error& e) {
			ASSERT(e.code() == error_code_mapper_bad_index);
			throwException3 = true;
		}
		ASSERT(throwException3);
	}
	return Void();
}

// Issues a secondary query (either range and point read) and fills results into "kvm".
ACTOR Future<Void> mapSubquery(StorageServer* data,
                               Version version,
                               GetMappedKeyValuesRequest* pOriginalReq,
                               Arena* pArena,
                               int matchIndex,
                               bool isRangeQuery,
                               bool isBoundary,
                               KeyValueRef* it,
                               MappedKeyValueRef* kvm,
                               Key mappedKey) {
	if (isRangeQuery) {
		// Use the mappedKey as the prefix of the range query.
		GetRangeReqAndResultRef getRange = wait(quickGetKeyValues(data, mappedKey, version, pArena, pOriginalReq));
		if ((!getRange.result.empty() && matchIndex == MATCH_INDEX_MATCHED_ONLY) ||
		    (getRange.result.empty() && matchIndex == MATCH_INDEX_UNMATCHED_ONLY)) {
			kvm->key = it->key;
			kvm->value = it->value;
		}

		kvm->boundaryAndExist = isBoundary && !getRange.result.empty();
		kvm->reqAndResult = getRange;
	} else {
		GetValueReqAndResultRef getValue = wait(quickGetValue(data, mappedKey, version, pArena, pOriginalReq));
		kvm->reqAndResult = getValue;
		kvm->boundaryAndExist = isBoundary && getValue.result.present();
	}
	return Void();
}

ACTOR Future<GetMappedKeyValuesReply> mapKeyValues(StorageServer* data,
                                                   GetKeyValuesReply input,
                                                   StringRef mapper,
                                                   // To provide span context, tags, debug ID to underlying lookups.
                                                   GetMappedKeyValuesRequest* pOriginalReq,
                                                   Optional<Key> tenantPrefix,
                                                   int matchIndex) {
	state GetMappedKeyValuesReply result;
	result.version = input.version;
	result.more = input.more;
	result.cached = input.cached;
	result.arena.dependsOn(input.arena);

	result.data.reserve(result.arena, input.data.size());

	state Tuple mappedKeyFormatTuple;
	state Tuple mappedKeyTuple;

	try {
		mappedKeyFormatTuple = Tuple::unpack(mapper);
	} catch (Error& e) {
		TraceEvent("MapperNotTuple").error(e).detail("Mapper", mapper.printable());
		throw mapper_not_tuple();
	}
	state std::vector<Optional<Tuple>> vt;
	state bool isRangeQuery = false;
	preprocessMappedKey(mappedKeyFormatTuple, vt, isRangeQuery);

	state int sz = input.data.size();
	const int k = std::min(sz, SERVER_KNOBS->MAX_PARALLEL_QUICK_GET_VALUE);
	state std::vector<MappedKeyValueRef> kvms(k);
	state std::vector<Future<Void>> subqueries;
	state int offset = 0;
	for (; offset < sz; offset += SERVER_KNOBS->MAX_PARALLEL_QUICK_GET_VALUE) {
		// Divide into batches of MAX_PARALLEL_QUICK_GET_VALUE subqueries
		for (int i = 0; i + offset < sz && i < SERVER_KNOBS->MAX_PARALLEL_QUICK_GET_VALUE; i++) {
			KeyValueRef* it = &input.data[i + offset];
			MappedKeyValueRef* kvm = &kvms[i];
			bool isBoundary = (i + offset) == 0 || (i + offset) == sz - 1;
			// need to keep the boundary, so that caller can use it as a continuation.
			if (isBoundary || matchIndex == MATCH_INDEX_ALL) {
				kvm->key = it->key;
				kvm->value = it->value;
			} else {
				// Clear key value to the default.
				kvm->key = ""_sr;
				kvm->value = ""_sr;
			}

			Key mappedKey = constructMappedKey(it, vt, mappedKeyTuple, mappedKeyFormatTuple);
			// Make sure the mappedKey is always available, so that it's good even we want to get key asynchronously.
			result.arena.dependsOn(mappedKey.arena());

			// std::cout << "key:" << printable(kvm->key) << ", value:" << printable(kvm->value)
			//          << ", mappedKey:" << printable(mappedKey) << std::endl;

			subqueries.push_back(mapSubquery(data,
			                                 input.version,
			                                 pOriginalReq,
			                                 &result.arena,
			                                 matchIndex,
			                                 isRangeQuery,
			                                 isBoundary,
			                                 it,
			                                 kvm,
			                                 mappedKey));
		}
		wait(waitForAll(subqueries));
		subqueries.clear();
		for (int i = 0; i + offset < sz && i < SERVER_KNOBS->MAX_PARALLEL_QUICK_GET_VALUE; i++) {
			result.data.push_back(result.arena, kvms[i]);
		}
	}
	return result;
}

bool rangeIntersectsAnyTenant(TenantPrefixIndex& prefixIndex, KeyRangeRef range, Version ver) {
	auto view = prefixIndex.at(ver);
	auto beginItr = view.lastLessOrEqual(range.begin);
	auto endItr = view.lastLess(range.end);

	// If the begin and end reference different spots in the tenant index, then the tenant pointed to
	// by endItr intersects the range
	if (beginItr != endItr) {
		return true;
	}

	// If the iterators point to the same entry and that entry contains begin, then we are wholly in
	// one tenant
	if (beginItr != view.end() && range.begin.startsWith(beginItr.key())) {
		return true;
	}

	return false;
}

TEST_CASE("/fdbserver/storageserver/rangeIntersectsAnyTenant") {
	std::map<TenantName, TenantMapEntry> entries = { std::make_pair("tenant0"_sr, TenantMapEntry(0, ""_sr)),
		                                             std::make_pair("tenant2"_sr, TenantMapEntry(2, ""_sr)),
		                                             std::make_pair("tenant3"_sr, TenantMapEntry(3, ""_sr)),
		                                             std::make_pair("tenant4"_sr, TenantMapEntry(4, ""_sr)),
		                                             std::make_pair("tenant6"_sr, TenantMapEntry(6, ""_sr)) };
	TenantPrefixIndex index;
	index.createNewVersion(1);
	for (auto entry : entries) {
		index.insert(entry.second.prefix, entry.first);
	}

	// Before all tenants
	ASSERT(!rangeIntersectsAnyTenant(index, KeyRangeRef(""_sr, "\x00"_sr), index.getLatestVersion()));

	// After all tenants
	ASSERT(!rangeIntersectsAnyTenant(index, KeyRangeRef("\xfe"_sr, "\xff"_sr), index.getLatestVersion()));

	// In between tenants
	ASSERT(!rangeIntersectsAnyTenant(
	    index,
	    KeyRangeRef(TenantMapEntry::idToPrefix(1), TenantMapEntry::idToPrefix(1).withSuffix("\xff"_sr)),
	    index.getLatestVersion()));

	// In between tenants with end intersecting tenant start
	ASSERT(!rangeIntersectsAnyTenant(
	    index, KeyRangeRef(TenantMapEntry::idToPrefix(5), entries["tenant6"_sr].prefix), index.getLatestVersion()));

	// Entire tenants
	ASSERT(rangeIntersectsAnyTenant(
	    index, KeyRangeRef(entries["tenant0"_sr].prefix, TenantMapEntry::idToPrefix(1)), index.getLatestVersion()));
	ASSERT(rangeIntersectsAnyTenant(
	    index, KeyRangeRef(entries["tenant2"_sr].prefix, entries["tenant3"_sr].prefix), index.getLatestVersion()));

	// Partial tenants
	ASSERT(rangeIntersectsAnyTenant(
	    index,
	    KeyRangeRef(entries["tenant0"_sr].prefix, entries["tenant0"_sr].prefix.withSuffix("foo"_sr)),
	    index.getLatestVersion()));
	ASSERT(rangeIntersectsAnyTenant(
	    index,
	    KeyRangeRef(entries["tenant3"_sr].prefix.withSuffix("foo"_sr), entries["tenant4"_sr].prefix),
	    index.getLatestVersion()));
	ASSERT(rangeIntersectsAnyTenant(index,
	                                KeyRangeRef(entries["tenant4"_sr].prefix.withSuffix("bar"_sr),
	                                            entries["tenant4"_sr].prefix.withSuffix("foo"_sr)),
	                                index.getLatestVersion()));

	// Begin outside, end inside tenant
	ASSERT(rangeIntersectsAnyTenant(
	    index,
	    KeyRangeRef(TenantMapEntry::idToPrefix(1), entries["tenant2"_sr].prefix.withSuffix("foo"_sr)),
	    index.getLatestVersion()));
	ASSERT(rangeIntersectsAnyTenant(
	    index,
	    KeyRangeRef(TenantMapEntry::idToPrefix(1), entries["tenant3"_sr].prefix.withSuffix("foo"_sr)),
	    index.getLatestVersion()));

	// Begin inside, end outside tenant
	ASSERT(rangeIntersectsAnyTenant(
	    index,
	    KeyRangeRef(entries["tenant3"_sr].prefix.withSuffix("foo"_sr), TenantMapEntry::idToPrefix(5)),
	    index.getLatestVersion()));
	ASSERT(rangeIntersectsAnyTenant(
	    index,
	    KeyRangeRef(entries["tenant4"_sr].prefix.withSuffix("foo"_sr), TenantMapEntry::idToPrefix(5)),
	    index.getLatestVersion()));

	// Both inside different tenants
	ASSERT(rangeIntersectsAnyTenant(index,
	                                KeyRangeRef(entries["tenant0"_sr].prefix.withSuffix("foo"_sr),
	                                            entries["tenant2"_sr].prefix.withSuffix("foo"_sr)),
	                                index.getLatestVersion()));
	ASSERT(rangeIntersectsAnyTenant(index,
	                                KeyRangeRef(entries["tenant0"_sr].prefix.withSuffix("foo"_sr),
	                                            entries["tenant3"_sr].prefix.withSuffix("foo"_sr)),
	                                index.getLatestVersion()));
	ASSERT(rangeIntersectsAnyTenant(index,
	                                KeyRangeRef(entries["tenant2"_sr].prefix.withSuffix("foo"_sr),
	                                            entries["tenant6"_sr].prefix.withSuffix("foo"_sr)),
	                                index.getLatestVersion()));

	// Both outside tenants with tenant in the middle
	ASSERT(rangeIntersectsAnyTenant(
	    index, KeyRangeRef(""_sr, TenantMapEntry::idToPrefix(1).withSuffix("foo"_sr)), index.getLatestVersion()));
	ASSERT(rangeIntersectsAnyTenant(index, KeyRangeRef(""_sr, "\xff"_sr), index.getLatestVersion()));
	ASSERT(rangeIntersectsAnyTenant(
	    index, KeyRangeRef(TenantMapEntry::idToPrefix(5).withSuffix("foo"_sr), "\xff"_sr), index.getLatestVersion()));

	return Void();
}

// Most of the actor is copied from getKeyValuesQ. I tried to use templates but things become nearly impossible after
// combining actor shenanigans with template shenanigans.
ACTOR Future<Void> getMappedKeyValuesQ(StorageServer* data, GetMappedKeyValuesRequest req)
// Throws a wrong_shard_server if the keys in the request or result depend on data outside this server OR if a large
// selector offset prevents all data from being read in one range read
{
	state Span span("SS:getMappedKeyValues"_loc, req.spanContext);
	state int64_t resultSize = 0;
	state IKeyValueStore::ReadType type =
	    req.isFetchKeys ? IKeyValueStore::ReadType::FETCH : IKeyValueStore::ReadType::NORMAL;

	if (req.tenantInfo.name.present()) {
		span.addAttribute("tenant"_sr, req.tenantInfo.name.get());
	}

	getCurrentLineage()->modify(&TransactionLineage::txID) = req.spanContext.traceID;

	++data->counters.getMappedRangeQueries;
	++data->counters.allQueries;
	++data->readQueueSizeMetric;
	data->maxQueryQueue = std::max<int>(
	    data->maxQueryQueue, data->counters.allQueries.getValue() - data->counters.finishedQueries.getValue());

	// Active load balancing runs at a very high priority (to obtain accurate queue lengths)
	// so we need to downgrade here
	if (SERVER_KNOBS->FETCH_KEYS_LOWER_PRIORITY && req.isFetchKeys) {
		wait(delay(0, TaskPriority::FetchKeys));
	} else {
		wait(data->getQueryDelay());
	}

	try {
		if (req.debugID.present())
			g_traceBatch.addEvent(
			    "TransactionDebug", req.debugID.get().first(), "storageserver.getMappedKeyValues.Before");
		// VERSION_VECTOR change
		Version commitVersion = getLatestCommitVersion(req.ssLatestCommitVersions, data->tag);
		state Version version = wait(waitForVersion(data, commitVersion, req.version, span.context));

		state Optional<TenantMapEntry> tenantEntry = data->getTenantEntry(req.version, req.tenantInfo);
		state Optional<Key> tenantPrefix = tenantEntry.map<Key>([](TenantMapEntry e) { return e.prefix; });
		if (tenantPrefix.present()) {
			req.begin.setKeyUnlimited(req.begin.getKey().withPrefix(tenantPrefix.get(), req.arena));
			req.end.setKeyUnlimited(req.end.getKey().withPrefix(tenantPrefix.get(), req.arena));
		}

		state uint64_t changeCounter = data->shardChangeCounter;
		//		try {
		state KeyRange shard = getShardKeyRange(data, req.begin);

		if (req.debugID.present())
			g_traceBatch.addEvent(
			    "TransactionDebug", req.debugID.get().first(), "storageserver.getMappedKeyValues.AfterVersion");
		//.detail("ShardBegin", shard.begin).detail("ShardEnd", shard.end);
		//} catch (Error& e) { TraceEvent("WrongShardServer", data->thisServerID).detail("Begin",
		// req.begin.toString()).detail("End", req.end.toString()).detail("Version", version).detail("Shard",
		//"None").detail("In", "getMappedKeyValues>getShardKeyRange"); throw e; }

		if (!selectorInRange(req.end, shard) && !(req.end.isFirstGreaterOrEqual() && req.end.getKey() == shard.end)) {
			//			TraceEvent("WrongShardServer1", data->thisServerID).detail("Begin",
			// req.begin.toString()).detail("End", req.end.toString()).detail("Version", version).detail("ShardBegin",
			// shard.begin).detail("ShardEnd", shard.end).detail("In", "getMappedKeyValues>checkShardExtents");
			throw wrong_shard_server();
		}

		KeyRangeRef searchRange = data->clampRangeToTenant(shard, tenantEntry, req.arena);

		state int offset1 = 0;
		state int offset2;
		state Future<Key> fBegin = req.begin.isFirstGreaterOrEqual()
		                               ? Future<Key>(req.begin.getKey())
		                               : findKey(data, req.begin, version, searchRange, &offset1, span.context, type);
		state Future<Key> fEnd = req.end.isFirstGreaterOrEqual()
		                             ? Future<Key>(req.end.getKey())
		                             : findKey(data, req.end, version, searchRange, &offset2, span.context, type);
		state Key begin = wait(fBegin);
		state Key end = wait(fEnd);

		if (!tenantPrefix.present()) {
			// We do not support raw flat map requests when using tenants.
			// When tenants are required, we disable raw flat map requests entirely.
			// If tenants are optional, we check whether the range intersects a tenant and fail if it does.
			if (data->db->get().client.tenantMode == TenantMode::REQUIRED) {
				throw tenant_name_required();
			}

			if (rangeIntersectsAnyTenant(data->tenantPrefixIndex, KeyRangeRef(begin, end), req.version)) {
				throw tenant_name_required();
			}
		}

		if (req.debugID.present())
			g_traceBatch.addEvent(
			    "TransactionDebug", req.debugID.get().first(), "storageserver.getMappedKeyValues.AfterKeys");
		//.detail("Off1",offset1).detail("Off2",offset2).detail("ReqBegin",req.begin.getKey()).detail("ReqEnd",req.end.getKey());

		// Offsets of zero indicate begin/end keys in this shard, which obviously means we can answer the query
		// An end offset of 1 is also OK because the end key is exclusive, so if the first key of the next shard is the
		// end the last actual key returned must be from this shard. A begin offset of 1 is also OK because then either
		// begin is past end or equal to end (so the result is definitely empty)
		if ((offset1 && offset1 != 1) || (offset2 && offset2 != 1)) {
			CODE_PROBE(true, "wrong_shard_server due to offset in getMappedKeyValuesQ");
			// We could detect when offset1 takes us off the beginning of the database or offset2 takes us off the end,
			// and return a clipped range rather than an error (since that is what the NativeAPI.getRange will do anyway
			// via its "slow path"), but we would have to add some flags to the response to encode whether we went off
			// the beginning and the end, since it needs that information.
			//TraceEvent("WrongShardServer2", data->thisServerID).detail("Begin", req.begin.toString()).detail("End", req.end.toString()).detail("Version", version).detail("ShardBegin", shard.begin).detail("ShardEnd", shard.end).detail("In", "getMappedKeyValues>checkOffsets").detail("BeginKey", begin).detail("EndKey", end).detail("BeginOffset", offset1).detail("EndOffset", offset2);
			throw wrong_shard_server();
		}

		if (begin >= end) {
			if (req.debugID.present())
				g_traceBatch.addEvent(
				    "TransactionDebug", req.debugID.get().first(), "storageserver.getMappedKeyValues.Send");
			//.detail("Begin",begin).detail("End",end);

			GetMappedKeyValuesReply none;
			none.version = version;
			none.more = false;
			none.penalty = data->getPenalty();

			data->checkChangeCounter(changeCounter,
			                         KeyRangeRef(std::min<KeyRef>(req.begin.getKey(), req.end.getKey()),
			                                     std::max<KeyRef>(req.begin.getKey(), req.end.getKey())));
			req.reply.send(none);
		} else {
			state int remainingLimitBytes = req.limitBytes;

			GetKeyValuesReply getKeyValuesReply = wait(readRange(data,
			                                                     version,
			                                                     KeyRangeRef(begin, end),
			                                                     req.limit,
			                                                     &remainingLimitBytes,
			                                                     span.context,
			                                                     type,
			                                                     tenantPrefix));

			state GetMappedKeyValuesReply r;
			try {
				// Map the scanned range to another list of keys and look up.
				GetMappedKeyValuesReply _r =
				    wait(mapKeyValues(data, getKeyValuesReply, req.mapper, &req, tenantPrefix, req.matchIndex));
				r = _r;
			} catch (Error& e) {
				TraceEvent("MapError").error(e);
				throw;
			}

			if (req.debugID.present())
				g_traceBatch.addEvent(
				    "TransactionDebug", req.debugID.get().first(), "storageserver.getMappedKeyValues.AfterReadRange");
			//.detail("Begin",begin).detail("End",end).detail("SizeOf",r.data.size());
			data->checkChangeCounter(
			    changeCounter,
			    KeyRangeRef(std::min<KeyRef>(begin, std::min<KeyRef>(req.begin.getKey(), req.end.getKey())),
			                std::max<KeyRef>(end, std::max<KeyRef>(req.begin.getKey(), req.end.getKey()))));
			if (EXPENSIVE_VALIDATION) {
				// TODO: GetMappedKeyValuesRequest doesn't respect limit yet.
				//                ASSERT(r.data.size() <= std::abs(req.limit));
			}

			// For performance concerns, the cost of a range read is billed to the start key and end key of the range.
			int64_t totalByteSize = 0;
			for (int i = 0; i < r.data.size(); i++) {
				totalByteSize += r.data[i].expectedSize();
			}
			if (totalByteSize > 0 && SERVER_KNOBS->READ_SAMPLING_ENABLED) {
				int64_t bytesReadPerKSecond = std::max(totalByteSize, SERVER_KNOBS->EMPTY_READ_PENALTY) / 2;
				data->metrics.notifyBytesReadPerKSecond(addPrefix(r.data[0].key, tenantPrefix, req.arena),
				                                        bytesReadPerKSecond);
				data->metrics.notifyBytesReadPerKSecond(
				    addPrefix(r.data[r.data.size() - 1].key, tenantPrefix, req.arena), bytesReadPerKSecond);
			}

			r.penalty = data->getPenalty();
			req.reply.send(r);

			resultSize = req.limitBytes - remainingLimitBytes;
			data->counters.bytesQueried += resultSize;
			data->counters.rowsQueried += r.data.size();
			if (r.data.size() == 0) {
				++data->counters.emptyQueries;
			}
		}
	} catch (Error& e) {
		if (!canReplyWith(e))
			throw;
		data->sendErrorWithPenalty(req.reply, e, data->getPenalty());
	}

	data->transactionTagCounter.addRequest(req.tags, resultSize);
	++data->counters.finishedQueries;
	--data->readQueueSizeMetric;

	double duration = g_network->timer() - req.requestTime();
	data->counters.readLatencySample.addMeasurement(duration);
	if (data->latencyBandConfig.present()) {
		int maxReadBytes =
		    data->latencyBandConfig.get().readConfig.maxReadBytes.orDefault(std::numeric_limits<int>::max());
		int maxSelectorOffset =
		    data->latencyBandConfig.get().readConfig.maxKeySelectorOffset.orDefault(std::numeric_limits<int>::max());
		data->counters.readLatencyBands.addMeasurement(duration,
		                                               resultSize > maxReadBytes ||
		                                                   abs(req.begin.offset) > maxSelectorOffset ||
		                                                   abs(req.end.offset) > maxSelectorOffset);
	}

	return Void();
}

ACTOR Future<Void> getKeyValuesStreamQ(StorageServer* data, GetKeyValuesStreamRequest req)
// Throws a wrong_shard_server if the keys in the request or result depend on data outside this server OR if a large
// selector offset prevents all data from being read in one range read
{
	state Span span("SS:getKeyValuesStream"_loc, req.spanContext);
	state int64_t resultSize = 0;
	state IKeyValueStore::ReadType type =
	    req.isFetchKeys ? IKeyValueStore::ReadType::FETCH : IKeyValueStore::ReadType::NORMAL;

	if (req.tenantInfo.name.present()) {
		span.addAttribute("tenant"_sr, req.tenantInfo.name.get());
	}

	req.reply.setByteLimit(SERVER_KNOBS->RANGESTREAM_LIMIT_BYTES);
	++data->counters.getRangeStreamQueries;
	++data->counters.allQueries;
	++data->readQueueSizeMetric;
	data->maxQueryQueue = std::max<int>(
	    data->maxQueryQueue, data->counters.allQueries.getValue() - data->counters.finishedQueries.getValue());

	// Active load balancing runs at a very high priority (to obtain accurate queue lengths)
	// so we need to downgrade here
	if (SERVER_KNOBS->FETCH_KEYS_LOWER_PRIORITY && req.isFetchKeys) {
		wait(delay(0, TaskPriority::FetchKeys));
	} else {
		wait(delay(0, TaskPriority::DefaultEndpoint));
	}

	try {
		if (req.debugID.present())
			g_traceBatch.addEvent(
			    "TransactionDebug", req.debugID.get().first(), "storageserver.getKeyValuesStream.Before");

		Version commitVersion = getLatestCommitVersion(req.ssLatestCommitVersions, data->tag);
		state Version version = wait(waitForVersion(data, commitVersion, req.version, span.context));

		state Optional<TenantMapEntry> tenantEntry = data->getTenantEntry(version, req.tenantInfo);
		state Optional<Key> tenantPrefix = tenantEntry.map<Key>([](TenantMapEntry e) { return e.prefix; });
		if (tenantPrefix.present()) {
			req.begin.setKeyUnlimited(req.begin.getKey().withPrefix(tenantPrefix.get(), req.arena));
			req.end.setKeyUnlimited(req.end.getKey().withPrefix(tenantPrefix.get(), req.arena));
		}

		state uint64_t changeCounter = data->shardChangeCounter;
		//		try {
		state KeyRange shard = getShardKeyRange(data, req.begin);

		if (req.debugID.present())
			g_traceBatch.addEvent(
			    "TransactionDebug", req.debugID.get().first(), "storageserver.getKeyValuesStream.AfterVersion");
		//.detail("ShardBegin", shard.begin).detail("ShardEnd", shard.end);
		//} catch (Error& e) { TraceEvent("WrongShardServer", data->thisServerID).detail("Begin",
		// req.begin.toString()).detail("End", req.end.toString()).detail("Version", version).detail("Shard",
		//"None").detail("In", "getKeyValues>getShardKeyRange"); throw e; }

		if (!selectorInRange(req.end, shard) && !(req.end.isFirstGreaterOrEqual() && req.end.getKey() == shard.end)) {
			//			TraceEvent("WrongShardServer1", data->thisServerID).detail("Begin",
			// req.begin.toString()).detail("End", req.end.toString()).detail("Version", version).detail("ShardBegin",
			// shard.begin).detail("ShardEnd", shard.end).detail("In", "getKeyValues>checkShardExtents");
			throw wrong_shard_server();
		}

		KeyRangeRef searchRange = data->clampRangeToTenant(shard, tenantEntry, req.arena);

		state int offset1 = 0;
		state int offset2;
		state Future<Key> fBegin = req.begin.isFirstGreaterOrEqual()
		                               ? Future<Key>(req.begin.getKey())
		                               : findKey(data, req.begin, version, searchRange, &offset1, span.context, type);
		state Future<Key> fEnd = req.end.isFirstGreaterOrEqual()
		                             ? Future<Key>(req.end.getKey())
		                             : findKey(data, req.end, version, searchRange, &offset2, span.context, type);
		state Key begin = wait(fBegin);
		state Key end = wait(fEnd);
		if (req.debugID.present())
			g_traceBatch.addEvent(
			    "TransactionDebug", req.debugID.get().first(), "storageserver.getKeyValuesStream.AfterKeys");
		//.detail("Off1",offset1).detail("Off2",offset2).detail("ReqBegin",req.begin.getKey()).detail("ReqEnd",req.end.getKey());

		// Offsets of zero indicate begin/end keys in this shard, which obviously means we can answer the query
		// An end offset of 1 is also OK because the end key is exclusive, so if the first key of the next shard is the
		// end the last actual key returned must be from this shard. A begin offset of 1 is also OK because then either
		// begin is past end or equal to end (so the result is definitely empty)
		if ((offset1 && offset1 != 1) || (offset2 && offset2 != 1)) {
			CODE_PROBE(true, "wrong_shard_server due to offset in rangeStream");
			// We could detect when offset1 takes us off the beginning of the database or offset2 takes us off the end,
			// and return a clipped range rather than an error (since that is what the NativeAPI.getRange will do anyway
			// via its "slow path"), but we would have to add some flags to the response to encode whether we went off
			// the beginning and the end, since it needs that information.
			//TraceEvent("WrongShardServer2", data->thisServerID).detail("Begin", req.begin.toString()).detail("End", req.end.toString()).detail("Version", version).detail("ShardBegin", shard.begin).detail("ShardEnd", shard.end).detail("In", "getKeyValues>checkOffsets").detail("BeginKey", begin).detail("EndKey", end).detail("BeginOffset", offset1).detail("EndOffset", offset2);
			throw wrong_shard_server();
		}

		if (begin >= end) {
			if (req.debugID.present())
				g_traceBatch.addEvent(
				    "TransactionDebug", req.debugID.get().first(), "storageserver.getKeyValuesStream.Send");
			//.detail("Begin",begin).detail("End",end);

			GetKeyValuesStreamReply none;
			none.version = version;
			none.more = false;

			data->checkChangeCounter(changeCounter,
			                         KeyRangeRef(std::min<KeyRef>(req.begin.getKey(), req.end.getKey()),
			                                     std::max<KeyRef>(req.begin.getKey(), req.end.getKey())));
			req.reply.send(none);
			req.reply.sendError(end_of_stream());
		} else {
			loop {
				wait(req.reply.onReady());

				if (version < data->oldestVersion.get()) {
					throw transaction_too_old();
				}

				// Even if TSS mode is Disabled, this may be the second test in a restarting test where the first run
				// had it enabled.
				state int byteLimit = (BUGGIFY && g_simulator.tssMode == ISimulator::TSSMode::Disabled &&
				                       !data->isTss() && !data->isSSWithTSSPair())
				                          ? 1
				                          : CLIENT_KNOBS->REPLY_BYTE_LIMIT;
				GetKeyValuesReply _r = wait(readRange(
				    data, version, KeyRangeRef(begin, end), req.limit, &byteLimit, span.context, type, tenantPrefix));
				GetKeyValuesStreamReply r(_r);

				if (req.debugID.present())
					g_traceBatch.addEvent("TransactionDebug",
					                      req.debugID.get().first(),
					                      "storageserver.getKeyValuesStream.AfterReadRange");
				//.detail("Begin",begin).detail("End",end).detail("SizeOf",r.data.size());
				data->checkChangeCounter(
				    changeCounter,
				    KeyRangeRef(std::min<KeyRef>(begin, std::min<KeyRef>(req.begin.getKey(), req.end.getKey())),
				                std::max<KeyRef>(end, std::max<KeyRef>(req.begin.getKey(), req.end.getKey()))));
				if (EXPENSIVE_VALIDATION) {
					for (int i = 0; i < r.data.size(); i++) {
						if (tenantPrefix.present()) {
							ASSERT(r.data[i].key >= begin.removePrefix(tenantPrefix.get()) &&
							       r.data[i].key < end.removePrefix(tenantPrefix.get()));
						} else {
							ASSERT(r.data[i].key >= begin && r.data[i].key < end);
						}
					}
					ASSERT(r.data.size() <= std::abs(req.limit));
				}

				// For performance concerns, the cost of a range read is billed to the start key and end key of the
				// range.
				int64_t totalByteSize = 0;
				for (int i = 0; i < r.data.size(); i++) {
					totalByteSize += r.data[i].expectedSize();
				}

				KeyRef lastKey;
				if (!r.data.empty()) {
					lastKey = addPrefix(r.data.back().key, tenantPrefix, req.arena);
				}
				if (totalByteSize > 0 && SERVER_KNOBS->READ_SAMPLING_ENABLED) {
					int64_t bytesReadPerKSecond = std::max(totalByteSize, SERVER_KNOBS->EMPTY_READ_PENALTY) / 2;
					KeyRef firstKey = addPrefix(r.data[0].key, tenantPrefix, req.arena);
					data->metrics.notifyBytesReadPerKSecond(firstKey, bytesReadPerKSecond);
					data->metrics.notifyBytesReadPerKSecond(lastKey, bytesReadPerKSecond);
				}

				req.reply.send(r);

				data->counters.rowsQueried += r.data.size();
				if (r.data.size() == 0) {
					++data->counters.emptyQueries;
				}
				if (!r.more) {
					req.reply.sendError(end_of_stream());
					break;
				}
				ASSERT(r.data.size());

				if (req.limit >= 0) {
					begin = keyAfter(lastKey);
				} else {
					end = lastKey;
				}

				if (SERVER_KNOBS->FETCH_KEYS_LOWER_PRIORITY && req.isFetchKeys) {
					wait(delay(0, TaskPriority::FetchKeys));
				} else {
					wait(delay(0, TaskPriority::DefaultEndpoint));
				}

				data->transactionTagCounter.addRequest(req.tags, resultSize);
			}
		}
	} catch (Error& e) {
		if (e.code() != error_code_operation_obsolete) {
			if (!canReplyWith(e))
				throw;
			req.reply.sendError(e);
		}
	}

	data->transactionTagCounter.addRequest(req.tags, resultSize);
	++data->counters.finishedQueries;
	--data->readQueueSizeMetric;

	return Void();
}

ACTOR Future<Void> getKeyQ(StorageServer* data, GetKeyRequest req) {
	state Span span("SS:getKey"_loc, req.spanContext);
	if (req.tenantInfo.name.present()) {
		span.addAttribute("tenant"_sr, req.tenantInfo.name.get());
	}
	state int64_t resultSize = 0;
	getCurrentLineage()->modify(&TransactionLineage::txID) = req.spanContext.traceID;

	++data->counters.getKeyQueries;
	++data->counters.allQueries;
	++data->readQueueSizeMetric;
	data->maxQueryQueue = std::max<int>(
	    data->maxQueryQueue, data->counters.allQueries.getValue() - data->counters.finishedQueries.getValue());

	// Active load balancing runs at a very high priority (to obtain accurate queue lengths)
	// so we need to downgrade here
	wait(data->getQueryDelay());

	try {
		Version commitVersion = getLatestCommitVersion(req.ssLatestCommitVersions, data->tag);
		state Version version = wait(waitForVersion(data, commitVersion, req.version, req.spanContext));

		state Optional<TenantMapEntry> tenantEntry = data->getTenantEntry(version, req.tenantInfo);
		if (tenantEntry.present()) {
			req.sel.setKeyUnlimited(req.sel.getKey().withPrefix(tenantEntry.get().prefix, req.arena));
		}
		state uint64_t changeCounter = data->shardChangeCounter;

		KeyRange shard = getShardKeyRange(data, req.sel);
		KeyRangeRef searchRange = data->clampRangeToTenant(shard, tenantEntry, req.arena);

		state int offset;
		Key absoluteKey = wait(
		    findKey(data, req.sel, version, searchRange, &offset, req.spanContext, IKeyValueStore::ReadType::NORMAL));

		data->checkChangeCounter(changeCounter,
		                         KeyRangeRef(std::min<KeyRef>(req.sel.getKey(), absoluteKey),
		                                     std::max<KeyRef>(req.sel.getKey(), absoluteKey)));

		KeyRef k = absoluteKey;
		if (tenantEntry.present()) {
			k = k.removePrefix(tenantEntry.get().prefix);
		}

		KeySelector updated;
		if (offset < 0)
			updated = firstGreaterOrEqual(k) +
			          offset; // first thing on this shard OR (large offset case) smallest key retrieved in range read
		else if (offset > 0)
			updated =
			    firstGreaterOrEqual(k) + offset -
			    1; // first thing on next shard OR (large offset case) keyAfter largest key retrieved in range read
		else
			updated = KeySelectorRef(k, true, 0); // found

		resultSize = k.size();
		data->counters.bytesQueried += resultSize;
		++data->counters.rowsQueried;

		// Check if the desired key might be cached
		auto cached = data->cachedRangeMap[absoluteKey];
		// if (cached)
		//	TraceEvent(SevDebug, "SSGetKeyCached").detail("Key", k).detail("Begin",
		// shard.begin.printable()).detail("End", shard.end.printable());

		GetKeyReply reply(updated, cached);
		reply.penalty = data->getPenalty();

		req.reply.send(reply);
	} catch (Error& e) {
		// if (e.code() == error_code_wrong_shard_server) TraceEvent("WrongShardServer").detail("In","getKey");
		if (!canReplyWith(e))
			throw;
		data->sendErrorWithPenalty(req.reply, e, data->getPenalty());
	}

	// SOMEDAY: The size reported here is an undercount of the bytes read due to the fact that we have to scan for the
	// key It would be more accurate to count all the read bytes, but it's not critical because this function is only
	// used if read-your-writes is disabled
	data->transactionTagCounter.addRequest(req.tags, resultSize);

	++data->counters.finishedQueries;
	--data->readQueueSizeMetric;

	double duration = g_network->timer() - req.requestTime();
	data->counters.readLatencySample.addMeasurement(duration);
	if (data->latencyBandConfig.present()) {
		int maxReadBytes =
		    data->latencyBandConfig.get().readConfig.maxReadBytes.orDefault(std::numeric_limits<int>::max());
		int maxSelectorOffset =
		    data->latencyBandConfig.get().readConfig.maxKeySelectorOffset.orDefault(std::numeric_limits<int>::max());
		data->counters.readLatencyBands.addMeasurement(
		    duration, resultSize > maxReadBytes || abs(req.sel.offset) > maxSelectorOffset);
	}

	return Void();
}

void getQueuingMetrics(StorageServer* self, StorageQueuingMetricsRequest const& req) {
	StorageQueuingMetricsReply reply;
	reply.localTime = now();
	reply.instanceID = self->instanceID;
	reply.bytesInput = self->counters.bytesInput.getValue();
	reply.bytesDurable = self->counters.bytesDurable.getValue();

	reply.storageBytes = self->storage.getStorageBytes();
	reply.localRateLimit = self->currentRate();

	reply.version = self->version.get();
	reply.cpuUsage = self->cpuUsage;
	reply.diskUsage = self->diskUsage;
	reply.durableVersion = self->durableVersion.get();

	reply.busiestTags = self->transactionTagCounter.getBusiestTags();

	req.reply.send(reply);
}

#ifndef __INTEL_COMPILER
#pragma endregion
#endif

/////////////////////////// Updates ////////////////////////////////
#ifndef __INTEL_COMPILER
#pragma region Updates
#endif

ACTOR Future<Void> doEagerReads(StorageServer* data, UpdateEagerReadInfo* eager) {
	eager->finishKeyBegin();

	if (SERVER_KNOBS->ENABLE_CLEAR_RANGE_EAGER_READS) {
		std::vector<Future<Key>> keyEnd(eager->keyBegin.size());
		for (int i = 0; i < keyEnd.size(); i++)
			keyEnd[i] = data->storage.readNextKeyInclusive(eager->keyBegin[i], IKeyValueStore::ReadType::EAGER);
		data->counters.eagerReadsKeys += keyEnd.size();

		state Future<std::vector<Key>> futureKeyEnds = getAll(keyEnd);
		state std::vector<Key> keyEndVal = wait(futureKeyEnds);
		for (const auto& key : keyEndVal) {
			data->counters.kvScanBytes += key.expectedSize();
		}
		eager->keyEnd = keyEndVal;
	}

	std::vector<Future<Optional<Value>>> value(eager->keys.size());
	for (int i = 0; i < value.size(); i++)
		value[i] =
		    data->storage.readValuePrefix(eager->keys[i].first, eager->keys[i].second, IKeyValueStore::ReadType::EAGER);

	state Future<std::vector<Optional<Value>>> futureValues = getAll(value);
	std::vector<Optional<Value>> optionalValues = wait(futureValues);
	for (const auto& value : optionalValues) {
		if (value.present()) {
			data->counters.kvGetBytes += value.expectedSize();
		}
	}
	data->counters.eagerReadsKeys += eager->keys.size();
	eager->value = optionalValues;

	return Void();
}

bool changeDurableVersion(StorageServer* data, Version desiredDurableVersion) {
	// Remove entries from the latest version of data->versionedData that haven't changed since they were inserted
	//   before or at desiredDurableVersion, to maintain the invariants for versionedData.
	// Such entries remain in older versions of versionedData until they are forgotten, because it is expensive to dig
	// them out. We also remove everything up to and including newDurableVersion from mutationLog, and everything
	//   up to but excluding desiredDurableVersion from freeable
	// May return false if only part of the work has been done, in which case the caller must call again with the same
	// parameters

	auto& verData = data->mutableData();
	ASSERT(verData.getLatestVersion() == data->version.get() || verData.getLatestVersion() == data->version.get() + 1);

	Version nextDurableVersion = desiredDurableVersion;

	auto mlv = data->getMutationLog().begin();
	if (mlv != data->getMutationLog().end() && mlv->second.version <= desiredDurableVersion) {
		auto& v = mlv->second;
		nextDurableVersion = v.version;
		data->freeable[data->version.get()].dependsOn(v.arena());

		if (verData.getLatestVersion() <= data->version.get())
			verData.createNewVersion(data->version.get() + 1);

		int64_t bytesDurable = VERSION_OVERHEAD;
		for (const auto& m : v.mutations) {
			bytesDurable += mvccStorageBytes(m);
			auto i = verData.atLatest().find(m.param1);
			if (i) {
				ASSERT(i.key() == m.param1);
				ASSERT(i.insertVersion() >= nextDurableVersion);
				if (i.insertVersion() == nextDurableVersion)
					verData.erase(i);
			}
			if (m.type == MutationRef::SetValue) {
				// A set can split a clear, so there might be another entry immediately after this one that should also
				// be cleaned up
				i = verData.atLatest().upper_bound(m.param1);
				if (i) {
					ASSERT(i.insertVersion() >= nextDurableVersion);
					if (i.insertVersion() == nextDurableVersion)
						verData.erase(i);
				}
			}
		}
		data->counters.bytesDurable += bytesDurable;
	}

	if (EXPENSIVE_VALIDATION) {
		// Check that the above loop did its job
		auto view = data->data().atLatest();
		for (auto i = view.begin(); i != view.end(); ++i)
			ASSERT(i.insertVersion() > nextDurableVersion);
	}
	data->getMutableMutationLog().erase(data->getMutationLog().begin(),
	                                    data->getMutationLog().upper_bound(nextDurableVersion));
	data->freeable.erase(data->freeable.begin(), data->freeable.lower_bound(nextDurableVersion));

	Future<Void> checkFatalError = data->otherError.getFuture();
	data->durableVersion.set(nextDurableVersion);
	setDataDurableVersion(data->thisServerID, data->durableVersion.get());
	if (checkFatalError.isReady())
		checkFatalError.get();

	// TraceEvent("ForgotVersionsBefore", data->thisServerID).detail("Version", nextDurableVersion);
	validate(data);

	return nextDurableVersion == desiredDurableVersion;
}

Optional<MutationRef> clipMutation(MutationRef const& m, KeyRangeRef range) {
	if (isSingleKeyMutation((MutationRef::Type)m.type)) {
		if (range.contains(m.param1))
			return m;
	} else if (m.type == MutationRef::ClearRange) {
		KeyRangeRef i = range & KeyRangeRef(m.param1, m.param2);
		if (!i.empty())
			return MutationRef((MutationRef::Type)m.type, i.begin, i.end);
	} else
		ASSERT(false);
	return Optional<MutationRef>();
}

bool convertAtomicOp(MutationRef& m, StorageServer::VersionedData const& data, UpdateEagerReadInfo* eager, Arena& ar) {
	// After this function call, m should be copied into an arena immediately (before modifying data, shards, or eager)
	if (m.type != MutationRef::ClearRange && m.type != MutationRef::SetValue) {
		Optional<StringRef> oldVal;
		auto it = data.atLatest().lastLessOrEqual(m.param1);
		if (it != data.atLatest().end() && it->isValue() && it.key() == m.param1)
			oldVal = it->getValue();
		else if (it != data.atLatest().end() && it->isClearTo() && it->getEndKey() > m.param1) {
			CODE_PROBE(true, "Atomic op right after a clear.");
		} else {
			Optional<Value>& oldThing = eager->getValue(m.param1);
			if (oldThing.present())
				oldVal = oldThing.get();
		}

		switch (m.type) {
		case MutationRef::AddValue:
			m.param2 = doLittleEndianAdd(oldVal, m.param2, ar);
			break;
		case MutationRef::And:
			m.param2 = doAnd(oldVal, m.param2, ar);
			break;
		case MutationRef::Or:
			m.param2 = doOr(oldVal, m.param2, ar);
			break;
		case MutationRef::Xor:
			m.param2 = doXor(oldVal, m.param2, ar);
			break;
		case MutationRef::AppendIfFits:
			m.param2 = doAppendIfFits(oldVal, m.param2, ar);
			break;
		case MutationRef::Max:
			m.param2 = doMax(oldVal, m.param2, ar);
			break;
		case MutationRef::Min:
			m.param2 = doMin(oldVal, m.param2, ar);
			break;
		case MutationRef::ByteMin:
			m.param2 = doByteMin(oldVal, m.param2, ar);
			break;
		case MutationRef::ByteMax:
			m.param2 = doByteMax(oldVal, m.param2, ar);
			break;
		case MutationRef::MinV2:
			m.param2 = doMinV2(oldVal, m.param2, ar);
			break;
		case MutationRef::AndV2:
			m.param2 = doAndV2(oldVal, m.param2, ar);
			break;
		case MutationRef::CompareAndClear:
			if (oldVal.present() && m.param2 == oldVal.get()) {
				m.type = MutationRef::ClearRange;
				m.param2 = keyAfter(m.param1, ar);
				return true;
			}
			return false;
		}
		m.type = MutationRef::SetValue;
	}
	return true;
}

void expandClear(MutationRef& m,
                 StorageServer::VersionedData const& data,
                 UpdateEagerReadInfo* eager,
                 KeyRef eagerTrustedEnd) {
	// After this function call, m should be copied into an arena immediately (before modifying data, shards, or eager)
	ASSERT(m.type == MutationRef::ClearRange);
	// Expand the clear
	const auto& d = data.atLatest();

	// If another clear overlaps the beginning of this one, engulf it
	auto i = d.lastLess(m.param1);
	if (i && i->isClearTo() && i->getEndKey() >= m.param1)
		m.param1 = i.key();

	// If another clear overlaps the end of this one, engulf it; otherwise expand
	i = d.lastLessOrEqual(m.param2);
	if (i && i->isClearTo() && i->getEndKey() >= m.param2) {
		m.param2 = i->getEndKey();
	} else if (SERVER_KNOBS->ENABLE_CLEAR_RANGE_EAGER_READS) {
		// Expand to the next set or clear (from storage or latestVersion), and if it
		// is a clear, engulf it as well
		i = d.lower_bound(m.param2);
		KeyRef endKeyAtStorageVersion =
		    m.param2 == eagerTrustedEnd ? eagerTrustedEnd : std::min(eager->getKeyEnd(m.param2), eagerTrustedEnd);
		if (!i || endKeyAtStorageVersion < i.key())
			m.param2 = endKeyAtStorageVersion;
		else if (i->isClearTo())
			m.param2 = i->getEndKey();
		else
			m.param2 = i.key();
	}
}

void applyMutation(StorageServer* self,
                   MutationRef const& m,
                   Arena& arena,
                   StorageServer::VersionedData& data,
                   Version version) {
	// m is expected to be in arena already
	// Clear split keys are added to arena
	StorageMetrics metrics;
	metrics.bytesPerKSecond = mvccStorageBytes(m) / 2;
	metrics.iosPerKSecond = 1;
	self->metrics.notify(m.param1, metrics);

	if (m.type == MutationRef::SetValue) {
		// VersionedMap (data) is bookkeeping all empty ranges. If the key to be set is new, it is supposed to be in a
		// range what was empty. Break the empty range into halves.
		auto prev = data.atLatest().lastLessOrEqual(m.param1);
		if (prev && prev->isClearTo() && prev->getEndKey() > m.param1) {
			ASSERT(prev.key() <= m.param1);
			KeyRef end = prev->getEndKey();
			// the insert version of the previous clear is preserved for the "left half", because in
			// changeDurableVersion() the previous clear is still responsible for removing it insert() invalidates prev,
			// so prev.key() is not safe to pass to it by reference
			data.insert(KeyRef(prev.key()),
			            ValueOrClearToRef::clearTo(m.param1),
			            prev.insertVersion()); // overwritten by below insert if empty
			KeyRef nextKey = keyAfter(m.param1, arena);
			if (end != nextKey) {
				ASSERT(end > nextKey);
				// the insert version of the "right half" is not preserved, because in changeDurableVersion() this set
				// is responsible for removing it
				// FIXME: This copy is technically an asymptotic problem, definitely a waste of memory (copy of keyAfter
				// is a waste, but not asymptotic)
				data.insert(nextKey, ValueOrClearToRef::clearTo(KeyRef(arena, end)));
			}
		}
		data.insert(m.param1, ValueOrClearToRef::value(m.param2));
		self->watches.trigger(m.param1);
	} else if (m.type == MutationRef::ClearRange) {
		data.erase(m.param1, m.param2);
		ASSERT(m.param2 > m.param1);
		ASSERT(!data.isClearContaining(data.atLatest(), m.param1));
		data.insert(m.param1, ValueOrClearToRef::clearTo(m.param2));
		self->watches.triggerRange(m.param1, m.param2);
	}
}

void applyChangeFeedMutation(StorageServer* self, MutationRef const& m, Version version) {
	if (m.type == MutationRef::SetValue) {
		for (auto& it : self->keyChangeFeed[m.param1]) {
			if (version < it->stopVersion && !it->removing && version > it->emptyVersion) {
				if (it->mutations.empty() || it->mutations.back().version != version) {
					it->mutations.push_back(MutationsAndVersionRef(version, self->knownCommittedVersion.get()));
				}
				it->mutations.back().mutations.push_back_deep(it->mutations.back().arena(), m);
				self->currentChangeFeeds.insert(it->id);

				DEBUG_MUTATION("ChangeFeedWriteSet", version, m, self->thisServerID)
				    .detail("Range", it->range)
				    .detail("ChangeFeedID", it->id);
			} else {
				CODE_PROBE(version <= it->emptyVersion, "Skip CF write because version <= emptyVersion");
				CODE_PROBE(it->removing, "Skip CF write because removing");
				CODE_PROBE(version >= it->stopVersion, "Skip CF write because stopped");
				DEBUG_MUTATION("ChangeFeedWriteSetIgnore", version, m, self->thisServerID)
				    .detail("Range", it->range)
				    .detail("ChangeFeedID", it->id)
				    .detail("StopVersion", it->stopVersion)
				    .detail("EmptyVersion", it->emptyVersion)
				    .detail("Removing", it->removing);
			}
		}
	} else if (m.type == MutationRef::ClearRange) {
		auto ranges = self->keyChangeFeed.intersectingRanges(KeyRangeRef(m.param1, m.param2));
		for (auto& r : ranges) {
			for (auto& it : r.value()) {
				if (version < it->stopVersion && !it->removing && version > it->emptyVersion) {
					if (it->mutations.empty() || it->mutations.back().version != version) {
						it->mutations.push_back(MutationsAndVersionRef(version, self->knownCommittedVersion.get()));
					}
					it->mutations.back().mutations.push_back_deep(it->mutations.back().arena(), m);
					self->currentChangeFeeds.insert(it->id);
					DEBUG_MUTATION("ChangeFeedWriteClear", version, m, self->thisServerID)
					    .detail("Range", it->range)
					    .detail("ChangeFeedID", it->id);
				} else {
					CODE_PROBE(version <= it->emptyVersion, "Skip CF clear because version <= emptyVersion");
					CODE_PROBE(it->removing, "Skip CF clear because removing");
					CODE_PROBE(version >= it->stopVersion, "Skip CF clear because stopped");
					DEBUG_MUTATION("ChangeFeedWriteClearIgnore", version, m, self->thisServerID)
					    .detail("Range", it->range)
					    .detail("ChangeFeedID", it->id)
					    .detail("StopVersion", it->stopVersion)
					    .detail("EmptyVersion", it->emptyVersion)
					    .detail("Removing", it->removing);
				}
			}
		}
	}
}

void removeDataRange(StorageServer* ss,
                     Standalone<VerUpdateRef>& mLV,
                     KeyRangeMap<Reference<ShardInfo>>& shards,
                     KeyRangeRef range) {
	// modify the latest version of data to remove all sets and trim all clears to exclude range.
	// Add a clear to mLV (mutationLog[data.getLatestVersion()]) that ensures all keys in range are removed from the
	// disk when this latest version becomes durable mLV is also modified if necessary to ensure that split clears can
	// be forgotten

	MutationRef clearRange(MutationRef::ClearRange, range.begin, range.end);
	clearRange = ss->addMutationToMutationLog(mLV, clearRange);

	auto& data = ss->mutableData();

	// Expand the range to the right to include other shards not in versionedData
	for (auto r = shards.rangeContaining(range.end); r != shards.ranges().end() && !r->value()->isInVersionedData();
	     ++r)
		range = KeyRangeRef(range.begin, r->end());

	auto endClear = data.atLatest().lastLess(range.end);
	if (endClear && endClear->isClearTo() && endClear->getEndKey() > range.end) {
		// This clear has been bumped up to insertVersion==data.getLatestVersion and needs a corresponding mutation log
		// entry to forget
		MutationRef m(MutationRef::ClearRange, range.end, endClear->getEndKey());
		m = ss->addMutationToMutationLog(mLV, m);
		data.insert(m.param1, ValueOrClearToRef::clearTo(m.param2));
		++ss->counters.kvSystemClearRanges;
	}

	auto beginClear = data.atLatest().lastLess(range.begin);
	if (beginClear && beginClear->isClearTo() && beginClear->getEndKey() > range.begin) {
		// We don't need any special mutationLog entry - because the begin key and insert version are unchanged the
		// original clear
		//   mutation works to forget this one - but we need range.begin in the right arena
		KeyRef rb(mLV.arena(), range.begin);
		// insert() invalidates beginClear, so beginClear.key() is not safe to pass to it by reference
		data.insert(KeyRef(beginClear.key()), ValueOrClearToRef::clearTo(rb), beginClear.insertVersion());
	}

	data.erase(range.begin, range.end);
}

void setAvailableStatus(StorageServer* self, KeyRangeRef keys, bool available);
void setAssignedStatus(StorageServer* self, KeyRangeRef keys, bool nowAssigned);

void coalesceShards(StorageServer* data, KeyRangeRef keys) {
	auto shardRanges = data->shards.intersectingRanges(keys);
	auto fullRange = data->shards.ranges();

	auto iter = shardRanges.begin();
	if (iter != fullRange.begin())
		--iter;
	auto iterEnd = shardRanges.end();
	if (iterEnd != fullRange.end())
		++iterEnd;

	bool lastReadable = false;
	bool lastNotAssigned = false;
	KeyRangeMap<Reference<ShardInfo>>::iterator lastRange;

	for (; iter != iterEnd; ++iter) {
		if (lastReadable && iter->value()->isReadable()) {
			KeyRange range = KeyRangeRef(lastRange->begin(), iter->end());
			data->addShard(ShardInfo::newReadWrite(range, data));
			iter = data->shards.rangeContaining(range.begin);
		} else if (lastNotAssigned && iter->value()->notAssigned()) {
			KeyRange range = KeyRangeRef(lastRange->begin(), iter->end());
			data->addShard(ShardInfo::newNotAssigned(range));
			iter = data->shards.rangeContaining(range.begin);
		}

		lastReadable = iter->value()->isReadable();
		lastNotAssigned = iter->value()->notAssigned();
		lastRange = iter;
	}
}

template <class T>
void addMutation(T& target, Version version, bool fromFetch, MutationRef const& mutation) {
	target.addMutation(version, fromFetch, mutation);
}

template <class T>
void addMutation(Reference<T>& target, Version version, bool fromFetch, MutationRef const& mutation) {
	addMutation(*target, version, fromFetch, mutation);
}

template <class T>
void splitMutations(StorageServer* data, KeyRangeMap<T>& map, VerUpdateRef const& update) {
	for (int i = 0; i < update.mutations.size(); i++) {
		splitMutation(data, map, update.mutations[i], update.version, update.version);
	}
}

template <class T>
void splitMutation(StorageServer* data, KeyRangeMap<T>& map, MutationRef const& m, Version ver, bool fromFetch) {
	if (isSingleKeyMutation((MutationRef::Type)m.type)) {
		if (!SHORT_CIRCUT_ACTUAL_STORAGE || !normalKeys.contains(m.param1))
			addMutation(map.rangeContaining(m.param1)->value(), ver, fromFetch, m);
	} else if (m.type == MutationRef::ClearRange) {
		KeyRangeRef mKeys(m.param1, m.param2);
		if (!SHORT_CIRCUT_ACTUAL_STORAGE || !normalKeys.contains(mKeys)) {
			auto r = map.intersectingRanges(mKeys);
			for (auto i = r.begin(); i != r.end(); ++i) {
				KeyRangeRef k = mKeys & i->range();
				addMutation(i->value(), ver, fromFetch, MutationRef((MutationRef::Type)m.type, k.begin, k.end));
			}
		}
	} else
		ASSERT(false); // Unknown mutation type in splitMutations
}

ACTOR Future<Void> logFetchKeysWarning(AddingShard* shard) {
	state double startTime = now();
	loop {
		state double waitSeconds = BUGGIFY ? 5.0 : 600.0;
		wait(delay(waitSeconds));

		const auto traceEventLevel =
		    waitSeconds > SERVER_KNOBS->FETCH_KEYS_TOO_LONG_TIME_CRITERIA ? SevWarnAlways : SevInfo;
		TraceEvent(traceEventLevel, "FetchKeysTooLong")
		    .detail("Duration", now() - startTime)
		    .detail("Phase", shard->phase)
		    .detail("Begin", shard->keys.begin.printable())
		    .detail("End", shard->keys.end.printable());
	}
}

class FetchKeysMetricReporter {
	const UID uid;
	const double startTime;
	int fetchedBytes;
	StorageServer::FetchKeysHistograms& histograms;
	StorageServer::CurrentRunningFetchKeys& currentRunning;
	Counter& bytesFetchedCounter;
	Counter& kvFetchedCounter;

public:
	FetchKeysMetricReporter(const UID& uid_,
	                        const double startTime_,
	                        const KeyRange& keyRange,
	                        StorageServer::FetchKeysHistograms& histograms_,
	                        StorageServer::CurrentRunningFetchKeys& currentRunning_,
	                        Counter& bytesFetchedCounter,
	                        Counter& kvFetchedCounter)
	  : uid(uid_), startTime(startTime_), fetchedBytes(0), histograms(histograms_), currentRunning(currentRunning_),
	    bytesFetchedCounter(bytesFetchedCounter), kvFetchedCounter(kvFetchedCounter) {

		currentRunning.recordStart(uid, keyRange);
	}

	void addFetchedBytes(const int bytes, const int kvCount) {
		fetchedBytes += bytes;
		bytesFetchedCounter += bytes;
		kvFetchedCounter += kvCount;
	}

	~FetchKeysMetricReporter() {
		double latency = now() - startTime;

		// If fetchKeys is *NOT* run, i.e. returning immediately, still report a record.
		if (latency == 0)
			latency = 1e6;

		const uint32_t bandwidth = fetchedBytes / latency;

		histograms.latency->sampleSeconds(latency);
		histograms.bytes->sample(fetchedBytes);
		histograms.bandwidth->sample(bandwidth);

		currentRunning.recordFinish(uid);
	}
};

ACTOR Future<Void> tryGetRange(PromiseStream<RangeResult> results, Transaction* tr, KeyRange keys) {
	state KeySelectorRef begin = firstGreaterOrEqual(keys.begin);
	state KeySelectorRef end = firstGreaterOrEqual(keys.end);

	try {
		loop {
			GetRangeLimits limits(GetRangeLimits::ROW_LIMIT_UNLIMITED, SERVER_KNOBS->FETCH_BLOCK_BYTES);
			limits.minRows = 0;
			state RangeResult rep = wait(tr->getRange(begin, end, limits, Snapshot::True));
			if (!rep.more) {
				rep.readThrough = keys.end;
			}
			results.send(rep);

			if (!rep.more) {
				results.sendError(end_of_stream());
				return Void();
			}

			if (rep.readThrough.present()) {
				begin = firstGreaterOrEqual(rep.readThrough.get());
			} else {
				begin = firstGreaterThan(rep.end()[-1].key);
			}
		}
	} catch (Error& e) {
		if (e.code() == error_code_actor_cancelled) {
			throw;
		}
		results.sendError(e);
		throw;
	}
}

// We have to store the version the change feed was stopped at in the SS instead of just the stopped status
// In addition to simplifying stopping logic, it enables communicating stopped status when fetching change feeds
// from other SS correctly
const Value changeFeedSSValue(KeyRangeRef const& range, Version popVersion, Version stopVersion) {
	BinaryWriter wr(IncludeVersion(ProtocolVersion::withChangeFeed()));
	wr << range;
	wr << popVersion;
	wr << stopVersion;
	return wr.toValue();
}

std::tuple<KeyRange, Version, Version> decodeChangeFeedSSValue(ValueRef const& value) {
	KeyRange range;
	Version popVersion, stopVersion;
	BinaryReader reader(value, IncludeVersion());
	reader >> range;
	reader >> popVersion;
	reader >> stopVersion;
	return std::make_tuple(range, popVersion, stopVersion);
}

ACTOR Future<Void> changeFeedPopQ(StorageServer* self, ChangeFeedPopRequest req) {
	// if a SS restarted and is way behind, wait for it to at least have caught up through the pop version
	wait(self->version.whenAtLeast(req.version));
	wait(delay(0));

	if (!self->isReadable(req.range)) {
		req.reply.sendError(wrong_shard_server());
		return Void();
	}
	auto feed = self->uidChangeFeed.find(req.rangeID);
	if (feed == self->uidChangeFeed.end()) {
		req.reply.sendError(unknown_change_feed());
		return Void();
	}

	TraceEvent(SevDebug, "ChangeFeedPopQuery", self->thisServerID)
	    .detail("RangeID", req.rangeID.printable())
	    .detail("Version", req.version)
	    .detail("SSVersion", self->version.get())
	    .detail("Range", req.range);

	if (req.version - 1 > feed->second->emptyVersion) {
		feed->second->emptyVersion = req.version - 1;
		while (!feed->second->mutations.empty() && feed->second->mutations.front().version < req.version) {
			feed->second->mutations.pop_front();
		}
		if (!feed->second->destroyed) {
			Version durableVersion = self->data().getLatestVersion();
			auto& mLV = self->addVersionToMutationLog(durableVersion);
			self->addMutationToMutationLog(
			    mLV,
			    MutationRef(
			        MutationRef::SetValue,
			        persistChangeFeedKeys.begin.toString() + feed->second->id.toString(),
			        changeFeedSSValue(feed->second->range, feed->second->emptyVersion + 1, feed->second->stopVersion)));
			if (feed->second->storageVersion != invalidVersion) {
				++self->counters.kvSystemClearRanges;
				self->addMutationToMutationLog(mLV,
				                               MutationRef(MutationRef::ClearRange,
				                                           changeFeedDurableKey(feed->second->id, 0),
				                                           changeFeedDurableKey(feed->second->id, req.version)));
				if (req.version > feed->second->storageVersion) {
					feed->second->storageVersion = invalidVersion;
					feed->second->durableVersion = invalidVersion;
				}
			}
			wait(self->durableVersion.whenAtLeast(durableVersion));
		}
	}
	req.reply.send(Void());
	return Void();
}

// FIXME: there's a decent amount of duplicated code around fetching and popping change feeds
// Returns max version fetched
ACTOR Future<Version> fetchChangeFeedApplier(StorageServer* data,
                                             Reference<ChangeFeedInfo> changeFeedInfo,
                                             Key rangeId,
                                             KeyRange range,
                                             Version emptyVersion,
                                             Version beginVersion,
                                             Version endVersion) {

	state Version startVersion = beginVersion;
	startVersion = std::max(startVersion, emptyVersion + 1);
	startVersion = std::max(startVersion, changeFeedInfo->fetchVersion + 1);
	startVersion = std::max(startVersion, changeFeedInfo->durableFetchVersion.get() + 1);

	ASSERT(startVersion >= 0);

	if (startVersion >= endVersion || (changeFeedInfo->removing)) {
		CODE_PROBE(true, "Change Feed popped before fetch");
		TraceEvent(SevDebug, "FetchChangeFeedNoOp", data->thisServerID)
		    .detail("RangeID", rangeId.printable())
		    .detail("Range", range.toString())
		    .detail("StartVersion", startVersion)
		    .detail("EndVersion", endVersion)
		    .detail("Removing", changeFeedInfo->removing);
		return invalidVersion;
	}

	state Reference<ChangeFeedData> feedResults = makeReference<ChangeFeedData>();
	state Future<Void> feed = data->cx->getChangeFeedStream(
	    feedResults, rangeId, startVersion, endVersion, range, SERVER_KNOBS->CHANGEFEEDSTREAM_LIMIT_BYTES, true);

	state Version firstVersion = invalidVersion;
	state Version lastVersion = invalidVersion;
	state int64_t versionsFetched = 0;

	state PromiseStream<Standalone<MutationsAndVersionRef>> localResults;

	// Add 1 to fetch version to make sure the local stream will have more versions in the stream than the remote stream
	// to avoid edge cases in the merge logic

	state Future<Void> localStream =
	    localChangeFeedStream(data, localResults, rangeId, startVersion, endVersion + 1, range);
	state Standalone<MutationsAndVersionRef> localResult;

	Standalone<MutationsAndVersionRef> _localResult = waitNext(localResults.getFuture());
	localResult = _localResult;
	try {
		loop {
			while (data->fetchKeysBudgetUsed.get()) {
				wait(data->fetchKeysBudgetUsed.onChange());
			}

			state Standalone<VectorRef<MutationsAndVersionRef>> remoteResult =
			    waitNext(feedResults->mutations.getFuture());
			state int remoteLoc = 0;

			while (remoteLoc < remoteResult.size()) {
				if (feedResults->popVersion - 1 > changeFeedInfo->emptyVersion) {
					CODE_PROBE(true, "CF fetched updated popped version from src SS");
					changeFeedInfo->emptyVersion = feedResults->popVersion - 1;
					// pop mutations
					while (!changeFeedInfo->mutations.empty() &&
					       changeFeedInfo->mutations.front().version <= changeFeedInfo->emptyVersion) {
						changeFeedInfo->mutations.pop_front();
					}
					auto& mLV = data->addVersionToMutationLog(data->data().getLatestVersion());
					data->addMutationToMutationLog(
					    mLV,
					    MutationRef(MutationRef::SetValue,
					                persistChangeFeedKeys.begin.toString() + changeFeedInfo->id.toString(),
					                changeFeedSSValue(changeFeedInfo->range,
					                                  changeFeedInfo->emptyVersion + 1,
					                                  changeFeedInfo->stopVersion)));
					data->addMutationToMutationLog(
					    mLV,
					    MutationRef(MutationRef::ClearRange,
					                changeFeedDurableKey(changeFeedInfo->id, 0),
					                changeFeedDurableKey(changeFeedInfo->id, feedResults->popVersion)));
					++data->counters.kvSystemClearRanges;
				}

				Version localVersion = localResult.version;
				Version remoteVersion = remoteResult[remoteLoc].version;

				if (remoteVersion <= localVersion) {
					if (remoteVersion > changeFeedInfo->emptyVersion) {
						// merge if same version
						if (remoteVersion == localVersion && remoteResult[remoteLoc].mutations.size() &&
						    remoteResult[remoteLoc].mutations.back().param1 != lastEpochEndPrivateKey) {
							int remoteSize = remoteResult[remoteLoc].mutations.size();
							ASSERT(localResult.mutations.size());
							remoteResult[remoteLoc].mutations.append(
							    remoteResult.arena(), localResult.mutations.begin(), localResult.mutations.size());
							if (MUTATION_TRACKING_ENABLED) {
								int midx = 0;
								for (auto& m : remoteResult[remoteLoc].mutations) {
									DEBUG_MUTATION("ChangeFeedWriteMoveMerge", remoteVersion, m, data->thisServerID)
									    .detail("Range", range)
									    .detail("FromLocal", midx >= remoteSize)
									    .detail("ChangeFeedID", rangeId);
									midx++;
								}
							}
						} else {
							if (MUTATION_TRACKING_ENABLED) {
								for (auto& m : remoteResult[remoteLoc].mutations) {
									DEBUG_MUTATION("ChangeFeedWriteMove", remoteVersion, m, data->thisServerID)
									    .detail("Range", range)
									    .detail("ChangeFeedID", rangeId);
								}
							}
						}

						data->storage.writeKeyValue(
						    KeyValueRef(changeFeedDurableKey(rangeId, remoteVersion),
						                changeFeedDurableValue(remoteResult[remoteLoc].mutations,
						                                       remoteResult[remoteLoc].knownCommittedVersion)));
						++data->counters.kvSystemClearRanges;
						changeFeedInfo->fetchVersion = std::max(changeFeedInfo->fetchVersion, remoteVersion);

						if (firstVersion == invalidVersion) {
							firstVersion = remoteVersion;
						}
						lastVersion = remoteVersion;
						versionsFetched++;
					} else {
						CODE_PROBE(true, "Change feed ignoring write on move because it was popped concurrently");
						if (MUTATION_TRACKING_ENABLED) {
							for (auto& m : remoteResult[remoteLoc].mutations) {
								DEBUG_MUTATION("ChangeFeedWriteMoveIgnore", remoteVersion, m, data->thisServerID)
								    .detail("Range", range)
								    .detail("ChangeFeedID", rangeId)
								    .detail("EmptyVersion", changeFeedInfo->emptyVersion);
							}
						}
						if (versionsFetched > 0) {
							ASSERT(firstVersion != invalidVersion);
							ASSERT(lastVersion != invalidVersion);
							data->storage.clearRange(
							    KeyRangeRef(changeFeedDurableKey(changeFeedInfo->id, firstVersion),
							                changeFeedDurableKey(changeFeedInfo->id, lastVersion + 1)));
							++data->counters.kvSystemClearRanges;
							firstVersion = invalidVersion;
							lastVersion = invalidVersion;
							versionsFetched = 0;
						}
					}
					remoteLoc++;
				}
				if (localVersion <= remoteVersion) {
					// Do this once per wait instead of once per version for efficiency
					data->fetchingChangeFeeds.insert(changeFeedInfo->id);
					Standalone<MutationsAndVersionRef> _localResult = waitNext(localResults.getFuture());
					localResult = _localResult;
				}
			}
			// Do this once per wait instead of once per version for efficiency
			data->fetchingChangeFeeds.insert(changeFeedInfo->id);

			data->counters.feedBytesFetched += remoteResult.expectedSize();
			data->fetchKeysBytesBudget -= remoteResult.expectedSize();
			if (data->fetchKeysBytesBudget <= 0) {
				data->fetchKeysBudgetUsed.set(true);
			}
			wait(yield());
		}
	} catch (Error& e) {
		if (e.code() != error_code_end_of_stream) {
			TraceEvent(SevDebug, "FetchChangeFeedError", data->thisServerID)
			    .errorUnsuppressed(e)
			    .detail("RangeID", rangeId.printable())
			    .detail("Range", range.toString())
			    .detail("EndVersion", endVersion)
			    .detail("Removing", changeFeedInfo->removing)
			    .detail("Destroyed", changeFeedInfo->destroyed);
			throw;
		}
	}

	if (feedResults->popVersion - 1 > changeFeedInfo->emptyVersion) {
		CODE_PROBE(true, "CF fetched updated popped version from src SS at end");
		changeFeedInfo->emptyVersion = feedResults->popVersion - 1;
		while (!changeFeedInfo->mutations.empty() &&
		       changeFeedInfo->mutations.front().version <= changeFeedInfo->emptyVersion) {
			changeFeedInfo->mutations.pop_front();
		}
		auto& mLV = data->addVersionToMutationLog(data->data().getLatestVersion());
		data->addMutationToMutationLog(
		    mLV,
		    MutationRef(MutationRef::SetValue,
		                persistChangeFeedKeys.begin.toString() + changeFeedInfo->id.toString(),
		                changeFeedSSValue(
		                    changeFeedInfo->range, changeFeedInfo->emptyVersion + 1, changeFeedInfo->stopVersion)));
		data->addMutationToMutationLog(mLV,
		                               MutationRef(MutationRef::ClearRange,
		                                           changeFeedDurableKey(changeFeedInfo->id, 0),
		                                           changeFeedDurableKey(changeFeedInfo->id, feedResults->popVersion)));
		++data->counters.kvSystemClearRanges;
	}

	// if we were popped or removed while fetching but it didn't pass the fetch version while writing, clean up here
	if (versionsFetched > 0 && startVersion < changeFeedInfo->emptyVersion) {
		CODE_PROBE(true, "Change feed cleaning up popped data after move");
		ASSERT(firstVersion != invalidVersion);
		ASSERT(lastVersion != invalidVersion);
		Version endClear = std::min(lastVersion + 1, changeFeedInfo->emptyVersion);
		if (endClear > firstVersion) {
			auto& mLV2 = data->addVersionToMutationLog(data->data().getLatestVersion());
			data->addMutationToMutationLog(mLV2,
			                               MutationRef(MutationRef::ClearRange,
			                                           changeFeedDurableKey(changeFeedInfo->id, firstVersion),
			                                           changeFeedDurableKey(changeFeedInfo->id, endClear)));
			++data->counters.kvSystemClearRanges;
		}
	}

	TraceEvent(SevDebug, "FetchChangeFeedDone", data->thisServerID)
	    .detail("RangeID", rangeId.printable())
	    .detail("Range", range.toString())
	    .detail("StartVersion", startVersion)
	    .detail("EndVersion", endVersion)
	    .detail("EmptyVersion", changeFeedInfo->emptyVersion)
	    .detail("FirstFetchedVersion", firstVersion)
	    .detail("LastFetchedVersion", lastVersion)
	    .detail("VersionsFetched", versionsFetched)
	    .detail("Removed", changeFeedInfo->removing);
	return lastVersion;
}

// returns largest version fetched
ACTOR Future<Version> fetchChangeFeed(StorageServer* data,
                                      Reference<ChangeFeedInfo> changeFeedInfo,
                                      Version beginVersion,
                                      Version endVersion) {
	wait(delay(0)); // allow this actor to be cancelled by removals

	// bound active change feed fetches
	wait(data->fetchChangeFeedParallelismLock.take(TaskPriority::DefaultYield));
	state FlowLock::Releaser holdingFCFPL(data->fetchChangeFeedParallelismLock);

	TraceEvent(SevDebug, "FetchChangeFeed", data->thisServerID)
	    .detail("RangeID", changeFeedInfo->id.printable())
	    .detail("Range", changeFeedInfo->range.toString())
	    .detail("BeginVersion", beginVersion)
	    .detail("EndVersion", endVersion);

	auto cleanupPending = data->changeFeedCleanupDurable.find(changeFeedInfo->id);
	if (cleanupPending != data->changeFeedCleanupDurable.end()) {
		CODE_PROBE(true, "Change feed waiting for dirty previous move to finish");
		TraceEvent(SevDebug, "FetchChangeFeedWaitCleanup", data->thisServerID)
		    .detail("RangeID", changeFeedInfo->id.printable())
		    .detail("Range", changeFeedInfo->range.toString())
		    .detail("CleanupVersion", cleanupPending->second)
		    .detail("EmptyVersion", changeFeedInfo->emptyVersion)
		    .detail("BeginVersion", beginVersion)
		    .detail("EndVersion", endVersion);
		wait(data->durableVersion.whenAtLeast(cleanupPending->second + 1));
		wait(delay(0));
		// shard might have gotten moved away (again) while we were waiting
		auto cleanupPendingAfter = data->changeFeedCleanupDurable.find(changeFeedInfo->id);
		if (cleanupPendingAfter != data->changeFeedCleanupDurable.end()) {
			ASSERT(cleanupPendingAfter->second >= endVersion);
			TraceEvent(SevDebug, "FetchChangeFeedCancelledByCleanup", data->thisServerID)
			    .detail("RangeID", changeFeedInfo->id.printable())
			    .detail("Range", changeFeedInfo->range.toString())
			    .detail("BeginVersion", beginVersion)
			    .detail("EndVersion", endVersion);
			return invalidVersion;
		}
	}

	state bool seenNotRegistered = false;
	loop {
		try {
			Version maxFetched = wait(fetchChangeFeedApplier(data,
			                                                 changeFeedInfo,
			                                                 changeFeedInfo->id,
			                                                 changeFeedInfo->range,
			                                                 changeFeedInfo->emptyVersion,
			                                                 beginVersion,
			                                                 endVersion));
			data->fetchingChangeFeeds.insert(changeFeedInfo->id);
			return maxFetched;
		} catch (Error& e) {
			if (e.code() != error_code_change_feed_not_registered) {
				throw;
			}
		}

		/*fmt::print("DBG: SS {} Feed {} possibly destroyed {}, {} metadata create, {} desired committed\n",
		           data->thisServerID.toString().substr(0, 4),
		           changeFeedInfo->id.printable(),
		           changeFeedInfo->possiblyDestroyed,
		           changeFeedInfo->metadataCreateVersion,
		           data->desiredOldestVersion.get());*/

		// There are two reasons for change_feed_not_registered:
		//   1. The feed was just created, but the ss mutation stream is ahead of the GRV that fetchChangeFeedApplier
		//   uses to read the change feed data from the database. In this case we need to wait and retry
		//   2. The feed was destroyed, but we missed a metadata update telling us this. In this case we need to destroy
		//   the feed
		// endVersion >= the metadata create version, so we can safely use it as a proxy
		if (beginVersion != 0 || seenNotRegistered || endVersion <= data->desiredOldestVersion.get()) {
			// If any of these are true, the feed must be destroyed.
			Version cleanupVersion = data->data().getLatestVersion();

			TraceEvent(SevDebug, "DestroyingChangeFeedFromFetch", data->thisServerID)
			    .detail("RangeID", changeFeedInfo->id.printable())
			    .detail("Range", changeFeedInfo->range.toString())
			    .detail("Version", cleanupVersion);

			if (g_network->isSimulated()) {
				ASSERT(g_simulator.validationData.allDestroyedChangeFeedIDs.count(changeFeedInfo->id.toString()));
			}

			Key beginClearKey = changeFeedInfo->id.withPrefix(persistChangeFeedKeys.begin);

			auto& mLV = data->addVersionToMutationLog(cleanupVersion);
			data->addMutationToMutationLog(
			    mLV, MutationRef(MutationRef::ClearRange, beginClearKey, keyAfter(beginClearKey)));
			++data->counters.kvSystemClearRanges;
			data->addMutationToMutationLog(mLV,
			                               MutationRef(MutationRef::ClearRange,
			                                           changeFeedDurableKey(changeFeedInfo->id, 0),
			                                           changeFeedDurableKey(changeFeedInfo->id, cleanupVersion)));
			++data->counters.kvSystemClearRanges;

			changeFeedInfo->destroy(cleanupVersion);

			if (data->uidChangeFeed.count(changeFeedInfo->id)) {
				// only register range for cleanup if it has not been already cleaned up
				data->changeFeedCleanupDurable[changeFeedInfo->id] = cleanupVersion;
			}

			for (auto& it : data->changeFeedRemovals) {
				it.second.send(changeFeedInfo->id);
			}

			return invalidVersion;
		}

		// otherwise assume the feed just hasn't been created on the SS we tried to read it from yet, wait for it to
		// definitely be committed and retry
		seenNotRegistered = true;
		wait(data->desiredOldestVersion.whenAtLeast(endVersion));
	}
}

ACTOR Future<std::vector<Key>> fetchChangeFeedMetadata(StorageServer* data,
                                                       KeyRange keys,
                                                       PromiseStream<Key> removals,
                                                       UID fetchKeysID) {

	// Wait for current TLog batch to finish to ensure that we're fetching metadata at a version >= the version of the
	// ChangeServerKeys mutation. This guarantees we don't miss any metadata between the previous batch's version
	// (data->version) and the mutation version.
	wait(data->version.whenAtLeast(data->version.get() + 1));
	state Version fetchVersion = data->version.get();

	TraceEvent(SevDebug, "FetchChangeFeedMetadata", data->thisServerID)
	    .detail("Range", keys)
	    .detail("FetchVersion", fetchVersion)
	    .detail("FKID", fetchKeysID);

	state std::set<Key> refreshedFeedIds;
	state std::set<Key> destroyedFeedIds;
	// before fetching feeds from other SS's, refresh any feeds we already have that are being marked as removed
	auto ranges = data->keyChangeFeed.intersectingRanges(keys);
	for (auto& r : ranges) {
		for (auto& cfInfo : r.value()) {
			auto feedCleanup = data->changeFeedCleanupDurable.find(cfInfo->id);
			if (feedCleanup != data->changeFeedCleanupDurable.end() && cfInfo->removing && !cfInfo->destroyed) {
				CODE_PROBE(true, "re-fetching feed scheduled for deletion! Un-mark it as removing");
				destroyedFeedIds.insert(cfInfo->id);

				cfInfo->removing = false;
				// because we now have a gap in the metadata, it's possible this feed was destroyed
				cfInfo->possiblyDestroyed = true;
				// Set refreshInProgress, so that if this actor is replaced by an expanded move actor, the new actor
				// picks up the refresh
				cfInfo->refreshInProgress = true;
				// reset fetch versions because everything previously fetched was cleaned up
				cfInfo->fetchVersion = invalidVersion;

				cfInfo->durableFetchVersion = NotifiedVersion();

				TraceEvent(SevDebug, "ResetChangeFeedInfo", data->thisServerID)
				    .detail("RangeID", cfInfo->id.printable())
				    .detail("Range", cfInfo->range)
				    .detail("FetchVersion", fetchVersion)
				    .detail("EmptyVersion", cfInfo->emptyVersion)
				    .detail("StopVersion", cfInfo->stopVersion)
				    .detail("FKID", fetchKeysID);
			} else if (cfInfo->refreshInProgress) {
				TEST(true); // Racing refreshes for same change feed in fetch
				destroyedFeedIds.insert(cfInfo->id);
			}
		}
	}

	state std::vector<OverlappingChangeFeedEntry> feeds = wait(data->cx->getOverlappingChangeFeeds(keys, fetchVersion));
	// handle change feeds removed while fetching overlapping
	while (removals.getFuture().isReady()) {
		Key remove = waitNext(removals.getFuture());
		for (int i = 0; i < feeds.size(); i++) {
			if (feeds[i].rangeId == remove) {
				swapAndPop(&feeds, i--);
			}
		}
	}

	std::vector<Key> feedIds;
	feedIds.reserve(feeds.size());
	// create change feed metadata if it does not exist
	for (auto& cfEntry : feeds) {
		auto cleanupEntry = data->changeFeedCleanupDurable.find(cfEntry.rangeId);
		bool cleanupPending = cleanupEntry != data->changeFeedCleanupDurable.end();
		feedIds.push_back(cfEntry.rangeId);
		auto existingEntry = data->uidChangeFeed.find(cfEntry.rangeId);
		bool existing = existingEntry != data->uidChangeFeed.end();

		TraceEvent(SevDebug, "FetchedChangeFeedInfo", data->thisServerID)
		    .detail("RangeID", cfEntry.rangeId.printable())
		    .detail("Range", cfEntry.range)
		    .detail("FetchVersion", fetchVersion)
		    .detail("EmptyVersion", cfEntry.emptyVersion)
		    .detail("StopVersion", cfEntry.stopVersion)
		    .detail("Existing", existing)
		    .detail("CleanupPendingVersion", cleanupPending ? cleanupEntry->second : invalidVersion)
		    .detail("FKID", fetchKeysID);

		bool addMutationToLog = false;
		Reference<ChangeFeedInfo> changeFeedInfo;

		auto fid = destroyedFeedIds.find(cfEntry.rangeId);
		if (fid != destroyedFeedIds.end()) {
			refreshedFeedIds.insert(cfEntry.rangeId);
			destroyedFeedIds.erase(fid);
		}

		if (!existing) {
			CODE_PROBE(cleanupPending,
			           "Fetch change feed which is cleanup pending. This means there was a move away and a");
			// move back, this will remake the metadata

			changeFeedInfo = Reference<ChangeFeedInfo>(new ChangeFeedInfo());
			changeFeedInfo->range = cfEntry.range;
			changeFeedInfo->id = cfEntry.rangeId;

			changeFeedInfo->emptyVersion = cfEntry.emptyVersion;
			changeFeedInfo->stopVersion = cfEntry.stopVersion;
			data->uidChangeFeed[cfEntry.rangeId] = changeFeedInfo;
			auto rs = data->keyChangeFeed.modify(cfEntry.range);
			for (auto r = rs.begin(); r != rs.end(); ++r) {
				r->value().push_back(changeFeedInfo);
			}
			data->keyChangeFeed.coalesce(cfEntry.range.contents());

			addMutationToLog = true;
		} else {
			changeFeedInfo = existingEntry->second;

			if (changeFeedInfo->destroyed) {
				// race where multiple feeds fetched overlapping change feed, one realized feed was missing and marked
				// it removed+destroyed, then this one fetched the same info
				continue;
			}

			// we checked all feeds we already owned in this range at the start to reset them if they were removing, and
			// this actor would have been cancelled if a later remove happened
			ASSERT(!changeFeedInfo->removing);
			if (cfEntry.stopVersion < changeFeedInfo->stopVersion) {
				CODE_PROBE(true, "Change feed updated stop version from fetch metadata");
				changeFeedInfo->stopVersion = cfEntry.stopVersion;
				addMutationToLog = true;
			}

			// don't update empty version past SS version if SS is behind, it can cause issues
			if (cfEntry.emptyVersion < data->version.get() && cfEntry.emptyVersion > changeFeedInfo->emptyVersion) {
				CODE_PROBE(true, "Change feed updated empty version from fetch metadata");
				changeFeedInfo->emptyVersion = cfEntry.emptyVersion;
				addMutationToLog = true;
			}
		}
		if (addMutationToLog) {
			ASSERT(changeFeedInfo.isValid());
			auto& mLV = data->addVersionToMutationLog(data->data().getLatestVersion());
			data->addMutationToMutationLog(
			    mLV,
			    MutationRef(
			        MutationRef::SetValue,
			        persistChangeFeedKeys.begin.toString() + cfEntry.rangeId.toString(),
			        changeFeedSSValue(cfEntry.range, changeFeedInfo->emptyVersion + 1, changeFeedInfo->stopVersion)));
			// if we updated pop version, remove mutations
			while (!changeFeedInfo->mutations.empty() &&
			       changeFeedInfo->mutations.front().version <= changeFeedInfo->emptyVersion) {
				changeFeedInfo->mutations.pop_front();
			}
		}
	}

	CODE_PROBE(!refreshedFeedIds.empty(), "Feed refreshed between move away and move back");
	CODE_PROBE(!destroyedFeedIds.empty(), "Feed destroyed between move away and move back");
	for (auto& feedId : refreshedFeedIds) {
		auto existingEntry = data->uidChangeFeed.find(feedId);
<<<<<<< HEAD
		if (existingEntry == data->uidChangeFeed.end() || existingEntry->second->destroyed) {
			CODE_PROBE(true, "feed refreshed");
=======
		if (existingEntry == data->uidChangeFeed.end() || existingEntry->second->destroyed ||
		    !existingEntry->second->refreshInProgress) {
			TEST(true); // feed refreshed
>>>>>>> 4cbe5dd6
			continue;
		}

		// Since cleanup put a mutation in the log to delete the change feed data, put one in the log to restore
		// it
		// We may just want to refactor this so updateStorage does explicit deletes based on
		// changeFeedCleanupDurable and not use the mutation log at all for the change feed metadata cleanup.
		// Then we wouldn't have to reset anything here or above
		// Do the mutation log update here instead of above to ensure we only add it back to the mutation log if we're
		// sure it wasn't deleted in the metadata gap
		Version metadataVersion = data->data().getLatestVersion();
		auto& mLV = data->addVersionToMutationLog(metadataVersion);
		data->addMutationToMutationLog(
		    mLV,
		    MutationRef(MutationRef::SetValue,
		                persistChangeFeedKeys.begin.toString() + existingEntry->second->id.toString(),
		                changeFeedSSValue(existingEntry->second->range,
		                                  existingEntry->second->emptyVersion + 1,
		                                  existingEntry->second->stopVersion)));
		TraceEvent(SevDebug, "PersistingResetChangeFeedInfo", data->thisServerID)
		    .detail("RangeID", existingEntry->second->id.printable())
		    .detail("Range", existingEntry->second->range)
		    .detail("FetchVersion", fetchVersion)
		    .detail("EmptyVersion", existingEntry->second->emptyVersion)
		    .detail("StopVersion", existingEntry->second->stopVersion)
		    .detail("FKID", fetchKeysID)
		    .detail("MetadataVersion", metadataVersion);
		existingEntry->second->refreshInProgress = false;
	}
	for (auto& feedId : destroyedFeedIds) {
		auto existingEntry = data->uidChangeFeed.find(feedId);
		if (existingEntry == data->uidChangeFeed.end() || existingEntry->second->destroyed) {
			CODE_PROBE(true, "feed refreshed but then destroyed elsewhere");
			continue;
		}

		/*fmt::print("DBG: SS {} fetching feed {} was refreshed but not present!! assuming destroyed\n",
		           data->thisServerID.toString().substr(0, 4),
		           feedId.printable());*/
		Version cleanupVersion = data->data().getLatestVersion();

		TraceEvent(SevDebug, "DestroyingChangeFeedFromFetchMetadata", data->thisServerID)
		    .detail("RangeID", feedId.printable())
		    .detail("Range", existingEntry->second->range)
		    .detail("Version", cleanupVersion)
		    .detail("FKID", fetchKeysID);

		if (g_network->isSimulated()) {
			ASSERT(g_simulator.validationData.allDestroyedChangeFeedIDs.count(feedId.toString()));
		}

		Key beginClearKey = feedId.withPrefix(persistChangeFeedKeys.begin);

		auto& mLV = data->addVersionToMutationLog(cleanupVersion);
		data->addMutationToMutationLog(mLV,
		                               MutationRef(MutationRef::ClearRange, beginClearKey, keyAfter(beginClearKey)));
		++data->counters.kvSystemClearRanges;
		data->addMutationToMutationLog(mLV,
		                               MutationRef(MutationRef::ClearRange,
		                                           changeFeedDurableKey(feedId, 0),
		                                           changeFeedDurableKey(feedId, cleanupVersion)));
		++data->counters.kvSystemClearRanges;

		existingEntry->second->destroy(cleanupVersion);
		data->changeFeedCleanupDurable[feedId] = cleanupVersion;

		for (auto& it : data->changeFeedRemovals) {
			it.second.send(feedId);
		}
	}
	return feedIds;
}

// returns max version fetched for each feed
// newFeedIds is used for the second fetch to get data for new feeds that weren't there for the first fetch
ACTOR Future<std::unordered_map<Key, Version>> dispatchChangeFeeds(StorageServer* data,
                                                                   UID fetchKeysID,
                                                                   KeyRange keys,
                                                                   Version beginVersion,
                                                                   Version endVersion,
                                                                   PromiseStream<Key> removals,
                                                                   std::vector<Key>* feedIds,
                                                                   std::unordered_set<Key> newFeedIds) {
	state std::unordered_map<Key, Version> feedMaxFetched;
	if (feedIds->empty() && newFeedIds.empty()) {
		return feedMaxFetched;
	}

	// find overlapping range feeds
	state std::map<Key, Future<Version>> feedFetches;

	try {
		for (auto& feedId : *feedIds) {
			auto feedIt = data->uidChangeFeed.find(feedId);
			// feed may have been moved away or deleted after move was scheduled, do nothing in that case
			if (feedIt != data->uidChangeFeed.end() && !feedIt->second->removing) {
				feedFetches[feedIt->second->id] = fetchChangeFeed(data, feedIt->second, beginVersion, endVersion);
			}
		}
		for (auto& feedId : newFeedIds) {
			auto feedIt = data->uidChangeFeed.find(feedId);
			// we just read the change feed data map earlier in fetchKeys without yielding, so these feeds must exist
			ASSERT(feedIt != data->uidChangeFeed.end());
			ASSERT(!feedIt->second->removing);
			feedFetches[feedIt->second->id] = fetchChangeFeed(data, feedIt->second, 0, endVersion);
		}

		loop {
			Future<Version> nextFeed = Never();
			if (!removals.getFuture().isReady()) {
				bool done = true;
				while (!feedFetches.empty()) {
					if (feedFetches.begin()->second.isReady()) {
						Version maxFetched = feedFetches.begin()->second.get();
						if (maxFetched != invalidVersion) {
							feedFetches[feedFetches.begin()->first] = maxFetched;
						}
						feedFetches.erase(feedFetches.begin());
					} else {
						nextFeed = feedFetches.begin()->second;
						done = false;
						break;
					}
				}
				if (done) {
					return feedMaxFetched;
				}
			}
			choose {
				when(state Key remove = waitNext(removals.getFuture())) {
					wait(delay(0));
					feedFetches.erase(remove);
					for (int i = 0; i < feedIds->size(); i++) {
						if ((*feedIds)[i] == remove) {
							swapAndPop(feedIds, i--);
						}
					}
				}
				when(wait(success(nextFeed))) {}
			}
		}

	} catch (Error& e) {
		if (!data->shuttingDown) {
			data->changeFeedRemovals.erase(fetchKeysID);
		}
		throw;
	}
}

ACTOR Future<Void> fetchKeys(StorageServer* data, AddingShard* shard) {
	state const UID fetchKeysID = deterministicRandom()->randomUniqueID();
	state TraceInterval interval("FetchKeys");
	state KeyRange keys = shard->keys;
	state Future<Void> warningLogger = logFetchKeysWarning(shard);
	state const double startTime = now();
	state Version fetchVersion = invalidVersion;
	state FetchKeysMetricReporter metricReporter(fetchKeysID,
	                                             startTime,
	                                             keys,
	                                             data->fetchKeysHistograms,
	                                             data->currentRunningFetchKeys,
	                                             data->counters.bytesFetched,
	                                             data->counters.kvFetched);

	// delay(0) to force a return to the run loop before the work of fetchKeys is started.
	//  This allows adding->start() to be called inline with CSK.
	wait(data->coreStarted.getFuture() && delay(0));

	// On SS Reboot, durableVersion == latestVersion, so any mutations we add to the mutation log would be skipped if
	// added before latest version advances.
	// To ensure this doesn't happen, we wait for version to increase by one if this fetchKeys was initiated by a
	// changeServerKeys from restoreDurableState
	if (data->version.get() == data->durableVersion.get()) {
		wait(data->version.whenAtLeast(data->version.get() + 1));
		wait(delay(0));
	}

	try {
		DEBUG_KEY_RANGE("fetchKeysBegin", data->version.get(), shard->keys, data->thisServerID);

		TraceEvent(SevDebug, interval.begin(), data->thisServerID)
		    .detail("KeyBegin", shard->keys.begin)
		    .detail("KeyEnd", shard->keys.end)
		    .detail("Version", data->version.get())
		    .detail("FKID", fetchKeysID);

		state PromiseStream<Key> removals;
		data->changeFeedRemovals[fetchKeysID] = removals;
		state Future<std::vector<Key>> fetchCFMetadata = fetchChangeFeedMetadata(data, keys, removals, fetchKeysID);

		validate(data);

		// Wait (if necessary) for the latest version at which any key in keys was previously available (+1) to be
		// durable
		auto navr = data->newestAvailableVersion.intersectingRanges(keys);
		Version lastAvailable = invalidVersion;
		for (auto r = navr.begin(); r != navr.end(); ++r) {
			ASSERT(r->value() != latestVersion);
			lastAvailable = std::max(lastAvailable, r->value());
		}
		auto ndvr = data->newestDirtyVersion.intersectingRanges(keys);
		for (auto r = ndvr.begin(); r != ndvr.end(); ++r)
			lastAvailable = std::max(lastAvailable, r->value());

		if (lastAvailable != invalidVersion && lastAvailable >= data->durableVersion.get()) {
			CODE_PROBE(true, "FetchKeys waits for previous available version to be durable");
			wait(data->durableVersion.whenAtLeast(lastAvailable + 1));
		}

		TraceEvent(SevDebug, "FetchKeysVersionSatisfied", data->thisServerID).detail("FKID", interval.pairID);

		wait(data->fetchKeysParallelismLock.take(TaskPriority::DefaultYield));
		state FlowLock::Releaser holdingFKPL(data->fetchKeysParallelismLock);

		state double executeStart = now();
		++data->counters.fetchWaitingCount;
		data->counters.fetchWaitingMS += 1000 * (executeStart - startTime);

		// Fetch keys gets called while the update actor is processing mutations. data->version will not be updated
		// until all mutations for a version have been processed. We need to take the durableVersionLock to ensure
		// data->version is greater than the version of the mutation which caused the fetch to be initiated.

		// We must also ensure we have fetched all change feed metadata BEFORE changing the phase to fetching to ensure
		// change feed mutations get applied correctly
		state std::vector<Key> changeFeedsToFetch;
		std::vector<Key> _cfToFetch = wait(fetchCFMetadata);
		changeFeedsToFetch = _cfToFetch;
		wait(data->durableVersionLock.take());

		shard->phase = AddingShard::Fetching;

		data->durableVersionLock.release();

		wait(delay(0));

		// Get the history
		state int debug_getRangeRetries = 0;
		state int debug_nextRetryToLog = 1;
		state Error lastError;

		// FIXME: The client cache does not notice when servers are added to a team. To read from a local storage server
		// we must refresh the cache manually.
		data->cx->invalidateCache(Key(), keys);

		loop {
			state Transaction tr(data->cx);
			// fetchVersion = data->version.get();
			// A quick fix:
			// By default, we use data->version as the fetchVersion.
			// In the case where dest SS falls far behind src SS, we use GRV as the fetchVersion instead of
			// data->version, and then the dest SS waits for catching up the fetchVersion outside the
			// fetchKeysParallelismLock.
			// For example, consider dest SS falls far behind src SS.
			// At iteration 0, dest SS selects its version as fetchVersion,
			// but cannot read src SS and result in error_code_transaction_too_old.
			// Due to error_code_transaction_too_old, dest SS starts iteration 1.
			// At iteration 1, dest SS selects GRV as fetchVersion and (suppose) can read the data from src SS.
			// Then dest SS waits its version catch up with this GRV version and write the data to disk.
			// Note that dest SS waits outside the fetchKeysParallelismLock.
			if (lastError.code() == error_code_transaction_too_old) {
				Version grvVersion = wait(tr.getRawReadVersion());
				fetchVersion = std::max(grvVersion, data->version.get());
			} else {
				fetchVersion = std::max(shard->fetchVersion, data->version.get());
			}
			ASSERT(fetchVersion >= shard->fetchVersion); // at this point, shard->fetchVersion is the last fetchVersion
			shard->fetchVersion = fetchVersion;
			TraceEvent(SevDebug, "FetchKeysUnblocked", data->thisServerID)
			    .detail("FKID", interval.pairID)
			    .detail("Version", fetchVersion);

			while (!shard->updates.empty() && shard->updates[0].version <= fetchVersion)
				shard->updates.pop_front();
			tr.setVersion(fetchVersion);
			tr.trState->taskID = TaskPriority::FetchKeys;
			state PromiseStream<RangeResult> results;
			state Future<Void> hold = SERVER_KNOBS->FETCH_USING_STREAMING
			                              ? tr.getRangeStream(results, keys, GetRangeLimits(), Snapshot::True)
			                              : tryGetRange(results, &tr, keys);
			state Key nfk = keys.begin;

			try {
				loop {
					CODE_PROBE(true, "Fetching keys for transferred shard");
					while (data->fetchKeysBudgetUsed.get()) {
						wait(data->fetchKeysBudgetUsed.onChange());
					}
					state RangeResult this_block = waitNext(results.getFuture());

					state int expectedBlockSize =
					    (int)this_block.expectedSize() + (8 - (int)sizeof(KeyValueRef)) * this_block.size();

					TraceEvent(SevDebug, "FetchKeysBlock", data->thisServerID)
					    .detail("FKID", interval.pairID)
					    .detail("BlockRows", this_block.size())
					    .detail("BlockBytes", expectedBlockSize)
					    .detail("KeyBegin", keys.begin)
					    .detail("KeyEnd", keys.end)
					    .detail("Last", this_block.size() ? this_block.end()[-1].key : std::string())
					    .detail("Version", fetchVersion)
					    .detail("More", this_block.more);

					DEBUG_KEY_RANGE("fetchRange", fetchVersion, keys, data->thisServerID);
					if (MUTATION_TRACKING_ENABLED) {
						for (auto k = this_block.begin(); k != this_block.end(); ++k) {
							DEBUG_MUTATION("fetch",
							               fetchVersion,
							               MutationRef(MutationRef::SetValue, k->key, k->value),
							               data->thisServerID);
						}
					}

					metricReporter.addFetchedBytes(expectedBlockSize, this_block.size());

					// Write this_block to storage
					state KeyValueRef* kvItr = this_block.begin();
					for (; kvItr != this_block.end(); ++kvItr) {
						data->storage.writeKeyValue(*kvItr);
						wait(yield());
					}

					kvItr = this_block.begin();
					for (; kvItr != this_block.end(); ++kvItr) {
						data->byteSampleApplySet(*kvItr, invalidVersion);
						wait(yield());
					}

					ASSERT(this_block.readThrough.present() || this_block.size());
					nfk = this_block.readThrough.present() ? this_block.readThrough.get()
					                                       : keyAfter(this_block.end()[-1].key);
					this_block = RangeResult();

					data->fetchKeysBytesBudget -= expectedBlockSize;
					if (data->fetchKeysBytesBudget <= 0) {
						data->fetchKeysBudgetUsed.set(true);
					}
				}
			} catch (Error& e) {
				if (e.code() != error_code_end_of_stream && e.code() != error_code_connection_failed &&
				    e.code() != error_code_transaction_too_old && e.code() != error_code_future_version &&
				    e.code() != error_code_process_behind && e.code() != error_code_server_overloaded) {
					throw;
				}
				lastError = e;
				if (nfk == keys.begin) {
					TraceEvent("FKBlockFail", data->thisServerID)
					    .errorUnsuppressed(e)
					    .suppressFor(1.0)
					    .detail("FKID", interval.pairID);

					// FIXME: remove when we no longer support upgrades from 5.X
					if (debug_getRangeRetries >= 100) {
						data->cx->enableLocalityLoadBalance = EnableLocalityLoadBalance::False;
						TraceEvent(SevWarnAlways, "FKDisableLB").detail("FKID", fetchKeysID);
					}

					debug_getRangeRetries++;
					if (debug_nextRetryToLog == debug_getRangeRetries) {
						debug_nextRetryToLog += std::min(debug_nextRetryToLog, 1024);
						TraceEvent(SevWarn, "FetchPast", data->thisServerID)
						    .detail("TotalAttempts", debug_getRangeRetries)
						    .detail("FKID", interval.pairID)
						    .detail("N", fetchVersion)
						    .detail("E", data->version.get());
					}
					wait(delayJittered(FLOW_KNOBS->PREVENT_FAST_SPIN_DELAY));
					continue;
				}
				if (nfk < keys.end) {
					std::deque<Standalone<VerUpdateRef>> updatesToSplit = std::move(shard->updates);

					// This actor finishes committing the keys [keys.begin,nfk) that we already fetched.
					// The remaining unfetched keys [nfk,keys.end) will become a separate AddingShard with its own
					// fetchKeys.
					shard->server->addShard(ShardInfo::addingSplitLeft(KeyRangeRef(keys.begin, nfk), shard));
					shard->server->addShard(ShardInfo::newAdding(data, KeyRangeRef(nfk, keys.end)));
					shard = data->shards.rangeContaining(keys.begin).value()->adding.get();
					warningLogger = logFetchKeysWarning(shard);
					AddingShard* otherShard = data->shards.rangeContaining(nfk).value()->adding.get();
					keys = shard->keys;

					// Split our prior updates.  The ones that apply to our new, restricted key range will go back into
					// shard->updates, and the ones delivered to the new shard will be discarded because it is in
					// WaitPrevious phase (hasn't chosen a fetchVersion yet). What we are doing here is expensive and
					// could get more expensive if we started having many more blocks per shard. May need optimization
					// in the future.
					std::deque<Standalone<VerUpdateRef>>::iterator u = updatesToSplit.begin();
					for (; u != updatesToSplit.end(); ++u) {
						splitMutations(data, data->shards, *u);
					}

					CODE_PROBE(true, "fetchkeys has more");
					CODE_PROBE(shard->updates.size(), "Shard has updates");
					ASSERT(otherShard->updates.empty());
				}
				break;
			}
		}

		// FIXME: remove when we no longer support upgrades from 5.X
		data->cx->enableLocalityLoadBalance = EnableLocalityLoadBalance::True;
		TraceEvent(SevWarnAlways, "FKReenableLB").detail("FKID", fetchKeysID);

		// We have completed the fetch and write of the data, now we wait for MVCC window to pass.
		//  As we have finished this work, we will allow more work to start...
		shard->fetchComplete.send(Void());

		TraceEvent(SevDebug, "FKBeforeFinalCommit", data->thisServerID)
		    .detail("FKID", interval.pairID)
		    .detail("SV", data->storageVersion())
		    .detail("DV", data->durableVersion.get());
		// Directly commit()ing the IKVS would interfere with updateStorage, possibly resulting in an incomplete version
		// being recovered. Instead we wait for the updateStorage loop to commit something (and consequently also what
		// we have written)

		state Future<std::unordered_map<Key, Version>> feedFetchMain = dispatchChangeFeeds(
		    data, fetchKeysID, keys, 0, fetchVersion + 1, removals, &changeFeedsToFetch, std::unordered_set<Key>());

		state Future<Void> fetchDurable = data->durableVersion.whenAtLeast(data->storageVersion() + 1);
		state Future<Void> dataArrive = data->version.whenAtLeast(fetchVersion);

		holdingFKPL.release();
		wait(dataArrive && fetchDurable);

		state std::unordered_map<Key, Version> feedFetchedVersions = wait(feedFetchMain);

		TraceEvent(SevDebug, "FKAfterFinalCommit", data->thisServerID)
		    .detail("FKID", interval.pairID)
		    .detail("SV", data->storageVersion())
		    .detail("DV", data->durableVersion.get());

		// Wait to run during update(), after a new batch of versions is received from the tlog but before eager reads
		// take place.
		Promise<FetchInjectionInfo*> p;
		data->readyFetchKeys.push_back(p);

		// After we add to the promise readyFetchKeys, update() would provide a pointer to FetchInjectionInfo that we
		// can put mutation in.
		FetchInjectionInfo* batch = wait(p.getFuture());
		TraceEvent(SevDebug, "FKUpdateBatch", data->thisServerID).detail("FKID", interval.pairID);

		shard->phase = AddingShard::FetchingCF;
		ASSERT(data->version.get() >= fetchVersion);
		// Choose a transferredVersion.  This choice and timing ensure that
		//   * The transferredVersion can be mutated in versionedData
		//   * The transferredVersion isn't yet committed to storage (so we can write the availability status change)
		//   * The transferredVersion is <= the version of any of the updates in batch, and if there is an equal version
		//     its mutations haven't been processed yet
		shard->transferredVersion = data->version.get() + 1;
		// shard->transferredVersion = batch->changes[0].version;  //< FIXME: This obeys the documented properties, and
		// seems "safer" because it never introduces extra versions into the data structure, but violates some ASSERTs
		// currently
		data->mutableData().createNewVersion(shard->transferredVersion);
		ASSERT(shard->transferredVersion > data->storageVersion());
		ASSERT(shard->transferredVersion == data->data().getLatestVersion());

		// find new change feeds for this range that didn't exist when we started the fetch
		auto ranges = data->keyChangeFeed.intersectingRanges(keys);
		std::unordered_set<Key> newChangeFeeds;
		for (auto& r : ranges) {
			for (auto& cfInfo : r.value()) {
				CODE_PROBE(true, "SS fetching new change feed that didn't exist when fetch started");
				if (!cfInfo->removing) {
					newChangeFeeds.insert(cfInfo->id);
				}
			}
		}
		for (auto& cfId : changeFeedsToFetch) {
			newChangeFeeds.erase(cfId);
		}
		// This is split into two fetches to reduce tail. Fetch [0 - fetchVersion+1)
		// once fetchVersion is finalized, and [fetchVersion+1, transferredVersion) here once transferredVersion is
		// finalized. Also fetch new change feeds alongside it
		state Future<std::unordered_map<Key, Version>> feedFetchTransferred =
		    dispatchChangeFeeds(data,
		                        fetchKeysID,
		                        keys,
		                        fetchVersion + 1,
		                        shard->transferredVersion,
		                        removals,
		                        &changeFeedsToFetch,
		                        newChangeFeeds);

		TraceEvent(SevDebug, "FetchKeysHaveData", data->thisServerID)
		    .detail("FKID", interval.pairID)
		    .detail("Version", shard->transferredVersion)
		    .detail("StorageVersion", data->storageVersion());
		validate(data);

		// the minimal version in updates must be larger than fetchVersion
		ASSERT(shard->updates.empty() || shard->updates[0].version > fetchVersion);

		// Put the updates that were collected during the FinalCommit phase into the batch at the transferredVersion.
		// Eager reads will be done for them by update(), and the mutations will come back through
		// AddingShard::addMutations and be applied to versionedMap and mutationLog as normal. The lie about their
		// version is acceptable because this shard will never be read at versions < transferredVersion

		for (auto i = shard->updates.begin(); i != shard->updates.end(); ++i) {
			i->version = shard->transferredVersion;
			batch->arena.dependsOn(i->arena());
		}

		int startSize = batch->changes.size();
		CODE_PROBE(startSize, "Adding fetch data to a batch which already has changes");
		batch->changes.resize(batch->changes.size() + shard->updates.size());

		// FIXME: pass the deque back rather than copy the data
		std::copy(shard->updates.begin(), shard->updates.end(), batch->changes.begin() + startSize);
		Version checkv = shard->transferredVersion;

		for (auto b = batch->changes.begin() + startSize; b != batch->changes.end(); ++b) {
			ASSERT(b->version >= checkv);
			checkv = b->version;
			if (MUTATION_TRACKING_ENABLED) {
				for (auto& m : b->mutations) {
					DEBUG_MUTATION("fetchKeysFinalCommitInject", batch->changes[0].version, m, data->thisServerID);
				}
			}
		}

		shard->updates.clear();

		// wait on change feed fetch to complete writing to storage before marking data as available
		std::unordered_map<Key, Version> feedFetchedVersions2 = wait(feedFetchTransferred);
		for (auto& newFetch : feedFetchedVersions2) {
			auto prevFetch = feedFetchedVersions.find(newFetch.first);
			if (prevFetch != feedFetchedVersions.end()) {
				prevFetch->second = std::max(prevFetch->second, newFetch.second);
			} else {
				feedFetchedVersions[newFetch.first] = newFetch.second;
			}
		}

		data->changeFeedRemovals.erase(fetchKeysID);

		shard->phase = AddingShard::Waiting;

		// Similar to transferred version, but wait for all feed data and
		Version feedTransferredVersion = data->version.get() + 1;

		TraceEvent(SevDebug, "FetchKeysHaveFeedData", data->thisServerID)
		    .detail("FKID", interval.pairID)
		    .detail("Version", feedTransferredVersion)
		    .detail("StorageVersion", data->storageVersion());

		setAvailableStatus(data,
		                   keys,
		                   true); // keys will be available when getLatestVersion()==transferredVersion is durable

		// Note that since it receives a pointer to FetchInjectionInfo, the thread does not leave this actor until this
		// point.

		// Wait for the transferred version (and therefore the shard data) to be committed and durable.
		wait(data->durableVersion.whenAtLeast(feedTransferredVersion));

		ASSERT(data->shards[shard->keys.begin]->assigned() &&
		       data->shards[shard->keys.begin]->keys ==
		           shard->keys); // We aren't changing whether the shard is assigned
		data->newestAvailableVersion.insert(shard->keys, latestVersion);
		shard->readWrite.send(Void());
		data->addShard(ShardInfo::newReadWrite(shard->keys, data)); // invalidates shard!
		coalesceShards(data, keys);

		validate(data);

		++data->counters.fetchExecutingCount;
		data->counters.fetchExecutingMS += 1000 * (now() - executeStart);

		TraceEvent(SevDebug, interval.end(), data->thisServerID);
	} catch (Error& e) {
		TraceEvent(SevDebug, interval.end(), data->thisServerID)
		    .errorUnsuppressed(e)
		    .detail("Version", data->version.get());
		if (!data->shuttingDown) {
			data->changeFeedRemovals.erase(fetchKeysID);
		}
		if (e.code() == error_code_actor_cancelled && !data->shuttingDown && shard->phase >= AddingShard::Fetching) {
			if (shard->phase < AddingShard::FetchingCF) {
				data->storage.clearRange(keys);
				++data->counters.kvSystemClearRanges;
				data->byteSampleApplyClear(keys, invalidVersion);
			} else {
				ASSERT(data->data().getLatestVersion() > data->version.get());
				removeDataRange(
				    data, data->addVersionToMutationLog(data->data().getLatestVersion()), data->shards, keys);
				setAvailableStatus(data, keys, false);
				// Prevent another, overlapping fetchKeys from entering the Fetching phase until
				// data->data().getLatestVersion() is durable
				data->newestDirtyVersion.insert(keys, data->data().getLatestVersion());
			}
		}

		TraceEvent(SevError, "FetchKeysError", data->thisServerID)
		    .error(e)
		    .detail("Elapsed", now() - startTime)
		    .detail("KeyBegin", keys.begin)
		    .detail("KeyEnd", keys.end);
		if (e.code() != error_code_actor_cancelled)
			data->otherError.sendError(e); // Kill the storage server.  Are there any recoverable errors?
		throw; // goes nowhere
	}

	return Void();
}

AddingShard::AddingShard(StorageServer* server, KeyRangeRef const& keys)
  : keys(keys), server(server), transferredVersion(invalidVersion), fetchVersion(invalidVersion), phase(WaitPrevious) {
	fetchClient = fetchKeys(server, this);
}

void AddingShard::addMutation(Version version, bool fromFetch, MutationRef const& mutation) {
	if (version <= fetchVersion) {
		return;
	}

	server->counters.logicalBytesMoveInOverhead += mutation.expectedSize();
	if (mutation.type == mutation.ClearRange) {
		ASSERT(keys.begin <= mutation.param1 && mutation.param2 <= keys.end);
	} else if (isSingleKeyMutation((MutationRef::Type)mutation.type)) {
		ASSERT(keys.contains(mutation.param1));
	}

	if (phase == WaitPrevious) {
		// Updates can be discarded
	} else if (phase == Fetching) {
		// Save incoming mutations (See the comments of member variable `updates`).

		// Create a new VerUpdateRef in updates queue if it is a new version.
		if (!updates.size() || version > updates.end()[-1].version) {
			VerUpdateRef v;
			v.version = version;
			v.isPrivateData = false;
			updates.push_back(v);
		} else {
			ASSERT(version == updates.end()[-1].version);
		}
		// Add the mutation to the version.
		updates.back().mutations.push_back_deep(updates.back().arena(), mutation);
	} else if (phase == FetchingCF || phase == Waiting) {
		server->addMutation(version, fromFetch, mutation, keys, server->updateEagerReads);
	} else
		ASSERT(false);
}

void ShardInfo::addMutation(Version version, bool fromFetch, MutationRef const& mutation) {
	ASSERT((void*)this);
	ASSERT(keys.contains(mutation.param1));
	if (adding)
		adding->addMutation(version, fromFetch, mutation);
	else if (readWrite)
		readWrite->addMutation(version, fromFetch, mutation, this->keys, readWrite->updateEagerReads);
	else if (mutation.type != MutationRef::ClearRange) {
		TraceEvent(SevError, "DeliveredToNotAssigned").detail("Version", version).detail("Mutation", mutation);
		ASSERT(false); // Mutation delivered to notAssigned shard!
	}
}

enum ChangeServerKeysContext { CSK_UPDATE, CSK_RESTORE, CSK_ASSIGN_EMPTY };
const char* changeServerKeysContextName[] = { "Update", "Restore" };

void changeServerKeys(StorageServer* data,
                      const KeyRangeRef& keys,
                      bool nowAssigned,
                      Version version,
                      ChangeServerKeysContext context) {
	ASSERT(!keys.empty());

	// TraceEvent("ChangeServerKeys", data->thisServerID)
	//     .detail("KeyBegin", keys.begin)
	//     .detail("KeyEnd", keys.end)
	//     .detail("NowAssigned", nowAssigned)
	//     .detail("Version", version)
	//     .detail("Context", changeServerKeysContextName[(int)context]);
	validate(data);

	// TODO(alexmiller): Figure out how to selectively enable spammy data distribution events.
	DEBUG_KEY_RANGE(nowAssigned ? "KeysAssigned" : "KeysUnassigned", version, keys, data->thisServerID);

	bool isDifferent = false;
	auto existingShards = data->shards.intersectingRanges(keys);
	for (auto it = existingShards.begin(); it != existingShards.end(); ++it) {
		if (nowAssigned != it->value()->assigned()) {
			isDifferent = true;
			TraceEvent("CSKRangeDifferent", data->thisServerID)
			    .detail("KeyBegin", it->range().begin)
			    .detail("KeyEnd", it->range().end);
			break;
		}
	}
	if (!isDifferent) {
		// TraceEvent("CSKShortCircuit", data->thisServerID).detail("KeyBegin", keys.begin).detail("KeyEnd", keys.end);
		return;
	}

	// Save a backup of the ShardInfo references before we start messing with shards, in order to defer fetchKeys
	// cancellation (and its potential call to removeDataRange()) until shards is again valid
	std::vector<Reference<ShardInfo>> oldShards;
	auto os = data->shards.intersectingRanges(keys);
	for (auto r = os.begin(); r != os.end(); ++r)
		oldShards.push_back(r->value());

	// As addShard (called below)'s documentation requires, reinitialize any overlapping range(s)
	auto ranges = data->shards.getAffectedRangesAfterInsertion(
	    keys, Reference<ShardInfo>()); // null reference indicates the range being changed
	for (int i = 0; i < ranges.size(); i++) {
		if (!ranges[i].value) {
			ASSERT((KeyRangeRef&)ranges[i] == keys); // there shouldn't be any nulls except for the range being inserted
		} else if (ranges[i].value->notAssigned())
			data->addShard(ShardInfo::newNotAssigned(ranges[i]));
		else if (ranges[i].value->isReadable())
			data->addShard(ShardInfo::newReadWrite(ranges[i], data));
		else {
			ASSERT(ranges[i].value->adding);
			data->addShard(ShardInfo::newAdding(data, ranges[i]));
			CODE_PROBE(true, "ChangeServerKeys reFetchKeys");
		}
	}

	// Shard state depends on nowAssigned and whether the data is available (actually assigned in memory or on the disk)
	// up to the given version.  The latter depends on data->newestAvailableVersion, so loop over the ranges of that.
	// SOMEDAY: Could this just use shards?  Then we could explicitly do the removeDataRange here when an
	// adding/transferred shard is cancelled
	auto vr = data->newestAvailableVersion.intersectingRanges(keys);
	std::vector<std::pair<KeyRange, Version>> changeNewestAvailable;
	std::vector<KeyRange> removeRanges;
	std::vector<KeyRange> newEmptyRanges;
	for (auto r = vr.begin(); r != vr.end(); ++r) {
		KeyRangeRef range = keys & r->range();
		bool dataAvailable = r->value() == latestVersion || r->value() >= version;
		// TraceEvent("CSKRange", data->thisServerID)
		//     .detail("KeyBegin", range.begin)
		//     .detail("KeyEnd", range.end)
		//     .detail("Available", dataAvailable)
		//     .detail("NowAssigned", nowAssigned)
		//     .detail("NewestAvailable", r->value())
		//     .detail("ShardState0", data->shards[range.begin]->debugDescribeState());
		if (context == CSK_ASSIGN_EMPTY && !dataAvailable) {
			ASSERT(nowAssigned);
			TraceEvent("ChangeServerKeysAddEmptyRange", data->thisServerID)
			    .detail("Begin", range.begin)
			    .detail("End", range.end);
			newEmptyRanges.push_back(range);
			data->addShard(ShardInfo::newReadWrite(range, data));
		} else if (!nowAssigned) {
			if (dataAvailable) {
				ASSERT(r->value() ==
				       latestVersion); // Not that we care, but this used to be checked instead of dataAvailable
				ASSERT(data->mutableData().getLatestVersion() > version || context == CSK_RESTORE);
				changeNewestAvailable.emplace_back(range, version);
				removeRanges.push_back(range);
			}
			data->addShard(ShardInfo::newNotAssigned(range));
			data->watches.triggerRange(range.begin, range.end);
		} else if (!dataAvailable) {
			// SOMEDAY: Avoid restarting adding/transferred shards
			// bypass fetchkeys; shard is known empty at initial cluster version
			if (version == data->initialClusterVersion - 1) {
				TraceEvent("ChangeServerKeysInitialRange", data->thisServerID)
				    .detail("Begin", range.begin)
				    .detail("End", range.end);
				changeNewestAvailable.emplace_back(range, latestVersion);
				data->addShard(ShardInfo::newReadWrite(range, data));
				setAvailableStatus(data, range, true);
			} else {
				auto& shard = data->shards[range.begin];
				if (!shard->assigned() || shard->keys != range)
					data->addShard(ShardInfo::newAdding(data, range));
			}
		} else {
			changeNewestAvailable.emplace_back(range, latestVersion);
			data->addShard(ShardInfo::newReadWrite(range, data));
		}
	}
	// Update newestAvailableVersion when a shard becomes (un)available (in a separate loop to avoid invalidating vr
	// above)
	for (auto r = changeNewestAvailable.begin(); r != changeNewestAvailable.end(); ++r)
		data->newestAvailableVersion.insert(r->first, r->second);

	if (!nowAssigned)
		data->metrics.notifyNotReadable(keys);

	coalesceShards(data, KeyRangeRef(ranges[0].begin, ranges[ranges.size() - 1].end));

	// Now it is OK to do removeDataRanges, directly and through fetchKeys cancellation (and we have to do so before
	// validate())
	oldShards.clear();
	ranges.clear();
	for (auto r = removeRanges.begin(); r != removeRanges.end(); ++r) {
		removeDataRange(data, data->addVersionToMutationLog(data->data().getLatestVersion()), data->shards, *r);
		setAvailableStatus(data, *r, false);
	}

	// Clear the moving-in empty range, and set it available at the latestVersion.
	for (const auto& range : newEmptyRanges) {
		MutationRef clearRange(MutationRef::ClearRange, range.begin, range.end);
		data->addMutation(data->data().getLatestVersion(), true, clearRange, range, data->updateEagerReads);
		data->newestAvailableVersion.insert(range, latestVersion);
		setAvailableStatus(data, range, true);
		++data->counters.kvSystemClearRanges;
	}
	validate(data);

	// find any change feeds that no longer have shards on this server, and clean them up
	if (!nowAssigned) {
		std::map<Key, KeyRange> candidateFeeds;
		auto ranges = data->keyChangeFeed.intersectingRanges(keys);
		for (auto r : ranges) {
			for (auto feed : r.value()) {
				candidateFeeds[feed->id] = feed->range;
			}
		}
		for (auto f : candidateFeeds) {
			bool foundAssigned = false;
			auto shards = data->shards.intersectingRanges(f.second);
			for (auto shard : shards) {
				if (shard->value()->assigned()) {
					foundAssigned = true;
					break;
				}
			}

			if (!foundAssigned) {
				Version durableVersion = data->data().getLatestVersion();
				TraceEvent(SevDebug, "ChangeFeedCleanup", data->thisServerID)
				    .detail("FeedID", f.first)
				    .detail("Version", version)
				    .detail("DurableVersion", durableVersion);

				data->changeFeedCleanupDurable[f.first] = durableVersion;

				Key beginClearKey = f.first.withPrefix(persistChangeFeedKeys.begin);
				auto& mLV = data->addVersionToMutationLog(durableVersion);
				data->addMutationToMutationLog(
				    mLV, MutationRef(MutationRef::ClearRange, beginClearKey, keyAfter(beginClearKey)));
				++data->counters.kvSystemClearRanges;
				data->addMutationToMutationLog(mLV,
				                               MutationRef(MutationRef::ClearRange,
				                                           changeFeedDurableKey(f.first, 0),
				                                           changeFeedDurableKey(f.first, version)));

				// We can't actually remove this change feed fully until the mutations clearing its data become durable.
				// If the SS restarted at version R before the clearing mutations became durable at version D (R < D),
				// then the restarted SS would restore the change feed clients would be able to read data and would miss
				// mutations from versions [R, D), up until we got the private mutation triggering the cleanup again.

				auto feed = data->uidChangeFeed.find(f.first);
				if (feed != data->uidChangeFeed.end()) {
					feed->second->removing = true;
					feed->second->refreshInProgress = false;
					feed->second->moved(feed->second->range);
					feed->second->newMutations.trigger();
				}
			} else {
				// if just part of feed's range is moved away
				auto feed = data->uidChangeFeed.find(f.first);
				if (feed != data->uidChangeFeed.end()) {
					feed->second->moved(keys);
				}
			}
		}
	}
}

void rollback(StorageServer* data, Version rollbackVersion, Version nextVersion) {
	CODE_PROBE(true, "call to shard rollback");
	DEBUG_KEY_RANGE("Rollback", rollbackVersion, allKeys, data->thisServerID);

	// We used to do a complicated dance to roll back in MVCC history.  It's much simpler, and more testable,
	// to simply restart the storage server actor and restore from the persistent disk state, and then roll
	// forward from the TLog's history.  It's not quite as efficient, but we rarely have to do this in practice.

	// FIXME: This code is relying for liveness on an undocumented property of the log system implementation: that after
	// a rollback the rolled back versions will eventually be missing from the peeked log.  A more sophisticated
	// approach would be to make the rollback range durable and, after reboot, skip over those versions if they appear
	// in peek results.

	throw please_reboot();
}

void StorageServer::addMutation(Version version,
                                bool fromFetch,
                                MutationRef const& mutation,
                                KeyRangeRef const& shard,
                                UpdateEagerReadInfo* eagerReads) {
	MutationRef expanded = mutation;
	MutationRef
	    nonExpanded; // need to keep non-expanded but atomic converted version of clear mutations for change feeds
	auto& mLog = addVersionToMutationLog(version);

	if (!convertAtomicOp(expanded, data(), eagerReads, mLog.arena())) {
		return;
	}
	if (expanded.type == MutationRef::ClearRange) {
		nonExpanded = expanded;
		expandClear(expanded, data(), eagerReads, shard.end);
	}
	expanded = addMutationToMutationLog(mLog, expanded);
	DEBUG_MUTATION("applyMutation", version, expanded, thisServerID)
	    .detail("ShardBegin", shard.begin)
	    .detail("ShardEnd", shard.end);

	if (!fromFetch) {
		// have to do change feed before applyMutation because nonExpanded wasn't copied into the mutation log arena,
		// and thus would go out of scope if it wasn't copied into the change feed arena
		applyChangeFeedMutation(this, expanded.type == MutationRef::ClearRange ? nonExpanded : expanded, version);
	}
	applyMutation(this, expanded, mLog.arena(), mutableData(), version);

	// printf("\nSSUpdate: Printing versioned tree after applying mutation\n");
	// mutableData().printTree(version);
}

struct OrderByVersion {
	bool operator()(const VerUpdateRef& a, const VerUpdateRef& b) {
		if (a.version != b.version)
			return a.version < b.version;
		if (a.isPrivateData != b.isPrivateData)
			return a.isPrivateData;
		return false;
	}
};

class StorageUpdater {
public:
	StorageUpdater()
	  : currentVersion(invalidVersion), fromVersion(invalidVersion), restoredVersion(invalidVersion),
	    processedStartKey(false), processedCacheStartKey(false) {}
	StorageUpdater(Version fromVersion, Version restoredVersion)
	  : currentVersion(fromVersion), fromVersion(fromVersion), restoredVersion(restoredVersion),
	    processedStartKey(false), processedCacheStartKey(false) {}

	void applyMutation(StorageServer* data, MutationRef const& m, Version ver, bool fromFetch) {
		//TraceEvent("SSNewVersion", data->thisServerID).detail("VerWas", data->mutableData().latestVersion).detail("ChVer", ver);

		if (currentVersion != ver) {
			fromVersion = currentVersion;
			currentVersion = ver;
			data->mutableData().createNewVersion(ver);
		}

		if (m.param1.startsWith(systemKeys.end)) {
			if ((m.type == MutationRef::SetValue) && m.param1.substr(1).startsWith(storageCachePrefix)) {
				applyPrivateCacheData(data, m);
			} else if ((m.type == MutationRef::SetValue) && m.param1.substr(1).startsWith(checkpointPrefix)) {
				registerPendingCheckpoint(data, m, ver);
			} else {
				applyPrivateData(data, ver, m);
			}
		} else {
			if (MUTATION_TRACKING_ENABLED) {
				DEBUG_MUTATION("SSUpdateMutation", ver, m, data->thisServerID).detail("FromFetch", fromFetch);
			}

			splitMutation(data, data->shards, m, ver, fromFetch);
		}

		if (data->otherError.getFuture().isReady())
			data->otherError.getFuture().get();
	}

	Version currentVersion;

private:
	Version fromVersion;
	Version restoredVersion;

	KeyRef startKey;
	bool nowAssigned;
	bool emptyRange;
	UID dataMoveId;
	bool processedStartKey;

	KeyRef cacheStartKey;
	bool processedCacheStartKey;

	void applyPrivateData(StorageServer* data, Version ver, MutationRef const& m) {
		TraceEvent(SevDebug, "SSPrivateMutation", data->thisServerID).detail("Mutation", m).detail("Version", ver);

		if (processedStartKey) {
			// Because of the implementation of the krm* functions, we expect changes in pairs, [begin,end)
			// We can also ignore clearRanges, because they are always accompanied by such a pair of sets with the same
			// keys
			ASSERT(m.type == MutationRef::SetValue && m.param1.startsWith(data->sk));
			KeyRangeRef keys(startKey.removePrefix(data->sk), m.param1.removePrefix(data->sk));

			// ignore data movements for tss in quarantine
			if (!data->isTSSInQuarantine()) {
				// add changes in shard assignment to the mutation log
				setAssignedStatus(data, keys, nowAssigned);

				// The changes for version have already been received (and are being processed now).  We need to fetch
				// the data for change.version-1 (changes from versions < change.version)
				// If emptyRange, treat the shard as empty, see removeKeysFromFailedServer() for more details about this
				// scenario.
				const ChangeServerKeysContext context = emptyRange ? CSK_ASSIGN_EMPTY : CSK_UPDATE;
				changeServerKeys(data, keys, nowAssigned, currentVersion - 1, context);
			}

			processedStartKey = false;
		} else if (m.type == MutationRef::SetValue && m.param1.startsWith(data->sk)) {
			// Because of the implementation of the krm* functions, we expect changes in pairs, [begin,end)
			// We can also ignore clearRanges, because they are always accompanied by such a pair of sets with the same
			// keys
			startKey = m.param1;
			decodeServerKeysValue(m.param2, nowAssigned, emptyRange, dataMoveId);
			processedStartKey = true;
		} else if (m.type == MutationRef::SetValue && m.param1 == lastEpochEndPrivateKey) {
			// lastEpochEnd transactions are guaranteed by the master to be alone in their own batch (version)
			// That means we don't have to worry about the impact on changeServerKeys
			// ASSERT( /*isFirstVersionUpdateFromTLog && */!std::next(it) );

			Version rollbackVersion;
			BinaryReader br(m.param2, Unversioned());
			br >> rollbackVersion;

			if (rollbackVersion < fromVersion && rollbackVersion > restoredVersion) {
				CODE_PROBE(true, "ShardApplyPrivateData shard rollback");
				TraceEvent(SevWarn, "Rollback", data->thisServerID)
				    .detail("FromVersion", fromVersion)
				    .detail("ToVersion", rollbackVersion)
				    .detail("AtVersion", currentVersion)
				    .detail("RestoredVersion", restoredVersion)
				    .detail("StorageVersion", data->storageVersion());
				ASSERT(rollbackVersion >= data->storageVersion());
				rollback(data, rollbackVersion, currentVersion);
			} else {
				TraceEvent(SevDebug, "RollbackSkip", data->thisServerID)
				    .detail("FromVersion", fromVersion)
				    .detail("ToVersion", rollbackVersion)
				    .detail("AtVersion", currentVersion)
				    .detail("RestoredVersion", restoredVersion)
				    .detail("StorageVersion", data->storageVersion());
			}
			for (auto& it : data->uidChangeFeed) {
				if (!it.second->removing && currentVersion < it.second->stopVersion) {
					it.second->mutations.push_back(MutationsAndVersionRef(currentVersion, rollbackVersion));
					it.second->mutations.back().mutations.push_back_deep(it.second->mutations.back().arena(), m);
					data->currentChangeFeeds.insert(it.first);
				}
			}

			data->recoveryVersionSkips.emplace_back(rollbackVersion, currentVersion - rollbackVersion);
		} else if (m.type == MutationRef::SetValue && m.param1 == killStoragePrivateKey) {
			TraceEvent("StorageServerWorkerRemoved", data->thisServerID).detail("Reason", "KillStorage");
			throw worker_removed();
		} else if ((m.type == MutationRef::SetValue || m.type == MutationRef::ClearRange) &&
		           m.param1.substr(1).startsWith(serverTagPrefix)) {
			UID serverTagKey = decodeServerTagKey(m.param1.substr(1));
			bool matchesThisServer = serverTagKey == data->thisServerID;
			bool matchesTssPair = data->isTss() ? serverTagKey == data->tssPairID.get() : false;
			// Remove SS if another SS is now assigned our tag, or this server was removed by deleting our tag entry
			// Since TSS don't have tags, they check for their pair's tag. If a TSS is in quarantine, it will stick
			// around until its pair is removed or it is finished quarantine.
			if ((m.type == MutationRef::SetValue &&
			     ((!data->isTss() && !matchesThisServer) || (data->isTss() && !matchesTssPair))) ||
			    (m.type == MutationRef::ClearRange &&
			     ((!data->isTSSInQuarantine() && matchesThisServer) || (data->isTss() && matchesTssPair)))) {
				TraceEvent("StorageServerWorkerRemoved", data->thisServerID)
				    .detail("Reason", "ServerTag")
				    .detail("MutationType", getTypeString(m.type))
				    .detail("TagMatches", matchesThisServer)
				    .detail("IsTSS", data->isTss());
				throw worker_removed();
			}
			if (!data->isTss() && m.type == MutationRef::ClearRange && data->ssPairID.present() &&
			    serverTagKey == data->ssPairID.get()) {
				data->clearSSWithTssPair();
				// Add ss pair id change to mutation log to make durable
				auto& mLV = data->addVersionToMutationLog(data->data().getLatestVersion());
				data->addMutationToMutationLog(
				    mLV, MutationRef(MutationRef::ClearRange, persistSSPairID, keyAfter(persistSSPairID)));
			}
		} else if (m.type == MutationRef::SetValue && m.param1 == rebootWhenDurablePrivateKey) {
			data->rebootAfterDurableVersion = currentVersion;
			TraceEvent("RebootWhenDurableSet", data->thisServerID)
			    .detail("DurableVersion", data->durableVersion.get())
			    .detail("RebootAfterDurableVersion", data->rebootAfterDurableVersion);
		} else if (m.type == MutationRef::SetValue && m.param1 == primaryLocalityPrivateKey) {
			data->primaryLocality = BinaryReader::fromStringRef<int8_t>(m.param2, Unversioned());
			auto& mLV = data->addVersionToMutationLog(data->data().getLatestVersion());
			data->addMutationToMutationLog(mLV, MutationRef(MutationRef::SetValue, persistPrimaryLocality, m.param2));
		} else if (m.type == MutationRef::SetValue && m.param1.startsWith(changeFeedPrivatePrefix)) {
			Key changeFeedId = m.param1.removePrefix(changeFeedPrivatePrefix);
			KeyRange changeFeedRange;
			Version popVersion;
			ChangeFeedStatus status;
			std::tie(changeFeedRange, popVersion, status) = decodeChangeFeedValue(m.param2);
			auto feed = data->uidChangeFeed.find(changeFeedId);

			TraceEvent(SevDebug, "ChangeFeedPrivateMutation", data->thisServerID)
			    .detail("RangeID", changeFeedId.printable())
			    .detail("Range", changeFeedRange.toString())
			    .detail("Version", currentVersion)
			    .detail("PopVersion", popVersion)
			    .detail("Status", status);

			// Because of data moves, we can get mutations operating on a change feed we don't yet know about, because
			// the fetch hasn't started yet
			bool createdFeed = false;
			if (feed == data->uidChangeFeed.end() && status != ChangeFeedStatus::CHANGE_FEED_DESTROY) {
				createdFeed = true;

				Reference<ChangeFeedInfo> changeFeedInfo(new ChangeFeedInfo());
				changeFeedInfo->range = changeFeedRange;
				changeFeedInfo->id = changeFeedId;
				if (status == ChangeFeedStatus::CHANGE_FEED_CREATE && popVersion == invalidVersion) {
					// for a create, the empty version should be now, otherwise it will be set in a later pop
					changeFeedInfo->emptyVersion = currentVersion - 1;
				} else {
					CODE_PROBE(true, "SS got non-create change feed private mutation before move created its metadata");
					changeFeedInfo->emptyVersion = invalidVersion;
				}
				changeFeedInfo->metadataCreateVersion = currentVersion;
				data->uidChangeFeed[changeFeedId] = changeFeedInfo;

				feed = data->uidChangeFeed.find(changeFeedId);
				ASSERT(feed != data->uidChangeFeed.end());

				TraceEvent(SevDebug, "AddingChangeFeed", data->thisServerID)
				    .detail("RangeID", changeFeedId.printable())
				    .detail("Range", changeFeedRange.toString())
				    .detail("EmptyVersion", feed->second->emptyVersion);

				auto rs = data->keyChangeFeed.modify(changeFeedRange);
				for (auto r = rs.begin(); r != rs.end(); ++r) {
					r->value().push_back(changeFeedInfo);
				}
				data->keyChangeFeed.coalesce(changeFeedRange.contents());
			}

			bool popMutationLog = false;
			bool addMutationToLog = false;
			if (popVersion != invalidVersion && status != ChangeFeedStatus::CHANGE_FEED_DESTROY) {
				// pop the change feed at pop version, no matter what state it is in
				if (popVersion - 1 > feed->second->emptyVersion) {
					feed->second->emptyVersion = popVersion - 1;
					while (!feed->second->mutations.empty() && feed->second->mutations.front().version < popVersion) {
						feed->second->mutations.pop_front();
					}
					if (feed->second->storageVersion != invalidVersion) {
						++data->counters.kvSystemClearRanges;
						// do this clear in the mutation log, as we want it to be committed consistently with the
						// popVersion update
						popMutationLog = true;
						if (popVersion > feed->second->storageVersion) {
							feed->second->storageVersion = invalidVersion;
							feed->second->durableVersion = invalidVersion;
						}
					}
					if (!feed->second->destroyed) {
						// if feed is destroyed, adding an extra mutation here would re-create it if SS restarted
						addMutationToLog = true;
					}
				}

			} else if (status == ChangeFeedStatus::CHANGE_FEED_CREATE && createdFeed) {
				TraceEvent(SevDebug, "CreatingChangeFeed", data->thisServerID)
				    .detail("RangeID", changeFeedId.printable())
				    .detail("Range", changeFeedRange.toString())
				    .detail("Version", currentVersion);
				// no-op, already created metadata
				addMutationToLog = true;
			}
			if (status == ChangeFeedStatus::CHANGE_FEED_STOP && currentVersion < feed->second->stopVersion) {
				TraceEvent(SevDebug, "StoppingChangeFeed", data->thisServerID)
				    .detail("RangeID", changeFeedId.printable())
				    .detail("Range", changeFeedRange.toString())
				    .detail("Version", currentVersion);
				feed->second->stopVersion = currentVersion;
				addMutationToLog = true;
			}
			if (status == ChangeFeedStatus::CHANGE_FEED_DESTROY && !createdFeed && feed != data->uidChangeFeed.end()) {
				TraceEvent(SevDebug, "DestroyingChangeFeed", data->thisServerID)
				    .detail("RangeID", changeFeedId.printable())
				    .detail("Range", changeFeedRange.toString())
				    .detail("Version", currentVersion);
				Key beginClearKey = changeFeedId.withPrefix(persistChangeFeedKeys.begin);
				Version cleanupVersion = data->data().getLatestVersion();
				auto& mLV = data->addVersionToMutationLog(cleanupVersion);
				data->addMutationToMutationLog(
				    mLV, MutationRef(MutationRef::ClearRange, beginClearKey, keyAfter(beginClearKey)));
				++data->counters.kvSystemClearRanges;
				data->addMutationToMutationLog(mLV,
				                               MutationRef(MutationRef::ClearRange,
				                                           changeFeedDurableKey(feed->second->id, 0),
				                                           changeFeedDurableKey(feed->second->id, currentVersion)));
				++data->counters.kvSystemClearRanges;

				feed->second->destroy(currentVersion);
				data->changeFeedCleanupDurable[feed->first] = cleanupVersion;
			}

			if (status == ChangeFeedStatus::CHANGE_FEED_DESTROY) {
				for (auto& it : data->changeFeedRemovals) {
					it.second.send(changeFeedId);
				}
			}

			if (addMutationToLog) {
				auto& mLV = data->addVersionToMutationLog(data->data().getLatestVersion());
				data->addMutationToMutationLog(
				    mLV,
				    MutationRef(MutationRef::SetValue,
				                persistChangeFeedKeys.begin.toString() + changeFeedId.toString(),
				                changeFeedSSValue(
				                    feed->second->range, feed->second->emptyVersion + 1, feed->second->stopVersion)));
				if (popMutationLog) {
					++data->counters.kvSystemClearRanges;
					data->addMutationToMutationLog(mLV,
					                               MutationRef(MutationRef::ClearRange,
					                                           changeFeedDurableKey(feed->second->id, 0),
					                                           changeFeedDurableKey(feed->second->id, popVersion)));
				}
			}
		} else if ((m.type == MutationRef::SetValue || m.type == MutationRef::ClearRange) &&
		           m.param1.startsWith(tenantMapPrivatePrefix)) {
			if (m.type == MutationRef::SetValue) {
				data->insertTenant(m.param1.removePrefix(tenantMapPrivatePrefix), m.param2, currentVersion, true);
			} else if (m.type == MutationRef::ClearRange) {
				data->clearTenants(m.param1.removePrefix(tenantMapPrivatePrefix),
				                   m.param2.removePrefix(tenantMapPrivatePrefix),
				                   currentVersion);
			}
		} else if (m.param1.substr(1).startsWith(tssMappingKeys.begin) &&
		           (m.type == MutationRef::SetValue || m.type == MutationRef::ClearRange)) {
			if (!data->isTss()) {
				UID ssId = TupleCodec<UID>::unpack(m.param1.substr(1).removePrefix(tssMappingKeys.begin));
				ASSERT(ssId == data->thisServerID);
				// Add ss pair id change to mutation log to make durable
				auto& mLV = data->addVersionToMutationLog(data->data().getLatestVersion());
				if (m.type == MutationRef::SetValue) {
					UID tssId = TupleCodec<UID>::unpack(m.param2);
					data->setSSWithTssPair(tssId);
					data->addMutationToMutationLog(mLV,
					                               MutationRef(MutationRef::SetValue,
					                                           persistSSPairID,
					                                           BinaryWriter::toValue(tssId, Unversioned())));
				} else {
					data->clearSSWithTssPair();
					data->addMutationToMutationLog(
					    mLV, MutationRef(MutationRef::ClearRange, persistSSPairID, keyAfter(persistSSPairID)));
				}
			}
		} else if (m.param1.substr(1).startsWith(tssQuarantineKeys.begin) &&
		           (m.type == MutationRef::SetValue || m.type == MutationRef::ClearRange)) {
			if (data->isTss()) {
				UID ssId = decodeTssQuarantineKey(m.param1.substr(1));
				ASSERT(ssId == data->thisServerID);
				if (m.type == MutationRef::SetValue) {
					CODE_PROBE(true, "Putting TSS in quarantine");
					TraceEvent(SevWarn, "TSSQuarantineStart", data->thisServerID).log();
					data->startTssQuarantine();
				} else {
					TraceEvent(SevWarn, "TSSQuarantineStop", data->thisServerID).log();
					TraceEvent("StorageServerWorkerRemoved", data->thisServerID).detail("Reason", "TSSQuarantineStop");
					// dipose of this TSS
					throw worker_removed();
				}
			}
		} else {
			ASSERT(false); // Unknown private mutation
		}
	}

	void applyPrivateCacheData(StorageServer* data, MutationRef const& m) {
		//TraceEvent(SevDebug, "SSPrivateCacheMutation", data->thisServerID).detail("Mutation", m);

		if (processedCacheStartKey) {
			// Because of the implementation of the krm* functions, we expect changes in pairs, [begin,end)
			ASSERT((m.type == MutationRef::SetValue) && m.param1.substr(1).startsWith(storageCachePrefix));
			KeyRangeRef keys(cacheStartKey.removePrefix(systemKeys.begin).removePrefix(storageCachePrefix),
			                 m.param1.removePrefix(systemKeys.begin).removePrefix(storageCachePrefix));
			data->cachedRangeMap.insert(keys, true);

			// Figure out the affected shard ranges and maintain the cached key-range information in the in-memory map
			// TODO revisit- we are not splitting the cached ranges based on shards as of now.
			if (0) {
				auto cachedRanges = data->shards.intersectingRanges(keys);
				for (auto shard = cachedRanges.begin(); shard != cachedRanges.end(); ++shard) {
					KeyRangeRef intersectingRange = shard.range() & keys;
					TraceEvent(SevDebug, "SSPrivateCacheMutationInsertUnexpected", data->thisServerID)
					    .detail("Begin", intersectingRange.begin)
					    .detail("End", intersectingRange.end);
					data->cachedRangeMap.insert(intersectingRange, true);
				}
			}
			processedStartKey = false;
		} else if ((m.type == MutationRef::SetValue) && m.param1.substr(1).startsWith(storageCachePrefix)) {
			// Because of the implementation of the krm* functions, we expect changes in pairs, [begin,end)
			cacheStartKey = m.param1;
			processedCacheStartKey = true;
		} else {
			ASSERT(false); // Unknown private mutation
		}
	}

	// Registers a pending checkpoint request, it will be fullfilled when the desired version is durable.
	void registerPendingCheckpoint(StorageServer* data, const MutationRef& m, Version ver) {
		CheckpointMetaData checkpoint = decodeCheckpointValue(m.param2);
		ASSERT(checkpoint.getState() == CheckpointMetaData::Pending);
		const UID checkpointID = decodeCheckpointKey(m.param1.substr(1));
		checkpoint.version = ver;
		data->pendingCheckpoints[ver].push_back(checkpoint);

		auto& mLV = data->addVersionToMutationLog(ver);
		const Key pendingCheckpointKey(persistPendingCheckpointKeys.begin.toString() + checkpointID.toString());
		data->addMutationToMutationLog(
		    mLV, MutationRef(MutationRef::SetValue, pendingCheckpointKey, checkpointValue(checkpoint)));

		TraceEvent("RegisterPendingCheckpoint", data->thisServerID)
		    .detail("Key", pendingCheckpointKey)
		    .detail("Checkpoint", checkpoint.toString());
	}
};

void StorageServer::insertTenant(TenantNameRef tenantName,
                                 ValueRef value,
                                 Version version,
                                 bool insertIntoMutationLog) {
	if (version >= tenantMap.getLatestVersion()) {
		tenantMap.createNewVersion(version);
		tenantPrefixIndex.createNewVersion(version);

		TenantMapEntry tenantEntry = TenantMapEntry::decode(value);

		tenantMap.insert(tenantName, tenantEntry);
		tenantPrefixIndex.insert(tenantEntry.prefix, tenantName);

		if (insertIntoMutationLog) {
			auto& mLV = addVersionToMutationLog(version);
			addMutationToMutationLog(
			    mLV, MutationRef(MutationRef::SetValue, tenantName.withPrefix(persistTenantMapKeys.begin), value));
		}

		TraceEvent("InsertTenant", thisServerID).detail("Tenant", tenantName).detail("Version", version);
	}
}

void StorageServer::clearTenants(TenantNameRef startTenant, TenantNameRef endTenant, Version version) {
	if (version >= tenantMap.getLatestVersion()) {
		tenantMap.createNewVersion(version);
		tenantPrefixIndex.createNewVersion(version);

		auto view = tenantMap.at(version);
		for (auto itr = view.lower_bound(startTenant); itr != view.lower_bound(endTenant); ++itr) {
			// Trigger any watches on the prefix associated with the tenant.
			watches.triggerRange(itr->prefix, strinc(itr->prefix));
			tenantPrefixIndex.erase(itr->prefix);
			TraceEvent("EraseTenant", thisServerID).detail("Tenant", itr.key()).detail("Version", version);
		}

		tenantMap.erase(startTenant, endTenant);

		auto& mLV = addVersionToMutationLog(version);
		addMutationToMutationLog(mLV,
		                         MutationRef(MutationRef::ClearRange,
		                                     startTenant.withPrefix(persistTenantMapKeys.begin),
		                                     endTenant.withPrefix(persistTenantMapKeys.begin)));
	}
}

ACTOR Future<Void> tssDelayForever() {
	loop {
		wait(delay(5.0));
		if (g_simulator.speedUpSimulation) {
			return Void();
		}
	}
}

ACTOR Future<Void> update(StorageServer* data, bool* pReceivedUpdate) {
	state double start;
	try {

		// If we are disk bound and durableVersion is very old, we need to block updates or we could run out of
		// memory. This is often referred to as the storage server e-brake (emergency brake)

		// We allow the storage server to make some progress between e-brake periods, referreed to as "overage", in
		// order to ensure that it advances desiredOldestVersion enough for updateStorage to make enough progress on
		// freeing up queue size.
		state double waitStartT = 0;
		if (data->queueSize() >= SERVER_KNOBS->STORAGE_HARD_LIMIT_BYTES &&
		    data->durableVersion.get() < data->desiredOldestVersion.get() &&
		    ((data->desiredOldestVersion.get() - SERVER_KNOBS->STORAGE_HARD_LIMIT_VERSION_OVERAGE >
		      data->lastDurableVersionEBrake) ||
		     (data->counters.bytesInput.getValue() - SERVER_KNOBS->STORAGE_HARD_LIMIT_BYTES_OVERAGE >
		      data->lastBytesInputEBrake))) {

			while (data->queueSize() >= SERVER_KNOBS->STORAGE_HARD_LIMIT_BYTES &&
			       data->durableVersion.get() < data->desiredOldestVersion.get()) {
				if (now() - waitStartT >= 1) {
					TraceEvent(SevWarn, "StorageServerUpdateLag", data->thisServerID)
					    .detail("Version", data->version.get())
					    .detail("DurableVersion", data->durableVersion.get())
					    .detail("DesiredOldestVersion", data->desiredOldestVersion.get())
					    .detail("QueueSize", data->queueSize())
					    .detail("LastBytesInputEBrake", data->lastBytesInputEBrake)
					    .detail("LastDurableVersionEBrake", data->lastDurableVersionEBrake);
					waitStartT = now();
				}

				data->behind = true;
				wait(delayJittered(.005, TaskPriority::TLogPeekReply));
			}
			data->lastBytesInputEBrake = data->counters.bytesInput.getValue();
			data->lastDurableVersionEBrake = data->durableVersion.get();
		}

		if (g_network->isSimulated() && data->isTss() && g_simulator.tssMode == ISimulator::TSSMode::EnabledAddDelay &&
		    !g_simulator.speedUpSimulation && data->tssFaultInjectTime.present() &&
		    data->tssFaultInjectTime.get() < now()) {
			if (deterministicRandom()->random01() < 0.01) {
				TraceEvent(SevWarnAlways, "TSSInjectDelayForever", data->thisServerID).log();
				// small random chance to just completely get stuck here, each tss should eventually hit this in
				// this mode
				wait(tssDelayForever());
			} else {
				// otherwise pause for part of a second
				double delayTime = deterministicRandom()->random01();
				TraceEvent(SevWarnAlways, "TSSInjectDelay", data->thisServerID).detail("Delay", delayTime);
				wait(delay(delayTime));
			}
		}

		while (data->byteSampleClearsTooLarge.get()) {
			wait(data->byteSampleClearsTooLarge.onChange());
		}

		state Reference<ILogSystem::IPeekCursor> cursor = data->logCursor;

		state double beforeTLogCursorReads = now();
		loop {
			wait(cursor->getMore());
			if (!cursor->isExhausted()) {
				break;
			}
		}
		data->tlogCursorReadsLatencyHistogram->sampleSeconds(now() - beforeTLogCursorReads);
		if (cursor->popped() > 0) {
			TraceEvent("StorageServerWorkerRemoved", data->thisServerID)
			    .detail("Reason", "PeekPoppedTLogData")
			    .detail("Version", cursor->popped());
			throw worker_removed();
		}

		++data->counters.updateBatches;
		data->lastTLogVersion = cursor->getMaxKnownVersion();
		if (cursor->getMinKnownCommittedVersion() > data->knownCommittedVersion.get()) {
			data->knownCommittedVersion.set(cursor->getMinKnownCommittedVersion());
		}
		data->versionLag = std::max<int64_t>(0, data->lastTLogVersion - data->version.get());

		ASSERT(*pReceivedUpdate == false);
		*pReceivedUpdate = true;

		start = now();
		wait(data->durableVersionLock.take(TaskPriority::TLogPeekReply, 1));
		state FlowLock::Releaser holdingDVL(data->durableVersionLock);
		if (now() - start > 0.1)
			TraceEvent("SSSlowTakeLock1", data->thisServerID)
			    .detailf("From", "%016llx", debug_lastLoadBalanceResultEndpointToken)
			    .detail("Duration", now() - start)
			    .detail("Version", data->version.get());
		data->ssVersionLockLatencyHistogram->sampleSeconds(now() - start);

		start = now();
		state UpdateEagerReadInfo eager;
		state FetchInjectionInfo fii;
		state Reference<ILogSystem::IPeekCursor> cloneCursor2;
		state Optional<std::unordered_map<BlobCipherDetails, Reference<BlobCipherKey>>> cipherKeys;
		state bool collectingCipherKeys = false;

		// Collect eager read keys.
		// If encrypted mutation is encountered, we collect cipher details and fetch cipher keys, then start over.
		loop {
			state uint64_t changeCounter = data->shardChangeCounter;
			bool epochEnd = false;
			bool hasPrivateData = false;
			bool firstMutation = true;
			bool dbgLastMessageWasProtocol = false;

			std::unordered_set<BlobCipherDetails> cipherDetails;

			Reference<ILogSystem::IPeekCursor> cloneCursor1 = cursor->cloneNoMore();
			cloneCursor2 = cursor->cloneNoMore();

			cloneCursor1->setProtocolVersion(data->logProtocol);

			for (; cloneCursor1->hasMessage(); cloneCursor1->nextMessage()) {
				ArenaReader& cloneReader = *cloneCursor1->reader();

				if (LogProtocolMessage::isNextIn(cloneReader)) {
					LogProtocolMessage lpm;
					cloneReader >> lpm;
					//TraceEvent(SevDebug, "SSReadingLPM", data->thisServerID).detail("Mutation", lpm);
					dbgLastMessageWasProtocol = true;
					cloneCursor1->setProtocolVersion(cloneReader.protocolVersion());
				} else if (cloneReader.protocolVersion().hasSpanContext() &&
				           SpanContextMessage::isNextIn(cloneReader)) {
					SpanContextMessage scm;
					cloneReader >> scm;
				} else if (cloneReader.protocolVersion().hasOTELSpanContext() &&
				           OTELSpanContextMessage::isNextIn(cloneReader)) {
					OTELSpanContextMessage scm;
					cloneReader >> scm;
				} else if (cloneReader.protocolVersion().hasEncryptionAtRest() &&
				           EncryptedMutationMessage::isNextIn(cloneReader) && !cipherKeys.present()) {
					// Encrypted mutation found, but cipher keys haven't been fetch.
					// Collect cipher details to fetch cipher keys in one batch.
					EncryptedMutationMessage emm;
					cloneReader >> emm;
					cipherDetails.insert(emm.header.cipherTextDetails);
					cipherDetails.insert(emm.header.cipherHeaderDetails);
					collectingCipherKeys = true;
				} else {
					MutationRef msg;
					if (cloneReader.protocolVersion().hasEncryptionAtRest() &&
					    EncryptedMutationMessage::isNextIn(cloneReader)) {
						assert(cipherKeys.present());
						msg = EncryptedMutationMessage::decrypt(cloneReader, eager.arena, cipherKeys.get());
					} else {
						cloneReader >> msg;
					}
					// TraceEvent(SevDebug, "SSReadingLog", data->thisServerID).detail("Mutation", msg);

					if (!collectingCipherKeys) {
						if (firstMutation && msg.param1.startsWith(systemKeys.end))
							hasPrivateData = true;
						firstMutation = false;

						if (msg.param1 == lastEpochEndPrivateKey) {
							epochEnd = true;
							ASSERT(dbgLastMessageWasProtocol);
						}

						eager.addMutation(msg);
						dbgLastMessageWasProtocol = false;
					}
				}
			}

			if (collectingCipherKeys) {
				std::unordered_map<BlobCipherDetails, Reference<BlobCipherKey>> getCipherKeysResult =
				    wait(getEncryptCipherKeys(data->db, cipherDetails));
				cipherKeys = getCipherKeysResult;
				collectingCipherKeys = false;
				eager = UpdateEagerReadInfo();
			} else {
				// Any fetchKeys which are ready to transition their shards to the adding,transferred state do so now.
				// If there is an epoch end we skip this step, to increase testability and to prevent inserting a
				// version in the middle of a rolled back version range.
				while (!hasPrivateData && !epochEnd && !data->readyFetchKeys.empty()) {
					auto fk = data->readyFetchKeys.back();
					data->readyFetchKeys.pop_back();
					fk.send(&fii);
					// fetchKeys() would put the data it fetched into the fii. The thread will not return back to this
					// actor until it was completed.
				}

				for (auto& c : fii.changes)
					eager.addMutations(c.mutations);

				wait(doEagerReads(data, &eager));
				if (data->shardChangeCounter == changeCounter)
					break;
				CODE_PROBE(true,
				           "A fetchKeys completed while we were doing this, so eager might be outdated.  Read it");
				// again.
				// SOMEDAY: Theoretically we could check the change counters of individual shards and retry the reads
				// only selectively
				eager = UpdateEagerReadInfo();
			}
		}
		data->eagerReadsLatencyHistogram->sampleSeconds(now() - start);

		if (now() - start > 0.1)
			TraceEvent("SSSlowTakeLock2", data->thisServerID)
			    .detailf("From", "%016llx", debug_lastLoadBalanceResultEndpointToken)
			    .detail("Duration", now() - start)
			    .detail("Version", data->version.get());

		data->updateEagerReads = &eager;
		data->debug_inApplyUpdate = true;

		state StorageUpdater updater(data->lastVersionWithData, data->restoredVersion);

		if (EXPENSIVE_VALIDATION)
			data->data().atLatest().validate();
		validate(data);

		state bool injectedChanges = false;
		state int changeNum = 0;
		state int mutationBytes = 0;
		state double beforeFetchKeysUpdates = now();
		for (; changeNum < fii.changes.size(); changeNum++) {
			state int mutationNum = 0;
			state VerUpdateRef* pUpdate = &fii.changes[changeNum];
			for (; mutationNum < pUpdate->mutations.size(); mutationNum++) {
				updater.applyMutation(data, pUpdate->mutations[mutationNum], pUpdate->version, true);
				mutationBytes += pUpdate->mutations[mutationNum].totalSize();
				// data->counters.mutationBytes or data->counters.mutations should not be updated because they
				// should have counted when the mutations arrive from cursor initially.
				injectedChanges = true;
				if (mutationBytes > SERVER_KNOBS->DESIRED_UPDATE_BYTES) {
					mutationBytes = 0;
					wait(delay(SERVER_KNOBS->UPDATE_DELAY));
				}
			}
		}
		data->fetchKeysPTreeUpdatesLatencyHistogram->sampleSeconds(now() - beforeFetchKeysUpdates);

		state Version ver = invalidVersion;
		cloneCursor2->setProtocolVersion(data->logProtocol);
		state SpanContext spanContext = SpanContext();
		state double beforeTLogMsgsUpdates = now();
		state std::set<Key> updatedChangeFeeds;
		for (; cloneCursor2->hasMessage(); cloneCursor2->nextMessage()) {
			if (mutationBytes > SERVER_KNOBS->DESIRED_UPDATE_BYTES) {
				mutationBytes = 0;
				// Instead of just yielding, leave time for the storage server to respond to reads
				wait(delay(SERVER_KNOBS->UPDATE_DELAY));
			}

			if (cloneCursor2->version().version > ver) {
				ASSERT(cloneCursor2->version().version > data->version.get());
			}

			auto& rd = *cloneCursor2->reader();

			if (cloneCursor2->version().version > ver && cloneCursor2->version().version > data->version.get()) {
				++data->counters.updateVersions;
				if (data->currentChangeFeeds.size()) {
					data->changeFeedVersions.emplace_back(
					    std::vector<Key>(data->currentChangeFeeds.begin(), data->currentChangeFeeds.end()), ver);
					updatedChangeFeeds.insert(data->currentChangeFeeds.begin(), data->currentChangeFeeds.end());
					data->currentChangeFeeds.clear();
				}
				ver = cloneCursor2->version().version;
			}

			if (LogProtocolMessage::isNextIn(rd)) {
				LogProtocolMessage lpm;
				rd >> lpm;

				data->logProtocol = rd.protocolVersion();
				data->storage.changeLogProtocol(ver, data->logProtocol);
				cloneCursor2->setProtocolVersion(rd.protocolVersion());
				spanContext.traceID = UID();
			} else if (rd.protocolVersion().hasSpanContext() && SpanContextMessage::isNextIn(rd)) {
				SpanContextMessage scm;
				rd >> scm;
				CODE_PROBE(true, "storageserveractor converting SpanContextMessage into OTEL SpanContext");
				spanContext =
				    SpanContext(UID(scm.spanContext.first(), scm.spanContext.second()),
				                0,
				                scm.spanContext.first() != 0 && scm.spanContext.second() != 0 ? TraceFlags::sampled
				                                                                              : TraceFlags::unsampled);
			} else if (rd.protocolVersion().hasOTELSpanContext() && OTELSpanContextMessage::isNextIn(rd)) {
				CODE_PROBE(true, "storageserveractor reading OTELSpanContextMessage");
				OTELSpanContextMessage scm;
				rd >> scm;
				spanContext = scm.spanContext;
			} else {
				MutationRef msg;
				if (rd.protocolVersion().hasEncryptionAtRest() && EncryptedMutationMessage::isNextIn(rd)) {
					ASSERT(cipherKeys.present());
					msg = EncryptedMutationMessage::decrypt(rd, rd.arena(), cipherKeys.get());
				} else {
					rd >> msg;
				}

				Span span("SS:update"_loc, spanContext);
				span.addAttribute("key"_sr, msg.param1);

				// Drop non-private mutations if TSS fault injection is enabled in simulation, or if this is a TSS in
				// quarantine.
				if (g_network->isSimulated() && data->isTss() && !g_simulator.speedUpSimulation &&
				    g_simulator.tssMode == ISimulator::TSSMode::EnabledDropMutations &&
				    data->tssFaultInjectTime.present() && data->tssFaultInjectTime.get() < now() &&
				    (msg.type == MutationRef::SetValue || msg.type == MutationRef::ClearRange) &&
				    (msg.param1.size() < 2 || msg.param1[0] != 0xff || msg.param1[1] != 0xff) &&
				    deterministicRandom()->random01() < 0.05) {
					TraceEvent(SevWarnAlways, "TSSInjectDropMutation", data->thisServerID)
					    .detail("Mutation", msg)
					    .detail("Version", cloneCursor2->version().toString());
				} else if (data->isTSSInQuarantine() &&
				           (msg.param1.size() < 2 || msg.param1[0] != 0xff || msg.param1[1] != 0xff)) {
					TraceEvent("TSSQuarantineDropMutation", data->thisServerID)
					    .suppressFor(10.0)
					    .detail("Version", cloneCursor2->version().toString());
				} else if (ver != invalidVersion) { // This change belongs to a version < minVersion
					DEBUG_MUTATION("SSPeek", ver, msg, data->thisServerID);
					if (ver == data->initialClusterVersion) {
						//TraceEvent("SSPeekMutation", data->thisServerID).log();
						// The following trace event may produce a value with special characters
						TraceEvent("SSPeekMutation", data->thisServerID)
						    .detail("Mutation", msg)
						    .detail("Version", cloneCursor2->version().toString());
					}

					updater.applyMutation(data, msg, ver, false);
					mutationBytes += msg.totalSize();
					data->counters.mutationBytes += msg.totalSize();
					data->counters.logicalBytesInput += msg.expectedSize();
					++data->counters.mutations;
					switch (msg.type) {
					case MutationRef::SetValue:
						++data->counters.setMutations;
						break;
					case MutationRef::ClearRange:
						++data->counters.clearRangeMutations;
						break;
					case MutationRef::AddValue:
					case MutationRef::And:
					case MutationRef::AndV2:
					case MutationRef::AppendIfFits:
					case MutationRef::ByteMax:
					case MutationRef::ByteMin:
					case MutationRef::Max:
					case MutationRef::Min:
					case MutationRef::MinV2:
					case MutationRef::Or:
					case MutationRef::Xor:
					case MutationRef::CompareAndClear:
						++data->counters.atomicMutations;
						break;
					}
				} else
					TraceEvent(SevError, "DiscardingPeekedData", data->thisServerID)
					    .detail("Mutation", msg)
					    .detail("Version", cloneCursor2->version().toString());
			}
		}
		data->tLogMsgsPTreeUpdatesLatencyHistogram->sampleSeconds(now() - beforeTLogMsgsUpdates);
		if (data->currentChangeFeeds.size()) {
			data->changeFeedVersions.emplace_back(
			    std::vector<Key>(data->currentChangeFeeds.begin(), data->currentChangeFeeds.end()), ver);
			updatedChangeFeeds.insert(data->currentChangeFeeds.begin(), data->currentChangeFeeds.end());
			data->currentChangeFeeds.clear();
		}

		if (ver != invalidVersion) {
			data->lastVersionWithData = ver;
		}
		ver = cloneCursor2->version().version - 1;

		if (injectedChanges)
			data->lastVersionWithData = ver;

		data->updateEagerReads = nullptr;
		data->debug_inApplyUpdate = false;

		if (ver == invalidVersion && !fii.changes.empty()) {
			ver = updater.currentVersion;
		}

		if (ver != invalidVersion && ver > data->version.get()) {
			// TODO(alexmiller): Update to version tracking.
			// DEBUG_KEY_RANGE("SSUpdate", ver, KeyRangeRef());

			data->mutableData().createNewVersion(ver);
			if (data->otherError.getFuture().isReady())
				data->otherError.getFuture().get();

			data->counters.fetchedVersions += (ver - data->version.get());
			++data->counters.fetchesFromLogs;
			Optional<UID> curSourceTLogID = cursor->getCurrentPeekLocation();

			if (curSourceTLogID != data->sourceTLogID) {
				data->sourceTLogID = curSourceTLogID;

				TraceEvent("StorageServerSourceTLogID", data->thisServerID)
				    .detail("SourceTLogID",
				            data->sourceTLogID.present() ? data->sourceTLogID.get().toString() : "unknown")
				    .trackLatest(data->storageServerSourceTLogIDEventHolder->trackingKey);
			}

			data->noRecentUpdates.set(false);
			data->lastUpdate = now();

			data->prevVersion = data->version.get();
			data->version.set(ver); // Triggers replies to waiting gets for new version(s)

			for (auto& it : updatedChangeFeeds) {
				auto feed = data->uidChangeFeed.find(it);
				if (feed != data->uidChangeFeed.end()) {
					feed->second->newMutations.trigger();
				}
			}

			setDataVersion(data->thisServerID, data->version.get());
			if (data->otherError.getFuture().isReady())
				data->otherError.getFuture().get();

			Version maxVersionsInMemory =
			    (g_network->isSimulated() && g_simulator.speedUpSimulation)
			        ? std::max(5 * SERVER_KNOBS->VERSIONS_PER_SECOND, SERVER_KNOBS->MAX_READ_TRANSACTION_LIFE_VERSIONS)
			        : SERVER_KNOBS->MAX_READ_TRANSACTION_LIFE_VERSIONS;
			for (int i = 0; i < data->recoveryVersionSkips.size(); i++) {
				maxVersionsInMemory += data->recoveryVersionSkips[i].second;
			}

			// Trigger updateStorage if necessary
			Version proposedOldestVersion =
			    std::max(data->version.get(), cursor->getMinKnownCommittedVersion()) - maxVersionsInMemory;
			if (data->primaryLocality == tagLocalitySpecial || data->tag.locality == data->primaryLocality) {
				proposedOldestVersion = std::max(proposedOldestVersion, data->lastTLogVersion - maxVersionsInMemory);
			}
			proposedOldestVersion = std::min(proposedOldestVersion, data->version.get() - 1);
			proposedOldestVersion = std::max(proposedOldestVersion, data->oldestVersion.get());
			proposedOldestVersion = std::max(proposedOldestVersion, data->desiredOldestVersion.get());
			proposedOldestVersion = std::max(proposedOldestVersion, data->initialClusterVersion);

			//TraceEvent("StorageServerUpdated", data->thisServerID).detail("Ver", ver).detail("DataVersion", data->version.get())
			//	.detail("LastTLogVersion", data->lastTLogVersion).detail("NewOldest",
			// data->oldestVersion.get()).detail("DesiredOldest",data->desiredOldestVersion.get())
			//	.detail("MaxVersionInMemory", maxVersionsInMemory).detail("Proposed",
			// proposedOldestVersion).detail("PrimaryLocality", data->primaryLocality).detail("Tag",
			// data->tag.toString());

			while (!data->recoveryVersionSkips.empty() &&
			       proposedOldestVersion > data->recoveryVersionSkips.front().first) {
				data->recoveryVersionSkips.pop_front();
			}
			data->desiredOldestVersion.set(proposedOldestVersion);
		}

		validate(data);

		if ((data->lastTLogVersion - data->version.get()) < SERVER_KNOBS->STORAGE_RECOVERY_VERSION_LAG_LIMIT) {
			if (data->registerInterfaceAcceptingRequests.canBeSet()) {
				data->registerInterfaceAcceptingRequests.send(Void());
				ErrorOr<Void> e = wait(errorOr(data->interfaceRegistered));
				if (e.isError()) {
					TraceEvent(SevWarn, "StorageInterfaceRegistrationFailed", data->thisServerID).error(e.getError());
				}
			}
		}

		data->logCursor->advanceTo(cloneCursor2->version());
		if (cursor->version().version >= data->lastTLogVersion) {
			if (data->behind) {
				TraceEvent("StorageServerNoLongerBehind", data->thisServerID)
				    .detail("CursorVersion", cursor->version().version)
				    .detail("TLogVersion", data->lastTLogVersion);
			}
			data->behind = false;
		}

		return Void(); // update will get called again ASAP
	} catch (Error& err) {
		state Error e = err;
		if (e.code() == error_code_encrypt_keys_fetch_failed) {
			TraceEvent(SevWarn, "SSUpdateError", data->thisServerID).error(e).backtrace();
		} else if (e.code() != error_code_worker_removed && e.code() != error_code_please_reboot) {
			TraceEvent(SevError, "SSUpdateError", data->thisServerID).error(e).backtrace();
		} else if (e.code() == error_code_please_reboot) {
			wait(data->durableInProgress);
		}
		throw e;
	}
}

ACTOR Future<Void> createCheckpoint(StorageServer* data, CheckpointMetaData metaData) {
	ASSERT(metaData.ssID == data->thisServerID);
	const CheckpointRequest req(metaData.version,
	                            metaData.range,
	                            static_cast<CheckpointFormat>(metaData.format),
	                            metaData.checkpointID,
	                            data->folder + rocksdbCheckpointDirPrefix + metaData.checkpointID.toString());
	state CheckpointMetaData checkpointResult;
	try {
		state CheckpointMetaData res = wait(data->storage.checkpoint(req));
		checkpointResult = res;
		checkpointResult.ssID = data->thisServerID;
		ASSERT(checkpointResult.getState() == CheckpointMetaData::Complete);
		data->checkpoints[checkpointResult.checkpointID] = checkpointResult;
		TraceEvent("StorageCreatedCheckpoint", data->thisServerID).detail("Checkpoint", checkpointResult.toString());
	} catch (Error& e) {
		// If checkpoint creation fails, the failure is persisted.
		checkpointResult = metaData;
		checkpointResult.setState(CheckpointMetaData::Fail);
		TraceEvent("StorageCreatedCheckpointFailure", data->thisServerID)
		    .detail("PendingCheckpoint", checkpointResult.toString());
	}

	// Persist the checkpoint meta data.
	try {
		Key pendingCheckpointKey(persistPendingCheckpointKeys.begin.toString() +
		                         checkpointResult.checkpointID.toString());
		Key persistCheckpointKey(persistCheckpointKeys.begin.toString() + checkpointResult.checkpointID.toString());
		data->storage.clearRange(singleKeyRange(pendingCheckpointKey));
		data->storage.writeKeyValue(KeyValueRef(persistCheckpointKey, checkpointValue(checkpointResult)));
		wait(data->storage.commit());
		TraceEvent("StorageCreateCheckpointPersisted", data->thisServerID)
		    .detail("Checkpoint", checkpointResult.toString());
	} catch (Error& e) {
		// If the checkpoint meta data is not persisted successfully, remove the checkpoint.
		TraceEvent(SevWarn, "StorageCreateCheckpointPersistFailure", data->thisServerID)
		    .errorUnsuppressed(e)
		    .detail("Checkpoint", checkpointResult.toString());
		data->checkpoints[checkpointResult.checkpointID].setState(CheckpointMetaData::Deleting);
		data->actors.add(deleteCheckpointQ(data, metaData.version, checkpointResult));
	}

	return Void();
}

ACTOR Future<Void> updateStorage(StorageServer* data) {
	loop {
		ASSERT(data->durableVersion.get() == data->storageVersion());
		if (g_network->isSimulated()) {
			double endTime =
			    g_simulator.checkDisabled(format("%s/updateStorage", data->thisServerID.toString().c_str()));
			if (endTime > now()) {
				wait(delay(endTime - now(), TaskPriority::UpdateStorage));
			}
		}
		wait(data->desiredOldestVersion.whenAtLeast(data->storageVersion() + 1));
		wait(delay(0, TaskPriority::UpdateStorage));

		state Promise<Void> durableInProgress;
		data->durableInProgress = durableInProgress.getFuture();

		state Version startOldestVersion = data->storageVersion();
		state Version newOldestVersion = data->storageVersion();
		state Version desiredVersion = data->desiredOldestVersion.get();
		state int64_t bytesLeft = SERVER_KNOBS->STORAGE_COMMIT_BYTES;

		// Clean up stale checkpoint requests, this is not supposed to happen, since checkpoints are cleaned up on
		// failures. This is kept as a safeguard.
		while (!data->pendingCheckpoints.empty() && data->pendingCheckpoints.begin()->first <= startOldestVersion) {
			for (int idx = 0; idx < data->pendingCheckpoints.begin()->second.size(); ++idx) {
				auto& metaData = data->pendingCheckpoints.begin()->second[idx];
				data->actors.add(deleteCheckpointQ(data, startOldestVersion, metaData));
				TraceEvent(SevWarnAlways, "StorageStaleCheckpointRequest", data->thisServerID)
				    .detail("PendingCheckpoint", metaData.toString())
				    .detail("DurableVersion", startOldestVersion);
			}
			data->pendingCheckpoints.erase(data->pendingCheckpoints.begin());
		}

		// Create checkpoint if the pending request version is within (startOldestVersion, desiredVersion].
		// Versions newer than the checkpoint version won't be committed before the checkpoint is created.
		state bool requireCheckpoint = false;
		if (!data->pendingCheckpoints.empty()) {
			const Version cVer = data->pendingCheckpoints.begin()->first;
			if (cVer <= desiredVersion) {
				TraceEvent("CheckpointVersionSatisfied", data->thisServerID)
				    .detail("DesiredVersion", desiredVersion)
				    .detail("DurableVersion", data->durableVersion.get())
				    .detail("CheckPointVersion", cVer);
				desiredVersion = cVer;
				requireCheckpoint = true;
			}
		}

		// Write mutations to storage until we reach the desiredVersion or have written too much (bytesleft)
		state double beforeStorageUpdates = now();
		loop {
			state bool done = data->storage.makeVersionMutationsDurable(newOldestVersion, desiredVersion, bytesLeft);
			if (data->tenantMap.getLatestVersion() < newOldestVersion) {
				data->tenantMap.createNewVersion(newOldestVersion);
				data->tenantPrefixIndex.createNewVersion(newOldestVersion);
			}
			// We want to forget things from these data structures atomically with changing oldestVersion (and "before",
			// since oldestVersion.set() may trigger waiting actors) forgetVersionsBeforeAsync visibly forgets
			// immediately (without waiting) but asynchronously frees memory.
			Future<Void> finishedForgetting =
			    data->mutableData().forgetVersionsBeforeAsync(newOldestVersion, TaskPriority::UpdateStorage) &&
			    data->tenantMap.forgetVersionsBeforeAsync(newOldestVersion, TaskPriority::UpdateStorage) &&
			    data->tenantPrefixIndex.forgetVersionsBeforeAsync(newOldestVersion, TaskPriority::UpdateStorage);
			data->oldestVersion.set(newOldestVersion);
			wait(finishedForgetting);
			wait(yield(TaskPriority::UpdateStorage));
			if (done)
				break;
		}

		std::set<Key> modifiedChangeFeeds = data->fetchingChangeFeeds;
		data->fetchingChangeFeeds.clear();
		while (!data->changeFeedVersions.empty() && data->changeFeedVersions.front().second <= newOldestVersion) {
			modifiedChangeFeeds.insert(data->changeFeedVersions.front().first.begin(),
			                           data->changeFeedVersions.front().first.end());
			data->changeFeedVersions.pop_front();
		}

		state std::vector<std::pair<Key, Version>> feedFetchVersions;

		state std::vector<Key> updatedChangeFeeds(modifiedChangeFeeds.begin(), modifiedChangeFeeds.end());
		state int curFeed = 0;
		while (curFeed < updatedChangeFeeds.size()) {
			auto info = data->uidChangeFeed.find(updatedChangeFeeds[curFeed]);
			if (info != data->uidChangeFeed.end()) {
				// Cannot yield in mutation updating loop because of race with fetchVersion
				Version alreadyFetched = std::max(info->second->fetchVersion, info->second->durableFetchVersion.get());
				for (auto& it : info->second->mutations) {
					if (it.version <= alreadyFetched) {
						continue;
					} else if (it.version > newOldestVersion) {
						break;
					}
					data->storage.writeKeyValue(
					    KeyValueRef(changeFeedDurableKey(info->second->id, it.version),
					                changeFeedDurableValue(it.mutations, it.knownCommittedVersion)));
					// FIXME: there appears to be a bug somewhere where the exact same mutation appears twice in a row
					// in the stream. We should fix this assert to be strictly > and re-enable it
					ASSERT(it.version >= info->second->storageVersion);
					info->second->storageVersion = it.version;
				}

				if (info->second->fetchVersion != invalidVersion && !info->second->removing) {
					feedFetchVersions.push_back(std::pair(info->second->id, info->second->fetchVersion));
				}
				// handle case where fetch had version ahead of last in-memory mutation
				if (alreadyFetched > info->second->storageVersion) {
					info->second->storageVersion = std::min(alreadyFetched, newOldestVersion);
					if (alreadyFetched > info->second->storageVersion) {
						// This change feed still has pending mutations fetched and written to storage that are higher
						// than the new durableVersion. To ensure its storage and durable version get updated, we need
						// to add it back to fetchingChangeFeeds
						data->fetchingChangeFeeds.insert(info->first);
					}
				}
				wait(yield(TaskPriority::UpdateStorage));
			}
			curFeed++;
		}

		// Set the new durable version as part of the outstanding change set, before commit
		if (startOldestVersion != newOldestVersion)
			data->storage.makeVersionDurable(newOldestVersion);
		data->storageUpdatesDurableLatencyHistogram->sampleSeconds(now() - beforeStorageUpdates);

		debug_advanceMaxCommittedVersion(data->thisServerID, newOldestVersion);
		state double beforeStorageCommit = now();
		wait(data->storage.canCommit());
		state Future<Void> durable = data->storage.commit();
		++data->counters.kvCommits;
		state Future<Void> durableDelay = Void();

		if (bytesLeft > 0) {
			durableDelay = delay(SERVER_KNOBS->STORAGE_COMMIT_INTERVAL, TaskPriority::UpdateStorage);
		}

		wait(ioTimeoutError(durable, SERVER_KNOBS->MAX_STORAGE_COMMIT_TIME));
		data->storageCommitLatencyHistogram->sampleSeconds(now() - beforeStorageCommit);

		debug_advanceMinCommittedVersion(data->thisServerID, newOldestVersion);

		if (requireCheckpoint) {
			// `pendingCheckpoints` is a queue of checkpoint requests ordered by their versoins, and
			// `newOldestVersion` is chosen such that it is no larger than the smallest pending checkpoing
			// version. When the exact desired checkpoint version is committed, updateStorage() is blocked
			// and a checkpoint will be created at that version from the underlying storage engine.
			// Note a pending checkpoint is only dequeued after the corresponding checkpoint is created
			// successfully.
			TraceEvent(SevDebug, "CheckpointVersionDurable", data->thisServerID)
			    .detail("NewDurableVersion", newOldestVersion)
			    .detail("DesiredVersion", desiredVersion)
			    .detail("SmallestCheckPointVersion", data->pendingCheckpoints.begin()->first);
			// newOldestVersion could be smaller than the desired version due to byte limit.
			ASSERT(newOldestVersion <= data->pendingCheckpoints.begin()->first);
			if (newOldestVersion == data->pendingCheckpoints.begin()->first) {
				std::vector<Future<Void>> createCheckpoints;
				// TODO: Combine these checkpoints if necessary.
				for (int idx = 0; idx < data->pendingCheckpoints.begin()->second.size(); ++idx) {
					createCheckpoints.push_back(createCheckpoint(data, data->pendingCheckpoints.begin()->second[idx]));
				}
				wait(waitForAll(createCheckpoints));
				// Erase the pending checkpoint after the checkpoint has been created successfully.
				ASSERT(newOldestVersion == data->pendingCheckpoints.begin()->first);
				data->pendingCheckpoints.erase(data->pendingCheckpoints.begin());
			}
			requireCheckpoint = false;
		}

		if (newOldestVersion > data->rebootAfterDurableVersion) {
			TraceEvent("RebootWhenDurableTriggered", data->thisServerID)
			    .detail("NewOldestVersion", newOldestVersion)
			    .detail("RebootAfterDurableVersion", data->rebootAfterDurableVersion);
			// To avoid brokenPromise error, which is caused by the sender of the durableInProgress (i.e., this
			// process) never sets durableInProgress, we should set durableInProgress before send the
			// please_reboot() error. Otherwise, in the race situation when storage server receives both reboot and
			// brokenPromise of durableInProgress, the worker of the storage server will die.
			// We will eventually end up with no worker for storage server role.
			// The data distributor's buildTeam() will get stuck in building a team
			durableInProgress.sendError(please_reboot());
			throw please_reboot();
		}

		curFeed = 0;
		while (curFeed < updatedChangeFeeds.size()) {
			auto info = data->uidChangeFeed.find(updatedChangeFeeds[curFeed]);
			if (info != data->uidChangeFeed.end()) {
				while (!info->second->mutations.empty() && info->second->mutations.front().version < newOldestVersion) {
					info->second->mutations.pop_front();
				}
				ASSERT(info->second->storageVersion >= info->second->durableVersion);
				info->second->durableVersion = info->second->storageVersion;
				wait(yield(TaskPriority::UpdateStorage));
			}
			curFeed++;
		}

		// if commit included fetched data from this change feed, update the fetched durable version
		curFeed = 0;
		while (curFeed < feedFetchVersions.size()) {
			auto info = data->uidChangeFeed.find(feedFetchVersions[curFeed].first);
			// Don't update if the feed is pending cleanup. Either it will get cleaned up and destroyed, or it will get
			// fetched again, where the fetch version will get reset.
			if (info != data->uidChangeFeed.end() && !data->changeFeedCleanupDurable.count(info->second->id)) {
				if (feedFetchVersions[curFeed].second > info->second->durableFetchVersion.get()) {
					info->second->durableFetchVersion.set(feedFetchVersions[curFeed].second);
				}
				if (feedFetchVersions[curFeed].second == info->second->fetchVersion) {
					// haven't fetched anything else since commit started, reset fetch version
					info->second->fetchVersion = invalidVersion;
				}
			}
			curFeed++;
		}

		// remove any entries from changeFeedCleanupPending that were persisted
		auto cfCleanup = data->changeFeedCleanupDurable.begin();
		while (cfCleanup != data->changeFeedCleanupDurable.end()) {
			if (cfCleanup->second <= newOldestVersion) {
				// remove from the data structure here, if it wasn't added back by another fetch or something
				auto feed = data->uidChangeFeed.find(cfCleanup->first);
				ASSERT(feed != data->uidChangeFeed.end());
				if (feed->second->removing) {
					auto rs = data->keyChangeFeed.modify(feed->second->range);
					for (auto r = rs.begin(); r != rs.end(); ++r) {
						auto& feedList = r->value();
						for (int i = 0; i < feedList.size(); i++) {
							if (feedList[i]->id == cfCleanup->first) {
								swapAndPop(&feedList, i--);
							}
						}
					}
					data->keyChangeFeed.coalesce(feed->second->range.contents());

					data->uidChangeFeed.erase(feed);
				} else {
					CODE_PROBE(true, "Feed re-fetched after remove");
				}
				cfCleanup = data->changeFeedCleanupDurable.erase(cfCleanup);
			} else {
				cfCleanup++;
			}
		}

		durableInProgress.send(Void());
		wait(delay(0, TaskPriority::UpdateStorage)); // Setting durableInProgess could cause the storage server to
		                                             // shut down, so delay to check for cancellation

		// Taking and releasing the durableVersionLock ensures that no eager reads both begin before the commit was
		// effective and are applied after we change the durable version. Also ensure that we have to lock while
		// calling changeDurableVersion, because otherwise the latest version of mutableData might be partially
		// loaded.
		state double beforeSSDurableVersionUpdate = now();
		wait(data->durableVersionLock.take());
		data->popVersion(data->durableVersion.get() + 1);

		while (!changeDurableVersion(data, newOldestVersion)) {
			if (g_network->check_yield(TaskPriority::UpdateStorage)) {
				data->durableVersionLock.release();
				wait(delay(0, TaskPriority::UpdateStorage));
				wait(data->durableVersionLock.take());
			}
		}

		data->durableVersionLock.release();
		data->ssDurableVersionUpdateLatencyHistogram->sampleSeconds(now() - beforeSSDurableVersionUpdate);

		//TraceEvent("StorageServerDurable", data->thisServerID).detail("Version", newOldestVersion);
		data->fetchKeysBytesBudget = SERVER_KNOBS->STORAGE_FETCH_BYTES;
		data->fetchKeysBudgetUsed.set(false);
		if (!data->fetchKeysBudgetUsed.get()) {
			wait(durableDelay || data->fetchKeysBudgetUsed.onChange());
		}
	}
}

#ifndef __INTEL_COMPILER
#pragma endregion
#endif

////////////////////////////////// StorageServerDisk ///////////////////////////////////////
#ifndef __INTEL_COMPILER
#pragma region StorageServerDisk
#endif

void StorageServerDisk::makeNewStorageServerDurable() {
	storage->set(persistFormat);
	storage->set(KeyValueRef(persistID, BinaryWriter::toValue(data->thisServerID, Unversioned())));
	if (data->tssPairID.present()) {
		storage->set(KeyValueRef(persistTssPairID, BinaryWriter::toValue(data->tssPairID.get(), Unversioned())));
	}
	ASSERT(data->clusterId.getFuture().isReady() && data->clusterId.getFuture().get().isValid());
	storage->set(
	    KeyValueRef(persistClusterIdKey, BinaryWriter::toValue(data->clusterId.getFuture().get(), Unversioned())));
	storage->set(KeyValueRef(persistVersion, BinaryWriter::toValue(data->version.get(), Unversioned())));
	storage->set(KeyValueRef(persistShardAssignedKeys.begin.toString(), LiteralStringRef("0")));
	storage->set(KeyValueRef(persistShardAvailableKeys.begin.toString(), LiteralStringRef("0")));

	auto view = data->tenantMap.atLatest();
	for (auto itr = view.begin(); itr != view.end(); ++itr) {
		storage->set(KeyValueRef(itr.key().withPrefix(persistTenantMapKeys.begin), itr->encode()));
	}
}

void setAvailableStatus(StorageServer* self, KeyRangeRef keys, bool available) {
	// ASSERT( self->debug_inApplyUpdate );
	ASSERT(!keys.empty());

	auto& mLV = self->addVersionToMutationLog(self->data().getLatestVersion());

	KeyRange availableKeys = KeyRangeRef(persistShardAvailableKeys.begin.toString() + keys.begin.toString(),
	                                     persistShardAvailableKeys.begin.toString() + keys.end.toString());
	//TraceEvent("SetAvailableStatus", self->thisServerID).detail("Version", mLV.version).detail("RangeBegin", availableKeys.begin).detail("RangeEnd", availableKeys.end);

	self->addMutationToMutationLog(mLV, MutationRef(MutationRef::ClearRange, availableKeys.begin, availableKeys.end));
	++self->counters.kvSystemClearRanges;
	self->addMutationToMutationLog(mLV,
	                               MutationRef(MutationRef::SetValue,
	                                           availableKeys.begin,
	                                           available ? LiteralStringRef("1") : LiteralStringRef("0")));
	if (keys.end != allKeys.end) {
		bool endAvailable = self->shards.rangeContaining(keys.end)->value()->isCFInVersionedData();
		self->addMutationToMutationLog(mLV,
		                               MutationRef(MutationRef::SetValue,
		                                           availableKeys.end,
		                                           endAvailable ? LiteralStringRef("1") : LiteralStringRef("0")));
	}

	// When a shard is moved out, delete all related checkpoints created for data move.
	if (!available) {
		for (auto& [id, checkpoint] : self->checkpoints) {
			if (checkpoint.range.intersects(keys)) {
				Key persistCheckpointKey(persistCheckpointKeys.begin.toString() + checkpoint.checkpointID.toString());
				checkpoint.setState(CheckpointMetaData::Deleting);
				self->addMutationToMutationLog(
				    mLV, MutationRef(MutationRef::SetValue, persistCheckpointKey, checkpointValue(checkpoint)));
			}
			self->actors.add(deleteCheckpointQ(self, mLV.version + 1, checkpoint));
			TraceEvent("SSDeleteCheckpointScheduled", self->thisServerID)
			    .detail("MovedOutRange", keys.toString())
			    .detail("Checkpoint", checkpoint.toString())
			    .detail("DeleteVersion", mLV.version + 1);
		}
	}
}

void setAssignedStatus(StorageServer* self, KeyRangeRef keys, bool nowAssigned) {
	ASSERT(!keys.empty());
	auto& mLV = self->addVersionToMutationLog(self->data().getLatestVersion());
	KeyRange assignedKeys = KeyRangeRef(persistShardAssignedKeys.begin.toString() + keys.begin.toString(),
	                                    persistShardAssignedKeys.begin.toString() + keys.end.toString());
	//TraceEvent("SetAssignedStatus", self->thisServerID).detail("Version", mLV.version).detail("RangeBegin", assignedKeys.begin).detail("RangeEnd", assignedKeys.end);
	self->addMutationToMutationLog(mLV, MutationRef(MutationRef::ClearRange, assignedKeys.begin, assignedKeys.end));
	++self->counters.kvSystemClearRanges;
	self->addMutationToMutationLog(mLV,
	                               MutationRef(MutationRef::SetValue,
	                                           assignedKeys.begin,
	                                           nowAssigned ? LiteralStringRef("1") : LiteralStringRef("0")));
	if (keys.end != allKeys.end) {
		bool endAssigned = self->shards.rangeContaining(keys.end)->value()->assigned();
		self->addMutationToMutationLog(mLV,
		                               MutationRef(MutationRef::SetValue,
		                                           assignedKeys.end,
		                                           endAssigned ? LiteralStringRef("1") : LiteralStringRef("0")));
	}
}

void StorageServerDisk::clearRange(KeyRangeRef keys) {
	storage->clear(keys);
	++(*kvClearRanges);
}

void StorageServerDisk::writeKeyValue(KeyValueRef kv) {
	storage->set(kv);
	*kvCommitLogicalBytes += kv.expectedSize();
}

void StorageServerDisk::writeMutation(MutationRef mutation) {
	if (mutation.type == MutationRef::SetValue) {
		storage->set(KeyValueRef(mutation.param1, mutation.param2));
		*kvCommitLogicalBytes += mutation.expectedSize();
	} else if (mutation.type == MutationRef::ClearRange) {
		storage->clear(KeyRangeRef(mutation.param1, mutation.param2));
		++(*kvClearRanges);
	} else
		ASSERT(false);
}

void StorageServerDisk::writeMutations(const VectorRef<MutationRef>& mutations,
                                       Version debugVersion,
                                       const char* debugContext) {
	for (const auto& m : mutations) {
		DEBUG_MUTATION(debugContext, debugVersion, m, data->thisServerID);
		if (m.type == MutationRef::SetValue) {
			storage->set(KeyValueRef(m.param1, m.param2));
			*kvCommitLogicalBytes += m.expectedSize();
		} else if (m.type == MutationRef::ClearRange) {
			storage->clear(KeyRangeRef(m.param1, m.param2));
			++(*kvClearRanges);
		}
	}
}

bool StorageServerDisk::makeVersionMutationsDurable(Version& prevStorageVersion,
                                                    Version newStorageVersion,
                                                    int64_t& bytesLeft) {
	if (bytesLeft <= 0)
		return true;

	// Apply mutations from the mutationLog
	auto u = data->getMutationLog().upper_bound(prevStorageVersion);
	if (u != data->getMutationLog().end() && u->first <= newStorageVersion) {
		VerUpdateRef const& v = u->second;
		ASSERT(v.version > prevStorageVersion && v.version <= newStorageVersion);
		// TODO(alexmiller): Update to version tracking.
		// DEBUG_KEY_RANGE("makeVersionMutationsDurable", v.version, KeyRangeRef());
		writeMutations(v.mutations, v.version, "makeVersionDurable");
		for (const auto& m : v.mutations)
			bytesLeft -= mvccStorageBytes(m);
		prevStorageVersion = v.version;
		return false;
	} else {
		prevStorageVersion = newStorageVersion;
		return true;
	}
}

// Update data->storage to persist the changes from (data->storageVersion(),version]
void StorageServerDisk::makeVersionDurable(Version version) {
	storage->set(KeyValueRef(persistVersion, BinaryWriter::toValue(version, Unversioned())));
	*kvCommitLogicalBytes += persistVersion.expectedSize() + sizeof(Version);

	// TraceEvent("MakeDurable", data->thisServerID)
	//     .detail("FromVersion", prevStorageVersion)
	//     .detail("ToVersion", version);
}

// Update data->storage to persist tss quarantine state
void StorageServerDisk::makeTssQuarantineDurable() {
	storage->set(KeyValueRef(persistTssQuarantine, LiteralStringRef("1")));
}

void StorageServerDisk::changeLogProtocol(Version version, ProtocolVersion protocol) {
	data->addMutationToMutationLogOrStorage(
	    version,
	    MutationRef(MutationRef::SetValue, persistLogProtocol, BinaryWriter::toValue(protocol, Unversioned())));
}

ACTOR Future<Void> applyByteSampleResult(StorageServer* data,
                                         IKeyValueStore* storage,
                                         Key begin,
                                         Key end,
                                         std::vector<Standalone<VectorRef<KeyValueRef>>>* results = nullptr) {
	state int totalFetches = 0;
	state int totalKeys = 0;
	state int totalBytes = 0;
	loop {
		RangeResult bs = wait(storage->readRange(
		    KeyRangeRef(begin, end), SERVER_KNOBS->STORAGE_LIMIT_BYTES, SERVER_KNOBS->STORAGE_LIMIT_BYTES));
		if (results) {
			results->push_back(bs.castTo<VectorRef<KeyValueRef>>());
			data->bytesRestored += bs.logicalSize();
			data->counters.kvScanBytes += bs.logicalSize();
		}
		int rangeSize = bs.expectedSize();
		totalFetches++;
		totalKeys += bs.size();
		totalBytes += rangeSize;
		for (int j = 0; j < bs.size(); j++) {
			KeyRef key = bs[j].key.removePrefix(persistByteSampleKeys.begin);
			if (!data->byteSampleClears.rangeContaining(key).value()) {
				data->metrics.byteSample.sample.insert(
				    key, BinaryReader::fromStringRef<int32_t>(bs[j].value, Unversioned()), false);
			}
		}
		if (rangeSize >= SERVER_KNOBS->STORAGE_LIMIT_BYTES) {
			Key nextBegin = keyAfter(bs.back().key);
			data->byteSampleClears.insert(KeyRangeRef(begin, nextBegin).removePrefix(persistByteSampleKeys.begin),
			                              true);
			data->byteSampleClearsTooLarge.set(data->byteSampleClears.size() >
			                                   SERVER_KNOBS->MAX_BYTE_SAMPLE_CLEAR_MAP_SIZE);
			begin = nextBegin;
			if (begin == end) {
				break;
			}
		} else {
			data->byteSampleClears.insert(KeyRangeRef(begin.removePrefix(persistByteSampleKeys.begin),
			                                          end == persistByteSampleKeys.end
			                                              ? LiteralStringRef("\xff\xff\xff")
			                                              : end.removePrefix(persistByteSampleKeys.begin)),
			                              true);
			data->byteSampleClearsTooLarge.set(data->byteSampleClears.size() >
			                                   SERVER_KNOBS->MAX_BYTE_SAMPLE_CLEAR_MAP_SIZE);
			break;
		}

		if (!results) {
			wait(delay(SERVER_KNOBS->BYTE_SAMPLE_LOAD_DELAY));
		}
	}
	TraceEvent("RecoveredByteSampleRange", data->thisServerID)
	    .detail("Begin", begin)
	    .detail("End", end)
	    .detail("Fetches", totalFetches)
	    .detail("Keys", totalKeys)
	    .detail("ReadBytes", totalBytes);
	return Void();
}

ACTOR Future<Void> restoreByteSample(StorageServer* data,
                                     IKeyValueStore* storage,
                                     Promise<Void> byteSampleSampleRecovered,
                                     Future<Void> startRestore) {
	state std::vector<Standalone<VectorRef<KeyValueRef>>> byteSampleSample;
	wait(applyByteSampleResult(
	    data, storage, persistByteSampleSampleKeys.begin, persistByteSampleSampleKeys.end, &byteSampleSample));
	byteSampleSampleRecovered.send(Void());
	wait(startRestore);
	wait(delay(SERVER_KNOBS->BYTE_SAMPLE_START_DELAY));

	size_t bytes_per_fetch = 0;
	// Since the expected size also includes (as of now) the space overhead of the container, we calculate our own
	// number here
	for (auto& it : byteSampleSample) {
		for (auto& kv : it) {
			bytes_per_fetch += BinaryReader::fromStringRef<int32_t>(kv.value, Unversioned());
		}
	}
	bytes_per_fetch = (bytes_per_fetch / SERVER_KNOBS->BYTE_SAMPLE_LOAD_PARALLELISM) + 1;

	state std::vector<Future<Void>> sampleRanges;
	int accumulatedSize = 0;
	Key lastStart =
	    persistByteSampleKeys.begin; // make sure the first range starts at the absolute beginning of the byte sample
	for (auto& it : byteSampleSample) {
		for (auto& kv : it) {
			if (accumulatedSize >= bytes_per_fetch) {
				accumulatedSize = 0;
				Key realKey = kv.key.removePrefix(persistByteSampleKeys.begin);
				sampleRanges.push_back(applyByteSampleResult(data, storage, lastStart, realKey));
				lastStart = realKey;
			}
			accumulatedSize += BinaryReader::fromStringRef<int32_t>(kv.value, Unversioned());
		}
	}
	// make sure that the last range goes all the way to the end of the byte sample
	sampleRanges.push_back(applyByteSampleResult(data, storage, lastStart, persistByteSampleKeys.end));

	wait(waitForAll(sampleRanges));
	TraceEvent("RecoveredByteSampleChunkedRead", data->thisServerID).detail("Ranges", sampleRanges.size());

	if (BUGGIFY)
		wait(delay(deterministicRandom()->random01() * 10.0));

	return Void();
}

// Reads the cluster ID from the transaction state store.
ACTOR Future<UID> getClusterId(StorageServer* self) {
	state ReadYourWritesTransaction tr(self->cx);
	loop {
		try {
			self->cx->invalidateCache(Key(), systemKeys);
			tr.setOption(FDBTransactionOptions::ACCESS_SYSTEM_KEYS);
			tr.setOption(FDBTransactionOptions::LOCK_AWARE);
			Optional<Value> clusterId = wait(tr.get(clusterIdKey));
			ASSERT(clusterId.present());
			return BinaryReader::fromStringRef<UID>(clusterId.get(), Unversioned());
		} catch (Error& e) {
			wait(tr.onError(e));
		}
	}
}

// Read the cluster ID from the transaction state store and persist it to local
// storage. This function should only be necessary during an upgrade when the
// prior FDB version did not support cluster IDs. The normal path for storage
// server recruitment will include the cluster ID in the initial recruitment
// message.
ACTOR Future<Void> persistClusterId(StorageServer* self) {
	state Transaction tr(self->cx);
	loop {
		try {
			Optional<Value> clusterId = wait(tr.get(clusterIdKey));
			if (clusterId.present()) {
				auto uid = BinaryReader::fromStringRef<UID>(clusterId.get(), Unversioned());
				self->storage.writeKeyValue(
				    KeyValueRef(persistClusterIdKey, BinaryWriter::toValue(uid, Unversioned())));
				// Purposely not calling commit here, and letting the recurring
				// commit handle save this value to disk
				self->clusterId.send(uid);
			}
			break;
		} catch (Error& e) {
			wait(tr.onError(e));
		}
	}
	return Void();
}

ACTOR Future<bool> restoreDurableState(StorageServer* data, IKeyValueStore* storage) {
	state Future<Optional<Value>> fFormat = storage->readValue(persistFormat.key);
	state Future<Optional<Value>> fID = storage->readValue(persistID);
	state Future<Optional<Value>> fClusterID = storage->readValue(persistClusterIdKey);
	state Future<Optional<Value>> ftssPairID = storage->readValue(persistTssPairID);
	state Future<Optional<Value>> fssPairID = storage->readValue(persistSSPairID);
	state Future<Optional<Value>> fTssQuarantine = storage->readValue(persistTssQuarantine);
	state Future<Optional<Value>> fVersion = storage->readValue(persistVersion);
	state Future<Optional<Value>> fLogProtocol = storage->readValue(persistLogProtocol);
	state Future<Optional<Value>> fPrimaryLocality = storage->readValue(persistPrimaryLocality);
	state Future<RangeResult> fShardAssigned = storage->readRange(persistShardAssignedKeys);
	state Future<RangeResult> fShardAvailable = storage->readRange(persistShardAvailableKeys);
	state Future<RangeResult> fChangeFeeds = storage->readRange(persistChangeFeedKeys);
	state Future<RangeResult> fPendingCheckpoints = storage->readRange(persistPendingCheckpointKeys);
	state Future<RangeResult> fCheckpoints = storage->readRange(persistCheckpointKeys);
	state Future<RangeResult> fTenantMap = storage->readRange(persistTenantMapKeys);

	state Promise<Void> byteSampleSampleRecovered;
	state Promise<Void> startByteSampleRestore;
	data->byteSampleRecovery =
	    restoreByteSample(data, storage, byteSampleSampleRecovered, startByteSampleRestore.getFuture());

	TraceEvent("ReadingDurableState", data->thisServerID).log();
	wait(waitForAll(std::vector{
	    fFormat, fID, fClusterID, ftssPairID, fssPairID, fTssQuarantine, fVersion, fLogProtocol, fPrimaryLocality }));
	wait(waitForAll(
	    std::vector{ fShardAssigned, fShardAvailable, fChangeFeeds, fPendingCheckpoints, fCheckpoints, fTenantMap }));
	wait(byteSampleSampleRecovered.getFuture());
	TraceEvent("RestoringDurableState", data->thisServerID).log();

	if (!fFormat.get().present()) {
		// The DB was never initialized
		TraceEvent("DBNeverInitialized", data->thisServerID).log();
		storage->dispose();
		data->thisServerID = UID();
		data->sk = Key();
		return false;
	}
	data->bytesRestored += fFormat.get().expectedSize();
	if (!persistFormatReadableRange.contains(fFormat.get().get())) {
		TraceEvent(SevError, "UnsupportedDBFormat")
		    .detail("Format", fFormat.get().get().toString())
		    .detail("Expected", persistFormat.value.toString());
		throw worker_recovery_failed();
	}
	data->thisServerID = BinaryReader::fromStringRef<UID>(fID.get().get(), Unversioned());
	data->bytesRestored += fID.get().expectedSize();
	if (ftssPairID.get().present()) {
		data->setTssPair(BinaryReader::fromStringRef<UID>(ftssPairID.get().get(), Unversioned()));
		data->bytesRestored += ftssPairID.get().expectedSize();
	}

	if (fssPairID.get().present()) {
		data->setSSWithTssPair(BinaryReader::fromStringRef<UID>(fssPairID.get().get(), Unversioned()));
		data->bytesRestored += fssPairID.get().expectedSize();
	}

	if (fClusterID.get().present()) {
		data->clusterId.send(BinaryReader::fromStringRef<UID>(fClusterID.get().get(), Unversioned()));
		data->bytesRestored += fClusterID.get().expectedSize();
	} else {
		CODE_PROBE(true, "storage server upgraded to version supporting cluster IDs");
		data->actors.add(persistClusterId(data));
	}

	// It's a bit sketchy to rely on an untrusted storage engine to persist its quarantine state when the quarantine
	// state means the storage engine already had a durability or correctness error, but it should get
	// re-quarantined very quickly because of a mismatch if it starts trying to do things again
	if (fTssQuarantine.get().present()) {
		CODE_PROBE(true, "TSS restarted while quarantined");
		data->tssInQuarantine = true;
		data->bytesRestored += fTssQuarantine.get().expectedSize();
	}

	data->sk = serverKeysPrefixFor((data->tssPairID.present()) ? data->tssPairID.get() : data->thisServerID)
	               .withPrefix(systemKeys.begin); // FFFF/serverKeys/[this server]/

	if (fLogProtocol.get().present()) {
		data->logProtocol = BinaryReader::fromStringRef<ProtocolVersion>(fLogProtocol.get().get(), Unversioned());
		data->bytesRestored += fLogProtocol.get().expectedSize();
	}

	if (fPrimaryLocality.get().present()) {
		data->primaryLocality = BinaryReader::fromStringRef<int8_t>(fPrimaryLocality.get().get(), Unversioned());
		data->bytesRestored += fPrimaryLocality.get().expectedSize();
	}

	state Version version = BinaryReader::fromStringRef<Version>(fVersion.get().get(), Unversioned());
	debug_checkRestoredVersion(data->thisServerID, version, "StorageServer");
	data->setInitialVersion(version);
	data->bytesRestored += fVersion.get().expectedSize();

	state RangeResult pendingCheckpoints = fPendingCheckpoints.get();
	state int pCLoc;
	for (pCLoc = 0; pCLoc < pendingCheckpoints.size(); ++pCLoc) {
		CheckpointMetaData metaData = decodeCheckpointValue(pendingCheckpoints[pCLoc].value);
		data->pendingCheckpoints[metaData.version].push_back(metaData);
		wait(yield());
	}

	state RangeResult checkpoints = fCheckpoints.get();
	state int cLoc;
	for (cLoc = 0; cLoc < checkpoints.size(); ++cLoc) {
		CheckpointMetaData metaData = decodeCheckpointValue(checkpoints[cLoc].value);
		data->checkpoints[metaData.checkpointID] = metaData;
		if (metaData.getState() == CheckpointMetaData::Deleting) {
			data->actors.add(deleteCheckpointQ(data, version, metaData));
		}
		wait(yield());
	}

	state RangeResult available = fShardAvailable.get();
	data->bytesRestored += available.logicalSize();
	state int availableLoc;
	for (availableLoc = 0; availableLoc < available.size(); availableLoc++) {
		KeyRangeRef keys(available[availableLoc].key.removePrefix(persistShardAvailableKeys.begin),
		                 availableLoc + 1 == available.size()
		                     ? allKeys.end
		                     : available[availableLoc + 1].key.removePrefix(persistShardAvailableKeys.begin));
		ASSERT(!keys.empty());

		bool nowAvailable = available[availableLoc].value != LiteralStringRef("0");
		/*if(nowAvailable)
		  TraceEvent("AvailableShard", data->thisServerID).detail("RangeBegin", keys.begin).detail("RangeEnd", keys.end);*/
		data->newestAvailableVersion.insert(keys, nowAvailable ? latestVersion : invalidVersion);
		wait(yield());
	}

	state RangeResult assigned = fShardAssigned.get();
	data->bytesRestored += assigned.logicalSize();
	state int assignedLoc;
	for (assignedLoc = 0; assignedLoc < assigned.size(); assignedLoc++) {
		KeyRangeRef keys(assigned[assignedLoc].key.removePrefix(persistShardAssignedKeys.begin),
		                 assignedLoc + 1 == assigned.size()
		                     ? allKeys.end
		                     : assigned[assignedLoc + 1].key.removePrefix(persistShardAssignedKeys.begin));
		ASSERT(!keys.empty());
		bool nowAssigned = assigned[assignedLoc].value != LiteralStringRef("0");
		/*if(nowAssigned)
		  TraceEvent("AssignedShard", data->thisServerID).detail("RangeBegin", keys.begin).detail("RangeEnd", keys.end);*/
		changeServerKeys(data, keys, nowAssigned, version, CSK_RESTORE);

		if (!nowAssigned)
			ASSERT(data->newestAvailableVersion.allEqual(keys, invalidVersion));
		wait(yield());
	}

	state RangeResult changeFeeds = fChangeFeeds.get();
	data->bytesRestored += changeFeeds.logicalSize();
	state int feedLoc;
	for (feedLoc = 0; feedLoc < changeFeeds.size(); feedLoc++) {
		Key changeFeedId = changeFeeds[feedLoc].key.removePrefix(persistChangeFeedKeys.begin);
		KeyRange changeFeedRange;
		Version popVersion, stopVersion;
		std::tie(changeFeedRange, popVersion, stopVersion) = decodeChangeFeedSSValue(changeFeeds[feedLoc].value);
		TraceEvent(SevDebug, "RestoringChangeFeed", data->thisServerID)
		    .detail("RangeID", changeFeedId.printable())
		    .detail("Range", changeFeedRange.toString())
		    .detail("StopVersion", stopVersion)
		    .detail("PopVer", popVersion);
		Reference<ChangeFeedInfo> changeFeedInfo(new ChangeFeedInfo());
		changeFeedInfo->range = changeFeedRange;
		changeFeedInfo->id = changeFeedId;
		changeFeedInfo->durableVersion = version;
		changeFeedInfo->storageVersion = version;
		changeFeedInfo->emptyVersion = popVersion - 1;
		changeFeedInfo->stopVersion = stopVersion;
		data->uidChangeFeed[changeFeedId] = changeFeedInfo;
		auto rs = data->keyChangeFeed.modify(changeFeedRange);
		for (auto r = rs.begin(); r != rs.end(); ++r) {
			r->value().push_back(changeFeedInfo);
		}
		wait(yield());
	}
	data->keyChangeFeed.coalesce(allKeys);

	state RangeResult tenantMap = fTenantMap.get();
	state int tenantMapLoc;
	for (tenantMapLoc = 0; tenantMapLoc < tenantMap.size(); tenantMapLoc++) {
		auto const& result = tenantMap[tenantMapLoc];
		TenantName tenantName = result.key.substr(persistTenantMapKeys.begin.size());
		TenantMapEntry tenantEntry = TenantMapEntry::decode(result.value);

		data->tenantMap.insert(tenantName, tenantEntry);
		data->tenantPrefixIndex.insert(tenantEntry.prefix, tenantName);

		TraceEvent("RestoringTenant", data->thisServerID)
		    .detail("Key", tenantMap[tenantMapLoc].key)
		    .detail("TenantName", tenantName)
		    .detail("Prefix", tenantEntry.prefix);

		wait(yield());
	}

	// TODO: why is this seemingly random delay here?
	wait(delay(0.0001));

	{
		// Erase data which isn't available (it is from some fetch at a later version)
		// SOMEDAY: Keep track of keys that might be fetching, make sure we don't have any data elsewhere?
		for (auto it = data->newestAvailableVersion.ranges().begin(); it != data->newestAvailableVersion.ranges().end();
		     ++it) {
			if (it->value() == invalidVersion) {
				KeyRangeRef clearRange(it->begin(), it->end());
				++data->counters.kvSystemClearRanges;
				// TODO(alexmiller): Figure out how to selectively enable spammy data distribution events.
				// DEBUG_KEY_RANGE("clearInvalidVersion", invalidVersion, clearRange);
				storage->clear(clearRange);
				++data->counters.kvSystemClearRanges;
				data->byteSampleApplyClear(clearRange, invalidVersion);
			}
		}
	}

	validate(data, true);
	startByteSampleRestore.send(Void());

	return true;
}

Future<bool> StorageServerDisk::restoreDurableState() {
	return ::restoreDurableState(data, storage);
}

// Determines whether a key-value pair should be included in a byte sample
// Also returns size information about the sample
ByteSampleInfo isKeyValueInSample(KeyValueRef keyValue) {
	ByteSampleInfo info;

	const KeyRef key = keyValue.key;
	info.size = key.size() + keyValue.value.size();

	uint32_t a = 0;
	uint32_t b = 0;
	hashlittle2(key.begin(), key.size(), &a, &b);

	double probability =
	    (double)info.size / (key.size() + SERVER_KNOBS->BYTE_SAMPLING_OVERHEAD) / SERVER_KNOBS->BYTE_SAMPLING_FACTOR;
	info.inSample = a / ((1 << 30) * 4.0) < probability;
	info.sampledSize = info.size / std::min(1.0, probability);

	return info;
}

void StorageServer::addMutationToMutationLogOrStorage(Version ver, MutationRef m) {
	if (ver != invalidVersion) {
		addMutationToMutationLog(addVersionToMutationLog(ver), m);
	} else {
		storage.writeMutation(m);
		byteSampleApplyMutation(m, ver);
	}
}

void StorageServer::byteSampleApplySet(KeyValueRef kv, Version ver) {
	// Update byteSample in memory and (eventually) on disk and notify waiting metrics

	ByteSampleInfo sampleInfo = isKeyValueInSample(kv);
	auto& byteSample = metrics.byteSample.sample;

	int64_t delta = 0;
	const KeyRef key = kv.key;

	auto old = byteSample.find(key);
	if (old != byteSample.end())
		delta = -byteSample.getMetric(old);
	if (sampleInfo.inSample) {
		delta += sampleInfo.sampledSize;
		byteSample.insert(key, sampleInfo.sampledSize);
		addMutationToMutationLogOrStorage(ver,
		                                  MutationRef(MutationRef::SetValue,
		                                              key.withPrefix(persistByteSampleKeys.begin),
		                                              BinaryWriter::toValue(sampleInfo.sampledSize, Unversioned())));
	} else {
		bool any = old != byteSample.end();
		if (!byteSampleRecovery.isReady()) {
			if (!byteSampleClears.rangeContaining(key).value()) {
				byteSampleClears.insert(key, true);
				byteSampleClearsTooLarge.set(byteSampleClears.size() > SERVER_KNOBS->MAX_BYTE_SAMPLE_CLEAR_MAP_SIZE);
				any = true;
			}
		}
		if (any) {
			byteSample.erase(old);
			auto diskRange = singleKeyRange(key.withPrefix(persistByteSampleKeys.begin));
			addMutationToMutationLogOrStorage(ver,
			                                  MutationRef(MutationRef::ClearRange, diskRange.begin, diskRange.end));
			++counters.kvSystemClearRanges;
		}
	}

	if (delta)
		metrics.notifyBytes(key, delta);
}

void StorageServer::byteSampleApplyClear(KeyRangeRef range, Version ver) {
	// Update byteSample in memory and (eventually) on disk via the mutationLog and notify waiting metrics

	auto& byteSample = metrics.byteSample.sample;
	bool any = false;

	if (range.begin < allKeys.end) {
		// NotifyBytes should not be called for keys past allKeys.end
		KeyRangeRef searchRange = KeyRangeRef(range.begin, std::min(range.end, allKeys.end));
		counters.sampledBytesCleared += byteSample.sumRange(searchRange.begin, searchRange.end);

		auto r = metrics.waitMetricsMap.intersectingRanges(searchRange);
		for (auto shard = r.begin(); shard != r.end(); ++shard) {
			KeyRangeRef intersectingRange = shard.range() & range;
			int64_t bytes = byteSample.sumRange(intersectingRange.begin, intersectingRange.end);
			metrics.notifyBytes(shard, -bytes);
			any = any || bytes > 0;
		}
	}

	if (range.end > allKeys.end && byteSample.sumRange(std::max(allKeys.end, range.begin), range.end) > 0)
		any = true;

	if (!byteSampleRecovery.isReady()) {
		auto clearRanges = byteSampleClears.intersectingRanges(range);
		for (auto it : clearRanges) {
			if (!it.value()) {
				byteSampleClears.insert(range, true);
				byteSampleClearsTooLarge.set(byteSampleClears.size() > SERVER_KNOBS->MAX_BYTE_SAMPLE_CLEAR_MAP_SIZE);
				any = true;
				break;
			}
		}
	}

	if (any) {
		byteSample.eraseAsync(range.begin, range.end);
		auto diskRange = range.withPrefix(persistByteSampleKeys.begin);
		addMutationToMutationLogOrStorage(ver, MutationRef(MutationRef::ClearRange, diskRange.begin, diskRange.end));
		++counters.kvSystemClearRanges;
	}
}

ACTOR Future<Void> waitMetrics(StorageServerMetrics* self, WaitMetricsRequest req, Future<Void> timeout) {
	state PromiseStream<StorageMetrics> change;
	state StorageMetrics metrics = self->getMetrics(req.keys);
	state Error error = success();
	state bool timedout = false;

	if (!req.min.allLessOrEqual(metrics) || !metrics.allLessOrEqual(req.max)) {
		CODE_PROBE(true, "ShardWaitMetrics return case 1 (quickly)");
		req.reply.send(metrics);
		return Void();
	}

	{
		auto rs = self->waitMetricsMap.modify(req.keys);
		for (auto r = rs.begin(); r != rs.end(); ++r)
			r->value().push_back(change);
		loop {
			try {
				choose {
					when(StorageMetrics c = waitNext(change.getFuture())) {
						metrics += c;

						// SOMEDAY: validation! The changes here are possibly partial changes (we receive multiple
						// messages per
						//  update to our requested range). This means that the validation would have to occur after
						//  all the messages for one clear or set have been dispatched.

						/*StorageMetrics m = getMetrics( data, req.keys );
						  bool b = ( m.bytes != metrics.bytes || m.bytesPerKSecond != metrics.bytesPerKSecond ||
						  m.iosPerKSecond != metrics.iosPerKSecond ); if (b) { printf("keys: '%s' - '%s' @%p\n",
						  printable(req.keys.begin).c_str(), printable(req.keys.end).c_str(), this);
						  printf("waitMetrics: desync %d (%lld %lld %lld) != (%lld %lld %lld); +(%lld %lld %lld)\n",
						  b, m.bytes, m.bytesPerKSecond, m.iosPerKSecond, metrics.bytes, metrics.bytesPerKSecond,
						  metrics.iosPerKSecond, c.bytes, c.bytesPerKSecond, c.iosPerKSecond);

						  }*/
					}
					when(wait(timeout)) { timedout = true; }
				}
			} catch (Error& e) {
				if (e.code() == error_code_actor_cancelled)
					throw; // This is only cancelled when the main loop had exited...no need in this case to clean
					       // up self
				error = e;
				break;
			}

			if (timedout) {
				CODE_PROBE(true, "ShardWaitMetrics return on timeout");
				// FIXME: instead of using random chance, send wrong_shard_server when the call in from
				// waitMetricsMultiple (requires additional information in the request)
				if (deterministicRandom()->random01() < SERVER_KNOBS->WAIT_METRICS_WRONG_SHARD_CHANCE) {
					req.reply.sendError(wrong_shard_server());
				} else {
					req.reply.send(metrics);
				}
				break;
			}

			if (!req.min.allLessOrEqual(metrics) || !metrics.allLessOrEqual(req.max)) {
				CODE_PROBE(true, "ShardWaitMetrics return case 2 (delayed)");
				req.reply.send(metrics);
				break;
			}
		}

		wait(delay(0)); // prevent iterator invalidation of functions sending changes
	}

	auto rs = self->waitMetricsMap.modify(req.keys);
	for (auto i = rs.begin(); i != rs.end(); ++i) {
		auto& x = i->value();
		for (int j = 0; j < x.size(); j++) {
			if (x[j] == change) {
				swapAndPop(&x, j);
				break;
			}
		}
	}
	self->waitMetricsMap.coalesce(req.keys);

	if (error.code() != error_code_success) {
		if (error.code() != error_code_wrong_shard_server)
			throw error;
		CODE_PROBE(true, "ShardWaitMetrics delayed wrong_shard_server()");
		req.reply.sendError(error);
	}

	return Void();
}

Future<Void> StorageServerMetrics::waitMetrics(WaitMetricsRequest req, Future<Void> delay) {
	return ::waitMetrics(this, req, delay);
}

#ifndef __INTEL_COMPILER
#pragma endregion
#endif

/////////////////////////////// Core //////////////////////////////////////
#ifndef __INTEL_COMPILER
#pragma region Core
#endif

ACTOR Future<Void> metricsCore(StorageServer* self, StorageServerInterface ssi) {
	state Future<Void> doPollMetrics = Void();

	wait(self->byteSampleRecovery);
	TraceEvent("StorageServerRestoreDurableState", self->thisServerID).detail("RestoredBytes", self->bytesRestored);

	// Logs all counters in `counters.cc` and reset the interval.
	self->actors.add(traceCounters("StorageMetrics",
	                               self->thisServerID,
	                               SERVER_KNOBS->STORAGE_LOGGING_DELAY,
	                               &self->counters.cc,
	                               self->thisServerID.toString() + "/StorageMetrics",
	                               [self = self](TraceEvent& te) {
		                               te.detail("StorageEngine", self->storage.getKeyValueStoreType().toString());
		                               te.detail("Tag", self->tag.toString());
		                               StorageBytes sb = self->storage.getStorageBytes();
		                               te.detail("KvstoreBytesUsed", sb.used);
		                               te.detail("KvstoreBytesFree", sb.free);
		                               te.detail("KvstoreBytesAvailable", sb.available);
		                               te.detail("KvstoreBytesTotal", sb.total);
		                               te.detail("KvstoreBytesTemp", sb.temp);
		                               if (self->isTss()) {
			                               te.detail("TSSPairID", self->tssPairID);
			                               te.detail("TSSJointID",
			                                         UID(self->thisServerID.first() ^ self->tssPairID.get().first(),
			                                             self->thisServerID.second() ^ self->tssPairID.get().second()));
		                               } else if (self->isSSWithTSSPair()) {
			                               te.detail("SSPairID", self->ssPairID);
			                               te.detail("TSSJointID",
			                                         UID(self->thisServerID.first() ^ self->ssPairID.get().first(),
			                                             self->thisServerID.second() ^ self->ssPairID.get().second()));
		                               }
	                               }));

	loop {
		choose {
			when(WaitMetricsRequest req = waitNext(ssi.waitMetrics.getFuture())) {
				if (!self->isReadable(req.keys)) {
					CODE_PROBE(true, "waitMetrics immediate wrong_shard_server()");
					self->sendErrorWithPenalty(req.reply, wrong_shard_server(), self->getPenalty());
				} else {
					self->actors.add(
					    self->metrics.waitMetrics(req, delayJittered(SERVER_KNOBS->STORAGE_METRIC_TIMEOUT)));
				}
			}
			when(SplitMetricsRequest req = waitNext(ssi.splitMetrics.getFuture())) {
				if (!self->isReadable(req.keys)) {
					CODE_PROBE(true, "splitMetrics immediate wrong_shard_server()");
					self->sendErrorWithPenalty(req.reply, wrong_shard_server(), self->getPenalty());
				} else {
					self->metrics.splitMetrics(req);
				}
			}
			when(GetStorageMetricsRequest req = waitNext(ssi.getStorageMetrics.getFuture())) {
				StorageBytes sb = self->storage.getStorageBytes();
				self->metrics.getStorageMetrics(
				    req, sb, self->counters.bytesInput.getRate(), self->versionLag, self->lastUpdate);
			}
			when(ReadHotSubRangeRequest req = waitNext(ssi.getReadHotRanges.getFuture())) {
				if (!self->isReadable(req.keys)) {
					CODE_PROBE(true, "readHotSubRanges immediate wrong_shard_server()");
					self->sendErrorWithPenalty(req.reply, wrong_shard_server(), self->getPenalty());
				} else {
					self->metrics.getReadHotRanges(req);
				}
			}
			when(SplitRangeRequest req = waitNext(ssi.getRangeSplitPoints.getFuture())) {
				if (!self->isReadable(req.keys)) {
					CODE_PROBE(true, "getSplitPoints immediate wrong_shard_server()");
					self->sendErrorWithPenalty(req.reply, wrong_shard_server(), self->getPenalty());
				} else {
					self->getSplitPoints(req);
				}
			}
			when(wait(doPollMetrics)) {
				self->metrics.poll();
				doPollMetrics = delay(SERVER_KNOBS->STORAGE_SERVER_POLL_METRICS_DELAY);
			}
		}
	}
}

ACTOR Future<Void> logLongByteSampleRecovery(Future<Void> recovery) {
	choose {
		when(wait(recovery)) {}
		when(wait(delay(SERVER_KNOBS->LONG_BYTE_SAMPLE_RECOVERY_DELAY))) {
			TraceEvent(g_network->isSimulated() ? SevWarn : SevWarnAlways, "LongByteSampleRecovery");
		}
	}

	return Void();
}

ACTOR Future<Void> checkBehind(StorageServer* self) {
	state int behindCount = 0;
	loop {
		wait(delay(SERVER_KNOBS->BEHIND_CHECK_DELAY));
		state Transaction tr(self->cx);
		loop {
			try {
				Version readVersion = wait(tr.getRawReadVersion());
				if (readVersion > self->version.get() + SERVER_KNOBS->BEHIND_CHECK_VERSIONS) {
					behindCount++;
				} else {
					behindCount = 0;
				}
				self->versionBehind = behindCount >= SERVER_KNOBS->BEHIND_CHECK_COUNT;
				break;
			} catch (Error& e) {
				wait(tr.onError(e));
			}
		}
	}
}

ACTOR Future<Void> serveGetValueRequests(StorageServer* self, FutureStream<GetValueRequest> getValue) {
	getCurrentLineage()->modify(&TransactionLineage::operation) = TransactionLineage::Operation::GetValue;
	loop {
		GetValueRequest req = waitNext(getValue);
		// Warning: This code is executed at extremely high priority (TaskPriority::LoadBalancedEndpoint), so
		// downgrade before doing real work
		if (req.debugID.present())
			g_traceBatch.addEvent("GetValueDebug",
			                      req.debugID.get().first(),
			                      "storageServer.received"); //.detail("TaskID", g_network->getCurrentTask());

		if (SHORT_CIRCUT_ACTUAL_STORAGE && normalKeys.contains(req.key))
			req.reply.send(GetValueReply());
		else
			self->actors.add(self->readGuard(req, getValueQ));
	}
}

ACTOR Future<Void> serveGetKeyValuesRequests(StorageServer* self, FutureStream<GetKeyValuesRequest> getKeyValues) {
	getCurrentLineage()->modify(&TransactionLineage::operation) = TransactionLineage::Operation::GetKeyValues;
	loop {
		GetKeyValuesRequest req = waitNext(getKeyValues);

		// Warning: This code is executed at extremely high priority (TaskPriority::LoadBalancedEndpoint), so
		// downgrade before doing real work
		self->actors.add(self->readGuard(req, getKeyValuesQ));
	}
}

ACTOR Future<Void> serveGetMappedKeyValuesRequests(StorageServer* self,
                                                   FutureStream<GetMappedKeyValuesRequest> getMappedKeyValues) {
	// TODO: Is it fine to keep TransactionLineage::Operation::GetKeyValues here?
	getCurrentLineage()->modify(&TransactionLineage::operation) = TransactionLineage::Operation::GetKeyValues;
	loop {
		GetMappedKeyValuesRequest req = waitNext(getMappedKeyValues);

		// Warning: This code is executed at extremely high priority (TaskPriority::LoadBalancedEndpoint), so downgrade
		// before doing real work
		self->actors.add(self->readGuard(req, getMappedKeyValuesQ));
	}
}

ACTOR Future<Void> serveGetKeyValuesStreamRequests(StorageServer* self,
                                                   FutureStream<GetKeyValuesStreamRequest> getKeyValuesStream) {
	loop {
		GetKeyValuesStreamRequest req = waitNext(getKeyValuesStream);
		// Warning: This code is executed at extremely high priority (TaskPriority::LoadBalancedEndpoint), so
		// downgrade before doing real work
		// FIXME: add readGuard again
		self->actors.add(getKeyValuesStreamQ(self, req));
	}
}

ACTOR Future<Void> serveGetKeyRequests(StorageServer* self, FutureStream<GetKeyRequest> getKey) {
	getCurrentLineage()->modify(&TransactionLineage::operation) = TransactionLineage::Operation::GetKey;
	loop {
		GetKeyRequest req = waitNext(getKey);
		// Warning: This code is executed at extremely high priority (TaskPriority::LoadBalancedEndpoint), so
		// downgrade before doing real work
		self->actors.add(self->readGuard(req, getKeyQ));
	}
}

ACTOR Future<Void> watchValueWaitForVersion(StorageServer* self,
                                            WatchValueRequest req,
                                            PromiseStream<WatchValueRequest> stream) {
	state Span span("SS:watchValueWaitForVersion"_loc, req.spanContext);
	if (req.tenantInfo.name.present()) {
		span.addAttribute("tenant"_sr, req.tenantInfo.name.get());
	}
	getCurrentLineage()->modify(&TransactionLineage::txID) = req.spanContext.traceID;
	try {
		wait(success(waitForVersionNoTooOld(self, req.version)));
		Optional<TenantMapEntry> entry = self->getTenantEntry(latestVersion, req.tenantInfo);
		if (entry.present()) {
			req.key = req.key.withPrefix(entry.get().prefix);
		}
		stream.send(req);
	} catch (Error& e) {
		if (!canReplyWith(e))
			throw e;
		self->sendErrorWithPenalty(req.reply, e, self->getPenalty());
	}
	return Void();
}

ACTOR Future<Void> serveWatchValueRequestsImpl(StorageServer* self, FutureStream<WatchValueRequest> stream) {
	loop {
		getCurrentLineage()->modify(&TransactionLineage::txID) = UID();
		state WatchValueRequest req = waitNext(stream);
		state Reference<ServerWatchMetadata> metadata = self->getWatchMetadata(req.key.contents());
		state Span span("SS:serveWatchValueRequestsImpl"_loc, req.spanContext);
		getCurrentLineage()->modify(&TransactionLineage::txID) = req.spanContext.traceID;

		// case 1: no watch set for the current key
		if (!metadata.isValid()) {
			metadata = makeReference<ServerWatchMetadata>(req.key, req.value, req.version, req.tags, req.debugID);
			KeyRef key = self->setWatchMetadata(metadata);
			metadata->watch_impl = forward(watchWaitForValueChange(self, span.context, key), metadata->versionPromise);
			self->actors.add(watchValueSendReply(self, req, metadata->versionPromise.getFuture(), span.context));
		}
		// case 2: there is a watch in the map and it has the same value so just update version
		else if (metadata->value == req.value) {
			if (req.version > metadata->version) {
				metadata->version = req.version;
				metadata->tags = req.tags;
				metadata->debugID = req.debugID;
			}
			self->actors.add(watchValueSendReply(self, req, metadata->versionPromise.getFuture(), span.context));
		}
		// case 3: version in map has a lower version so trigger watch and create a new entry in map
		else if (req.version > metadata->version) {
			self->deleteWatchMetadata(req.key.contents());
			metadata->versionPromise.send(req.version);
			metadata->watch_impl.cancel();

			metadata = makeReference<ServerWatchMetadata>(req.key, req.value, req.version, req.tags, req.debugID);
			KeyRef key = self->setWatchMetadata(metadata);
			metadata->watch_impl = forward(watchWaitForValueChange(self, span.context, key), metadata->versionPromise);

			self->actors.add(watchValueSendReply(self, req, metadata->versionPromise.getFuture(), span.context));
		}
		// case 4: version in the map is higher so immediately trigger watch
		else if (req.version < metadata->version) {
			CODE_PROBE(true, "watch version in map is higher so trigger watch (case 4)");
			req.reply.send(WatchValueReply{ metadata->version });
		}
		// case 5: watch value differs but their versions are the same (rare case) so check with the SS
		else {
			CODE_PROBE(true, "watch version in the map is the same but value is different (case 5)");
			loop {
				try {
					state Version latest = self->version.get();
					GetValueRequest getReq(span.context,
					                       TenantInfo(),
					                       metadata->key,
					                       latest,
					                       metadata->tags,
					                       metadata->debugID,
					                       VersionVector());
					state Future<Void> getValue = getValueQ(self, getReq);
					GetValueReply reply = wait(getReq.reply.getFuture());
					metadata = self->getWatchMetadata(req.key.contents());

					if (metadata.isValid() && reply.value != metadata->value) { // valSS != valMap
						self->deleteWatchMetadata(req.key.contents());
						metadata->versionPromise.send(req.version);
						metadata->watch_impl.cancel();
					}

					if (reply.value == req.value) { // valSS == valreq
						metadata =
						    makeReference<ServerWatchMetadata>(req.key, req.value, req.version, req.tags, req.debugID);
						KeyRef key = self->setWatchMetadata(metadata);
						metadata->watch_impl =
						    forward(watchWaitForValueChange(self, span.context, key), metadata->versionPromise);
						self->actors.add(
						    watchValueSendReply(self, req, metadata->versionPromise.getFuture(), span.context));
					} else {
						req.reply.send(WatchValueReply{ latest });
					}
					break;
				} catch (Error& e) {
					if (e.code() != error_code_transaction_too_old) {
						if (!canReplyWith(e))
							throw e;
						self->sendErrorWithPenalty(req.reply, e, self->getPenalty());
						break;
					}
					CODE_PROBE(true, "Reading a watched key failed with transaction_too_old case 5");
				}
			}
		}
	}
}

ACTOR Future<Void> serveWatchValueRequests(StorageServer* self, FutureStream<WatchValueRequest> watchValue) {
	state PromiseStream<WatchValueRequest> stream;
	getCurrentLineage()->modify(&TransactionLineage::operation) = TransactionLineage::Operation::WatchValue;
	self->actors.add(serveWatchValueRequestsImpl(self, stream.getFuture()));

	loop {
		WatchValueRequest req = waitNext(watchValue);
		// TODO: fast load balancing?
		if (self->shouldRead(req)) {
			self->actors.add(watchValueWaitForVersion(self, req, stream));
		}
	}
}

ACTOR Future<Void> serveChangeFeedStreamRequests(StorageServer* self,
                                                 FutureStream<ChangeFeedStreamRequest> changeFeedStream) {
	loop {
		ChangeFeedStreamRequest req = waitNext(changeFeedStream);
		// must notify change feed that its shard is moved away ASAP
		self->actors.add(changeFeedStreamQ(self, req, req.debugUID) || stopChangeFeedOnMove(self, req, req.debugUID));
	}
}

ACTOR Future<Void> serveOverlappingChangeFeedsRequests(
    StorageServer* self,
    FutureStream<OverlappingChangeFeedsRequest> overlappingChangeFeeds) {
	loop {
		OverlappingChangeFeedsRequest req = waitNext(overlappingChangeFeeds);
		self->actors.add(self->readGuard(req, overlappingChangeFeedsQ));
	}
}

ACTOR Future<Void> serveChangeFeedPopRequests(StorageServer* self, FutureStream<ChangeFeedPopRequest> changeFeedPops) {
	loop {
		ChangeFeedPopRequest req = waitNext(changeFeedPops);
		self->actors.add(self->readGuard(req, changeFeedPopQ));
	}
}

ACTOR Future<Void> serveChangeFeedVersionUpdateRequests(
    StorageServer* self,
    FutureStream<ChangeFeedVersionUpdateRequest> changeFeedVersionUpdate) {
	loop {
		ChangeFeedVersionUpdateRequest req = waitNext(changeFeedVersionUpdate);
		self->actors.add(self->readGuard(req, changeFeedVersionUpdateQ));
	}
}

ACTOR Future<Void> reportStorageServerState(StorageServer* self) {
	if (!SERVER_KNOBS->REPORT_DD_METRICS) {
		return Void();
	}

	loop {
		wait(delay(SERVER_KNOBS->DD_METRICS_REPORT_INTERVAL));

		const auto numRunningFetchKeys = self->currentRunningFetchKeys.numRunning();
		if (numRunningFetchKeys == 0) {
			continue;
		}

		const auto longestRunningFetchKeys = self->currentRunningFetchKeys.longestTime();

		auto level = SevInfo;
		if (longestRunningFetchKeys.first >= SERVER_KNOBS->FETCH_KEYS_TOO_LONG_TIME_CRITERIA) {
			level = SevWarnAlways;
		}

		TraceEvent(level, "FetchKeysCurrentStatus", self->thisServerID)
		    .detail("Timestamp", now())
		    .detail("LongestRunningTime", longestRunningFetchKeys.first)
		    .detail("StartKey", longestRunningFetchKeys.second.begin)
		    .detail("EndKey", longestRunningFetchKeys.second.end)
		    .detail("NumRunning", numRunningFetchKeys);
	}
}

ACTOR Future<Void> storageServerCore(StorageServer* self, StorageServerInterface ssi) {
	state Future<Void> doUpdate = Void();
	state bool updateReceived = false; // true iff the current update() actor assigned to doUpdate has already
	                                   // received an update from the tlog
	state double lastLoopTopTime = now();
	state Future<Void> dbInfoChange = Void();
	state Future<Void> checkLastUpdate = Void();
	state Future<Void> updateProcessStatsTimer = delay(SERVER_KNOBS->FASTRESTORE_UPDATE_PROCESS_STATS_INTERVAL);

	self->actors.add(updateStorage(self));
	self->actors.add(waitFailureServer(ssi.waitFailure.getFuture()));
	self->actors.add(self->otherError.getFuture());
	self->actors.add(metricsCore(self, ssi));
	self->actors.add(logLongByteSampleRecovery(self->byteSampleRecovery));
	self->actors.add(checkBehind(self));
	self->actors.add(serveGetValueRequests(self, ssi.getValue.getFuture()));
	self->actors.add(serveGetKeyValuesRequests(self, ssi.getKeyValues.getFuture()));
	self->actors.add(serveGetMappedKeyValuesRequests(self, ssi.getMappedKeyValues.getFuture()));
	self->actors.add(serveGetKeyValuesStreamRequests(self, ssi.getKeyValuesStream.getFuture()));
	self->actors.add(serveGetKeyRequests(self, ssi.getKey.getFuture()));
	self->actors.add(serveWatchValueRequests(self, ssi.watchValue.getFuture()));
	self->actors.add(serveChangeFeedStreamRequests(self, ssi.changeFeedStream.getFuture()));
	self->actors.add(serveOverlappingChangeFeedsRequests(self, ssi.overlappingChangeFeeds.getFuture()));
	self->actors.add(serveChangeFeedPopRequests(self, ssi.changeFeedPop.getFuture()));
	self->actors.add(serveChangeFeedVersionUpdateRequests(self, ssi.changeFeedVersionUpdate.getFuture()));
	self->actors.add(traceRole(Role::STORAGE_SERVER, ssi.id()));
	self->actors.add(reportStorageServerState(self));

	self->transactionTagCounter.startNewInterval();
	self->actors.add(
	    recurring([&]() { self->transactionTagCounter.startNewInterval(); }, SERVER_KNOBS->TAG_MEASUREMENT_INTERVAL));

	self->coreStarted.send(Void());

	loop {
		++self->counters.loops;

		double loopTopTime = now();
		double elapsedTime = loopTopTime - lastLoopTopTime;
		if (elapsedTime > 0.050) {
			if (deterministicRandom()->random01() < 0.01)
				TraceEvent(SevWarn, "SlowSSLoopx100", self->thisServerID).detail("Elapsed", elapsedTime);
		}
		lastLoopTopTime = loopTopTime;

		choose {
			when(wait(checkLastUpdate)) {
				if (now() - self->lastUpdate >= CLIENT_KNOBS->NO_RECENT_UPDATES_DURATION) {
					self->noRecentUpdates.set(true);
					checkLastUpdate = delay(CLIENT_KNOBS->NO_RECENT_UPDATES_DURATION);
				} else {
					checkLastUpdate =
					    delay(std::max(CLIENT_KNOBS->NO_RECENT_UPDATES_DURATION - (now() - self->lastUpdate), 0.1));
				}
			}
			when(wait(dbInfoChange)) {
				CODE_PROBE(self->logSystem, "shardServer dbInfo changed");
				dbInfoChange = self->db->onChange();
				if (self->db->get().recoveryState >= RecoveryState::ACCEPTING_COMMITS) {
					self->logSystem = ILogSystem::fromServerDBInfo(self->thisServerID, self->db->get());
					if (self->logSystem) {
						if (self->db->get().logSystemConfig.recoveredAt.present()) {
							self->poppedAllAfter = self->db->get().logSystemConfig.recoveredAt.get();
						}
						self->logCursor = self->logSystem->peekSingle(
						    self->thisServerID, self->version.get() + 1, self->tag, self->history);
						self->popVersion(self->durableVersion.get() + 1, true);
					}
					// If update() is waiting for results from the tlog, it might never get them, so needs to be
					// cancelled.  But if it is waiting later, cancelling it could cause problems (e.g. fetchKeys
					// that already committed to transitioning to waiting state)
					if (!updateReceived) {
						doUpdate = Void();
					}
				}

				Optional<LatencyBandConfig> newLatencyBandConfig = self->db->get().latencyBandConfig;
				if (newLatencyBandConfig.present() != self->latencyBandConfig.present() ||
				    (newLatencyBandConfig.present() &&
				     newLatencyBandConfig.get().readConfig != self->latencyBandConfig.get().readConfig)) {
					self->latencyBandConfig = newLatencyBandConfig;
					self->counters.readLatencyBands.clearBands();
					TraceEvent("LatencyBandReadUpdatingConfig").detail("Present", newLatencyBandConfig.present());
					if (self->latencyBandConfig.present()) {
						for (auto band : self->latencyBandConfig.get().readConfig.bands) {
							self->counters.readLatencyBands.addThreshold(band);
						}
					}
				}
			}
			when(GetShardStateRequest req = waitNext(ssi.getShardState.getFuture())) {
				if (req.mode == GetShardStateRequest::NO_WAIT) {
					if (self->isReadable(req.keys))
						req.reply.send(GetShardStateReply{ self->version.get(), self->durableVersion.get() });
					else
						req.reply.sendError(wrong_shard_server());
				} else {
					self->actors.add(getShardStateQ(self, req));
				}
			}
			when(StorageQueuingMetricsRequest req = waitNext(ssi.getQueuingMetrics.getFuture())) {
				getQueuingMetrics(self, req);
			}
			when(ReplyPromise<KeyValueStoreType> reply = waitNext(ssi.getKeyValueStoreType.getFuture())) {
				reply.send(self->storage.getKeyValueStoreType());
			}
			when(wait(doUpdate)) {
				updateReceived = false;
				if (!self->logSystem)
					doUpdate = Never();
				else
					doUpdate = update(self, &updateReceived);
			}
			when(GetCheckpointRequest req = waitNext(ssi.checkpoint.getFuture())) {
				if (!self->isReadable(req.range)) {
					req.reply.sendError(wrong_shard_server());
					continue;
				} else {
					self->actors.add(getCheckpointQ(self, req));
				}
			}
			when(FetchCheckpointRequest req = waitNext(ssi.fetchCheckpoint.getFuture())) {
				self->actors.add(fetchCheckpointQ(self, req));
			}
			when(FetchCheckpointKeyValuesRequest req = waitNext(ssi.fetchCheckpointKeyValues.getFuture())) {
				self->actors.add(fetchCheckpointKeyValuesQ(self, req));
			}
			when(wait(updateProcessStatsTimer)) {
				updateProcessStats(self);
				updateProcessStatsTimer = delay(SERVER_KNOBS->FASTRESTORE_UPDATE_PROCESS_STATS_INTERVAL);
			}
			when(wait(self->actors.getResult())) {}
		}
	}
}

bool storageServerTerminated(StorageServer& self, IKeyValueStore* persistentData, Error const& e) {
	self.shuttingDown = true;

	// Clearing shards shuts down any fetchKeys actors; these may do things on cancellation that are best done with
	// self still valid
	self.shards.insert(allKeys, Reference<ShardInfo>());

	// Dispose the IKVS (destroying its data permanently) only if this shutdown is definitely permanent.  Otherwise
	// just close it.
	if (e.code() == error_code_please_reboot) {
		// do nothing.
	} else if (e.code() == error_code_worker_removed || e.code() == error_code_recruitment_failed) {
		// SOMEDAY: could close instead of dispose if tss in quarantine gets removed so it could still be
		// investigated?
		persistentData->dispose();
	} else {
		persistentData->close();
	}

	if (e.code() == error_code_worker_removed || e.code() == error_code_recruitment_failed ||
	    e.code() == error_code_file_not_found || e.code() == error_code_actor_cancelled ||
	    e.code() == error_code_remote_kvs_cancelled) {
		TraceEvent("StorageServerTerminated", self.thisServerID).errorUnsuppressed(e);
		return true;
	} else
		return false;
}

ACTOR Future<Void> memoryStoreRecover(IKeyValueStore* store, Reference<IClusterConnectionRecord> connRecord, UID id) {
	if (store->getType() != KeyValueStoreType::MEMORY || connRecord.getPtr() == nullptr) {
		return Never();
	}

	// create a temp client connect to DB
	Database cx = Database::createDatabase(connRecord, Database::API_VERSION_LATEST);

	state Reference<ReadYourWritesTransaction> tr = makeReference<ReadYourWritesTransaction>(cx);
	state int noCanRemoveCount = 0;
	loop {
		try {
			tr->setOption(FDBTransactionOptions::PRIORITY_SYSTEM_IMMEDIATE);
			tr->setOption(FDBTransactionOptions::ACCESS_SYSTEM_KEYS);

			state bool canRemove = wait(canRemoveStorageServer(tr, id));
			if (!canRemove) {
				CODE_PROBE(true, "it's possible that the caller had a transaction in flight that assigned keys to the");
				// server. Wait for it to reverse its mistake.
				wait(delayJittered(SERVER_KNOBS->REMOVE_RETRY_DELAY, TaskPriority::UpdateStorage));
				tr->reset();
				TraceEvent("RemoveStorageServerRetrying")
				    .detail("Count", noCanRemoveCount++)
				    .detail("ServerID", id)
				    .detail("CanRemove", canRemove);
			} else {
				return Void();
			}
		} catch (Error& e) {
			state Error err = e;
			wait(tr->onError(e));
			TraceEvent("RemoveStorageServerRetrying").error(err);
		}
	}
}

ACTOR Future<Void> initTenantMap(StorageServer* self) {
	state Reference<ReadYourWritesTransaction> tr = makeReference<ReadYourWritesTransaction>(self->cx);

	loop {
		try {
			tr->setOption(FDBTransactionOptions::ACCESS_SYSTEM_KEYS);
			state Version version = wait(tr->getReadVersion());
			// This limits the number of tenants, but eventually we shouldn't need to do this at all
			// when SSs store only the local tenants
			RangeResult entries = wait(tr->getRange(tenantMapKeys, CLIENT_KNOBS->TOO_MANY));

			TraceEvent("InitTenantMap", self->thisServerID)
			    .detail("Version", version)
			    .detail("NumTenants", entries.size());

			for (auto kv : entries) {
				self->insertTenant(kv.key.removePrefix(tenantMapPrefix), kv.value, version, false);
			}
			break;
		} catch (Error& e) {
			wait(tr->onError(e));
		}
	}

	return Void();
}

ACTOR Future<Void> replaceInterface(StorageServer* self, StorageServerInterface ssi) {
	ASSERT(!ssi.isTss());
	state Transaction tr(self->cx);

	loop {
		state Future<Void> infoChanged = self->db->onChange();
		state Reference<CommitProxyInfo> commitProxies(new CommitProxyInfo(self->db->get().client.commitProxies));
		choose {
			when(GetStorageServerRejoinInfoReply _rep =
			         wait(commitProxies->size()
			                  ? basicLoadBalance(commitProxies,
			                                     &CommitProxyInterface::getStorageServerRejoinInfo,
			                                     GetStorageServerRejoinInfoRequest(ssi.id(), ssi.locality.dcId()))
			                  : Never())) {
				state GetStorageServerRejoinInfoReply rep = _rep;

				try {
					tr.reset();
					tr.setOption(FDBTransactionOptions::PRIORITY_SYSTEM_IMMEDIATE);
					tr.setVersion(rep.version);

					tr.addReadConflictRange(singleKeyRange(serverListKeyFor(ssi.id())));
					tr.addReadConflictRange(singleKeyRange(serverTagKeyFor(ssi.id())));
					tr.addReadConflictRange(serverTagHistoryRangeFor(ssi.id()));
					tr.addReadConflictRange(singleKeyRange(tagLocalityListKeyFor(ssi.locality.dcId())));

					tr.set(serverListKeyFor(ssi.id()), serverListValue(ssi));

					if (rep.newLocality) {
						tr.addReadConflictRange(tagLocalityListKeys);
						tr.set(tagLocalityListKeyFor(ssi.locality.dcId()),
						       tagLocalityListValue(rep.newTag.get().locality));
					}

					// this only should happen if SS moved datacenters
					if (rep.newTag.present()) {
						KeyRange conflictRange = singleKeyRange(serverTagConflictKeyFor(rep.newTag.get()));
						tr.addReadConflictRange(conflictRange);
						tr.addWriteConflictRange(conflictRange);
						tr.setOption(FDBTransactionOptions::FIRST_IN_BATCH);
						tr.set(serverTagKeyFor(ssi.id()), serverTagValue(rep.newTag.get()));
						tr.atomicOp(serverTagHistoryKeyFor(ssi.id()),
						            serverTagValue(rep.tag),
						            MutationRef::SetVersionstampedKey);
					}

					if (rep.history.size() && rep.history.back().first < self->version.get()) {
						tr.clear(serverTagHistoryRangeBefore(ssi.id(), self->version.get()));
					}

					choose {
						when(wait(tr.commit())) {
							self->history = rep.history;

							if (rep.newTag.present()) {
								self->tag = rep.newTag.get();
								self->history.insert(self->history.begin(),
								                     std::make_pair(tr.getCommittedVersion(), rep.tag));
							} else {
								self->tag = rep.tag;
							}
							self->allHistory = self->history;

							TraceEvent("SSTag", self->thisServerID).detail("MyTag", self->tag.toString());
							for (auto it : self->history) {
								TraceEvent("SSHistory", self->thisServerID)
								    .detail("Ver", it.first)
								    .detail("Tag", it.second.toString());
							}

							if (self->history.size() && BUGGIFY) {
								TraceEvent("SSHistoryReboot", self->thisServerID).log();
								throw please_reboot();
							}

							break;
						}
						when(wait(infoChanged)) {}
					}
				} catch (Error& e) {
					wait(tr.onError(e));
				}
			}
			when(wait(infoChanged)) {}
		}
	}

	return Void();
}

ACTOR Future<Void> replaceTSSInterface(StorageServer* self, StorageServerInterface ssi) {
	// RYW for KeyBackedMap
	state Reference<ReadYourWritesTransaction> tr = makeReference<ReadYourWritesTransaction>(self->cx);
	state KeyBackedMap<UID, UID> tssMapDB = KeyBackedMap<UID, UID>(tssMappingKeys.begin);

	ASSERT(ssi.isTss());

	loop {
		try {
			state Tag myTag;

			tr->reset();
			tr->setOption(FDBTransactionOptions::ACCESS_SYSTEM_KEYS);
			tr->setOption(FDBTransactionOptions::PRIORITY_SYSTEM_IMMEDIATE);

			Optional<Value> pairTagValue = wait(tr->get(serverTagKeyFor(self->tssPairID.get())));

			if (!pairTagValue.present()) {
				CODE_PROBE(true, "Race where tss was down, pair was removed, tss starts back up");
				TraceEvent("StorageServerWorkerRemoved", self->thisServerID).detail("Reason", "TssPairMissing");
				throw worker_removed();
			}

			myTag = decodeServerTagValue(pairTagValue.get());

			tr->addReadConflictRange(singleKeyRange(serverListKeyFor(ssi.id())));
			tr->set(serverListKeyFor(ssi.id()), serverListValue(ssi));

			// add itself back to tss mapping
			if (!self->isTSSInQuarantine()) {
				tssMapDB.set(tr, self->tssPairID.get(), ssi.id());
			}

			wait(tr->commit());
			self->tag = myTag;

			break;
		} catch (Error& e) {
			wait(tr->onError(e));
		}
	}

	return Void();
}

ACTOR Future<Void> storageInterfaceRegistration(StorageServer* self,
                                                StorageServerInterface ssi,
                                                Optional<Future<Void>> readyToAcceptRequests) {

	if (readyToAcceptRequests.present()) {
		wait(readyToAcceptRequests.get());
		ssi.startAcceptingRequests();
	} else {
		ssi.stopAcceptingRequests();
	}

	try {
		if (self->isTss()) {
			wait(replaceTSSInterface(self, ssi));
		} else {
			wait(replaceInterface(self, ssi));
		}
	} catch (Error& e) {
		throw;
	}

	return Void();
}

// for creating a new storage server
ACTOR Future<Void> storageServer(IKeyValueStore* persistentData,
                                 StorageServerInterface ssi,
                                 Tag seedTag,
                                 UID clusterId,
                                 Version startVersion,
                                 Version tssSeedVersion,
                                 ReplyPromise<InitializeStorageReply> recruitReply,
                                 Reference<AsyncVar<ServerDBInfo> const> db,
                                 std::string folder) {
	state StorageServer self(persistentData, db, ssi);
	state Future<Void> ssCore;
	self.clusterId.send(clusterId);
	self.initialClusterVersion = startVersion;
	if (ssi.isTss()) {
		self.setTssPair(ssi.tssPairID.get());
		ASSERT(self.isTss());
	}

	self.sk = serverKeysPrefixFor(self.tssPairID.present() ? self.tssPairID.get() : self.thisServerID)
	              .withPrefix(systemKeys.begin); // FFFF/serverKeys/[this server]/
	self.folder = folder;

	try {
		wait(self.storage.init());
		wait(self.storage.commit());
		++self.counters.kvCommits;

		if (seedTag == invalidTag) {
			ssi.startAcceptingRequests();
			self.registerInterfaceAcceptingRequests.send(Void());

			// Might throw recruitment_failed in case of simultaneous master failure
			std::pair<Version, Tag> verAndTag = wait(addStorageServer(self.cx, ssi));

			self.tag = verAndTag.second;
			if (ssi.isTss()) {
				self.setInitialVersion(tssSeedVersion);
			} else {
				self.setInitialVersion(verAndTag.first - 1);
			}

			wait(initTenantMap(&self));
		} else {
			self.tag = seedTag;
		}

		self.storage.makeNewStorageServerDurable();
		wait(self.storage.commit());
		++self.counters.kvCommits;

		self.interfaceRegistered =
		    storageInterfaceRegistration(&self, ssi, self.registerInterfaceAcceptingRequests.getFuture());
		wait(delay(0));

		TraceEvent("StorageServerInit", ssi.id())
		    .detail("Version", self.version.get())
		    .detail("SeedTag", seedTag.toString())
		    .detail("TssPair", ssi.isTss() ? ssi.tssPairID.get().toString() : "");
		InitializeStorageReply rep;
		rep.interf = ssi;
		rep.addedVersion = self.version.get();
		recruitReply.send(rep);
		self.byteSampleRecovery = Void();

		ssCore = storageServerCore(&self, ssi);
		wait(ssCore);

		throw internal_error();
	} catch (Error& e) {
		// If we die with an error before replying to the recruitment request, send the error to the recruiter
		// (ClusterController, and from there to the DataDistributionTeamCollection)
		if (!recruitReply.isSet())
			recruitReply.sendError(recruitment_failed());

		// If the storage server dies while something that uses self is still on the stack,
		// we want that actor to complete before we terminate and that memory goes out of scope
		state Error err = e;
		if (storageServerTerminated(self, persistentData, err)) {
			ssCore.cancel();
			self.actors.clear(true);
			wait(delay(0));
			return Void();
		}
		ssCore.cancel();
		self.actors.clear(true);
		wait(delay(0));
		throw err;
	}
}

// for recovering an existing storage server
ACTOR Future<Void> storageServer(IKeyValueStore* persistentData,
                                 StorageServerInterface ssi,
                                 Reference<AsyncVar<ServerDBInfo> const> db,
                                 std::string folder,
                                 Promise<Void> recovered,
                                 Reference<IClusterConnectionRecord> connRecord) {
	state StorageServer self(persistentData, db, ssi);
	state Future<Void> ssCore;
	self.folder = folder;

	try {
		state double start = now();
		TraceEvent("StorageServerRebootStart", self.thisServerID).log();

		wait(self.storage.init());
		choose {
			// after a rollback there might be uncommitted changes.
			// for memory storage engine type, wait until recovery is done before commit
			when(wait(self.storage.commit())) {}

			when(wait(memoryStoreRecover(persistentData, connRecord, self.thisServerID))) {
				TraceEvent("DisposeStorageServer", self.thisServerID).log();
				throw worker_removed();
			}
		}
		++self.counters.kvCommits;

		bool ok = wait(self.storage.restoreDurableState());
		if (!ok) {
			if (recovered.canBeSet())
				recovered.send(Void());
			return Void();
		}
		TraceEvent("SSTimeRestoreDurableState", self.thisServerID).detail("TimeTaken", now() - start);

		// if this is a tss storage file, use that as source of truth for this server being a tss instead of the
		// presence of the tss pair key in the storage engine
		if (ssi.isTss()) {
			ASSERT(self.isTss());
			ssi.tssPairID = self.tssPairID.get();
		} else {
			ASSERT(!self.isTss());
		}

		ASSERT(self.thisServerID == ssi.id());

		self.sk = serverKeysPrefixFor(self.tssPairID.present() ? self.tssPairID.get() : self.thisServerID)
		              .withPrefix(systemKeys.begin); // FFFF/serverKeys/[this server]/

		TraceEvent("StorageServerReboot", self.thisServerID).detail("Version", self.version.get());

		if (recovered.canBeSet())
			recovered.send(Void());

		state Future<Void> f = storageInterfaceRegistration(&self, ssi, {});
		wait(delay(0));
		ErrorOr<Void> e = wait(errorOr(f));
		if (e.isError()) {
			Error e = f.getError();

			throw e;
			// TODO: #5375
			/*
			            if (e.code() != error_code_worker_removed) {
			                throw e;
			            }
			            state UID clusterId = wait(getClusterId(&self));
			            ASSERT(self.clusterId.isValid());
			            UID durableClusterId = wait(self.clusterId.getFuture());
			            ASSERT(durableClusterId.isValid());
			            if (clusterId == durableClusterId) {
			                throw worker_removed();
			            }
			            // When a storage server connects to a new cluster, it deletes its
			            // old data and creates a new, empty data file for the new cluster.
			            // We want to avoid this and force a manual removal of the storage
			            // servers' old data when being assigned to a new cluster to avoid
			            // accidental data loss.
			            TraceEvent(SevWarn, "StorageServerBelongsToExistingCluster")
			                .detail("ServerID", ssi.id())
			                .detail("ClusterID", durableClusterId)
			                .detail("NewClusterID", clusterId);
			            wait(Future<Void>(Never()));
			*/
		}

		self.interfaceRegistered =
		    storageInterfaceRegistration(&self, ssi, self.registerInterfaceAcceptingRequests.getFuture());
		wait(delay(0));

		TraceEvent("StorageServerStartingCore", self.thisServerID).detail("TimeTaken", now() - start);

		ssCore = storageServerCore(&self, ssi);
		wait(ssCore);

		throw internal_error();
	} catch (Error& e) {
		if (self.byteSampleRecovery.isValid()) {
			self.byteSampleRecovery.cancel();
		}

		if (recovered.canBeSet())
			recovered.send(Void());

		// If the storage server dies while something that uses self is still on the stack,
		// we want that actor to complete before we terminate and that memory goes out of scope
		state Error err = e;
		if (storageServerTerminated(self, persistentData, err)) {
			ssCore.cancel();
			self.actors.clear(true);
			wait(delay(0));
			return Void();
		}
		ssCore.cancel();
		self.actors.clear(true);
		wait(delay(0));
		throw err;
	}
}

#ifndef __INTEL_COMPILER
#pragma endregion
#endif

/*
4 Reference count
4 priority
24 pointers
8 lastUpdateVersion
2 updated, replacedPointer
--
42 PTree overhead

8 Version insertVersion
--
50 VersionedMap overhead

12 KeyRef
12 ValueRef
1  isClear
--
25 payload


50 overhead
25 payload
21 structure padding
32 allocator rounds up
---
128 allocated

To reach 64, need to save: 11 bytes + all padding

Possibilities:
  -8 Combine lastUpdateVersion, insertVersion?
  -2 Fold together updated, replacedPointer, isClear bits
  -3 Fold away updated, replacedPointer, isClear
  -8 Move value lengths into arena
  -4 Replace priority with H(pointer)
  -12 Compress pointers (using special allocator)
  -4 Modular lastUpdateVersion (make sure no node survives 4 billion updates)
*/

void versionedMapTest() {
	VersionedMap<int, int> vm;

	printf("SS Ptree node is %zu bytes\n", sizeof(StorageServer::VersionedData::PTreeT));

	const int NSIZE = sizeof(VersionedMap<int, int>::PTreeT);
	const int ASIZE = NSIZE <= 64 ? 64 : nextFastAllocatedSize(NSIZE);

	auto before = FastAllocator<ASIZE>::getTotalMemory();

	for (int v = 1; v <= 1000; ++v) {
		vm.createNewVersion(v);
		for (int i = 0; i < 1000; i++) {
			int k = deterministicRandom()->randomInt(0, 2000000);
			/*for(int k2=k-5; k2<k+5; k2++)
			    if (vm.atLatest().find(k2) != vm.atLatest().end())
			        vm.erase(k2);*/
			vm.erase(k - 5, k + 5);
			vm.insert(k, v);
		}
	}

	auto after = FastAllocator<ASIZE>::getTotalMemory();

	int count = 0;
	for (auto i = vm.atLatest().begin(); i != vm.atLatest().end(); ++i)
		++count;

	printf("PTree node is %d bytes, allocated as %d bytes\n", NSIZE, ASIZE);
	printf("%d distinct after %d insertions\n", count, 1000 * 1000);
	printf("Memory used: %f MB\n", (after - before) / 1e6);
}<|MERGE_RESOLUTION|>--- conflicted
+++ resolved
@@ -5721,14 +5721,9 @@
 	CODE_PROBE(!destroyedFeedIds.empty(), "Feed destroyed between move away and move back");
 	for (auto& feedId : refreshedFeedIds) {
 		auto existingEntry = data->uidChangeFeed.find(feedId);
-<<<<<<< HEAD
-		if (existingEntry == data->uidChangeFeed.end() || existingEntry->second->destroyed) {
-			CODE_PROBE(true, "feed refreshed");
-=======
 		if (existingEntry == data->uidChangeFeed.end() || existingEntry->second->destroyed ||
 		    !existingEntry->second->refreshInProgress) {
 			TEST(true); // feed refreshed
->>>>>>> 4cbe5dd6
 			continue;
 		}
 
