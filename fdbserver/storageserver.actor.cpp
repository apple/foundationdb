/*
 * storageserver.actor.cpp
 *
 * This source file is part of the FoundationDB open source project
 *
 * Copyright 2013-2022 Apple Inc. and the FoundationDB project authors
 *
 * Licensed under the Apache License, Version 2.0 (the "License");
 * you may not use this file except in compliance with the License.
 * You may obtain a copy of the License at
 *
 *     http://www.apache.org/licenses/LICENSE-2.0
 *
 * Unless required by applicable law or agreed to in writing, software
 * distributed under the License is distributed on an "AS IS" BASIS,
 * WITHOUT WARRANTIES OR CONDITIONS OF ANY KIND, either express or implied.
 * See the License for the specific language governing permissions and
 * limitations under the License.
 */

#include <cinttypes>
#include <functional>
#include <type_traits>
#include <unordered_map>

#include "fmt/format.h"
#include "fdbclient/CommitTransaction.h"
#include "fdbclient/FDBTypes.h"
#include "fdbrpc/fdbrpc.h"
#include "fdbrpc/LoadBalance.h"
#include "fdbserver/OTELSpanContextMessage.h"
#include "flow/ActorCollection.h"
#include "flow/Arena.h"
#include "flow/Error.h"
#include "flow/Hash3.h"
#include "flow/Histogram.h"
#include "flow/IRandom.h"
#include "flow/IndexedSet.h"
#include "flow/SystemMonitor.h"
#include "flow/Trace.h"
#include "fdbclient/Tracing.h"
#include "flow/Util.h"
#include "fdbclient/Atomic.h"
#include "fdbclient/DatabaseContext.h"
#include "fdbclient/KeyRangeMap.h"
#include "fdbclient/CommitProxyInterface.h"
#include "fdbclient/KeyBackedTypes.h"
#include "fdbclient/NativeAPI.actor.h"
#include "fdbclient/Notified.h"
#include "fdbclient/StatusClient.h"
#include "fdbclient/Tenant.h"
#include "fdbclient/Tuple.h"
#include "fdbclient/SystemData.h"
#include "fdbclient/TransactionLineage.h"
#include "fdbclient/VersionedMap.h"
#include "fdbserver/EncryptedMutationMessage.h"
#include "fdbserver/FDBExecHelper.actor.h"
#include "fdbserver/GetEncryptCipherKeys.h"
#include "fdbserver/IKeyValueStore.h"
#include "fdbserver/Knobs.h"
#include "fdbserver/LatencyBandConfig.h"
#include "fdbserver/LogProtocolMessage.h"
#include "fdbserver/SpanContextMessage.h"
#include "fdbserver/LogSystem.h"
#include "fdbserver/MoveKeys.actor.h"
#include "fdbserver/MutationTracking.h"
#include "fdbserver/RecoveryState.h"
#include "fdbserver/RocksDBCheckpointUtils.actor.h"
#include "fdbserver/StorageMetrics.h"
#include "fdbserver/ServerCheckpoint.actor.h"
#include "fdbserver/ServerDBInfo.h"
#include "fdbserver/TLogInterface.h"
#include "fdbserver/TransactionTagCounter.h"
#include "fdbserver/WaitFailure.h"
#include "fdbserver/WorkerInterface.actor.h"
#include "fdbrpc/sim_validation.h"
#include "fdbrpc/Smoother.h"
#include "fdbrpc/Stats.h"
#include "flow/TDMetric.actor.h"
#include "flow/genericactors.actor.h"

#include "flow/actorcompiler.h" // This must be the last #include.

#ifndef __INTEL_COMPILER
#pragma region Data Structures
#endif

#define SHORT_CIRCUT_ACTUAL_STORAGE 0

namespace {
bool canReplyWith(Error e) {
	switch (e.code()) {
	case error_code_transaction_too_old:
	case error_code_future_version:
	case error_code_wrong_shard_server:
	case error_code_process_behind:
	case error_code_watch_cancelled:
	case error_code_unknown_change_feed:
	case error_code_server_overloaded:
	case error_code_change_feed_popped:
	case error_code_tenant_name_required:
	case error_code_unknown_tenant:
	// getMappedRange related exceptions that are not retriable:
	case error_code_mapper_bad_index:
	case error_code_mapper_no_such_key:
	case error_code_mapper_bad_range_decriptor:
	case error_code_quick_get_key_values_has_more:
	case error_code_quick_get_value_miss:
	case error_code_quick_get_key_values_miss:
	case error_code_get_mapped_key_values_has_more:
	case error_code_key_not_tuple:
	case error_code_value_not_tuple:
	case error_code_mapper_not_tuple:
		// case error_code_all_alternatives_failed:
		return true;
	default:
		return false;
	}
}
} // namespace

#define PERSIST_PREFIX "\xff\xff"

// Immutable
static const KeyValueRef persistFormat(LiteralStringRef(PERSIST_PREFIX "Format"),
                                       LiteralStringRef("FoundationDB/StorageServer/1/4"));
static const KeyRangeRef persistFormatReadableRange(LiteralStringRef("FoundationDB/StorageServer/1/2"),
                                                    LiteralStringRef("FoundationDB/StorageServer/1/5"));
static const KeyRef persistID = LiteralStringRef(PERSIST_PREFIX "ID");
static const KeyRef persistTssPairID = LiteralStringRef(PERSIST_PREFIX "tssPairID");
static const KeyRef persistSSPairID = LiteralStringRef(PERSIST_PREFIX "ssWithTSSPairID");
static const KeyRef persistTssQuarantine = LiteralStringRef(PERSIST_PREFIX "tssQ");
static const KeyRef persistClusterIdKey = LiteralStringRef(PERSIST_PREFIX "clusterId");

// (Potentially) change with the durable version or when fetchKeys completes
static const KeyRef persistVersion = LiteralStringRef(PERSIST_PREFIX "Version");
static const KeyRangeRef persistShardAssignedKeys =
    KeyRangeRef(LiteralStringRef(PERSIST_PREFIX "ShardAssigned/"), LiteralStringRef(PERSIST_PREFIX "ShardAssigned0"));
static const KeyRangeRef persistShardAvailableKeys =
    KeyRangeRef(LiteralStringRef(PERSIST_PREFIX "ShardAvailable/"), LiteralStringRef(PERSIST_PREFIX "ShardAvailable0"));
static const KeyRangeRef persistByteSampleKeys =
    KeyRangeRef(LiteralStringRef(PERSIST_PREFIX "BS/"), LiteralStringRef(PERSIST_PREFIX "BS0"));
static const KeyRangeRef persistByteSampleSampleKeys =
    KeyRangeRef(LiteralStringRef(PERSIST_PREFIX "BS/" PERSIST_PREFIX "BS/"),
                LiteralStringRef(PERSIST_PREFIX "BS/" PERSIST_PREFIX "BS0"));
static const KeyRef persistLogProtocol = LiteralStringRef(PERSIST_PREFIX "LogProtocol");
static const KeyRef persistPrimaryLocality = LiteralStringRef(PERSIST_PREFIX "PrimaryLocality");
static const KeyRangeRef persistChangeFeedKeys =
    KeyRangeRef(LiteralStringRef(PERSIST_PREFIX "CF/"), LiteralStringRef(PERSIST_PREFIX "CF0"));
static const KeyRangeRef persistTenantMapKeys =
    KeyRangeRef(LiteralStringRef(PERSIST_PREFIX "TM/"), LiteralStringRef(PERSIST_PREFIX "TM0"));
// data keys are unmangled (but never start with PERSIST_PREFIX because they are always in allKeys)

// Checkpoint related prefixes.
static const KeyRangeRef persistCheckpointKeys =
    KeyRangeRef(LiteralStringRef(PERSIST_PREFIX "Checkpoint/"), LiteralStringRef(PERSIST_PREFIX "Checkpoint0"));
static const KeyRangeRef persistPendingCheckpointKeys =
    KeyRangeRef(LiteralStringRef(PERSIST_PREFIX "PendingCheckpoint/"),
                LiteralStringRef(PERSIST_PREFIX "PendingCheckpoint0"));
static const std::string rocksdbCheckpointDirPrefix = "/rockscheckpoints_";

struct AddingShard : NonCopyable {
	KeyRange keys;
	Future<Void> fetchClient; // holds FetchKeys() actor
	Promise<Void> fetchComplete;
	Promise<Void> readWrite;

	// During the Fetching phase, it saves newer mutations whose version is greater or equal to fetchClient's
	// fetchVersion, while the shard is still busy catching up with fetchClient. It applies these updates after fetching
	// completes.
	std::deque<Standalone<VerUpdateRef>> updates;

	struct StorageServer* server;
	Version transferredVersion;
	Version fetchVersion;

	// To learn more details of the phase transitions, see function fetchKeys(). The phases below are sorted in
	// chronological order and do not go back.
	enum Phase {
		WaitPrevious,
		// During Fetching phase, it fetches data before fetchVersion and write it to storage, then let updater know it
		// is ready to update the deferred updates` (see the comment of member variable `updates` above).
		Fetching,
		// During the FetchingCF phase, the shard data is transferred but the remaining change feed data is still being
		// transferred. This is equivalent to the waiting phase for non-changefeed data.
		FetchingCF,
		// During Waiting phase, it sends updater the deferred updates, and wait until they are durable.
		Waiting
		// The shard's state is changed from adding to readWrite then.
	};

	Phase phase;

	AddingShard(StorageServer* server, KeyRangeRef const& keys);

	// When fetchKeys "partially completes" (splits an adding shard in two), this is used to construct the left half
	AddingShard(AddingShard* prev, KeyRange const& keys)
	  : keys(keys), fetchClient(prev->fetchClient), server(prev->server), transferredVersion(prev->transferredVersion),
	    fetchVersion(prev->fetchVersion), phase(prev->phase) {}
	~AddingShard() {
		if (!fetchComplete.isSet())
			fetchComplete.send(Void());
		if (!readWrite.isSet())
			readWrite.send(Void());
	}

	void addMutation(Version version, bool fromFetch, MutationRef const& mutation);

	bool isDataTransferred() const { return phase >= FetchingCF; }
	bool isDataAndCFTransferred() const { return phase >= Waiting; }
};

class ShardInfo : public ReferenceCounted<ShardInfo>, NonCopyable {
	ShardInfo(KeyRange keys, std::unique_ptr<AddingShard>&& adding, StorageServer* readWrite)
	  : adding(std::move(adding)), readWrite(readWrite), keys(keys) {}

public:
	// A shard has 3 mutual exclusive states: adding, readWrite and notAssigned.
	std::unique_ptr<AddingShard> adding;
	struct StorageServer* readWrite;
	KeyRange keys;
	uint64_t changeCounter;

	static ShardInfo* newNotAssigned(KeyRange keys) { return new ShardInfo(keys, nullptr, nullptr); }
	static ShardInfo* newReadWrite(KeyRange keys, StorageServer* data) { return new ShardInfo(keys, nullptr, data); }
	static ShardInfo* newAdding(StorageServer* data, KeyRange keys) {
		return new ShardInfo(keys, std::make_unique<AddingShard>(data, keys), nullptr);
	}
	static ShardInfo* addingSplitLeft(KeyRange keys, AddingShard* oldShard) {
		return new ShardInfo(keys, std::make_unique<AddingShard>(oldShard, keys), nullptr);
	}

	bool isReadable() const { return readWrite != nullptr; }
	bool notAssigned() const { return !readWrite && !adding; }
	bool assigned() const { return readWrite || adding; }
	bool isInVersionedData() const { return readWrite || (adding && adding->isDataTransferred()); }
	bool isCFInVersionedData() const { return readWrite || (adding && adding->isDataAndCFTransferred()); }
	void addMutation(Version version, bool fromFetch, MutationRef const& mutation);
	bool isFetched() const { return readWrite || (adding && adding->fetchComplete.isSet()); }

	const char* debugDescribeState() const {
		if (notAssigned())
			return "NotAssigned";
		else if (adding && !adding->isDataAndCFTransferred())
			return "AddingFetchingCF";
		else if (adding && !adding->isDataTransferred())
			return "AddingFetching";
		else if (adding)
			return "AddingTransferred";
		else
			return "ReadWrite";
	}
};

struct StorageServerDisk {
	explicit StorageServerDisk(struct StorageServer* data, IKeyValueStore* storage) : data(data), storage(storage) {}

	void makeNewStorageServerDurable();
	bool makeVersionMutationsDurable(Version& prevStorageVersion, Version newStorageVersion, int64_t& bytesLeft);
	void makeVersionDurable(Version version);
	void makeTssQuarantineDurable();
	Future<bool> restoreDurableState();

	void changeLogProtocol(Version version, ProtocolVersion protocol);

	void writeMutation(MutationRef mutation);
	void writeKeyValue(KeyValueRef kv);
	void clearRange(KeyRangeRef keys);

	Future<Void> getError() { return storage->getError(); }
	Future<Void> init() { return storage->init(); }
	Future<Void> canCommit() { return storage->canCommit(); }
	Future<Void> commit() { return storage->commit(); }

	// SOMEDAY: Put readNextKeyInclusive in IKeyValueStore
	// Read the key that is equal or greater then 'key' from the storage engine.
	// For example, readNextKeyInclusive("a") should return:
	//  - "a", if key "a" exist
	//  - "b", if key "a" doesn't exist, and "b" is the next existing key in total order
	//  - allKeys.end, if keyrange [a, allKeys.end) is empty
	Future<Key> readNextKeyInclusive(KeyRef key, IKeyValueStore::ReadType type = IKeyValueStore::ReadType::NORMAL) {
		++(*kvScans);
		return readFirstKey(storage, KeyRangeRef(key, allKeys.end), type);
	}
	Future<Optional<Value>> readValue(KeyRef key,
	                                  IKeyValueStore::ReadType type = IKeyValueStore::ReadType::NORMAL,
	                                  Optional<UID> debugID = Optional<UID>()) {
		++(*kvGets);
		return storage->readValue(key, type, debugID);
	}
	Future<Optional<Value>> readValuePrefix(KeyRef key,
	                                        int maxLength,
	                                        IKeyValueStore::ReadType type = IKeyValueStore::ReadType::NORMAL,
	                                        Optional<UID> debugID = Optional<UID>()) {
		++(*kvGets);
		return storage->readValuePrefix(key, maxLength, type, debugID);
	}
	Future<RangeResult> readRange(KeyRangeRef keys,
	                              int rowLimit = 1 << 30,
	                              int byteLimit = 1 << 30,
	                              IKeyValueStore::ReadType type = IKeyValueStore::ReadType::NORMAL) {
		++(*kvScans);
		return storage->readRange(keys, rowLimit, byteLimit, type);
	}

	Future<CheckpointMetaData> checkpoint(const CheckpointRequest& request) { return storage->checkpoint(request); }

	Future<Void> restore(const std::vector<CheckpointMetaData>& checkpoints) { return storage->restore(checkpoints); }

	Future<Void> deleteCheckpoint(const CheckpointMetaData& checkpoint) {
		return storage->deleteCheckpoint(checkpoint);
	}

	KeyValueStoreType getKeyValueStoreType() const { return storage->getType(); }
	StorageBytes getStorageBytes() const { return storage->getStorageBytes(); }
	std::tuple<size_t, size_t, size_t> getSize() const { return storage->getSize(); }

	// The following are pointers to the Counters in StorageServer::counters of the same names.
	Counter* kvCommitLogicalBytes;
	Counter* kvClearRanges;
	Counter* kvGets;
	Counter* kvScans;
	Counter* kvCommits;

private:
	struct StorageServer* data;
	IKeyValueStore* storage;
	void writeMutations(const VectorRef<MutationRef>& mutations, Version debugVersion, const char* debugContext);

	ACTOR static Future<Key> readFirstKey(IKeyValueStore* storage, KeyRangeRef range, IKeyValueStore::ReadType type) {
		RangeResult r = wait(storage->readRange(range, 1, 1 << 30, type));
		if (r.size())
			return r[0].key;
		else
			return range.end;
	}
};

struct UpdateEagerReadInfo {
	std::vector<KeyRef> keyBegin;
	std::vector<Key> keyEnd; // these are for ClearRange

	std::vector<std::pair<KeyRef, int>> keys;
	std::vector<Optional<Value>> value;

	Arena arena;

	void addMutations(VectorRef<MutationRef> const& mutations) {
		for (auto& m : mutations)
			addMutation(m);
	}

	void addMutation(MutationRef const& m) {
		// SOMEDAY: Theoretically we can avoid a read if there is an earlier overlapping ClearRange
		if (m.type == MutationRef::ClearRange && !m.param2.startsWith(systemKeys.end) &&
		    SERVER_KNOBS->ENABLE_CLEAR_RANGE_EAGER_READS)
			keyBegin.push_back(m.param2);
		else if (m.type == MutationRef::CompareAndClear) {
			if (SERVER_KNOBS->ENABLE_CLEAR_RANGE_EAGER_READS)
				keyBegin.push_back(keyAfter(m.param1, arena));
			if (keys.size() > 0 && keys.back().first == m.param1) {
				// Don't issue a second read, if the last read was equal to the current key.
				// CompareAndClear is likely to be used after another atomic operation on same key.
				keys.back().second = std::max(keys.back().second, m.param2.size() + 1);
			} else {
				keys.emplace_back(m.param1, m.param2.size() + 1);
			}
		} else if ((m.type == MutationRef::AppendIfFits) || (m.type == MutationRef::ByteMin) ||
		           (m.type == MutationRef::ByteMax))
			keys.emplace_back(m.param1, CLIENT_KNOBS->VALUE_SIZE_LIMIT);
		else if (isAtomicOp((MutationRef::Type)m.type))
			keys.emplace_back(m.param1, m.param2.size());
	}

	void finishKeyBegin() {
		if (SERVER_KNOBS->ENABLE_CLEAR_RANGE_EAGER_READS) {
			std::sort(keyBegin.begin(), keyBegin.end());
			keyBegin.resize(std::unique(keyBegin.begin(), keyBegin.end()) - keyBegin.begin());
		}
		std::sort(keys.begin(), keys.end(), [](const std::pair<KeyRef, int>& lhs, const std::pair<KeyRef, int>& rhs) {
			return (lhs.first < rhs.first) || (lhs.first == rhs.first && lhs.second > rhs.second);
		});
		keys.resize(std::unique(keys.begin(),
		                        keys.end(),
		                        [](const std::pair<KeyRef, int>& lhs, const std::pair<KeyRef, int>& rhs) {
			                        return lhs.first == rhs.first;
		                        }) -
		            keys.begin());
		// value gets populated in doEagerReads
	}

	Optional<Value>& getValue(KeyRef key) {
		int i = std::lower_bound(keys.begin(),
		                         keys.end(),
		                         std::pair<KeyRef, int>(key, 0),
		                         [](const std::pair<KeyRef, int>& lhs, const std::pair<KeyRef, int>& rhs) {
			                         return lhs.first < rhs.first;
		                         }) -
		        keys.begin();
		ASSERT(i < keys.size() && keys[i].first == key);
		return value[i];
	}

	KeyRef getKeyEnd(KeyRef key) {
		int i = std::lower_bound(keyBegin.begin(), keyBegin.end(), key) - keyBegin.begin();
		ASSERT(i < keyBegin.size() && keyBegin[i] == key);
		return keyEnd[i];
	}
};

const int VERSION_OVERHEAD =
    64 + sizeof(Version) + sizeof(Standalone<VerUpdateRef>) + // mutationLog, 64b overhead for map
    2 * (64 + sizeof(Version) +
         sizeof(Reference<VersionedMap<KeyRef, ValueOrClearToRef>::PTreeT>)); // versioned map [ x2 for
                                                                              // createNewVersion(version+1) ], 64b
                                                                              // overhead for map
// For both the mutation log and the versioned map.
static int mvccStorageBytes(MutationRef const& m) {
	return VersionedMap<KeyRef, ValueOrClearToRef>::overheadPerItem * 2 +
	       (MutationRef::OVERHEAD_BYTES + m.param1.size() + m.param2.size()) * 2;
}

struct FetchInjectionInfo {
	Arena arena;
	std::vector<VerUpdateRef> changes;
};

struct ChangeFeedInfo : ReferenceCounted<ChangeFeedInfo> {
	std::deque<Standalone<MutationsAndVersionRef>> mutations;
	Version fetchVersion = invalidVersion; // The version that commits from a fetch have been written to storage, but
	                                       // have not yet been committed as part of updateStorage.
	Version storageVersion = invalidVersion; // The version between the storage version and the durable version are
	                                         // being written to disk as part of the current commit in updateStorage.
	Version durableVersion = invalidVersion; // All versions before the durable version are durable on disk
	Version emptyVersion = 0; // The change feed does not have any mutations before emptyVersion
	KeyRange range;
	Key id;
	AsyncTrigger newMutations;
	NotifiedVersion durableFetchVersion;
	// A stopped change feed no longer adds new mutations, but is still queriable.
	// stopVersion = MAX_VERSION means the feed has not been stopped
	Version stopVersion = MAX_VERSION;

	// We need to track the version the change feed metadata was created by private mutation, so that if it is rolled
	// back, we can avoid notifying other SS of change feeds that don't durably exist
	Version metadataCreateVersion = invalidVersion;

	bool removing = false;
	bool destroyed = false;
	bool possiblyDestroyed = false;
	bool refreshInProgress = false;

	KeyRangeMap<std::unordered_map<UID, Promise<Void>>> moveTriggers;

	void triggerOnMove(KeyRange range, UID streamUID, Promise<Void> p) {
		auto toInsert = moveTriggers.modify(range);
		for (auto triggerRange = toInsert.begin(); triggerRange != toInsert.end(); ++triggerRange) {
			triggerRange->value().insert({ streamUID, p });
		}
	}

	void moved(KeyRange range) {
		auto toTrigger = moveTriggers.intersectingRanges(range);
		for (auto& triggerRange : toTrigger) {
			for (auto& triggerStream : triggerRange.cvalue()) {
				if (triggerStream.second.canBeSet()) {
					triggerStream.second.send(Void());
				}
			}
		}
		// coalesce doesn't work with promises
		moveTriggers.insert(range, std::unordered_map<UID, Promise<Void>>());
	}

	void removeOnMoveTrigger(KeyRange range, UID streamUID) {
		auto toRemove = moveTriggers.modify(range);
		for (auto triggerRange = toRemove.begin(); triggerRange != toRemove.end(); ++triggerRange) {
			auto streamToRemove = triggerRange->value().find(streamUID);
			ASSERT(streamToRemove != triggerRange->cvalue().end());
			triggerRange->value().erase(streamToRemove);
		}
		// TODO: may be more cleanup possible here
	}

	void destroy(Version destroyVersion) {
		removing = true;
		destroyed = true;
		refreshInProgress = false;
		moved(range);
		newMutations.trigger();
	}
};

class ServerWatchMetadata : public ReferenceCounted<ServerWatchMetadata> {
public:
	Key key;
	Optional<Value> value;
	Version version;
	Future<Version> watch_impl;
	Promise<Version> versionPromise;
	Optional<TagSet> tags;
	Optional<UID> debugID;

	ServerWatchMetadata(Key key, Optional<Value> value, Version version, Optional<TagSet> tags, Optional<UID> debugID)
	  : key(key), value(value), version(version), tags(tags), debugID(debugID) {}
};

struct StorageServer {
	typedef VersionedMap<KeyRef, ValueOrClearToRef> VersionedData;

private:
	// versionedData contains sets and clears.

	// * Nonoverlapping: No clear overlaps a set or another clear, or adjoins another clear.
	// ~ Clears are maximal: If versionedData.at(v) contains a clear [b,e) then
	//      there is a key data[e]@v, or e==allKeys.end, or a shard boundary or former boundary at e

	// * Reads are possible: When k is in a readable shard, for any v in [storageVersion, version.get()],
	//      storage[k] + versionedData.at(v)[k] = database[k] @ v    (storage[k] might be @ any version in
	//      [durableVersion, storageVersion])

	// * Transferred shards are partially readable: When k is in an adding, transferred shard, for any v in
	// [transferredVersion, version.get()],
	//      storage[k] + versionedData.at(v)[k] = database[k] @ v

	// * versionedData contains versions [storageVersion(), version.get()].  It might also contain version
	// (version.get()+1), in which changeDurableVersion may be deleting ghosts, and/or it might
	//      contain later versions if applyUpdate is on the stack.

	// * Old shards are erased: versionedData.atLatest() has entries (sets or intersecting clears) only for keys in
	// readable or adding,transferred shards.
	//   Earlier versions may have extra entries for shards that *were* readable or adding,transferred when those
	//   versions were the latest, but they eventually are forgotten.

	// * Old mutations are erased: All items in versionedData.atLatest() have insertVersion() > durableVersion(), but
	// views
	//   at older versions may contain older items which are also in storage (this is OK because of idempotency)

	VersionedData versionedData;
	std::map<Version, Standalone<VerUpdateRef>> mutationLog; // versions (durableVersion, version]
	std::unordered_map<KeyRef, Reference<ServerWatchMetadata>> watchMap; // keep track of server watches

public:
	std::map<Version, std::vector<CheckpointMetaData>> pendingCheckpoints; // Pending checkpoint requests
	std::unordered_map<UID, CheckpointMetaData> checkpoints; // Existing and deleting checkpoints
	TenantMap tenantMap;
	TenantPrefixIndex tenantPrefixIndex;

	// Histograms
	struct FetchKeysHistograms {
		const Reference<Histogram> latency;
		const Reference<Histogram> bytes;
		const Reference<Histogram> bandwidth;

		FetchKeysHistograms()
		  : latency(Histogram::getHistogram(STORAGESERVER_HISTOGRAM_GROUP,
		                                    FETCH_KEYS_LATENCY_HISTOGRAM,
		                                    Histogram::Unit::microseconds)),
		    bytes(Histogram::getHistogram(STORAGESERVER_HISTOGRAM_GROUP,
		                                  FETCH_KEYS_BYTES_HISTOGRAM,
		                                  Histogram::Unit::bytes)),
		    bandwidth(Histogram::getHistogram(STORAGESERVER_HISTOGRAM_GROUP,
		                                      FETCH_KEYS_BYTES_PER_SECOND_HISTOGRAM,
		                                      Histogram::Unit::bytes_per_second)) {}
	} fetchKeysHistograms;

	Reference<Histogram> tlogCursorReadsLatencyHistogram;
	Reference<Histogram> ssVersionLockLatencyHistogram;
	Reference<Histogram> eagerReadsLatencyHistogram;
	Reference<Histogram> fetchKeysPTreeUpdatesLatencyHistogram;
	Reference<Histogram> tLogMsgsPTreeUpdatesLatencyHistogram;
	Reference<Histogram> storageUpdatesDurableLatencyHistogram;
	Reference<Histogram> storageCommitLatencyHistogram;
	Reference<Histogram> ssDurableVersionUpdateLatencyHistogram;

	// watch map operations
	Reference<ServerWatchMetadata> getWatchMetadata(KeyRef key) const;
	KeyRef setWatchMetadata(Reference<ServerWatchMetadata> metadata);
	void deleteWatchMetadata(KeyRef key);
	void clearWatchMetadata();

	// tenant map operations
	bool insertTenant(TenantNameRef tenantName, TenantMapEntry tenantEntry, Version version);
	void insertTenant(TenantNameRef tenantName, ValueRef value, Version version);
	void clearTenants(TenantNameRef startTenant, TenantNameRef endTenant, Version version);

	Optional<TenantMapEntry> getTenantEntry(Version version, TenantInfo tenant);
	KeyRangeRef clampRangeToTenant(KeyRangeRef range, Optional<TenantMapEntry> tenantEntry, Arena& arena);

	class CurrentRunningFetchKeys {
		std::unordered_map<UID, double> startTimeMap;
		std::unordered_map<UID, KeyRange> keyRangeMap;

		static const StringRef emptyString;
		static const KeyRangeRef emptyKeyRange;

	public:
		void recordStart(const UID id, const KeyRange& keyRange) {
			startTimeMap[id] = now();
			keyRangeMap[id] = keyRange;
		}

		void recordFinish(const UID id) {
			startTimeMap.erase(id);
			keyRangeMap.erase(id);
		}

		std::pair<double, KeyRange> longestTime() const {
			if (numRunning() == 0) {
				return { -1, emptyKeyRange };
			}

			const double currentTime = now();
			double longest = 0;
			UID UIDofLongest;
			for (const auto& kv : startTimeMap) {
				const double currentRunningTime = currentTime - kv.second;
				if (longest <= currentRunningTime) {
					longest = currentRunningTime;
					UIDofLongest = kv.first;
				}
			}
			if (BUGGIFY) {
				UIDofLongest = deterministicRandom()->randomUniqueID();
			}
			auto it = keyRangeMap.find(UIDofLongest);
			if (it != keyRangeMap.end()) {
				return { longest, it->second };
			}
			return { -1, emptyKeyRange };
		}

		int numRunning() const { return startTimeMap.size(); }
	} currentRunningFetchKeys;

	Tag tag;
	std::vector<std::pair<Version, Tag>> history;
	std::vector<std::pair<Version, Tag>> allHistory;
	Version poppedAllAfter;
	std::map<Version, Arena>
	    freeable; // for each version, an Arena that must be held until that version is < oldestVersion
	Arena lastArena;
	double cpuUsage;
	double diskUsage;

	std::map<Version, Standalone<VerUpdateRef>> const& getMutationLog() const { return mutationLog; }
	std::map<Version, Standalone<VerUpdateRef>>& getMutableMutationLog() { return mutationLog; }
	VersionedData const& data() const { return versionedData; }
	VersionedData& mutableData() { return versionedData; }

	double old_rate = 1.0;
	double currentRate() {
		auto versionLag = version.get() - durableVersion.get();
		double res;
		if (versionLag >= SERVER_KNOBS->STORAGE_DURABILITY_LAG_HARD_MAX) {
			res = 0.0;
		} else if (versionLag > SERVER_KNOBS->STORAGE_DURABILITY_LAG_SOFT_MAX) {
			res =
			    1.0 -
			    (double(versionLag - SERVER_KNOBS->STORAGE_DURABILITY_LAG_SOFT_MAX) /
			     double(SERVER_KNOBS->STORAGE_DURABILITY_LAG_HARD_MAX - SERVER_KNOBS->STORAGE_DURABILITY_LAG_SOFT_MAX));
		} else {
			res = 1.0;
		}
		if (res != old_rate) {
			TraceEvent(SevDebug, "LocalRatekeeperChange", thisServerID)
			    .detail("Old", old_rate)
			    .detail("New", res)
			    .detail("NonDurableVersions", versionLag);
			old_rate = res;
		}
		return res;
	}

	void addMutationToMutationLogOrStorage(
	    Version ver,
	    MutationRef m); // Appends m to mutationLog@ver, or to storage if ver==invalidVersion

	// Update the byteSample, and write the updates to the mutation log@ver, or to storage if ver==invalidVersion
	void byteSampleApplyMutation(MutationRef const& m, Version ver);
	void byteSampleApplySet(KeyValueRef kv, Version ver);
	void byteSampleApplyClear(KeyRangeRef range, Version ver);

	void popVersion(Version v, bool popAllTags = false) {
		if (logSystem && !isTss()) {
			if (v > poppedAllAfter) {
				popAllTags = true;
				poppedAllAfter = std::numeric_limits<Version>::max();
			}

			std::vector<std::pair<Version, Tag>>* hist = &history;
			std::vector<std::pair<Version, Tag>> allHistoryCopy;
			if (popAllTags) {
				allHistoryCopy = allHistory;
				hist = &allHistoryCopy;
			}

			while (hist->size() && v > hist->back().first) {
				logSystem->pop(v, hist->back().second);
				hist->pop_back();
			}
			if (hist->size()) {
				logSystem->pop(v, hist->back().second);
			} else {
				logSystem->pop(v, tag);
			}
		}
	}

	Standalone<VerUpdateRef>& addVersionToMutationLog(Version v) {
		// return existing version...
		auto m = mutationLog.find(v);
		if (m != mutationLog.end())
			return m->second;

		// ...or create a new one
		auto& u = mutationLog[v];
		u.version = v;
		if (lastArena.getSize() >= 65536)
			lastArena = Arena(4096);
		u.arena() = lastArena;
		counters.bytesInput += VERSION_OVERHEAD;
		return u;
	}

	MutationRef addMutationToMutationLog(Standalone<VerUpdateRef>& mLV, MutationRef const& m) {
		byteSampleApplyMutation(m, mLV.version);
		counters.bytesInput += mvccStorageBytes(m);
		return mLV.push_back_deep(mLV.arena(), m);
	}

	void setTssPair(UID pairId) {
		tssPairID = Optional<UID>(pairId);

		// Set up tss fault injection here, only if we are in simulated mode and with fault injection.
		// With fault injection enabled, the tss will start acting normal for a bit, then after the specified delay
		// start behaving incorrectly.
		if (g_network->isSimulated() && !g_simulator.speedUpSimulation &&
		    g_simulator.tssMode >= ISimulator::TSSMode::EnabledAddDelay) {
			tssFaultInjectTime = now() + deterministicRandom()->randomInt(60, 300);
			TraceEvent(SevWarnAlways, "TSSInjectFaultEnabled", thisServerID)
			    .detail("Mode", g_simulator.tssMode)
			    .detail("At", tssFaultInjectTime.get());
		}
	}

	// If a TSS is "in quarantine", it means it has incorrect data. It is effectively in a "zombie" state where it
	// rejects all read requests and ignores all non-private mutations and data movements, but otherwise is still part
	// of the cluster. The purpose of this state is to "freeze" the TSS state after a mismatch so a human operator can
	// investigate, but preventing a new storage process from replacing the TSS on the worker. It will still get removed
	// from the cluster if it falls behind on the mutation stream, or if its tss pair gets removed and its tag is no
	// longer valid.
	bool isTSSInQuarantine() { return tssPairID.present() && tssInQuarantine; }

	void startTssQuarantine() {
		if (!tssInQuarantine) {
			// persist quarantine so it's still quarantined if rebooted
			storage.makeTssQuarantineDurable();
		}
		tssInQuarantine = true;
	}

	StorageServerDisk storage;

	KeyRangeMap<Reference<ShardInfo>> shards;
	uint64_t shardChangeCounter; // max( shards->changecounter )

	KeyRangeMap<bool> cachedRangeMap; // indicates if a key-range is being cached

	KeyRangeMap<std::vector<Reference<ChangeFeedInfo>>> keyChangeFeed;
	std::map<Key, Reference<ChangeFeedInfo>> uidChangeFeed;
	Deque<std::pair<std::vector<Key>, Version>> changeFeedVersions;
	std::map<UID, PromiseStream<Key>> changeFeedRemovals;
	std::set<Key> currentChangeFeeds;
	std::set<Key> fetchingChangeFeeds;
	std::unordered_map<NetworkAddress, std::map<UID, Version>> changeFeedClientVersions;
	std::unordered_map<Key, Version> changeFeedCleanupDurable;
	int64_t activeFeedQueries = 0;

	// newestAvailableVersion[k]
	//   == invalidVersion -> k is unavailable at all versions
	//   <= storageVersion -> k is unavailable at all versions (but might be read anyway from storage if we are in the
	//   process of committing makeShardDurable)
	//   == v              -> k is readable (from storage+versionedData) @ [storageVersion,v], and not being updated
	//   when version increases
	//   == latestVersion  -> k is readable (from storage+versionedData) @ [storageVersion,version.get()], and thus
	//   stays available when version increases
	CoalescedKeyRangeMap<Version> newestAvailableVersion;

	CoalescedKeyRangeMap<Version> newestDirtyVersion; // Similar to newestAvailableVersion, but includes (only) keys
	                                                  // that were only partly available (due to cancelled fetchKeys)

	// The following are in rough order from newest to oldest
	Version lastTLogVersion, lastVersionWithData, restoredVersion, prevVersion;
	NotifiedVersion version;
	NotifiedVersion desiredOldestVersion; // We can increase oldestVersion (and then durableVersion) to this version
	                                      // when the disk permits
	NotifiedVersion oldestVersion; // See also storageVersion()
	NotifiedVersion durableVersion; // At least this version will be readable from storage after a power failure
	Version rebootAfterDurableVersion;
	int8_t primaryLocality;
	NotifiedVersion knownCommittedVersion;

	Deque<std::pair<Version, Version>> recoveryVersionSkips;
	int64_t versionLag; // An estimate for how many versions it takes for the data to move from the logs to this storage
	                    // server

	Optional<UID> sourceTLogID; // the tLog from which the latest batch of versions were fetched

	ProtocolVersion logProtocol;

	Reference<ILogSystem> logSystem;
	Reference<ILogSystem::IPeekCursor> logCursor;

	Promise<UID> clusterId;
	// The version the cluster starts on. This value is not persisted and may
	// not be valid after a recovery.
	Version initialClusterVersion = 1;
	UID thisServerID;
	Optional<UID> tssPairID; // if this server is a tss, this is the id of its (ss) pair
	Optional<UID> ssPairID; // if this server is an ss, this is the id of its (tss) pair
	Optional<double> tssFaultInjectTime;
	bool tssInQuarantine;

	Key sk;
	Reference<AsyncVar<ServerDBInfo> const> db;
	Database cx;
	ActorCollection actors;

	StorageServerMetrics metrics;
	CoalescedKeyRangeMap<bool, int64_t, KeyBytesMetric<int64_t>> byteSampleClears;
	AsyncVar<bool> byteSampleClearsTooLarge;
	Future<Void> byteSampleRecovery;
	Future<Void> durableInProgress;

	AsyncMap<Key, bool> watches;
	int64_t watchBytes;
	int64_t numWatches;
	AsyncVar<bool> noRecentUpdates;
	double lastUpdate;

	Int64MetricHandle readQueueSizeMetric;

	std::string folder;

	// defined only during splitMutations()/addMutation()
	UpdateEagerReadInfo* updateEagerReads;

	FlowLock durableVersionLock;
	FlowLock fetchKeysParallelismLock;
	FlowLock fetchChangeFeedParallelismLock;
	int64_t fetchKeysBytesBudget;
	AsyncVar<bool> fetchKeysBudgetUsed;
	std::vector<Promise<FetchInjectionInfo*>> readyFetchKeys;

	FlowLock serveFetchCheckpointParallelismLock;

	int64_t instanceID;

	Promise<Void> otherError;
	Promise<Void> coreStarted;
	bool shuttingDown;

	Promise<Void> registerInterfaceAcceptingRequests;
	Future<Void> interfaceRegistered;

	bool behind;
	bool versionBehind;

	bool debug_inApplyUpdate;
	double debug_lastValidateTime;

	int64_t lastBytesInputEBrake;
	Version lastDurableVersionEBrake;

	int maxQueryQueue;
	int getAndResetMaxQueryQueueSize() {
		int val = maxQueryQueue;
		maxQueryQueue = 0;
		return val;
	}

	TransactionTagCounter transactionTagCounter;

	Optional<LatencyBandConfig> latencyBandConfig;

	struct Counters {
		CounterCollection cc;
		Counter allQueries, getKeyQueries, getValueQueries, getRangeQueries, getMappedRangeQueries,
		    getRangeStreamQueries, finishedQueries, lowPriorityQueries, rowsQueried, bytesQueried, watchQueries,
		    emptyQueries, feedRowsQueried, feedBytesQueried, feedStreamQueries, feedVersionQueries;

		// Bytes of the mutations that have been added to the memory of the storage server. When the data is durable
		// and cleared from the memory, we do not subtract it but add it to bytesDurable.
		Counter bytesInput;
		// Bytes pulled from TLogs, it counts the size of the key value pairs, e.g., key-value pair ("a", "b") is
		// counted as 2 Bytes.
		Counter logicalBytesInput;
		// Bytes pulled from TLogs for moving-in shards, it counts the mutations sent to the moving-in shard during
		// Fetching and Waiting phases.
		Counter logicalBytesMoveInOverhead;
		// Bytes committed to the underlying storage engine by SS, it counts the size of key value pairs.
		Counter kvCommitLogicalBytes;
		// Count of all clearRange operatons to the storage engine.
		Counter kvClearRanges;
		// ClearRange operations issued by FDB, instead of from users, e.g., ClearRange operations to remove a shard
		// from a storage server, as in removeDataRange().
		Counter kvSystemClearRanges;
		// Bytes of the mutations that have been removed from memory because they durable. The counting is same as
		// bytesInput, instead of the actual bytes taken in the storages, so that (bytesInput - bytesDurable) can
		// reflect the current memory footprint of MVCC.
		Counter bytesDurable;
		// Bytes fetched by fetchKeys() for data movements. The size is counted as a collection of KeyValueRef.
		Counter bytesFetched;
		// Like bytesInput but without MVCC accounting. The size is counted as how much it takes when serialized. It
		// is basically the size of both parameters of the mutation and a 12 bytes overhead that keeps mutation type
		// and the lengths of both parameters.
		Counter mutationBytes;

		// Bytes fetched by fetchChangeFeed for data movements.
		Counter feedBytesFetched;

		Counter sampledBytesCleared;
		// The number of key-value pairs fetched by fetchKeys()
		Counter kvFetched;
		Counter mutations, setMutations, clearRangeMutations, atomicMutations;
		Counter updateBatches, updateVersions;
		Counter loops;
		Counter fetchWaitingMS, fetchWaitingCount, fetchExecutingMS, fetchExecutingCount;
		Counter readsRejected;
		Counter wrongShardServer;
		Counter fetchedVersions;
		Counter fetchesFromLogs;
		// The following counters measure how many of lookups in the getMappedRangeQueries are effective. "Miss"
		// means fallback if fallback is enabled, otherwise means failure (so that another layer could implement
		// fallback).
		Counter quickGetValueHit, quickGetValueMiss, quickGetKeyValuesHit, quickGetKeyValuesMiss;

		// The number of logical bytes returned from storage engine, in response to readRange operations.
		Counter kvScanBytes;
		// The number of logical bytes returned from storage engine, in response to readValue operations.
		Counter kvGetBytes;
		// The number of keys read from storage engine by eagerReads.
		Counter eagerReadsKeys;
		// The count of readValue operation to the storage engine.
		Counter kvGets;
		// The count of readValue operation to the storage engine.
		Counter kvScans;
		// The count of commit operation to the storage engine.
		Counter kvCommits;

		LatencySample readLatencySample;
		LatencyBands readLatencyBands;

		Counters(StorageServer* self)
		  : cc("StorageServer", self->thisServerID.toString()), allQueries("QueryQueue", cc),
		    getKeyQueries("GetKeyQueries", cc), getValueQueries("GetValueQueries", cc),
		    getRangeQueries("GetRangeQueries", cc), getMappedRangeQueries("GetMappedRangeQueries", cc),
		    getRangeStreamQueries("GetRangeStreamQueries", cc), finishedQueries("FinishedQueries", cc),
		    lowPriorityQueries("LowPriorityQueries", cc), rowsQueried("RowsQueried", cc),
		    bytesQueried("BytesQueried", cc), watchQueries("WatchQueries", cc), emptyQueries("EmptyQueries", cc),
		    feedRowsQueried("FeedRowsQueried", cc), feedBytesQueried("FeedBytesQueried", cc),
		    feedStreamQueries("FeedStreamQueries", cc), feedVersionQueries("FeedVersionQueries", cc),
		    bytesInput("BytesInput", cc), logicalBytesInput("LogicalBytesInput", cc),
		    logicalBytesMoveInOverhead("LogicalBytesMoveInOverhead", cc),
		    kvCommitLogicalBytes("KVCommitLogicalBytes", cc), kvClearRanges("KVClearRanges", cc),
		    kvSystemClearRanges("KVSystemClearRanges", cc), bytesDurable("BytesDurable", cc),
		    bytesFetched("BytesFetched", cc), mutationBytes("MutationBytes", cc),
		    feedBytesFetched("FeedBytesFetched", cc), sampledBytesCleared("SampledBytesCleared", cc),
		    kvFetched("KVFetched", cc), mutations("Mutations", cc), setMutations("SetMutations", cc),
		    clearRangeMutations("ClearRangeMutations", cc), atomicMutations("AtomicMutations", cc),
		    updateBatches("UpdateBatches", cc), updateVersions("UpdateVersions", cc), loops("Loops", cc),
		    fetchWaitingMS("FetchWaitingMS", cc), fetchWaitingCount("FetchWaitingCount", cc),
		    fetchExecutingMS("FetchExecutingMS", cc), fetchExecutingCount("FetchExecutingCount", cc),
		    readsRejected("ReadsRejected", cc), wrongShardServer("WrongShardServer", cc),
		    fetchedVersions("FetchedVersions", cc), fetchesFromLogs("FetchesFromLogs", cc),
		    quickGetValueHit("QuickGetValueHit", cc), quickGetValueMiss("QuickGetValueMiss", cc),
		    quickGetKeyValuesHit("QuickGetKeyValuesHit", cc), quickGetKeyValuesMiss("QuickGetKeyValuesMiss", cc),
		    kvScanBytes("KVScanBytes", cc), kvGetBytes("KVGetBytes", cc), eagerReadsKeys("EagerReadsKeys", cc),
		    kvGets("KVGets", cc), kvScans("KVScans", cc), kvCommits("KVCommits", cc),
		    readLatencySample("ReadLatencyMetrics",
		                      self->thisServerID,
		                      SERVER_KNOBS->LATENCY_METRICS_LOGGING_INTERVAL,
		                      SERVER_KNOBS->LATENCY_SAMPLE_SIZE),
		    readLatencyBands("ReadLatencyBands", self->thisServerID, SERVER_KNOBS->STORAGE_LOGGING_DELAY) {
			specialCounter(cc, "LastTLogVersion", [self]() { return self->lastTLogVersion; });
			specialCounter(cc, "Version", [self]() { return self->version.get(); });
			specialCounter(cc, "StorageVersion", [self]() { return self->storageVersion(); });
			specialCounter(cc, "DurableVersion", [self]() { return self->durableVersion.get(); });
			specialCounter(cc, "DesiredOldestVersion", [self]() { return self->desiredOldestVersion.get(); });
			specialCounter(cc, "VersionLag", [self]() { return self->versionLag; });
			specialCounter(cc, "LocalRate", [self] { return int64_t(self->currentRate() * 100); });

			specialCounter(cc, "BytesReadSampleCount", [self]() { return self->metrics.bytesReadSample.queue.size(); });
			specialCounter(
			    cc, "FetchKeysFetchActive", [self]() { return self->fetchKeysParallelismLock.activePermits(); });
			specialCounter(cc, "FetchKeysWaiting", [self]() { return self->fetchKeysParallelismLock.waiters(); });
			specialCounter(cc, "FetchChangeFeedFetchActive", [self]() {
				return self->fetchChangeFeedParallelismLock.activePermits();
			});
			specialCounter(
			    cc, "FetchChangeFeedWaiting", [self]() { return self->fetchChangeFeedParallelismLock.waiters(); });
			specialCounter(cc, "ServeFetchCheckpointActive", [self]() {
				return self->serveFetchCheckpointParallelismLock.activePermits();
			});
			specialCounter(cc, "ServeFetchCheckpointWaiting", [self]() {
				return self->serveFetchCheckpointParallelismLock.waiters();
			});
			specialCounter(cc, "QueryQueueMax", [self]() { return self->getAndResetMaxQueryQueueSize(); });
			specialCounter(cc, "BytesStored", [self]() { return self->metrics.byteSample.getEstimate(allKeys); });
			specialCounter(cc, "ActiveWatches", [self]() { return self->numWatches; });
			specialCounter(cc, "WatchBytes", [self]() { return self->watchBytes; });
			specialCounter(cc, "KvstoreSizeTotal", [self]() { return std::get<0>(self->storage.getSize()); });
			specialCounter(cc, "KvstoreNodeTotal", [self]() { return std::get<1>(self->storage.getSize()); });
			specialCounter(cc, "KvstoreInlineKey", [self]() { return std::get<2>(self->storage.getSize()); });
			specialCounter(cc, "ActiveChangeFeeds", [self]() { return self->uidChangeFeed.size(); });
			specialCounter(cc, "ActiveChangeFeedQueries", [self]() { return self->activeFeedQueries; });
		}
	} counters;

	// Bytes read from storage engine when a storage server starts.
	int64_t bytesRestored = 0;

	Reference<EventCacheHolder> storageServerSourceTLogIDEventHolder;

	StorageServer(IKeyValueStore* storage,
	              Reference<AsyncVar<ServerDBInfo> const> const& db,
	              StorageServerInterface const& ssi)
	  : tlogCursorReadsLatencyHistogram(Histogram::getHistogram(STORAGESERVER_HISTOGRAM_GROUP,
	                                                            TLOG_CURSOR_READS_LATENCY_HISTOGRAM,
	                                                            Histogram::Unit::microseconds)),
	    ssVersionLockLatencyHistogram(Histogram::getHistogram(STORAGESERVER_HISTOGRAM_GROUP,
	                                                          SS_VERSION_LOCK_LATENCY_HISTOGRAM,
	                                                          Histogram::Unit::microseconds)),
	    eagerReadsLatencyHistogram(Histogram::getHistogram(STORAGESERVER_HISTOGRAM_GROUP,
	                                                       EAGER_READS_LATENCY_HISTOGRAM,
	                                                       Histogram::Unit::microseconds)),
	    fetchKeysPTreeUpdatesLatencyHistogram(Histogram::getHistogram(STORAGESERVER_HISTOGRAM_GROUP,
	                                                                  FETCH_KEYS_PTREE_UPDATES_LATENCY_HISTOGRAM,
	                                                                  Histogram::Unit::microseconds)),
	    tLogMsgsPTreeUpdatesLatencyHistogram(Histogram::getHistogram(STORAGESERVER_HISTOGRAM_GROUP,
	                                                                 TLOG_MSGS_PTREE_UPDATES_LATENCY_HISTOGRAM,
	                                                                 Histogram::Unit::microseconds)),
	    storageUpdatesDurableLatencyHistogram(Histogram::getHistogram(STORAGESERVER_HISTOGRAM_GROUP,
	                                                                  STORAGE_UPDATES_DURABLE_LATENCY_HISTOGRAM,
	                                                                  Histogram::Unit::microseconds)),
	    storageCommitLatencyHistogram(Histogram::getHistogram(STORAGESERVER_HISTOGRAM_GROUP,
	                                                          STORAGE_COMMIT_LATENCY_HISTOGRAM,
	                                                          Histogram::Unit::microseconds)),
	    ssDurableVersionUpdateLatencyHistogram(Histogram::getHistogram(STORAGESERVER_HISTOGRAM_GROUP,
	                                                                   SS_DURABLE_VERSION_UPDATE_LATENCY_HISTOGRAM,
	                                                                   Histogram::Unit::microseconds)),
	    tag(invalidTag), poppedAllAfter(std::numeric_limits<Version>::max()), cpuUsage(0.0), diskUsage(0.0),
	    storage(this, storage), shardChangeCounter(0), lastTLogVersion(0), lastVersionWithData(0), restoredVersion(0),
	    prevVersion(0), rebootAfterDurableVersion(std::numeric_limits<Version>::max()),
	    primaryLocality(tagLocalityInvalid), knownCommittedVersion(0), versionLag(0), logProtocol(0),
	    thisServerID(ssi.id()), tssInQuarantine(false), db(db), actors(false),
	    byteSampleClears(false, LiteralStringRef("\xff\xff\xff")), durableInProgress(Void()), watchBytes(0),
	    numWatches(0), noRecentUpdates(false), lastUpdate(now()),
	    readQueueSizeMetric(LiteralStringRef("StorageServer.ReadQueueSize")), updateEagerReads(nullptr),
	    fetchKeysParallelismLock(SERVER_KNOBS->FETCH_KEYS_PARALLELISM),
	    fetchChangeFeedParallelismLock(SERVER_KNOBS->FETCH_KEYS_PARALLELISM),
	    fetchKeysBytesBudget(SERVER_KNOBS->STORAGE_FETCH_BYTES), fetchKeysBudgetUsed(false),
	    serveFetchCheckpointParallelismLock(SERVER_KNOBS->SERVE_FETCH_CHECKPOINT_PARALLELISM),
	    instanceID(deterministicRandom()->randomUniqueID().first()), shuttingDown(false), behind(false),
	    versionBehind(false), debug_inApplyUpdate(false), debug_lastValidateTime(0), lastBytesInputEBrake(0),
	    lastDurableVersionEBrake(0), maxQueryQueue(0), transactionTagCounter(ssi.id()), counters(this),
	    storageServerSourceTLogIDEventHolder(
	        makeReference<EventCacheHolder>(ssi.id().toString() + "/StorageServerSourceTLogID")) {
		version.initMetric(LiteralStringRef("StorageServer.Version"), counters.cc.id);
		oldestVersion.initMetric(LiteralStringRef("StorageServer.OldestVersion"), counters.cc.id);
		durableVersion.initMetric(LiteralStringRef("StorageServer.DurableVersion"), counters.cc.id);
		desiredOldestVersion.initMetric(LiteralStringRef("StorageServer.DesiredOldestVersion"), counters.cc.id);

		newestAvailableVersion.insert(allKeys, invalidVersion);
		newestDirtyVersion.insert(allKeys, invalidVersion);
		addShard(ShardInfo::newNotAssigned(allKeys));

		cx = openDBOnServer(db, TaskPriority::DefaultEndpoint, LockAware::True);

		this->storage.kvCommitLogicalBytes = &counters.kvCommitLogicalBytes;
		this->storage.kvClearRanges = &counters.kvClearRanges;
		this->storage.kvGets = &counters.kvGets;
		this->storage.kvScans = &counters.kvScans;
		this->storage.kvCommits = &counters.kvCommits;
	}

	//~StorageServer() { fclose(log); }

	// Puts the given shard into shards.  The caller is responsible for adding shards
	//   for all ranges in shards.getAffectedRangesAfterInsertion(newShard->keys)), because these
	//   shards are invalidated by the call.
	void addShard(ShardInfo* newShard) {
		ASSERT(!newShard->keys.empty());
		newShard->changeCounter = ++shardChangeCounter;
		//TraceEvent("AddShard", this->thisServerID).detail("KeyBegin", newShard->keys.begin).detail("KeyEnd", newShard->keys.end).detail("State", newShard->isReadable() ? "Readable" : newShard->notAssigned() ? "NotAssigned" : "Adding").detail("Version", this->version.get());
		/*auto affected = shards.getAffectedRangesAfterInsertion( newShard->keys, Reference<ShardInfo>() );
		for(auto i = affected.begin(); i != affected.end(); ++i)
		    shards.insert( *i, Reference<ShardInfo>() );*/
		shards.insert(newShard->keys, Reference<ShardInfo>(newShard));
	}
	void addMutation(Version version,
	                 bool fromFetch,
	                 MutationRef const& mutation,
	                 KeyRangeRef const& shard,
	                 UpdateEagerReadInfo* eagerReads);
	void setInitialVersion(Version ver) {
		version = ver;
		desiredOldestVersion = ver;
		oldestVersion = ver;
		durableVersion = ver;
		lastVersionWithData = ver;
		restoredVersion = ver;

		mutableData().createNewVersion(ver);
		mutableData().forgetVersionsBefore(ver);
	}

	bool isTss() const { return tssPairID.present(); }

	bool isSSWithTSSPair() const { return ssPairID.present(); }

	void setSSWithTssPair(UID idOfTSS) { ssPairID = Optional<UID>(idOfTSS); }

	void clearSSWithTssPair() { ssPairID = Optional<UID>(); }

	// This is the maximum version that might be read from storage (the minimum version is durableVersion)
	Version storageVersion() const { return oldestVersion.get(); }

	bool isReadable(KeyRangeRef const& keys) {
		auto sh = shards.intersectingRanges(keys);
		for (auto i = sh.begin(); i != sh.end(); ++i)
			if (!i->value()->isReadable())
				return false;
		return true;
	}

	void checkChangeCounter(uint64_t oldShardChangeCounter, KeyRef const& key) {
		if (oldShardChangeCounter != shardChangeCounter && shards[key]->changeCounter > oldShardChangeCounter) {
			CODE_PROBE(true, "shard change during getValueQ");
			throw wrong_shard_server();
		}
	}

	void checkChangeCounter(uint64_t oldShardChangeCounter, KeyRangeRef const& keys) {
		if (oldShardChangeCounter != shardChangeCounter) {
			auto sh = shards.intersectingRanges(keys);
			for (auto i = sh.begin(); i != sh.end(); ++i)
				if (i->value()->changeCounter > oldShardChangeCounter) {
					CODE_PROBE(true, "shard change during range operation");
					throw wrong_shard_server();
				}
		}
	}

	Counter::Value queueSize() { return counters.bytesInput.getValue() - counters.bytesDurable.getValue(); }

	// penalty used by loadBalance() to balance requests among SSes. We prefer SS with less write queue size.
	double getPenalty() {
		return std::max(std::max(1.0,
		                         (queueSize() - (SERVER_KNOBS->TARGET_BYTES_PER_STORAGE_SERVER -
		                                         2.0 * SERVER_KNOBS->SPRING_BYTES_STORAGE_SERVER)) /
		                             SERVER_KNOBS->SPRING_BYTES_STORAGE_SERVER),
		                (currentRate() < 1e-6 ? 1e6 : 1.0 / currentRate()));
	}

	// Normally the storage server prefers to serve read requests over making mutations
	// durable to disk. However, when the storage server falls to far behind on
	// making mutations durable, this function will change the priority to prefer writes.
	Future<Void> getQueryDelay() {
		if ((version.get() - durableVersion.get() > SERVER_KNOBS->LOW_PRIORITY_DURABILITY_LAG) ||
		    (queueSize() > SERVER_KNOBS->LOW_PRIORITY_STORAGE_QUEUE_BYTES)) {
			++counters.lowPriorityQueries;
			return delay(0, TaskPriority::LowPriorityRead);
		}
		return delay(0, TaskPriority::DefaultEndpoint);
	}

	template <class Reply>
	using isLoadBalancedReply = std::is_base_of<LoadBalancedReply, Reply>;

	template <class Reply>
	typename std::enable_if<isLoadBalancedReply<Reply>::value, void>::type
	sendErrorWithPenalty(const ReplyPromise<Reply>& promise, const Error& err, double penalty) {
		if (err.code() == error_code_wrong_shard_server) {
			++counters.wrongShardServer;
		}
		Reply reply;
		reply.error = err;
		reply.penalty = penalty;
		promise.send(reply);
	}

	template <class Reply>
	typename std::enable_if<!isLoadBalancedReply<Reply>::value, void>::type
	sendErrorWithPenalty(const ReplyPromise<Reply>& promise, const Error& err, double) {
		if (err.code() == error_code_wrong_shard_server) {
			++counters.wrongShardServer;
		}
		promise.sendError(err);
	}

	template <class Request>
	bool shouldRead(const Request& request) {
		auto rate = currentRate();
		if (isTSSInQuarantine() || (rate < SERVER_KNOBS->STORAGE_DURABILITY_LAG_REJECT_THRESHOLD &&
		                            deterministicRandom()->random01() >
		                                std::max(SERVER_KNOBS->STORAGE_DURABILITY_LAG_MIN_RATE,
		                                         rate / SERVER_KNOBS->STORAGE_DURABILITY_LAG_REJECT_THRESHOLD))) {
			sendErrorWithPenalty(request.reply, server_overloaded(), getPenalty());
			++counters.readsRejected;
			return false;
		}
		return true;
	}

	template <class Request, class HandleFunction>
	Future<Void> readGuard(const Request& request, const HandleFunction& fun) {
		bool read = shouldRead(request);
		if (!read) {
			return Void();
		}
		return fun(this, request);
	}

	Version minFeedVersionForAddress(const NetworkAddress& addr) {
		auto& clientVersions = changeFeedClientVersions[addr];
		Version minVersion = version.get();
		for (auto& it : clientVersions) {
			/*fmt::print("SS {0} Blocked client {1} @ {2}\n",
			           thisServerID.toString().substr(0, 4),
			           it.first.toString().substr(0, 8),
			           it.second);*/
			minVersion = std::min(minVersion, it.second);
		}
		return minVersion;
	}

	void getSplitPoints(SplitRangeRequest const& req) {
		try {
			Optional<TenantMapEntry> entry = getTenantEntry(version.get(), req.tenantInfo);
			metrics.getSplitPoints(req, entry.map<Key>([](TenantMapEntry e) { return e.prefix; }));
		} catch (Error& e) {
			req.reply.sendError(e);
		}
	}
};

const StringRef StorageServer::CurrentRunningFetchKeys::emptyString = LiteralStringRef("");
const KeyRangeRef StorageServer::CurrentRunningFetchKeys::emptyKeyRange =
    KeyRangeRef(StorageServer::CurrentRunningFetchKeys::emptyString,
                StorageServer::CurrentRunningFetchKeys::emptyString);

// If and only if key:=value is in (storage+versionedData),    // NOT ACTUALLY: and key < allKeys.end,
//   and H(key) < |key+value|/bytesPerSample,
//     let sampledSize = max(|key+value|,bytesPerSample)
//     persistByteSampleKeys.begin()+key := sampledSize is in storage
//     (key,sampledSize) is in byteSample

// So P(key is sampled) * sampledSize == |key+value|

void StorageServer::byteSampleApplyMutation(MutationRef const& m, Version ver) {
	if (m.type == MutationRef::ClearRange)
		byteSampleApplyClear(KeyRangeRef(m.param1, m.param2), ver);
	else if (m.type == MutationRef::SetValue)
		byteSampleApplySet(KeyValueRef(m.param1, m.param2), ver);
	else
		ASSERT(false); // Mutation of unknown type modfying byte sample
}

// watchMap Operations
Reference<ServerWatchMetadata> StorageServer::getWatchMetadata(KeyRef key) const {
	const auto it = watchMap.find(key);
	if (it == watchMap.end())
		return Reference<ServerWatchMetadata>();
	return it->second;
}

KeyRef StorageServer::setWatchMetadata(Reference<ServerWatchMetadata> metadata) {
	KeyRef keyRef = metadata->key.contents();

	watchMap[keyRef] = metadata;
	return keyRef;
}

void StorageServer::deleteWatchMetadata(KeyRef key) {
	watchMap.erase(key);
}

void StorageServer::clearWatchMetadata() {
	watchMap.clear();
}

#ifndef __INTEL_COMPILER
#pragma endregion
#endif

/////////////////////////////////// Validation ///////////////////////////////////////
#ifndef __INTEL_COMPILER
#pragma region Validation
#endif
bool validateRange(StorageServer::VersionedData::ViewAtVersion const& view,
                   KeyRangeRef range,
                   Version version,
                   UID id,
                   Version minInsertVersion) {
	// * Nonoverlapping: No clear overlaps a set or another clear, or adjoins another clear.
	// * Old mutations are erased: All items in versionedData.atLatest() have insertVersion() > durableVersion()

	//TraceEvent("ValidateRange", id).detail("KeyBegin", range.begin).detail("KeyEnd", range.end).detail("Version", version);
	KeyRef k;
	bool ok = true;
	bool kIsClear = false;
	auto i = view.lower_bound(range.begin);
	if (i != view.begin())
		--i;
	for (; i != view.end() && i.key() < range.end; ++i) {
		ASSERT(i.insertVersion() > minInsertVersion);
		if (kIsClear && i->isClearTo() ? i.key() <= k : i.key() < k) {
			TraceEvent(SevError, "InvalidRange", id)
			    .detail("Key1", k)
			    .detail("Key2", i.key())
			    .detail("Version", version);
			ok = false;
		}
		// ASSERT( i.key() >= k );
		kIsClear = i->isClearTo();
		k = kIsClear ? i->getEndKey() : i.key();
	}
	return ok;
}

void validate(StorageServer* data, bool force = false) {
	try {
		if (force || (EXPENSIVE_VALIDATION)) {
			data->newestAvailableVersion.validateCoalesced();
			data->newestDirtyVersion.validateCoalesced();

			for (auto s = data->shards.ranges().begin(); s != data->shards.ranges().end(); ++s) {
				ASSERT(s->value()->keys == s->range());
				ASSERT(!s->value()->keys.empty());
			}

			for (auto s = data->shards.ranges().begin(); s != data->shards.ranges().end(); ++s)
				if (s->value()->isReadable()) {
					auto ar = data->newestAvailableVersion.intersectingRanges(s->range());
					for (auto a = ar.begin(); a != ar.end(); ++a)
						ASSERT(a->value() == latestVersion);
				}

			// * versionedData contains versions [storageVersion(), version.get()].  It might also contain version
			// (version.get()+1), in which changeDurableVersion may be deleting ghosts, and/or it might
			//      contain later versions if applyUpdate is on the stack.
			ASSERT(data->data().getOldestVersion() == data->storageVersion());
			ASSERT(data->data().getLatestVersion() == data->version.get() ||
			       data->data().getLatestVersion() == data->version.get() + 1 ||
			       (data->debug_inApplyUpdate && data->data().getLatestVersion() > data->version.get()));

			auto latest = data->data().atLatest();

			// * Old shards are erased: versionedData.atLatest() has entries (sets or clear *begins*) only for keys in
			// readable or adding,transferred shards.
			for (auto s = data->shards.ranges().begin(); s != data->shards.ranges().end(); ++s) {
				ShardInfo* shard = s->value().getPtr();
				if (!shard->isInVersionedData()) {
					if (latest.lower_bound(s->begin()) != latest.lower_bound(s->end())) {
						TraceEvent(SevError, "VF", data->thisServerID)
						    .detail("LastValidTime", data->debug_lastValidateTime)
						    .detail("KeyBegin", s->begin())
						    .detail("KeyEnd", s->end())
						    .detail("FirstKey", latest.lower_bound(s->begin()).key())
						    .detail("FirstInsertV", latest.lower_bound(s->begin()).insertVersion());
					}
					ASSERT(latest.lower_bound(s->begin()) == latest.lower_bound(s->end()));
				}
			}

			// FIXME: do some change feed validation?

			latest.validate();
			validateRange(latest, allKeys, data->version.get(), data->thisServerID, data->durableVersion.get());

			data->debug_lastValidateTime = now();
		}
	} catch (...) {
		TraceEvent(SevError, "ValidationFailure", data->thisServerID)
		    .detail("LastValidTime", data->debug_lastValidateTime);
		throw;
	}
}
#ifndef __INTEL_COMPILER
#pragma endregion
#endif

void updateProcessStats(StorageServer* self) {
	if (g_network->isSimulated()) {
		// diskUsage and cpuUsage are not relevant in the simulator,
		// and relying on the actual values could break seed determinism
		self->cpuUsage = 100.0;
		self->diskUsage = 100.0;
		return;
	}

	SystemStatistics sysStats = getSystemStatistics();
	if (sysStats.initialized) {
		self->cpuUsage = 100 * sysStats.processCPUSeconds / sysStats.elapsed;
		self->diskUsage = 100 * std::max(0.0, (sysStats.elapsed - sysStats.processDiskIdleSeconds) / sysStats.elapsed);
	}
}

///////////////////////////////////// Queries /////////////////////////////////
#ifndef __INTEL_COMPILER
#pragma region Queries
#endif

ACTOR Future<Version> waitForVersionActor(StorageServer* data, Version version, SpanContext spanContext) {
	state Span span("SS:WaitForVersion"_loc, spanContext);
	choose {
		when(wait(data->version.whenAtLeast(version))) {
			// FIXME: A bunch of these can block with or without the following delay 0.
			// wait( delay(0) );  // don't do a whole bunch of these at once
			if (version < data->oldestVersion.get())
				throw transaction_too_old(); // just in case
			return version;
		}
		when(wait(delay(SERVER_KNOBS->FUTURE_VERSION_DELAY))) {
			if (deterministicRandom()->random01() < 0.001)
				TraceEvent(SevWarn, "ShardServerFutureVersion1000x", data->thisServerID)
				    .detail("Version", version)
				    .detail("MyVersion", data->version.get())
				    .detail("ServerID", data->thisServerID);
			throw future_version();
		}
	}
}

// If the latest commit version that mutated the shard(s) being served by the specified storage
// server is below the client specified read version then do a read at the latest commit version
// of the storage server.
Version getRealReadVersion(VersionVector& ssLatestCommitVersions, Tag& tag, Version specifiedReadVersion) {
	Version realReadVersion =
	    ssLatestCommitVersions.hasVersion(tag) ? ssLatestCommitVersions.getVersion(tag) : specifiedReadVersion;
	ASSERT(realReadVersion <= specifiedReadVersion);
	return realReadVersion;
}

// Find the latest commit version of the given tag.
Version getLatestCommitVersion(VersionVector& ssLatestCommitVersions, Tag& tag) {
	Version commitVersion =
	    ssLatestCommitVersions.hasVersion(tag) ? ssLatestCommitVersions.getVersion(tag) : invalidVersion;
	return commitVersion;
}

Future<Version> waitForVersion(StorageServer* data, Version version, SpanContext spanContext) {
	if (version == latestVersion) {
		version = std::max(Version(1), data->version.get());
	}

	if (version < data->oldestVersion.get() || version <= 0) {
		// TraceEvent(SevDebug, "WFVThrow", data->thisServerID).detail("Version", version).detail("OldestVersion", data->oldestVersion.get());
		return transaction_too_old();
	} else if (version <= data->version.get()) {
		return version;
	}

	if ((data->behind || data->versionBehind) && version > data->version.get()) {
		return process_behind();
	}

	if (deterministicRandom()->random01() < 0.001) {
		TraceEvent("WaitForVersion1000x").log();
	}
	return waitForVersionActor(data, version, spanContext);
}

Future<Version> waitForVersion(StorageServer* data,
                               Version commitVersion,
                               Version readVersion,
                               SpanContext spanContext) {
	ASSERT(commitVersion == invalidVersion || commitVersion < readVersion);

	if (commitVersion == invalidVersion) {
		return waitForVersion(data, readVersion, spanContext);
	}

	if (readVersion == latestVersion) {
		readVersion = std::max(Version(1), data->version.get());
	}

	if (readVersion < data->oldestVersion.get() || readVersion <= 0) {
		return transaction_too_old();
	} else {
		if (commitVersion < data->oldestVersion.get()) {
			return data->oldestVersion.get();
		} else if (commitVersion <= data->version.get()) {
			return commitVersion;
		}
	}

	if ((data->behind || data->versionBehind) && commitVersion > data->version.get()) {
		return process_behind();
	}

	if (deterministicRandom()->random01() < 0.001) {
		TraceEvent("WaitForVersion1000x");
	}
	return waitForVersionActor(data, std::max(commitVersion, data->oldestVersion.get()), spanContext);
}

ACTOR Future<Version> waitForVersionNoTooOld(StorageServer* data, Version version) {
	// This could become an Actor transparently, but for now it just does the lookup
	if (version == latestVersion)
		version = std::max(Version(1), data->version.get());
	if (version <= data->version.get())
		return version;
	choose {
		when(wait(data->version.whenAtLeast(version))) { return version; }
		when(wait(delay(SERVER_KNOBS->FUTURE_VERSION_DELAY))) {
			if (deterministicRandom()->random01() < 0.001)
				TraceEvent(SevWarn, "ShardServerFutureVersion1000x", data->thisServerID)
				    .detail("Version", version)
				    .detail("MyVersion", data->version.get())
				    .detail("ServerID", data->thisServerID);
			throw future_version();
		}
	}
}

Optional<TenantMapEntry> StorageServer::getTenantEntry(Version version, TenantInfo tenantInfo) {
	if (tenantInfo.name.present()) {
		auto view = tenantMap.at(version);
		auto itr = view.find(tenantInfo.name.get());
		if (itr == view.end()) {
			TraceEvent(SevWarn, "StorageUnknownTenant", thisServerID).detail("Tenant", tenantInfo.name).backtrace();
			throw unknown_tenant();
		} else if (itr->id != tenantInfo.tenantId) {
			TraceEvent(SevWarn, "StorageTenantIdMismatch", thisServerID)
			    .detail("Tenant", tenantInfo.name)
			    .detail("TenantId", tenantInfo.tenantId)
			    .detail("ExistingId", itr->id)
			    .backtrace();
			throw unknown_tenant();
		}

		return *itr;
	}

	return Optional<TenantMapEntry>();
}

ACTOR Future<Void> getValueQ(StorageServer* data, GetValueRequest req) {
	state int64_t resultSize = 0;
	Span span("SS:getValue"_loc, req.spanContext);
	if (req.tenantInfo.name.present()) {
		span.addAttribute("tenant"_sr, req.tenantInfo.name.get());
	}
	span.addAttribute("key"_sr, req.key);
	// Temporarily disabled -- this path is hit a lot
	// getCurrentLineage()->modify(&TransactionLineage::txID) = req.spanContext.first();

	try {
		++data->counters.getValueQueries;
		++data->counters.allQueries;
		++data->readQueueSizeMetric;
		data->maxQueryQueue = std::max<int>(
		    data->maxQueryQueue, data->counters.allQueries.getValue() - data->counters.finishedQueries.getValue());

		// Active load balancing runs at a very high priority (to obtain accurate queue lengths)
		// so we need to downgrade here
		wait(data->getQueryDelay());

		if (req.debugID.present())
			g_traceBatch.addEvent("GetValueDebug",
			                      req.debugID.get().first(),
			                      "getValueQ.DoRead"); //.detail("TaskID", g_network->getCurrentTask());

		state Optional<Value> v;
		Version commitVersion = getLatestCommitVersion(req.ssLatestCommitVersions, data->tag);
		state Version version = wait(waitForVersion(data, commitVersion, req.version, req.spanContext));
		if (req.debugID.present())
			g_traceBatch.addEvent("GetValueDebug",
			                      req.debugID.get().first(),
			                      "getValueQ.AfterVersion"); //.detail("TaskID", g_network->getCurrentTask());

		Optional<TenantMapEntry> entry = data->getTenantEntry(version, req.tenantInfo);
		if (entry.present()) {
			req.key = req.key.withPrefix(entry.get().prefix);
		}
		state uint64_t changeCounter = data->shardChangeCounter;

		if (!data->shards[req.key]->isReadable()) {
			//TraceEvent("WrongShardServer", data->thisServerID).detail("Key", req.key).detail("Version", version).detail("In", "getValueQ");
			throw wrong_shard_server();
		}

		state int path = 0;
		auto i = data->data().at(version).lastLessOrEqual(req.key);
		if (i && i->isValue() && i.key() == req.key) {
			v = (Value)i->getValue();
			path = 1;
		} else if (!i || !i->isClearTo() || i->getEndKey() <= req.key) {
			path = 2;
			Optional<Value> vv = wait(data->storage.readValue(req.key, IKeyValueStore::ReadType::NORMAL, req.debugID));
			data->counters.kvGetBytes += vv.expectedSize();
			// Validate that while we were reading the data we didn't lose the version or shard
			if (version < data->storageVersion()) {
				CODE_PROBE(true, "transaction_too_old after readValue");
				throw transaction_too_old();
			}
			data->checkChangeCounter(changeCounter, req.key);
			v = vv;
		}

		DEBUG_MUTATION("ShardGetValue",
		               version,
		               MutationRef(MutationRef::DebugKey, req.key, v.present() ? v.get() : LiteralStringRef("<null>")),
		               data->thisServerID);
		DEBUG_MUTATION("ShardGetPath",
		               version,
		               MutationRef(MutationRef::DebugKey,
		                           req.key,
		                           path == 0   ? LiteralStringRef("0")
		                           : path == 1 ? LiteralStringRef("1")
		                                       : LiteralStringRef("2")),
		               data->thisServerID);

		/*
		StorageMetrics m;
		m.bytesPerKSecond = req.key.size() + (v.present() ? v.get().size() : 0);
		m.iosPerKSecond = 1;
		data->metrics.notify(req.key, m);
		*/

		if (v.present()) {
			++data->counters.rowsQueried;
			resultSize = v.get().size();
			data->counters.bytesQueried += resultSize;
		} else {
			++data->counters.emptyQueries;
		}

		if (SERVER_KNOBS->READ_SAMPLING_ENABLED) {
			// If the read yields no value, randomly sample the empty read.
			int64_t bytesReadPerKSecond =
			    v.present() ? std::max((int64_t)(req.key.size() + v.get().size()), SERVER_KNOBS->EMPTY_READ_PENALTY)
			                : SERVER_KNOBS->EMPTY_READ_PENALTY;
			data->metrics.notifyBytesReadPerKSecond(req.key, bytesReadPerKSecond);
		}

		if (req.debugID.present())
			g_traceBatch.addEvent("GetValueDebug",
			                      req.debugID.get().first(),
			                      "getValueQ.AfterRead"); //.detail("TaskID", g_network->getCurrentTask());

		// Check if the desired key might be cached
		auto cached = data->cachedRangeMap[req.key];
		// if (cached)
		//	TraceEvent(SevDebug, "SSGetValueCached").detail("Key", req.key);

		GetValueReply reply(v, cached);
		reply.penalty = data->getPenalty();
		req.reply.send(reply);
	} catch (Error& e) {
		if (!canReplyWith(e))
			throw;
		data->sendErrorWithPenalty(req.reply, e, data->getPenalty());
	}

	data->transactionTagCounter.addRequest(req.tags, resultSize);

	++data->counters.finishedQueries;
	--data->readQueueSizeMetric;

	double duration = g_network->timer() - req.requestTime();
	data->counters.readLatencySample.addMeasurement(duration);
	if (data->latencyBandConfig.present()) {
		int maxReadBytes =
		    data->latencyBandConfig.get().readConfig.maxReadBytes.orDefault(std::numeric_limits<int>::max());
		data->counters.readLatencyBands.addMeasurement(duration, resultSize > maxReadBytes);
	}

	return Void();
}

// Pessimistic estimate the number of overhead bytes used by each
// watch. Watch key references are stored in an AsyncMap<Key,bool>, and actors
// must be kept alive until the watch is finished.
extern size_t WATCH_OVERHEAD_WATCHQ, WATCH_OVERHEAD_WATCHIMPL;

ACTOR Future<Version> watchWaitForValueChange(StorageServer* data, SpanContext parent, KeyRef key) {
	state Location spanLocation = "SS:watchWaitForValueChange"_loc;
	state Span span(spanLocation, parent);
	state Reference<ServerWatchMetadata> metadata = data->getWatchMetadata(key);

	if (metadata->debugID.present())
		g_traceBatch.addEvent("WatchValueDebug",
		                      metadata->debugID.get().first(),
		                      "watchValueSendReply.Before"); //.detail("TaskID", g_network->getCurrentTask());

	wait(success(waitForVersionNoTooOld(data, metadata->version)));
	if (metadata->debugID.present())
		g_traceBatch.addEvent("WatchValueDebug",
		                      metadata->debugID.get().first(),
		                      "watchValueSendReply.AfterVersion"); //.detail("TaskID", g_network->getCurrentTask());

	state Version minVersion = data->data().latestVersion;
	state Future<Void> watchFuture = data->watches.onChange(metadata->key);
	loop {
		try {
			metadata = data->getWatchMetadata(key);
			state Version latest = data->version.get();
			CODE_PROBE(latest >= minVersion && latest < data->data().latestVersion,
			           "Starting watch loop with latestVersion > data->version");
			GetValueRequest getReq(
			    span.context, TenantInfo(), metadata->key, latest, metadata->tags, metadata->debugID, VersionVector());
			state Future<Void> getValue = getValueQ(
			    data, getReq); // we are relying on the delay zero at the top of getValueQ, if removed we need one here
			GetValueReply reply = wait(getReq.reply.getFuture());
			span = Span(spanLocation, parent);

			if (reply.error.present()) {
				ASSERT(reply.error.get().code() != error_code_future_version);
				throw reply.error.get();
			}
			if (BUGGIFY) {
				throw transaction_too_old();
			}

			DEBUG_MUTATION(
			    "ShardWatchValue",
			    latest,
			    MutationRef(MutationRef::DebugKey,
			                metadata->key,
			                reply.value.present() ? StringRef(reply.value.get()) : LiteralStringRef("<null>")),
			    data->thisServerID);

			if (metadata->debugID.present())
				g_traceBatch.addEvent(
				    "WatchValueDebug",
				    metadata->debugID.get().first(),
				    "watchValueSendReply.AfterRead"); //.detail("TaskID", g_network->getCurrentTask());

			if (reply.value != metadata->value && latest >= metadata->version) {
				return latest; // fire watch
			}

			if (data->watchBytes > SERVER_KNOBS->MAX_STORAGE_SERVER_WATCH_BYTES) {
				CODE_PROBE(true, "Too many watches, reverting to polling");
				throw watch_cancelled();
			}

			state int64_t watchBytes =
			    (metadata->key.expectedSize() + metadata->value.expectedSize() + key.expectedSize() +
			     sizeof(Reference<ServerWatchMetadata>) + sizeof(ServerWatchMetadata) + WATCH_OVERHEAD_WATCHIMPL);

			data->watchBytes += watchBytes;
			try {
				if (latest < minVersion) {
					// If the version we read is less than minVersion, then we may fail to be notified of any changes
					// that occur up to or including minVersion To prevent that, we'll check the key again once the
					// version reaches our minVersion
					watchFuture = watchFuture || data->version.whenAtLeast(minVersion);
				}
				if (BUGGIFY) {
					// Simulate a trigger on the watch that results in the loop going around without the value changing
					watchFuture = watchFuture || delay(deterministicRandom()->random01());
				}
				wait(watchFuture);
				data->watchBytes -= watchBytes;
			} catch (Error& e) {
				data->watchBytes -= watchBytes;
				throw;
			}
		} catch (Error& e) {
			if (e.code() != error_code_transaction_too_old) {
				throw e;
			}

			CODE_PROBE(true, "Reading a watched key failed with transaction_too_old");
		}

		watchFuture = data->watches.onChange(metadata->key);
		wait(data->version.whenAtLeast(data->data().latestVersion));
	}
}

void checkCancelWatchImpl(StorageServer* data, WatchValueRequest req) {
	Reference<ServerWatchMetadata> metadata = data->getWatchMetadata(req.key.contents());
	if (metadata.isValid() && metadata->versionPromise.getFutureReferenceCount() == 1) {
		// last watch timed out so cancel watch_impl and delete key from the map
		data->deleteWatchMetadata(req.key.contents());
		metadata->watch_impl.cancel();
	}
}

ACTOR Future<Void> watchValueSendReply(StorageServer* data,
                                       WatchValueRequest req,
                                       Future<Version> resp,
                                       SpanContext spanContext) {
	state Span span("SS:watchValue"_loc, spanContext);
	state double startTime = now();
	++data->counters.watchQueries;
	++data->numWatches;
	data->watchBytes += WATCH_OVERHEAD_WATCHQ;

	loop {
		double timeoutDelay = -1;
		if (data->noRecentUpdates.get()) {
			timeoutDelay = std::max(CLIENT_KNOBS->FAST_WATCH_TIMEOUT - (now() - startTime), 0.0);
		} else if (!BUGGIFY) {
			timeoutDelay = std::max(CLIENT_KNOBS->WATCH_TIMEOUT - (now() - startTime), 0.0);
		}

		try {
			choose {
				when(Version ver = wait(resp)) {
					// fire watch
					req.reply.send(WatchValueReply{ ver });
					checkCancelWatchImpl(data, req);
					--data->numWatches;
					data->watchBytes -= WATCH_OVERHEAD_WATCHQ;
					return Void();
				}
				when(wait(timeoutDelay < 0 ? Never() : delay(timeoutDelay))) {
					// watch timed out
					data->sendErrorWithPenalty(req.reply, timed_out(), data->getPenalty());
					checkCancelWatchImpl(data, req);
					--data->numWatches;
					data->watchBytes -= WATCH_OVERHEAD_WATCHQ;
					return Void();
				}
				when(wait(data->noRecentUpdates.onChange())) {}
			}
		} catch (Error& e) {
			data->watchBytes -= WATCH_OVERHEAD_WATCHQ;
			checkCancelWatchImpl(data, req);
			--data->numWatches;

			if (!canReplyWith(e))
				throw e;
			data->sendErrorWithPenalty(req.reply, e, data->getPenalty());
			return Void();
		}
	}
}

// Finds a checkpoint.
ACTOR Future<Void> getCheckpointQ(StorageServer* self, GetCheckpointRequest req) {
	// Wait until the desired version is durable.
	wait(self->durableVersion.whenAtLeast(req.version + 1));

	TraceEvent(SevDebug, "ServeGetCheckpointVersionSatisfied", self->thisServerID)
	    .detail("Version", req.version)
	    .detail("Range", req.range.toString())
	    .detail("Format", static_cast<int>(req.format));

	try {
		std::unordered_map<UID, CheckpointMetaData>::iterator it = self->checkpoints.begin();
		for (; it != self->checkpoints.end(); ++it) {
			const CheckpointMetaData& md = it->second;
			if (md.version == req.version && md.format == req.format && md.range.contains(req.range) &&
			    md.getState() == CheckpointMetaData::Complete) {
				req.reply.send(md);
				TraceEvent(SevDebug, "ServeGetCheckpointEnd", self->thisServerID).detail("Checkpoint", md.toString());
				break;
			}
		}

		if (it == self->checkpoints.end()) {
			req.reply.sendError(checkpoint_not_found());
		}
	} catch (Error& e) {
		if (!canReplyWith(e)) {
			throw;
		}
		req.reply.sendError(e);
	}
	return Void();
}

// Delete the checkpoint from disk, as well as all related presisted meta data.
ACTOR Future<Void> deleteCheckpointQ(StorageServer* self, Version version, CheckpointMetaData checkpoint) {
	wait(delay(0, TaskPriority::Low));

	wait(self->durableVersion.whenAtLeast(version));

	TraceEvent("DeleteCheckpointBegin", self->thisServerID).detail("Checkpoint", checkpoint.toString());

	self->checkpoints.erase(checkpoint.checkpointID);

	try {
		wait(deleteCheckpoint(checkpoint));
	} catch (Error& e) {
		// TODO: Handle errors more gracefully.
		throw;
	}

	state Key persistCheckpointKey(persistCheckpointKeys.begin.toString() + checkpoint.checkpointID.toString());
	state Key pendingCheckpointKey(persistPendingCheckpointKeys.begin.toString() + checkpoint.checkpointID.toString());
	auto& mLV = self->addVersionToMutationLog(self->data().getLatestVersion());
	self->addMutationToMutationLog(
	    mLV, MutationRef(MutationRef::ClearRange, pendingCheckpointKey, keyAfter(pendingCheckpointKey)));
	self->addMutationToMutationLog(
	    mLV, MutationRef(MutationRef::ClearRange, persistCheckpointKey, keyAfter(persistCheckpointKey)));

	return Void();
}

// Serves FetchCheckpointRequests.
ACTOR Future<Void> fetchCheckpointQ(StorageServer* self, FetchCheckpointRequest req) {
	state ICheckpointReader* reader = nullptr;
	TraceEvent("ServeFetchCheckpointBegin", self->thisServerID)
	    .detail("CheckpointID", req.checkpointID)
	    .detail("Token", req.token);

	req.reply.setByteLimit(SERVER_KNOBS->CHECKPOINT_TRANSFER_BLOCK_BYTES);

	// Returns error is the checkpoint cannot be found.
	const auto it = self->checkpoints.find(req.checkpointID);
	if (it == self->checkpoints.end()) {
		req.reply.sendError(checkpoint_not_found());
		TraceEvent("ServeFetchCheckpointNotFound", self->thisServerID).detail("CheckpointID", req.checkpointID);
		return Void();
	}

	try {
		reader = newCheckpointReader(it->second, deterministicRandom()->randomUniqueID());
		wait(reader->init(req.token));

		loop {
			state Standalone<StringRef> data = wait(reader->nextChunk(CLIENT_KNOBS->REPLY_BYTE_LIMIT));
			wait(req.reply.onReady());
			FetchCheckpointReply reply(req.token);
			reply.data = data;
			req.reply.send(reply);
		}
	} catch (Error& e) {
		if (e.code() == error_code_end_of_stream) {
			req.reply.sendError(end_of_stream());
			TraceEvent("ServeFetchCheckpointEnd", self->thisServerID)
			    .detail("CheckpointID", req.checkpointID)
			    .detail("Token", req.token);
		} else {
			TraceEvent(SevWarnAlways, "ServerFetchCheckpointFailure")
			    .errorUnsuppressed(e)
			    .detail("CheckpointID", req.checkpointID)
			    .detail("Token", req.token);
			if (!canReplyWith(e)) {
				throw e;
			}
			req.reply.sendError(e);
		}
	}

	wait(reader->close());
	return Void();
}

// Serves FetchCheckpointKeyValuesRequest, reads local checkpoint and sends it to the client over wire.
ACTOR Future<Void> fetchCheckpointKeyValuesQ(StorageServer* self, FetchCheckpointKeyValuesRequest req) {
	wait(self->serveFetchCheckpointParallelismLock.take(TaskPriority::DefaultYield));
	state FlowLock::Releaser holder(self->serveFetchCheckpointParallelismLock);

	TraceEvent("ServeFetchCheckpointKeyValuesBegin", self->thisServerID)
	    .detail("CheckpointID", req.checkpointID)
	    .detail("Range", req.range);

	req.reply.setByteLimit(SERVER_KNOBS->CHECKPOINT_TRANSFER_BLOCK_BYTES);

	// Returns error if the checkpoint cannot be found.
	const auto it = self->checkpoints.find(req.checkpointID);
	if (it == self->checkpoints.end()) {
		req.reply.sendError(checkpoint_not_found());
		TraceEvent("ServeFetchCheckpointNotFound", self->thisServerID).detail("CheckpointID", req.checkpointID);
		return Void();
	}

	try {
		state ICheckpointReader* reader = newCheckpointReader(it->second, self->thisServerID);
		wait(reader->init(BinaryWriter::toValue(req.range, IncludeVersion())));

		loop {
			state RangeResult res =
			    wait(reader->nextKeyValues(CLIENT_KNOBS->REPLY_BYTE_LIMIT, CLIENT_KNOBS->REPLY_BYTE_LIMIT));
			if (!res.empty()) {
				TraceEvent(SevDebug, "FetchCheckpontKeyValuesReadRange", self->thisServerID)
				    .detail("CheckpointID", req.checkpointID)
				    .detail("FirstReturnedKey", res.front().key)
				    .detail("LastReturnedKey", res.back().key)
				    .detail("Size", res.size());
			} else {
				TraceEvent(SevInfo, "FetchCheckpontKeyValuesEmptyRange", self->thisServerID)
				    .detail("CheckpointID", req.checkpointID);
			}

			wait(req.reply.onReady());
			FetchCheckpointKeyValuesStreamReply reply;
			reply.arena.dependsOn(res.arena());
			for (int i = 0; i < res.size(); ++i) {
				reply.data.push_back(reply.arena, res[i]);
			}

			req.reply.send(reply);
		}
	} catch (Error& e) {
		if (e.code() == error_code_end_of_stream) {
			req.reply.sendError(end_of_stream());
			TraceEvent("ServeFetchCheckpointKeyValuesEnd", self->thisServerID)
			    .detail("CheckpointID", req.checkpointID)
			    .detail("Range", req.range);
		} else {
			TraceEvent(SevWarnAlways, "ServerFetchCheckpointKeyValuesFailure")
			    .errorUnsuppressed(e)
			    .detail("CheckpointID", req.checkpointID)
			    .detail("Range", req.range);
			if (!canReplyWith(e)) {
				throw e;
			}
			req.reply.sendError(e);
		}
	}

	wait(reader->close());
	return Void();
}

ACTOR Future<Void> overlappingChangeFeedsQ(StorageServer* data, OverlappingChangeFeedsRequest req) {
	wait(delay(0));
	wait(data->version.whenAtLeast(req.minVersion));

	if (!data->isReadable(req.range)) {
		req.reply.sendError(wrong_shard_server());
		return Void();
	}

	Version metadataVersion = invalidVersion;

	auto ranges = data->keyChangeFeed.intersectingRanges(req.range);
	std::map<Key, std::tuple<KeyRange, Version, Version>> rangeIds;
	for (auto r : ranges) {
		for (auto& it : r.value()) {
			if (!it->removing) {
				// Can't tell other SS about a change feed create or stopVersion that may get rolled back, and we only
				// need to tell it about the metadata if req.minVersion > metadataVersion, since it will get the
				// information from its own private mutations if it hasn't processed up that version yet
				metadataVersion = std::max(metadataVersion, it->metadataCreateVersion);

				Version stopVersion;
				if (it->stopVersion != MAX_VERSION && req.minVersion > it->stopVersion) {
					stopVersion = it->stopVersion;
					metadataVersion = std::max(metadataVersion, stopVersion);
				} else {
					stopVersion = MAX_VERSION;
				}

				rangeIds[it->id] = std::tuple(it->range, it->emptyVersion, stopVersion);
			}
		}
	}
	state OverlappingChangeFeedsReply reply;
	for (auto& it : rangeIds) {
		reply.rangeIds.push_back(OverlappingChangeFeedEntry(
		    it.first, std::get<0>(it.second), std::get<1>(it.second), std::get<2>(it.second)));
		TraceEvent(SevDebug, "OverlappingChangeFeedEntry", data->thisServerID)
		    .detail("MinVersion", req.minVersion)
		    .detail("FeedID", it.first)
		    .detail("Range", std::get<0>(it.second))
		    .detail("EmptyVersion", std::get<1>(it.second))
		    .detail("StopVersion", std::get<2>(it.second));
	}

	// Make sure all of the metadata we are sending won't get rolled back
	if (metadataVersion != invalidVersion && metadataVersion > data->knownCommittedVersion.get()) {
		CODE_PROBE(true, "overlapping change feeds waiting for metadata version to be committed");
		wait(data->desiredOldestVersion.whenAtLeast(metadataVersion));
	}
	req.reply.send(reply);
	return Void();
}

MutationsAndVersionRef filterMutationsInverted(Arena& arena, MutationsAndVersionRef const& m, KeyRange const& range) {
	Optional<VectorRef<MutationRef>> modifiedMutations;
	for (int i = 0; i < m.mutations.size(); i++) {
		if (m.mutations[i].type == MutationRef::SetValue) {
			if (modifiedMutations.present() && !range.contains(m.mutations[i].param1)) {
				modifiedMutations.get().push_back(arena, m.mutations[i]);
			}
			if (!modifiedMutations.present() && range.contains(m.mutations[i].param1)) {
				modifiedMutations = m.mutations.slice(0, i);
				arena.dependsOn(range.arena());
			}
		} else {
			ASSERT(m.mutations[i].type == MutationRef::ClearRange);
			if (!modifiedMutations.present() &&
			    (m.mutations[i].param2 > range.begin && m.mutations[i].param1 < range.end)) {
				modifiedMutations = m.mutations.slice(0, i);
				arena.dependsOn(range.arena());
			}
			if (modifiedMutations.present()) {
				if (m.mutations[i].param1 < range.begin) {
					modifiedMutations.get().push_back(arena,
					                                  MutationRef(MutationRef::ClearRange,
					                                              m.mutations[i].param1,
					                                              std::min(range.begin, m.mutations[i].param2)));
				}
				if (m.mutations[i].param2 > range.end) {
					modifiedMutations.get().push_back(arena,
					                                  MutationRef(MutationRef::ClearRange,
					                                              std::max(range.end, m.mutations[i].param1),
					                                              m.mutations[i].param2));
				}
			}
		}
	}
	if (modifiedMutations.present()) {
		return MutationsAndVersionRef(modifiedMutations.get(), m.version, m.knownCommittedVersion);
	}
	return m;
}

MutationsAndVersionRef filterMutations(Arena& arena,
                                       MutationsAndVersionRef const& m,
                                       KeyRange const& range,
                                       bool inverted) {
	if (m.mutations.size() == 1 && m.mutations.back().param1 == lastEpochEndPrivateKey) {
		return m;
	}

	if (inverted) {
		return filterMutationsInverted(arena, m, range);
	}

	Optional<VectorRef<MutationRef>> modifiedMutations;
	for (int i = 0; i < m.mutations.size(); i++) {
		if (m.mutations[i].type == MutationRef::SetValue) {
			if (modifiedMutations.present() && range.contains(m.mutations[i].param1)) {
				modifiedMutations.get().push_back(arena, m.mutations[i]);
			}
			if (!modifiedMutations.present() && !range.contains(m.mutations[i].param1)) {
				modifiedMutations = m.mutations.slice(0, i);
				arena.dependsOn(range.arena());
			}
		} else {
			ASSERT(m.mutations[i].type == MutationRef::ClearRange);
			if (!modifiedMutations.present() &&
			    (m.mutations[i].param1 < range.begin || m.mutations[i].param2 > range.end)) {
				modifiedMutations = m.mutations.slice(0, i);
				arena.dependsOn(range.arena());
			}
			if (modifiedMutations.present()) {
				if (m.mutations[i].param1 < range.end && range.begin < m.mutations[i].param2) {
					modifiedMutations.get().push_back(arena,
					                                  MutationRef(MutationRef::ClearRange,
					                                              std::max(range.begin, m.mutations[i].param1),
					                                              std::min(range.end, m.mutations[i].param2)));
				}
			}
		}
	}
	if (modifiedMutations.present()) {
		return MutationsAndVersionRef(modifiedMutations.get(), m.version, m.knownCommittedVersion);
	}
	return m;
}

// set this for VERY verbose logs on change feed SS reads
#define DEBUG_CF_TRACE false

// To easily find if a change feed read missed data. Set the CF to the feedId, the key to the missing key, and the
// version to the version the mutation is missing at.
#define DO_DEBUG_CF_MISSING false
#define DEBUG_CF_MISSING_CF ""_sr
#define DEBUG_CF_MISSING_KEY ""_sr
#define DEBUG_CF_MISSING_VERSION invalidVersion
#define DEBUG_CF_MISSING(cfId, keyRange, beginVersion, lastVersion)                                                    \
	DO_DEBUG_CF_MISSING&& cfId.printable().substr(0, 6) ==                                                             \
	        DEBUG_CF_MISSING_CF&& keyRange.contains(DEBUG_CF_MISSING_KEY) &&                                           \
	    beginVersion <= DEBUG_CF_MISSING_VERSION&& lastVersion >= DEBUG_CF_MISSING_VERSION

// efficiently searches for the change feed mutation start point at begin version
static std::deque<Standalone<MutationsAndVersionRef>>::const_iterator searchChangeFeedStart(
    std::deque<Standalone<MutationsAndVersionRef>> const& mutations,
    Version beginVersion,
    bool atLatest) {

	if (mutations.empty() || beginVersion > mutations.back().version) {
		return mutations.end();
	} else if (beginVersion <= mutations.front().version) {
		return mutations.begin();
	}

	MutationsAndVersionRef searchKey;
	searchKey.version = beginVersion;
	if (atLatest) {
		int jump = 1;
		// exponential search backwards, because atLatest means the new mutations are likely only at the very end
		auto lastEnd = mutations.end();
		auto currentEnd = mutations.end() - 1;
		while (currentEnd > mutations.begin()) {
			if (beginVersion >= currentEnd->version) {
				break;
			}
			lastEnd = currentEnd + 1;
			currentEnd -= jump;
			jump <<= 1;
		}
		if (currentEnd < mutations.begin()) {
			currentEnd = mutations.begin();
		}
		auto ret = std::lower_bound(currentEnd, lastEnd, searchKey, MutationsAndVersionRef::OrderByVersion());
		// TODO REMOVE: for validation
		if (ret != mutations.end()) {
			if (ret->version < beginVersion) {
				fmt::print("ERROR: {0}) {1} < {2}\n", ret - mutations.begin(), ret->version, beginVersion);
			}
			ASSERT(ret->version >= beginVersion);
		}
		if (ret != mutations.begin()) {
			if ((ret - 1)->version >= beginVersion) {
				fmt::print("ERROR: {0}) {1} >= {2}\n", (ret - mutations.begin()) - 1, (ret - 1)->version, beginVersion);
			}
			ASSERT((ret - 1)->version < beginVersion);
		}
		return ret;
	} else {
		// binary search
		return std::lower_bound(
		    mutations.begin(), mutations.end(), searchKey, MutationsAndVersionRef::OrderByVersion());
	}
}

ACTOR Future<std::pair<ChangeFeedStreamReply, bool>> getChangeFeedMutations(StorageServer* data,
                                                                            ChangeFeedStreamRequest req,
                                                                            bool inverted,
                                                                            bool atLatest,
                                                                            UID streamUID /* for debugging */) {
	state ChangeFeedStreamReply reply;
	state ChangeFeedStreamReply memoryReply;
	state int remainingLimitBytes = CLIENT_KNOBS->REPLY_BYTE_LIMIT;
	state int remainingDurableBytes = CLIENT_KNOBS->REPLY_BYTE_LIMIT;
	state Version startVersion = data->version.get();

	if (DEBUG_CF_TRACE) {
		TraceEvent(SevDebug, "TraceChangeFeedMutationsBegin", data->thisServerID)
		    .detail("FeedID", req.rangeID)
		    .detail("StreamUID", streamUID)
		    .detail("Range", req.range)
		    .detail("Begin", req.begin)
		    .detail("End", req.end);
	}

	if (data->version.get() < req.begin) {
		wait(data->version.whenAtLeast(req.begin));
		// we must delay here to ensure that any up-to-date change feeds that are waiting on the
		// mutation trigger run BEFORE any blocked change feeds run, in order to preserve the
		// correct minStreamVersion ordering
		wait(delay(0));
	}

	state uint64_t changeCounter = data->shardChangeCounter;
	if (!inverted && !data->isReadable(req.range)) {
		throw wrong_shard_server();
	}

	auto feed = data->uidChangeFeed.find(req.rangeID);
	if (feed == data->uidChangeFeed.end()) {
		throw unknown_change_feed();
	}

	state Reference<ChangeFeedInfo> feedInfo = feed->second;

	// We must copy the mutationDeque when fetching the durable bytes in case mutations are popped from memory while
	// waiting for the results
	state Version dequeVersion = data->version.get();
	state Version dequeKnownCommit = data->knownCommittedVersion.get();
	state Version emptyVersion = feedInfo->emptyVersion;
	Version fetchStorageVersion = std::max(feedInfo->fetchVersion, feedInfo->durableFetchVersion.get());

	if (DEBUG_CF_TRACE) {
		TraceEvent(SevDebug, "TraceChangeFeedMutationsDetails", data->thisServerID)
		    .detail("FeedID", req.rangeID)
		    .detail("StreamUID", streamUID)
		    .detail("Range", req.range)
		    .detail("Begin", req.begin)
		    .detail("End", req.end)
		    .detail("AtLatest", atLatest)
		    .detail("DequeVersion", dequeVersion)
		    .detail("EmptyVersion", feedInfo->emptyVersion)
		    .detail("StorageVersion", feedInfo->storageVersion)
		    .detail("DurableVersion", feedInfo->durableVersion)
		    .detail("FetchStorageVersion", fetchStorageVersion)
		    .detail("FetchVersion", feedInfo->fetchVersion)
		    .detail("DurableFetchVersion", feedInfo->durableFetchVersion.get());
	}

	if (req.end > emptyVersion + 1) {
		auto it = searchChangeFeedStart(feedInfo->mutations, req.begin, atLatest);
		while (it != feedInfo->mutations.end()) {
			if (it->version >= req.end || it->version > dequeVersion || remainingLimitBytes <= 0) {
				break;
			}
			auto m = filterMutations(memoryReply.arena, *it, req.range, inverted);
			if (m.mutations.size()) {
				memoryReply.arena.dependsOn(it->arena());
				memoryReply.mutations.push_back(memoryReply.arena, m);
				remainingLimitBytes -= sizeof(MutationsAndVersionRef) + m.expectedSize();
			}
			it++;
		}
	}

	state bool readDurable = feedInfo->durableVersion != invalidVersion && req.begin <= feedInfo->durableVersion;
	state bool readFetched = req.begin <= fetchStorageVersion && !atLatest;
	state bool waitFetched = false;
	if (req.end > emptyVersion + 1 && (readDurable || readFetched)) {
		if (readFetched && req.begin <= feedInfo->fetchVersion) {
			waitFetched = true;
			// Request needs data that has been written to storage by a change feed fetch, but not committed yet
			// To not block fetchKeys making normal SS data readable on making change feed data written to storage, we
			// wait in here instead for all fetched data to become readable from the storage engine.
			ASSERT(req.begin <= feedInfo->fetchVersion);
			CODE_PROBE(true, "getChangeFeedMutations before fetched data durable");

			// Wait for next commit to write pending feed data to storage
			wait(feedInfo->durableFetchVersion.whenAtLeast(feedInfo->fetchVersion));
			// To let update storage finish
			wait(delay(0));
		}
		RangeResult res = wait(
		    data->storage.readRange(KeyRangeRef(changeFeedDurableKey(req.rangeID, std::max(req.begin, emptyVersion)),
		                                        changeFeedDurableKey(req.rangeID, req.end)),
		                            1 << 30,
		                            remainingDurableBytes));

		data->counters.kvScanBytes += res.logicalSize();

		if (!inverted && !req.range.empty()) {
			data->checkChangeCounter(changeCounter, req.range);
		}

		// TODO eventually: only do verify in simulation?
		int memoryVerifyIdx = 0;

		Version lastVersion = req.begin - 1;
		Version lastKnownCommitted = invalidVersion;
		for (auto& kv : res) {
			Key id;
			Version version, knownCommittedVersion;
			Standalone<VectorRef<MutationRef>> mutations;
			std::tie(id, version) = decodeChangeFeedDurableKey(kv.key);
			std::tie(mutations, knownCommittedVersion) = decodeChangeFeedDurableValue(kv.value);

			// gap validation
			while (memoryVerifyIdx < memoryReply.mutations.size() &&
			       version > memoryReply.mutations[memoryVerifyIdx].version) {
				if (req.canReadPopped) {
					// There are weird cases where SS fetching mixed with SS durability and popping can mean there are
					// gaps before the popped version temporarily
					memoryVerifyIdx++;
					continue;
				}

				// There is a case where this can happen - if we wait on a fetching change feed, and the feed is
				// popped while we wait, we could have copied the memory mutations into memoryReply before the
				// pop, but they may or may not have been skipped writing to disk
				if (waitFetched && feedInfo->emptyVersion > emptyVersion &&
				    memoryReply.mutations[memoryVerifyIdx].version <= feedInfo->emptyVersion) {
					memoryVerifyIdx++;
					continue;
				} else {
					fmt::print("ERROR: SS {0} CF {1} SQ {2} has mutation at {3} in memory but not on disk (next disk "
					           "is {4}) (emptyVersion={5}, emptyBefore={6})!\n",
					           data->thisServerID.toString().substr(0, 4),
					           req.rangeID.printable().substr(0, 6),
					           streamUID.toString().substr(0, 8),
					           memoryReply.mutations[memoryVerifyIdx].version,
					           version,
					           feedInfo->emptyVersion,
					           emptyVersion);

					fmt::print("  Memory: ({})\n", memoryReply.mutations[memoryVerifyIdx].mutations.size());
					for (auto& it : memoryReply.mutations[memoryVerifyIdx].mutations) {
						if (it.type == MutationRef::SetValue) {
							fmt::print("    {}=\n", it.param1.printable());
						} else {
							fmt::print("    {} - {}\n", it.param1.printable(), it.param2.printable());
						}
					}
					ASSERT(false);
				}
			}

			auto m = filterMutations(
			    reply.arena, MutationsAndVersionRef(mutations, version, knownCommittedVersion), req.range, inverted);
			if (m.mutations.size()) {
				reply.arena.dependsOn(mutations.arena());
				reply.mutations.push_back(reply.arena, m);

				if (memoryVerifyIdx < memoryReply.mutations.size() &&
				    version == memoryReply.mutations[memoryVerifyIdx].version) {
					// We could do validation of mutations here too, but it's complicated because clears can get split
					// and stuff
					memoryVerifyIdx++;
				}
			} else if (memoryVerifyIdx < memoryReply.mutations.size() &&
			           version == memoryReply.mutations[memoryVerifyIdx].version) {
				fmt::print("ERROR: SS {0} CF {1} SQ {2} has mutation at {3} in memory but all filtered out on disk!\n",
				           data->thisServerID.toString().substr(0, 4),
				           req.rangeID.printable().substr(0, 6),
				           streamUID.toString().substr(0, 8),
				           version);

				fmt::print("  Memory: ({})\n", memoryReply.mutations[memoryVerifyIdx].mutations.size());
				for (auto& it : memoryReply.mutations[memoryVerifyIdx].mutations) {
					if (it.type == MutationRef::SetValue) {
						fmt::print("    {}=\n", it.param1.printable().c_str());
					} else {
						fmt::print("    {} - {}\n", it.param1.printable().c_str(), it.param2.printable().c_str());
					}
				}
				ASSERT(false);
			}
			remainingDurableBytes -=
			    sizeof(KeyValueRef) +
			    kv.expectedSize(); // This is tracking the size on disk rather than the reply size
			                       // because we cannot add mutations from memory if there are potentially more on disk
			lastVersion = version;
			lastKnownCommitted = knownCommittedVersion;
		}
		if (remainingDurableBytes > 0) {
			reply.arena.dependsOn(memoryReply.arena);
			auto it = memoryReply.mutations.begin();
			int totalCount = memoryReply.mutations.size();
			while (it != memoryReply.mutations.end() && it->version <= lastVersion) {
				++it;
				--totalCount;
			}
			reply.mutations.append(reply.arena, it, totalCount);
			// If still empty, that means disk results were filtered out, but skipped all memory results. Add an empty,
			// either the last version from disk
			if (reply.mutations.empty() && res.size()) {
				CODE_PROBE(true, "Change feed adding empty version after disk + memory filtered");
				reply.mutations.push_back(reply.arena, MutationsAndVersionRef(lastVersion, lastKnownCommitted));
			}
		} else if (reply.mutations.empty() || reply.mutations.back().version < lastVersion) {
			CODE_PROBE(true, "Change feed adding empty version after disk filtered");
			reply.mutations.push_back(reply.arena, MutationsAndVersionRef(lastVersion, lastKnownCommitted));
		}
	} else {
		reply = memoryReply;
	}

	bool gotAll = remainingLimitBytes > 0 && remainingDurableBytes > 0 && data->version.get() == startVersion;
	Version finalVersion = std::min(req.end - 1, dequeVersion);
	if ((reply.mutations.empty() || reply.mutations.back().version < finalVersion) && remainingLimitBytes > 0 &&
	    remainingDurableBytes > 0) {
		CODE_PROBE(true, "Change feed adding empty version after empty results");
		reply.mutations.push_back(
		    reply.arena, MutationsAndVersionRef(finalVersion, finalVersion == dequeVersion ? dequeKnownCommit : 0));
		// if we add empty mutation after the last thing in memory, and didn't read from disk, gotAll is true
		if (data->version.get() == startVersion) {
			gotAll = true;
		}
	}

	// FIXME: clean all of this up, and just rely on client-side check
	// This check is done just before returning, after all waits in this function
	// Check if pop happened concurently
	if (!req.canReadPopped && req.begin <= feedInfo->emptyVersion) {
		// This can happen under normal circumstances if this part of a change feed got no updates, but then the feed
		// was popped. We can check by confirming that the client was sent empty versions as part of another feed's
		// response's minStorageVersion, or a ChangeFeedUpdateRequest. If this was the case, we know no updates could
		// have happened between req.begin and minVersion.
		Version minVersion = data->minFeedVersionForAddress(req.reply.getEndpoint().getPrimaryAddress());
		bool ok = atLatest && minVersion > feedInfo->emptyVersion;
		CODE_PROBE(ok, "feed popped while valid read waiting");
		CODE_PROBE(!ok, "feed popped while invalid read waiting");
		if (!ok) {
			TraceEvent("ChangeFeedMutationsPopped", data->thisServerID)
			    .detail("FeedID", req.rangeID)
			    .detail("StreamUID", streamUID)
			    .detail("Range", req.range)
			    .detail("Begin", req.begin)
			    .detail("End", req.end)
			    .detail("EmptyVersion", feedInfo->emptyVersion)
			    .detail("AtLatest", atLatest)
			    .detail("MinVersionSent", minVersion);
			// Disabling this check because it returns false positives when forcing a delta file flush at an empty
			// version that was not a mutation version throw change_feed_popped();
		}
	}

	if (MUTATION_TRACKING_ENABLED) {
		for (auto& mutations : reply.mutations) {
			for (auto& m : mutations.mutations) {
				DEBUG_MUTATION("ChangeFeedSSRead", mutations.version, m, data->thisServerID)
				    .detail("ChangeFeedID", req.rangeID)
				    .detail("StreamUID", streamUID)
				    .detail("ReqBegin", req.begin)
				    .detail("ReqEnd", req.end)
				    .detail("ReqRange", req.range);
			}
		}
	}

	if (DEBUG_CF_TRACE) {
		TraceEvent(SevDebug, "ChangeFeedMutationsDone", data->thisServerID)
		    .detail("FeedID", req.rangeID)
		    .detail("StreamUID", streamUID)
		    .detail("Range", req.range)
		    .detail("Begin", req.begin)
		    .detail("End", req.end)
		    .detail("FirstVersion", reply.mutations.empty() ? invalidVersion : reply.mutations.front().version)
		    .detail("LastVersion", reply.mutations.empty() ? invalidVersion : reply.mutations.back().version)
		    .detail("Count", reply.mutations.size())
		    .detail("GotAll", gotAll);
	}

	if (DEBUG_CF_MISSING(req.rangeID, req.range, req.begin, reply.mutations.back().version) && !req.canReadPopped) {
		bool foundVersion = false;
		bool foundKey = false;
		for (auto& it : reply.mutations) {
			if (it.version == DEBUG_CF_MISSING_VERSION) {
				foundVersion = true;
				for (auto& m : it.mutations) {
					if (m.type == MutationRef::SetValue && m.param1 == DEBUG_CF_MISSING_KEY) {
						foundKey = true;
						break;
					}
				}
				break;
			}
		}
		if (!foundVersion || !foundKey) {
			fmt::print("ERROR: SS {0} CF {1} SQ {2} missing {3} @ {4} from request for [{5} - {6}) {7} - {8}\n",
			           data->thisServerID.toString().substr(0, 4),
			           req.rangeID.printable().substr(0, 6),
			           streamUID.toString().substr(0, 8),
			           foundVersion ? "key" : "version",
			           DEBUG_CF_MISSING_VERSION,
			           req.range.begin.printable(),
			           req.range.end.printable(),
			           req.begin,
			           req.end);
			fmt::print("ERROR: {0} versions in response {1} - {2}:\n",
			           reply.mutations.size(),
			           reply.mutations.front().version,
			           reply.mutations.back().version);
			for (auto& it : reply.mutations) {
				fmt::print("ERROR:    {0} ({1}){2}\n",
				           it.version,
				           it.mutations.size(),
				           it.version == DEBUG_CF_MISSING_VERSION ? "<-------" : "");
			}
		} else {
			fmt::print("DBG: SS {0} CF {1} SQ {2} correct @ {3} from request for [{4} - {5}) {6} - {7}\n",
			           data->thisServerID.toString().substr(0, 4),
			           req.rangeID.printable().substr(0, 6),
			           streamUID.toString().substr(0, 8),
			           DEBUG_CF_MISSING_VERSION,
			           req.range.begin.printable(),
			           req.range.end.printable(),
			           req.begin,
			           req.end);
		}
	}

	reply.popVersion = feedInfo->emptyVersion + 1;

	// If the SS's version advanced at all during any of the waits, the read from memory may have missed some
	// mutations, so gotAll can only be true if data->version didn't change over the course of this actor
	return std::make_pair(reply, gotAll);
}

ACTOR Future<Void> localChangeFeedStream(StorageServer* data,
                                         PromiseStream<Standalone<MutationsAndVersionRef>> results,
                                         Key rangeID,
                                         Version begin,
                                         Version end,
                                         KeyRange range) {
	try {
		loop {
			state ChangeFeedStreamRequest feedRequest;
			feedRequest.rangeID = rangeID;
			feedRequest.begin = begin;
			feedRequest.end = end;
			feedRequest.range = range;
			state std::pair<ChangeFeedStreamReply, bool> feedReply =
			    wait(getChangeFeedMutations(data, feedRequest, true, false, UID()));
			begin = feedReply.first.mutations.back().version + 1;
			state int resultLoc = 0;
			while (resultLoc < feedReply.first.mutations.size()) {
				if (feedReply.first.mutations[resultLoc].mutations.size() ||
				    feedReply.first.mutations[resultLoc].version == end - 1) {
					wait(results.onEmpty());
					results.send(feedReply.first.mutations[resultLoc]);
				}
				resultLoc++;
			}

			if (begin == end) {
				return Void();
			}
		}
	} catch (Error& e) {
		if (e.code() == error_code_unknown_change_feed) {
			CODE_PROBE(true, "CF was moved away, no more local data to merge with");
			// Send endVersion so local stream is effectively done. We couldn't have send that already, because that
			// would mean the stream would have finished without error
			results.send(MutationsAndVersionRef(end, invalidVersion));
		} else {
			TraceEvent(SevError, "LocalChangeFeedError", data->thisServerID).error(e).detail("CFID", rangeID);
		}
		throw;
	}
}

// Change feed stream must be sent an error as soon as it is moved away, or change feed can get incorrect results
ACTOR Future<Void> stopChangeFeedOnMove(StorageServer* data, ChangeFeedStreamRequest req, UID streamUID) {
	wait(delay(0, TaskPriority::DefaultEndpoint));

	auto feed = data->uidChangeFeed.find(req.rangeID);
	if (feed == data->uidChangeFeed.end() || feed->second->removing) {
		req.reply.sendError(unknown_change_feed());
		return Void();
	}
	state Promise<Void> moved;
	feed->second->triggerOnMove(req.range, streamUID, moved);
	try {
		wait(moved.getFuture());
	} catch (Error& e) {
		ASSERT(e.code() == error_code_operation_cancelled);
		// remove from tracking

		auto feed = data->uidChangeFeed.find(req.rangeID);
		if (feed != data->uidChangeFeed.end()) {
			feed->second->removeOnMoveTrigger(req.range, streamUID);
		}
		return Void();
	}
	CODE_PROBE(true, "Change feed moved away cancelling queries");
	// DO NOT call req.reply.onReady before sending - we need to propagate this error through regardless of how far
	// behind client is
	req.reply.sendError(wrong_shard_server());
	return Void();
}

ACTOR Future<Void> changeFeedStreamQ(StorageServer* data, ChangeFeedStreamRequest req, UID streamUID) {
	state Span span("SS:getChangeFeedStream"_loc, req.spanContext);
	state bool atLatest = false;
	state bool removeUID = false;
	state Optional<Version> blockedVersion;
	if (req.replyBufferSize <= 0) {
		req.reply.setByteLimit(SERVER_KNOBS->CHANGEFEEDSTREAM_LIMIT_BYTES);
	} else {
		req.reply.setByteLimit(std::min((int64_t)req.replyBufferSize, SERVER_KNOBS->CHANGEFEEDSTREAM_LIMIT_BYTES));
	}

	++data->counters.feedStreamQueries;

	wait(delay(0, TaskPriority::DefaultEndpoint));

	try {
		if (DEBUG_CF_TRACE) {
			TraceEvent(SevDebug, "TraceChangeFeedStreamStart", data->thisServerID)
			    .detail("FeedID", req.rangeID)
			    .detail("StreamUID", streamUID)
			    .detail("Range", req.range)
			    .detail("Begin", req.begin)
			    .detail("End", req.end)
			    .detail("CanReadPopped", req.canReadPopped);
		}
		data->activeFeedQueries++;

		// send an empty version at begin - 1 to establish the stream quickly
		ChangeFeedStreamReply emptyInitialReply;
		MutationsAndVersionRef emptyInitialVersion;
		emptyInitialVersion.version = req.begin - 1;
		emptyInitialReply.mutations.push_back_deep(emptyInitialReply.arena, emptyInitialVersion);
		ASSERT(emptyInitialReply.atLatestVersion == false);
		ASSERT(emptyInitialReply.minStreamVersion == invalidVersion);
		req.reply.send(emptyInitialReply);

		if (DEBUG_CF_TRACE) {
			TraceEvent(SevDebug, "TraceChangeFeedStreamSentInitialEmpty", data->thisServerID)
			    .detail("FeedID", req.rangeID)
			    .detail("StreamUID", streamUID)
			    .detail("Range", req.range)
			    .detail("Begin", req.begin)
			    .detail("End", req.end)
			    .detail("CanReadPopped", req.canReadPopped)
			    .detail("Version", req.begin - 1);
		}

		loop {
			Future<Void> onReady = req.reply.onReady();
			if (atLatest && !onReady.isReady() && !removeUID) {
				data->changeFeedClientVersions[req.reply.getEndpoint().getPrimaryAddress()][streamUID] =
				    blockedVersion.present() ? blockedVersion.get() : data->prevVersion;
				if (DEBUG_CF_TRACE) {
					TraceEvent(SevDebug, "TraceChangeFeedStreamBlockedOnReady", data->thisServerID)
					    .detail("FeedID", req.rangeID)
					    .detail("StreamUID", streamUID)
					    .detail("Range", req.range)
					    .detail("Begin", req.begin)
					    .detail("End", req.end)
					    .detail("CanReadPopped", req.canReadPopped)
					    .detail("Version", blockedVersion.present() ? blockedVersion.get() : data->prevVersion);
				}
				removeUID = true;
			}
			wait(onReady);
			// keep this as not state variable so it is freed after sending to reduce memory
			Future<std::pair<ChangeFeedStreamReply, bool>> feedReplyFuture =
			    getChangeFeedMutations(data, req, false, atLatest, streamUID);
			if (atLatest && !removeUID && !feedReplyFuture.isReady()) {
				data->changeFeedClientVersions[req.reply.getEndpoint().getPrimaryAddress()][streamUID] =
				    blockedVersion.present() ? blockedVersion.get() : data->prevVersion;
				removeUID = true;
				if (DEBUG_CF_TRACE) {
					TraceEvent(SevDebug, "TraceChangeFeedStreamBlockedMutations", data->thisServerID)
					    .detail("FeedID", req.rangeID)
					    .detail("StreamUID", streamUID)
					    .detail("Range", req.range)
					    .detail("Begin", req.begin)
					    .detail("End", req.end)
					    .detail("CanReadPopped", req.canReadPopped)
					    .detail("Version", blockedVersion.present() ? blockedVersion.get() : data->prevVersion);
				}
			}
			std::pair<ChangeFeedStreamReply, bool> _feedReply = wait(feedReplyFuture);
			ChangeFeedStreamReply feedReply = _feedReply.first;
			bool gotAll = _feedReply.second;

			ASSERT(feedReply.mutations.size() > 0);
			req.begin = feedReply.mutations.back().version + 1;
			if (!atLatest && gotAll) {
				atLatest = true;
			}

			auto& clientVersions = data->changeFeedClientVersions[req.reply.getEndpoint().getPrimaryAddress()];
			Version minVersion = removeUID ? data->version.get() : data->prevVersion;
			if (removeUID) {
				if (gotAll || req.begin == req.end) {
					data->changeFeedClientVersions[req.reply.getEndpoint().getPrimaryAddress()].erase(streamUID);
					removeUID = false;
				} else {
					data->changeFeedClientVersions[req.reply.getEndpoint().getPrimaryAddress()][streamUID] =
					    feedReply.mutations.back().version;
				}
			}

			for (auto& it : clientVersions) {
				minVersion = std::min(minVersion, it.second);
			}
			feedReply.atLatestVersion = atLatest;
			feedReply.minStreamVersion = minVersion;

			data->counters.feedRowsQueried += feedReply.mutations.size();
			data->counters.feedBytesQueried += feedReply.mutations.expectedSize();

			req.reply.send(feedReply);
			if (req.begin == req.end) {
				data->activeFeedQueries--;
				req.reply.sendError(end_of_stream());
				return Void();
			}
			if (gotAll) {
				blockedVersion = Optional<Version>();
				auto feed = data->uidChangeFeed.find(req.rangeID);
				if (feed == data->uidChangeFeed.end() || feed->second->removing) {
					req.reply.sendError(unknown_change_feed());
					// throw to delete from changeFeedClientVersions if present
					throw unknown_change_feed();
				}
				choose {
					when(wait(feed->second->newMutations.onTrigger())) {}
					when(wait(req.end == std::numeric_limits<Version>::max() ? Future<Void>(Never())
					                                                         : data->version.whenAtLeast(req.end))) {}
				}
				auto feedItr = data->uidChangeFeed.find(req.rangeID);
				if (feedItr == data->uidChangeFeed.end() || feedItr->second->removing) {
					req.reply.sendError(unknown_change_feed());
					// throw to delete from changeFeedClientVersions if present
					throw unknown_change_feed();
				}
			} else {
				blockedVersion = feedReply.mutations.back().version;
			}
		}
	} catch (Error& e) {
		data->activeFeedQueries--;
		auto it = data->changeFeedClientVersions.find(req.reply.getEndpoint().getPrimaryAddress());
		if (it != data->changeFeedClientVersions.end()) {
			if (removeUID) {
				it->second.erase(streamUID);
			}
			if (it->second.empty()) {
				data->changeFeedClientVersions.erase(it);
			}
		}
		if (e.code() != error_code_operation_obsolete) {
			if (!canReplyWith(e))
				throw;
			req.reply.sendError(e);
		}
	}
	return Void();
}

ACTOR Future<Void> changeFeedVersionUpdateQ(StorageServer* data, ChangeFeedVersionUpdateRequest req) {
	++data->counters.feedVersionQueries;
	wait(data->version.whenAtLeast(req.minVersion));
	wait(delay(0));
	Version minVersion = data->minFeedVersionForAddress(req.reply.getEndpoint().getPrimaryAddress());
	req.reply.send(ChangeFeedVersionUpdateReply(minVersion));
	return Void();
}

#ifdef NO_INTELLISENSE
size_t WATCH_OVERHEAD_WATCHQ =
    sizeof(WatchValueSendReplyActorState<WatchValueSendReplyActor>) + sizeof(WatchValueSendReplyActor);
size_t WATCH_OVERHEAD_WATCHIMPL =
    sizeof(WatchWaitForValueChangeActorState<WatchWaitForValueChangeActor>) + sizeof(WatchWaitForValueChangeActor);
#else
size_t WATCH_OVERHEAD_WATCHQ = 0; // only used in IDE so value is irrelevant
size_t WATCH_OVERHEAD_WATCHIMPL = 0;
#endif

ACTOR Future<Void> getShardState_impl(StorageServer* data, GetShardStateRequest req) {
	ASSERT(req.mode != GetShardStateRequest::NO_WAIT);

	loop {
		std::vector<Future<Void>> onChange;

		for (auto t : data->shards.intersectingRanges(req.keys)) {
			if (!t.value()->assigned()) {
				onChange.push_back(delay(SERVER_KNOBS->SHARD_READY_DELAY));
				break;
			}

			if (req.mode == GetShardStateRequest::READABLE && !t.value()->isReadable())
				onChange.push_back(t.value()->adding->readWrite.getFuture());

			if (req.mode == GetShardStateRequest::FETCHING && !t.value()->isFetched())
				onChange.push_back(t.value()->adding->fetchComplete.getFuture());
		}

		if (!onChange.size()) {
			req.reply.send(GetShardStateReply{ data->version.get(), data->durableVersion.get() });
			return Void();
		}

		wait(waitForAll(onChange));
		wait(delay(0)); // onChange could have been triggered by cancellation, let things settle before rechecking
	}
}

ACTOR Future<Void> getShardStateQ(StorageServer* data, GetShardStateRequest req) {
	choose {
		when(wait(getShardState_impl(data, req))) {}
		when(wait(delay(g_network->isSimulated() ? 10 : 60))) {
			data->sendErrorWithPenalty(req.reply, timed_out(), data->getPenalty());
		}
	}
	return Void();
}

KeyRef addPrefix(KeyRef const& key, Optional<Key> prefix, Arena& arena) {
	if (prefix.present()) {
		return key.withPrefix(prefix.get(), arena);
	} else {
		return key;
	}
}

KeyValueRef removePrefix(KeyValueRef const& src, Optional<Key> prefix) {
	if (prefix.present()) {
		return KeyValueRef(src.key.removePrefix(prefix.get()), src.value);
	} else {
		return src;
	}
}

void merge(Arena& arena,
           VectorRef<KeyValueRef, VecSerStrategy::String>& output,
           VectorRef<KeyValueRef> const& vm_output,
           RangeResult const& base,
           int& vCount,
           int limit,
           bool stopAtEndOfBase,
           int& pos,
           int limitBytes,
           Optional<Key> tenantPrefix)
// Combines data from base (at an older version) with sets from newer versions in [start, end) and appends the first (up
// to) |limit| rows to output If limit<0, base and output are in descending order, and start->key()>end->key(), but
// start is still inclusive and end is exclusive
{
	ASSERT(limit != 0);
	// Add a dependency of the new arena on the result from the KVS so that we don't have to copy any of the KVS
	// results.
	arena.dependsOn(base.arena());

	bool forward = limit > 0;
	if (!forward)
		limit = -limit;
	int adjustedLimit = limit + output.size();
	int accumulatedBytes = 0;
	KeyValueRef const* baseStart = base.begin();
	KeyValueRef const* baseEnd = base.end();
	while (baseStart != baseEnd && vCount > 0 && output.size() < adjustedLimit && accumulatedBytes < limitBytes) {
		if (forward ? baseStart->key < vm_output[pos].key : baseStart->key > vm_output[pos].key) {
			output.push_back(arena, removePrefix(*baseStart++, tenantPrefix));
		} else {
			output.push_back_deep(arena, removePrefix(vm_output[pos], tenantPrefix));
			if (baseStart->key == vm_output[pos].key)
				++baseStart;
			++pos;
			vCount--;
		}
		accumulatedBytes += sizeof(KeyValueRef) + output.end()[-1].expectedSize();
	}
	while (baseStart != baseEnd && output.size() < adjustedLimit && accumulatedBytes < limitBytes) {
		output.push_back(arena, removePrefix(*baseStart++, tenantPrefix));
		accumulatedBytes += sizeof(KeyValueRef) + output.end()[-1].expectedSize();
	}
	if (!stopAtEndOfBase) {
		while (vCount > 0 && output.size() < adjustedLimit && accumulatedBytes < limitBytes) {
			output.push_back_deep(arena, removePrefix(vm_output[pos], tenantPrefix));
			accumulatedBytes += sizeof(KeyValueRef) + output.end()[-1].expectedSize();
			++pos;
			vCount--;
		}
	}
}

static inline void copyOptionalValue(Arena* a,
                                     GetValueReqAndResultRef& getValue,
                                     const Optional<Value>& optionalValue) {
	std::function<StringRef(Value)> contents = [](Value value) { return value.contents(); };
	getValue.result = optionalValue.map(contents);
	if (optionalValue.present()) {
		a->dependsOn(optionalValue.get().arena());
	}
}
ACTOR Future<GetValueReqAndResultRef> quickGetValue(StorageServer* data,
                                                    StringRef key,
                                                    Version version,
                                                    Arena* a,
                                                    // To provide span context, tags, debug ID to underlying lookups.
                                                    GetMappedKeyValuesRequest* pOriginalReq) {
	state GetValueReqAndResultRef getValue;
	getValue.key = key;

	if (data->shards[key]->isReadable()) {
		try {
			// TODO: Use a lower level API may be better? Or tweak priorities?
			GetValueRequest req(pOriginalReq->spanContext,
			                    pOriginalReq->tenantInfo,
			                    key,
			                    version,
			                    pOriginalReq->tags,
			                    pOriginalReq->debugID,
			                    VersionVector());
			// Note that it does not use readGuard to avoid server being overloaded here. Throttling is enforced at the
			// original request level, rather than individual underlying lookups. The reason is that throttle any
			// individual underlying lookup will fail the original request, which is not productive.
			data->actors.add(getValueQ(data, req));
			GetValueReply reply = wait(req.reply.getFuture());
			if (!reply.error.present()) {
				++data->counters.quickGetValueHit;
				copyOptionalValue(a, getValue, reply.value);
				return getValue;
			}
			// Otherwise fallback.
		} catch (Error& e) {
			// Fallback.
		}
	}
	// Otherwise fallback.

	++data->counters.quickGetValueMiss;
	if (SERVER_KNOBS->QUICK_GET_VALUE_FALLBACK) {
		state Transaction tr(data->cx, pOriginalReq->tenantInfo.name);
		tr.setVersion(version);
		// TODO: is DefaultPromiseEndpoint the best priority for this?
		tr.trState->taskID = TaskPriority::DefaultPromiseEndpoint;
		Future<Optional<Value>> valueFuture = tr.get(key, Snapshot::True);
		// TODO: async in case it needs to read from other servers.
		Optional<Value> valueOption = wait(valueFuture);
		copyOptionalValue(a, getValue, valueOption);
		return getValue;
	} else {
		throw quick_get_value_miss();
	}
}

// If limit>=0, it returns the first rows in the range (sorted ascending), otherwise the last rows (sorted descending).
// readRange has O(|result|) + O(log |data|) cost
ACTOR Future<GetKeyValuesReply> readRange(StorageServer* data,
                                          Version version,
                                          KeyRange range,
                                          int limit,
                                          int* pLimitBytes,
                                          SpanContext parentSpan,
                                          IKeyValueStore::ReadType type,
                                          Optional<Key> tenantPrefix) {
	state GetKeyValuesReply result;
	state StorageServer::VersionedData::ViewAtVersion view = data->data().at(version);
	state StorageServer::VersionedData::iterator vCurrent = view.end();
	state KeyRef readBegin;
	state KeyRef readEnd;
	state Key readBeginTemp;
	state int vCount = 0;
	state Span span("SS:readRange"_loc, parentSpan);

	// for caching the storage queue results during the first PTree traversal
	state VectorRef<KeyValueRef> resultCache;

	// for remembering the position in the resultCache
	state int pos = 0;

	// Check if the desired key-range is cached
	auto containingRange = data->cachedRangeMap.rangeContaining(range.begin);
	if (containingRange.value() && containingRange->range().end >= range.end) {
		//TraceEvent(SevDebug, "SSReadRangeCached").detail("Size",data->cachedRangeMap.size()).detail("ContainingRangeBegin",containingRange->range().begin).detail("ContainingRangeEnd",containingRange->range().end).
		//	detail("Begin", range.begin).detail("End",range.end);
		result.cached = true;
	} else
		result.cached = false;

	// if (limit >= 0) we are reading forward, else backward
	if (limit >= 0) {
		// We might care about a clear beginning before start that
		//  runs into range
		vCurrent = view.lastLessOrEqual(range.begin);
		if (vCurrent && vCurrent->isClearTo() && vCurrent->getEndKey() > range.begin)
			readBegin = vCurrent->getEndKey();
		else
			readBegin = range.begin;

		if (vCurrent) {
			// We can get first greater or equal from the result of lastLessOrEqual
			if (vCurrent.key() != readBegin) {
				++vCurrent;
			}
		} else {
			// There's nothing less than or equal to readBegin in view, so
			// begin() is the first thing greater than readBegin, or end().
			// Either way that's the correct result for lower_bound.
			vCurrent = view.begin();
		}

		while (limit > 0 && *pLimitBytes > 0 && readBegin < range.end) {
			ASSERT(!vCurrent || vCurrent.key() >= readBegin);
			ASSERT(data->storageVersion() <= version);

			/* Traverse the PTree further, if thare are no unconsumed resultCache items */
			if (pos == resultCache.size()) {
				if (vCurrent) {
					auto b = vCurrent;
					--b;
					ASSERT(!b || b.key() < readBegin);
				}

				// Read up to limit items from the view, stopping at the next clear (or the end of the range)
				int vSize = 0;
				while (vCurrent && vCurrent.key() < range.end && !vCurrent->isClearTo() && vCount < limit &&
				       vSize < *pLimitBytes) {
					// Store the versionedData results in resultCache
					resultCache.emplace_back(result.arena, vCurrent.key(), vCurrent->getValue());
					vSize += sizeof(KeyValueRef) + resultCache.cback().expectedSize() -
					         (tenantPrefix.present() ? tenantPrefix.get().size() : 0);
					++vCount;
					++vCurrent;
				}
			}

			// Read the data on disk up to vCurrent (or the end of the range)
			readEnd = vCurrent ? std::min(vCurrent.key(), range.end) : range.end;
			RangeResult atStorageVersion =
			    wait(data->storage.readRange(KeyRangeRef(readBegin, readEnd), limit, *pLimitBytes, type));
			data->counters.kvScanBytes += atStorageVersion.logicalSize();

			ASSERT(atStorageVersion.size() <= limit);
			if (data->storageVersion() > version) {
				// TraceEvent(SevDebug, "ReadRangeThrow", data->thisServerID).detail("Version", version).detail("StorageVersion", data->storageVersion());
				throw transaction_too_old();
			}

			// merge the sets in resultCache with the sets on disk, stopping at the last key from disk if there is
			// 'more'
			int prevSize = result.data.size();
			merge(result.arena,
			      result.data,
			      resultCache,
			      atStorageVersion,
			      vCount,
			      limit,
			      atStorageVersion.more,
			      pos,
			      *pLimitBytes,
			      tenantPrefix);
			limit -= result.data.size() - prevSize;

			for (auto i = result.data.begin() + prevSize; i != result.data.end(); i++) {
				*pLimitBytes -= sizeof(KeyValueRef) + i->expectedSize();
			}

			if (limit <= 0 || *pLimitBytes <= 0) {
				break;
			}

			// Setup for the next iteration
			// If we hit our limits reading from disk but then combining with MVCC gave us back more room

			// if there might be more data, begin reading right after what we already found to find out
			if (atStorageVersion.more) {
				ASSERT(atStorageVersion.end()[-1].key.size() ==
				           result.data.end()[-1].key.size() + tenantPrefix.orDefault(""_sr).size() &&
				       atStorageVersion.end()[-1].key.endsWith(result.data.end()[-1].key) &&
				       atStorageVersion.end()[-1].key.startsWith(tenantPrefix.orDefault(""_sr)));

				readBegin = readBeginTemp = keyAfter(atStorageVersion.end()[-1].key);
			}

			// if vCurrent is a clear, skip it.
			else if (vCurrent && vCurrent->isClearTo()) {
				ASSERT(vCurrent->getEndKey() > readBegin);
				// next disk read should start at the end of the clear
				readBegin = vCurrent->getEndKey();
				++vCurrent;
			} else {
				ASSERT(readEnd == range.end);
				break;
			}
		}
	} else {
		vCurrent = view.lastLess(range.end);

		// A clear might extend all the way to range.end
		if (vCurrent && vCurrent->isClearTo() && vCurrent->getEndKey() >= range.end) {
			readEnd = vCurrent.key();
			--vCurrent;
		} else {
			readEnd = range.end;
		}

		while (limit < 0 && *pLimitBytes > 0 && readEnd > range.begin) {
			ASSERT(!vCurrent || vCurrent.key() < readEnd);
			ASSERT(data->storageVersion() <= version);

			/* Traverse the PTree further, if thare are no unconsumed resultCache items */
			if (pos == resultCache.size()) {
				if (vCurrent) {
					auto b = vCurrent;
					++b;
					ASSERT(!b || b.key() >= readEnd);
				}

				vCount = 0;
				int vSize = 0;
				while (vCurrent && vCurrent.key() >= range.begin && !vCurrent->isClearTo() && vCount < -limit &&
				       vSize < *pLimitBytes) {
					// Store the versionedData results in resultCache
					resultCache.emplace_back(result.arena, vCurrent.key(), vCurrent->getValue());
					vSize += sizeof(KeyValueRef) + resultCache.cback().expectedSize() -
					         (tenantPrefix.present() ? tenantPrefix.get().size() : 0);
					++vCount;
					--vCurrent;
				}
			}

			readBegin = vCurrent ? std::max(vCurrent->isClearTo() ? vCurrent->getEndKey() : vCurrent.key(), range.begin)
			                     : range.begin;
			RangeResult atStorageVersion =
			    wait(data->storage.readRange(KeyRangeRef(readBegin, readEnd), limit, *pLimitBytes, type));
			data->counters.kvScanBytes += atStorageVersion.logicalSize();

			ASSERT(atStorageVersion.size() <= -limit);
			if (data->storageVersion() > version)
				throw transaction_too_old();

			int prevSize = result.data.size();
			merge(result.arena,
			      result.data,
			      resultCache,
			      atStorageVersion,
			      vCount,
			      limit,
			      atStorageVersion.more,
			      pos,
			      *pLimitBytes,
			      tenantPrefix);
			limit += result.data.size() - prevSize;

			for (auto i = result.data.begin() + prevSize; i != result.data.end(); i++) {
				*pLimitBytes -= sizeof(KeyValueRef) + i->expectedSize();
			}

			if (limit >= 0 || *pLimitBytes <= 0) {
				break;
			}

			if (atStorageVersion.more) {
				ASSERT(atStorageVersion.end()[-1].key.size() ==
				           result.data.end()[-1].key.size() + tenantPrefix.orDefault(""_sr).size() &&
				       atStorageVersion.end()[-1].key.endsWith(result.data.end()[-1].key) &&
				       atStorageVersion.end()[-1].key.startsWith(tenantPrefix.orDefault(""_sr)));

				readEnd = atStorageVersion.end()[-1].key;
			} else if (vCurrent && vCurrent->isClearTo()) {
				ASSERT(vCurrent.key() < readEnd);
				readEnd = vCurrent.key();
				--vCurrent;
			} else {
				ASSERT(readBegin == range.begin);
				break;
			}
		}
	}

	// all but the last item are less than *pLimitBytes
	ASSERT(result.data.size() == 0 || *pLimitBytes + result.data.end()[-1].expectedSize() + sizeof(KeyValueRef) > 0);
	result.more = limit == 0 || *pLimitBytes <= 0; // FIXME: Does this have to be exact?
	result.version = version;
	return result;
}

KeyRangeRef StorageServer::clampRangeToTenant(KeyRangeRef range, Optional<TenantMapEntry> tenantEntry, Arena& arena) {
	if (tenantEntry.present()) {
		return KeyRangeRef(range.begin.startsWith(tenantEntry.get().prefix) ? range.begin : tenantEntry.get().prefix,
		                   range.end.startsWith(tenantEntry.get().prefix)
		                       ? range.end
		                       : allKeys.end.withPrefix(tenantEntry.get().prefix, arena));
	} else {
		return range;
	}
}

ACTOR Future<Key> findKey(StorageServer* data,
                          KeySelectorRef sel,
                          Version version,
                          KeyRange range,
                          int* pOffset,
                          SpanContext parentSpan,
                          IKeyValueStore::ReadType type)
// Attempts to find the key indicated by sel in the data at version, within range.
// Precondition: selectorInRange(sel, range)
// If it is found, offset is set to 0 and a key is returned which falls inside range.
// If the search would depend on any key outside range OR if the key selector offset is too large (range read returns
// too many bytes), it returns either
//   a negative offset and a key in [range.begin, sel.getKey()], indicating the key is (the first key <= returned key) +
//   offset, or a positive offset and a key in (sel.getKey(), range.end], indicating the key is (the first key >=
//   returned key) + offset-1
// The range passed in to this function should specify a shard.  If range.begin is repeatedly not the beginning of a
// shard, then it is possible to get stuck looping here
{
	ASSERT(version != latestVersion);
	ASSERT(selectorInRange(sel, range) && version >= data->oldestVersion.get());

	// Count forward or backward distance items, skipping the first one if it == key and skipEqualKey
	state bool forward = sel.offset > 0; // If forward, result >= sel.getKey(); else result <= sel.getKey()
	state int sign = forward ? +1 : -1;
	state bool skipEqualKey = sel.orEqual == forward;
	state int distance = forward ? sel.offset : 1 - sel.offset;
	state Span span("SS.findKey"_loc, parentSpan);

	// Don't limit the number of bytes if this is a trivial key selector (there will be at most two items returned from
	// the read range in this case)
	state int maxBytes;
	if (sel.offset <= 1 && sel.offset >= 0)
		maxBytes = std::numeric_limits<int>::max();
	else
		maxBytes = (g_network->isSimulated() && g_simulator.tssMode == ISimulator::TSSMode::Disabled && BUGGIFY)
		               ? SERVER_KNOBS->BUGGIFY_LIMIT_BYTES
		               : SERVER_KNOBS->STORAGE_LIMIT_BYTES;

	state GetKeyValuesReply rep = wait(
	    readRange(data,
	              version,
	              forward ? KeyRangeRef(sel.getKey(), range.end) : KeyRangeRef(range.begin, keyAfter(sel.getKey())),
	              (distance + skipEqualKey) * sign,
	              &maxBytes,
	              span.context,
	              type,
	              Optional<Key>()));
	state bool more = rep.more && rep.data.size() != distance + skipEqualKey;

	// If we get only one result in the reverse direction as a result of the data being too large, we could get stuck in
	// a loop
	if (more && !forward && rep.data.size() == 1) {
		CODE_PROBE(true, "Reverse key selector returned only one result in range read");
		maxBytes = std::numeric_limits<int>::max();
		GetKeyValuesReply rep2 = wait(readRange(data,
		                                        version,
		                                        KeyRangeRef(range.begin, keyAfter(sel.getKey())),
		                                        -2,
		                                        &maxBytes,
		                                        span.context,
		                                        type,
		                                        Optional<Key>()));
		rep = rep2;
		more = rep.more && rep.data.size() != distance + skipEqualKey;
		ASSERT(rep.data.size() == 2 || !more);
	}

	int index = distance - 1;
	if (skipEqualKey && rep.data.size() && rep.data[0].key == sel.getKey())
		++index;

	if (index < rep.data.size()) {
		*pOffset = 0;

		if (SERVER_KNOBS->READ_SAMPLING_ENABLED) {
			int64_t bytesReadPerKSecond =
			    std::max((int64_t)rep.data[index].key.size(), SERVER_KNOBS->EMPTY_READ_PENALTY);
			data->metrics.notifyBytesReadPerKSecond(sel.getKey(), bytesReadPerKSecond);
		}

		return rep.data[index].key;
	} else {
		if (SERVER_KNOBS->READ_SAMPLING_ENABLED) {
			int64_t bytesReadPerKSecond = SERVER_KNOBS->EMPTY_READ_PENALTY;
			data->metrics.notifyBytesReadPerKSecond(sel.getKey(), bytesReadPerKSecond);
		}

		// FIXME: If range.begin=="" && !forward, return success?
		*pOffset = index - rep.data.size() + 1;
		if (!forward)
			*pOffset = -*pOffset;

		if (more) {
			CODE_PROBE(true, "Key selector read range had more results");

			ASSERT(rep.data.size());
			Key returnKey = forward ? keyAfter(rep.data.back().key) : rep.data.back().key;

			// This is possible if key/value pairs are very large and only one result is returned on a last less than
			// query SOMEDAY: graceful handling of exceptionally sized values
			ASSERT(returnKey != sel.getKey());
			return returnKey;
		} else {
			return forward ? range.end : range.begin;
		}
	}
}

KeyRange getShardKeyRange(StorageServer* data, const KeySelectorRef& sel)
// Returns largest range such that the shard state isReadable and selectorInRange(sel, range) or wrong_shard_server if
// no such range exists
{
	auto i = sel.isBackward() ? data->shards.rangeContainingKeyBefore(sel.getKey())
	                          : data->shards.rangeContaining(sel.getKey());
	if (!i->value()->isReadable())
		throw wrong_shard_server();
	ASSERT(selectorInRange(sel, i->range()));
	return i->range();
}

ACTOR Future<Void> getKeyValuesQ(StorageServer* data, GetKeyValuesRequest req)
// Throws a wrong_shard_server if the keys in the request or result depend on data outside this server OR if a large
// selector offset prevents all data from being read in one range read
{
	state Span span("SS:getKeyValues"_loc, req.spanContext);
	state int64_t resultSize = 0;
	state IKeyValueStore::ReadType type =
	    req.isFetchKeys ? IKeyValueStore::ReadType::FETCH : IKeyValueStore::ReadType::NORMAL;

	if (req.tenantInfo.name.present()) {
		span.addAttribute("tenant"_sr, req.tenantInfo.name.get());
	}

	getCurrentLineage()->modify(&TransactionLineage::txID) = req.spanContext.traceID;

	++data->counters.getRangeQueries;
	++data->counters.allQueries;
	++data->readQueueSizeMetric;
	data->maxQueryQueue = std::max<int>(
	    data->maxQueryQueue, data->counters.allQueries.getValue() - data->counters.finishedQueries.getValue());

	// Active load balancing runs at a very high priority (to obtain accurate queue lengths)
	// so we need to downgrade here
	if (SERVER_KNOBS->FETCH_KEYS_LOWER_PRIORITY && req.isFetchKeys) {
		wait(delay(0, TaskPriority::FetchKeys));
	} else {
		wait(data->getQueryDelay());
	}

	try {
		if (req.debugID.present())
			g_traceBatch.addEvent("TransactionDebug", req.debugID.get().first(), "storageserver.getKeyValues.Before");

		Version commitVersion = getLatestCommitVersion(req.ssLatestCommitVersions, data->tag);
		state Version version = wait(waitForVersion(data, commitVersion, req.version, span.context));

		state Optional<TenantMapEntry> tenantEntry = data->getTenantEntry(version, req.tenantInfo);
		state Optional<Key> tenantPrefix = tenantEntry.map<Key>([](TenantMapEntry e) { return e.prefix; });
		if (tenantPrefix.present()) {
			req.begin.setKeyUnlimited(req.begin.getKey().withPrefix(tenantPrefix.get(), req.arena));
			req.end.setKeyUnlimited(req.end.getKey().withPrefix(tenantPrefix.get(), req.arena));
		}

		state uint64_t changeCounter = data->shardChangeCounter;
		//		try {
		state KeyRange shard = getShardKeyRange(data, req.begin);

		if (req.debugID.present())
			g_traceBatch.addEvent(
			    "TransactionDebug", req.debugID.get().first(), "storageserver.getKeyValues.AfterVersion");
		//.detail("ShardBegin", shard.begin).detail("ShardEnd", shard.end);
		//} catch (Error& e) { TraceEvent("WrongShardServer", data->thisServerID).detail("Begin",
		// req.begin.toString()).detail("End", req.end.toString()).detail("Version", version).detail("Shard",
		//"None").detail("In", "getKeyValues>getShardKeyRange"); throw e; }

		if (!selectorInRange(req.end, shard) && !(req.end.isFirstGreaterOrEqual() && req.end.getKey() == shard.end)) {
			//			TraceEvent("WrongShardServer1", data->thisServerID).detail("Begin",
			// req.begin.toString()).detail("End", req.end.toString()).detail("Version", version).detail("ShardBegin",
			// shard.begin).detail("ShardEnd", shard.end).detail("In", "getKeyValues>checkShardExtents");
			throw wrong_shard_server();
		}

		KeyRangeRef searchRange = data->clampRangeToTenant(shard, tenantEntry, req.arena);

		state int offset1 = 0;
		state int offset2;
		state Future<Key> fBegin = req.begin.isFirstGreaterOrEqual()
		                               ? Future<Key>(req.begin.getKey())
		                               : findKey(data, req.begin, version, searchRange, &offset1, span.context, type);
		state Future<Key> fEnd = req.end.isFirstGreaterOrEqual()
		                             ? Future<Key>(req.end.getKey())
		                             : findKey(data, req.end, version, searchRange, &offset2, span.context, type);
		state Key begin = wait(fBegin);
		state Key end = wait(fEnd);

		if (req.debugID.present())
			g_traceBatch.addEvent(
			    "TransactionDebug", req.debugID.get().first(), "storageserver.getKeyValues.AfterKeys");
		//.detail("Off1",offset1).detail("Off2",offset2).detail("ReqBegin",req.begin.getKey()).detail("ReqEnd",req.end.getKey());

		// Offsets of zero indicate begin/end keys in this shard, which obviously means we can answer the query
		// An end offset of 1 is also OK because the end key is exclusive, so if the first key of the next shard is the
		// end the last actual key returned must be from this shard. A begin offset of 1 is also OK because then either
		// begin is past end or equal to end (so the result is definitely empty)
		if ((offset1 && offset1 != 1) || (offset2 && offset2 != 1)) {
			CODE_PROBE(true, "wrong_shard_server due to offset");
			// We could detect when offset1 takes us off the beginning of the database or offset2 takes us off the end,
			// and return a clipped range rather than an error (since that is what the NativeAPI.getRange will do anyway
			// via its "slow path"), but we would have to add some flags to the response to encode whether we went off
			// the beginning and the end, since it needs that information.
			//TraceEvent("WrongShardServer2", data->thisServerID).detail("Begin", req.begin.toString()).detail("End", req.end.toString()).detail("Version", version).detail("ShardBegin", shard.begin).detail("ShardEnd", shard.end).detail("In", "getKeyValues>checkOffsets").detail("BeginKey", begin).detail("EndKey", end).detail("BeginOffset", offset1).detail("EndOffset", offset2);
			throw wrong_shard_server();
		}

		if (begin >= end) {
			if (req.debugID.present())
				g_traceBatch.addEvent("TransactionDebug", req.debugID.get().first(), "storageserver.getKeyValues.Send");
			//.detail("Begin",begin).detail("End",end);

			GetKeyValuesReply none;
			none.version = version;
			none.more = false;
			none.penalty = data->getPenalty();

			data->checkChangeCounter(changeCounter,
			                         KeyRangeRef(std::min<KeyRef>(req.begin.getKey(), req.end.getKey()),
			                                     std::max<KeyRef>(req.begin.getKey(), req.end.getKey())));
			req.reply.send(none);
		} else {
			state int remainingLimitBytes = req.limitBytes;

			GetKeyValuesReply _r = wait(readRange(data,
			                                      version,
			                                      KeyRangeRef(begin, end),
			                                      req.limit,
			                                      &remainingLimitBytes,
			                                      span.context,
			                                      type,
			                                      tenantPrefix));
			GetKeyValuesReply r = _r;

			if (req.debugID.present())
				g_traceBatch.addEvent(
				    "TransactionDebug", req.debugID.get().first(), "storageserver.getKeyValues.AfterReadRange");
			//.detail("Begin",begin).detail("End",end).detail("SizeOf",r.data.size());
			data->checkChangeCounter(
			    changeCounter,
			    KeyRangeRef(std::min<KeyRef>(begin, std::min<KeyRef>(req.begin.getKey(), req.end.getKey())),
			                std::max<KeyRef>(end, std::max<KeyRef>(req.begin.getKey(), req.end.getKey()))));
			if (EXPENSIVE_VALIDATION) {
				for (int i = 0; i < r.data.size(); i++) {
					if (tenantPrefix.present()) {
						ASSERT(r.data[i].key >= begin.removePrefix(tenantPrefix.get()) &&
						       r.data[i].key < end.removePrefix(tenantPrefix.get()));
					} else {
						ASSERT(r.data[i].key >= begin && r.data[i].key < end);
					}
				}
				ASSERT(r.data.size() <= std::abs(req.limit));
			}

			// For performance concerns, the cost of a range read is billed to the start key and end key of the range.
			int64_t totalByteSize = 0;
			for (int i = 0; i < r.data.size(); i++) {
				totalByteSize += r.data[i].expectedSize();
			}
			if (totalByteSize > 0 && SERVER_KNOBS->READ_SAMPLING_ENABLED) {
				int64_t bytesReadPerKSecond = std::max(totalByteSize, SERVER_KNOBS->EMPTY_READ_PENALTY) / 2;
				data->metrics.notifyBytesReadPerKSecond(addPrefix(r.data[0].key, tenantPrefix, req.arena),
				                                        bytesReadPerKSecond);
				data->metrics.notifyBytesReadPerKSecond(
				    addPrefix(r.data[r.data.size() - 1].key, tenantPrefix, req.arena), bytesReadPerKSecond);
			}

			r.penalty = data->getPenalty();
			req.reply.send(r);

			resultSize = req.limitBytes - remainingLimitBytes;
			data->counters.bytesQueried += resultSize;
			data->counters.rowsQueried += r.data.size();
			if (r.data.size() == 0) {
				++data->counters.emptyQueries;
			}
		}
	} catch (Error& e) {
		if (!canReplyWith(e))
			throw;
		data->sendErrorWithPenalty(req.reply, e, data->getPenalty());
	}

	data->transactionTagCounter.addRequest(req.tags, resultSize);
	++data->counters.finishedQueries;
	--data->readQueueSizeMetric;

	double duration = g_network->timer() - req.requestTime();
	data->counters.readLatencySample.addMeasurement(duration);
	if (data->latencyBandConfig.present()) {
		int maxReadBytes =
		    data->latencyBandConfig.get().readConfig.maxReadBytes.orDefault(std::numeric_limits<int>::max());
		int maxSelectorOffset =
		    data->latencyBandConfig.get().readConfig.maxKeySelectorOffset.orDefault(std::numeric_limits<int>::max());
		data->counters.readLatencyBands.addMeasurement(duration,
		                                               resultSize > maxReadBytes ||
		                                                   abs(req.begin.offset) > maxSelectorOffset ||
		                                                   abs(req.end.offset) > maxSelectorOffset);
	}

	return Void();
}

ACTOR Future<GetRangeReqAndResultRef> quickGetKeyValues(
    StorageServer* data,
    StringRef prefix,
    Version version,
    Arena* a,
    // To provide span context, tags, debug ID to underlying lookups.
    GetMappedKeyValuesRequest* pOriginalReq) {
	state GetRangeReqAndResultRef getRange;
	getRange.begin = firstGreaterOrEqual(KeyRef(*a, prefix));
	getRange.end = firstGreaterOrEqual(strinc(prefix, *a));
	try {
		// TODO: Use a lower level API may be better? Or tweak priorities?
		GetKeyValuesRequest req;
		req.spanContext = pOriginalReq->spanContext;
		req.arena = *a;
		req.begin = getRange.begin;
		req.end = getRange.end;
		req.version = version;
		req.tenantInfo = pOriginalReq->tenantInfo;
		// TODO: Validate when the underlying range query exceeds the limit.
		// TODO: Use remainingLimit, remainingLimitBytes rather than separate knobs.
		req.limit = SERVER_KNOBS->QUICK_GET_KEY_VALUES_LIMIT;
		req.limitBytes = SERVER_KNOBS->QUICK_GET_KEY_VALUES_LIMIT_BYTES;
		req.isFetchKeys = false;
		req.tags = pOriginalReq->tags;
		req.ssLatestCommitVersions = VersionVector();
		req.debugID = pOriginalReq->debugID;

		// Note that it does not use readGuard to avoid server being overloaded here. Throttling is enforced at the
		// original request level, rather than individual underlying lookups. The reason is that throttle any individual
		// underlying lookup will fail the original request, which is not productive.
		data->actors.add(getKeyValuesQ(data, req));
		GetKeyValuesReply reply = wait(req.reply.getFuture());
		if (!reply.error.present()) {
			++data->counters.quickGetKeyValuesHit;
			// Convert GetKeyValuesReply to RangeResult.
			a->dependsOn(reply.arena);
			getRange.result = RangeResultRef(reply.data, reply.more);
			return getRange;
		}
		// Otherwise fallback.
	} catch (Error& e) {
		// Fallback.
	}

	++data->counters.quickGetKeyValuesMiss;
	if (SERVER_KNOBS->QUICK_GET_KEY_VALUES_FALLBACK) {
		state Transaction tr(data->cx, pOriginalReq->tenantInfo.name);
		tr.setVersion(version);
		// TODO: is DefaultPromiseEndpoint the best priority for this?
		tr.trState->taskID = TaskPriority::DefaultPromiseEndpoint;
		Future<RangeResult> rangeResultFuture =
		    tr.getRange(prefixRange(prefix), GetRangeLimits::ROW_LIMIT_UNLIMITED, Snapshot::True);
		// TODO: async in case it needs to read from other servers.
		RangeResult rangeResult = wait(rangeResultFuture);
		a->dependsOn(rangeResult.arena());
		getRange.result = rangeResult;
		return getRange;
	} else {
		throw quick_get_key_values_miss();
	}
}

void unpackKeyTuple(Tuple** referenceTuple, Optional<Tuple>& keyTuple, KeyValueRef* keyValue) {
	if (!keyTuple.present()) {
		// May throw exception if the key is not parsable as a tuple.
		try {
			keyTuple = Tuple::unpack(keyValue->key);
		} catch (Error& e) {
			TraceEvent("KeyNotTuple").error(e).detail("Key", keyValue->key.printable());
			throw key_not_tuple();
		}
	}
	*referenceTuple = &keyTuple.get();
}

void unpackValueTuple(Tuple** referenceTuple, Optional<Tuple>& valueTuple, KeyValueRef* keyValue) {
	if (!valueTuple.present()) {
		// May throw exception if the value is not parsable as a tuple.
		try {
			valueTuple = Tuple::unpack(keyValue->value);
		} catch (Error& e) {
			TraceEvent("ValueNotTuple").error(e).detail("Value", keyValue->value.printable());
			throw value_not_tuple();
		}
	}
	*referenceTuple = &valueTuple.get();
}

bool unescapeLiterals(std::string& s, std::string before, std::string after) {
	bool escaped = false;
	size_t p = 0;
	while (true) {
		size_t found = s.find(before, p);
		if (found == std::string::npos) {
			break;
		}
		s.replace(found, before.length(), after);
		p = found + after.length();
		escaped = true;
	}
	return escaped;
}

bool singleKeyOrValue(const std::string& s, size_t sz) {
	// format would be {K[??]} or {V[??]}
	return sz > 5 && s[0] == '{' && (s[1] == 'K' || s[1] == 'V') && s[2] == '[' && s[sz - 2] == ']' && s[sz - 1] == '}';
}

bool rangeQuery(const std::string& s) {
	return s == "{...}";
}

// create a vector of Optional<Tuple>
// in case of a singleKeyOrValue, insert an empty Tuple to vector as placeholder
// in case of a rangeQuery, insert Optional.empty as placeholder
// in other cases, insert the correct Tuple to be used.
void preprocessMappedKey(Tuple& mappedKeyFormatTuple, std::vector<Optional<Tuple>>& vt, bool& isRangeQuery) {
	vt.reserve(mappedKeyFormatTuple.size());

	for (int i = 0; i < mappedKeyFormatTuple.size(); i++) {
		Tuple::ElementType type = mappedKeyFormatTuple.getType(i);
		if (type == Tuple::BYTES || type == Tuple::UTF8) {
			std::string s = mappedKeyFormatTuple.getString(i).toString();
			auto sz = s.size();
			bool escaped = unescapeLiterals(s, "{{", "{");
			escaped = unescapeLiterals(s, "}}", "}") || escaped;
			if (escaped) {
				Tuple escapedTuple;
				escapedTuple.append(s);
				vt.emplace_back(escapedTuple);
			} else if (singleKeyOrValue(s, sz)) {
				// when it is SingleKeyOrValue, insert an empty Tuple to vector as placeholder
				vt.emplace_back(Tuple());
			} else if (rangeQuery(s)) {
				if (i != mappedKeyFormatTuple.size() - 1) {
					// It must be the last element of the mapper tuple
					throw mapper_bad_range_decriptor();
				}
				// when it is rangeQuery, insert Optional.empty as placeholder
				vt.emplace_back(Optional<Tuple>());
				isRangeQuery = true;
			} else {
				Tuple t;
				t.appendRaw(mappedKeyFormatTuple.subTupleRawString(i));
				vt.emplace_back(t);
			}
		} else {
			Tuple t;
			t.appendRaw(mappedKeyFormatTuple.subTupleRawString(i));
			vt.emplace_back(t);
		}
	}
}

Key constructMappedKey(KeyValueRef* keyValue,
                       std::vector<Optional<Tuple>>& vec,
                       Tuple& mappedKeyTuple,
                       Tuple& mappedKeyFormatTuple) {
	// Lazily parse key and/or value to tuple because they may not need to be a tuple if not used.
	Optional<Tuple> keyTuple;
	Optional<Tuple> valueTuple;
	mappedKeyTuple.clear();
	mappedKeyTuple.reserve(vec.size());

	for (int i = 0; i < vec.size(); i++) {
		if (!vec[i].present()) {
			// rangeQuery
			continue;
		}
		if (vec[i].get().size()) {
			mappedKeyTuple.append(vec[i].get());
		} else {
			// singleKeyOrValue is true
			std::string s = mappedKeyFormatTuple.getString(i).toString();
			auto sz = s.size();
			int idx;
			Tuple* referenceTuple;
			try {
				idx = std::stoi(s.substr(3, sz - 5));
			} catch (std::exception& e) {
				throw mapper_bad_index();
			}
			if (s[1] == 'K') {
				unpackKeyTuple(&referenceTuple, keyTuple, keyValue);
			} else if (s[1] == 'V') {
				unpackValueTuple(&referenceTuple, valueTuple, keyValue);
			} else {
				ASSERT(false);
				throw internal_error();
			}
			if (idx < 0 || idx >= referenceTuple->size()) {
				throw mapper_bad_index();
			}
			mappedKeyTuple.appendRaw(referenceTuple->subTupleRawString(idx));
		}
	}

	return mappedKeyTuple.pack();
}

TEST_CASE("/fdbserver/storageserver/constructMappedKey") {
	Key key = Tuple().append("key-0"_sr).append("key-1"_sr).append("key-2"_sr).getDataAsStandalone();
	Value value = Tuple().append("value-0"_sr).append("value-1"_sr).append("value-2"_sr).getDataAsStandalone();
	state KeyValueRef kvr(key, value);
	{
		Tuple mappedKeyFormatTuple = Tuple()
		                                 .append("normal"_sr)
		                                 .append("{{escaped}}"_sr)
		                                 .append("{K[2]}"_sr)
		                                 .append("{V[0]}"_sr)
		                                 .append("{...}"_sr);

		Tuple mappedKeyTuple;
		std::vector<Optional<Tuple>> vt;
		bool isRangeQuery = false;
		preprocessMappedKey(mappedKeyFormatTuple, vt, isRangeQuery);

		Key mappedKey = constructMappedKey(&kvr, vt, mappedKeyTuple, mappedKeyFormatTuple);

		Key expectedMappedKey = Tuple()
		                            .append("normal"_sr)
		                            .append("{escaped}"_sr)
		                            .append("key-2"_sr)
		                            .append("value-0"_sr)
		                            .getDataAsStandalone();
		//		std::cout << printable(mappedKey) << " == " << printable(expectedMappedKey) << std::endl;
		ASSERT(mappedKey.compare(expectedMappedKey) == 0);
		ASSERT(isRangeQuery == true);
	}

	{
		Tuple mappedKeyFormatTuple = Tuple().append("{{{{}}"_sr).append("}}"_sr);

		Tuple mappedKeyTuple;
		std::vector<Optional<Tuple>> vt;
		bool isRangeQuery = false;
		preprocessMappedKey(mappedKeyFormatTuple, vt, isRangeQuery);
		Key mappedKey = constructMappedKey(&kvr, vt, mappedKeyTuple, mappedKeyFormatTuple);

		Key expectedMappedKey = Tuple().append("{{}"_sr).append("}"_sr).getDataAsStandalone();
		//		std::cout << printable(mappedKey) << " == " << printable(expectedMappedKey) << std::endl;
		ASSERT(mappedKey.compare(expectedMappedKey) == 0);
		ASSERT(isRangeQuery == false);
	}
	{
		Tuple mappedKeyFormatTuple = Tuple().append("{{{{}}"_sr).append("}}"_sr);

		Tuple mappedKeyTuple;
		std::vector<Optional<Tuple>> vt;
		bool isRangeQuery = false;
		preprocessMappedKey(mappedKeyFormatTuple, vt, isRangeQuery);
		Key mappedKey = constructMappedKey(&kvr, vt, mappedKeyTuple, mappedKeyFormatTuple);

		Key expectedMappedKey = Tuple().append("{{}"_sr).append("}"_sr).getDataAsStandalone();
		//		std::cout << printable(mappedKey) << " == " << printable(expectedMappedKey) << std::endl;
		ASSERT(mappedKey.compare(expectedMappedKey) == 0);
		ASSERT(isRangeQuery == false);
	}
	{
		Tuple mappedKeyFormatTuple = Tuple().append("{K[100]}"_sr);
		state bool throwException = false;
		try {
			Tuple mappedKeyTuple;
			std::vector<Optional<Tuple>> vt;
			bool isRangeQuery = false;
			preprocessMappedKey(mappedKeyFormatTuple, vt, isRangeQuery);

			Key mappedKey = constructMappedKey(&kvr, vt, mappedKeyTuple, mappedKeyFormatTuple);
		} catch (Error& e) {
			ASSERT(e.code() == error_code_mapper_bad_index);
			throwException = true;
		}
		ASSERT(throwException);
	}
	{
		Tuple mappedKeyFormatTuple = Tuple().append("{...}"_sr).append("last-element"_sr);
		state bool throwException2 = false;
		try {
			Tuple mappedKeyTuple;
			std::vector<Optional<Tuple>> vt;
			bool isRangeQuery = false;
			preprocessMappedKey(mappedKeyFormatTuple, vt, isRangeQuery);

			Key mappedKey = constructMappedKey(&kvr, vt, mappedKeyTuple, mappedKeyFormatTuple);
		} catch (Error& e) {
			ASSERT(e.code() == error_code_mapper_bad_range_decriptor);
			throwException2 = true;
		}
		ASSERT(throwException2);
	}
	{
		Tuple mappedKeyFormatTuple = Tuple().append("{K[not-a-number]}"_sr);
		state bool throwException3 = false;
		try {
			Tuple mappedKeyTuple;
			std::vector<Optional<Tuple>> vt;
			bool isRangeQuery = false;
			preprocessMappedKey(mappedKeyFormatTuple, vt, isRangeQuery);

			Key mappedKey = constructMappedKey(&kvr, vt, mappedKeyTuple, mappedKeyFormatTuple);
		} catch (Error& e) {
			ASSERT(e.code() == error_code_mapper_bad_index);
			throwException3 = true;
		}
		ASSERT(throwException3);
	}
	return Void();
}

// Issues a secondary query (either range and point read) and fills results into "kvm".
ACTOR Future<Void> mapSubquery(StorageServer* data,
                               Version version,
                               GetMappedKeyValuesRequest* pOriginalReq,
                               Arena* pArena,
                               int matchIndex,
                               bool isRangeQuery,
                               bool isBoundary,
                               KeyValueRef* it,
                               MappedKeyValueRef* kvm,
                               Key mappedKey) {
	if (isRangeQuery) {
		// Use the mappedKey as the prefix of the range query.
		GetRangeReqAndResultRef getRange = wait(quickGetKeyValues(data, mappedKey, version, pArena, pOriginalReq));
		if ((!getRange.result.empty() && matchIndex == MATCH_INDEX_MATCHED_ONLY) ||
		    (getRange.result.empty() && matchIndex == MATCH_INDEX_UNMATCHED_ONLY)) {
			kvm->key = it->key;
			kvm->value = it->value;
		}

		kvm->boundaryAndExist = isBoundary && !getRange.result.empty();
		kvm->reqAndResult = getRange;
	} else {
		GetValueReqAndResultRef getValue = wait(quickGetValue(data, mappedKey, version, pArena, pOriginalReq));
		kvm->reqAndResult = getValue;
		kvm->boundaryAndExist = isBoundary && getValue.result.present();
	}
	return Void();
}

ACTOR Future<GetMappedKeyValuesReply> mapKeyValues(StorageServer* data,
                                                   GetKeyValuesReply input,
                                                   StringRef mapper,
                                                   // To provide span context, tags, debug ID to underlying lookups.
                                                   GetMappedKeyValuesRequest* pOriginalReq,
                                                   Optional<Key> tenantPrefix,
                                                   int matchIndex) {
	state GetMappedKeyValuesReply result;
	result.version = input.version;
	result.more = input.more;
	result.cached = input.cached;
	result.arena.dependsOn(input.arena);

	result.data.reserve(result.arena, input.data.size());

	state Tuple mappedKeyFormatTuple;
	state Tuple mappedKeyTuple;

	try {
		mappedKeyFormatTuple = Tuple::unpack(mapper);
	} catch (Error& e) {
		TraceEvent("MapperNotTuple").error(e).detail("Mapper", mapper);
		throw mapper_not_tuple();
	}
	state std::vector<Optional<Tuple>> vt;
	state bool isRangeQuery = false;
	preprocessMappedKey(mappedKeyFormatTuple, vt, isRangeQuery);

	state int sz = input.data.size();
	const int k = std::min(sz, SERVER_KNOBS->MAX_PARALLEL_QUICK_GET_VALUE);
	state std::vector<MappedKeyValueRef> kvms(k);
	state std::vector<Future<Void>> subqueries;
	state int offset = 0;
	for (; offset < sz; offset += SERVER_KNOBS->MAX_PARALLEL_QUICK_GET_VALUE) {
		// Divide into batches of MAX_PARALLEL_QUICK_GET_VALUE subqueries
		for (int i = 0; i + offset < sz && i < SERVER_KNOBS->MAX_PARALLEL_QUICK_GET_VALUE; i++) {
			KeyValueRef* it = &input.data[i + offset];
			MappedKeyValueRef* kvm = &kvms[i];
			bool isBoundary = (i + offset) == 0 || (i + offset) == sz - 1;
			// need to keep the boundary, so that caller can use it as a continuation.
			if (isBoundary || matchIndex == MATCH_INDEX_ALL) {
				kvm->key = it->key;
				kvm->value = it->value;
			} else {
				// Clear key value to the default.
				kvm->key = ""_sr;
				kvm->value = ""_sr;
			}

			Key mappedKey = constructMappedKey(it, vt, mappedKeyTuple, mappedKeyFormatTuple);
			// Make sure the mappedKey is always available, so that it's good even we want to get key asynchronously.
			result.arena.dependsOn(mappedKey.arena());

			// std::cout << "key:" << printable(kvm->key) << ", value:" << printable(kvm->value)
			//          << ", mappedKey:" << printable(mappedKey) << std::endl;

			subqueries.push_back(mapSubquery(data,
			                                 input.version,
			                                 pOriginalReq,
			                                 &result.arena,
			                                 matchIndex,
			                                 isRangeQuery,
			                                 isBoundary,
			                                 it,
			                                 kvm,
			                                 mappedKey));
		}
		wait(waitForAll(subqueries));
		subqueries.clear();
		for (int i = 0; i + offset < sz && i < SERVER_KNOBS->MAX_PARALLEL_QUICK_GET_VALUE; i++) {
			result.data.push_back(result.arena, kvms[i]);
		}
	}
	return result;
}

bool rangeIntersectsAnyTenant(TenantPrefixIndex& prefixIndex, KeyRangeRef range, Version ver) {
	auto view = prefixIndex.at(ver);
	auto beginItr = view.lastLessOrEqual(range.begin);
	auto endItr = view.lastLess(range.end);

	// If the begin and end reference different spots in the tenant index, then the tenant pointed to
	// by endItr intersects the range
	if (beginItr != endItr) {
		return true;
	}

	// If the iterators point to the same entry and that entry contains begin, then we are wholly in
	// one tenant
	if (beginItr != view.end() && range.begin.startsWith(beginItr.key())) {
		return true;
	}

	return false;
}

TEST_CASE("/fdbserver/storageserver/rangeIntersectsAnyTenant") {
<<<<<<< HEAD
	std::map<TenantName, TenantMapEntry> entries = {
		std::make_pair("tenant0"_sr, TenantMapEntry(0, ""_sr, TenantState::READY)),
		std::make_pair("tenant2"_sr, TenantMapEntry(2, ""_sr, TenantState::READY)),
		std::make_pair("tenant3"_sr, TenantMapEntry(3, ""_sr, TenantState::READY)),
		std::make_pair("tenant4"_sr, TenantMapEntry(4, ""_sr, TenantState::READY)),
		std::make_pair("tenant6"_sr, TenantMapEntry(6, ""_sr, TenantState::READY))
	};
=======
	std::map<TenantName, TenantMapEntry> entries = { std::make_pair("tenant0"_sr, TenantMapEntry(0)),
		                                             std::make_pair("tenant2"_sr, TenantMapEntry(2)),
		                                             std::make_pair("tenant3"_sr, TenantMapEntry(3)),
		                                             std::make_pair("tenant4"_sr, TenantMapEntry(4)),
		                                             std::make_pair("tenant6"_sr, TenantMapEntry(6)) };
>>>>>>> 537ceff8
	TenantPrefixIndex index;
	index.createNewVersion(1);
	for (auto entry : entries) {
		index.insert(entry.second.prefix, entry.first);
	}

	// Before all tenants
	ASSERT(!rangeIntersectsAnyTenant(index, KeyRangeRef(""_sr, "\x00"_sr), index.getLatestVersion()));

	// After all tenants
	ASSERT(!rangeIntersectsAnyTenant(index, KeyRangeRef("\xfe"_sr, "\xff"_sr), index.getLatestVersion()));

	// In between tenants
	ASSERT(!rangeIntersectsAnyTenant(
	    index,
	    KeyRangeRef(TenantMapEntry::idToPrefix(1), TenantMapEntry::idToPrefix(1).withSuffix("\xff"_sr)),
	    index.getLatestVersion()));

	// In between tenants with end intersecting tenant start
	ASSERT(!rangeIntersectsAnyTenant(
	    index, KeyRangeRef(TenantMapEntry::idToPrefix(5), entries["tenant6"_sr].prefix), index.getLatestVersion()));

	// Entire tenants
	ASSERT(rangeIntersectsAnyTenant(
	    index, KeyRangeRef(entries["tenant0"_sr].prefix, TenantMapEntry::idToPrefix(1)), index.getLatestVersion()));
	ASSERT(rangeIntersectsAnyTenant(
	    index, KeyRangeRef(entries["tenant2"_sr].prefix, entries["tenant3"_sr].prefix), index.getLatestVersion()));

	// Partial tenants
	ASSERT(rangeIntersectsAnyTenant(
	    index,
	    KeyRangeRef(entries["tenant0"_sr].prefix, entries["tenant0"_sr].prefix.withSuffix("foo"_sr)),
	    index.getLatestVersion()));
	ASSERT(rangeIntersectsAnyTenant(
	    index,
	    KeyRangeRef(entries["tenant3"_sr].prefix.withSuffix("foo"_sr), entries["tenant4"_sr].prefix),
	    index.getLatestVersion()));
	ASSERT(rangeIntersectsAnyTenant(index,
	                                KeyRangeRef(entries["tenant4"_sr].prefix.withSuffix("bar"_sr),
	                                            entries["tenant4"_sr].prefix.withSuffix("foo"_sr)),
	                                index.getLatestVersion()));

	// Begin outside, end inside tenant
	ASSERT(rangeIntersectsAnyTenant(
	    index,
	    KeyRangeRef(TenantMapEntry::idToPrefix(1), entries["tenant2"_sr].prefix.withSuffix("foo"_sr)),
	    index.getLatestVersion()));
	ASSERT(rangeIntersectsAnyTenant(
	    index,
	    KeyRangeRef(TenantMapEntry::idToPrefix(1), entries["tenant3"_sr].prefix.withSuffix("foo"_sr)),
	    index.getLatestVersion()));

	// Begin inside, end outside tenant
	ASSERT(rangeIntersectsAnyTenant(
	    index,
	    KeyRangeRef(entries["tenant3"_sr].prefix.withSuffix("foo"_sr), TenantMapEntry::idToPrefix(5)),
	    index.getLatestVersion()));
	ASSERT(rangeIntersectsAnyTenant(
	    index,
	    KeyRangeRef(entries["tenant4"_sr].prefix.withSuffix("foo"_sr), TenantMapEntry::idToPrefix(5)),
	    index.getLatestVersion()));

	// Both inside different tenants
	ASSERT(rangeIntersectsAnyTenant(index,
	                                KeyRangeRef(entries["tenant0"_sr].prefix.withSuffix("foo"_sr),
	                                            entries["tenant2"_sr].prefix.withSuffix("foo"_sr)),
	                                index.getLatestVersion()));
	ASSERT(rangeIntersectsAnyTenant(index,
	                                KeyRangeRef(entries["tenant0"_sr].prefix.withSuffix("foo"_sr),
	                                            entries["tenant3"_sr].prefix.withSuffix("foo"_sr)),
	                                index.getLatestVersion()));
	ASSERT(rangeIntersectsAnyTenant(index,
	                                KeyRangeRef(entries["tenant2"_sr].prefix.withSuffix("foo"_sr),
	                                            entries["tenant6"_sr].prefix.withSuffix("foo"_sr)),
	                                index.getLatestVersion()));

	// Both outside tenants with tenant in the middle
	ASSERT(rangeIntersectsAnyTenant(
	    index, KeyRangeRef(""_sr, TenantMapEntry::idToPrefix(1).withSuffix("foo"_sr)), index.getLatestVersion()));
	ASSERT(rangeIntersectsAnyTenant(index, KeyRangeRef(""_sr, "\xff"_sr), index.getLatestVersion()));
	ASSERT(rangeIntersectsAnyTenant(
	    index, KeyRangeRef(TenantMapEntry::idToPrefix(5).withSuffix("foo"_sr), "\xff"_sr), index.getLatestVersion()));

	return Void();
}

// Most of the actor is copied from getKeyValuesQ. I tried to use templates but things become nearly impossible after
// combining actor shenanigans with template shenanigans.
ACTOR Future<Void> getMappedKeyValuesQ(StorageServer* data, GetMappedKeyValuesRequest req)
// Throws a wrong_shard_server if the keys in the request or result depend on data outside this server OR if a large
// selector offset prevents all data from being read in one range read
{
	state Span span("SS:getMappedKeyValues"_loc, req.spanContext);
	state int64_t resultSize = 0;
	state IKeyValueStore::ReadType type =
	    req.isFetchKeys ? IKeyValueStore::ReadType::FETCH : IKeyValueStore::ReadType::NORMAL;

	if (req.tenantInfo.name.present()) {
		span.addAttribute("tenant"_sr, req.tenantInfo.name.get());
	}

	getCurrentLineage()->modify(&TransactionLineage::txID) = req.spanContext.traceID;

	++data->counters.getMappedRangeQueries;
	++data->counters.allQueries;
	++data->readQueueSizeMetric;
	data->maxQueryQueue = std::max<int>(
	    data->maxQueryQueue, data->counters.allQueries.getValue() - data->counters.finishedQueries.getValue());

	// Active load balancing runs at a very high priority (to obtain accurate queue lengths)
	// so we need to downgrade here
	if (SERVER_KNOBS->FETCH_KEYS_LOWER_PRIORITY && req.isFetchKeys) {
		wait(delay(0, TaskPriority::FetchKeys));
	} else {
		wait(data->getQueryDelay());
	}

	try {
		if (req.debugID.present())
			g_traceBatch.addEvent(
			    "TransactionDebug", req.debugID.get().first(), "storageserver.getMappedKeyValues.Before");
		// VERSION_VECTOR change
		Version commitVersion = getLatestCommitVersion(req.ssLatestCommitVersions, data->tag);
		state Version version = wait(waitForVersion(data, commitVersion, req.version, span.context));

		state Optional<TenantMapEntry> tenantEntry = data->getTenantEntry(req.version, req.tenantInfo);
		state Optional<Key> tenantPrefix = tenantEntry.map<Key>([](TenantMapEntry e) { return e.prefix; });
		if (tenantPrefix.present()) {
			req.begin.setKeyUnlimited(req.begin.getKey().withPrefix(tenantPrefix.get(), req.arena));
			req.end.setKeyUnlimited(req.end.getKey().withPrefix(tenantPrefix.get(), req.arena));
		}

		state uint64_t changeCounter = data->shardChangeCounter;
		//		try {
		state KeyRange shard = getShardKeyRange(data, req.begin);

		if (req.debugID.present())
			g_traceBatch.addEvent(
			    "TransactionDebug", req.debugID.get().first(), "storageserver.getMappedKeyValues.AfterVersion");
		//.detail("ShardBegin", shard.begin).detail("ShardEnd", shard.end);
		//} catch (Error& e) { TraceEvent("WrongShardServer", data->thisServerID).detail("Begin",
		// req.begin.toString()).detail("End", req.end.toString()).detail("Version", version).detail("Shard",
		//"None").detail("In", "getMappedKeyValues>getShardKeyRange"); throw e; }

		if (!selectorInRange(req.end, shard) && !(req.end.isFirstGreaterOrEqual() && req.end.getKey() == shard.end)) {
			//			TraceEvent("WrongShardServer1", data->thisServerID).detail("Begin",
			// req.begin.toString()).detail("End", req.end.toString()).detail("Version", version).detail("ShardBegin",
			// shard.begin).detail("ShardEnd", shard.end).detail("In", "getMappedKeyValues>checkShardExtents");
			throw wrong_shard_server();
		}

		KeyRangeRef searchRange = data->clampRangeToTenant(shard, tenantEntry, req.arena);

		state int offset1 = 0;
		state int offset2;
		state Future<Key> fBegin = req.begin.isFirstGreaterOrEqual()
		                               ? Future<Key>(req.begin.getKey())
		                               : findKey(data, req.begin, version, searchRange, &offset1, span.context, type);
		state Future<Key> fEnd = req.end.isFirstGreaterOrEqual()
		                             ? Future<Key>(req.end.getKey())
		                             : findKey(data, req.end, version, searchRange, &offset2, span.context, type);
		state Key begin = wait(fBegin);
		state Key end = wait(fEnd);

		if (!tenantPrefix.present()) {
			// We do not support raw flat map requests when using tenants.
			// When tenants are required, we disable raw flat map requests entirely.
			// If tenants are optional, we check whether the range intersects a tenant and fail if it does.
			if (data->db->get().client.tenantMode == TenantMode::REQUIRED) {
				throw tenant_name_required();
			}

			if (rangeIntersectsAnyTenant(data->tenantPrefixIndex, KeyRangeRef(begin, end), req.version)) {
				throw tenant_name_required();
			}
		}

		if (req.debugID.present())
			g_traceBatch.addEvent(
			    "TransactionDebug", req.debugID.get().first(), "storageserver.getMappedKeyValues.AfterKeys");
		//.detail("Off1",offset1).detail("Off2",offset2).detail("ReqBegin",req.begin.getKey()).detail("ReqEnd",req.end.getKey());

		// Offsets of zero indicate begin/end keys in this shard, which obviously means we can answer the query
		// An end offset of 1 is also OK because the end key is exclusive, so if the first key of the next shard is the
		// end the last actual key returned must be from this shard. A begin offset of 1 is also OK because then either
		// begin is past end or equal to end (so the result is definitely empty)
		if ((offset1 && offset1 != 1) || (offset2 && offset2 != 1)) {
			CODE_PROBE(true, "wrong_shard_server due to offset in getMappedKeyValuesQ");
			// We could detect when offset1 takes us off the beginning of the database or offset2 takes us off the end,
			// and return a clipped range rather than an error (since that is what the NativeAPI.getRange will do anyway
			// via its "slow path"), but we would have to add some flags to the response to encode whether we went off
			// the beginning and the end, since it needs that information.
			//TraceEvent("WrongShardServer2", data->thisServerID).detail("Begin", req.begin.toString()).detail("End", req.end.toString()).detail("Version", version).detail("ShardBegin", shard.begin).detail("ShardEnd", shard.end).detail("In", "getMappedKeyValues>checkOffsets").detail("BeginKey", begin).detail("EndKey", end).detail("BeginOffset", offset1).detail("EndOffset", offset2);
			throw wrong_shard_server();
		}

		if (begin >= end) {
			if (req.debugID.present())
				g_traceBatch.addEvent(
				    "TransactionDebug", req.debugID.get().first(), "storageserver.getMappedKeyValues.Send");
			//.detail("Begin",begin).detail("End",end);

			GetMappedKeyValuesReply none;
			none.version = version;
			none.more = false;
			none.penalty = data->getPenalty();

			data->checkChangeCounter(changeCounter,
			                         KeyRangeRef(std::min<KeyRef>(req.begin.getKey(), req.end.getKey()),
			                                     std::max<KeyRef>(req.begin.getKey(), req.end.getKey())));
			req.reply.send(none);
		} else {
			state int remainingLimitBytes = req.limitBytes;

			GetKeyValuesReply getKeyValuesReply = wait(readRange(data,
			                                                     version,
			                                                     KeyRangeRef(begin, end),
			                                                     req.limit,
			                                                     &remainingLimitBytes,
			                                                     span.context,
			                                                     type,
			                                                     tenantPrefix));

			state GetMappedKeyValuesReply r;
			try {
				// Map the scanned range to another list of keys and look up.
				GetMappedKeyValuesReply _r =
				    wait(mapKeyValues(data, getKeyValuesReply, req.mapper, &req, tenantPrefix, req.matchIndex));
				r = _r;
			} catch (Error& e) {
				TraceEvent("MapError").error(e);
				throw;
			}

			if (req.debugID.present())
				g_traceBatch.addEvent(
				    "TransactionDebug", req.debugID.get().first(), "storageserver.getMappedKeyValues.AfterReadRange");
			//.detail("Begin",begin).detail("End",end).detail("SizeOf",r.data.size());
			data->checkChangeCounter(
			    changeCounter,
			    KeyRangeRef(std::min<KeyRef>(begin, std::min<KeyRef>(req.begin.getKey(), req.end.getKey())),
			                std::max<KeyRef>(end, std::max<KeyRef>(req.begin.getKey(), req.end.getKey()))));
			if (EXPENSIVE_VALIDATION) {
				// TODO: GetMappedKeyValuesRequest doesn't respect limit yet.
				//                ASSERT(r.data.size() <= std::abs(req.limit));
			}

			// For performance concerns, the cost of a range read is billed to the start key and end key of the range.
			int64_t totalByteSize = 0;
			for (int i = 0; i < r.data.size(); i++) {
				totalByteSize += r.data[i].expectedSize();
			}
			if (totalByteSize > 0 && SERVER_KNOBS->READ_SAMPLING_ENABLED) {
				int64_t bytesReadPerKSecond = std::max(totalByteSize, SERVER_KNOBS->EMPTY_READ_PENALTY) / 2;
				data->metrics.notifyBytesReadPerKSecond(addPrefix(r.data[0].key, tenantPrefix, req.arena),
				                                        bytesReadPerKSecond);
				data->metrics.notifyBytesReadPerKSecond(
				    addPrefix(r.data[r.data.size() - 1].key, tenantPrefix, req.arena), bytesReadPerKSecond);
			}

			r.penalty = data->getPenalty();
			req.reply.send(r);

			resultSize = req.limitBytes - remainingLimitBytes;
			data->counters.bytesQueried += resultSize;
			data->counters.rowsQueried += r.data.size();
			if (r.data.size() == 0) {
				++data->counters.emptyQueries;
			}
		}
	} catch (Error& e) {
		if (!canReplyWith(e))
			throw;
		data->sendErrorWithPenalty(req.reply, e, data->getPenalty());
	}

	data->transactionTagCounter.addRequest(req.tags, resultSize);
	++data->counters.finishedQueries;
	--data->readQueueSizeMetric;

	double duration = g_network->timer() - req.requestTime();
	data->counters.readLatencySample.addMeasurement(duration);
	if (data->latencyBandConfig.present()) {
		int maxReadBytes =
		    data->latencyBandConfig.get().readConfig.maxReadBytes.orDefault(std::numeric_limits<int>::max());
		int maxSelectorOffset =
		    data->latencyBandConfig.get().readConfig.maxKeySelectorOffset.orDefault(std::numeric_limits<int>::max());
		data->counters.readLatencyBands.addMeasurement(duration,
		                                               resultSize > maxReadBytes ||
		                                                   abs(req.begin.offset) > maxSelectorOffset ||
		                                                   abs(req.end.offset) > maxSelectorOffset);
	}

	return Void();
}

ACTOR Future<Void> getKeyValuesStreamQ(StorageServer* data, GetKeyValuesStreamRequest req)
// Throws a wrong_shard_server if the keys in the request or result depend on data outside this server OR if a large
// selector offset prevents all data from being read in one range read
{
	state Span span("SS:getKeyValuesStream"_loc, req.spanContext);
	state int64_t resultSize = 0;
	state IKeyValueStore::ReadType type =
	    req.isFetchKeys ? IKeyValueStore::ReadType::FETCH : IKeyValueStore::ReadType::NORMAL;

	if (req.tenantInfo.name.present()) {
		span.addAttribute("tenant"_sr, req.tenantInfo.name.get());
	}

	req.reply.setByteLimit(SERVER_KNOBS->RANGESTREAM_LIMIT_BYTES);
	++data->counters.getRangeStreamQueries;
	++data->counters.allQueries;
	++data->readQueueSizeMetric;
	data->maxQueryQueue = std::max<int>(
	    data->maxQueryQueue, data->counters.allQueries.getValue() - data->counters.finishedQueries.getValue());

	// Active load balancing runs at a very high priority (to obtain accurate queue lengths)
	// so we need to downgrade here
	if (SERVER_KNOBS->FETCH_KEYS_LOWER_PRIORITY && req.isFetchKeys) {
		wait(delay(0, TaskPriority::FetchKeys));
	} else {
		wait(delay(0, TaskPriority::DefaultEndpoint));
	}

	try {
		if (req.debugID.present())
			g_traceBatch.addEvent(
			    "TransactionDebug", req.debugID.get().first(), "storageserver.getKeyValuesStream.Before");

		Version commitVersion = getLatestCommitVersion(req.ssLatestCommitVersions, data->tag);
		state Version version = wait(waitForVersion(data, commitVersion, req.version, span.context));

		state Optional<TenantMapEntry> tenantEntry = data->getTenantEntry(version, req.tenantInfo);
		state Optional<Key> tenantPrefix = tenantEntry.map<Key>([](TenantMapEntry e) { return e.prefix; });
		if (tenantPrefix.present()) {
			req.begin.setKeyUnlimited(req.begin.getKey().withPrefix(tenantPrefix.get(), req.arena));
			req.end.setKeyUnlimited(req.end.getKey().withPrefix(tenantPrefix.get(), req.arena));
		}

		state uint64_t changeCounter = data->shardChangeCounter;
		//		try {
		state KeyRange shard = getShardKeyRange(data, req.begin);

		if (req.debugID.present())
			g_traceBatch.addEvent(
			    "TransactionDebug", req.debugID.get().first(), "storageserver.getKeyValuesStream.AfterVersion");
		//.detail("ShardBegin", shard.begin).detail("ShardEnd", shard.end);
		//} catch (Error& e) { TraceEvent("WrongShardServer", data->thisServerID).detail("Begin",
		// req.begin.toString()).detail("End", req.end.toString()).detail("Version", version).detail("Shard",
		//"None").detail("In", "getKeyValues>getShardKeyRange"); throw e; }

		if (!selectorInRange(req.end, shard) && !(req.end.isFirstGreaterOrEqual() && req.end.getKey() == shard.end)) {
			//			TraceEvent("WrongShardServer1", data->thisServerID).detail("Begin",
			// req.begin.toString()).detail("End", req.end.toString()).detail("Version", version).detail("ShardBegin",
			// shard.begin).detail("ShardEnd", shard.end).detail("In", "getKeyValues>checkShardExtents");
			throw wrong_shard_server();
		}

		KeyRangeRef searchRange = data->clampRangeToTenant(shard, tenantEntry, req.arena);

		state int offset1 = 0;
		state int offset2;
		state Future<Key> fBegin = req.begin.isFirstGreaterOrEqual()
		                               ? Future<Key>(req.begin.getKey())
		                               : findKey(data, req.begin, version, searchRange, &offset1, span.context, type);
		state Future<Key> fEnd = req.end.isFirstGreaterOrEqual()
		                             ? Future<Key>(req.end.getKey())
		                             : findKey(data, req.end, version, searchRange, &offset2, span.context, type);
		state Key begin = wait(fBegin);
		state Key end = wait(fEnd);
		if (req.debugID.present())
			g_traceBatch.addEvent(
			    "TransactionDebug", req.debugID.get().first(), "storageserver.getKeyValuesStream.AfterKeys");
		//.detail("Off1",offset1).detail("Off2",offset2).detail("ReqBegin",req.begin.getKey()).detail("ReqEnd",req.end.getKey());

		// Offsets of zero indicate begin/end keys in this shard, which obviously means we can answer the query
		// An end offset of 1 is also OK because the end key is exclusive, so if the first key of the next shard is the
		// end the last actual key returned must be from this shard. A begin offset of 1 is also OK because then either
		// begin is past end or equal to end (so the result is definitely empty)
		if ((offset1 && offset1 != 1) || (offset2 && offset2 != 1)) {
			CODE_PROBE(true, "wrong_shard_server due to offset in rangeStream");
			// We could detect when offset1 takes us off the beginning of the database or offset2 takes us off the end,
			// and return a clipped range rather than an error (since that is what the NativeAPI.getRange will do anyway
			// via its "slow path"), but we would have to add some flags to the response to encode whether we went off
			// the beginning and the end, since it needs that information.
			//TraceEvent("WrongShardServer2", data->thisServerID).detail("Begin", req.begin.toString()).detail("End", req.end.toString()).detail("Version", version).detail("ShardBegin", shard.begin).detail("ShardEnd", shard.end).detail("In", "getKeyValues>checkOffsets").detail("BeginKey", begin).detail("EndKey", end).detail("BeginOffset", offset1).detail("EndOffset", offset2);
			throw wrong_shard_server();
		}

		if (begin >= end) {
			if (req.debugID.present())
				g_traceBatch.addEvent(
				    "TransactionDebug", req.debugID.get().first(), "storageserver.getKeyValuesStream.Send");
			//.detail("Begin",begin).detail("End",end);

			GetKeyValuesStreamReply none;
			none.version = version;
			none.more = false;

			data->checkChangeCounter(changeCounter,
			                         KeyRangeRef(std::min<KeyRef>(req.begin.getKey(), req.end.getKey()),
			                                     std::max<KeyRef>(req.begin.getKey(), req.end.getKey())));
			req.reply.send(none);
			req.reply.sendError(end_of_stream());
		} else {
			loop {
				wait(req.reply.onReady());

				if (version < data->oldestVersion.get()) {
					throw transaction_too_old();
				}

				// Even if TSS mode is Disabled, this may be the second test in a restarting test where the first run
				// had it enabled.
				state int byteLimit = (BUGGIFY && g_simulator.tssMode == ISimulator::TSSMode::Disabled &&
				                       !data->isTss() && !data->isSSWithTSSPair())
				                          ? 1
				                          : CLIENT_KNOBS->REPLY_BYTE_LIMIT;
				GetKeyValuesReply _r = wait(readRange(
				    data, version, KeyRangeRef(begin, end), req.limit, &byteLimit, span.context, type, tenantPrefix));
				GetKeyValuesStreamReply r(_r);

				if (req.debugID.present())
					g_traceBatch.addEvent("TransactionDebug",
					                      req.debugID.get().first(),
					                      "storageserver.getKeyValuesStream.AfterReadRange");
				//.detail("Begin",begin).detail("End",end).detail("SizeOf",r.data.size());
				data->checkChangeCounter(
				    changeCounter,
				    KeyRangeRef(std::min<KeyRef>(begin, std::min<KeyRef>(req.begin.getKey(), req.end.getKey())),
				                std::max<KeyRef>(end, std::max<KeyRef>(req.begin.getKey(), req.end.getKey()))));
				if (EXPENSIVE_VALIDATION) {
					for (int i = 0; i < r.data.size(); i++) {
						if (tenantPrefix.present()) {
							ASSERT(r.data[i].key >= begin.removePrefix(tenantPrefix.get()) &&
							       r.data[i].key < end.removePrefix(tenantPrefix.get()));
						} else {
							ASSERT(r.data[i].key >= begin && r.data[i].key < end);
						}
					}
					ASSERT(r.data.size() <= std::abs(req.limit));
				}

				// For performance concerns, the cost of a range read is billed to the start key and end key of the
				// range.
				int64_t totalByteSize = 0;
				for (int i = 0; i < r.data.size(); i++) {
					totalByteSize += r.data[i].expectedSize();
				}

				KeyRef lastKey;
				if (!r.data.empty()) {
					lastKey = addPrefix(r.data.back().key, tenantPrefix, req.arena);
				}
				if (totalByteSize > 0 && SERVER_KNOBS->READ_SAMPLING_ENABLED) {
					int64_t bytesReadPerKSecond = std::max(totalByteSize, SERVER_KNOBS->EMPTY_READ_PENALTY) / 2;
					KeyRef firstKey = addPrefix(r.data[0].key, tenantPrefix, req.arena);
					data->metrics.notifyBytesReadPerKSecond(firstKey, bytesReadPerKSecond);
					data->metrics.notifyBytesReadPerKSecond(lastKey, bytesReadPerKSecond);
				}

				req.reply.send(r);

				data->counters.rowsQueried += r.data.size();
				if (r.data.size() == 0) {
					++data->counters.emptyQueries;
				}
				if (!r.more) {
					req.reply.sendError(end_of_stream());
					break;
				}
				ASSERT(r.data.size());

				if (req.limit >= 0) {
					begin = keyAfter(lastKey);
				} else {
					end = lastKey;
				}

				if (SERVER_KNOBS->FETCH_KEYS_LOWER_PRIORITY && req.isFetchKeys) {
					wait(delay(0, TaskPriority::FetchKeys));
				} else {
					wait(delay(0, TaskPriority::DefaultEndpoint));
				}

				data->transactionTagCounter.addRequest(req.tags, resultSize);
			}
		}
	} catch (Error& e) {
		if (e.code() != error_code_operation_obsolete) {
			if (!canReplyWith(e))
				throw;
			req.reply.sendError(e);
		}
	}

	data->transactionTagCounter.addRequest(req.tags, resultSize);
	++data->counters.finishedQueries;
	--data->readQueueSizeMetric;

	return Void();
}

ACTOR Future<Void> getKeyQ(StorageServer* data, GetKeyRequest req) {
	state Span span("SS:getKey"_loc, req.spanContext);
	if (req.tenantInfo.name.present()) {
		span.addAttribute("tenant"_sr, req.tenantInfo.name.get());
	}
	state int64_t resultSize = 0;
	getCurrentLineage()->modify(&TransactionLineage::txID) = req.spanContext.traceID;

	++data->counters.getKeyQueries;
	++data->counters.allQueries;
	++data->readQueueSizeMetric;
	data->maxQueryQueue = std::max<int>(
	    data->maxQueryQueue, data->counters.allQueries.getValue() - data->counters.finishedQueries.getValue());

	// Active load balancing runs at a very high priority (to obtain accurate queue lengths)
	// so we need to downgrade here
	wait(data->getQueryDelay());

	try {
		Version commitVersion = getLatestCommitVersion(req.ssLatestCommitVersions, data->tag);
		state Version version = wait(waitForVersion(data, commitVersion, req.version, req.spanContext));

		state Optional<TenantMapEntry> tenantEntry = data->getTenantEntry(version, req.tenantInfo);
		if (tenantEntry.present()) {
			req.sel.setKeyUnlimited(req.sel.getKey().withPrefix(tenantEntry.get().prefix, req.arena));
		}
		state uint64_t changeCounter = data->shardChangeCounter;

		KeyRange shard = getShardKeyRange(data, req.sel);
		KeyRangeRef searchRange = data->clampRangeToTenant(shard, tenantEntry, req.arena);

		state int offset;
		Key absoluteKey = wait(
		    findKey(data, req.sel, version, searchRange, &offset, req.spanContext, IKeyValueStore::ReadType::NORMAL));

		data->checkChangeCounter(changeCounter,
		                         KeyRangeRef(std::min<KeyRef>(req.sel.getKey(), absoluteKey),
		                                     std::max<KeyRef>(req.sel.getKey(), absoluteKey)));

		KeyRef k = absoluteKey;
		if (tenantEntry.present()) {
			k = k.removePrefix(tenantEntry.get().prefix);
		}

		KeySelector updated;
		if (offset < 0)
			updated = firstGreaterOrEqual(k) +
			          offset; // first thing on this shard OR (large offset case) smallest key retrieved in range read
		else if (offset > 0)
			updated =
			    firstGreaterOrEqual(k) + offset -
			    1; // first thing on next shard OR (large offset case) keyAfter largest key retrieved in range read
		else
			updated = KeySelectorRef(k, true, 0); // found

		resultSize = k.size();
		data->counters.bytesQueried += resultSize;
		++data->counters.rowsQueried;

		// Check if the desired key might be cached
		auto cached = data->cachedRangeMap[absoluteKey];
		// if (cached)
		//	TraceEvent(SevDebug, "SSGetKeyCached").detail("Key", k).detail("Begin",
		// shard.begin).detail("End", shard.end);

		GetKeyReply reply(updated, cached);
		reply.penalty = data->getPenalty();

		req.reply.send(reply);
	} catch (Error& e) {
		// if (e.code() == error_code_wrong_shard_server) TraceEvent("WrongShardServer").detail("In","getKey");
		if (!canReplyWith(e))
			throw;
		data->sendErrorWithPenalty(req.reply, e, data->getPenalty());
	}

	// SOMEDAY: The size reported here is an undercount of the bytes read due to the fact that we have to scan for the
	// key It would be more accurate to count all the read bytes, but it's not critical because this function is only
	// used if read-your-writes is disabled
	data->transactionTagCounter.addRequest(req.tags, resultSize);

	++data->counters.finishedQueries;
	--data->readQueueSizeMetric;

	double duration = g_network->timer() - req.requestTime();
	data->counters.readLatencySample.addMeasurement(duration);
	if (data->latencyBandConfig.present()) {
		int maxReadBytes =
		    data->latencyBandConfig.get().readConfig.maxReadBytes.orDefault(std::numeric_limits<int>::max());
		int maxSelectorOffset =
		    data->latencyBandConfig.get().readConfig.maxKeySelectorOffset.orDefault(std::numeric_limits<int>::max());
		data->counters.readLatencyBands.addMeasurement(
		    duration, resultSize > maxReadBytes || abs(req.sel.offset) > maxSelectorOffset);
	}

	return Void();
}

void getQueuingMetrics(StorageServer* self, StorageQueuingMetricsRequest const& req) {
	StorageQueuingMetricsReply reply;
	reply.localTime = now();
	reply.instanceID = self->instanceID;
	reply.bytesInput = self->counters.bytesInput.getValue();
	reply.bytesDurable = self->counters.bytesDurable.getValue();

	reply.storageBytes = self->storage.getStorageBytes();
	reply.localRateLimit = self->currentRate();

	reply.version = self->version.get();
	reply.cpuUsage = self->cpuUsage;
	reply.diskUsage = self->diskUsage;
	reply.durableVersion = self->durableVersion.get();

	reply.busiestTags = self->transactionTagCounter.getBusiestTags();

	req.reply.send(reply);
}

#ifndef __INTEL_COMPILER
#pragma endregion
#endif

/////////////////////////// Updates ////////////////////////////////
#ifndef __INTEL_COMPILER
#pragma region Updates
#endif

ACTOR Future<Void> doEagerReads(StorageServer* data, UpdateEagerReadInfo* eager) {
	eager->finishKeyBegin();

	if (SERVER_KNOBS->ENABLE_CLEAR_RANGE_EAGER_READS) {
		std::vector<Future<Key>> keyEnd(eager->keyBegin.size());
		for (int i = 0; i < keyEnd.size(); i++)
			keyEnd[i] = data->storage.readNextKeyInclusive(eager->keyBegin[i], IKeyValueStore::ReadType::EAGER);
		data->counters.eagerReadsKeys += keyEnd.size();

		state Future<std::vector<Key>> futureKeyEnds = getAll(keyEnd);
		state std::vector<Key> keyEndVal = wait(futureKeyEnds);
		for (const auto& key : keyEndVal) {
			data->counters.kvScanBytes += key.expectedSize();
		}
		eager->keyEnd = keyEndVal;
	}

	std::vector<Future<Optional<Value>>> value(eager->keys.size());
	for (int i = 0; i < value.size(); i++)
		value[i] =
		    data->storage.readValuePrefix(eager->keys[i].first, eager->keys[i].second, IKeyValueStore::ReadType::EAGER);

	state Future<std::vector<Optional<Value>>> futureValues = getAll(value);
	std::vector<Optional<Value>> optionalValues = wait(futureValues);
	for (const auto& value : optionalValues) {
		if (value.present()) {
			data->counters.kvGetBytes += value.expectedSize();
		}
	}
	data->counters.eagerReadsKeys += eager->keys.size();
	eager->value = optionalValues;

	return Void();
}

bool changeDurableVersion(StorageServer* data, Version desiredDurableVersion) {
	// Remove entries from the latest version of data->versionedData that haven't changed since they were inserted
	//   before or at desiredDurableVersion, to maintain the invariants for versionedData.
	// Such entries remain in older versions of versionedData until they are forgotten, because it is expensive to dig
	// them out. We also remove everything up to and including newDurableVersion from mutationLog, and everything
	//   up to but excluding desiredDurableVersion from freeable
	// May return false if only part of the work has been done, in which case the caller must call again with the same
	// parameters

	auto& verData = data->mutableData();
	ASSERT(verData.getLatestVersion() == data->version.get() || verData.getLatestVersion() == data->version.get() + 1);

	Version nextDurableVersion = desiredDurableVersion;

	auto mlv = data->getMutationLog().begin();
	if (mlv != data->getMutationLog().end() && mlv->second.version <= desiredDurableVersion) {
		auto& v = mlv->second;
		nextDurableVersion = v.version;
		data->freeable[data->version.get()].dependsOn(v.arena());

		if (verData.getLatestVersion() <= data->version.get())
			verData.createNewVersion(data->version.get() + 1);

		int64_t bytesDurable = VERSION_OVERHEAD;
		for (const auto& m : v.mutations) {
			bytesDurable += mvccStorageBytes(m);
			auto i = verData.atLatest().find(m.param1);
			if (i) {
				ASSERT(i.key() == m.param1);
				ASSERT(i.insertVersion() >= nextDurableVersion);
				if (i.insertVersion() == nextDurableVersion)
					verData.erase(i);
			}
			if (m.type == MutationRef::SetValue) {
				// A set can split a clear, so there might be another entry immediately after this one that should also
				// be cleaned up
				i = verData.atLatest().upper_bound(m.param1);
				if (i) {
					ASSERT(i.insertVersion() >= nextDurableVersion);
					if (i.insertVersion() == nextDurableVersion)
						verData.erase(i);
				}
			}
		}
		data->counters.bytesDurable += bytesDurable;
	}

	if (EXPENSIVE_VALIDATION) {
		// Check that the above loop did its job
		auto view = data->data().atLatest();
		for (auto i = view.begin(); i != view.end(); ++i)
			ASSERT(i.insertVersion() > nextDurableVersion);
	}
	data->getMutableMutationLog().erase(data->getMutationLog().begin(),
	                                    data->getMutationLog().upper_bound(nextDurableVersion));
	data->freeable.erase(data->freeable.begin(), data->freeable.lower_bound(nextDurableVersion));

	Future<Void> checkFatalError = data->otherError.getFuture();
	data->durableVersion.set(nextDurableVersion);
	setDataDurableVersion(data->thisServerID, data->durableVersion.get());
	if (checkFatalError.isReady())
		checkFatalError.get();

	// TraceEvent("ForgotVersionsBefore", data->thisServerID).detail("Version", nextDurableVersion);
	validate(data);

	return nextDurableVersion == desiredDurableVersion;
}

Optional<MutationRef> clipMutation(MutationRef const& m, KeyRangeRef range) {
	if (isSingleKeyMutation((MutationRef::Type)m.type)) {
		if (range.contains(m.param1))
			return m;
	} else if (m.type == MutationRef::ClearRange) {
		KeyRangeRef i = range & KeyRangeRef(m.param1, m.param2);
		if (!i.empty())
			return MutationRef((MutationRef::Type)m.type, i.begin, i.end);
	} else
		ASSERT(false);
	return Optional<MutationRef>();
}

bool convertAtomicOp(MutationRef& m, StorageServer::VersionedData const& data, UpdateEagerReadInfo* eager, Arena& ar) {
	// After this function call, m should be copied into an arena immediately (before modifying data, shards, or eager)
	if (m.type != MutationRef::ClearRange && m.type != MutationRef::SetValue) {
		Optional<StringRef> oldVal;
		auto it = data.atLatest().lastLessOrEqual(m.param1);
		if (it != data.atLatest().end() && it->isValue() && it.key() == m.param1)
			oldVal = it->getValue();
		else if (it != data.atLatest().end() && it->isClearTo() && it->getEndKey() > m.param1) {
			CODE_PROBE(true, "Atomic op right after a clear.");
		} else {
			Optional<Value>& oldThing = eager->getValue(m.param1);
			if (oldThing.present())
				oldVal = oldThing.get();
		}

		switch (m.type) {
		case MutationRef::AddValue:
			m.param2 = doLittleEndianAdd(oldVal, m.param2, ar);
			break;
		case MutationRef::And:
			m.param2 = doAnd(oldVal, m.param2, ar);
			break;
		case MutationRef::Or:
			m.param2 = doOr(oldVal, m.param2, ar);
			break;
		case MutationRef::Xor:
			m.param2 = doXor(oldVal, m.param2, ar);
			break;
		case MutationRef::AppendIfFits:
			m.param2 = doAppendIfFits(oldVal, m.param2, ar);
			break;
		case MutationRef::Max:
			m.param2 = doMax(oldVal, m.param2, ar);
			break;
		case MutationRef::Min:
			m.param2 = doMin(oldVal, m.param2, ar);
			break;
		case MutationRef::ByteMin:
			m.param2 = doByteMin(oldVal, m.param2, ar);
			break;
		case MutationRef::ByteMax:
			m.param2 = doByteMax(oldVal, m.param2, ar);
			break;
		case MutationRef::MinV2:
			m.param2 = doMinV2(oldVal, m.param2, ar);
			break;
		case MutationRef::AndV2:
			m.param2 = doAndV2(oldVal, m.param2, ar);
			break;
		case MutationRef::CompareAndClear:
			if (oldVal.present() && m.param2 == oldVal.get()) {
				m.type = MutationRef::ClearRange;
				m.param2 = keyAfter(m.param1, ar);
				return true;
			}
			return false;
		}
		m.type = MutationRef::SetValue;
	}
	return true;
}

void expandClear(MutationRef& m,
                 StorageServer::VersionedData const& data,
                 UpdateEagerReadInfo* eager,
                 KeyRef eagerTrustedEnd) {
	// After this function call, m should be copied into an arena immediately (before modifying data, shards, or eager)
	ASSERT(m.type == MutationRef::ClearRange);
	// Expand the clear
	const auto& d = data.atLatest();

	// If another clear overlaps the beginning of this one, engulf it
	auto i = d.lastLess(m.param1);
	if (i && i->isClearTo() && i->getEndKey() >= m.param1)
		m.param1 = i.key();

	// If another clear overlaps the end of this one, engulf it; otherwise expand
	i = d.lastLessOrEqual(m.param2);
	if (i && i->isClearTo() && i->getEndKey() >= m.param2) {
		m.param2 = i->getEndKey();
	} else if (SERVER_KNOBS->ENABLE_CLEAR_RANGE_EAGER_READS) {
		// Expand to the next set or clear (from storage or latestVersion), and if it
		// is a clear, engulf it as well
		i = d.lower_bound(m.param2);
		KeyRef endKeyAtStorageVersion =
		    m.param2 == eagerTrustedEnd ? eagerTrustedEnd : std::min(eager->getKeyEnd(m.param2), eagerTrustedEnd);
		if (!i || endKeyAtStorageVersion < i.key())
			m.param2 = endKeyAtStorageVersion;
		else if (i->isClearTo())
			m.param2 = i->getEndKey();
		else
			m.param2 = i.key();
	}
}

void applyMutation(StorageServer* self,
                   MutationRef const& m,
                   Arena& arena,
                   StorageServer::VersionedData& data,
                   Version version) {
	// m is expected to be in arena already
	// Clear split keys are added to arena
	StorageMetrics metrics;
	metrics.bytesPerKSecond = mvccStorageBytes(m) / 2;
	metrics.iosPerKSecond = 1;
	self->metrics.notify(m.param1, metrics);

	if (m.type == MutationRef::SetValue) {
		// VersionedMap (data) is bookkeeping all empty ranges. If the key to be set is new, it is supposed to be in a
		// range what was empty. Break the empty range into halves.
		auto prev = data.atLatest().lastLessOrEqual(m.param1);
		if (prev && prev->isClearTo() && prev->getEndKey() > m.param1) {
			ASSERT(prev.key() <= m.param1);
			KeyRef end = prev->getEndKey();
			// the insert version of the previous clear is preserved for the "left half", because in
			// changeDurableVersion() the previous clear is still responsible for removing it insert() invalidates prev,
			// so prev.key() is not safe to pass to it by reference
			data.insert(KeyRef(prev.key()),
			            ValueOrClearToRef::clearTo(m.param1),
			            prev.insertVersion()); // overwritten by below insert if empty
			KeyRef nextKey = keyAfter(m.param1, arena);
			if (end != nextKey) {
				ASSERT(end > nextKey);
				// the insert version of the "right half" is not preserved, because in changeDurableVersion() this set
				// is responsible for removing it
				// FIXME: This copy is technically an asymptotic problem, definitely a waste of memory (copy of keyAfter
				// is a waste, but not asymptotic)
				data.insert(nextKey, ValueOrClearToRef::clearTo(KeyRef(arena, end)));
			}
		}
		data.insert(m.param1, ValueOrClearToRef::value(m.param2));
		self->watches.trigger(m.param1);
	} else if (m.type == MutationRef::ClearRange) {
		data.erase(m.param1, m.param2);
		ASSERT(m.param2 > m.param1);
		ASSERT(!data.isClearContaining(data.atLatest(), m.param1));
		data.insert(m.param1, ValueOrClearToRef::clearTo(m.param2));
		self->watches.triggerRange(m.param1, m.param2);
	}
}

void applyChangeFeedMutation(StorageServer* self, MutationRef const& m, Version version) {
	if (m.type == MutationRef::SetValue) {
		for (auto& it : self->keyChangeFeed[m.param1]) {
			if (version < it->stopVersion && !it->removing && version > it->emptyVersion) {
				if (it->mutations.empty() || it->mutations.back().version != version) {
					it->mutations.push_back(MutationsAndVersionRef(version, self->knownCommittedVersion.get()));
				}
				it->mutations.back().mutations.push_back_deep(it->mutations.back().arena(), m);
				self->currentChangeFeeds.insert(it->id);

				DEBUG_MUTATION("ChangeFeedWriteSet", version, m, self->thisServerID)
				    .detail("Range", it->range)
				    .detail("ChangeFeedID", it->id);
			} else {
				CODE_PROBE(version <= it->emptyVersion, "Skip CF write because version <= emptyVersion");
				CODE_PROBE(it->removing, "Skip CF write because removing");
				CODE_PROBE(version >= it->stopVersion, "Skip CF write because stopped");
				DEBUG_MUTATION("ChangeFeedWriteSetIgnore", version, m, self->thisServerID)
				    .detail("Range", it->range)
				    .detail("ChangeFeedID", it->id)
				    .detail("StopVersion", it->stopVersion)
				    .detail("EmptyVersion", it->emptyVersion)
				    .detail("Removing", it->removing);
			}
		}
	} else if (m.type == MutationRef::ClearRange) {
		auto ranges = self->keyChangeFeed.intersectingRanges(KeyRangeRef(m.param1, m.param2));
		for (auto& r : ranges) {
			for (auto& it : r.value()) {
				if (version < it->stopVersion && !it->removing && version > it->emptyVersion) {
					if (it->mutations.empty() || it->mutations.back().version != version) {
						it->mutations.push_back(MutationsAndVersionRef(version, self->knownCommittedVersion.get()));
					}
					it->mutations.back().mutations.push_back_deep(it->mutations.back().arena(), m);
					self->currentChangeFeeds.insert(it->id);
					DEBUG_MUTATION("ChangeFeedWriteClear", version, m, self->thisServerID)
					    .detail("Range", it->range)
					    .detail("ChangeFeedID", it->id);
				} else {
					CODE_PROBE(version <= it->emptyVersion, "Skip CF clear because version <= emptyVersion");
					CODE_PROBE(it->removing, "Skip CF clear because removing");
					CODE_PROBE(version >= it->stopVersion, "Skip CF clear because stopped");
					DEBUG_MUTATION("ChangeFeedWriteClearIgnore", version, m, self->thisServerID)
					    .detail("Range", it->range)
					    .detail("ChangeFeedID", it->id)
					    .detail("StopVersion", it->stopVersion)
					    .detail("EmptyVersion", it->emptyVersion)
					    .detail("Removing", it->removing);
				}
			}
		}
	}
}

void removeDataRange(StorageServer* ss,
                     Standalone<VerUpdateRef>& mLV,
                     KeyRangeMap<Reference<ShardInfo>>& shards,
                     KeyRangeRef range) {
	// modify the latest version of data to remove all sets and trim all clears to exclude range.
	// Add a clear to mLV (mutationLog[data.getLatestVersion()]) that ensures all keys in range are removed from the
	// disk when this latest version becomes durable mLV is also modified if necessary to ensure that split clears can
	// be forgotten

	MutationRef clearRange(MutationRef::ClearRange, range.begin, range.end);
	clearRange = ss->addMutationToMutationLog(mLV, clearRange);

	auto& data = ss->mutableData();

	// Expand the range to the right to include other shards not in versionedData
	for (auto r = shards.rangeContaining(range.end); r != shards.ranges().end() && !r->value()->isInVersionedData();
	     ++r)
		range = KeyRangeRef(range.begin, r->end());

	auto endClear = data.atLatest().lastLess(range.end);
	if (endClear && endClear->isClearTo() && endClear->getEndKey() > range.end) {
		// This clear has been bumped up to insertVersion==data.getLatestVersion and needs a corresponding mutation log
		// entry to forget
		MutationRef m(MutationRef::ClearRange, range.end, endClear->getEndKey());
		m = ss->addMutationToMutationLog(mLV, m);
		data.insert(m.param1, ValueOrClearToRef::clearTo(m.param2));
		++ss->counters.kvSystemClearRanges;
	}

	auto beginClear = data.atLatest().lastLess(range.begin);
	if (beginClear && beginClear->isClearTo() && beginClear->getEndKey() > range.begin) {
		// We don't need any special mutationLog entry - because the begin key and insert version are unchanged the
		// original clear
		//   mutation works to forget this one - but we need range.begin in the right arena
		KeyRef rb(mLV.arena(), range.begin);
		// insert() invalidates beginClear, so beginClear.key() is not safe to pass to it by reference
		data.insert(KeyRef(beginClear.key()), ValueOrClearToRef::clearTo(rb), beginClear.insertVersion());
	}

	data.erase(range.begin, range.end);
}

void setAvailableStatus(StorageServer* self, KeyRangeRef keys, bool available);
void setAssignedStatus(StorageServer* self, KeyRangeRef keys, bool nowAssigned);

void coalesceShards(StorageServer* data, KeyRangeRef keys) {
	auto shardRanges = data->shards.intersectingRanges(keys);
	auto fullRange = data->shards.ranges();

	auto iter = shardRanges.begin();
	if (iter != fullRange.begin())
		--iter;
	auto iterEnd = shardRanges.end();
	if (iterEnd != fullRange.end())
		++iterEnd;

	bool lastReadable = false;
	bool lastNotAssigned = false;
	KeyRangeMap<Reference<ShardInfo>>::iterator lastRange;

	for (; iter != iterEnd; ++iter) {
		if (lastReadable && iter->value()->isReadable()) {
			KeyRange range = KeyRangeRef(lastRange->begin(), iter->end());
			data->addShard(ShardInfo::newReadWrite(range, data));
			iter = data->shards.rangeContaining(range.begin);
		} else if (lastNotAssigned && iter->value()->notAssigned()) {
			KeyRange range = KeyRangeRef(lastRange->begin(), iter->end());
			data->addShard(ShardInfo::newNotAssigned(range));
			iter = data->shards.rangeContaining(range.begin);
		}

		lastReadable = iter->value()->isReadable();
		lastNotAssigned = iter->value()->notAssigned();
		lastRange = iter;
	}
}

template <class T>
void addMutation(T& target, Version version, bool fromFetch, MutationRef const& mutation) {
	target.addMutation(version, fromFetch, mutation);
}

template <class T>
void addMutation(Reference<T>& target, Version version, bool fromFetch, MutationRef const& mutation) {
	addMutation(*target, version, fromFetch, mutation);
}

template <class T>
void splitMutations(StorageServer* data, KeyRangeMap<T>& map, VerUpdateRef const& update) {
	for (int i = 0; i < update.mutations.size(); i++) {
		splitMutation(data, map, update.mutations[i], update.version, update.version);
	}
}

template <class T>
void splitMutation(StorageServer* data, KeyRangeMap<T>& map, MutationRef const& m, Version ver, bool fromFetch) {
	if (isSingleKeyMutation((MutationRef::Type)m.type)) {
		if (!SHORT_CIRCUT_ACTUAL_STORAGE || !normalKeys.contains(m.param1))
			addMutation(map.rangeContaining(m.param1)->value(), ver, fromFetch, m);
	} else if (m.type == MutationRef::ClearRange) {
		KeyRangeRef mKeys(m.param1, m.param2);
		if (!SHORT_CIRCUT_ACTUAL_STORAGE || !normalKeys.contains(mKeys)) {
			auto r = map.intersectingRanges(mKeys);
			for (auto i = r.begin(); i != r.end(); ++i) {
				KeyRangeRef k = mKeys & i->range();
				addMutation(i->value(), ver, fromFetch, MutationRef((MutationRef::Type)m.type, k.begin, k.end));
			}
		}
	} else
		ASSERT(false); // Unknown mutation type in splitMutations
}

ACTOR Future<Void> logFetchKeysWarning(AddingShard* shard) {
	state double startTime = now();
	loop {
		state double waitSeconds = BUGGIFY ? 5.0 : 600.0;
		wait(delay(waitSeconds));

		const auto traceEventLevel =
		    waitSeconds > SERVER_KNOBS->FETCH_KEYS_TOO_LONG_TIME_CRITERIA ? SevWarnAlways : SevInfo;
		TraceEvent(traceEventLevel, "FetchKeysTooLong")
		    .detail("Duration", now() - startTime)
		    .detail("Phase", shard->phase)
		    .detail("Begin", shard->keys.begin)
		    .detail("End", shard->keys.end);
	}
}

class FetchKeysMetricReporter {
	const UID uid;
	const double startTime;
	int fetchedBytes;
	StorageServer::FetchKeysHistograms& histograms;
	StorageServer::CurrentRunningFetchKeys& currentRunning;
	Counter& bytesFetchedCounter;
	Counter& kvFetchedCounter;

public:
	FetchKeysMetricReporter(const UID& uid_,
	                        const double startTime_,
	                        const KeyRange& keyRange,
	                        StorageServer::FetchKeysHistograms& histograms_,
	                        StorageServer::CurrentRunningFetchKeys& currentRunning_,
	                        Counter& bytesFetchedCounter,
	                        Counter& kvFetchedCounter)
	  : uid(uid_), startTime(startTime_), fetchedBytes(0), histograms(histograms_), currentRunning(currentRunning_),
	    bytesFetchedCounter(bytesFetchedCounter), kvFetchedCounter(kvFetchedCounter) {

		currentRunning.recordStart(uid, keyRange);
	}

	void addFetchedBytes(const int bytes, const int kvCount) {
		fetchedBytes += bytes;
		bytesFetchedCounter += bytes;
		kvFetchedCounter += kvCount;
	}

	~FetchKeysMetricReporter() {
		double latency = now() - startTime;

		// If fetchKeys is *NOT* run, i.e. returning immediately, still report a record.
		if (latency == 0)
			latency = 1e6;

		const uint32_t bandwidth = fetchedBytes / latency;

		histograms.latency->sampleSeconds(latency);
		histograms.bytes->sample(fetchedBytes);
		histograms.bandwidth->sample(bandwidth);

		currentRunning.recordFinish(uid);
	}
};

ACTOR Future<Void> tryGetRange(PromiseStream<RangeResult> results, Transaction* tr, KeyRange keys) {
	state KeySelectorRef begin = firstGreaterOrEqual(keys.begin);
	state KeySelectorRef end = firstGreaterOrEqual(keys.end);

	try {
		loop {
			GetRangeLimits limits(GetRangeLimits::ROW_LIMIT_UNLIMITED, SERVER_KNOBS->FETCH_BLOCK_BYTES);
			limits.minRows = 0;
			state RangeResult rep = wait(tr->getRange(begin, end, limits, Snapshot::True));
			if (!rep.more) {
				rep.readThrough = keys.end;
			}
			results.send(rep);

			if (!rep.more) {
				results.sendError(end_of_stream());
				return Void();
			}

			if (rep.readThrough.present()) {
				begin = firstGreaterOrEqual(rep.readThrough.get());
			} else {
				begin = firstGreaterThan(rep.end()[-1].key);
			}
		}
	} catch (Error& e) {
		if (e.code() == error_code_actor_cancelled) {
			throw;
		}
		results.sendError(e);
		throw;
	}
}

// We have to store the version the change feed was stopped at in the SS instead of just the stopped status
// In addition to simplifying stopping logic, it enables communicating stopped status when fetching change feeds
// from other SS correctly
const Value changeFeedSSValue(KeyRangeRef const& range, Version popVersion, Version stopVersion) {
	BinaryWriter wr(IncludeVersion(ProtocolVersion::withChangeFeed()));
	wr << range;
	wr << popVersion;
	wr << stopVersion;
	return wr.toValue();
}

std::tuple<KeyRange, Version, Version> decodeChangeFeedSSValue(ValueRef const& value) {
	KeyRange range;
	Version popVersion, stopVersion;
	BinaryReader reader(value, IncludeVersion());
	reader >> range;
	reader >> popVersion;
	reader >> stopVersion;
	return std::make_tuple(range, popVersion, stopVersion);
}

ACTOR Future<Void> changeFeedPopQ(StorageServer* self, ChangeFeedPopRequest req) {
	// if a SS restarted and is way behind, wait for it to at least have caught up through the pop version
	wait(self->version.whenAtLeast(req.version));
	wait(delay(0));

	if (!self->isReadable(req.range)) {
		req.reply.sendError(wrong_shard_server());
		return Void();
	}
	auto feed = self->uidChangeFeed.find(req.rangeID);
	if (feed == self->uidChangeFeed.end()) {
		req.reply.sendError(unknown_change_feed());
		return Void();
	}

	TraceEvent(SevDebug, "ChangeFeedPopQuery", self->thisServerID)
	    .detail("RangeID", req.rangeID)
	    .detail("Version", req.version)
	    .detail("SSVersion", self->version.get())
	    .detail("Range", req.range);

	if (req.version - 1 > feed->second->emptyVersion) {
		feed->second->emptyVersion = req.version - 1;
		while (!feed->second->mutations.empty() && feed->second->mutations.front().version < req.version) {
			feed->second->mutations.pop_front();
		}
		if (!feed->second->destroyed) {
			Version durableVersion = self->data().getLatestVersion();
			auto& mLV = self->addVersionToMutationLog(durableVersion);
			self->addMutationToMutationLog(
			    mLV,
			    MutationRef(
			        MutationRef::SetValue,
			        persistChangeFeedKeys.begin.toString() + feed->second->id.toString(),
			        changeFeedSSValue(feed->second->range, feed->second->emptyVersion + 1, feed->second->stopVersion)));
			if (feed->second->storageVersion != invalidVersion) {
				++self->counters.kvSystemClearRanges;
				self->addMutationToMutationLog(mLV,
				                               MutationRef(MutationRef::ClearRange,
				                                           changeFeedDurableKey(feed->second->id, 0),
				                                           changeFeedDurableKey(feed->second->id, req.version)));
				if (req.version > feed->second->storageVersion) {
					feed->second->storageVersion = invalidVersion;
					feed->second->durableVersion = invalidVersion;
				}
			}
			wait(self->durableVersion.whenAtLeast(durableVersion));
		}
	}
	req.reply.send(Void());
	return Void();
}

// FIXME: there's a decent amount of duplicated code around fetching and popping change feeds
// Returns max version fetched
ACTOR Future<Version> fetchChangeFeedApplier(StorageServer* data,
                                             Reference<ChangeFeedInfo> changeFeedInfo,
                                             Key rangeId,
                                             KeyRange range,
                                             Version emptyVersion,
                                             Version beginVersion,
                                             Version endVersion) {

	state Version startVersion = beginVersion;
	startVersion = std::max(startVersion, emptyVersion + 1);
	startVersion = std::max(startVersion, changeFeedInfo->fetchVersion + 1);
	startVersion = std::max(startVersion, changeFeedInfo->durableFetchVersion.get() + 1);

	ASSERT(startVersion >= 0);

	if (startVersion >= endVersion || (changeFeedInfo->removing)) {
		CODE_PROBE(true, "Change Feed popped before fetch");
		TraceEvent(SevDebug, "FetchChangeFeedNoOp", data->thisServerID)
		    .detail("RangeID", rangeId)
		    .detail("Range", range)
		    .detail("StartVersion", startVersion)
		    .detail("EndVersion", endVersion)
		    .detail("Removing", changeFeedInfo->removing);
		return invalidVersion;
	}

	state Reference<ChangeFeedData> feedResults = makeReference<ChangeFeedData>();
	state Future<Void> feed = data->cx->getChangeFeedStream(
	    feedResults, rangeId, startVersion, endVersion, range, SERVER_KNOBS->CHANGEFEEDSTREAM_LIMIT_BYTES, true);

	state Version firstVersion = invalidVersion;
	state Version lastVersion = invalidVersion;
	state int64_t versionsFetched = 0;

	state PromiseStream<Standalone<MutationsAndVersionRef>> localResults;

	// Add 1 to fetch version to make sure the local stream will have more versions in the stream than the remote stream
	// to avoid edge cases in the merge logic

	state Future<Void> localStream =
	    localChangeFeedStream(data, localResults, rangeId, startVersion, endVersion + 1, range);
	state Standalone<MutationsAndVersionRef> localResult;

	Standalone<MutationsAndVersionRef> _localResult = waitNext(localResults.getFuture());
	localResult = _localResult;
	try {
		loop {
			while (data->fetchKeysBudgetUsed.get()) {
				wait(data->fetchKeysBudgetUsed.onChange());
			}

			state Standalone<VectorRef<MutationsAndVersionRef>> remoteResult =
			    waitNext(feedResults->mutations.getFuture());
			state int remoteLoc = 0;

			while (remoteLoc < remoteResult.size()) {
				if (feedResults->popVersion - 1 > changeFeedInfo->emptyVersion) {
					CODE_PROBE(true, "CF fetched updated popped version from src SS");
					changeFeedInfo->emptyVersion = feedResults->popVersion - 1;
					// pop mutations
					while (!changeFeedInfo->mutations.empty() &&
					       changeFeedInfo->mutations.front().version <= changeFeedInfo->emptyVersion) {
						changeFeedInfo->mutations.pop_front();
					}
					auto& mLV = data->addVersionToMutationLog(data->data().getLatestVersion());
					data->addMutationToMutationLog(
					    mLV,
					    MutationRef(MutationRef::SetValue,
					                persistChangeFeedKeys.begin.toString() + changeFeedInfo->id.toString(),
					                changeFeedSSValue(changeFeedInfo->range,
					                                  changeFeedInfo->emptyVersion + 1,
					                                  changeFeedInfo->stopVersion)));
					data->addMutationToMutationLog(
					    mLV,
					    MutationRef(MutationRef::ClearRange,
					                changeFeedDurableKey(changeFeedInfo->id, 0),
					                changeFeedDurableKey(changeFeedInfo->id, feedResults->popVersion)));
					++data->counters.kvSystemClearRanges;
				}

				Version localVersion = localResult.version;
				Version remoteVersion = remoteResult[remoteLoc].version;

				if (remoteVersion <= localVersion) {
					if (remoteVersion > changeFeedInfo->emptyVersion) {
						// merge if same version
						if (remoteVersion == localVersion && remoteResult[remoteLoc].mutations.size() &&
						    remoteResult[remoteLoc].mutations.back().param1 != lastEpochEndPrivateKey) {
							int remoteSize = remoteResult[remoteLoc].mutations.size();
							ASSERT(localResult.mutations.size());
							remoteResult[remoteLoc].mutations.append(
							    remoteResult.arena(), localResult.mutations.begin(), localResult.mutations.size());
							if (MUTATION_TRACKING_ENABLED) {
								int midx = 0;
								for (auto& m : remoteResult[remoteLoc].mutations) {
									DEBUG_MUTATION("ChangeFeedWriteMoveMerge", remoteVersion, m, data->thisServerID)
									    .detail("Range", range)
									    .detail("FromLocal", midx >= remoteSize)
									    .detail("ChangeFeedID", rangeId);
									midx++;
								}
							}
						} else {
							if (MUTATION_TRACKING_ENABLED) {
								for (auto& m : remoteResult[remoteLoc].mutations) {
									DEBUG_MUTATION("ChangeFeedWriteMove", remoteVersion, m, data->thisServerID)
									    .detail("Range", range)
									    .detail("ChangeFeedID", rangeId);
								}
							}
						}

						data->storage.writeKeyValue(
						    KeyValueRef(changeFeedDurableKey(rangeId, remoteVersion),
						                changeFeedDurableValue(remoteResult[remoteLoc].mutations,
						                                       remoteResult[remoteLoc].knownCommittedVersion)));
						++data->counters.kvSystemClearRanges;
						changeFeedInfo->fetchVersion = std::max(changeFeedInfo->fetchVersion, remoteVersion);

						if (firstVersion == invalidVersion) {
							firstVersion = remoteVersion;
						}
						lastVersion = remoteVersion;
						versionsFetched++;
					} else {
						CODE_PROBE(true, "Change feed ignoring write on move because it was popped concurrently");
						if (MUTATION_TRACKING_ENABLED) {
							for (auto& m : remoteResult[remoteLoc].mutations) {
								DEBUG_MUTATION("ChangeFeedWriteMoveIgnore", remoteVersion, m, data->thisServerID)
								    .detail("Range", range)
								    .detail("ChangeFeedID", rangeId)
								    .detail("EmptyVersion", changeFeedInfo->emptyVersion);
							}
						}
						if (versionsFetched > 0) {
							ASSERT(firstVersion != invalidVersion);
							ASSERT(lastVersion != invalidVersion);
							data->storage.clearRange(
							    KeyRangeRef(changeFeedDurableKey(changeFeedInfo->id, firstVersion),
							                changeFeedDurableKey(changeFeedInfo->id, lastVersion + 1)));
							++data->counters.kvSystemClearRanges;
							firstVersion = invalidVersion;
							lastVersion = invalidVersion;
							versionsFetched = 0;
						}
					}
					remoteLoc++;
				}
				if (localVersion <= remoteVersion) {
					// Do this once per wait instead of once per version for efficiency
					data->fetchingChangeFeeds.insert(changeFeedInfo->id);
					Standalone<MutationsAndVersionRef> _localResult = waitNext(localResults.getFuture());
					localResult = _localResult;
				}
			}
			// Do this once per wait instead of once per version for efficiency
			data->fetchingChangeFeeds.insert(changeFeedInfo->id);

			data->counters.feedBytesFetched += remoteResult.expectedSize();
			data->fetchKeysBytesBudget -= remoteResult.expectedSize();
			if (data->fetchKeysBytesBudget <= 0) {
				data->fetchKeysBudgetUsed.set(true);
			}
			wait(yield());
		}
	} catch (Error& e) {
		if (e.code() != error_code_end_of_stream) {
			TraceEvent(SevDebug, "FetchChangeFeedError", data->thisServerID)
			    .errorUnsuppressed(e)
			    .detail("RangeID", rangeId)
			    .detail("Range", range)
			    .detail("EndVersion", endVersion)
			    .detail("Removing", changeFeedInfo->removing)
			    .detail("Destroyed", changeFeedInfo->destroyed);
			throw;
		}
	}

	if (feedResults->popVersion - 1 > changeFeedInfo->emptyVersion) {
		CODE_PROBE(true, "CF fetched updated popped version from src SS at end");
		changeFeedInfo->emptyVersion = feedResults->popVersion - 1;
		while (!changeFeedInfo->mutations.empty() &&
		       changeFeedInfo->mutations.front().version <= changeFeedInfo->emptyVersion) {
			changeFeedInfo->mutations.pop_front();
		}
		auto& mLV = data->addVersionToMutationLog(data->data().getLatestVersion());
		data->addMutationToMutationLog(
		    mLV,
		    MutationRef(MutationRef::SetValue,
		                persistChangeFeedKeys.begin.toString() + changeFeedInfo->id.toString(),
		                changeFeedSSValue(
		                    changeFeedInfo->range, changeFeedInfo->emptyVersion + 1, changeFeedInfo->stopVersion)));
		data->addMutationToMutationLog(mLV,
		                               MutationRef(MutationRef::ClearRange,
		                                           changeFeedDurableKey(changeFeedInfo->id, 0),
		                                           changeFeedDurableKey(changeFeedInfo->id, feedResults->popVersion)));
		++data->counters.kvSystemClearRanges;
	}

	// if we were popped or removed while fetching but it didn't pass the fetch version while writing, clean up here
	if (versionsFetched > 0 && startVersion < changeFeedInfo->emptyVersion) {
		CODE_PROBE(true, "Change feed cleaning up popped data after move");
		ASSERT(firstVersion != invalidVersion);
		ASSERT(lastVersion != invalidVersion);
		Version endClear = std::min(lastVersion + 1, changeFeedInfo->emptyVersion);
		if (endClear > firstVersion) {
			auto& mLV2 = data->addVersionToMutationLog(data->data().getLatestVersion());
			data->addMutationToMutationLog(mLV2,
			                               MutationRef(MutationRef::ClearRange,
			                                           changeFeedDurableKey(changeFeedInfo->id, firstVersion),
			                                           changeFeedDurableKey(changeFeedInfo->id, endClear)));
			++data->counters.kvSystemClearRanges;
		}
	}

	TraceEvent(SevDebug, "FetchChangeFeedDone", data->thisServerID)
	    .detail("RangeID", rangeId)
	    .detail("Range", range)
	    .detail("StartVersion", startVersion)
	    .detail("EndVersion", endVersion)
	    .detail("EmptyVersion", changeFeedInfo->emptyVersion)
	    .detail("FirstFetchedVersion", firstVersion)
	    .detail("LastFetchedVersion", lastVersion)
	    .detail("VersionsFetched", versionsFetched)
	    .detail("Removed", changeFeedInfo->removing);
	return lastVersion;
}

// returns largest version fetched
ACTOR Future<Version> fetchChangeFeed(StorageServer* data,
                                      Reference<ChangeFeedInfo> changeFeedInfo,
                                      Version beginVersion,
                                      Version endVersion) {
	wait(delay(0)); // allow this actor to be cancelled by removals

	// bound active change feed fetches
	wait(data->fetchChangeFeedParallelismLock.take(TaskPriority::DefaultYield));
	state FlowLock::Releaser holdingFCFPL(data->fetchChangeFeedParallelismLock);

	TraceEvent(SevDebug, "FetchChangeFeed", data->thisServerID)
	    .detail("RangeID", changeFeedInfo->id)
	    .detail("Range", changeFeedInfo->range)
	    .detail("BeginVersion", beginVersion)
	    .detail("EndVersion", endVersion);

	auto cleanupPending = data->changeFeedCleanupDurable.find(changeFeedInfo->id);
	if (cleanupPending != data->changeFeedCleanupDurable.end()) {
		CODE_PROBE(true, "Change feed waiting for dirty previous move to finish");
		TraceEvent(SevDebug, "FetchChangeFeedWaitCleanup", data->thisServerID)
		    .detail("RangeID", changeFeedInfo->id)
		    .detail("Range", changeFeedInfo->range)
		    .detail("CleanupVersion", cleanupPending->second)
		    .detail("EmptyVersion", changeFeedInfo->emptyVersion)
		    .detail("BeginVersion", beginVersion)
		    .detail("EndVersion", endVersion);
		wait(data->durableVersion.whenAtLeast(cleanupPending->second + 1));
		wait(delay(0));
		// shard might have gotten moved away (again) while we were waiting
		auto cleanupPendingAfter = data->changeFeedCleanupDurable.find(changeFeedInfo->id);
		if (cleanupPendingAfter != data->changeFeedCleanupDurable.end()) {
			ASSERT(cleanupPendingAfter->second >= endVersion);
			TraceEvent(SevDebug, "FetchChangeFeedCancelledByCleanup", data->thisServerID)
			    .detail("RangeID", changeFeedInfo->id)
			    .detail("Range", changeFeedInfo->range)
			    .detail("BeginVersion", beginVersion)
			    .detail("EndVersion", endVersion);
			return invalidVersion;
		}
	}

	state bool seenNotRegistered = false;
	loop {
		try {
			Version maxFetched = wait(fetchChangeFeedApplier(data,
			                                                 changeFeedInfo,
			                                                 changeFeedInfo->id,
			                                                 changeFeedInfo->range,
			                                                 changeFeedInfo->emptyVersion,
			                                                 beginVersion,
			                                                 endVersion));
			data->fetchingChangeFeeds.insert(changeFeedInfo->id);
			return maxFetched;
		} catch (Error& e) {
			if (e.code() != error_code_change_feed_not_registered) {
				throw;
			}
		}

		/*fmt::print("DBG: SS {} Feed {} possibly destroyed {}, {} metadata create, {} desired committed\n",
		           data->thisServerID.toString().substr(0, 4),
		           changeFeedInfo->id.printable(),
		           changeFeedInfo->possiblyDestroyed,
		           changeFeedInfo->metadataCreateVersion,
		           data->desiredOldestVersion.get());*/

		// There are two reasons for change_feed_not_registered:
		//   1. The feed was just created, but the ss mutation stream is ahead of the GRV that fetchChangeFeedApplier
		//   uses to read the change feed data from the database. In this case we need to wait and retry
		//   2. The feed was destroyed, but we missed a metadata update telling us this. In this case we need to destroy
		//   the feed
		// endVersion >= the metadata create version, so we can safely use it as a proxy
		if (beginVersion != 0 || seenNotRegistered || endVersion <= data->desiredOldestVersion.get()) {
			// If any of these are true, the feed must be destroyed.
			Version cleanupVersion = data->data().getLatestVersion();

			TraceEvent(SevDebug, "DestroyingChangeFeedFromFetch", data->thisServerID)
			    .detail("RangeID", changeFeedInfo->id)
			    .detail("Range", changeFeedInfo->range)
			    .detail("Version", cleanupVersion);

			if (g_network->isSimulated()) {
				ASSERT(g_simulator.validationData.allDestroyedChangeFeedIDs.count(changeFeedInfo->id.toString()));
			}

			Key beginClearKey = changeFeedInfo->id.withPrefix(persistChangeFeedKeys.begin);

			auto& mLV = data->addVersionToMutationLog(cleanupVersion);
			data->addMutationToMutationLog(
			    mLV, MutationRef(MutationRef::ClearRange, beginClearKey, keyAfter(beginClearKey)));
			++data->counters.kvSystemClearRanges;
			data->addMutationToMutationLog(mLV,
			                               MutationRef(MutationRef::ClearRange,
			                                           changeFeedDurableKey(changeFeedInfo->id, 0),
			                                           changeFeedDurableKey(changeFeedInfo->id, cleanupVersion)));
			++data->counters.kvSystemClearRanges;

			changeFeedInfo->destroy(cleanupVersion);

			if (data->uidChangeFeed.count(changeFeedInfo->id)) {
				// only register range for cleanup if it has not been already cleaned up
				data->changeFeedCleanupDurable[changeFeedInfo->id] = cleanupVersion;
			}

			for (auto& it : data->changeFeedRemovals) {
				it.second.send(changeFeedInfo->id);
			}

			return invalidVersion;
		}

		// otherwise assume the feed just hasn't been created on the SS we tried to read it from yet, wait for it to
		// definitely be committed and retry
		seenNotRegistered = true;
		wait(data->desiredOldestVersion.whenAtLeast(endVersion));
	}
}

ACTOR Future<std::vector<Key>> fetchChangeFeedMetadata(StorageServer* data,
                                                       KeyRange keys,
                                                       PromiseStream<Key> removals,
                                                       UID fetchKeysID) {

	// Wait for current TLog batch to finish to ensure that we're fetching metadata at a version >= the version of the
	// ChangeServerKeys mutation. This guarantees we don't miss any metadata between the previous batch's version
	// (data->version) and the mutation version.
	wait(data->version.whenAtLeast(data->version.get() + 1));
	state Version fetchVersion = data->version.get();

	TraceEvent(SevDebug, "FetchChangeFeedMetadata", data->thisServerID)
	    .detail("Range", keys)
	    .detail("FetchVersion", fetchVersion)
	    .detail("FKID", fetchKeysID);

	state std::set<Key> refreshedFeedIds;
	state std::set<Key> destroyedFeedIds;
	// before fetching feeds from other SS's, refresh any feeds we already have that are being marked as removed
	auto ranges = data->keyChangeFeed.intersectingRanges(keys);
	for (auto& r : ranges) {
		for (auto& cfInfo : r.value()) {
			auto feedCleanup = data->changeFeedCleanupDurable.find(cfInfo->id);
			if (feedCleanup != data->changeFeedCleanupDurable.end() && cfInfo->removing && !cfInfo->destroyed) {
				CODE_PROBE(true, "re-fetching feed scheduled for deletion! Un-mark it as removing");
				destroyedFeedIds.insert(cfInfo->id);

				cfInfo->removing = false;
				// because we now have a gap in the metadata, it's possible this feed was destroyed
				cfInfo->possiblyDestroyed = true;
				// Set refreshInProgress, so that if this actor is replaced by an expanded move actor, the new actor
				// picks up the refresh
				cfInfo->refreshInProgress = true;
				// reset fetch versions because everything previously fetched was cleaned up
				cfInfo->fetchVersion = invalidVersion;

				cfInfo->durableFetchVersion = NotifiedVersion();

				TraceEvent(SevDebug, "ResetChangeFeedInfo", data->thisServerID)
				    .detail("RangeID", cfInfo->id)
				    .detail("Range", cfInfo->range)
				    .detail("FetchVersion", fetchVersion)
				    .detail("EmptyVersion", cfInfo->emptyVersion)
				    .detail("StopVersion", cfInfo->stopVersion)
				    .detail("FKID", fetchKeysID);
			} else if (cfInfo->refreshInProgress) {
				CODE_PROBE(true, "Racing refreshes for same change feed in fetch");
				destroyedFeedIds.insert(cfInfo->id);
			}
		}
	}

	state std::vector<OverlappingChangeFeedEntry> feeds = wait(data->cx->getOverlappingChangeFeeds(keys, fetchVersion));
	// handle change feeds removed while fetching overlapping
	while (removals.getFuture().isReady()) {
		Key remove = waitNext(removals.getFuture());
		for (int i = 0; i < feeds.size(); i++) {
			if (feeds[i].rangeId == remove) {
				swapAndPop(&feeds, i--);
			}
		}
	}

	std::vector<Key> feedIds;
	feedIds.reserve(feeds.size());
	// create change feed metadata if it does not exist
	for (auto& cfEntry : feeds) {
		auto cleanupEntry = data->changeFeedCleanupDurable.find(cfEntry.rangeId);
		bool cleanupPending = cleanupEntry != data->changeFeedCleanupDurable.end();
		feedIds.push_back(cfEntry.rangeId);
		auto existingEntry = data->uidChangeFeed.find(cfEntry.rangeId);
		bool existing = existingEntry != data->uidChangeFeed.end();

		TraceEvent(SevDebug, "FetchedChangeFeedInfo", data->thisServerID)
		    .detail("RangeID", cfEntry.rangeId)
		    .detail("Range", cfEntry.range)
		    .detail("FetchVersion", fetchVersion)
		    .detail("EmptyVersion", cfEntry.emptyVersion)
		    .detail("StopVersion", cfEntry.stopVersion)
		    .detail("Existing", existing)
		    .detail("CleanupPendingVersion", cleanupPending ? cleanupEntry->second : invalidVersion)
		    .detail("FKID", fetchKeysID);

		bool addMutationToLog = false;
		Reference<ChangeFeedInfo> changeFeedInfo;

		auto fid = destroyedFeedIds.find(cfEntry.rangeId);
		if (fid != destroyedFeedIds.end()) {
			refreshedFeedIds.insert(cfEntry.rangeId);
			destroyedFeedIds.erase(fid);
		}

		if (!existing) {
			CODE_PROBE(cleanupPending,
			           "Fetch change feed which is cleanup pending. This means there was a move away and a move back, "
			           "this will remake the metadata");

			changeFeedInfo = Reference<ChangeFeedInfo>(new ChangeFeedInfo());
			changeFeedInfo->range = cfEntry.range;
			changeFeedInfo->id = cfEntry.rangeId;

			changeFeedInfo->emptyVersion = cfEntry.emptyVersion;
			changeFeedInfo->stopVersion = cfEntry.stopVersion;
			data->uidChangeFeed[cfEntry.rangeId] = changeFeedInfo;
			auto rs = data->keyChangeFeed.modify(cfEntry.range);
			for (auto r = rs.begin(); r != rs.end(); ++r) {
				r->value().push_back(changeFeedInfo);
			}
			data->keyChangeFeed.coalesce(cfEntry.range.contents());

			addMutationToLog = true;
		} else {
			changeFeedInfo = existingEntry->second;

			if (changeFeedInfo->destroyed) {
				// race where multiple feeds fetched overlapping change feed, one realized feed was missing and marked
				// it removed+destroyed, then this one fetched the same info
				continue;
			}

			// we checked all feeds we already owned in this range at the start to reset them if they were removing, and
			// this actor would have been cancelled if a later remove happened
			ASSERT(!changeFeedInfo->removing);
			if (cfEntry.stopVersion < changeFeedInfo->stopVersion) {
				CODE_PROBE(true, "Change feed updated stop version from fetch metadata");
				changeFeedInfo->stopVersion = cfEntry.stopVersion;
				addMutationToLog = true;
			}

			// don't update empty version past SS version if SS is behind, it can cause issues
			if (cfEntry.emptyVersion < data->version.get() && cfEntry.emptyVersion > changeFeedInfo->emptyVersion) {
				CODE_PROBE(true, "Change feed updated empty version from fetch metadata");
				changeFeedInfo->emptyVersion = cfEntry.emptyVersion;
				addMutationToLog = true;
			}
		}
		if (addMutationToLog) {
			ASSERT(changeFeedInfo.isValid());
			auto& mLV = data->addVersionToMutationLog(data->data().getLatestVersion());
			data->addMutationToMutationLog(
			    mLV,
			    MutationRef(
			        MutationRef::SetValue,
			        persistChangeFeedKeys.begin.toString() + cfEntry.rangeId.toString(),
			        changeFeedSSValue(cfEntry.range, changeFeedInfo->emptyVersion + 1, changeFeedInfo->stopVersion)));
			// if we updated pop version, remove mutations
			while (!changeFeedInfo->mutations.empty() &&
			       changeFeedInfo->mutations.front().version <= changeFeedInfo->emptyVersion) {
				changeFeedInfo->mutations.pop_front();
			}
		}
	}

	CODE_PROBE(!refreshedFeedIds.empty(), "Feed refreshed between move away and move back");
	CODE_PROBE(!destroyedFeedIds.empty(), "Feed destroyed between move away and move back");
	for (auto& feedId : refreshedFeedIds) {
		auto existingEntry = data->uidChangeFeed.find(feedId);
		if (existingEntry == data->uidChangeFeed.end() || existingEntry->second->destroyed ||
		    !existingEntry->second->refreshInProgress) {
			CODE_PROBE(true, "feed refreshed");
			continue;
		}

		// Since cleanup put a mutation in the log to delete the change feed data, put one in the log to restore
		// it
		// We may just want to refactor this so updateStorage does explicit deletes based on
		// changeFeedCleanupDurable and not use the mutation log at all for the change feed metadata cleanup.
		// Then we wouldn't have to reset anything here or above
		// Do the mutation log update here instead of above to ensure we only add it back to the mutation log if we're
		// sure it wasn't deleted in the metadata gap
		Version metadataVersion = data->data().getLatestVersion();
		auto& mLV = data->addVersionToMutationLog(metadataVersion);
		data->addMutationToMutationLog(
		    mLV,
		    MutationRef(MutationRef::SetValue,
		                persistChangeFeedKeys.begin.toString() + existingEntry->second->id.toString(),
		                changeFeedSSValue(existingEntry->second->range,
		                                  existingEntry->second->emptyVersion + 1,
		                                  existingEntry->second->stopVersion)));
		TraceEvent(SevDebug, "PersistingResetChangeFeedInfo", data->thisServerID)
		    .detail("RangeID", existingEntry->second->id)
		    .detail("Range", existingEntry->second->range)
		    .detail("FetchVersion", fetchVersion)
		    .detail("EmptyVersion", existingEntry->second->emptyVersion)
		    .detail("StopVersion", existingEntry->second->stopVersion)
		    .detail("FKID", fetchKeysID)
		    .detail("MetadataVersion", metadataVersion);
		existingEntry->second->refreshInProgress = false;
	}
	for (auto& feedId : destroyedFeedIds) {
		auto existingEntry = data->uidChangeFeed.find(feedId);
		if (existingEntry == data->uidChangeFeed.end() || existingEntry->second->destroyed) {
			CODE_PROBE(true, "feed refreshed but then destroyed elsewhere");
			continue;
		}

		/*fmt::print("DBG: SS {} fetching feed {} was refreshed but not present!! assuming destroyed\n",
		           data->thisServerID.toString().substr(0, 4),
		           feedId.printable());*/
		Version cleanupVersion = data->data().getLatestVersion();

		TraceEvent(SevDebug, "DestroyingChangeFeedFromFetchMetadata", data->thisServerID)
		    .detail("RangeID", feedId)
		    .detail("Range", existingEntry->second->range)
		    .detail("Version", cleanupVersion)
		    .detail("FKID", fetchKeysID);

		if (g_network->isSimulated()) {
			ASSERT(g_simulator.validationData.allDestroyedChangeFeedIDs.count(feedId.toString()));
		}

		Key beginClearKey = feedId.withPrefix(persistChangeFeedKeys.begin);

		auto& mLV = data->addVersionToMutationLog(cleanupVersion);
		data->addMutationToMutationLog(mLV,
		                               MutationRef(MutationRef::ClearRange, beginClearKey, keyAfter(beginClearKey)));
		++data->counters.kvSystemClearRanges;
		data->addMutationToMutationLog(mLV,
		                               MutationRef(MutationRef::ClearRange,
		                                           changeFeedDurableKey(feedId, 0),
		                                           changeFeedDurableKey(feedId, cleanupVersion)));
		++data->counters.kvSystemClearRanges;

		existingEntry->second->destroy(cleanupVersion);
		data->changeFeedCleanupDurable[feedId] = cleanupVersion;

		for (auto& it : data->changeFeedRemovals) {
			it.second.send(feedId);
		}
	}
	return feedIds;
}

// returns max version fetched for each feed
// newFeedIds is used for the second fetch to get data for new feeds that weren't there for the first fetch
ACTOR Future<std::unordered_map<Key, Version>> dispatchChangeFeeds(StorageServer* data,
                                                                   UID fetchKeysID,
                                                                   KeyRange keys,
                                                                   Version beginVersion,
                                                                   Version endVersion,
                                                                   PromiseStream<Key> removals,
                                                                   std::vector<Key>* feedIds,
                                                                   std::unordered_set<Key> newFeedIds) {
	state std::unordered_map<Key, Version> feedMaxFetched;
	if (feedIds->empty() && newFeedIds.empty()) {
		return feedMaxFetched;
	}

	// find overlapping range feeds
	state std::map<Key, Future<Version>> feedFetches;

	try {
		for (auto& feedId : *feedIds) {
			auto feedIt = data->uidChangeFeed.find(feedId);
			// feed may have been moved away or deleted after move was scheduled, do nothing in that case
			if (feedIt != data->uidChangeFeed.end() && !feedIt->second->removing) {
				feedFetches[feedIt->second->id] = fetchChangeFeed(data, feedIt->second, beginVersion, endVersion);
			}
		}
		for (auto& feedId : newFeedIds) {
			auto feedIt = data->uidChangeFeed.find(feedId);
			// we just read the change feed data map earlier in fetchKeys without yielding, so these feeds must exist
			ASSERT(feedIt != data->uidChangeFeed.end());
			ASSERT(!feedIt->second->removing);
			feedFetches[feedIt->second->id] = fetchChangeFeed(data, feedIt->second, 0, endVersion);
		}

		loop {
			Future<Version> nextFeed = Never();
			if (!removals.getFuture().isReady()) {
				bool done = true;
				while (!feedFetches.empty()) {
					if (feedFetches.begin()->second.isReady()) {
						Version maxFetched = feedFetches.begin()->second.get();
						if (maxFetched != invalidVersion) {
							feedFetches[feedFetches.begin()->first] = maxFetched;
						}
						feedFetches.erase(feedFetches.begin());
					} else {
						nextFeed = feedFetches.begin()->second;
						done = false;
						break;
					}
				}
				if (done) {
					return feedMaxFetched;
				}
			}
			choose {
				when(state Key remove = waitNext(removals.getFuture())) {
					wait(delay(0));
					feedFetches.erase(remove);
					for (int i = 0; i < feedIds->size(); i++) {
						if ((*feedIds)[i] == remove) {
							swapAndPop(feedIds, i--);
						}
					}
				}
				when(wait(success(nextFeed))) {}
			}
		}

	} catch (Error& e) {
		if (!data->shuttingDown) {
			data->changeFeedRemovals.erase(fetchKeysID);
		}
		throw;
	}
}

ACTOR Future<Void> fetchKeys(StorageServer* data, AddingShard* shard) {
	state const UID fetchKeysID = deterministicRandom()->randomUniqueID();
	state TraceInterval interval("FetchKeys");
	state KeyRange keys = shard->keys;
	state Future<Void> warningLogger = logFetchKeysWarning(shard);
	state const double startTime = now();
	state Version fetchVersion = invalidVersion;
	state FetchKeysMetricReporter metricReporter(fetchKeysID,
	                                             startTime,
	                                             keys,
	                                             data->fetchKeysHistograms,
	                                             data->currentRunningFetchKeys,
	                                             data->counters.bytesFetched,
	                                             data->counters.kvFetched);

	// delay(0) to force a return to the run loop before the work of fetchKeys is started.
	//  This allows adding->start() to be called inline with CSK.
	wait(data->coreStarted.getFuture() && delay(0));

	// On SS Reboot, durableVersion == latestVersion, so any mutations we add to the mutation log would be skipped if
	// added before latest version advances.
	// To ensure this doesn't happen, we wait for version to increase by one if this fetchKeys was initiated by a
	// changeServerKeys from restoreDurableState
	if (data->version.get() == data->durableVersion.get()) {
		wait(data->version.whenAtLeast(data->version.get() + 1));
		wait(delay(0));
	}

	try {
		DEBUG_KEY_RANGE("fetchKeysBegin", data->version.get(), shard->keys, data->thisServerID);

		TraceEvent(SevDebug, interval.begin(), data->thisServerID)
		    .detail("KeyBegin", shard->keys.begin)
		    .detail("KeyEnd", shard->keys.end)
		    .detail("Version", data->version.get())
		    .detail("FKID", fetchKeysID);

		state PromiseStream<Key> removals;
		data->changeFeedRemovals[fetchKeysID] = removals;
		state Future<std::vector<Key>> fetchCFMetadata = fetchChangeFeedMetadata(data, keys, removals, fetchKeysID);

		validate(data);

		// Wait (if necessary) for the latest version at which any key in keys was previously available (+1) to be
		// durable
		auto navr = data->newestAvailableVersion.intersectingRanges(keys);
		Version lastAvailable = invalidVersion;
		for (auto r = navr.begin(); r != navr.end(); ++r) {
			ASSERT(r->value() != latestVersion);
			lastAvailable = std::max(lastAvailable, r->value());
		}
		auto ndvr = data->newestDirtyVersion.intersectingRanges(keys);
		for (auto r = ndvr.begin(); r != ndvr.end(); ++r)
			lastAvailable = std::max(lastAvailable, r->value());

		if (lastAvailable != invalidVersion && lastAvailable >= data->durableVersion.get()) {
			CODE_PROBE(true, "FetchKeys waits for previous available version to be durable");
			wait(data->durableVersion.whenAtLeast(lastAvailable + 1));
		}

		TraceEvent(SevDebug, "FetchKeysVersionSatisfied", data->thisServerID).detail("FKID", interval.pairID);

		wait(data->fetchKeysParallelismLock.take(TaskPriority::DefaultYield));
		state FlowLock::Releaser holdingFKPL(data->fetchKeysParallelismLock);

		state double executeStart = now();
		++data->counters.fetchWaitingCount;
		data->counters.fetchWaitingMS += 1000 * (executeStart - startTime);

		// Fetch keys gets called while the update actor is processing mutations. data->version will not be updated
		// until all mutations for a version have been processed. We need to take the durableVersionLock to ensure
		// data->version is greater than the version of the mutation which caused the fetch to be initiated.

		// We must also ensure we have fetched all change feed metadata BEFORE changing the phase to fetching to ensure
		// change feed mutations get applied correctly
		state std::vector<Key> changeFeedsToFetch;
		std::vector<Key> _cfToFetch = wait(fetchCFMetadata);
		changeFeedsToFetch = _cfToFetch;
		wait(data->durableVersionLock.take());

		shard->phase = AddingShard::Fetching;

		data->durableVersionLock.release();

		wait(delay(0));

		// Get the history
		state int debug_getRangeRetries = 0;
		state int debug_nextRetryToLog = 1;
		state Error lastError;

		// FIXME: The client cache does not notice when servers are added to a team. To read from a local storage server
		// we must refresh the cache manually.
		data->cx->invalidateCache(Key(), keys);

		loop {
			state Transaction tr(data->cx);
			// fetchVersion = data->version.get();
			// A quick fix:
			// By default, we use data->version as the fetchVersion.
			// In the case where dest SS falls far behind src SS, we use GRV as the fetchVersion instead of
			// data->version, and then the dest SS waits for catching up the fetchVersion outside the
			// fetchKeysParallelismLock.
			// For example, consider dest SS falls far behind src SS.
			// At iteration 0, dest SS selects its version as fetchVersion,
			// but cannot read src SS and result in error_code_transaction_too_old.
			// Due to error_code_transaction_too_old, dest SS starts iteration 1.
			// At iteration 1, dest SS selects GRV as fetchVersion and (suppose) can read the data from src SS.
			// Then dest SS waits its version catch up with this GRV version and write the data to disk.
			// Note that dest SS waits outside the fetchKeysParallelismLock.
			if (lastError.code() == error_code_transaction_too_old) {
				Version grvVersion = wait(tr.getRawReadVersion());
				fetchVersion = std::max(grvVersion, data->version.get());
			} else {
				fetchVersion = std::max(shard->fetchVersion, data->version.get());
			}
			ASSERT(fetchVersion >= shard->fetchVersion); // at this point, shard->fetchVersion is the last fetchVersion
			shard->fetchVersion = fetchVersion;
			TraceEvent(SevDebug, "FetchKeysUnblocked", data->thisServerID)
			    .detail("FKID", interval.pairID)
			    .detail("Version", fetchVersion);

			while (!shard->updates.empty() && shard->updates[0].version <= fetchVersion)
				shard->updates.pop_front();
			tr.setVersion(fetchVersion);
			tr.trState->taskID = TaskPriority::FetchKeys;
			state PromiseStream<RangeResult> results;
			state Future<Void> hold = SERVER_KNOBS->FETCH_USING_STREAMING
			                              ? tr.getRangeStream(results, keys, GetRangeLimits(), Snapshot::True)
			                              : tryGetRange(results, &tr, keys);
			state Key nfk = keys.begin;

			try {
				loop {
					CODE_PROBE(true, "Fetching keys for transferred shard");
					while (data->fetchKeysBudgetUsed.get()) {
						wait(data->fetchKeysBudgetUsed.onChange());
					}
					state RangeResult this_block = waitNext(results.getFuture());

					state int expectedBlockSize =
					    (int)this_block.expectedSize() + (8 - (int)sizeof(KeyValueRef)) * this_block.size();

					TraceEvent(SevDebug, "FetchKeysBlock", data->thisServerID)
					    .detail("FKID", interval.pairID)
					    .detail("BlockRows", this_block.size())
					    .detail("BlockBytes", expectedBlockSize)
					    .detail("KeyBegin", keys.begin)
					    .detail("KeyEnd", keys.end)
					    .detail("Last", this_block.size() ? this_block.end()[-1].key : std::string())
					    .detail("Version", fetchVersion)
					    .detail("More", this_block.more);

					DEBUG_KEY_RANGE("fetchRange", fetchVersion, keys, data->thisServerID);
					if (MUTATION_TRACKING_ENABLED) {
						for (auto k = this_block.begin(); k != this_block.end(); ++k) {
							DEBUG_MUTATION("fetch",
							               fetchVersion,
							               MutationRef(MutationRef::SetValue, k->key, k->value),
							               data->thisServerID);
						}
					}

					metricReporter.addFetchedBytes(expectedBlockSize, this_block.size());

					// Write this_block to storage
					state KeyValueRef* kvItr = this_block.begin();
					for (; kvItr != this_block.end(); ++kvItr) {
						data->storage.writeKeyValue(*kvItr);
						wait(yield());
					}

					kvItr = this_block.begin();
					for (; kvItr != this_block.end(); ++kvItr) {
						data->byteSampleApplySet(*kvItr, invalidVersion);
						wait(yield());
					}

					ASSERT(this_block.readThrough.present() || this_block.size());
					nfk = this_block.readThrough.present() ? this_block.readThrough.get()
					                                       : keyAfter(this_block.end()[-1].key);
					this_block = RangeResult();

					data->fetchKeysBytesBudget -= expectedBlockSize;
					if (data->fetchKeysBytesBudget <= 0) {
						data->fetchKeysBudgetUsed.set(true);
					}
				}
			} catch (Error& e) {
				if (e.code() != error_code_end_of_stream && e.code() != error_code_connection_failed &&
				    e.code() != error_code_transaction_too_old && e.code() != error_code_future_version &&
				    e.code() != error_code_process_behind && e.code() != error_code_server_overloaded) {
					throw;
				}
				lastError = e;
				if (nfk == keys.begin) {
					TraceEvent("FKBlockFail", data->thisServerID)
					    .errorUnsuppressed(e)
					    .suppressFor(1.0)
					    .detail("FKID", interval.pairID);

					// FIXME: remove when we no longer support upgrades from 5.X
					if (debug_getRangeRetries >= 100) {
						data->cx->enableLocalityLoadBalance = EnableLocalityLoadBalance::False;
						TraceEvent(SevWarnAlways, "FKDisableLB").detail("FKID", fetchKeysID);
					}

					debug_getRangeRetries++;
					if (debug_nextRetryToLog == debug_getRangeRetries) {
						debug_nextRetryToLog += std::min(debug_nextRetryToLog, 1024);
						TraceEvent(SevWarn, "FetchPast", data->thisServerID)
						    .detail("TotalAttempts", debug_getRangeRetries)
						    .detail("FKID", interval.pairID)
						    .detail("N", fetchVersion)
						    .detail("E", data->version.get());
					}
					wait(delayJittered(FLOW_KNOBS->PREVENT_FAST_SPIN_DELAY));
					continue;
				}
				if (nfk < keys.end) {
					std::deque<Standalone<VerUpdateRef>> updatesToSplit = std::move(shard->updates);

					// This actor finishes committing the keys [keys.begin,nfk) that we already fetched.
					// The remaining unfetched keys [nfk,keys.end) will become a separate AddingShard with its own
					// fetchKeys.
					shard->server->addShard(ShardInfo::addingSplitLeft(KeyRangeRef(keys.begin, nfk), shard));
					shard->server->addShard(ShardInfo::newAdding(data, KeyRangeRef(nfk, keys.end)));
					shard = data->shards.rangeContaining(keys.begin).value()->adding.get();
					warningLogger = logFetchKeysWarning(shard);
					AddingShard* otherShard = data->shards.rangeContaining(nfk).value()->adding.get();
					keys = shard->keys;

					// Split our prior updates.  The ones that apply to our new, restricted key range will go back into
					// shard->updates, and the ones delivered to the new shard will be discarded because it is in
					// WaitPrevious phase (hasn't chosen a fetchVersion yet). What we are doing here is expensive and
					// could get more expensive if we started having many more blocks per shard. May need optimization
					// in the future.
					std::deque<Standalone<VerUpdateRef>>::iterator u = updatesToSplit.begin();
					for (; u != updatesToSplit.end(); ++u) {
						splitMutations(data, data->shards, *u);
					}

					CODE_PROBE(true, "fetchkeys has more");
					CODE_PROBE(shard->updates.size(), "Shard has updates");
					ASSERT(otherShard->updates.empty());
				}
				break;
			}
		}

		// FIXME: remove when we no longer support upgrades from 5.X
		data->cx->enableLocalityLoadBalance = EnableLocalityLoadBalance::True;
		TraceEvent(SevWarnAlways, "FKReenableLB").detail("FKID", fetchKeysID);

		// We have completed the fetch and write of the data, now we wait for MVCC window to pass.
		//  As we have finished this work, we will allow more work to start...
		shard->fetchComplete.send(Void());

		TraceEvent(SevDebug, "FKBeforeFinalCommit", data->thisServerID)
		    .detail("FKID", interval.pairID)
		    .detail("SV", data->storageVersion())
		    .detail("DV", data->durableVersion.get());
		// Directly commit()ing the IKVS would interfere with updateStorage, possibly resulting in an incomplete version
		// being recovered. Instead we wait for the updateStorage loop to commit something (and consequently also what
		// we have written)

		state Future<std::unordered_map<Key, Version>> feedFetchMain = dispatchChangeFeeds(
		    data, fetchKeysID, keys, 0, fetchVersion + 1, removals, &changeFeedsToFetch, std::unordered_set<Key>());

		state Future<Void> fetchDurable = data->durableVersion.whenAtLeast(data->storageVersion() + 1);
		state Future<Void> dataArrive = data->version.whenAtLeast(fetchVersion);

		holdingFKPL.release();
		wait(dataArrive && fetchDurable);

		state std::unordered_map<Key, Version> feedFetchedVersions = wait(feedFetchMain);

		TraceEvent(SevDebug, "FKAfterFinalCommit", data->thisServerID)
		    .detail("FKID", interval.pairID)
		    .detail("SV", data->storageVersion())
		    .detail("DV", data->durableVersion.get());

		// Wait to run during update(), after a new batch of versions is received from the tlog but before eager reads
		// take place.
		Promise<FetchInjectionInfo*> p;
		data->readyFetchKeys.push_back(p);

		// After we add to the promise readyFetchKeys, update() would provide a pointer to FetchInjectionInfo that we
		// can put mutation in.
		FetchInjectionInfo* batch = wait(p.getFuture());
		TraceEvent(SevDebug, "FKUpdateBatch", data->thisServerID).detail("FKID", interval.pairID);

		shard->phase = AddingShard::FetchingCF;
		ASSERT(data->version.get() >= fetchVersion);
		// Choose a transferredVersion.  This choice and timing ensure that
		//   * The transferredVersion can be mutated in versionedData
		//   * The transferredVersion isn't yet committed to storage (so we can write the availability status change)
		//   * The transferredVersion is <= the version of any of the updates in batch, and if there is an equal version
		//     its mutations haven't been processed yet
		shard->transferredVersion = data->version.get() + 1;
		// shard->transferredVersion = batch->changes[0].version;  //< FIXME: This obeys the documented properties, and
		// seems "safer" because it never introduces extra versions into the data structure, but violates some ASSERTs
		// currently
		data->mutableData().createNewVersion(shard->transferredVersion);
		ASSERT(shard->transferredVersion > data->storageVersion());
		ASSERT(shard->transferredVersion == data->data().getLatestVersion());

		// find new change feeds for this range that didn't exist when we started the fetch
		auto ranges = data->keyChangeFeed.intersectingRanges(keys);
		std::unordered_set<Key> newChangeFeeds;
		for (auto& r : ranges) {
			for (auto& cfInfo : r.value()) {
				CODE_PROBE(true, "SS fetching new change feed that didn't exist when fetch started");
				if (!cfInfo->removing) {
					newChangeFeeds.insert(cfInfo->id);
				}
			}
		}
		for (auto& cfId : changeFeedsToFetch) {
			newChangeFeeds.erase(cfId);
		}
		// This is split into two fetches to reduce tail. Fetch [0 - fetchVersion+1)
		// once fetchVersion is finalized, and [fetchVersion+1, transferredVersion) here once transferredVersion is
		// finalized. Also fetch new change feeds alongside it
		state Future<std::unordered_map<Key, Version>> feedFetchTransferred =
		    dispatchChangeFeeds(data,
		                        fetchKeysID,
		                        keys,
		                        fetchVersion + 1,
		                        shard->transferredVersion,
		                        removals,
		                        &changeFeedsToFetch,
		                        newChangeFeeds);

		TraceEvent(SevDebug, "FetchKeysHaveData", data->thisServerID)
		    .detail("FKID", interval.pairID)
		    .detail("Version", shard->transferredVersion)
		    .detail("StorageVersion", data->storageVersion());
		validate(data);

		// the minimal version in updates must be larger than fetchVersion
		ASSERT(shard->updates.empty() || shard->updates[0].version > fetchVersion);

		// Put the updates that were collected during the FinalCommit phase into the batch at the transferredVersion.
		// Eager reads will be done for them by update(), and the mutations will come back through
		// AddingShard::addMutations and be applied to versionedMap and mutationLog as normal. The lie about their
		// version is acceptable because this shard will never be read at versions < transferredVersion

		for (auto i = shard->updates.begin(); i != shard->updates.end(); ++i) {
			i->version = shard->transferredVersion;
			batch->arena.dependsOn(i->arena());
		}

		int startSize = batch->changes.size();
		CODE_PROBE(startSize, "Adding fetch data to a batch which already has changes");
		batch->changes.resize(batch->changes.size() + shard->updates.size());

		// FIXME: pass the deque back rather than copy the data
		std::copy(shard->updates.begin(), shard->updates.end(), batch->changes.begin() + startSize);
		Version checkv = shard->transferredVersion;

		for (auto b = batch->changes.begin() + startSize; b != batch->changes.end(); ++b) {
			ASSERT(b->version >= checkv);
			checkv = b->version;
			if (MUTATION_TRACKING_ENABLED) {
				for (auto& m : b->mutations) {
					DEBUG_MUTATION("fetchKeysFinalCommitInject", batch->changes[0].version, m, data->thisServerID);
				}
			}
		}

		shard->updates.clear();

		// wait on change feed fetch to complete writing to storage before marking data as available
		std::unordered_map<Key, Version> feedFetchedVersions2 = wait(feedFetchTransferred);
		for (auto& newFetch : feedFetchedVersions2) {
			auto prevFetch = feedFetchedVersions.find(newFetch.first);
			if (prevFetch != feedFetchedVersions.end()) {
				prevFetch->second = std::max(prevFetch->second, newFetch.second);
			} else {
				feedFetchedVersions[newFetch.first] = newFetch.second;
			}
		}

		data->changeFeedRemovals.erase(fetchKeysID);

		shard->phase = AddingShard::Waiting;

		// Similar to transferred version, but wait for all feed data and
		Version feedTransferredVersion = data->version.get() + 1;

		TraceEvent(SevDebug, "FetchKeysHaveFeedData", data->thisServerID)
		    .detail("FKID", interval.pairID)
		    .detail("Version", feedTransferredVersion)
		    .detail("StorageVersion", data->storageVersion());

		setAvailableStatus(data,
		                   keys,
		                   true); // keys will be available when getLatestVersion()==transferredVersion is durable

		// Note that since it receives a pointer to FetchInjectionInfo, the thread does not leave this actor until this
		// point.

		// Wait for the transferred version (and therefore the shard data) to be committed and durable.
		wait(data->durableVersion.whenAtLeast(feedTransferredVersion));

		ASSERT(data->shards[shard->keys.begin]->assigned() &&
		       data->shards[shard->keys.begin]->keys ==
		           shard->keys); // We aren't changing whether the shard is assigned
		data->newestAvailableVersion.insert(shard->keys, latestVersion);
		shard->readWrite.send(Void());
		data->addShard(ShardInfo::newReadWrite(shard->keys, data)); // invalidates shard!
		coalesceShards(data, keys);

		validate(data);

		++data->counters.fetchExecutingCount;
		data->counters.fetchExecutingMS += 1000 * (now() - executeStart);

		TraceEvent(SevDebug, interval.end(), data->thisServerID);
	} catch (Error& e) {
		TraceEvent(SevDebug, interval.end(), data->thisServerID)
		    .errorUnsuppressed(e)
		    .detail("Version", data->version.get());
		if (!data->shuttingDown) {
			data->changeFeedRemovals.erase(fetchKeysID);
		}
		if (e.code() == error_code_actor_cancelled && !data->shuttingDown && shard->phase >= AddingShard::Fetching) {
			if (shard->phase < AddingShard::FetchingCF) {
				data->storage.clearRange(keys);
				++data->counters.kvSystemClearRanges;
				data->byteSampleApplyClear(keys, invalidVersion);
			} else {
				ASSERT(data->data().getLatestVersion() > data->version.get());
				removeDataRange(
				    data, data->addVersionToMutationLog(data->data().getLatestVersion()), data->shards, keys);
				setAvailableStatus(data, keys, false);
				// Prevent another, overlapping fetchKeys from entering the Fetching phase until
				// data->data().getLatestVersion() is durable
				data->newestDirtyVersion.insert(keys, data->data().getLatestVersion());
			}
		}

		TraceEvent(SevError, "FetchKeysError", data->thisServerID)
		    .error(e)
		    .detail("Elapsed", now() - startTime)
		    .detail("KeyBegin", keys.begin)
		    .detail("KeyEnd", keys.end);
		if (e.code() != error_code_actor_cancelled)
			data->otherError.sendError(e); // Kill the storage server.  Are there any recoverable errors?
		throw; // goes nowhere
	}

	return Void();
}

AddingShard::AddingShard(StorageServer* server, KeyRangeRef const& keys)
  : keys(keys), server(server), transferredVersion(invalidVersion), fetchVersion(invalidVersion), phase(WaitPrevious) {
	fetchClient = fetchKeys(server, this);
}

void AddingShard::addMutation(Version version, bool fromFetch, MutationRef const& mutation) {
	if (version <= fetchVersion) {
		return;
	}

	server->counters.logicalBytesMoveInOverhead += mutation.expectedSize();
	if (mutation.type == mutation.ClearRange) {
		ASSERT(keys.begin <= mutation.param1 && mutation.param2 <= keys.end);
	} else if (isSingleKeyMutation((MutationRef::Type)mutation.type)) {
		ASSERT(keys.contains(mutation.param1));
	}

	if (phase == WaitPrevious) {
		// Updates can be discarded
	} else if (phase == Fetching) {
		// Save incoming mutations (See the comments of member variable `updates`).

		// Create a new VerUpdateRef in updates queue if it is a new version.
		if (!updates.size() || version > updates.end()[-1].version) {
			VerUpdateRef v;
			v.version = version;
			v.isPrivateData = false;
			updates.push_back(v);
		} else {
			ASSERT(version == updates.end()[-1].version);
		}
		// Add the mutation to the version.
		updates.back().mutations.push_back_deep(updates.back().arena(), mutation);
	} else if (phase == FetchingCF || phase == Waiting) {
		server->addMutation(version, fromFetch, mutation, keys, server->updateEagerReads);
	} else
		ASSERT(false);
}

void ShardInfo::addMutation(Version version, bool fromFetch, MutationRef const& mutation) {
	ASSERT((void*)this);
	ASSERT(keys.contains(mutation.param1));
	if (adding)
		adding->addMutation(version, fromFetch, mutation);
	else if (readWrite)
		readWrite->addMutation(version, fromFetch, mutation, this->keys, readWrite->updateEagerReads);
	else if (mutation.type != MutationRef::ClearRange) {
		TraceEvent(SevError, "DeliveredToNotAssigned").detail("Version", version).detail("Mutation", mutation);
		ASSERT(false); // Mutation delivered to notAssigned shard!
	}
}

enum ChangeServerKeysContext { CSK_UPDATE, CSK_RESTORE, CSK_ASSIGN_EMPTY };
const char* changeServerKeysContextName[] = { "Update", "Restore" };

void cleanUpChangeFeeds(StorageServer* data, const KeyRangeRef& keys, Version version) {
	std::map<Key, KeyRange> candidateFeeds;
	auto ranges = data->keyChangeFeed.intersectingRanges(keys);
	for (auto r : ranges) {
		for (auto feed : r.value()) {
			candidateFeeds[feed->id] = feed->range;
		}
	}
	for (auto f : candidateFeeds) {
		bool foundAssigned = false;
		auto shards = data->shards.intersectingRanges(f.second);
		for (auto shard : shards) {
			if (shard->value()->assigned()) {
				foundAssigned = true;
				break;
			}
		}

		if (!foundAssigned) {
			Version durableVersion = data->data().getLatestVersion();
			TraceEvent(SevDebug, "ChangeFeedCleanup", data->thisServerID)
			    .detail("FeedID", f.first)
			    .detail("Version", version)
			    .detail("DurableVersion", durableVersion);

			data->changeFeedCleanupDurable[f.first] = durableVersion;

			Key beginClearKey = f.first.withPrefix(persistChangeFeedKeys.begin);
			auto& mLV = data->addVersionToMutationLog(durableVersion);
			data->addMutationToMutationLog(
			    mLV, MutationRef(MutationRef::ClearRange, beginClearKey, keyAfter(beginClearKey)));
			++data->counters.kvSystemClearRanges;
			data->addMutationToMutationLog(mLV,
			                               MutationRef(MutationRef::ClearRange,
			                                           changeFeedDurableKey(f.first, 0),
			                                           changeFeedDurableKey(f.first, version)));

			// We can't actually remove this change feed fully until the mutations clearing its data become durable.
			// If the SS restarted at version R before the clearing mutations became durable at version D (R < D),
			// then the restarted SS would restore the change feed clients would be able to read data and would miss
			// mutations from versions [R, D), up until we got the private mutation triggering the cleanup again.

			auto feed = data->uidChangeFeed.find(f.first);
			if (feed != data->uidChangeFeed.end()) {
				feed->second->removing = true;
				feed->second->refreshInProgress = false;
				feed->second->moved(feed->second->range);
				feed->second->newMutations.trigger();
			}
		} else {
			// if just part of feed's range is moved away
			auto feed = data->uidChangeFeed.find(f.first);
			if (feed != data->uidChangeFeed.end()) {
				feed->second->moved(keys);
			}
		}
	}
}

void changeServerKeys(StorageServer* data,
                      const KeyRangeRef& keys,
                      bool nowAssigned,
                      Version version,
                      ChangeServerKeysContext context) {
	ASSERT(!keys.empty());

	// TraceEvent("ChangeServerKeys", data->thisServerID)
	//     .detail("KeyBegin", keys.begin)
	//     .detail("KeyEnd", keys.end)
	//     .detail("NowAssigned", nowAssigned)
	//     .detail("Version", version)
	//     .detail("Context", changeServerKeysContextName[(int)context]);
	validate(data);

	// TODO(alexmiller): Figure out how to selectively enable spammy data distribution events.
	DEBUG_KEY_RANGE(nowAssigned ? "KeysAssigned" : "KeysUnassigned", version, keys, data->thisServerID);

	bool isDifferent = false;
	auto existingShards = data->shards.intersectingRanges(keys);
	for (auto it = existingShards.begin(); it != existingShards.end(); ++it) {
		if (nowAssigned != it->value()->assigned()) {
			isDifferent = true;
			TraceEvent("CSKRangeDifferent", data->thisServerID)
			    .detail("KeyBegin", it->range().begin)
			    .detail("KeyEnd", it->range().end);
			break;
		}
	}
	if (!isDifferent) {
		// TraceEvent("CSKShortCircuit", data->thisServerID).detail("KeyBegin", keys.begin).detail("KeyEnd", keys.end);
		return;
	}

	// Save a backup of the ShardInfo references before we start messing with shards, in order to defer fetchKeys
	// cancellation (and its potential call to removeDataRange()) until shards is again valid
	std::vector<Reference<ShardInfo>> oldShards;
	auto os = data->shards.intersectingRanges(keys);
	for (auto r = os.begin(); r != os.end(); ++r)
		oldShards.push_back(r->value());

	// As addShard (called below)'s documentation requires, reinitialize any overlapping range(s)
	auto ranges = data->shards.getAffectedRangesAfterInsertion(
	    keys, Reference<ShardInfo>()); // null reference indicates the range being changed
	for (int i = 0; i < ranges.size(); i++) {
		if (!ranges[i].value) {
			ASSERT((KeyRangeRef&)ranges[i] == keys); // there shouldn't be any nulls except for the range being inserted
		} else if (ranges[i].value->notAssigned())
			data->addShard(ShardInfo::newNotAssigned(ranges[i]));
		else if (ranges[i].value->isReadable())
			data->addShard(ShardInfo::newReadWrite(ranges[i], data));
		else {
			ASSERT(ranges[i].value->adding);
			data->addShard(ShardInfo::newAdding(data, ranges[i]));
			CODE_PROBE(true, "ChangeServerKeys reFetchKeys");
		}
	}

	// Shard state depends on nowAssigned and whether the data is available (actually assigned in memory or on the disk)
	// up to the given version.  The latter depends on data->newestAvailableVersion, so loop over the ranges of that.
	// SOMEDAY: Could this just use shards?  Then we could explicitly do the removeDataRange here when an
	// adding/transferred shard is cancelled
	auto vr = data->newestAvailableVersion.intersectingRanges(keys);
	std::vector<std::pair<KeyRange, Version>> changeNewestAvailable;
	std::vector<KeyRange> removeRanges;
	std::vector<KeyRange> newEmptyRanges;
	for (auto r = vr.begin(); r != vr.end(); ++r) {
		KeyRangeRef range = keys & r->range();
		bool dataAvailable = r->value() == latestVersion || r->value() >= version;
		// TraceEvent("CSKRange", data->thisServerID)
		//     .detail("KeyBegin", range.begin)
		//     .detail("KeyEnd", range.end)
		//     .detail("Available", dataAvailable)
		//     .detail("NowAssigned", nowAssigned)
		//     .detail("NewestAvailable", r->value())
		//     .detail("ShardState0", data->shards[range.begin]->debugDescribeState());
		if (context == CSK_ASSIGN_EMPTY && !dataAvailable) {
			ASSERT(nowAssigned);
			TraceEvent("ChangeServerKeysAddEmptyRange", data->thisServerID)
			    .detail("Begin", range.begin)
			    .detail("End", range.end);
			newEmptyRanges.push_back(range);
			data->addShard(ShardInfo::newReadWrite(range, data));
		} else if (!nowAssigned) {
			if (dataAvailable) {
				ASSERT(r->value() ==
				       latestVersion); // Not that we care, but this used to be checked instead of dataAvailable
				ASSERT(data->mutableData().getLatestVersion() > version || context == CSK_RESTORE);
				changeNewestAvailable.emplace_back(range, version);
				removeRanges.push_back(range);
			}
			data->addShard(ShardInfo::newNotAssigned(range));
			data->watches.triggerRange(range.begin, range.end);
		} else if (!dataAvailable) {
			// SOMEDAY: Avoid restarting adding/transferred shards
			// bypass fetchkeys; shard is known empty at initial cluster version
			if (version == data->initialClusterVersion - 1) {
				TraceEvent("ChangeServerKeysInitialRange", data->thisServerID)
				    .detail("Begin", range.begin)
				    .detail("End", range.end);
				changeNewestAvailable.emplace_back(range, latestVersion);
				data->addShard(ShardInfo::newReadWrite(range, data));
				setAvailableStatus(data, range, true);
			} else {
				auto& shard = data->shards[range.begin];
				if (!shard->assigned() || shard->keys != range)
					data->addShard(ShardInfo::newAdding(data, range));
			}
		} else {
			changeNewestAvailable.emplace_back(range, latestVersion);
			data->addShard(ShardInfo::newReadWrite(range, data));
		}
	}
	// Update newestAvailableVersion when a shard becomes (un)available (in a separate loop to avoid invalidating vr
	// above)
	for (auto r = changeNewestAvailable.begin(); r != changeNewestAvailable.end(); ++r)
		data->newestAvailableVersion.insert(r->first, r->second);

	if (!nowAssigned)
		data->metrics.notifyNotReadable(keys);

	coalesceShards(data, KeyRangeRef(ranges[0].begin, ranges[ranges.size() - 1].end));

	// Now it is OK to do removeDataRanges, directly and through fetchKeys cancellation (and we have to do so before
	// validate())
	oldShards.clear();
	ranges.clear();
	for (auto r = removeRanges.begin(); r != removeRanges.end(); ++r) {
		removeDataRange(data, data->addVersionToMutationLog(data->data().getLatestVersion()), data->shards, *r);
		setAvailableStatus(data, *r, false);
	}

	// Clear the moving-in empty range, and set it available at the latestVersion.
	for (const auto& range : newEmptyRanges) {
		MutationRef clearRange(MutationRef::ClearRange, range.begin, range.end);
		data->addMutation(data->data().getLatestVersion(), true, clearRange, range, data->updateEagerReads);
		data->newestAvailableVersion.insert(range, latestVersion);
		setAvailableStatus(data, range, true);
		++data->counters.kvSystemClearRanges;
	}
	validate(data);

	// find any change feeds that no longer have shards on this server, and clean them up
	if (!nowAssigned) {
		cleanUpChangeFeeds(data, keys, version);
	}
}

void rollback(StorageServer* data, Version rollbackVersion, Version nextVersion) {
	CODE_PROBE(true, "call to shard rollback");
	DEBUG_KEY_RANGE("Rollback", rollbackVersion, allKeys, data->thisServerID);

	// We used to do a complicated dance to roll back in MVCC history.  It's much simpler, and more testable,
	// to simply restart the storage server actor and restore from the persistent disk state, and then roll
	// forward from the TLog's history.  It's not quite as efficient, but we rarely have to do this in practice.

	// FIXME: This code is relying for liveness on an undocumented property of the log system implementation: that after
	// a rollback the rolled back versions will eventually be missing from the peeked log.  A more sophisticated
	// approach would be to make the rollback range durable and, after reboot, skip over those versions if they appear
	// in peek results.

	throw please_reboot();
}

void StorageServer::addMutation(Version version,
                                bool fromFetch,
                                MutationRef const& mutation,
                                KeyRangeRef const& shard,
                                UpdateEagerReadInfo* eagerReads) {
	MutationRef expanded = mutation;
	MutationRef
	    nonExpanded; // need to keep non-expanded but atomic converted version of clear mutations for change feeds
	auto& mLog = addVersionToMutationLog(version);

	if (!convertAtomicOp(expanded, data(), eagerReads, mLog.arena())) {
		return;
	}
	if (expanded.type == MutationRef::ClearRange) {
		nonExpanded = expanded;
		expandClear(expanded, data(), eagerReads, shard.end);
	}
	expanded = addMutationToMutationLog(mLog, expanded);
	DEBUG_MUTATION("applyMutation", version, expanded, thisServerID)
	    .detail("ShardBegin", shard.begin)
	    .detail("ShardEnd", shard.end);

	if (!fromFetch) {
		// have to do change feed before applyMutation because nonExpanded wasn't copied into the mutation log arena,
		// and thus would go out of scope if it wasn't copied into the change feed arena
		applyChangeFeedMutation(this, expanded.type == MutationRef::ClearRange ? nonExpanded : expanded, version);
	}
	applyMutation(this, expanded, mLog.arena(), mutableData(), version);

	// printf("\nSSUpdate: Printing versioned tree after applying mutation\n");
	// mutableData().printTree(version);
}

struct OrderByVersion {
	bool operator()(const VerUpdateRef& a, const VerUpdateRef& b) {
		if (a.version != b.version)
			return a.version < b.version;
		if (a.isPrivateData != b.isPrivateData)
			return a.isPrivateData;
		return false;
	}
};

class StorageUpdater {
public:
	StorageUpdater()
	  : currentVersion(invalidVersion), fromVersion(invalidVersion), restoredVersion(invalidVersion),
	    processedStartKey(false), processedCacheStartKey(false) {}
	StorageUpdater(Version fromVersion, Version restoredVersion)
	  : currentVersion(fromVersion), fromVersion(fromVersion), restoredVersion(restoredVersion),
	    processedStartKey(false), processedCacheStartKey(false) {}

	void applyMutation(StorageServer* data, MutationRef const& m, Version ver, bool fromFetch) {
		//TraceEvent("SSNewVersion", data->thisServerID).detail("VerWas", data->mutableData().latestVersion).detail("ChVer", ver);

		if (currentVersion != ver) {
			fromVersion = currentVersion;
			currentVersion = ver;
			data->mutableData().createNewVersion(ver);
		}

		if (m.param1.startsWith(systemKeys.end)) {
			if ((m.type == MutationRef::SetValue) && m.param1.substr(1).startsWith(storageCachePrefix)) {
				applyPrivateCacheData(data, m);
			} else if ((m.type == MutationRef::SetValue) && m.param1.substr(1).startsWith(checkpointPrefix)) {
				registerPendingCheckpoint(data, m, ver);
			} else {
				applyPrivateData(data, ver, m);
			}
		} else {
			if (MUTATION_TRACKING_ENABLED) {
				DEBUG_MUTATION("SSUpdateMutation", ver, m, data->thisServerID).detail("FromFetch", fromFetch);
			}

			splitMutation(data, data->shards, m, ver, fromFetch);
		}

		if (data->otherError.getFuture().isReady())
			data->otherError.getFuture().get();
	}

	Version currentVersion;

private:
	Version fromVersion;
	Version restoredVersion;

	KeyRef startKey;
	bool nowAssigned;
	bool emptyRange;
	UID dataMoveId;
	bool processedStartKey;

	KeyRef cacheStartKey;
	bool processedCacheStartKey;

	void applyPrivateData(StorageServer* data, Version ver, MutationRef const& m) {
		TraceEvent(SevDebug, "SSPrivateMutation", data->thisServerID).detail("Mutation", m).detail("Version", ver);

		if (processedStartKey) {
			// Because of the implementation of the krm* functions, we expect changes in pairs, [begin,end)
			// We can also ignore clearRanges, because they are always accompanied by such a pair of sets with the same
			// keys
			ASSERT(m.type == MutationRef::SetValue && m.param1.startsWith(data->sk));
			KeyRangeRef keys(startKey.removePrefix(data->sk), m.param1.removePrefix(data->sk));

			// ignore data movements for tss in quarantine
			if (!data->isTSSInQuarantine()) {
				// add changes in shard assignment to the mutation log
				setAssignedStatus(data, keys, nowAssigned);

				// The changes for version have already been received (and are being processed now).  We need to fetch
				// the data for change.version-1 (changes from versions < change.version)
				// If emptyRange, treat the shard as empty, see removeKeysFromFailedServer() for more details about this
				// scenario.
				const ChangeServerKeysContext context = emptyRange ? CSK_ASSIGN_EMPTY : CSK_UPDATE;
				changeServerKeys(data, keys, nowAssigned, currentVersion - 1, context);
			}

			processedStartKey = false;
		} else if (m.type == MutationRef::SetValue && m.param1.startsWith(data->sk)) {
			// Because of the implementation of the krm* functions, we expect changes in pairs, [begin,end)
			// We can also ignore clearRanges, because they are always accompanied by such a pair of sets with the same
			// keys
			startKey = m.param1;
			decodeServerKeysValue(m.param2, nowAssigned, emptyRange, dataMoveId);
			processedStartKey = true;
		} else if (m.type == MutationRef::SetValue && m.param1 == lastEpochEndPrivateKey) {
			// lastEpochEnd transactions are guaranteed by the master to be alone in their own batch (version)
			// That means we don't have to worry about the impact on changeServerKeys
			// ASSERT( /*isFirstVersionUpdateFromTLog && */!std::next(it) );

			Version rollbackVersion;
			BinaryReader br(m.param2, Unversioned());
			br >> rollbackVersion;

			if (rollbackVersion < fromVersion && rollbackVersion > restoredVersion) {
				CODE_PROBE(true, "ShardApplyPrivateData shard rollback");
				TraceEvent(SevWarn, "Rollback", data->thisServerID)
				    .detail("FromVersion", fromVersion)
				    .detail("ToVersion", rollbackVersion)
				    .detail("AtVersion", currentVersion)
				    .detail("RestoredVersion", restoredVersion)
				    .detail("StorageVersion", data->storageVersion());
				ASSERT(rollbackVersion >= data->storageVersion());
				rollback(data, rollbackVersion, currentVersion);
			} else {
				TraceEvent(SevDebug, "RollbackSkip", data->thisServerID)
				    .detail("FromVersion", fromVersion)
				    .detail("ToVersion", rollbackVersion)
				    .detail("AtVersion", currentVersion)
				    .detail("RestoredVersion", restoredVersion)
				    .detail("StorageVersion", data->storageVersion());
			}
			for (auto& it : data->uidChangeFeed) {
				if (!it.second->removing && currentVersion < it.second->stopVersion) {
					it.second->mutations.push_back(MutationsAndVersionRef(currentVersion, rollbackVersion));
					it.second->mutations.back().mutations.push_back_deep(it.second->mutations.back().arena(), m);
					data->currentChangeFeeds.insert(it.first);
				}
			}

			data->recoveryVersionSkips.emplace_back(rollbackVersion, currentVersion - rollbackVersion);
		} else if (m.type == MutationRef::SetValue && m.param1 == killStoragePrivateKey) {
			TraceEvent("StorageServerWorkerRemoved", data->thisServerID).detail("Reason", "KillStorage");
			throw worker_removed();
		} else if ((m.type == MutationRef::SetValue || m.type == MutationRef::ClearRange) &&
		           m.param1.substr(1).startsWith(serverTagPrefix)) {
			UID serverTagKey = decodeServerTagKey(m.param1.substr(1));
			bool matchesThisServer = serverTagKey == data->thisServerID;
			bool matchesTssPair = data->isTss() ? serverTagKey == data->tssPairID.get() : false;
			// Remove SS if another SS is now assigned our tag, or this server was removed by deleting our tag entry
			// Since TSS don't have tags, they check for their pair's tag. If a TSS is in quarantine, it will stick
			// around until its pair is removed or it is finished quarantine.
			if ((m.type == MutationRef::SetValue &&
			     ((!data->isTss() && !matchesThisServer) || (data->isTss() && !matchesTssPair))) ||
			    (m.type == MutationRef::ClearRange &&
			     ((!data->isTSSInQuarantine() && matchesThisServer) || (data->isTss() && matchesTssPair)))) {
				TraceEvent("StorageServerWorkerRemoved", data->thisServerID)
				    .detail("Reason", "ServerTag")
				    .detail("MutationType", getTypeString(m.type))
				    .detail("TagMatches", matchesThisServer)
				    .detail("IsTSS", data->isTss());
				throw worker_removed();
			}
			if (!data->isTss() && m.type == MutationRef::ClearRange && data->ssPairID.present() &&
			    serverTagKey == data->ssPairID.get()) {
				data->clearSSWithTssPair();
				// Add ss pair id change to mutation log to make durable
				auto& mLV = data->addVersionToMutationLog(data->data().getLatestVersion());
				data->addMutationToMutationLog(
				    mLV, MutationRef(MutationRef::ClearRange, persistSSPairID, keyAfter(persistSSPairID)));
			}
		} else if (m.type == MutationRef::SetValue && m.param1 == rebootWhenDurablePrivateKey) {
			data->rebootAfterDurableVersion = currentVersion;
			TraceEvent("RebootWhenDurableSet", data->thisServerID)
			    .detail("DurableVersion", data->durableVersion.get())
			    .detail("RebootAfterDurableVersion", data->rebootAfterDurableVersion);
		} else if (m.type == MutationRef::SetValue && m.param1 == primaryLocalityPrivateKey) {
			data->primaryLocality = BinaryReader::fromStringRef<int8_t>(m.param2, Unversioned());
			auto& mLV = data->addVersionToMutationLog(data->data().getLatestVersion());
			data->addMutationToMutationLog(mLV, MutationRef(MutationRef::SetValue, persistPrimaryLocality, m.param2));
		} else if (m.type == MutationRef::SetValue && m.param1.startsWith(changeFeedPrivatePrefix)) {
			Key changeFeedId = m.param1.removePrefix(changeFeedPrivatePrefix);
			KeyRange changeFeedRange;
			Version popVersion;
			ChangeFeedStatus status;
			std::tie(changeFeedRange, popVersion, status) = decodeChangeFeedValue(m.param2);
			auto feed = data->uidChangeFeed.find(changeFeedId);

			TraceEvent(SevDebug, "ChangeFeedPrivateMutation", data->thisServerID)
			    .detail("RangeID", changeFeedId)
			    .detail("Range", changeFeedRange)
			    .detail("Version", currentVersion)
			    .detail("PopVersion", popVersion)
			    .detail("Status", status);

			// Because of data moves, we can get mutations operating on a change feed we don't yet know about, because
			// the fetch hasn't started yet
			bool createdFeed = false;
			if (feed == data->uidChangeFeed.end() && status != ChangeFeedStatus::CHANGE_FEED_DESTROY) {
				createdFeed = true;

				Reference<ChangeFeedInfo> changeFeedInfo(new ChangeFeedInfo());
				changeFeedInfo->range = changeFeedRange;
				changeFeedInfo->id = changeFeedId;
				if (status == ChangeFeedStatus::CHANGE_FEED_CREATE && popVersion == invalidVersion) {
					// for a create, the empty version should be now, otherwise it will be set in a later pop
					changeFeedInfo->emptyVersion = currentVersion - 1;
				} else {
					CODE_PROBE(true, "SS got non-create change feed private mutation before move created its metadata");
					changeFeedInfo->emptyVersion = invalidVersion;
				}
				changeFeedInfo->metadataCreateVersion = currentVersion;
				data->uidChangeFeed[changeFeedId] = changeFeedInfo;

				feed = data->uidChangeFeed.find(changeFeedId);
				ASSERT(feed != data->uidChangeFeed.end());

				TraceEvent(SevDebug, "AddingChangeFeed", data->thisServerID)
				    .detail("RangeID", changeFeedId)
				    .detail("Range", changeFeedRange)
				    .detail("EmptyVersion", feed->second->emptyVersion);

				auto rs = data->keyChangeFeed.modify(changeFeedRange);
				for (auto r = rs.begin(); r != rs.end(); ++r) {
					r->value().push_back(changeFeedInfo);
				}
				data->keyChangeFeed.coalesce(changeFeedRange.contents());
			}

			bool popMutationLog = false;
			bool addMutationToLog = false;
			if (popVersion != invalidVersion && status != ChangeFeedStatus::CHANGE_FEED_DESTROY) {
				// pop the change feed at pop version, no matter what state it is in
				if (popVersion - 1 > feed->second->emptyVersion) {
					feed->second->emptyVersion = popVersion - 1;
					while (!feed->second->mutations.empty() && feed->second->mutations.front().version < popVersion) {
						feed->second->mutations.pop_front();
					}
					if (feed->second->storageVersion != invalidVersion) {
						++data->counters.kvSystemClearRanges;
						// do this clear in the mutation log, as we want it to be committed consistently with the
						// popVersion update
						popMutationLog = true;
						if (popVersion > feed->second->storageVersion) {
							feed->second->storageVersion = invalidVersion;
							feed->second->durableVersion = invalidVersion;
						}
					}
					if (!feed->second->destroyed) {
						// if feed is destroyed, adding an extra mutation here would re-create it if SS restarted
						addMutationToLog = true;
					}
				}

			} else if (status == ChangeFeedStatus::CHANGE_FEED_CREATE && createdFeed) {
				TraceEvent(SevDebug, "CreatingChangeFeed", data->thisServerID)
				    .detail("RangeID", changeFeedId)
				    .detail("Range", changeFeedRange)
				    .detail("Version", currentVersion);
				// no-op, already created metadata
				addMutationToLog = true;
			}
			if (status == ChangeFeedStatus::CHANGE_FEED_STOP && currentVersion < feed->second->stopVersion) {
				TraceEvent(SevDebug, "StoppingChangeFeed", data->thisServerID)
				    .detail("RangeID", changeFeedId)
				    .detail("Range", changeFeedRange)
				    .detail("Version", currentVersion);
				feed->second->stopVersion = currentVersion;
				addMutationToLog = true;
			}
			if (status == ChangeFeedStatus::CHANGE_FEED_DESTROY && !createdFeed && feed != data->uidChangeFeed.end()) {
				TraceEvent(SevDebug, "DestroyingChangeFeed", data->thisServerID)
				    .detail("RangeID", changeFeedId)
				    .detail("Range", changeFeedRange)
				    .detail("Version", currentVersion);
				Key beginClearKey = changeFeedId.withPrefix(persistChangeFeedKeys.begin);
				Version cleanupVersion = data->data().getLatestVersion();
				auto& mLV = data->addVersionToMutationLog(cleanupVersion);
				data->addMutationToMutationLog(
				    mLV, MutationRef(MutationRef::ClearRange, beginClearKey, keyAfter(beginClearKey)));
				++data->counters.kvSystemClearRanges;
				data->addMutationToMutationLog(mLV,
				                               MutationRef(MutationRef::ClearRange,
				                                           changeFeedDurableKey(feed->second->id, 0),
				                                           changeFeedDurableKey(feed->second->id, currentVersion)));
				++data->counters.kvSystemClearRanges;

				feed->second->destroy(currentVersion);
				data->changeFeedCleanupDurable[feed->first] = cleanupVersion;
			}

			if (status == ChangeFeedStatus::CHANGE_FEED_DESTROY) {
				for (auto& it : data->changeFeedRemovals) {
					it.second.send(changeFeedId);
				}
			}

			if (addMutationToLog) {
				auto& mLV = data->addVersionToMutationLog(data->data().getLatestVersion());
				data->addMutationToMutationLog(
				    mLV,
				    MutationRef(MutationRef::SetValue,
				                persistChangeFeedKeys.begin.toString() + changeFeedId.toString(),
				                changeFeedSSValue(
				                    feed->second->range, feed->second->emptyVersion + 1, feed->second->stopVersion)));
				if (popMutationLog) {
					++data->counters.kvSystemClearRanges;
					data->addMutationToMutationLog(mLV,
					                               MutationRef(MutationRef::ClearRange,
					                                           changeFeedDurableKey(feed->second->id, 0),
					                                           changeFeedDurableKey(feed->second->id, popVersion)));
				}
			}
		} else if ((m.type == MutationRef::SetValue || m.type == MutationRef::ClearRange) &&
		           m.param1.startsWith(TenantMetadata::tenantMapPrivatePrefix)) {
			if (m.type == MutationRef::SetValue) {
				data->insertTenant(
				    m.param1.removePrefix(TenantMetadata::tenantMapPrivatePrefix), m.param2, currentVersion);
			} else if (m.type == MutationRef::ClearRange) {
				data->clearTenants(m.param1.removePrefix(TenantMetadata::tenantMapPrivatePrefix),
				                   m.param2.removePrefix(TenantMetadata::tenantMapPrivatePrefix),
				                   currentVersion);
			}
		} else if (m.param1.substr(1).startsWith(tssMappingKeys.begin) &&
		           (m.type == MutationRef::SetValue || m.type == MutationRef::ClearRange)) {
			if (!data->isTss()) {
				UID ssId = TupleCodec<UID>::unpack(m.param1.substr(1).removePrefix(tssMappingKeys.begin));
				ASSERT(ssId == data->thisServerID);
				// Add ss pair id change to mutation log to make durable
				auto& mLV = data->addVersionToMutationLog(data->data().getLatestVersion());
				if (m.type == MutationRef::SetValue) {
					UID tssId = TupleCodec<UID>::unpack(m.param2);
					data->setSSWithTssPair(tssId);
					data->addMutationToMutationLog(mLV,
					                               MutationRef(MutationRef::SetValue,
					                                           persistSSPairID,
					                                           BinaryWriter::toValue(tssId, Unversioned())));
				} else {
					data->clearSSWithTssPair();
					data->addMutationToMutationLog(
					    mLV, MutationRef(MutationRef::ClearRange, persistSSPairID, keyAfter(persistSSPairID)));
				}
			}
		} else if (m.param1.substr(1).startsWith(tssQuarantineKeys.begin) &&
		           (m.type == MutationRef::SetValue || m.type == MutationRef::ClearRange)) {
			if (data->isTss()) {
				UID ssId = decodeTssQuarantineKey(m.param1.substr(1));
				ASSERT(ssId == data->thisServerID);
				if (m.type == MutationRef::SetValue) {
					CODE_PROBE(true, "Putting TSS in quarantine");
					TraceEvent(SevWarn, "TSSQuarantineStart", data->thisServerID).log();
					data->startTssQuarantine();
				} else {
					TraceEvent(SevWarn, "TSSQuarantineStop", data->thisServerID).log();
					TraceEvent("StorageServerWorkerRemoved", data->thisServerID).detail("Reason", "TSSQuarantineStop");
					// dipose of this TSS
					throw worker_removed();
				}
			}
		} else {
			ASSERT(false); // Unknown private mutation
		}
	}

	void applyPrivateCacheData(StorageServer* data, MutationRef const& m) {
		//TraceEvent(SevDebug, "SSPrivateCacheMutation", data->thisServerID).detail("Mutation", m);

		if (processedCacheStartKey) {
			// Because of the implementation of the krm* functions, we expect changes in pairs, [begin,end)
			ASSERT((m.type == MutationRef::SetValue) && m.param1.substr(1).startsWith(storageCachePrefix));
			KeyRangeRef keys(cacheStartKey.removePrefix(systemKeys.begin).removePrefix(storageCachePrefix),
			                 m.param1.removePrefix(systemKeys.begin).removePrefix(storageCachePrefix));
			data->cachedRangeMap.insert(keys, true);

			// Figure out the affected shard ranges and maintain the cached key-range information in the in-memory map
			// TODO revisit- we are not splitting the cached ranges based on shards as of now.
			if (0) {
				auto cachedRanges = data->shards.intersectingRanges(keys);
				for (auto shard = cachedRanges.begin(); shard != cachedRanges.end(); ++shard) {
					KeyRangeRef intersectingRange = shard.range() & keys;
					TraceEvent(SevDebug, "SSPrivateCacheMutationInsertUnexpected", data->thisServerID)
					    .detail("Begin", intersectingRange.begin)
					    .detail("End", intersectingRange.end);
					data->cachedRangeMap.insert(intersectingRange, true);
				}
			}
			processedStartKey = false;
		} else if ((m.type == MutationRef::SetValue) && m.param1.substr(1).startsWith(storageCachePrefix)) {
			// Because of the implementation of the krm* functions, we expect changes in pairs, [begin,end)
			cacheStartKey = m.param1;
			processedCacheStartKey = true;
		} else {
			ASSERT(false); // Unknown private mutation
		}
	}

	// Registers a pending checkpoint request, it will be fullfilled when the desired version is durable.
	void registerPendingCheckpoint(StorageServer* data, const MutationRef& m, Version ver) {
		CheckpointMetaData checkpoint = decodeCheckpointValue(m.param2);
		ASSERT(checkpoint.getState() == CheckpointMetaData::Pending);
		const UID checkpointID = decodeCheckpointKey(m.param1.substr(1));
		checkpoint.version = ver;
		data->pendingCheckpoints[ver].push_back(checkpoint);

		auto& mLV = data->addVersionToMutationLog(ver);
		const Key pendingCheckpointKey(persistPendingCheckpointKeys.begin.toString() + checkpointID.toString());
		data->addMutationToMutationLog(
		    mLV, MutationRef(MutationRef::SetValue, pendingCheckpointKey, checkpointValue(checkpoint)));

		TraceEvent("RegisterPendingCheckpoint", data->thisServerID)
		    .detail("Key", pendingCheckpointKey)
		    .detail("Checkpoint", checkpoint.toString());
	}
};

bool StorageServer::insertTenant(TenantNameRef tenantName, TenantMapEntry tenantEntry, Version version) {
	if (version >= tenantMap.getLatestVersion()) {
		tenantMap.createNewVersion(version);
		tenantPrefixIndex.createNewVersion(version);

		tenantMap.insert(tenantName, tenantEntry);
		tenantPrefixIndex.insert(tenantEntry.prefix, tenantName);

		TraceEvent("InsertTenant", thisServerID).detail("Tenant", tenantName).detail("Version", version);
		return true;
	} else {
		return false;
	}
}

void StorageServer::insertTenant(TenantNameRef tenantName, ValueRef value, Version version) {
	if (insertTenant(tenantName, TenantMapEntry::decode(value), version)) {
		auto& mLV = addVersionToMutationLog(version);
		addMutationToMutationLog(
		    mLV, MutationRef(MutationRef::SetValue, tenantName.withPrefix(persistTenantMapKeys.begin), value));
	}
}

void StorageServer::clearTenants(TenantNameRef startTenant, TenantNameRef endTenant, Version version) {
	if (version >= tenantMap.getLatestVersion()) {
		tenantMap.createNewVersion(version);
		tenantPrefixIndex.createNewVersion(version);

		auto view = tenantMap.at(version);
		for (auto itr = view.lower_bound(startTenant); itr != view.lower_bound(endTenant); ++itr) {
			// Trigger any watches on the prefix associated with the tenant.
			watches.triggerRange(itr->prefix, strinc(itr->prefix));
			tenantPrefixIndex.erase(itr->prefix);
			TraceEvent("EraseTenant", thisServerID).detail("Tenant", itr.key()).detail("Version", version);
		}

		tenantMap.erase(startTenant, endTenant);

		auto& mLV = addVersionToMutationLog(version);
		addMutationToMutationLog(mLV,
		                         MutationRef(MutationRef::ClearRange,
		                                     startTenant.withPrefix(persistTenantMapKeys.begin),
		                                     endTenant.withPrefix(persistTenantMapKeys.begin)));
	}
}

ACTOR Future<Void> tssDelayForever() {
	loop {
		wait(delay(5.0));
		if (g_simulator.speedUpSimulation) {
			return Void();
		}
	}
}

ACTOR Future<Void> update(StorageServer* data, bool* pReceivedUpdate) {
	state double start;
	try {

		// If we are disk bound and durableVersion is very old, we need to block updates or we could run out of
		// memory. This is often referred to as the storage server e-brake (emergency brake)

		// We allow the storage server to make some progress between e-brake periods, referreed to as "overage", in
		// order to ensure that it advances desiredOldestVersion enough for updateStorage to make enough progress on
		// freeing up queue size.
		state double waitStartT = 0;
		if (data->queueSize() >= SERVER_KNOBS->STORAGE_HARD_LIMIT_BYTES &&
		    data->durableVersion.get() < data->desiredOldestVersion.get() &&
		    ((data->desiredOldestVersion.get() - SERVER_KNOBS->STORAGE_HARD_LIMIT_VERSION_OVERAGE >
		      data->lastDurableVersionEBrake) ||
		     (data->counters.bytesInput.getValue() - SERVER_KNOBS->STORAGE_HARD_LIMIT_BYTES_OVERAGE >
		      data->lastBytesInputEBrake))) {

			while (data->queueSize() >= SERVER_KNOBS->STORAGE_HARD_LIMIT_BYTES &&
			       data->durableVersion.get() < data->desiredOldestVersion.get()) {
				if (now() - waitStartT >= 1) {
					TraceEvent(SevWarn, "StorageServerUpdateLag", data->thisServerID)
					    .detail("Version", data->version.get())
					    .detail("DurableVersion", data->durableVersion.get())
					    .detail("DesiredOldestVersion", data->desiredOldestVersion.get())
					    .detail("QueueSize", data->queueSize())
					    .detail("LastBytesInputEBrake", data->lastBytesInputEBrake)
					    .detail("LastDurableVersionEBrake", data->lastDurableVersionEBrake);
					waitStartT = now();
				}

				data->behind = true;
				wait(delayJittered(.005, TaskPriority::TLogPeekReply));
			}
			data->lastBytesInputEBrake = data->counters.bytesInput.getValue();
			data->lastDurableVersionEBrake = data->durableVersion.get();
		}

		if (g_network->isSimulated() && data->isTss() && g_simulator.tssMode == ISimulator::TSSMode::EnabledAddDelay &&
		    !g_simulator.speedUpSimulation && data->tssFaultInjectTime.present() &&
		    data->tssFaultInjectTime.get() < now()) {
			if (deterministicRandom()->random01() < 0.01) {
				TraceEvent(SevWarnAlways, "TSSInjectDelayForever", data->thisServerID).log();
				// small random chance to just completely get stuck here, each tss should eventually hit this in
				// this mode
				wait(tssDelayForever());
			} else {
				// otherwise pause for part of a second
				double delayTime = deterministicRandom()->random01();
				TraceEvent(SevWarnAlways, "TSSInjectDelay", data->thisServerID).detail("Delay", delayTime);
				wait(delay(delayTime));
			}
		}

		while (data->byteSampleClearsTooLarge.get()) {
			wait(data->byteSampleClearsTooLarge.onChange());
		}

		state Reference<ILogSystem::IPeekCursor> cursor = data->logCursor;

		state double beforeTLogCursorReads = now();
		loop {
			wait(cursor->getMore());
			if (!cursor->isExhausted()) {
				break;
			}
		}
		data->tlogCursorReadsLatencyHistogram->sampleSeconds(now() - beforeTLogCursorReads);
		if (cursor->popped() > 0) {
			TraceEvent("StorageServerWorkerRemoved", data->thisServerID)
			    .detail("Reason", "PeekPoppedTLogData")
			    .detail("Version", cursor->popped());
			throw worker_removed();
		}

		++data->counters.updateBatches;
		data->lastTLogVersion = cursor->getMaxKnownVersion();
		if (cursor->getMinKnownCommittedVersion() > data->knownCommittedVersion.get()) {
			data->knownCommittedVersion.set(cursor->getMinKnownCommittedVersion());
		}
		data->versionLag = std::max<int64_t>(0, data->lastTLogVersion - data->version.get());

		ASSERT(*pReceivedUpdate == false);
		*pReceivedUpdate = true;

		start = now();
		wait(data->durableVersionLock.take(TaskPriority::TLogPeekReply, 1));
		state FlowLock::Releaser holdingDVL(data->durableVersionLock);
		if (now() - start > 0.1)
			TraceEvent("SSSlowTakeLock1", data->thisServerID)
			    .detailf("From", "%016llx", debug_lastLoadBalanceResultEndpointToken)
			    .detail("Duration", now() - start)
			    .detail("Version", data->version.get());
		data->ssVersionLockLatencyHistogram->sampleSeconds(now() - start);

		start = now();
		state UpdateEagerReadInfo eager;
		state FetchInjectionInfo fii;
		state Reference<ILogSystem::IPeekCursor> cloneCursor2;
		state Optional<std::unordered_map<BlobCipherDetails, Reference<BlobCipherKey>>> cipherKeys;
		state bool collectingCipherKeys = false;

		// Collect eager read keys.
		// If encrypted mutation is encountered, we collect cipher details and fetch cipher keys, then start over.
		loop {
			state uint64_t changeCounter = data->shardChangeCounter;
			bool epochEnd = false;
			bool hasPrivateData = false;
			bool firstMutation = true;
			bool dbgLastMessageWasProtocol = false;

			std::unordered_set<BlobCipherDetails> cipherDetails;

			Reference<ILogSystem::IPeekCursor> cloneCursor1 = cursor->cloneNoMore();
			cloneCursor2 = cursor->cloneNoMore();

			cloneCursor1->setProtocolVersion(data->logProtocol);

			for (; cloneCursor1->hasMessage(); cloneCursor1->nextMessage()) {
				ArenaReader& cloneReader = *cloneCursor1->reader();

				if (LogProtocolMessage::isNextIn(cloneReader)) {
					LogProtocolMessage lpm;
					cloneReader >> lpm;
					//TraceEvent(SevDebug, "SSReadingLPM", data->thisServerID).detail("Mutation", lpm);
					dbgLastMessageWasProtocol = true;
					cloneCursor1->setProtocolVersion(cloneReader.protocolVersion());
				} else if (cloneReader.protocolVersion().hasSpanContext() &&
				           SpanContextMessage::isNextIn(cloneReader)) {
					SpanContextMessage scm;
					cloneReader >> scm;
				} else if (cloneReader.protocolVersion().hasOTELSpanContext() &&
				           OTELSpanContextMessage::isNextIn(cloneReader)) {
					OTELSpanContextMessage scm;
					cloneReader >> scm;
				} else if (cloneReader.protocolVersion().hasEncryptionAtRest() &&
				           EncryptedMutationMessage::isNextIn(cloneReader) && !cipherKeys.present()) {
					// Encrypted mutation found, but cipher keys haven't been fetch.
					// Collect cipher details to fetch cipher keys in one batch.
					EncryptedMutationMessage emm;
					cloneReader >> emm;
					cipherDetails.insert(emm.header.cipherTextDetails);
					cipherDetails.insert(emm.header.cipherHeaderDetails);
					collectingCipherKeys = true;
				} else {
					MutationRef msg;
					if (cloneReader.protocolVersion().hasEncryptionAtRest() &&
					    EncryptedMutationMessage::isNextIn(cloneReader)) {
						assert(cipherKeys.present());
						msg = EncryptedMutationMessage::decrypt(cloneReader, eager.arena, cipherKeys.get());
					} else {
						cloneReader >> msg;
					}
					// TraceEvent(SevDebug, "SSReadingLog", data->thisServerID).detail("Mutation", msg);

					if (!collectingCipherKeys) {
						if (firstMutation && msg.param1.startsWith(systemKeys.end))
							hasPrivateData = true;
						firstMutation = false;

						if (msg.param1 == lastEpochEndPrivateKey) {
							epochEnd = true;
							ASSERT(dbgLastMessageWasProtocol);
						}

						eager.addMutation(msg);
						dbgLastMessageWasProtocol = false;
					}
				}
			}

			if (collectingCipherKeys) {
				std::unordered_map<BlobCipherDetails, Reference<BlobCipherKey>> getCipherKeysResult =
				    wait(getEncryptCipherKeys(data->db, cipherDetails));
				cipherKeys = getCipherKeysResult;
				collectingCipherKeys = false;
				eager = UpdateEagerReadInfo();
			} else {
				// Any fetchKeys which are ready to transition their shards to the adding,transferred state do so now.
				// If there is an epoch end we skip this step, to increase testability and to prevent inserting a
				// version in the middle of a rolled back version range.
				while (!hasPrivateData && !epochEnd && !data->readyFetchKeys.empty()) {
					auto fk = data->readyFetchKeys.back();
					data->readyFetchKeys.pop_back();
					fk.send(&fii);
					// fetchKeys() would put the data it fetched into the fii. The thread will not return back to this
					// actor until it was completed.
				}

				for (auto& c : fii.changes)
					eager.addMutations(c.mutations);

				wait(doEagerReads(data, &eager));
				if (data->shardChangeCounter == changeCounter)
					break;
				CODE_PROBE(
				    true,
				    "A fetchKeys completed while we were doing this, so eager might be outdated.  Read it again.");
				// SOMEDAY: Theoretically we could check the change counters of individual shards and retry the reads
				// only selectively
				eager = UpdateEagerReadInfo();
			}
		}
		data->eagerReadsLatencyHistogram->sampleSeconds(now() - start);

		if (now() - start > 0.1)
			TraceEvent("SSSlowTakeLock2", data->thisServerID)
			    .detailf("From", "%016llx", debug_lastLoadBalanceResultEndpointToken)
			    .detail("Duration", now() - start)
			    .detail("Version", data->version.get());

		data->updateEagerReads = &eager;
		data->debug_inApplyUpdate = true;

		state StorageUpdater updater(data->lastVersionWithData, data->restoredVersion);

		if (EXPENSIVE_VALIDATION)
			data->data().atLatest().validate();
		validate(data);

		state bool injectedChanges = false;
		state int changeNum = 0;
		state int mutationBytes = 0;
		state double beforeFetchKeysUpdates = now();
		for (; changeNum < fii.changes.size(); changeNum++) {
			state int mutationNum = 0;
			state VerUpdateRef* pUpdate = &fii.changes[changeNum];
			for (; mutationNum < pUpdate->mutations.size(); mutationNum++) {
				updater.applyMutation(data, pUpdate->mutations[mutationNum], pUpdate->version, true);
				mutationBytes += pUpdate->mutations[mutationNum].totalSize();
				// data->counters.mutationBytes or data->counters.mutations should not be updated because they
				// should have counted when the mutations arrive from cursor initially.
				injectedChanges = true;
				if (mutationBytes > SERVER_KNOBS->DESIRED_UPDATE_BYTES) {
					mutationBytes = 0;
					wait(delay(SERVER_KNOBS->UPDATE_DELAY));
				}
			}
		}
		data->fetchKeysPTreeUpdatesLatencyHistogram->sampleSeconds(now() - beforeFetchKeysUpdates);

		state Version ver = invalidVersion;
		cloneCursor2->setProtocolVersion(data->logProtocol);
		state SpanContext spanContext = SpanContext();
		state double beforeTLogMsgsUpdates = now();
		state std::set<Key> updatedChangeFeeds;
		for (; cloneCursor2->hasMessage(); cloneCursor2->nextMessage()) {
			if (mutationBytes > SERVER_KNOBS->DESIRED_UPDATE_BYTES) {
				mutationBytes = 0;
				// Instead of just yielding, leave time for the storage server to respond to reads
				wait(delay(SERVER_KNOBS->UPDATE_DELAY));
			}

			if (cloneCursor2->version().version > ver) {
				ASSERT(cloneCursor2->version().version > data->version.get());
			}

			auto& rd = *cloneCursor2->reader();

			if (cloneCursor2->version().version > ver && cloneCursor2->version().version > data->version.get()) {
				++data->counters.updateVersions;
				if (data->currentChangeFeeds.size()) {
					data->changeFeedVersions.emplace_back(
					    std::vector<Key>(data->currentChangeFeeds.begin(), data->currentChangeFeeds.end()), ver);
					updatedChangeFeeds.insert(data->currentChangeFeeds.begin(), data->currentChangeFeeds.end());
					data->currentChangeFeeds.clear();
				}
				ver = cloneCursor2->version().version;
			}

			if (LogProtocolMessage::isNextIn(rd)) {
				LogProtocolMessage lpm;
				rd >> lpm;

				data->logProtocol = rd.protocolVersion();
				data->storage.changeLogProtocol(ver, data->logProtocol);
				cloneCursor2->setProtocolVersion(rd.protocolVersion());
				spanContext.traceID = UID();
			} else if (rd.protocolVersion().hasSpanContext() && SpanContextMessage::isNextIn(rd)) {
				SpanContextMessage scm;
				rd >> scm;
				CODE_PROBE(true, "storageserveractor converting SpanContextMessage into OTEL SpanContext");
				spanContext =
				    SpanContext(UID(scm.spanContext.first(), scm.spanContext.second()),
				                0,
				                scm.spanContext.first() != 0 && scm.spanContext.second() != 0 ? TraceFlags::sampled
				                                                                              : TraceFlags::unsampled);
			} else if (rd.protocolVersion().hasOTELSpanContext() && OTELSpanContextMessage::isNextIn(rd)) {
				CODE_PROBE(true, "storageserveractor reading OTELSpanContextMessage");
				OTELSpanContextMessage scm;
				rd >> scm;
				spanContext = scm.spanContext;
			} else {
				MutationRef msg;
				if (rd.protocolVersion().hasEncryptionAtRest() && EncryptedMutationMessage::isNextIn(rd)) {
					ASSERT(cipherKeys.present());
					msg = EncryptedMutationMessage::decrypt(rd, rd.arena(), cipherKeys.get());
				} else {
					rd >> msg;
				}

				Span span("SS:update"_loc, spanContext);
				span.addAttribute("key"_sr, msg.param1);

				// Drop non-private mutations if TSS fault injection is enabled in simulation, or if this is a TSS in
				// quarantine.
				if (g_network->isSimulated() && data->isTss() && !g_simulator.speedUpSimulation &&
				    g_simulator.tssMode == ISimulator::TSSMode::EnabledDropMutations &&
				    data->tssFaultInjectTime.present() && data->tssFaultInjectTime.get() < now() &&
				    (msg.type == MutationRef::SetValue || msg.type == MutationRef::ClearRange) &&
				    (msg.param1.size() < 2 || msg.param1[0] != 0xff || msg.param1[1] != 0xff) &&
				    deterministicRandom()->random01() < 0.05) {
					TraceEvent(SevWarnAlways, "TSSInjectDropMutation", data->thisServerID)
					    .detail("Mutation", msg)
					    .detail("Version", cloneCursor2->version().toString());
				} else if (data->isTSSInQuarantine() &&
				           (msg.param1.size() < 2 || msg.param1[0] != 0xff || msg.param1[1] != 0xff)) {
					TraceEvent("TSSQuarantineDropMutation", data->thisServerID)
					    .suppressFor(10.0)
					    .detail("Version", cloneCursor2->version().toString());
				} else if (ver != invalidVersion) { // This change belongs to a version < minVersion
					DEBUG_MUTATION("SSPeek", ver, msg, data->thisServerID);
					if (ver == data->initialClusterVersion) {
						//TraceEvent("SSPeekMutation", data->thisServerID).log();
						// The following trace event may produce a value with special characters
						TraceEvent("SSPeekMutation", data->thisServerID)
						    .detail("Mutation", msg)
						    .detail("Version", cloneCursor2->version().toString());
					}

					updater.applyMutation(data, msg, ver, false);
					mutationBytes += msg.totalSize();
					data->counters.mutationBytes += msg.totalSize();
					data->counters.logicalBytesInput += msg.expectedSize();
					++data->counters.mutations;
					switch (msg.type) {
					case MutationRef::SetValue:
						++data->counters.setMutations;
						break;
					case MutationRef::ClearRange:
						++data->counters.clearRangeMutations;
						break;
					case MutationRef::AddValue:
					case MutationRef::And:
					case MutationRef::AndV2:
					case MutationRef::AppendIfFits:
					case MutationRef::ByteMax:
					case MutationRef::ByteMin:
					case MutationRef::Max:
					case MutationRef::Min:
					case MutationRef::MinV2:
					case MutationRef::Or:
					case MutationRef::Xor:
					case MutationRef::CompareAndClear:
						++data->counters.atomicMutations;
						break;
					}
				} else
					TraceEvent(SevError, "DiscardingPeekedData", data->thisServerID)
					    .detail("Mutation", msg)
					    .detail("Version", cloneCursor2->version().toString());
			}
		}
		data->tLogMsgsPTreeUpdatesLatencyHistogram->sampleSeconds(now() - beforeTLogMsgsUpdates);
		if (data->currentChangeFeeds.size()) {
			data->changeFeedVersions.emplace_back(
			    std::vector<Key>(data->currentChangeFeeds.begin(), data->currentChangeFeeds.end()), ver);
			updatedChangeFeeds.insert(data->currentChangeFeeds.begin(), data->currentChangeFeeds.end());
			data->currentChangeFeeds.clear();
		}

		if (ver != invalidVersion) {
			data->lastVersionWithData = ver;
		}
		ver = cloneCursor2->version().version - 1;

		if (injectedChanges)
			data->lastVersionWithData = ver;

		data->updateEagerReads = nullptr;
		data->debug_inApplyUpdate = false;

		if (ver == invalidVersion && !fii.changes.empty()) {
			ver = updater.currentVersion;
		}

		if (ver != invalidVersion && ver > data->version.get()) {
			// TODO(alexmiller): Update to version tracking.
			// DEBUG_KEY_RANGE("SSUpdate", ver, KeyRangeRef());

			data->mutableData().createNewVersion(ver);
			if (data->otherError.getFuture().isReady())
				data->otherError.getFuture().get();

			data->counters.fetchedVersions += (ver - data->version.get());
			++data->counters.fetchesFromLogs;
			Optional<UID> curSourceTLogID = cursor->getCurrentPeekLocation();

			if (curSourceTLogID != data->sourceTLogID) {
				data->sourceTLogID = curSourceTLogID;

				TraceEvent("StorageServerSourceTLogID", data->thisServerID)
				    .detail("SourceTLogID",
				            data->sourceTLogID.present() ? data->sourceTLogID.get().toString() : "unknown")
				    .trackLatest(data->storageServerSourceTLogIDEventHolder->trackingKey);
			}

			data->noRecentUpdates.set(false);
			data->lastUpdate = now();

			data->prevVersion = data->version.get();
			data->version.set(ver); // Triggers replies to waiting gets for new version(s)

			for (auto& it : updatedChangeFeeds) {
				auto feed = data->uidChangeFeed.find(it);
				if (feed != data->uidChangeFeed.end()) {
					feed->second->newMutations.trigger();
				}
			}

			setDataVersion(data->thisServerID, data->version.get());
			if (data->otherError.getFuture().isReady())
				data->otherError.getFuture().get();

			Version maxVersionsInMemory =
			    (g_network->isSimulated() && g_simulator.speedUpSimulation)
			        ? std::max(5 * SERVER_KNOBS->VERSIONS_PER_SECOND, SERVER_KNOBS->MAX_READ_TRANSACTION_LIFE_VERSIONS)
			        : SERVER_KNOBS->MAX_READ_TRANSACTION_LIFE_VERSIONS;
			for (int i = 0; i < data->recoveryVersionSkips.size(); i++) {
				maxVersionsInMemory += data->recoveryVersionSkips[i].second;
			}

			// Trigger updateStorage if necessary
			Version proposedOldestVersion =
			    std::max(data->version.get(), cursor->getMinKnownCommittedVersion()) - maxVersionsInMemory;
			if (data->primaryLocality == tagLocalitySpecial || data->tag.locality == data->primaryLocality) {
				proposedOldestVersion = std::max(proposedOldestVersion, data->lastTLogVersion - maxVersionsInMemory);
			}
			proposedOldestVersion = std::min(proposedOldestVersion, data->version.get() - 1);
			proposedOldestVersion = std::max(proposedOldestVersion, data->oldestVersion.get());
			proposedOldestVersion = std::max(proposedOldestVersion, data->desiredOldestVersion.get());
			proposedOldestVersion = std::max(proposedOldestVersion, data->initialClusterVersion);

			//TraceEvent("StorageServerUpdated", data->thisServerID).detail("Ver", ver).detail("DataVersion", data->version.get())
			//	.detail("LastTLogVersion", data->lastTLogVersion).detail("NewOldest",
			// data->oldestVersion.get()).detail("DesiredOldest",data->desiredOldestVersion.get())
			//	.detail("MaxVersionInMemory", maxVersionsInMemory).detail("Proposed",
			// proposedOldestVersion).detail("PrimaryLocality", data->primaryLocality).detail("Tag",
			// data->tag.toString());

			while (!data->recoveryVersionSkips.empty() &&
			       proposedOldestVersion > data->recoveryVersionSkips.front().first) {
				data->recoveryVersionSkips.pop_front();
			}
			data->desiredOldestVersion.set(proposedOldestVersion);
		}

		validate(data);

		if ((data->lastTLogVersion - data->version.get()) < SERVER_KNOBS->STORAGE_RECOVERY_VERSION_LAG_LIMIT) {
			if (data->registerInterfaceAcceptingRequests.canBeSet()) {
				data->registerInterfaceAcceptingRequests.send(Void());
				ErrorOr<Void> e = wait(errorOr(data->interfaceRegistered));
				if (e.isError()) {
					TraceEvent(SevWarn, "StorageInterfaceRegistrationFailed", data->thisServerID).error(e.getError());
				}
			}
		}

		data->logCursor->advanceTo(cloneCursor2->version());
		if (cursor->version().version >= data->lastTLogVersion) {
			if (data->behind) {
				TraceEvent("StorageServerNoLongerBehind", data->thisServerID)
				    .detail("CursorVersion", cursor->version().version)
				    .detail("TLogVersion", data->lastTLogVersion);
			}
			data->behind = false;
		}

		return Void(); // update will get called again ASAP
	} catch (Error& err) {
		state Error e = err;
		if (e.code() == error_code_encrypt_keys_fetch_failed) {
			TraceEvent(SevWarn, "SSUpdateError", data->thisServerID).error(e).backtrace();
		} else if (e.code() != error_code_worker_removed && e.code() != error_code_please_reboot) {
			TraceEvent(SevError, "SSUpdateError", data->thisServerID).error(e).backtrace();
		} else if (e.code() == error_code_please_reboot) {
			wait(data->durableInProgress);
		}
		throw e;
	}
}

ACTOR Future<Void> createCheckpoint(StorageServer* data, CheckpointMetaData metaData) {
	ASSERT(metaData.ssID == data->thisServerID);
	const CheckpointRequest req(metaData.version,
	                            metaData.range,
	                            static_cast<CheckpointFormat>(metaData.format),
	                            metaData.checkpointID,
	                            data->folder + rocksdbCheckpointDirPrefix + metaData.checkpointID.toString());
	state CheckpointMetaData checkpointResult;
	try {
		state CheckpointMetaData res = wait(data->storage.checkpoint(req));
		checkpointResult = res;
		checkpointResult.ssID = data->thisServerID;
		ASSERT(checkpointResult.getState() == CheckpointMetaData::Complete);
		data->checkpoints[checkpointResult.checkpointID] = checkpointResult;
		TraceEvent("StorageCreatedCheckpoint", data->thisServerID).detail("Checkpoint", checkpointResult.toString());
	} catch (Error& e) {
		// If checkpoint creation fails, the failure is persisted.
		checkpointResult = metaData;
		checkpointResult.setState(CheckpointMetaData::Fail);
		TraceEvent("StorageCreatedCheckpointFailure", data->thisServerID)
		    .detail("PendingCheckpoint", checkpointResult.toString());
	}

	// Persist the checkpoint meta data.
	try {
		Key pendingCheckpointKey(persistPendingCheckpointKeys.begin.toString() +
		                         checkpointResult.checkpointID.toString());
		Key persistCheckpointKey(persistCheckpointKeys.begin.toString() + checkpointResult.checkpointID.toString());
		data->storage.clearRange(singleKeyRange(pendingCheckpointKey));
		data->storage.writeKeyValue(KeyValueRef(persistCheckpointKey, checkpointValue(checkpointResult)));
		wait(data->storage.commit());
		TraceEvent("StorageCreateCheckpointPersisted", data->thisServerID)
		    .detail("Checkpoint", checkpointResult.toString());
	} catch (Error& e) {
		// If the checkpoint meta data is not persisted successfully, remove the checkpoint.
		TraceEvent(SevWarn, "StorageCreateCheckpointPersistFailure", data->thisServerID)
		    .errorUnsuppressed(e)
		    .detail("Checkpoint", checkpointResult.toString());
		data->checkpoints[checkpointResult.checkpointID].setState(CheckpointMetaData::Deleting);
		data->actors.add(deleteCheckpointQ(data, metaData.version, checkpointResult));
	}

	return Void();
}

ACTOR Future<Void> updateStorage(StorageServer* data) {
	loop {
		ASSERT(data->durableVersion.get() == data->storageVersion());
		if (g_network->isSimulated()) {
			double endTime =
			    g_simulator.checkDisabled(format("%s/updateStorage", data->thisServerID.toString().c_str()));
			if (endTime > now()) {
				wait(delay(endTime - now(), TaskPriority::UpdateStorage));
			}
		}
		wait(data->desiredOldestVersion.whenAtLeast(data->storageVersion() + 1));
		wait(delay(0, TaskPriority::UpdateStorage));

		state Promise<Void> durableInProgress;
		data->durableInProgress = durableInProgress.getFuture();

		state Version startOldestVersion = data->storageVersion();
		state Version newOldestVersion = data->storageVersion();
		state Version desiredVersion = data->desiredOldestVersion.get();
		state int64_t bytesLeft = SERVER_KNOBS->STORAGE_COMMIT_BYTES;

		// Clean up stale checkpoint requests, this is not supposed to happen, since checkpoints are cleaned up on
		// failures. This is kept as a safeguard.
		while (!data->pendingCheckpoints.empty() && data->pendingCheckpoints.begin()->first <= startOldestVersion) {
			for (int idx = 0; idx < data->pendingCheckpoints.begin()->second.size(); ++idx) {
				auto& metaData = data->pendingCheckpoints.begin()->second[idx];
				data->actors.add(deleteCheckpointQ(data, startOldestVersion, metaData));
				TraceEvent(SevWarnAlways, "StorageStaleCheckpointRequest", data->thisServerID)
				    .detail("PendingCheckpoint", metaData.toString())
				    .detail("DurableVersion", startOldestVersion);
			}
			data->pendingCheckpoints.erase(data->pendingCheckpoints.begin());
		}

		// Create checkpoint if the pending request version is within (startOldestVersion, desiredVersion].
		// Versions newer than the checkpoint version won't be committed before the checkpoint is created.
		state bool requireCheckpoint = false;
		if (!data->pendingCheckpoints.empty()) {
			const Version cVer = data->pendingCheckpoints.begin()->first;
			if (cVer <= desiredVersion) {
				TraceEvent("CheckpointVersionSatisfied", data->thisServerID)
				    .detail("DesiredVersion", desiredVersion)
				    .detail("DurableVersion", data->durableVersion.get())
				    .detail("CheckPointVersion", cVer);
				desiredVersion = cVer;
				requireCheckpoint = true;
			}
		}

		// Write mutations to storage until we reach the desiredVersion or have written too much (bytesleft)
		state double beforeStorageUpdates = now();
		loop {
			state bool done = data->storage.makeVersionMutationsDurable(newOldestVersion, desiredVersion, bytesLeft);
			if (data->tenantMap.getLatestVersion() < newOldestVersion) {
				data->tenantMap.createNewVersion(newOldestVersion);
				data->tenantPrefixIndex.createNewVersion(newOldestVersion);
			}
			// We want to forget things from these data structures atomically with changing oldestVersion (and "before",
			// since oldestVersion.set() may trigger waiting actors) forgetVersionsBeforeAsync visibly forgets
			// immediately (without waiting) but asynchronously frees memory.
			Future<Void> finishedForgetting =
			    data->mutableData().forgetVersionsBeforeAsync(newOldestVersion, TaskPriority::UpdateStorage) &&
			    data->tenantMap.forgetVersionsBeforeAsync(newOldestVersion, TaskPriority::UpdateStorage) &&
			    data->tenantPrefixIndex.forgetVersionsBeforeAsync(newOldestVersion, TaskPriority::UpdateStorage);
			data->oldestVersion.set(newOldestVersion);
			wait(finishedForgetting);
			wait(yield(TaskPriority::UpdateStorage));
			if (done)
				break;
		}

		std::set<Key> modifiedChangeFeeds = data->fetchingChangeFeeds;
		data->fetchingChangeFeeds.clear();
		while (!data->changeFeedVersions.empty() && data->changeFeedVersions.front().second <= newOldestVersion) {
			modifiedChangeFeeds.insert(data->changeFeedVersions.front().first.begin(),
			                           data->changeFeedVersions.front().first.end());
			data->changeFeedVersions.pop_front();
		}

		state std::vector<std::pair<Key, Version>> feedFetchVersions;

		state std::vector<Key> updatedChangeFeeds(modifiedChangeFeeds.begin(), modifiedChangeFeeds.end());
		state int curFeed = 0;
		while (curFeed < updatedChangeFeeds.size()) {
			auto info = data->uidChangeFeed.find(updatedChangeFeeds[curFeed]);
			if (info != data->uidChangeFeed.end()) {
				// Cannot yield in mutation updating loop because of race with fetchVersion
				Version alreadyFetched = std::max(info->second->fetchVersion, info->second->durableFetchVersion.get());
				for (auto& it : info->second->mutations) {
					if (it.version <= alreadyFetched) {
						continue;
					} else if (it.version > newOldestVersion) {
						break;
					}
					data->storage.writeKeyValue(
					    KeyValueRef(changeFeedDurableKey(info->second->id, it.version),
					                changeFeedDurableValue(it.mutations, it.knownCommittedVersion)));
					// FIXME: there appears to be a bug somewhere where the exact same mutation appears twice in a row
					// in the stream. We should fix this assert to be strictly > and re-enable it
					ASSERT(it.version >= info->second->storageVersion);
					info->second->storageVersion = it.version;
				}

				if (info->second->fetchVersion != invalidVersion && !info->second->removing) {
					feedFetchVersions.push_back(std::pair(info->second->id, info->second->fetchVersion));
				}
				// handle case where fetch had version ahead of last in-memory mutation
				if (alreadyFetched > info->second->storageVersion) {
					info->second->storageVersion = std::min(alreadyFetched, newOldestVersion);
					if (alreadyFetched > info->second->storageVersion) {
						// This change feed still has pending mutations fetched and written to storage that are higher
						// than the new durableVersion. To ensure its storage and durable version get updated, we need
						// to add it back to fetchingChangeFeeds
						data->fetchingChangeFeeds.insert(info->first);
					}
				}
				wait(yield(TaskPriority::UpdateStorage));
			}
			curFeed++;
		}

		// Set the new durable version as part of the outstanding change set, before commit
		if (startOldestVersion != newOldestVersion)
			data->storage.makeVersionDurable(newOldestVersion);
		data->storageUpdatesDurableLatencyHistogram->sampleSeconds(now() - beforeStorageUpdates);

		debug_advanceMaxCommittedVersion(data->thisServerID, newOldestVersion);
		state double beforeStorageCommit = now();
		wait(data->storage.canCommit());
		state Future<Void> durable = data->storage.commit();
		++data->counters.kvCommits;
		state Future<Void> durableDelay = Void();

		if (bytesLeft > 0) {
			durableDelay = delay(SERVER_KNOBS->STORAGE_COMMIT_INTERVAL, TaskPriority::UpdateStorage);
		}

		wait(ioTimeoutError(durable, SERVER_KNOBS->MAX_STORAGE_COMMIT_TIME));
		data->storageCommitLatencyHistogram->sampleSeconds(now() - beforeStorageCommit);

		debug_advanceMinCommittedVersion(data->thisServerID, newOldestVersion);

		if (requireCheckpoint) {
			// `pendingCheckpoints` is a queue of checkpoint requests ordered by their versoins, and
			// `newOldestVersion` is chosen such that it is no larger than the smallest pending checkpoing
			// version. When the exact desired checkpoint version is committed, updateStorage() is blocked
			// and a checkpoint will be created at that version from the underlying storage engine.
			// Note a pending checkpoint is only dequeued after the corresponding checkpoint is created
			// successfully.
			TraceEvent(SevDebug, "CheckpointVersionDurable", data->thisServerID)
			    .detail("NewDurableVersion", newOldestVersion)
			    .detail("DesiredVersion", desiredVersion)
			    .detail("SmallestCheckPointVersion", data->pendingCheckpoints.begin()->first);
			// newOldestVersion could be smaller than the desired version due to byte limit.
			ASSERT(newOldestVersion <= data->pendingCheckpoints.begin()->first);
			if (newOldestVersion == data->pendingCheckpoints.begin()->first) {
				std::vector<Future<Void>> createCheckpoints;
				// TODO: Combine these checkpoints if necessary.
				for (int idx = 0; idx < data->pendingCheckpoints.begin()->second.size(); ++idx) {
					createCheckpoints.push_back(createCheckpoint(data, data->pendingCheckpoints.begin()->second[idx]));
				}
				wait(waitForAll(createCheckpoints));
				// Erase the pending checkpoint after the checkpoint has been created successfully.
				ASSERT(newOldestVersion == data->pendingCheckpoints.begin()->first);
				data->pendingCheckpoints.erase(data->pendingCheckpoints.begin());
			}
			requireCheckpoint = false;
		}

		if (newOldestVersion > data->rebootAfterDurableVersion) {
			TraceEvent("RebootWhenDurableTriggered", data->thisServerID)
			    .detail("NewOldestVersion", newOldestVersion)
			    .detail("RebootAfterDurableVersion", data->rebootAfterDurableVersion);
			// To avoid brokenPromise error, which is caused by the sender of the durableInProgress (i.e., this
			// process) never sets durableInProgress, we should set durableInProgress before send the
			// please_reboot() error. Otherwise, in the race situation when storage server receives both reboot and
			// brokenPromise of durableInProgress, the worker of the storage server will die.
			// We will eventually end up with no worker for storage server role.
			// The data distributor's buildTeam() will get stuck in building a team
			durableInProgress.sendError(please_reboot());
			throw please_reboot();
		}

		curFeed = 0;
		while (curFeed < updatedChangeFeeds.size()) {
			auto info = data->uidChangeFeed.find(updatedChangeFeeds[curFeed]);
			if (info != data->uidChangeFeed.end()) {
				while (!info->second->mutations.empty() && info->second->mutations.front().version < newOldestVersion) {
					info->second->mutations.pop_front();
				}
				ASSERT(info->second->storageVersion >= info->second->durableVersion);
				info->second->durableVersion = info->second->storageVersion;
				wait(yield(TaskPriority::UpdateStorage));
			}
			curFeed++;
		}

		// if commit included fetched data from this change feed, update the fetched durable version
		curFeed = 0;
		while (curFeed < feedFetchVersions.size()) {
			auto info = data->uidChangeFeed.find(feedFetchVersions[curFeed].first);
			// Don't update if the feed is pending cleanup. Either it will get cleaned up and destroyed, or it will get
			// fetched again, where the fetch version will get reset.
			if (info != data->uidChangeFeed.end() && !data->changeFeedCleanupDurable.count(info->second->id)) {
				if (feedFetchVersions[curFeed].second > info->second->durableFetchVersion.get()) {
					info->second->durableFetchVersion.set(feedFetchVersions[curFeed].second);
				}
				if (feedFetchVersions[curFeed].second == info->second->fetchVersion) {
					// haven't fetched anything else since commit started, reset fetch version
					info->second->fetchVersion = invalidVersion;
				}
			}
			curFeed++;
		}

		// remove any entries from changeFeedCleanupPending that were persisted
		auto cfCleanup = data->changeFeedCleanupDurable.begin();
		while (cfCleanup != data->changeFeedCleanupDurable.end()) {
			if (cfCleanup->second <= newOldestVersion) {
				// remove from the data structure here, if it wasn't added back by another fetch or something
				auto feed = data->uidChangeFeed.find(cfCleanup->first);
				ASSERT(feed != data->uidChangeFeed.end());
				if (feed->second->removing) {
					auto rs = data->keyChangeFeed.modify(feed->second->range);
					for (auto r = rs.begin(); r != rs.end(); ++r) {
						auto& feedList = r->value();
						for (int i = 0; i < feedList.size(); i++) {
							if (feedList[i]->id == cfCleanup->first) {
								swapAndPop(&feedList, i--);
							}
						}
					}
					data->keyChangeFeed.coalesce(feed->second->range.contents());

					data->uidChangeFeed.erase(feed);
				} else {
					CODE_PROBE(true, "Feed re-fetched after remove");
				}
				cfCleanup = data->changeFeedCleanupDurable.erase(cfCleanup);
			} else {
				cfCleanup++;
			}
		}

		durableInProgress.send(Void());
		wait(delay(0, TaskPriority::UpdateStorage)); // Setting durableInProgess could cause the storage server to
		                                             // shut down, so delay to check for cancellation

		// Taking and releasing the durableVersionLock ensures that no eager reads both begin before the commit was
		// effective and are applied after we change the durable version. Also ensure that we have to lock while
		// calling changeDurableVersion, because otherwise the latest version of mutableData might be partially
		// loaded.
		state double beforeSSDurableVersionUpdate = now();
		wait(data->durableVersionLock.take());
		data->popVersion(data->durableVersion.get() + 1);

		while (!changeDurableVersion(data, newOldestVersion)) {
			if (g_network->check_yield(TaskPriority::UpdateStorage)) {
				data->durableVersionLock.release();
				wait(delay(0, TaskPriority::UpdateStorage));
				wait(data->durableVersionLock.take());
			}
		}

		data->durableVersionLock.release();
		data->ssDurableVersionUpdateLatencyHistogram->sampleSeconds(now() - beforeSSDurableVersionUpdate);

		//TraceEvent("StorageServerDurable", data->thisServerID).detail("Version", newOldestVersion);
		data->fetchKeysBytesBudget = SERVER_KNOBS->STORAGE_FETCH_BYTES;
		data->fetchKeysBudgetUsed.set(false);
		if (!data->fetchKeysBudgetUsed.get()) {
			wait(durableDelay || data->fetchKeysBudgetUsed.onChange());
		}
	}
}

#ifndef __INTEL_COMPILER
#pragma endregion
#endif

////////////////////////////////// StorageServerDisk ///////////////////////////////////////
#ifndef __INTEL_COMPILER
#pragma region StorageServerDisk
#endif

void StorageServerDisk::makeNewStorageServerDurable() {
	storage->set(persistFormat);
	storage->set(KeyValueRef(persistID, BinaryWriter::toValue(data->thisServerID, Unversioned())));
	if (data->tssPairID.present()) {
		storage->set(KeyValueRef(persistTssPairID, BinaryWriter::toValue(data->tssPairID.get(), Unversioned())));
	}
	ASSERT(data->clusterId.getFuture().isReady() && data->clusterId.getFuture().get().isValid());
	storage->set(
	    KeyValueRef(persistClusterIdKey, BinaryWriter::toValue(data->clusterId.getFuture().get(), Unversioned())));
	storage->set(KeyValueRef(persistVersion, BinaryWriter::toValue(data->version.get(), Unversioned())));
	storage->set(KeyValueRef(persistShardAssignedKeys.begin.toString(), LiteralStringRef("0")));
	storage->set(KeyValueRef(persistShardAvailableKeys.begin.toString(), LiteralStringRef("0")));

	auto view = data->tenantMap.atLatest();
	for (auto itr = view.begin(); itr != view.end(); ++itr) {
		storage->set(KeyValueRef(itr.key().withPrefix(persistTenantMapKeys.begin), itr->encode()));
	}
}

void setAvailableStatus(StorageServer* self, KeyRangeRef keys, bool available) {
	// ASSERT( self->debug_inApplyUpdate );
	ASSERT(!keys.empty());

	auto& mLV = self->addVersionToMutationLog(self->data().getLatestVersion());

	KeyRange availableKeys = KeyRangeRef(persistShardAvailableKeys.begin.toString() + keys.begin.toString(),
	                                     persistShardAvailableKeys.begin.toString() + keys.end.toString());
	//TraceEvent("SetAvailableStatus", self->thisServerID).detail("Version", mLV.version).detail("RangeBegin", availableKeys.begin).detail("RangeEnd", availableKeys.end);

	self->addMutationToMutationLog(mLV, MutationRef(MutationRef::ClearRange, availableKeys.begin, availableKeys.end));
	++self->counters.kvSystemClearRanges;
	self->addMutationToMutationLog(mLV,
	                               MutationRef(MutationRef::SetValue,
	                                           availableKeys.begin,
	                                           available ? LiteralStringRef("1") : LiteralStringRef("0")));
	if (keys.end != allKeys.end) {
		bool endAvailable = self->shards.rangeContaining(keys.end)->value()->isCFInVersionedData();
		self->addMutationToMutationLog(mLV,
		                               MutationRef(MutationRef::SetValue,
		                                           availableKeys.end,
		                                           endAvailable ? LiteralStringRef("1") : LiteralStringRef("0")));
	}

	// When a shard is moved out, delete all related checkpoints created for data move.
	if (!available) {
		for (auto& [id, checkpoint] : self->checkpoints) {
			if (checkpoint.range.intersects(keys)) {
				Key persistCheckpointKey(persistCheckpointKeys.begin.toString() + checkpoint.checkpointID.toString());
				checkpoint.setState(CheckpointMetaData::Deleting);
				self->addMutationToMutationLog(
				    mLV, MutationRef(MutationRef::SetValue, persistCheckpointKey, checkpointValue(checkpoint)));
			}
			self->actors.add(deleteCheckpointQ(self, mLV.version + 1, checkpoint));
			TraceEvent("SSDeleteCheckpointScheduled", self->thisServerID)
			    .detail("MovedOutRange", keys.toString())
			    .detail("Checkpoint", checkpoint.toString())
			    .detail("DeleteVersion", mLV.version + 1);
		}
	}
}

void setAssignedStatus(StorageServer* self, KeyRangeRef keys, bool nowAssigned) {
	ASSERT(!keys.empty());
	auto& mLV = self->addVersionToMutationLog(self->data().getLatestVersion());
	KeyRange assignedKeys = KeyRangeRef(persistShardAssignedKeys.begin.toString() + keys.begin.toString(),
	                                    persistShardAssignedKeys.begin.toString() + keys.end.toString());
	//TraceEvent("SetAssignedStatus", self->thisServerID).detail("Version", mLV.version).detail("RangeBegin", assignedKeys.begin).detail("RangeEnd", assignedKeys.end);
	self->addMutationToMutationLog(mLV, MutationRef(MutationRef::ClearRange, assignedKeys.begin, assignedKeys.end));
	++self->counters.kvSystemClearRanges;
	self->addMutationToMutationLog(mLV,
	                               MutationRef(MutationRef::SetValue,
	                                           assignedKeys.begin,
	                                           nowAssigned ? LiteralStringRef("1") : LiteralStringRef("0")));
	if (keys.end != allKeys.end) {
		bool endAssigned = self->shards.rangeContaining(keys.end)->value()->assigned();
		self->addMutationToMutationLog(mLV,
		                               MutationRef(MutationRef::SetValue,
		                                           assignedKeys.end,
		                                           endAssigned ? LiteralStringRef("1") : LiteralStringRef("0")));
	}
}

void StorageServerDisk::clearRange(KeyRangeRef keys) {
	storage->clear(keys);
	++(*kvClearRanges);
}

void StorageServerDisk::writeKeyValue(KeyValueRef kv) {
	storage->set(kv);
	*kvCommitLogicalBytes += kv.expectedSize();
}

void StorageServerDisk::writeMutation(MutationRef mutation) {
	if (mutation.type == MutationRef::SetValue) {
		storage->set(KeyValueRef(mutation.param1, mutation.param2));
		*kvCommitLogicalBytes += mutation.expectedSize();
	} else if (mutation.type == MutationRef::ClearRange) {
		storage->clear(KeyRangeRef(mutation.param1, mutation.param2));
		++(*kvClearRanges);
	} else
		ASSERT(false);
}

void StorageServerDisk::writeMutations(const VectorRef<MutationRef>& mutations,
                                       Version debugVersion,
                                       const char* debugContext) {
	for (const auto& m : mutations) {
		DEBUG_MUTATION(debugContext, debugVersion, m, data->thisServerID);
		if (m.type == MutationRef::SetValue) {
			storage->set(KeyValueRef(m.param1, m.param2));
			*kvCommitLogicalBytes += m.expectedSize();
		} else if (m.type == MutationRef::ClearRange) {
			storage->clear(KeyRangeRef(m.param1, m.param2));
			++(*kvClearRanges);
		}
	}
}

bool StorageServerDisk::makeVersionMutationsDurable(Version& prevStorageVersion,
                                                    Version newStorageVersion,
                                                    int64_t& bytesLeft) {
	if (bytesLeft <= 0)
		return true;

	// Apply mutations from the mutationLog
	auto u = data->getMutationLog().upper_bound(prevStorageVersion);
	if (u != data->getMutationLog().end() && u->first <= newStorageVersion) {
		VerUpdateRef const& v = u->second;
		ASSERT(v.version > prevStorageVersion && v.version <= newStorageVersion);
		// TODO(alexmiller): Update to version tracking.
		// DEBUG_KEY_RANGE("makeVersionMutationsDurable", v.version, KeyRangeRef());
		writeMutations(v.mutations, v.version, "makeVersionDurable");
		for (const auto& m : v.mutations)
			bytesLeft -= mvccStorageBytes(m);
		prevStorageVersion = v.version;
		return false;
	} else {
		prevStorageVersion = newStorageVersion;
		return true;
	}
}

// Update data->storage to persist the changes from (data->storageVersion(),version]
void StorageServerDisk::makeVersionDurable(Version version) {
	storage->set(KeyValueRef(persistVersion, BinaryWriter::toValue(version, Unversioned())));
	*kvCommitLogicalBytes += persistVersion.expectedSize() + sizeof(Version);

	// TraceEvent("MakeDurable", data->thisServerID)
	//     .detail("FromVersion", prevStorageVersion)
	//     .detail("ToVersion", version);
}

// Update data->storage to persist tss quarantine state
void StorageServerDisk::makeTssQuarantineDurable() {
	storage->set(KeyValueRef(persistTssQuarantine, LiteralStringRef("1")));
}

void StorageServerDisk::changeLogProtocol(Version version, ProtocolVersion protocol) {
	data->addMutationToMutationLogOrStorage(
	    version,
	    MutationRef(MutationRef::SetValue, persistLogProtocol, BinaryWriter::toValue(protocol, Unversioned())));
}

ACTOR Future<Void> applyByteSampleResult(StorageServer* data,
                                         IKeyValueStore* storage,
                                         Key begin,
                                         Key end,
                                         std::vector<Standalone<VectorRef<KeyValueRef>>>* results = nullptr) {
	state int totalFetches = 0;
	state int totalKeys = 0;
	state int totalBytes = 0;
	loop {
		RangeResult bs = wait(storage->readRange(
		    KeyRangeRef(begin, end), SERVER_KNOBS->STORAGE_LIMIT_BYTES, SERVER_KNOBS->STORAGE_LIMIT_BYTES));
		if (results) {
			results->push_back(bs.castTo<VectorRef<KeyValueRef>>());
			data->bytesRestored += bs.logicalSize();
			data->counters.kvScanBytes += bs.logicalSize();
		}
		int rangeSize = bs.expectedSize();
		totalFetches++;
		totalKeys += bs.size();
		totalBytes += rangeSize;
		for (int j = 0; j < bs.size(); j++) {
			KeyRef key = bs[j].key.removePrefix(persistByteSampleKeys.begin);
			if (!data->byteSampleClears.rangeContaining(key).value()) {
				data->metrics.byteSample.sample.insert(
				    key, BinaryReader::fromStringRef<int32_t>(bs[j].value, Unversioned()), false);
			}
		}
		if (rangeSize >= SERVER_KNOBS->STORAGE_LIMIT_BYTES) {
			Key nextBegin = keyAfter(bs.back().key);
			data->byteSampleClears.insert(KeyRangeRef(begin, nextBegin).removePrefix(persistByteSampleKeys.begin),
			                              true);
			data->byteSampleClearsTooLarge.set(data->byteSampleClears.size() >
			                                   SERVER_KNOBS->MAX_BYTE_SAMPLE_CLEAR_MAP_SIZE);
			begin = nextBegin;
			if (begin == end) {
				break;
			}
		} else {
			data->byteSampleClears.insert(KeyRangeRef(begin.removePrefix(persistByteSampleKeys.begin),
			                                          end == persistByteSampleKeys.end
			                                              ? LiteralStringRef("\xff\xff\xff")
			                                              : end.removePrefix(persistByteSampleKeys.begin)),
			                              true);
			data->byteSampleClearsTooLarge.set(data->byteSampleClears.size() >
			                                   SERVER_KNOBS->MAX_BYTE_SAMPLE_CLEAR_MAP_SIZE);
			break;
		}

		if (!results) {
			wait(delay(SERVER_KNOBS->BYTE_SAMPLE_LOAD_DELAY));
		}
	}
	TraceEvent("RecoveredByteSampleRange", data->thisServerID)
	    .detail("Begin", begin)
	    .detail("End", end)
	    .detail("Fetches", totalFetches)
	    .detail("Keys", totalKeys)
	    .detail("ReadBytes", totalBytes);
	return Void();
}

ACTOR Future<Void> restoreByteSample(StorageServer* data,
                                     IKeyValueStore* storage,
                                     Promise<Void> byteSampleSampleRecovered,
                                     Future<Void> startRestore) {
	state std::vector<Standalone<VectorRef<KeyValueRef>>> byteSampleSample;
	wait(applyByteSampleResult(
	    data, storage, persistByteSampleSampleKeys.begin, persistByteSampleSampleKeys.end, &byteSampleSample));
	byteSampleSampleRecovered.send(Void());
	wait(startRestore);
	wait(delay(SERVER_KNOBS->BYTE_SAMPLE_START_DELAY));

	size_t bytes_per_fetch = 0;
	// Since the expected size also includes (as of now) the space overhead of the container, we calculate our own
	// number here
	for (auto& it : byteSampleSample) {
		for (auto& kv : it) {
			bytes_per_fetch += BinaryReader::fromStringRef<int32_t>(kv.value, Unversioned());
		}
	}
	bytes_per_fetch = (bytes_per_fetch / SERVER_KNOBS->BYTE_SAMPLE_LOAD_PARALLELISM) + 1;

	state std::vector<Future<Void>> sampleRanges;
	int accumulatedSize = 0;
	Key lastStart =
	    persistByteSampleKeys.begin; // make sure the first range starts at the absolute beginning of the byte sample
	for (auto& it : byteSampleSample) {
		for (auto& kv : it) {
			if (accumulatedSize >= bytes_per_fetch) {
				accumulatedSize = 0;
				Key realKey = kv.key.removePrefix(persistByteSampleKeys.begin);
				sampleRanges.push_back(applyByteSampleResult(data, storage, lastStart, realKey));
				lastStart = realKey;
			}
			accumulatedSize += BinaryReader::fromStringRef<int32_t>(kv.value, Unversioned());
		}
	}
	// make sure that the last range goes all the way to the end of the byte sample
	sampleRanges.push_back(applyByteSampleResult(data, storage, lastStart, persistByteSampleKeys.end));

	wait(waitForAll(sampleRanges));
	TraceEvent("RecoveredByteSampleChunkedRead", data->thisServerID).detail("Ranges", sampleRanges.size());

	if (BUGGIFY)
		wait(delay(deterministicRandom()->random01() * 10.0));

	return Void();
}

// Reads the cluster ID from the transaction state store.
ACTOR Future<UID> getClusterId(StorageServer* self) {
	state ReadYourWritesTransaction tr(self->cx);
	loop {
		try {
			self->cx->invalidateCache(Key(), systemKeys);
			tr.setOption(FDBTransactionOptions::ACCESS_SYSTEM_KEYS);
			tr.setOption(FDBTransactionOptions::LOCK_AWARE);
			Optional<Value> clusterId = wait(tr.get(clusterIdKey));
			ASSERT(clusterId.present());
			return BinaryReader::fromStringRef<UID>(clusterId.get(), Unversioned());
		} catch (Error& e) {
			wait(tr.onError(e));
		}
	}
}

// Read the cluster ID from the transaction state store and persist it to local
// storage. This function should only be necessary during an upgrade when the
// prior FDB version did not support cluster IDs. The normal path for storage
// server recruitment will include the cluster ID in the initial recruitment
// message.
ACTOR Future<Void> persistClusterId(StorageServer* self) {
	state Transaction tr(self->cx);
	loop {
		try {
			Optional<Value> clusterId = wait(tr.get(clusterIdKey));
			if (clusterId.present()) {
				auto uid = BinaryReader::fromStringRef<UID>(clusterId.get(), Unversioned());
				self->storage.writeKeyValue(
				    KeyValueRef(persistClusterIdKey, BinaryWriter::toValue(uid, Unversioned())));
				// Purposely not calling commit here, and letting the recurring
				// commit handle save this value to disk
				self->clusterId.send(uid);
			}
			break;
		} catch (Error& e) {
			wait(tr.onError(e));
		}
	}
	return Void();
}

ACTOR Future<bool> restoreDurableState(StorageServer* data, IKeyValueStore* storage) {
	state Future<Optional<Value>> fFormat = storage->readValue(persistFormat.key);
	state Future<Optional<Value>> fID = storage->readValue(persistID);
	state Future<Optional<Value>> fClusterID = storage->readValue(persistClusterIdKey);
	state Future<Optional<Value>> ftssPairID = storage->readValue(persistTssPairID);
	state Future<Optional<Value>> fssPairID = storage->readValue(persistSSPairID);
	state Future<Optional<Value>> fTssQuarantine = storage->readValue(persistTssQuarantine);
	state Future<Optional<Value>> fVersion = storage->readValue(persistVersion);
	state Future<Optional<Value>> fLogProtocol = storage->readValue(persistLogProtocol);
	state Future<Optional<Value>> fPrimaryLocality = storage->readValue(persistPrimaryLocality);
	state Future<RangeResult> fShardAssigned = storage->readRange(persistShardAssignedKeys);
	state Future<RangeResult> fShardAvailable = storage->readRange(persistShardAvailableKeys);
	state Future<RangeResult> fChangeFeeds = storage->readRange(persistChangeFeedKeys);
	state Future<RangeResult> fPendingCheckpoints = storage->readRange(persistPendingCheckpointKeys);
	state Future<RangeResult> fCheckpoints = storage->readRange(persistCheckpointKeys);
	state Future<RangeResult> fTenantMap = storage->readRange(persistTenantMapKeys);

	state Promise<Void> byteSampleSampleRecovered;
	state Promise<Void> startByteSampleRestore;
	data->byteSampleRecovery =
	    restoreByteSample(data, storage, byteSampleSampleRecovered, startByteSampleRestore.getFuture());

	TraceEvent("ReadingDurableState", data->thisServerID).log();
	wait(waitForAll(std::vector{
	    fFormat, fID, fClusterID, ftssPairID, fssPairID, fTssQuarantine, fVersion, fLogProtocol, fPrimaryLocality }));
	wait(waitForAll(
	    std::vector{ fShardAssigned, fShardAvailable, fChangeFeeds, fPendingCheckpoints, fCheckpoints, fTenantMap }));
	wait(byteSampleSampleRecovered.getFuture());
	TraceEvent("RestoringDurableState", data->thisServerID).log();

	if (!fFormat.get().present()) {
		// The DB was never initialized
		TraceEvent("DBNeverInitialized", data->thisServerID).log();
		storage->dispose();
		data->thisServerID = UID();
		data->sk = Key();
		return false;
	}
	data->bytesRestored += fFormat.get().expectedSize();
	if (!persistFormatReadableRange.contains(fFormat.get().get())) {
		TraceEvent(SevError, "UnsupportedDBFormat")
		    .detail("Format", fFormat.get().get().toString())
		    .detail("Expected", persistFormat.value.toString());
		throw worker_recovery_failed();
	}
	data->thisServerID = BinaryReader::fromStringRef<UID>(fID.get().get(), Unversioned());
	data->bytesRestored += fID.get().expectedSize();
	if (ftssPairID.get().present()) {
		data->setTssPair(BinaryReader::fromStringRef<UID>(ftssPairID.get().get(), Unversioned()));
		data->bytesRestored += ftssPairID.get().expectedSize();
	}

	if (fssPairID.get().present()) {
		data->setSSWithTssPair(BinaryReader::fromStringRef<UID>(fssPairID.get().get(), Unversioned()));
		data->bytesRestored += fssPairID.get().expectedSize();
	}

	if (fClusterID.get().present()) {
		data->clusterId.send(BinaryReader::fromStringRef<UID>(fClusterID.get().get(), Unversioned()));
		data->bytesRestored += fClusterID.get().expectedSize();
	} else {
		CODE_PROBE(true, "storage server upgraded to version supporting cluster IDs");
		data->actors.add(persistClusterId(data));
	}

	// It's a bit sketchy to rely on an untrusted storage engine to persist its quarantine state when the quarantine
	// state means the storage engine already had a durability or correctness error, but it should get
	// re-quarantined very quickly because of a mismatch if it starts trying to do things again
	if (fTssQuarantine.get().present()) {
		CODE_PROBE(true, "TSS restarted while quarantined");
		data->tssInQuarantine = true;
		data->bytesRestored += fTssQuarantine.get().expectedSize();
	}

	data->sk = serverKeysPrefixFor((data->tssPairID.present()) ? data->tssPairID.get() : data->thisServerID)
	               .withPrefix(systemKeys.begin); // FFFF/serverKeys/[this server]/

	if (fLogProtocol.get().present()) {
		data->logProtocol = BinaryReader::fromStringRef<ProtocolVersion>(fLogProtocol.get().get(), Unversioned());
		data->bytesRestored += fLogProtocol.get().expectedSize();
	}

	if (fPrimaryLocality.get().present()) {
		data->primaryLocality = BinaryReader::fromStringRef<int8_t>(fPrimaryLocality.get().get(), Unversioned());
		data->bytesRestored += fPrimaryLocality.get().expectedSize();
	}

	state Version version = BinaryReader::fromStringRef<Version>(fVersion.get().get(), Unversioned());
	debug_checkRestoredVersion(data->thisServerID, version, "StorageServer");
	data->setInitialVersion(version);
	data->bytesRestored += fVersion.get().expectedSize();

	state RangeResult pendingCheckpoints = fPendingCheckpoints.get();
	state int pCLoc;
	for (pCLoc = 0; pCLoc < pendingCheckpoints.size(); ++pCLoc) {
		CheckpointMetaData metaData = decodeCheckpointValue(pendingCheckpoints[pCLoc].value);
		data->pendingCheckpoints[metaData.version].push_back(metaData);
		wait(yield());
	}

	state RangeResult checkpoints = fCheckpoints.get();
	state int cLoc;
	for (cLoc = 0; cLoc < checkpoints.size(); ++cLoc) {
		CheckpointMetaData metaData = decodeCheckpointValue(checkpoints[cLoc].value);
		data->checkpoints[metaData.checkpointID] = metaData;
		if (metaData.getState() == CheckpointMetaData::Deleting) {
			data->actors.add(deleteCheckpointQ(data, version, metaData));
		}
		wait(yield());
	}

	state RangeResult available = fShardAvailable.get();
	data->bytesRestored += available.logicalSize();
	state int availableLoc;
	for (availableLoc = 0; availableLoc < available.size(); availableLoc++) {
		KeyRangeRef keys(available[availableLoc].key.removePrefix(persistShardAvailableKeys.begin),
		                 availableLoc + 1 == available.size()
		                     ? allKeys.end
		                     : available[availableLoc + 1].key.removePrefix(persistShardAvailableKeys.begin));
		ASSERT(!keys.empty());

		bool nowAvailable = available[availableLoc].value != LiteralStringRef("0");
		/*if(nowAvailable)
		  TraceEvent("AvailableShard", data->thisServerID).detail("RangeBegin", keys.begin).detail("RangeEnd", keys.end);*/
		data->newestAvailableVersion.insert(keys, nowAvailable ? latestVersion : invalidVersion);
		wait(yield());
	}

	state RangeResult assigned = fShardAssigned.get();
	data->bytesRestored += assigned.logicalSize();
	state int assignedLoc;
	for (assignedLoc = 0; assignedLoc < assigned.size(); assignedLoc++) {
		KeyRangeRef keys(assigned[assignedLoc].key.removePrefix(persistShardAssignedKeys.begin),
		                 assignedLoc + 1 == assigned.size()
		                     ? allKeys.end
		                     : assigned[assignedLoc + 1].key.removePrefix(persistShardAssignedKeys.begin));
		ASSERT(!keys.empty());
		bool nowAssigned = assigned[assignedLoc].value != LiteralStringRef("0");
		/*if(nowAssigned)
		  TraceEvent("AssignedShard", data->thisServerID).detail("RangeBegin", keys.begin).detail("RangeEnd", keys.end);*/
		changeServerKeys(data, keys, nowAssigned, version, CSK_RESTORE);

		if (!nowAssigned)
			ASSERT(data->newestAvailableVersion.allEqual(keys, invalidVersion));
		wait(yield());
	}

	state RangeResult changeFeeds = fChangeFeeds.get();
	data->bytesRestored += changeFeeds.logicalSize();
	state int feedLoc;
	for (feedLoc = 0; feedLoc < changeFeeds.size(); feedLoc++) {
		Key changeFeedId = changeFeeds[feedLoc].key.removePrefix(persistChangeFeedKeys.begin);
		KeyRange changeFeedRange;
		Version popVersion, stopVersion;
		std::tie(changeFeedRange, popVersion, stopVersion) = decodeChangeFeedSSValue(changeFeeds[feedLoc].value);
		TraceEvent(SevDebug, "RestoringChangeFeed", data->thisServerID)
		    .detail("RangeID", changeFeedId)
		    .detail("Range", changeFeedRange)
		    .detail("StopVersion", stopVersion)
		    .detail("PopVer", popVersion);
		Reference<ChangeFeedInfo> changeFeedInfo(new ChangeFeedInfo());
		changeFeedInfo->range = changeFeedRange;
		changeFeedInfo->id = changeFeedId;
		changeFeedInfo->durableVersion = version;
		changeFeedInfo->storageVersion = version;
		changeFeedInfo->emptyVersion = popVersion - 1;
		changeFeedInfo->stopVersion = stopVersion;
		data->uidChangeFeed[changeFeedId] = changeFeedInfo;
		auto rs = data->keyChangeFeed.modify(changeFeedRange);
		for (auto r = rs.begin(); r != rs.end(); ++r) {
			r->value().push_back(changeFeedInfo);
		}
		wait(yield());
	}
	data->keyChangeFeed.coalesce(allKeys);

	state RangeResult tenantMap = fTenantMap.get();
	state int tenantMapLoc;
	for (tenantMapLoc = 0; tenantMapLoc < tenantMap.size(); tenantMapLoc++) {
		auto const& result = tenantMap[tenantMapLoc];
		TenantName tenantName = result.key.substr(persistTenantMapKeys.begin.size());
		TenantMapEntry tenantEntry = TenantMapEntry::decode(result.value);

		data->tenantMap.insert(tenantName, tenantEntry);
		data->tenantPrefixIndex.insert(tenantEntry.prefix, tenantName);

		TraceEvent("RestoringTenant", data->thisServerID)
		    .detail("Key", tenantMap[tenantMapLoc].key)
		    .detail("TenantName", tenantName)
		    .detail("Prefix", tenantEntry.prefix);

		wait(yield());
	}

	// TODO: why is this seemingly random delay here?
	wait(delay(0.0001));

	{
		// Erase data which isn't available (it is from some fetch at a later version)
		// SOMEDAY: Keep track of keys that might be fetching, make sure we don't have any data elsewhere?
		for (auto it = data->newestAvailableVersion.ranges().begin(); it != data->newestAvailableVersion.ranges().end();
		     ++it) {
			if (it->value() == invalidVersion) {
				KeyRangeRef clearRange(it->begin(), it->end());
				++data->counters.kvSystemClearRanges;
				// TODO(alexmiller): Figure out how to selectively enable spammy data distribution events.
				// DEBUG_KEY_RANGE("clearInvalidVersion", invalidVersion, clearRange);
				storage->clear(clearRange);
				++data->counters.kvSystemClearRanges;
				data->byteSampleApplyClear(clearRange, invalidVersion);
			}
		}
	}

	validate(data, true);
	startByteSampleRestore.send(Void());

	return true;
}

Future<bool> StorageServerDisk::restoreDurableState() {
	return ::restoreDurableState(data, storage);
}

// Determines whether a key-value pair should be included in a byte sample
// Also returns size information about the sample
ByteSampleInfo isKeyValueInSample(KeyValueRef keyValue) {
	ByteSampleInfo info;

	const KeyRef key = keyValue.key;
	info.size = key.size() + keyValue.value.size();

	uint32_t a = 0;
	uint32_t b = 0;
	hashlittle2(key.begin(), key.size(), &a, &b);

	double probability =
	    (double)info.size / (key.size() + SERVER_KNOBS->BYTE_SAMPLING_OVERHEAD) / SERVER_KNOBS->BYTE_SAMPLING_FACTOR;
	info.inSample = a / ((1 << 30) * 4.0) < probability;
	info.sampledSize = info.size / std::min(1.0, probability);

	return info;
}

void StorageServer::addMutationToMutationLogOrStorage(Version ver, MutationRef m) {
	if (ver != invalidVersion) {
		addMutationToMutationLog(addVersionToMutationLog(ver), m);
	} else {
		storage.writeMutation(m);
		byteSampleApplyMutation(m, ver);
	}
}

void StorageServer::byteSampleApplySet(KeyValueRef kv, Version ver) {
	// Update byteSample in memory and (eventually) on disk and notify waiting metrics

	ByteSampleInfo sampleInfo = isKeyValueInSample(kv);
	auto& byteSample = metrics.byteSample.sample;

	int64_t delta = 0;
	const KeyRef key = kv.key;

	auto old = byteSample.find(key);
	if (old != byteSample.end())
		delta = -byteSample.getMetric(old);
	if (sampleInfo.inSample) {
		delta += sampleInfo.sampledSize;
		byteSample.insert(key, sampleInfo.sampledSize);
		addMutationToMutationLogOrStorage(ver,
		                                  MutationRef(MutationRef::SetValue,
		                                              key.withPrefix(persistByteSampleKeys.begin),
		                                              BinaryWriter::toValue(sampleInfo.sampledSize, Unversioned())));
	} else {
		bool any = old != byteSample.end();
		if (!byteSampleRecovery.isReady()) {
			if (!byteSampleClears.rangeContaining(key).value()) {
				byteSampleClears.insert(key, true);
				byteSampleClearsTooLarge.set(byteSampleClears.size() > SERVER_KNOBS->MAX_BYTE_SAMPLE_CLEAR_MAP_SIZE);
				any = true;
			}
		}
		if (any) {
			byteSample.erase(old);
			auto diskRange = singleKeyRange(key.withPrefix(persistByteSampleKeys.begin));
			addMutationToMutationLogOrStorage(ver,
			                                  MutationRef(MutationRef::ClearRange, diskRange.begin, diskRange.end));
			++counters.kvSystemClearRanges;
		}
	}

	if (delta)
		metrics.notifyBytes(key, delta);
}

void StorageServer::byteSampleApplyClear(KeyRangeRef range, Version ver) {
	// Update byteSample in memory and (eventually) on disk via the mutationLog and notify waiting metrics

	auto& byteSample = metrics.byteSample.sample;
	bool any = false;

	if (range.begin < allKeys.end) {
		// NotifyBytes should not be called for keys past allKeys.end
		KeyRangeRef searchRange = KeyRangeRef(range.begin, std::min(range.end, allKeys.end));
		counters.sampledBytesCleared += byteSample.sumRange(searchRange.begin, searchRange.end);

		auto r = metrics.waitMetricsMap.intersectingRanges(searchRange);
		for (auto shard = r.begin(); shard != r.end(); ++shard) {
			KeyRangeRef intersectingRange = shard.range() & range;
			int64_t bytes = byteSample.sumRange(intersectingRange.begin, intersectingRange.end);
			metrics.notifyBytes(shard, -bytes);
			any = any || bytes > 0;
		}
	}

	if (range.end > allKeys.end && byteSample.sumRange(std::max(allKeys.end, range.begin), range.end) > 0)
		any = true;

	if (!byteSampleRecovery.isReady()) {
		auto clearRanges = byteSampleClears.intersectingRanges(range);
		for (auto it : clearRanges) {
			if (!it.value()) {
				byteSampleClears.insert(range, true);
				byteSampleClearsTooLarge.set(byteSampleClears.size() > SERVER_KNOBS->MAX_BYTE_SAMPLE_CLEAR_MAP_SIZE);
				any = true;
				break;
			}
		}
	}

	if (any) {
		byteSample.eraseAsync(range.begin, range.end);
		auto diskRange = range.withPrefix(persistByteSampleKeys.begin);
		addMutationToMutationLogOrStorage(ver, MutationRef(MutationRef::ClearRange, diskRange.begin, diskRange.end));
		++counters.kvSystemClearRanges;
	}
}

ACTOR Future<Void> waitMetrics(StorageServerMetrics* self, WaitMetricsRequest req, Future<Void> timeout) {
	state PromiseStream<StorageMetrics> change;
	state StorageMetrics metrics = self->getMetrics(req.keys);
	state Error error = success();
	state bool timedout = false;

	if (!req.min.allLessOrEqual(metrics) || !metrics.allLessOrEqual(req.max)) {
		CODE_PROBE(true, "ShardWaitMetrics return case 1 (quickly)");
		req.reply.send(metrics);
		return Void();
	}

	{
		auto rs = self->waitMetricsMap.modify(req.keys);
		for (auto r = rs.begin(); r != rs.end(); ++r)
			r->value().push_back(change);
		loop {
			try {
				choose {
					when(StorageMetrics c = waitNext(change.getFuture())) {
						metrics += c;

						// SOMEDAY: validation! The changes here are possibly partial changes (we receive multiple
						// messages per
						//  update to our requested range). This means that the validation would have to occur after
						//  all the messages for one clear or set have been dispatched.

						/*StorageMetrics m = getMetrics( data, req.keys );
						  bool b = ( m.bytes != metrics.bytes || m.bytesPerKSecond != metrics.bytesPerKSecond ||
						  m.iosPerKSecond != metrics.iosPerKSecond ); if (b) { printf("keys: '%s' - '%s' @%p\n",
						  printable(req.keys.begin).c_str(), printable(req.keys.end).c_str(), this);
						  printf("waitMetrics: desync %d (%lld %lld %lld) != (%lld %lld %lld); +(%lld %lld %lld)\n",
						  b, m.bytes, m.bytesPerKSecond, m.iosPerKSecond, metrics.bytes, metrics.bytesPerKSecond,
						  metrics.iosPerKSecond, c.bytes, c.bytesPerKSecond, c.iosPerKSecond);

						  }*/
					}
					when(wait(timeout)) { timedout = true; }
				}
			} catch (Error& e) {
				if (e.code() == error_code_actor_cancelled)
					throw; // This is only cancelled when the main loop had exited...no need in this case to clean
					       // up self
				error = e;
				break;
			}

			if (timedout) {
				CODE_PROBE(true, "ShardWaitMetrics return on timeout");
				// FIXME: instead of using random chance, send wrong_shard_server when the call in from
				// waitMetricsMultiple (requires additional information in the request)
				if (deterministicRandom()->random01() < SERVER_KNOBS->WAIT_METRICS_WRONG_SHARD_CHANCE) {
					req.reply.sendError(wrong_shard_server());
				} else {
					req.reply.send(metrics);
				}
				break;
			}

			if (!req.min.allLessOrEqual(metrics) || !metrics.allLessOrEqual(req.max)) {
				CODE_PROBE(true, "ShardWaitMetrics return case 2 (delayed)");
				req.reply.send(metrics);
				break;
			}
		}

		wait(delay(0)); // prevent iterator invalidation of functions sending changes
	}

	auto rs = self->waitMetricsMap.modify(req.keys);
	for (auto i = rs.begin(); i != rs.end(); ++i) {
		auto& x = i->value();
		for (int j = 0; j < x.size(); j++) {
			if (x[j] == change) {
				swapAndPop(&x, j);
				break;
			}
		}
	}
	self->waitMetricsMap.coalesce(req.keys);

	if (error.code() != error_code_success) {
		if (error.code() != error_code_wrong_shard_server)
			throw error;
		CODE_PROBE(true, "ShardWaitMetrics delayed wrong_shard_server()");
		req.reply.sendError(error);
	}

	return Void();
}

Future<Void> StorageServerMetrics::waitMetrics(WaitMetricsRequest req, Future<Void> delay) {
	return ::waitMetrics(this, req, delay);
}

#ifndef __INTEL_COMPILER
#pragma endregion
#endif

/////////////////////////////// Core //////////////////////////////////////
#ifndef __INTEL_COMPILER
#pragma region Core
#endif

ACTOR Future<Void> metricsCore(StorageServer* self, StorageServerInterface ssi) {
	state Future<Void> doPollMetrics = Void();

	wait(self->byteSampleRecovery);
	TraceEvent("StorageServerRestoreDurableState", self->thisServerID).detail("RestoredBytes", self->bytesRestored);

	// Logs all counters in `counters.cc` and reset the interval.
	self->actors.add(traceCounters("StorageMetrics",
	                               self->thisServerID,
	                               SERVER_KNOBS->STORAGE_LOGGING_DELAY,
	                               &self->counters.cc,
	                               self->thisServerID.toString() + "/StorageMetrics",
	                               [self = self](TraceEvent& te) {
		                               te.detail("StorageEngine", self->storage.getKeyValueStoreType().toString());
		                               te.detail("Tag", self->tag.toString());
		                               StorageBytes sb = self->storage.getStorageBytes();
		                               te.detail("KvstoreBytesUsed", sb.used);
		                               te.detail("KvstoreBytesFree", sb.free);
		                               te.detail("KvstoreBytesAvailable", sb.available);
		                               te.detail("KvstoreBytesTotal", sb.total);
		                               te.detail("KvstoreBytesTemp", sb.temp);
		                               if (self->isTss()) {
			                               te.detail("TSSPairID", self->tssPairID);
			                               te.detail("TSSJointID",
			                                         UID(self->thisServerID.first() ^ self->tssPairID.get().first(),
			                                             self->thisServerID.second() ^ self->tssPairID.get().second()));
		                               } else if (self->isSSWithTSSPair()) {
			                               te.detail("SSPairID", self->ssPairID);
			                               te.detail("TSSJointID",
			                                         UID(self->thisServerID.first() ^ self->ssPairID.get().first(),
			                                             self->thisServerID.second() ^ self->ssPairID.get().second()));
		                               }
	                               }));

	loop {
		choose {
			when(WaitMetricsRequest req = waitNext(ssi.waitMetrics.getFuture())) {
				if (!self->isReadable(req.keys)) {
					CODE_PROBE(true, "waitMetrics immediate wrong_shard_server()");
					self->sendErrorWithPenalty(req.reply, wrong_shard_server(), self->getPenalty());
				} else {
					self->actors.add(
					    self->metrics.waitMetrics(req, delayJittered(SERVER_KNOBS->STORAGE_METRIC_TIMEOUT)));
				}
			}
			when(SplitMetricsRequest req = waitNext(ssi.splitMetrics.getFuture())) {
				if (!self->isReadable(req.keys)) {
					CODE_PROBE(true, "splitMetrics immediate wrong_shard_server()");
					self->sendErrorWithPenalty(req.reply, wrong_shard_server(), self->getPenalty());
				} else {
					self->metrics.splitMetrics(req);
				}
			}
			when(GetStorageMetricsRequest req = waitNext(ssi.getStorageMetrics.getFuture())) {
				StorageBytes sb = self->storage.getStorageBytes();
				self->metrics.getStorageMetrics(
				    req, sb, self->counters.bytesInput.getRate(), self->versionLag, self->lastUpdate);
			}
			when(ReadHotSubRangeRequest req = waitNext(ssi.getReadHotRanges.getFuture())) {
				if (!self->isReadable(req.keys)) {
					CODE_PROBE(true, "readHotSubRanges immediate wrong_shard_server()");
					self->sendErrorWithPenalty(req.reply, wrong_shard_server(), self->getPenalty());
				} else {
					self->metrics.getReadHotRanges(req);
				}
			}
			when(SplitRangeRequest req = waitNext(ssi.getRangeSplitPoints.getFuture())) {
				if (!self->isReadable(req.keys)) {
					CODE_PROBE(true, "getSplitPoints immediate wrong_shard_server()");
					self->sendErrorWithPenalty(req.reply, wrong_shard_server(), self->getPenalty());
				} else {
					self->getSplitPoints(req);
				}
			}
			when(wait(doPollMetrics)) {
				self->metrics.poll();
				doPollMetrics = delay(SERVER_KNOBS->STORAGE_SERVER_POLL_METRICS_DELAY);
			}
		}
	}
}

ACTOR Future<Void> logLongByteSampleRecovery(Future<Void> recovery) {
	choose {
		when(wait(recovery)) {}
		when(wait(delay(SERVER_KNOBS->LONG_BYTE_SAMPLE_RECOVERY_DELAY))) {
			TraceEvent(g_network->isSimulated() ? SevWarn : SevWarnAlways, "LongByteSampleRecovery");
		}
	}

	return Void();
}

ACTOR Future<Void> checkBehind(StorageServer* self) {
	state int behindCount = 0;
	loop {
		wait(delay(SERVER_KNOBS->BEHIND_CHECK_DELAY));
		state Transaction tr(self->cx);
		loop {
			try {
				Version readVersion = wait(tr.getRawReadVersion());
				if (readVersion > self->version.get() + SERVER_KNOBS->BEHIND_CHECK_VERSIONS) {
					behindCount++;
				} else {
					behindCount = 0;
				}
				self->versionBehind = behindCount >= SERVER_KNOBS->BEHIND_CHECK_COUNT;
				break;
			} catch (Error& e) {
				wait(tr.onError(e));
			}
		}
	}
}

ACTOR Future<Void> serveGetValueRequests(StorageServer* self, FutureStream<GetValueRequest> getValue) {
	getCurrentLineage()->modify(&TransactionLineage::operation) = TransactionLineage::Operation::GetValue;
	loop {
		GetValueRequest req = waitNext(getValue);
		// Warning: This code is executed at extremely high priority (TaskPriority::LoadBalancedEndpoint), so
		// downgrade before doing real work
		if (req.debugID.present())
			g_traceBatch.addEvent("GetValueDebug",
			                      req.debugID.get().first(),
			                      "storageServer.received"); //.detail("TaskID", g_network->getCurrentTask());

		if (SHORT_CIRCUT_ACTUAL_STORAGE && normalKeys.contains(req.key))
			req.reply.send(GetValueReply());
		else
			self->actors.add(self->readGuard(req, getValueQ));
	}
}

ACTOR Future<Void> serveGetKeyValuesRequests(StorageServer* self, FutureStream<GetKeyValuesRequest> getKeyValues) {
	getCurrentLineage()->modify(&TransactionLineage::operation) = TransactionLineage::Operation::GetKeyValues;
	loop {
		GetKeyValuesRequest req = waitNext(getKeyValues);

		// Warning: This code is executed at extremely high priority (TaskPriority::LoadBalancedEndpoint), so
		// downgrade before doing real work
		self->actors.add(self->readGuard(req, getKeyValuesQ));
	}
}

ACTOR Future<Void> serveGetMappedKeyValuesRequests(StorageServer* self,
                                                   FutureStream<GetMappedKeyValuesRequest> getMappedKeyValues) {
	// TODO: Is it fine to keep TransactionLineage::Operation::GetKeyValues here?
	getCurrentLineage()->modify(&TransactionLineage::operation) = TransactionLineage::Operation::GetKeyValues;
	loop {
		GetMappedKeyValuesRequest req = waitNext(getMappedKeyValues);

		// Warning: This code is executed at extremely high priority (TaskPriority::LoadBalancedEndpoint), so downgrade
		// before doing real work
		self->actors.add(self->readGuard(req, getMappedKeyValuesQ));
	}
}

ACTOR Future<Void> serveGetKeyValuesStreamRequests(StorageServer* self,
                                                   FutureStream<GetKeyValuesStreamRequest> getKeyValuesStream) {
	loop {
		GetKeyValuesStreamRequest req = waitNext(getKeyValuesStream);
		// Warning: This code is executed at extremely high priority (TaskPriority::LoadBalancedEndpoint), so
		// downgrade before doing real work
		// FIXME: add readGuard again
		self->actors.add(getKeyValuesStreamQ(self, req));
	}
}

ACTOR Future<Void> serveGetKeyRequests(StorageServer* self, FutureStream<GetKeyRequest> getKey) {
	getCurrentLineage()->modify(&TransactionLineage::operation) = TransactionLineage::Operation::GetKey;
	loop {
		GetKeyRequest req = waitNext(getKey);
		// Warning: This code is executed at extremely high priority (TaskPriority::LoadBalancedEndpoint), so
		// downgrade before doing real work
		self->actors.add(self->readGuard(req, getKeyQ));
	}
}

ACTOR Future<Void> watchValueWaitForVersion(StorageServer* self,
                                            WatchValueRequest req,
                                            PromiseStream<WatchValueRequest> stream) {
	state Span span("SS:watchValueWaitForVersion"_loc, req.spanContext);
	if (req.tenantInfo.name.present()) {
		span.addAttribute("tenant"_sr, req.tenantInfo.name.get());
	}
	getCurrentLineage()->modify(&TransactionLineage::txID) = req.spanContext.traceID;
	try {
		wait(success(waitForVersionNoTooOld(self, req.version)));
		Optional<TenantMapEntry> entry = self->getTenantEntry(latestVersion, req.tenantInfo);
		if (entry.present()) {
			req.key = req.key.withPrefix(entry.get().prefix);
		}
		stream.send(req);
	} catch (Error& e) {
		if (!canReplyWith(e))
			throw e;
		self->sendErrorWithPenalty(req.reply, e, self->getPenalty());
	}
	return Void();
}

ACTOR Future<Void> serveWatchValueRequestsImpl(StorageServer* self, FutureStream<WatchValueRequest> stream) {
	loop {
		getCurrentLineage()->modify(&TransactionLineage::txID) = UID();
		state WatchValueRequest req = waitNext(stream);
		state Reference<ServerWatchMetadata> metadata = self->getWatchMetadata(req.key.contents());
		state Span span("SS:serveWatchValueRequestsImpl"_loc, req.spanContext);
		getCurrentLineage()->modify(&TransactionLineage::txID) = req.spanContext.traceID;

		// case 1: no watch set for the current key
		if (!metadata.isValid()) {
			metadata = makeReference<ServerWatchMetadata>(req.key, req.value, req.version, req.tags, req.debugID);
			KeyRef key = self->setWatchMetadata(metadata);
			metadata->watch_impl = forward(watchWaitForValueChange(self, span.context, key), metadata->versionPromise);
			self->actors.add(watchValueSendReply(self, req, metadata->versionPromise.getFuture(), span.context));
		}
		// case 2: there is a watch in the map and it has the same value so just update version
		else if (metadata->value == req.value) {
			if (req.version > metadata->version) {
				metadata->version = req.version;
				metadata->tags = req.tags;
				metadata->debugID = req.debugID;
			}
			self->actors.add(watchValueSendReply(self, req, metadata->versionPromise.getFuture(), span.context));
		}
		// case 3: version in map has a lower version so trigger watch and create a new entry in map
		else if (req.version > metadata->version) {
			self->deleteWatchMetadata(req.key.contents());
			metadata->versionPromise.send(req.version);
			metadata->watch_impl.cancel();

			metadata = makeReference<ServerWatchMetadata>(req.key, req.value, req.version, req.tags, req.debugID);
			KeyRef key = self->setWatchMetadata(metadata);
			metadata->watch_impl = forward(watchWaitForValueChange(self, span.context, key), metadata->versionPromise);

			self->actors.add(watchValueSendReply(self, req, metadata->versionPromise.getFuture(), span.context));
		}
		// case 4: version in the map is higher so immediately trigger watch
		else if (req.version < metadata->version) {
			CODE_PROBE(true, "watch version in map is higher so trigger watch (case 4)");
			req.reply.send(WatchValueReply{ metadata->version });
		}
		// case 5: watch value differs but their versions are the same (rare case) so check with the SS
		else {
			CODE_PROBE(true, "watch version in the map is the same but value is different (case 5)");
			loop {
				try {
					state Version latest = self->version.get();
					GetValueRequest getReq(span.context,
					                       TenantInfo(),
					                       metadata->key,
					                       latest,
					                       metadata->tags,
					                       metadata->debugID,
					                       VersionVector());
					state Future<Void> getValue = getValueQ(self, getReq);
					GetValueReply reply = wait(getReq.reply.getFuture());
					metadata = self->getWatchMetadata(req.key.contents());

					if (metadata.isValid() && reply.value != metadata->value) { // valSS != valMap
						self->deleteWatchMetadata(req.key.contents());
						metadata->versionPromise.send(req.version);
						metadata->watch_impl.cancel();
					}

					if (reply.value == req.value) { // valSS == valreq
						metadata =
						    makeReference<ServerWatchMetadata>(req.key, req.value, req.version, req.tags, req.debugID);
						KeyRef key = self->setWatchMetadata(metadata);
						metadata->watch_impl =
						    forward(watchWaitForValueChange(self, span.context, key), metadata->versionPromise);
						self->actors.add(
						    watchValueSendReply(self, req, metadata->versionPromise.getFuture(), span.context));
					} else {
						req.reply.send(WatchValueReply{ latest });
					}
					break;
				} catch (Error& e) {
					if (e.code() != error_code_transaction_too_old) {
						if (!canReplyWith(e))
							throw e;
						self->sendErrorWithPenalty(req.reply, e, self->getPenalty());
						break;
					}
					CODE_PROBE(true, "Reading a watched key failed with transaction_too_old case 5");
				}
			}
		}
	}
}

ACTOR Future<Void> serveWatchValueRequests(StorageServer* self, FutureStream<WatchValueRequest> watchValue) {
	state PromiseStream<WatchValueRequest> stream;
	getCurrentLineage()->modify(&TransactionLineage::operation) = TransactionLineage::Operation::WatchValue;
	self->actors.add(serveWatchValueRequestsImpl(self, stream.getFuture()));

	loop {
		WatchValueRequest req = waitNext(watchValue);
		// TODO: fast load balancing?
		if (self->shouldRead(req)) {
			self->actors.add(watchValueWaitForVersion(self, req, stream));
		}
	}
}

ACTOR Future<Void> serveChangeFeedStreamRequests(StorageServer* self,
                                                 FutureStream<ChangeFeedStreamRequest> changeFeedStream) {
	loop {
		ChangeFeedStreamRequest req = waitNext(changeFeedStream);
		// must notify change feed that its shard is moved away ASAP
		self->actors.add(changeFeedStreamQ(self, req, req.debugUID) || stopChangeFeedOnMove(self, req, req.debugUID));
	}
}

ACTOR Future<Void> serveOverlappingChangeFeedsRequests(
    StorageServer* self,
    FutureStream<OverlappingChangeFeedsRequest> overlappingChangeFeeds) {
	loop {
		OverlappingChangeFeedsRequest req = waitNext(overlappingChangeFeeds);
		self->actors.add(self->readGuard(req, overlappingChangeFeedsQ));
	}
}

ACTOR Future<Void> serveChangeFeedPopRequests(StorageServer* self, FutureStream<ChangeFeedPopRequest> changeFeedPops) {
	loop {
		ChangeFeedPopRequest req = waitNext(changeFeedPops);
		self->actors.add(self->readGuard(req, changeFeedPopQ));
	}
}

ACTOR Future<Void> serveChangeFeedVersionUpdateRequests(
    StorageServer* self,
    FutureStream<ChangeFeedVersionUpdateRequest> changeFeedVersionUpdate) {
	loop {
		ChangeFeedVersionUpdateRequest req = waitNext(changeFeedVersionUpdate);
		self->actors.add(self->readGuard(req, changeFeedVersionUpdateQ));
	}
}

ACTOR Future<Void> reportStorageServerState(StorageServer* self) {
	if (!SERVER_KNOBS->REPORT_DD_METRICS) {
		return Void();
	}

	loop {
		wait(delay(SERVER_KNOBS->DD_METRICS_REPORT_INTERVAL));

		const auto numRunningFetchKeys = self->currentRunningFetchKeys.numRunning();
		if (numRunningFetchKeys == 0) {
			continue;
		}

		const auto longestRunningFetchKeys = self->currentRunningFetchKeys.longestTime();

		auto level = SevInfo;
		if (longestRunningFetchKeys.first >= SERVER_KNOBS->FETCH_KEYS_TOO_LONG_TIME_CRITERIA) {
			level = SevWarnAlways;
		}

		TraceEvent(level, "FetchKeysCurrentStatus", self->thisServerID)
		    .detail("Timestamp", now())
		    .detail("LongestRunningTime", longestRunningFetchKeys.first)
		    .detail("StartKey", longestRunningFetchKeys.second.begin)
		    .detail("EndKey", longestRunningFetchKeys.second.end)
		    .detail("NumRunning", numRunningFetchKeys);
	}
}

ACTOR Future<Void> storageServerCore(StorageServer* self, StorageServerInterface ssi) {
	state Future<Void> doUpdate = Void();
	state bool updateReceived = false; // true iff the current update() actor assigned to doUpdate has already
	                                   // received an update from the tlog
	state double lastLoopTopTime = now();
	state Future<Void> dbInfoChange = Void();
	state Future<Void> checkLastUpdate = Void();
	state Future<Void> updateProcessStatsTimer = delay(SERVER_KNOBS->FASTRESTORE_UPDATE_PROCESS_STATS_INTERVAL);

	self->actors.add(updateStorage(self));
	self->actors.add(waitFailureServer(ssi.waitFailure.getFuture()));
	self->actors.add(self->otherError.getFuture());
	self->actors.add(metricsCore(self, ssi));
	self->actors.add(logLongByteSampleRecovery(self->byteSampleRecovery));
	self->actors.add(checkBehind(self));
	self->actors.add(serveGetValueRequests(self, ssi.getValue.getFuture()));
	self->actors.add(serveGetKeyValuesRequests(self, ssi.getKeyValues.getFuture()));
	self->actors.add(serveGetMappedKeyValuesRequests(self, ssi.getMappedKeyValues.getFuture()));
	self->actors.add(serveGetKeyValuesStreamRequests(self, ssi.getKeyValuesStream.getFuture()));
	self->actors.add(serveGetKeyRequests(self, ssi.getKey.getFuture()));
	self->actors.add(serveWatchValueRequests(self, ssi.watchValue.getFuture()));
	self->actors.add(serveChangeFeedStreamRequests(self, ssi.changeFeedStream.getFuture()));
	self->actors.add(serveOverlappingChangeFeedsRequests(self, ssi.overlappingChangeFeeds.getFuture()));
	self->actors.add(serveChangeFeedPopRequests(self, ssi.changeFeedPop.getFuture()));
	self->actors.add(serveChangeFeedVersionUpdateRequests(self, ssi.changeFeedVersionUpdate.getFuture()));
	self->actors.add(traceRole(Role::STORAGE_SERVER, ssi.id()));
	self->actors.add(reportStorageServerState(self));

	self->transactionTagCounter.startNewInterval();
	self->actors.add(
	    recurring([&]() { self->transactionTagCounter.startNewInterval(); }, SERVER_KNOBS->TAG_MEASUREMENT_INTERVAL));

	self->coreStarted.send(Void());

	loop {
		++self->counters.loops;

		double loopTopTime = now();
		double elapsedTime = loopTopTime - lastLoopTopTime;
		if (elapsedTime > 0.050) {
			if (deterministicRandom()->random01() < 0.01)
				TraceEvent(SevWarn, "SlowSSLoopx100", self->thisServerID).detail("Elapsed", elapsedTime);
		}
		lastLoopTopTime = loopTopTime;

		choose {
			when(wait(checkLastUpdate)) {
				if (now() - self->lastUpdate >= CLIENT_KNOBS->NO_RECENT_UPDATES_DURATION) {
					self->noRecentUpdates.set(true);
					checkLastUpdate = delay(CLIENT_KNOBS->NO_RECENT_UPDATES_DURATION);
				} else {
					checkLastUpdate =
					    delay(std::max(CLIENT_KNOBS->NO_RECENT_UPDATES_DURATION - (now() - self->lastUpdate), 0.1));
				}
			}
			when(wait(dbInfoChange)) {
				CODE_PROBE(self->logSystem, "shardServer dbInfo changed");
				dbInfoChange = self->db->onChange();
				if (self->db->get().recoveryState >= RecoveryState::ACCEPTING_COMMITS) {
					self->logSystem = ILogSystem::fromServerDBInfo(self->thisServerID, self->db->get());
					if (self->logSystem) {
						if (self->db->get().logSystemConfig.recoveredAt.present()) {
							self->poppedAllAfter = self->db->get().logSystemConfig.recoveredAt.get();
						}
						self->logCursor = self->logSystem->peekSingle(
						    self->thisServerID, self->version.get() + 1, self->tag, self->history);
						self->popVersion(self->durableVersion.get() + 1, true);
					}
					// If update() is waiting for results from the tlog, it might never get them, so needs to be
					// cancelled.  But if it is waiting later, cancelling it could cause problems (e.g. fetchKeys
					// that already committed to transitioning to waiting state)
					if (!updateReceived) {
						doUpdate = Void();
					}
				}

				Optional<LatencyBandConfig> newLatencyBandConfig = self->db->get().latencyBandConfig;
				if (newLatencyBandConfig.present() != self->latencyBandConfig.present() ||
				    (newLatencyBandConfig.present() &&
				     newLatencyBandConfig.get().readConfig != self->latencyBandConfig.get().readConfig)) {
					self->latencyBandConfig = newLatencyBandConfig;
					self->counters.readLatencyBands.clearBands();
					TraceEvent("LatencyBandReadUpdatingConfig").detail("Present", newLatencyBandConfig.present());
					if (self->latencyBandConfig.present()) {
						for (auto band : self->latencyBandConfig.get().readConfig.bands) {
							self->counters.readLatencyBands.addThreshold(band);
						}
					}
				}
			}
			when(GetShardStateRequest req = waitNext(ssi.getShardState.getFuture())) {
				if (req.mode == GetShardStateRequest::NO_WAIT) {
					if (self->isReadable(req.keys))
						req.reply.send(GetShardStateReply{ self->version.get(), self->durableVersion.get() });
					else
						req.reply.sendError(wrong_shard_server());
				} else {
					self->actors.add(getShardStateQ(self, req));
				}
			}
			when(StorageQueuingMetricsRequest req = waitNext(ssi.getQueuingMetrics.getFuture())) {
				getQueuingMetrics(self, req);
			}
			when(ReplyPromise<KeyValueStoreType> reply = waitNext(ssi.getKeyValueStoreType.getFuture())) {
				reply.send(self->storage.getKeyValueStoreType());
			}
			when(wait(doUpdate)) {
				updateReceived = false;
				if (!self->logSystem)
					doUpdate = Never();
				else
					doUpdate = update(self, &updateReceived);
			}
			when(GetCheckpointRequest req = waitNext(ssi.checkpoint.getFuture())) {
				if (!self->isReadable(req.range)) {
					req.reply.sendError(wrong_shard_server());
					continue;
				} else {
					self->actors.add(getCheckpointQ(self, req));
				}
			}
			when(FetchCheckpointRequest req = waitNext(ssi.fetchCheckpoint.getFuture())) {
				self->actors.add(fetchCheckpointQ(self, req));
			}
			when(FetchCheckpointKeyValuesRequest req = waitNext(ssi.fetchCheckpointKeyValues.getFuture())) {
				self->actors.add(fetchCheckpointKeyValuesQ(self, req));
			}
			when(wait(updateProcessStatsTimer)) {
				updateProcessStats(self);
				updateProcessStatsTimer = delay(SERVER_KNOBS->FASTRESTORE_UPDATE_PROCESS_STATS_INTERVAL);
			}
			when(wait(self->actors.getResult())) {}
		}
	}
}

bool storageServerTerminated(StorageServer& self, IKeyValueStore* persistentData, Error const& e) {
	self.shuttingDown = true;

	// Clearing shards shuts down any fetchKeys actors; these may do things on cancellation that are best done with
	// self still valid
	self.shards.insert(allKeys, Reference<ShardInfo>());

	// Dispose the IKVS (destroying its data permanently) only if this shutdown is definitely permanent.  Otherwise
	// just close it.
	if (e.code() == error_code_please_reboot) {
		// do nothing.
	} else if (e.code() == error_code_worker_removed || e.code() == error_code_recruitment_failed) {
		// SOMEDAY: could close instead of dispose if tss in quarantine gets removed so it could still be
		// investigated?
		persistentData->dispose();
	} else {
		persistentData->close();
	}

	if (e.code() == error_code_worker_removed || e.code() == error_code_recruitment_failed ||
	    e.code() == error_code_file_not_found || e.code() == error_code_actor_cancelled ||
	    e.code() == error_code_remote_kvs_cancelled) {
		TraceEvent("StorageServerTerminated", self.thisServerID).errorUnsuppressed(e);
		return true;
	} else
		return false;
}

ACTOR Future<Void> memoryStoreRecover(IKeyValueStore* store, Reference<IClusterConnectionRecord> connRecord, UID id) {
	if (store->getType() != KeyValueStoreType::MEMORY || connRecord.getPtr() == nullptr) {
		return Never();
	}

	// create a temp client connect to DB
	Database cx = Database::createDatabase(connRecord, Database::API_VERSION_LATEST);

	state Reference<ReadYourWritesTransaction> tr = makeReference<ReadYourWritesTransaction>(cx);
	state int noCanRemoveCount = 0;
	loop {
		try {
			tr->setOption(FDBTransactionOptions::PRIORITY_SYSTEM_IMMEDIATE);
			tr->setOption(FDBTransactionOptions::ACCESS_SYSTEM_KEYS);

			state bool canRemove = wait(canRemoveStorageServer(tr, id));
			if (!canRemove) {
				CODE_PROBE(true,
				           "it's possible that the caller had a transaction in flight that assigned keys to the "
				           "server. Wait for it to reverse its mistake.");
				wait(delayJittered(SERVER_KNOBS->REMOVE_RETRY_DELAY, TaskPriority::UpdateStorage));
				tr->reset();
				TraceEvent("RemoveStorageServerRetrying")
				    .detail("Count", noCanRemoveCount++)
				    .detail("ServerID", id)
				    .detail("CanRemove", canRemove);
			} else {
				return Void();
			}
		} catch (Error& e) {
			state Error err = e;
			wait(tr->onError(e));
			TraceEvent("RemoveStorageServerRetrying").error(err);
		}
	}
}

ACTOR Future<Void> initTenantMap(StorageServer* self) {
	state Reference<ReadYourWritesTransaction> tr = makeReference<ReadYourWritesTransaction>(self->cx);

	loop {
		try {
			tr->setOption(FDBTransactionOptions::ACCESS_SYSTEM_KEYS);
			state Version version = wait(tr->getReadVersion());
			// This limits the number of tenants, but eventually we shouldn't need to do this at all
			// when SSs store only the local tenants
			KeyBackedRangeResult<std::pair<TenantName, TenantMapEntry>> entries =
			    wait(TenantMetadata::tenantMap.getRange(
			        tr, Optional<TenantName>(), Optional<TenantName>(), CLIENT_KNOBS->MAX_TENANTS_PER_CLUSTER));

			TraceEvent("InitTenantMap", self->thisServerID)
			    .detail("Version", version)
			    .detail("NumTenants", entries.results.size());

			for (auto entry : entries.results) {
				self->insertTenant(entry.first, entry.second, version);
			}
			break;
		} catch (Error& e) {
			wait(tr->onError(e));
		}
	}

	return Void();
}

ACTOR Future<Void> replaceInterface(StorageServer* self, StorageServerInterface ssi) {
	ASSERT(!ssi.isTss());
	state Transaction tr(self->cx);

	loop {
		state Future<Void> infoChanged = self->db->onChange();
		state Reference<CommitProxyInfo> commitProxies(new CommitProxyInfo(self->db->get().client.commitProxies));
		choose {
			when(GetStorageServerRejoinInfoReply _rep =
			         wait(commitProxies->size()
			                  ? basicLoadBalance(commitProxies,
			                                     &CommitProxyInterface::getStorageServerRejoinInfo,
			                                     GetStorageServerRejoinInfoRequest(ssi.id(), ssi.locality.dcId()))
			                  : Never())) {
				state GetStorageServerRejoinInfoReply rep = _rep;

				try {
					tr.reset();
					tr.setOption(FDBTransactionOptions::PRIORITY_SYSTEM_IMMEDIATE);
					tr.setVersion(rep.version);

					tr.addReadConflictRange(singleKeyRange(serverListKeyFor(ssi.id())));
					tr.addReadConflictRange(singleKeyRange(serverTagKeyFor(ssi.id())));
					tr.addReadConflictRange(serverTagHistoryRangeFor(ssi.id()));
					tr.addReadConflictRange(singleKeyRange(tagLocalityListKeyFor(ssi.locality.dcId())));

					tr.set(serverListKeyFor(ssi.id()), serverListValue(ssi));

					if (rep.newLocality) {
						tr.addReadConflictRange(tagLocalityListKeys);
						tr.set(tagLocalityListKeyFor(ssi.locality.dcId()),
						       tagLocalityListValue(rep.newTag.get().locality));
					}

					// this only should happen if SS moved datacenters
					if (rep.newTag.present()) {
						KeyRange conflictRange = singleKeyRange(serverTagConflictKeyFor(rep.newTag.get()));
						tr.addReadConflictRange(conflictRange);
						tr.addWriteConflictRange(conflictRange);
						tr.setOption(FDBTransactionOptions::FIRST_IN_BATCH);
						tr.set(serverTagKeyFor(ssi.id()), serverTagValue(rep.newTag.get()));
						tr.atomicOp(serverTagHistoryKeyFor(ssi.id()),
						            serverTagValue(rep.tag),
						            MutationRef::SetVersionstampedKey);
					}

					if (rep.history.size() && rep.history.back().first < self->version.get()) {
						tr.clear(serverTagHistoryRangeBefore(ssi.id(), self->version.get()));
					}

					choose {
						when(wait(tr.commit())) {
							self->history = rep.history;

							if (rep.newTag.present()) {
								self->tag = rep.newTag.get();
								self->history.insert(self->history.begin(),
								                     std::make_pair(tr.getCommittedVersion(), rep.tag));
							} else {
								self->tag = rep.tag;
							}
							self->allHistory = self->history;

							TraceEvent("SSTag", self->thisServerID).detail("MyTag", self->tag.toString());
							for (auto it : self->history) {
								TraceEvent("SSHistory", self->thisServerID)
								    .detail("Ver", it.first)
								    .detail("Tag", it.second.toString());
							}

							if (self->history.size() && BUGGIFY) {
								TraceEvent("SSHistoryReboot", self->thisServerID).log();
								throw please_reboot();
							}

							break;
						}
						when(wait(infoChanged)) {}
					}
				} catch (Error& e) {
					wait(tr.onError(e));
				}
			}
			when(wait(infoChanged)) {}
		}
	}

	return Void();
}

ACTOR Future<Void> replaceTSSInterface(StorageServer* self, StorageServerInterface ssi) {
	// RYW for KeyBackedMap
	state Reference<ReadYourWritesTransaction> tr = makeReference<ReadYourWritesTransaction>(self->cx);
	state KeyBackedMap<UID, UID> tssMapDB = KeyBackedMap<UID, UID>(tssMappingKeys.begin);

	ASSERT(ssi.isTss());

	loop {
		try {
			state Tag myTag;

			tr->reset();
			tr->setOption(FDBTransactionOptions::ACCESS_SYSTEM_KEYS);
			tr->setOption(FDBTransactionOptions::PRIORITY_SYSTEM_IMMEDIATE);

			Optional<Value> pairTagValue = wait(tr->get(serverTagKeyFor(self->tssPairID.get())));

			if (!pairTagValue.present()) {
				CODE_PROBE(true, "Race where tss was down, pair was removed, tss starts back up");
				TraceEvent("StorageServerWorkerRemoved", self->thisServerID).detail("Reason", "TssPairMissing");
				throw worker_removed();
			}

			myTag = decodeServerTagValue(pairTagValue.get());

			tr->addReadConflictRange(singleKeyRange(serverListKeyFor(ssi.id())));
			tr->set(serverListKeyFor(ssi.id()), serverListValue(ssi));

			// add itself back to tss mapping
			if (!self->isTSSInQuarantine()) {
				tssMapDB.set(tr, self->tssPairID.get(), ssi.id());
			}

			wait(tr->commit());
			self->tag = myTag;

			break;
		} catch (Error& e) {
			wait(tr->onError(e));
		}
	}

	return Void();
}

ACTOR Future<Void> storageInterfaceRegistration(StorageServer* self,
                                                StorageServerInterface ssi,
                                                Optional<Future<Void>> readyToAcceptRequests) {

	if (readyToAcceptRequests.present()) {
		wait(readyToAcceptRequests.get());
		ssi.startAcceptingRequests();
	} else {
		ssi.stopAcceptingRequests();
	}

	try {
		if (self->isTss()) {
			wait(replaceTSSInterface(self, ssi));
		} else {
			wait(replaceInterface(self, ssi));
		}
	} catch (Error& e) {
		throw;
	}

	return Void();
}

// for creating a new storage server
ACTOR Future<Void> storageServer(IKeyValueStore* persistentData,
                                 StorageServerInterface ssi,
                                 Tag seedTag,
                                 UID clusterId,
                                 Version startVersion,
                                 Version tssSeedVersion,
                                 ReplyPromise<InitializeStorageReply> recruitReply,
                                 Reference<AsyncVar<ServerDBInfo> const> db,
                                 std::string folder) {
	state StorageServer self(persistentData, db, ssi);
	state Future<Void> ssCore;
	self.clusterId.send(clusterId);
	self.initialClusterVersion = startVersion;
	if (ssi.isTss()) {
		self.setTssPair(ssi.tssPairID.get());
		ASSERT(self.isTss());
	}

	self.sk = serverKeysPrefixFor(self.tssPairID.present() ? self.tssPairID.get() : self.thisServerID)
	              .withPrefix(systemKeys.begin); // FFFF/serverKeys/[this server]/
	self.folder = folder;

	try {
		wait(self.storage.init());
		wait(self.storage.commit());
		++self.counters.kvCommits;

		if (seedTag == invalidTag) {
			ssi.startAcceptingRequests();
			self.registerInterfaceAcceptingRequests.send(Void());

			// Might throw recruitment_failed in case of simultaneous master failure
			std::pair<Version, Tag> verAndTag = wait(addStorageServer(self.cx, ssi));

			self.tag = verAndTag.second;
			if (ssi.isTss()) {
				self.setInitialVersion(tssSeedVersion);
			} else {
				self.setInitialVersion(verAndTag.first - 1);
			}

			wait(initTenantMap(&self));
		} else {
			self.tag = seedTag;
		}

		self.storage.makeNewStorageServerDurable();
		wait(self.storage.commit());
		++self.counters.kvCommits;

		self.interfaceRegistered =
		    storageInterfaceRegistration(&self, ssi, self.registerInterfaceAcceptingRequests.getFuture());
		wait(delay(0));

		TraceEvent("StorageServerInit", ssi.id())
		    .detail("Version", self.version.get())
		    .detail("SeedTag", seedTag.toString())
		    .detail("TssPair", ssi.isTss() ? ssi.tssPairID.get().toString() : "");
		InitializeStorageReply rep;
		rep.interf = ssi;
		rep.addedVersion = self.version.get();
		recruitReply.send(rep);
		self.byteSampleRecovery = Void();

		ssCore = storageServerCore(&self, ssi);
		wait(ssCore);

		throw internal_error();
	} catch (Error& e) {
		// If we die with an error before replying to the recruitment request, send the error to the recruiter
		// (ClusterController, and from there to the DataDistributionTeamCollection)
		if (!recruitReply.isSet())
			recruitReply.sendError(recruitment_failed());

		// If the storage server dies while something that uses self is still on the stack,
		// we want that actor to complete before we terminate and that memory goes out of scope
		state Error err = e;
		if (storageServerTerminated(self, persistentData, err)) {
			ssCore.cancel();
			self.actors.clear(true);
			wait(delay(0));
			return Void();
		}
		ssCore.cancel();
		self.actors.clear(true);
		wait(delay(0));
		throw err;
	}
}

// for recovering an existing storage server
ACTOR Future<Void> storageServer(IKeyValueStore* persistentData,
                                 StorageServerInterface ssi,
                                 Reference<AsyncVar<ServerDBInfo> const> db,
                                 std::string folder,
                                 Promise<Void> recovered,
                                 Reference<IClusterConnectionRecord> connRecord) {
	state StorageServer self(persistentData, db, ssi);
	state Future<Void> ssCore;
	self.folder = folder;

	try {
		state double start = now();
		TraceEvent("StorageServerRebootStart", self.thisServerID).log();

		wait(self.storage.init());
		choose {
			// after a rollback there might be uncommitted changes.
			// for memory storage engine type, wait until recovery is done before commit
			when(wait(self.storage.commit())) {}

			when(wait(memoryStoreRecover(persistentData, connRecord, self.thisServerID))) {
				TraceEvent("DisposeStorageServer", self.thisServerID).log();
				throw worker_removed();
			}
		}
		++self.counters.kvCommits;

		bool ok = wait(self.storage.restoreDurableState());
		if (!ok) {
			if (recovered.canBeSet())
				recovered.send(Void());
			return Void();
		}
		TraceEvent("SSTimeRestoreDurableState", self.thisServerID).detail("TimeTaken", now() - start);

		// if this is a tss storage file, use that as source of truth for this server being a tss instead of the
		// presence of the tss pair key in the storage engine
		if (ssi.isTss()) {
			ASSERT(self.isTss());
			ssi.tssPairID = self.tssPairID.get();
		} else {
			ASSERT(!self.isTss());
		}

		ASSERT(self.thisServerID == ssi.id());

		self.sk = serverKeysPrefixFor(self.tssPairID.present() ? self.tssPairID.get() : self.thisServerID)
		              .withPrefix(systemKeys.begin); // FFFF/serverKeys/[this server]/

		TraceEvent("StorageServerReboot", self.thisServerID).detail("Version", self.version.get());

		if (recovered.canBeSet())
			recovered.send(Void());

		state Future<Void> f = storageInterfaceRegistration(&self, ssi, {});
		wait(delay(0));
		ErrorOr<Void> e = wait(errorOr(f));
		if (e.isError()) {
			Error e = f.getError();

			throw e;
			// TODO: #5375
			/*
			            if (e.code() != error_code_worker_removed) {
			                throw e;
			            }
			            state UID clusterId = wait(getClusterId(&self));
			            ASSERT(self.clusterId.isValid());
			            UID durableClusterId = wait(self.clusterId.getFuture());
			            ASSERT(durableClusterId.isValid());
			            if (clusterId == durableClusterId) {
			                throw worker_removed();
			            }
			            // When a storage server connects to a new cluster, it deletes its
			            // old data and creates a new, empty data file for the new cluster.
			            // We want to avoid this and force a manual removal of the storage
			            // servers' old data when being assigned to a new cluster to avoid
			            // accidental data loss.
			            TraceEvent(SevWarn, "StorageServerBelongsToExistingCluster")
			                .detail("ServerID", ssi.id())
			                .detail("ClusterID", durableClusterId)
			                .detail("NewClusterID", clusterId);
			            wait(Future<Void>(Never()));
			*/
		}

		self.interfaceRegistered =
		    storageInterfaceRegistration(&self, ssi, self.registerInterfaceAcceptingRequests.getFuture());
		wait(delay(0));

		TraceEvent("StorageServerStartingCore", self.thisServerID).detail("TimeTaken", now() - start);

		ssCore = storageServerCore(&self, ssi);
		wait(ssCore);

		throw internal_error();
	} catch (Error& e) {
		if (self.byteSampleRecovery.isValid()) {
			self.byteSampleRecovery.cancel();
		}

		if (recovered.canBeSet())
			recovered.send(Void());

		// If the storage server dies while something that uses self is still on the stack,
		// we want that actor to complete before we terminate and that memory goes out of scope
		state Error err = e;
		if (storageServerTerminated(self, persistentData, err)) {
			ssCore.cancel();
			self.actors.clear(true);
			wait(delay(0));
			return Void();
		}
		ssCore.cancel();
		self.actors.clear(true);
		wait(delay(0));
		throw err;
	}
}

#ifndef __INTEL_COMPILER
#pragma endregion
#endif

/*
4 Reference count
4 priority
24 pointers
8 lastUpdateVersion
2 updated, replacedPointer
--
42 PTree overhead

8 Version insertVersion
--
50 VersionedMap overhead

12 KeyRef
12 ValueRef
1  isClear
--
25 payload


50 overhead
25 payload
21 structure padding
32 allocator rounds up
---
128 allocated

To reach 64, need to save: 11 bytes + all padding

Possibilities:
  -8 Combine lastUpdateVersion, insertVersion?
  -2 Fold together updated, replacedPointer, isClear bits
  -3 Fold away updated, replacedPointer, isClear
  -8 Move value lengths into arena
  -4 Replace priority with H(pointer)
  -12 Compress pointers (using special allocator)
  -4 Modular lastUpdateVersion (make sure no node survives 4 billion updates)
*/

void versionedMapTest() {
	VersionedMap<int, int> vm;

	printf("SS Ptree node is %zu bytes\n", sizeof(StorageServer::VersionedData::PTreeT));

	const int NSIZE = sizeof(VersionedMap<int, int>::PTreeT);
	const int ASIZE = NSIZE <= 64 ? 64 : nextFastAllocatedSize(NSIZE);

	auto before = FastAllocator<ASIZE>::getTotalMemory();

	for (int v = 1; v <= 1000; ++v) {
		vm.createNewVersion(v);
		for (int i = 0; i < 1000; i++) {
			int k = deterministicRandom()->randomInt(0, 2000000);
			/*for(int k2=k-5; k2<k+5; k2++)
			    if (vm.atLatest().find(k2) != vm.atLatest().end())
			        vm.erase(k2);*/
			vm.erase(k - 5, k + 5);
			vm.insert(k, v);
		}
	}

	auto after = FastAllocator<ASIZE>::getTotalMemory();

	int count = 0;
	for (auto i = vm.atLatest().begin(); i != vm.atLatest().end(); ++i)
		++count;

	printf("PTree node is %d bytes, allocated as %d bytes\n", NSIZE, ASIZE);
	printf("%d distinct after %d insertions\n", count, 1000 * 1000);
	printf("Memory used: %f MB\n", (after - before) / 1e6);
}<|MERGE_RESOLUTION|>--- conflicted
+++ resolved
@@ -3985,21 +3985,13 @@
 }
 
 TEST_CASE("/fdbserver/storageserver/rangeIntersectsAnyTenant") {
-<<<<<<< HEAD
 	std::map<TenantName, TenantMapEntry> entries = {
-		std::make_pair("tenant0"_sr, TenantMapEntry(0, ""_sr, TenantState::READY)),
-		std::make_pair("tenant2"_sr, TenantMapEntry(2, ""_sr, TenantState::READY)),
-		std::make_pair("tenant3"_sr, TenantMapEntry(3, ""_sr, TenantState::READY)),
-		std::make_pair("tenant4"_sr, TenantMapEntry(4, ""_sr, TenantState::READY)),
-		std::make_pair("tenant6"_sr, TenantMapEntry(6, ""_sr, TenantState::READY))
+		std::make_pair("tenant0"_sr, TenantMapEntry(0, TenantState::READY)),
+		std::make_pair("tenant2"_sr, TenantMapEntry(2, TenantState::READY)),
+		std::make_pair("tenant3"_sr, TenantMapEntry(3, TenantState::READY)),
+		std::make_pair("tenant4"_sr, TenantMapEntry(4, TenantState::READY)),
+		std::make_pair("tenant6"_sr, TenantMapEntry(6, TenantState::READY))
 	};
-=======
-	std::map<TenantName, TenantMapEntry> entries = { std::make_pair("tenant0"_sr, TenantMapEntry(0)),
-		                                             std::make_pair("tenant2"_sr, TenantMapEntry(2)),
-		                                             std::make_pair("tenant3"_sr, TenantMapEntry(3)),
-		                                             std::make_pair("tenant4"_sr, TenantMapEntry(4)),
-		                                             std::make_pair("tenant6"_sr, TenantMapEntry(6)) };
->>>>>>> 537ceff8
 	TenantPrefixIndex index;
 	index.createNewVersion(1);
 	for (auto entry : entries) {
