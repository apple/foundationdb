--- conflicted
+++ resolved
@@ -8459,17 +8459,16 @@
 ACTOR Future<Void> update(StorageServer* data, bool* pReceivedUpdate) {
 	state double updateStart = g_network->timer();
 	state double start;
-<<<<<<< HEAD
-	state bool nextVersionNoData = false;
-	state Future<Void> more;
-=======
 	state bool enableClearRangeEagerReads =
 	    (data->storage.getKeyValueStoreType() == KeyValueStoreType::SSD_ROCKSDB_V1 ||
 	     data->storage.getKeyValueStoreType() == KeyValueStoreType::SSD_SHARDED_ROCKSDB)
 	        ? SERVER_KNOBS->ROCKSDB_ENABLE_CLEAR_RANGE_EAGER_READS
 	        : SERVER_KNOBS->ENABLE_CLEAR_RANGE_EAGER_READS;
 	state UpdateEagerReadInfo eager(enableClearRangeEagerReads);
->>>>>>> fcdf1ed6
+
+	state bool nextVersionNoData = false;
+	state Future<Void> more;
+
 	try {
 
 		// If we are disk bound and durableVersion is very old, we need to block updates or we could run out of
