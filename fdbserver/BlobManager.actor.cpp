/*
 * BlobManager.actor.cpp
 *
 * This source file is part of the FoundationDB open source project
 *
 * Copyright 2013-2022 Apple Inc. and the FoundationDB project authors
 *
 * Licensed under the Apache License, Version 2.0 (the "License");
 * you may not use this file except in compliance with the License.
 * You may obtain a copy of the License at
 *
 *     http://www.apache.org/licenses/LICENSE-2.0
 *
 * Unless required by applicable law or agreed to in writing, software
 * distributed under the License is distributed on an "AS IS" BASIS,
 * WITHOUT WARRANTIES OR CONDITIONS OF ANY KIND, either express or implied.
 * See the License for the specific language governing permissions and
 * limitations under the License.
 */

#include <limits>
#include <sstream>
#include <queue>
#include <vector>
#include <unordered_map>

#include "contrib/fmt-8.1.1/include/fmt/format.h"
#include "fdbclient/BackupContainerFileSystem.h"
#include "fdbclient/BlobGranuleCommon.h"
#include "fdbclient/BlobWorkerInterface.h"
#include "fdbclient/KeyRangeMap.h"
#include "fdbclient/DatabaseContext.h"
#include "fdbclient/ReadYourWrites.h"
#include "fdbclient/SystemData.h"
#include "fdbserver/BlobManagerInterface.h"
#include "fdbserver/Knobs.h"
#include "fdbserver/BlobGranuleValidation.actor.h"
#include "fdbserver/BlobGranuleServerCommon.actor.h"
#include "fdbserver/QuietDatabase.h"
#include "fdbserver/WaitFailure.h"
#include "fdbserver/WorkerInterface.actor.h"
#include "flow/Error.h"
#include "flow/IRandom.h"
#include "flow/UnitTest.h"
#include "flow/actorcompiler.h" // has to be last include

/*
 * The Blob Manager is responsible for managing range granules, and recruiting and monitoring Blob Workers.
 */

#define BM_DEBUG false

void handleClientBlobRange(KeyRangeMap<bool>* knownBlobRanges,
                           Arena& ar,
                           VectorRef<KeyRangeRef>* rangesToAdd,
                           VectorRef<KeyRangeRef>* rangesToRemove,
                           KeyRef rangeStart,
                           KeyRef rangeEnd,
                           bool rangeActive) {
	if (BM_DEBUG) {
		fmt::print(
		    "db range [{0} - {1}): {2}\n", rangeStart.printable(), rangeEnd.printable(), rangeActive ? "T" : "F");
	}
	KeyRange keyRange(KeyRangeRef(rangeStart, rangeEnd));
	auto allRanges = knownBlobRanges->intersectingRanges(keyRange);
	for (auto& r : allRanges) {
		if (r.value() != rangeActive) {
			KeyRef overlapStart = (r.begin() > keyRange.begin) ? r.begin() : keyRange.begin;
			KeyRef overlapEnd = (keyRange.end < r.end()) ? keyRange.end : r.end();
			KeyRangeRef overlap(overlapStart, overlapEnd);
			if (rangeActive) {
				if (BM_DEBUG) {
					fmt::print("BM Adding client range [{0} - {1})\n",
					           overlapStart.printable().c_str(),
					           overlapEnd.printable().c_str());
				}
				rangesToAdd->push_back_deep(ar, overlap);
			} else {
				if (BM_DEBUG) {
					fmt::print("BM Removing client range [{0} - {1})\n",
					           overlapStart.printable().c_str(),
					           overlapEnd.printable().c_str());
				}
				rangesToRemove->push_back_deep(ar, overlap);
			}
		}
	}
	knownBlobRanges->insert(keyRange, rangeActive);
}

void updateClientBlobRanges(KeyRangeMap<bool>* knownBlobRanges,
                            RangeResult dbBlobRanges,
                            Arena& ar,
                            VectorRef<KeyRangeRef>* rangesToAdd,
                            VectorRef<KeyRangeRef>* rangesToRemove) {
	if (BM_DEBUG) {
		fmt::print("Updating {0} client blob ranges", dbBlobRanges.size() / 2);
		for (int i = 0; i < dbBlobRanges.size() - 1; i += 2) {
			fmt::print("  [{0} - {1})", dbBlobRanges[i].key.printable(), dbBlobRanges[i + 1].key.printable());
		}
		printf("\n");
	}
	// essentially do merge diff of current known blob ranges and new ranges, to assign new ranges to
	// workers and revoke old ranges from workers

	// basically, for any range that is set in results that isn't set in ranges, assign the range to the
	// worker. for any range that isn't set in results that is set in ranges, revoke the range from the
	// worker. and, update ranges to match results as you go

	// SOMEDAY: could change this to O(N) instead of O(NLogN) by doing a sorted merge instead of requesting the
	// intersection for each insert, but this operation is pretty infrequent so it's probably not necessary
	if (dbBlobRanges.size() == 0) {
		// special case. Nothing in the DB, reset knownBlobRanges and revoke all existing ranges from workers
		handleClientBlobRange(
		    knownBlobRanges, ar, rangesToAdd, rangesToRemove, normalKeys.begin, normalKeys.end, false);
	} else {
		if (dbBlobRanges[0].key > normalKeys.begin) {
			handleClientBlobRange(
			    knownBlobRanges, ar, rangesToAdd, rangesToRemove, normalKeys.begin, dbBlobRanges[0].key, false);
		}
		for (int i = 0; i < dbBlobRanges.size() - 1; i++) {
			if (dbBlobRanges[i].key >= normalKeys.end) {
				if (BM_DEBUG) {
					fmt::print("Found invalid blob range start {0}\n", dbBlobRanges[i].key.printable());
				}
				break;
			}
			bool active = dbBlobRanges[i].value == LiteralStringRef("1");
			if (active) {
				if (BM_DEBUG) {
					fmt::print("BM sees client range [{0} - {1})\n",
					           dbBlobRanges[i].key.printable(),
					           dbBlobRanges[i + 1].key.printable());
				}
			}
			KeyRef endKey = dbBlobRanges[i + 1].key;
			if (endKey > normalKeys.end) {
				if (BM_DEBUG) {
					fmt::print("Removing system keyspace from blob range [{0} - {1})\n",
					           dbBlobRanges[i].key.printable(),
					           endKey.printable());
				}
				endKey = normalKeys.end;
			}
			handleClientBlobRange(
			    knownBlobRanges, ar, rangesToAdd, rangesToRemove, dbBlobRanges[i].key, endKey, active);
		}
		if (dbBlobRanges[dbBlobRanges.size() - 1].key < normalKeys.end) {
			handleClientBlobRange(knownBlobRanges,
			                      ar,
			                      rangesToAdd,
			                      rangesToRemove,
			                      dbBlobRanges[dbBlobRanges.size() - 1].key,
			                      normalKeys.end,
			                      false);
		}
	}
	knownBlobRanges->coalesce(normalKeys);
}

void getRanges(std::vector<std::pair<KeyRangeRef, bool>>& results, KeyRangeMap<bool>& knownBlobRanges) {
	if (BM_DEBUG) {
		printf("Getting ranges:\n");
	}
	auto allRanges = knownBlobRanges.ranges();
	for (auto& r : allRanges) {
		results.emplace_back(r.range(), r.value());
		if (BM_DEBUG) {
			fmt::print("  [{0} - {1}): {2}\n", r.begin().printable(), r.end().printable(), r.value() ? "T" : "F");
		}
	}
}

struct RangeAssignmentData {
	AssignRequestType type;

	RangeAssignmentData() : type(AssignRequestType::Normal) {}
	RangeAssignmentData(AssignRequestType type) : type(type) {}
};

struct RangeRevokeData {
	bool dispose;

	RangeRevokeData() {}
	RangeRevokeData(bool dispose) : dispose(dispose) {}
};

struct RangeAssignment {
	bool isAssign;
	KeyRange keyRange;
	Optional<UID> worker;

	// I tried doing this with a union and it was just kind of messy
	Optional<RangeAssignmentData> assign;
	Optional<RangeRevokeData> revoke;
};

// SOMEDAY: track worker's reads/writes eventually
// FIXME: namespace?
struct BlobWorkerInfo {
	int numGranulesAssigned;

	BlobWorkerInfo(int numGranulesAssigned = 0) : numGranulesAssigned(numGranulesAssigned) {}
};

struct SplitEvaluation {
	int64_t epoch;
	int64_t seqno;
	Future<Void> inProgress;

	SplitEvaluation() : epoch(0), seqno(0) {}
	SplitEvaluation(int64_t epoch, int64_t seqno, Future<Void> inProgress)
	  : epoch(epoch), seqno(seqno), inProgress(inProgress) {}
};

struct BlobManagerStats {
	CounterCollection cc;

	// FIXME: purging stats

	Counter granuleSplits;
	Counter granuleWriteHotSplits;
	Counter ccGranulesChecked;
	Counter ccRowsChecked;
	Counter ccBytesChecked;
	Counter ccMismatches;
	Counter ccTimeouts;
	Counter ccErrors;
	Counter purgesProcessed;
	Counter granulesFullyPurged;
	Counter granulesPartiallyPurged;
	Counter filesPurged;
	Future<Void> logger;

	// Current stats maintained for a given blob worker process
	explicit BlobManagerStats(UID id, double interval, std::unordered_map<UID, BlobWorkerInterface>* workers)
	  : cc("BlobManagerStats", id.toString()), granuleSplits("GranuleSplits", cc),
	    granuleWriteHotSplits("GranuleWriteHotSplits", cc), ccGranulesChecked("CCGranulesChecked", cc),
	    ccRowsChecked("CCRowsChecked", cc), ccBytesChecked("CCBytesChecked", cc), ccMismatches("CCMismatches", cc),
	    ccTimeouts("CCTimeouts", cc), ccErrors("CCErrors", cc), purgesProcessed("PurgesProcessed", cc),
	    granulesFullyPurged("GranulesFullyPurged", cc), granulesPartiallyPurged("GranulesPartiallyPurged", cc),
	    filesPurged("FilesPurged", cc) {
		specialCounter(cc, "WorkerCount", [workers]() { return workers->size(); });
		logger = traceCounters("BlobManagerMetrics", id, interval, &cc, "BlobManagerMetrics");
	}
};

struct BlobManagerData : NonCopyable, ReferenceCounted<BlobManagerData> {
	UID id;
	Database db;
	Optional<Key> dcId;
	PromiseStream<Future<Void>> addActor;
	Promise<Void> doLockCheck;

	BlobManagerStats stats;

	Reference<BackupContainerFileSystem> bstore;

	std::unordered_map<UID, BlobWorkerInterface> workersById;
	std::unordered_map<UID, BlobWorkerInfo> workerStats; // mapping between workerID -> workerStats
	std::unordered_set<NetworkAddress> workerAddresses;
	std::unordered_set<UID> deadWorkers;
	KeyRangeMap<UID> workerAssignments;
	KeyRangeActorMap assignsInProgress;
	KeyRangeMap<SplitEvaluation> splitEvaluations;
	KeyRangeMap<bool> knownBlobRanges;

	AsyncTrigger startRecruiting;
	Debouncer restartRecruiting;
	std::set<NetworkAddress> recruitingLocalities; // the addrs of the workers being recruited on
	AsyncVar<int> recruitingStream;
	Promise<Void> foundBlobWorkers;
	Promise<Void> doneRecovering;

	int64_t epoch = -1;
	int64_t seqNo = 1;

	Promise<Void> iAmReplaced;

	// The order maintained here is important. The order ranges are put into the promise stream is the order they get
	// assigned sequence numbers
	PromiseStream<RangeAssignment> rangesToAssign;

	BlobManagerData(UID id, Database db, Optional<Key> dcId)
	  : id(id), db(db), dcId(dcId), stats(id, SERVER_KNOBS->WORKER_LOGGING_INTERVAL, &workersById),
	    knownBlobRanges(false, normalKeys.end), restartRecruiting(SERVER_KNOBS->DEBOUNCE_RECRUITING_DELAY),
	    recruitingStream(0) {}

	// only initialize blob store if actually needed
	void initBStore() {
		if (!bstore.isValid()) {
			if (BM_DEBUG) {
				fmt::print("BM {} constructing backup container from {}\n", epoch, SERVER_KNOBS->BG_URL.c_str());
			}
			bstore = BackupContainerFileSystem::openContainerFS(SERVER_KNOBS->BG_URL, {}, {});
			if (BM_DEBUG) {
				fmt::print("BM {} constructed backup container\n", epoch);
			}
		}
	}
};

ACTOR Future<Standalone<VectorRef<KeyRef>>> splitRange(Reference<BlobManagerData> bmData,
                                                       KeyRange range,
                                                       bool writeHot,
                                                       bool initialSplit) {
	try {
		if (BM_DEBUG) {
			fmt::print("Splitting new range [{0} - {1}): {2}\n",
			           range.begin.printable(),
			           range.end.printable(),
			           writeHot ? "hot" : "normal");
		}
		state StorageMetrics estimated = wait(bmData->db->getStorageMetrics(range, CLIENT_KNOBS->TOO_MANY));

		if (BM_DEBUG) {
			fmt::print("Estimated bytes for [{0} - {1}): {2}\n",
			           range.begin.printable(),
			           range.end.printable(),
			           estimated.bytes);
		}

		int64_t splitThreshold = SERVER_KNOBS->BG_SNAPSHOT_FILE_TARGET_BYTES;
		if (!initialSplit) {
			// If we have X MB target granule size, we want to do the initial split to split up into X MB chunks.
			// However, if we already have a granule that we are evaluating for split, if we split it as soon as it is
			// larger than X MB, we will end up with 2 X/2 MB granules.
			// To ensure an average size of X MB, we split granules at 4/3*X, so that they range between 2/3*X and
			// 4/3*X, averaging X
			splitThreshold = (splitThreshold * 4) / 3;
		}
		// if write-hot, we want to be able to split smaller, but not infinitely. Allow write-hot granules to be 3x
		// smaller
		// TODO knob?
		// TODO: re-evaluate after we have granule merging?
		if (writeHot) {
			splitThreshold /= 3;
		}
		TEST(writeHot); // Change feed write hot split
		if (estimated.bytes > splitThreshold) {
			// only split on bytes and write rate
			state StorageMetrics splitMetrics;
			splitMetrics.bytes = SERVER_KNOBS->BG_SNAPSHOT_FILE_TARGET_BYTES;
			splitMetrics.bytesPerKSecond = SERVER_KNOBS->SHARD_SPLIT_BYTES_PER_KSEC;
			if (writeHot) {
				splitMetrics.bytesPerKSecond = std::min(splitMetrics.bytesPerKSecond, estimated.bytesPerKSecond / 2);
				splitMetrics.bytesPerKSecond =
				    std::max(splitMetrics.bytesPerKSecond, SERVER_KNOBS->SHARD_MIN_BYTES_PER_KSEC);
			}
			splitMetrics.iosPerKSecond = splitMetrics.infinity;
			splitMetrics.bytesReadPerKSecond = splitMetrics.infinity;

			state PromiseStream<Key> resultStream;
			state Standalone<VectorRef<KeyRef>> keys;
			state Future<Void> streamFuture =
			    bmData->db->splitStorageMetricsStream(resultStream, range, splitMetrics, estimated);
			loop {
				try {
					Key k = waitNext(resultStream.getFuture());
					keys.push_back_deep(keys.arena(), k);
				} catch (Error& e) {
					if (e.code() != error_code_end_of_stream) {
						throw;
					}
					break;
				}
			}

			ASSERT(keys.size() >= 2);
			ASSERT(keys.front() == range.begin);
			ASSERT(keys.back() == range.end);
			return keys;
		} else {
			TEST(writeHot); // Not splitting write-hot because granules would be too small
			if (BM_DEBUG) {
				printf("Not splitting range\n");
			}
			Standalone<VectorRef<KeyRef>> keys;
			keys.push_back_deep(keys.arena(), range.begin);
			keys.push_back_deep(keys.arena(), range.end);
			return keys;
		}
	} catch (Error& e) {
		if (e.code() == error_code_operation_cancelled) {
			throw e;
		}
		// SplitStorageMetrics explicitly has a SevError if it gets an error, so no errors should propagate here
		TraceEvent(SevError, "BlobManagerUnexpectedErrorSplitRange", bmData->id)
		    .error(e)
		    .detail("Epoch", bmData->epoch);
		ASSERT_WE_THINK(false);

		// if not simulation, kill the BM
		if (bmData->iAmReplaced.canBeSet()) {
			bmData->iAmReplaced.sendError(e);
		}
		throw e;
	}
}

// Picks a worker with the fewest number of already assigned ranges.
// If there is a tie, picks one such worker at random.
ACTOR Future<UID> pickWorkerForAssign(Reference<BlobManagerData> bmData) {
	// wait until there are BWs to pick from
	while (bmData->workerStats.size() == 0) {
		TEST(true); // BM wants to assign range, but no workers available
		if (BM_DEBUG) {
			fmt::print("BM {0} waiting for blob workers before assigning granules\n", bmData->epoch);
		}
		bmData->restartRecruiting.trigger();
		wait(bmData->recruitingStream.onChange() || bmData->foundBlobWorkers.getFuture());
		// FIXME: may want to have some buffer here so zero-worker recruiting case doesn't assign every single pending
		// range to the first worker recruited
	}

	int minGranulesAssigned = INT_MAX;
	std::vector<UID> eligibleWorkers;

	for (auto const& worker : bmData->workerStats) {
		UID currId = worker.first;
		int granulesAssigned = worker.second.numGranulesAssigned;

		if (granulesAssigned < minGranulesAssigned) {
			eligibleWorkers.resize(0);
			minGranulesAssigned = granulesAssigned;
			eligibleWorkers.emplace_back(currId);
		} else if (granulesAssigned == minGranulesAssigned) {
			eligibleWorkers.emplace_back(currId);
		}
	}

	// pick a random worker out of the eligible workers
	ASSERT(eligibleWorkers.size() > 0);
	int idx = deterministicRandom()->randomInt(0, eligibleWorkers.size());
	if (BM_DEBUG) {
		fmt::print("picked worker {0}, which has a minimal number ({1}) of granules assigned\n",
		           eligibleWorkers[idx].toString(),
		           minGranulesAssigned);
	}

	return eligibleWorkers[idx];
}

ACTOR Future<Void> doRangeAssignment(Reference<BlobManagerData> bmData,
                                     RangeAssignment assignment,
                                     Optional<UID> workerID,
                                     int64_t epoch,
                                     int64_t seqNo) {
	// WorkerId is set, except in case of assigning to any worker. Then we pick the worker to assign to in here

	// inject delay into range assignments
	if (BUGGIFY_WITH_PROB(0.05)) {
		wait(delay(deterministicRandom()->random01()));
	}

	if (!workerID.present()) {
		ASSERT(assignment.isAssign && assignment.assign.get().type != AssignRequestType::Continue);
		UID _workerId = wait(pickWorkerForAssign(bmData));
		if (BM_DEBUG) {
			fmt::print("Chose BW {0} for seqno {1} in BM {2}\n", _workerId.toString(), seqNo, bmData->epoch);
		}
		workerID = _workerId;
		// We don't have to check for races with an overlapping assignment because it would insert over us in the actor
		// map, cancelling this actor before it got here
		bmData->workerAssignments.insert(assignment.keyRange, workerID.get());

		if (bmData->workerStats.count(workerID.get())) {
			bmData->workerStats[workerID.get()].numGranulesAssigned += 1;
		}
	}

	if (BM_DEBUG) {
		fmt::print("BM {0} {1} range [{2} - {3}) @ ({4}, {5}) to {6}\n",
		           bmData->epoch,
		           assignment.isAssign ? "assigning" : "revoking",
		           assignment.keyRange.begin.printable(),
		           assignment.keyRange.end.printable(),
		           epoch,
		           seqNo,
		           workerID.get().toString());
	}

	try {
		if (assignment.isAssign) {
			ASSERT(assignment.assign.present());
			ASSERT(!assignment.revoke.present());

			AssignBlobRangeRequest req;
			req.keyRange = KeyRangeRef(StringRef(req.arena, assignment.keyRange.begin),
			                           StringRef(req.arena, assignment.keyRange.end));
			req.managerEpoch = epoch;
			req.managerSeqno = seqNo;
			req.type = assignment.assign.get().type;

			// if that worker isn't alive anymore, add the range back into the stream
			if (bmData->workersById.count(workerID.get()) == 0) {
				throw no_more_servers();
			}
			wait(bmData->workersById[workerID.get()].assignBlobRangeRequest.getReply(req));
		} else {
			ASSERT(!assignment.assign.present());
			ASSERT(assignment.revoke.present());

			RevokeBlobRangeRequest req;
			req.keyRange = KeyRangeRef(StringRef(req.arena, assignment.keyRange.begin),
			                           StringRef(req.arena, assignment.keyRange.end));
			req.managerEpoch = epoch;
			req.managerSeqno = seqNo;
			req.dispose = assignment.revoke.get().dispose;

			// if that worker isn't alive anymore, this is a noop
			if (bmData->workersById.count(workerID.get())) {
				wait(bmData->workersById[workerID.get()].revokeBlobRangeRequest.getReply(req));
			} else {
				return Void();
			}
		}
	} catch (Error& e) {
		if (e.code() == error_code_operation_cancelled) {
			throw;
		}
		if (e.code() == error_code_blob_manager_replaced) {
			if (bmData->iAmReplaced.canBeSet()) {
				bmData->iAmReplaced.send(Void());
			}
			return Void();
		}
		if (e.code() == error_code_granule_assignment_conflict) {
			// Another blob worker already owns the range, don't retry.
			// And, if it was us that send the request to another worker for this range, this actor should have been
			// cancelled. So if it wasn't, it's likely that the conflict is from a new blob manager. Trigger the lock
			// check to make sure, and die if so.
			if (BM_DEBUG) {
				fmt::print("BM {0} got conflict assigning [{1} - {2}) to worker {3}, ignoring\n",
				           bmData->epoch,
				           assignment.keyRange.begin.printable(),
				           assignment.keyRange.end.printable(),
				           workerID.get().toString());
			}
			if (bmData->doLockCheck.canBeSet()) {
				bmData->doLockCheck.send(Void());
			}
			return Void();
		}

		if (e.code() != error_code_broken_promise && e.code() != error_code_no_more_servers) {
			TraceEvent(SevWarn, "BlobManagerUnexpectedErrorDoRangeAssignment", bmData->id)
			    .error(e)
			    .detail("Epoch", bmData->epoch);
			ASSERT_WE_THINK(false);
			if (bmData->iAmReplaced.canBeSet()) {
				bmData->iAmReplaced.sendError(e);
			}
			throw;
		}

		TEST(true); // BM retrying range assign

		// We use reliable delivery (getReply), so the broken_promise means the worker is dead, and we may need to retry
		// somewhere else
		if (assignment.isAssign) {
			if (BM_DEBUG) {
				fmt::print("BM got error {0} assigning range [{1} - {2}) to worker {3}, requeueing\n",
				           e.name(),
				           assignment.keyRange.begin.printable(),
				           assignment.keyRange.end.printable(),
				           workerID.get().toString());
			}

			// re-send revoke to queue to handle range being un-assigned from that worker before the new one
			RangeAssignment revokeOld;
			revokeOld.isAssign = false;
			revokeOld.worker = workerID;
			revokeOld.keyRange = assignment.keyRange;
			revokeOld.revoke = RangeRevokeData(false);
			bmData->rangesToAssign.send(revokeOld);

			// send assignment back to queue as is, clearing designated worker if present
			// if we failed to send continue to the worker we thought owned the shard, it should be retried
			// as a normal assign
			ASSERT(assignment.assign.present());
			assignment.assign.get().type = AssignRequestType::Normal;
			assignment.worker.reset();
			bmData->rangesToAssign.send(assignment);
			// FIXME: improvement would be to add history of failed workers to assignment so it can try other ones first
		} else {
			if (BM_DEBUG) {
				fmt::print("BM got error revoking range [{0} - {1}) from worker",
				           assignment.keyRange.begin.printable(),
				           assignment.keyRange.end.printable());
			}

			if (assignment.revoke.get().dispose) {
				if (BM_DEBUG) {
					printf(", retrying for dispose\n");
				}
				// send assignment back to queue as is, clearing designated worker if present
				assignment.worker.reset();
				bmData->rangesToAssign.send(assignment);
				//
			} else {
				if (BM_DEBUG) {
					printf(", ignoring\n");
				}
			}
		}
	}
	return Void();
}

ACTOR Future<Void> rangeAssigner(Reference<BlobManagerData> bmData) {
	loop {

		state RangeAssignment assignment = waitNext(bmData->rangesToAssign.getFuture());
		state int64_t seqNo = bmData->seqNo;
		bmData->seqNo++;

		// modify the in-memory assignment data structures, and send request off to worker
		state UID workerId;
		if (assignment.isAssign) {
			bool skip = false;
			// Ensure range isn't currently assigned anywhere, and there is only 1 intersecting range
			auto currentAssignments = bmData->workerAssignments.intersectingRanges(assignment.keyRange);
			int count = 0;
			for (auto i = currentAssignments.begin(); i != currentAssignments.end(); ++i) {
				if (assignment.assign.get().type == AssignRequestType::Continue) {
					ASSERT(assignment.worker.present());
					if (i.range() != assignment.keyRange || i.cvalue() != assignment.worker.get()) {
						TEST(true); // BM assignment out of date
						if (BM_DEBUG) {
							fmt::print("Out of date re-assign for ({0}, {1}). Assignment must have changed while "
							           "checking split.\n  Reassign: [{2} - {3}): {4}\n  Existing: [{5} - {6}): {7}\n",
							           bmData->epoch,
							           seqNo,
							           assignment.keyRange.begin.printable(),
							           assignment.keyRange.end.printable(),
							           assignment.worker.get().toString().substr(0, 5),
							           i.begin().printable(),
							           i.end().printable(),
							           i.cvalue().toString().substr(0, 5));
						}
						skip = true;
					}
				}
				count++;
			}
			if (skip) {
				continue;
			}
			ASSERT(count == 1);

			if (assignment.worker.present() && assignment.worker.get().isValid()) {
				if (BM_DEBUG) {
					fmt::print("BW {0} already chosen for seqno {1} in BM {2}\n",
					           assignment.worker.get().toString(),
					           seqNo,
					           bmData->id.toString());
				}
				workerId = assignment.worker.get();

				bmData->workerAssignments.insert(assignment.keyRange, workerId);
				bmData->assignsInProgress.insert(assignment.keyRange,
				                                 doRangeAssignment(bmData, assignment, workerId, bmData->epoch, seqNo));
				// If we know about the worker and this is not a continue, then this is a new range for the worker
				if (bmData->workerStats.count(workerId) &&
				    assignment.assign.get().type != AssignRequestType::Continue) {
					bmData->workerStats[workerId].numGranulesAssigned += 1;
				}
			} else {
				// Ensure the key boundaries are updated before we pick a worker
				bmData->workerAssignments.insert(assignment.keyRange, UID());
				bmData->assignsInProgress.insert(
				    assignment.keyRange, doRangeAssignment(bmData, assignment, Optional<UID>(), bmData->epoch, seqNo));
			}

		} else {
			if (assignment.worker.present()) {
				// revoke this specific range from this specific worker. Either part of recovery or failing a worker
				if (bmData->workerStats.count(assignment.worker.get())) {
					bmData->workerStats[assignment.worker.get()].numGranulesAssigned -= 1;
				}
				// if this revoke matches the worker assignment state, mark the range as unassigned
				auto existingRange = bmData->workerAssignments.rangeContaining(assignment.keyRange.begin);
				if (existingRange.range() == assignment.keyRange && existingRange.cvalue() == assignment.worker.get()) {
					bmData->workerAssignments.insert(assignment.keyRange, UID());
				}
				bmData->addActor.send(
				    doRangeAssignment(bmData, assignment, assignment.worker.get(), bmData->epoch, seqNo));
			} else {
				auto currentAssignments = bmData->workerAssignments.intersectingRanges(assignment.keyRange);
				for (auto& it : currentAssignments) {
					// ensure range doesn't truncate existing ranges
					ASSERT(it.begin() >= assignment.keyRange.begin);
					ASSERT(it.end() <= assignment.keyRange.end);

					// It is fine for multiple disjoint sub-ranges to have the same sequence number since they were part
					// of the same logical change

					if (bmData->workerStats.count(it.value())) {
						bmData->workerStats[it.value()].numGranulesAssigned -= 1;
					}

					// revoke the range for the worker that owns it, not the worker specified in the revoke
					bmData->addActor.send(doRangeAssignment(bmData, assignment, it.value(), bmData->epoch, seqNo));
				}
				bmData->workerAssignments.insert(assignment.keyRange, UID());
			}

			bmData->assignsInProgress.cancel(assignment.keyRange);
		}
	}
}

ACTOR Future<Void> checkManagerLock(Reference<ReadYourWritesTransaction> tr, Reference<BlobManagerData> bmData) {
	Optional<Value> currentLockValue = wait(tr->get(blobManagerEpochKey));
	ASSERT(currentLockValue.present());
	int64_t currentEpoch = decodeBlobManagerEpochValue(currentLockValue.get());
	if (currentEpoch != bmData->epoch) {
		ASSERT(currentEpoch > bmData->epoch);

		if (BM_DEBUG) {
			fmt::print(
			    "BM {0} found new epoch {1} > {2} in lock check\n", bmData->id.toString(), currentEpoch, bmData->epoch);
		}
		if (bmData->iAmReplaced.canBeSet()) {
			bmData->iAmReplaced.send(Void());
		}

		throw blob_manager_replaced();
	}
	tr->addReadConflictRange(singleKeyRange(blobManagerEpochKey));
	tr->addWriteConflictRange(singleKeyRange(blobManagerEpochKey));

	return Void();
}

ACTOR Future<Void> writeInitialGranuleMapping(Reference<BlobManagerData> bmData,
                                              Standalone<VectorRef<KeyRef>> boundaries) {
	state Reference<ReadYourWritesTransaction> tr = makeReference<ReadYourWritesTransaction>(bmData->db);
	// don't do too many in one transaction
	state int i = 0;
	state int transactionChunkSize = BUGGIFY ? deterministicRandom()->randomInt(2, 5) : 1000;
	while (i < boundaries.size() - 1) {
		TEST(i > 0); // multiple transactions for large granule split
		tr->reset();
		state int j = 0;
		loop {
			try {
				tr->setOption(FDBTransactionOptions::Option::PRIORITY_SYSTEM_IMMEDIATE);
				tr->setOption(FDBTransactionOptions::Option::ACCESS_SYSTEM_KEYS);
				wait(checkManagerLock(tr, bmData));
				while (i + j < boundaries.size() - 1 && j < transactionChunkSize) {
					// set to empty UID - no worker assigned yet
					wait(krmSetRange(tr,
					                 blobGranuleMappingKeys.begin,
					                 KeyRangeRef(boundaries[i + j], boundaries[i + j + 1]),
					                 blobGranuleMappingValueFor(UID())));
					j++;
				}
				wait(tr->commit());
				break;
			} catch (Error& e) {
				wait(tr->onError(e));
				j = 0;
			}
		}
		i += j;
	}
	return Void();
}

ACTOR Future<Void> monitorClientRanges(Reference<BlobManagerData> bmData) {
	state Optional<Value> lastChangeKeyValue;
	state bool needToCoalesce = bmData->epoch > 1;
	loop {
		state Reference<ReadYourWritesTransaction> tr = makeReference<ReadYourWritesTransaction>(bmData->db);

		if (BM_DEBUG) {
			printf("Blob manager checking for range updates\n");
		}
		loop {
			try {
				tr->setOption(FDBTransactionOptions::ACCESS_SYSTEM_KEYS);
				tr->setOption(FDBTransactionOptions::PRIORITY_SYSTEM_IMMEDIATE);

				// read change key at this point along with ranges
				state Optional<Value> ckvBegin = wait(tr->get(blobRangeChangeKey));

				state RangeResult results = wait(krmGetRanges(tr,
				                                              blobRangeKeys.begin,
				                                              KeyRange(normalKeys),
				                                              CLIENT_KNOBS->TOO_MANY,
				                                              GetRangeLimits::BYTE_LIMIT_UNLIMITED));
				ASSERT_WE_THINK(!results.more && results.size() < CLIENT_KNOBS->TOO_MANY);
				if (results.more || results.size() >= CLIENT_KNOBS->TOO_MANY) {
					TraceEvent(SevError, "BlobManagerTooManyClientRanges", bmData->id)
					    .detail("Epoch", bmData->epoch)
					    .detail("ClientRanges", results.size() - 1);
					wait(delay(600));
					if (bmData->iAmReplaced.canBeSet()) {
						bmData->iAmReplaced.sendError(internal_error());
					}
					throw internal_error();
				}

				state Arena ar;
				ar.dependsOn(results.arena());
				VectorRef<KeyRangeRef> rangesToAdd;
				VectorRef<KeyRangeRef> rangesToRemove;
				updateClientBlobRanges(&bmData->knownBlobRanges, results, ar, &rangesToAdd, &rangesToRemove);

				if (needToCoalesce) {
					// recovery has granules instead of known ranges in here. We need to do so to identify any parts of
					// known client ranges the last manager didn't finish blob-ifying.
					// To coalesce the map, we simply override known ranges with the current DB ranges after computing
					// rangesToAdd + rangesToRemove
					needToCoalesce = false;

					for (int i = 0; i < results.size() - 1; i++) {
						bool active = results[i].value == LiteralStringRef("1");
						bmData->knownBlobRanges.insert(KeyRangeRef(results[i].key, results[i + 1].key), active);
					}
				}

				for (KeyRangeRef range : rangesToRemove) {
					TraceEvent("ClientBlobRangeRemoved", bmData->id).detail("Range", range);
					if (BM_DEBUG) {
						fmt::print(
						    "BM Got range to revoke [{0} - {1})\n", range.begin.printable(), range.end.printable());
					}

					RangeAssignment ra;
					ra.isAssign = false;
					ra.keyRange = range;
					ra.revoke = RangeRevokeData(true); // dispose=true
					bmData->rangesToAssign.send(ra);
				}

				state std::vector<Future<Standalone<VectorRef<KeyRef>>>> splitFutures;
				// Divide new ranges up into equal chunks by using SS byte sample
				for (KeyRangeRef range : rangesToAdd) {
					TraceEvent("ClientBlobRangeAdded", bmData->id).detail("Range", range);
					splitFutures.push_back(splitRange(bmData, range, false, true));
				}

				for (auto f : splitFutures) {
					state Standalone<VectorRef<KeyRef>> splits = wait(f);
					if (BM_DEBUG) {
						fmt::print("Split client range [{0} - {1}) into {2} ranges:\n",
						           splits[0].printable(),
						           splits[splits.size() - 1].printable(),
						           splits.size() - 1);
					}

					// Write to DB BEFORE sending assign requests, so that if manager dies before/during, new manager
					// picks up the same ranges
					wait(writeInitialGranuleMapping(bmData, splits));

					for (int i = 0; i < splits.size() - 1; i++) {
						KeyRange range = KeyRange(KeyRangeRef(splits[i], splits[i + 1]));
						// only add the client range if this is the first BM or it's not already assigned
						if (BM_DEBUG) {
							fmt::print(
							    "    [{0} - {1})\n", range.begin.printable().c_str(), range.end.printable().c_str());
						}

						RangeAssignment ra;
						ra.isAssign = true;
						ra.keyRange = range;
						ra.assign = RangeAssignmentData(); // type=normal
						bmData->rangesToAssign.send(ra);
					}
				}

				lastChangeKeyValue =
				    ckvBegin; // the version of the ranges we processed is the one read alongside the ranges

				// do a new transaction, check for change in change key, watch if none
				tr->reset();
				tr->setOption(FDBTransactionOptions::ACCESS_SYSTEM_KEYS);
				tr->setOption(FDBTransactionOptions::PRIORITY_SYSTEM_IMMEDIATE);
				state Future<Void> watchFuture;

				Optional<Value> ckvEnd = wait(tr->get(blobRangeChangeKey));

				if (ckvEnd == lastChangeKeyValue) {
					watchFuture = tr->watch(blobRangeChangeKey); // watch for change in key
					wait(tr->commit());
					if (BM_DEBUG) {
						printf("Blob manager done processing client ranges, awaiting update\n");
					}
				} else {
					watchFuture = Future<Void>(Void()); // restart immediately
				}

				wait(watchFuture);
				break;
			} catch (Error& e) {
				if (BM_DEBUG) {
					fmt::print("Blob manager got error looking for range updates {}\n", e.name());
				}
				wait(tr->onError(e));
			}
		}
	}
}

// split recursively in the middle to guarantee roughly equal splits across different parts of key space
static void downsampleSplit(const Standalone<VectorRef<KeyRef>>& splits,
                            Standalone<VectorRef<KeyRef>>& out,
                            int startIdx,
                            int endIdx,
                            int remaining) {
	ASSERT(endIdx - startIdx >= remaining);
	ASSERT(remaining >= 0);
	if (remaining == 0) {
		return;
	}
	if (endIdx - startIdx == remaining) {
		out.append(out.arena(), splits.begin() + startIdx, remaining);
	} else {
		int mid = (startIdx + endIdx) / 2;
		int startCount = (remaining - 1) / 2;
		int endCount = remaining - startCount - 1;
		// ensure no infinite recursion
		ASSERT(mid != endIdx);
		ASSERT(mid + 1 != startIdx);
		downsampleSplit(splits, out, startIdx, mid, startCount);
		out.push_back(out.arena(), splits[mid]);
		downsampleSplit(splits, out, mid + 1, endIdx, endCount);
	}
}

ACTOR Future<Void> maybeSplitRange(Reference<BlobManagerData> bmData,
                                   UID currentWorkerId,
                                   KeyRange granuleRange,
                                   UID granuleID,
                                   Version granuleStartVersion,
                                   bool writeHot) {
	state Reference<ReadYourWritesTransaction> tr = makeReference<ReadYourWritesTransaction>(bmData->db);
	state Standalone<VectorRef<KeyRef>> newRanges;

	// first get ranges to split
	Standalone<VectorRef<KeyRef>> _newRanges = wait(splitRange(bmData, granuleRange, writeHot, false));
	newRanges = _newRanges;

	ASSERT(newRanges.size() >= 2);
	if (newRanges.size() == 2) {
		// not large enough to split, just reassign back to worker
		if (BM_DEBUG) {
			fmt::print("Not splitting existing range [{0} - {1}). Continuing assignment to {2}\n",
			           granuleRange.begin.printable(),
			           granuleRange.end.printable(),
			           currentWorkerId.toString());
		}
		RangeAssignment raContinue;
		raContinue.isAssign = true;
		raContinue.worker = currentWorkerId;
		raContinue.keyRange = granuleRange;
		raContinue.assign = RangeAssignmentData(AssignRequestType::Continue); // continue assignment and re-snapshot
		bmData->rangesToAssign.send(raContinue);
		return Void();
	}

	// Enforce max split fanout for performance reasons. This mainly happens when a blob worker is behind.
	if (newRanges.size() >=
	    SERVER_KNOBS->BG_MAX_SPLIT_FANOUT + 2) { // +2 because this is boundaries, so N keys would have N+1 bounaries.
		TEST(true); // downsampling granule split because fanout too high
		Standalone<VectorRef<KeyRef>> coalescedRanges;
		coalescedRanges.arena().dependsOn(newRanges.arena());
		coalescedRanges.push_back(coalescedRanges.arena(), newRanges.front());

		// since we include start + end boundaries here, only need maxSplitFanout-1 split boundaries to produce
		// maxSplitFanout granules
		downsampleSplit(newRanges, coalescedRanges, 1, newRanges.size() - 1, SERVER_KNOBS->BG_MAX_SPLIT_FANOUT - 1);

		coalescedRanges.push_back(coalescedRanges.arena(), newRanges.back());
		ASSERT(coalescedRanges.size() == SERVER_KNOBS->BG_MAX_SPLIT_FANOUT + 1);
		if (BM_DEBUG) {
			fmt::print("Downsampled split from {0} -> {1} granules\n",
			           newRanges.size() - 1,
			           SERVER_KNOBS->BG_MAX_SPLIT_FANOUT);
		}

		newRanges = coalescedRanges;
		ASSERT(newRanges.size() <= SERVER_KNOBS->BG_MAX_SPLIT_FANOUT + 1);
	}

	ASSERT(granuleRange.begin == newRanges.front());
	ASSERT(granuleRange.end == newRanges.back());

	// Have to make set of granule ids deterministic across retries to not end up with extra UIDs in the split
	// state, which could cause recovery to fail and resources to not be cleaned up.
	// This entire transaction must be idempotent across retries for all splitting state
	state std::vector<UID> newGranuleIDs;
	newGranuleIDs.reserve(newRanges.size() - 1);
	for (int i = 0; i < newRanges.size() - 1; i++) {
		newGranuleIDs.push_back(deterministicRandom()->randomUniqueID());
	}

	if (BM_DEBUG) {
		fmt::print("Splitting range [{0} - {1}) into {2} granules:\n",
		           granuleRange.begin.printable(),
		           granuleRange.end.printable(),
		           newRanges.size() - 1);
		for (int i = 0; i < newRanges.size(); i++) {
			fmt::print("    {}:{}\n",
			           (i < newGranuleIDs.size() ? newGranuleIDs[i] : UID()).toString().substr(0, 6).c_str(),
			           newRanges[i].printable());
		}
	}

	state Version splitVersion;

	// Need to split range. Persist intent to split and split metadata to DB BEFORE sending split assignments to blob
	// workers, so that nothing is lost on blob manager recovery
	loop {
		try {
			tr->reset();
			tr->setOption(FDBTransactionOptions::Option::PRIORITY_SYSTEM_IMMEDIATE);
			tr->setOption(FDBTransactionOptions::Option::ACCESS_SYSTEM_KEYS);
			ASSERT(newRanges.size() > 2);

			// make sure we're still manager when this transaction gets committed
			wait(checkManagerLock(tr, bmData));

			// TODO can do this + lock in parallel
			// Read splitState to see if anything was committed instead of reading granule mapping because we don't want
			// to conflict with mapping changes/reassignments
			state RangeResult existingState =
			    wait(tr->getRange(blobGranuleSplitKeyRangeFor(granuleID), SERVER_KNOBS->BG_MAX_SPLIT_FANOUT + 2));
			ASSERT_WE_THINK(!existingState.more && existingState.size() <= SERVER_KNOBS->BG_MAX_SPLIT_FANOUT + 1);
			// maybe someone decreased the knob, we should gracefully handle it not in simulation
			if (existingState.more || existingState.size() > SERVER_KNOBS->BG_MAX_SPLIT_FANOUT) {
				RangeResult tryAgain = wait(tr->getRange(blobGranuleSplitKeyRangeFor(granuleID), 10000));
				ASSERT(!tryAgain.more);
				existingState = tryAgain;
			}
			if (!existingState.empty()) {
				// Something was previously committed, we must go with that decision.
				// Read its boundaries and override our planned split boundaries
				TEST(true); // Overriding split ranges with existing ones from DB
				RangeResult existingBoundaries =
				    wait(tr->getRange(KeyRangeRef(granuleRange.begin.withPrefix(blobGranuleMappingKeys.begin),
				                                  keyAfter(granuleRange.end).withPrefix(blobGranuleMappingKeys.begin)),
				                      existingState.size() + 2));
				// +2 because this is boundaries and existingState was granules, and to ensure it doesn't set more
				ASSERT(!existingBoundaries.more);
				ASSERT(existingBoundaries.size() == existingState.size() + 1);
				newRanges.clear();
				newRanges.arena().dependsOn(existingBoundaries.arena());
				for (auto& it : existingBoundaries) {
					newRanges.push_back(newRanges.arena(), it.key.removePrefix(blobGranuleMappingKeys.begin));
				}
				ASSERT(newRanges.front() == granuleRange.begin);
				ASSERT(newRanges.back() == granuleRange.end);
				if (BM_DEBUG) {
					fmt::print("Replaced old range splits for [{0} - {1}) with {2}:\n",
					           granuleRange.begin.printable(),
					           granuleRange.end.printable(),
					           newRanges.size() - 1);
					for (int i = 0; i < newRanges.size(); i++) {
						fmt::print("    {}\n", newRanges[i].printable());
					}
				}
				break;
			}

			// acquire lock for old granule to make sure nobody else modifies it
			state Key lockKey = blobGranuleLockKeyFor(granuleRange);
			Optional<Value> lockValue = wait(tr->get(lockKey));
			ASSERT(lockValue.present());
			std::tuple<int64_t, int64_t, UID> prevGranuleLock = decodeBlobGranuleLockValue(lockValue.get());
			int64_t ownerEpoch = std::get<0>(prevGranuleLock);

			if (ownerEpoch > bmData->epoch) {
				if (BM_DEBUG) {
					fmt::print("BM {0} found a higher epoch {1} than {2} for granule lock of [{3} - {4})\n",
					           bmData->epoch,
					           ownerEpoch,
					           bmData->epoch,
					           granuleRange.begin.printable(),
					           granuleRange.end.printable());
				}

				if (bmData->iAmReplaced.canBeSet()) {
					bmData->iAmReplaced.send(Void());
				}
				return Void();
			}

			// Set lock to max value for this manager, so other reassignments can't race with this transaction
			// and existing owner can't modify it further.
			// FIXME: Implementing merging may require us to make lock go backwards if we later merge other granules
			// back to this same range, but I think that's fine
			tr->set(lockKey,
			        blobGranuleLockValueFor(
			            bmData->epoch, std::numeric_limits<int64_t>::max(), std::get<2>(prevGranuleLock)));

			// get last delta file version written, to make that the split version
			RangeResult lastDeltaFile =
			    wait(tr->getRange(blobGranuleFileKeyRangeFor(granuleID), 1, Snapshot::False, Reverse::True));
			ASSERT(lastDeltaFile.size() == 1);
			std::tuple<UID, Version, uint8_t> k = decodeBlobGranuleFileKey(lastDeltaFile[0].key);
			ASSERT(std::get<0>(k) == granuleID);
			ASSERT(std::get<2>(k) == 'D');
			splitVersion = std::get<1>(k);

			if (BM_DEBUG) {
				fmt::print("BM {0} found version {1} for splitting [{2} - {3})\n",
				           bmData->epoch,
				           splitVersion,
				           granuleRange.begin.printable(),
				           granuleRange.end.printable());
			}

			// set up splits in granule mapping, but point each part to the old owner (until they get reassigned)
			state int i;
			for (i = 0; i < newRanges.size() - 1; i++) {
				Key splitKey = blobGranuleSplitKeyFor(granuleID, newGranuleIDs[i]);

				tr->atomicOp(splitKey,
				             blobGranuleSplitValueFor(BlobGranuleSplitState::Initialized),
				             MutationRef::SetVersionstampedValue);

				Key historyKey = blobGranuleHistoryKeyFor(KeyRangeRef(newRanges[i], newRanges[i + 1]), splitVersion);

				Standalone<BlobGranuleHistoryValue> historyValue;
				historyValue.granuleID = newGranuleIDs[i];
				historyValue.parentGranules.push_back(historyValue.arena(),
				                                      std::pair(granuleRange, granuleStartVersion));

				tr->set(historyKey, blobGranuleHistoryValueFor(historyValue));

				// split the assignment but still pointing to the same worker
				// FIXME: could pick new random workers here, they'll get overridden shortly unless the BM immediately
				// restarts
				wait(krmSetRange(tr,
				                 blobGranuleMappingKeys.begin,
				                 KeyRangeRef(newRanges[i], newRanges[i + 1]),
				                 blobGranuleMappingValueFor(currentWorkerId)));
			}

			wait(tr->commit());
			break;
		} catch (Error& e) {
			if (e.code() == error_code_operation_cancelled) {
				throw;
			}
			if (BM_DEBUG) {
				fmt::print("BM {0} Persisting granule split got error {1}\n", bmData->epoch, e.name());
			}
			if (e.code() == error_code_granule_assignment_conflict) {
				if (bmData->iAmReplaced.canBeSet()) {
					bmData->iAmReplaced.send(Void());
				}
				return Void();
			}
			wait(tr->onError(e));
		}
	}

	if (BM_DEBUG) {
		fmt::print("Splitting range [{0} - {1}) into {2} granules @ {3} done, sending assignments:\n",
		           granuleRange.begin.printable(),
		           granuleRange.end.printable(),
		           newRanges.size() - 1,
		           splitVersion);
	}

	++bmData->stats.granuleSplits;
	if (writeHot) {
		++bmData->stats.granuleWriteHotSplits;
	}

	// transaction committed, send range assignments
	// range could have been moved since split eval started, so just revoke from whoever has it
	RangeAssignment raRevoke;
	raRevoke.isAssign = false;
	raRevoke.keyRange = granuleRange;
	raRevoke.revoke = RangeRevokeData(false); // not a dispose
	bmData->rangesToAssign.send(raRevoke);

	for (int i = 0; i < newRanges.size() - 1; i++) {
		// reassign new range and do handover of previous range
		RangeAssignment raAssignSplit;
		raAssignSplit.isAssign = true;
		raAssignSplit.keyRange = KeyRangeRef(newRanges[i], newRanges[i + 1]);
		raAssignSplit.assign = RangeAssignmentData();
		// don't care who this range gets assigned to
		bmData->rangesToAssign.send(raAssignSplit);
	}

	if (BM_DEBUG) {
		fmt::print("Splitting range [{0} - {1}) into {2} granules @ {3} got assignments processed\n",
		           granuleRange.begin.printable(),
		           granuleRange.end.printable(),
		           newRanges.size() - 1,
		           splitVersion);
	}

	return Void();
}

ACTOR Future<Void> deregisterBlobWorker(Reference<BlobManagerData> bmData, BlobWorkerInterface interf) {
	state Reference<ReadYourWritesTransaction> tr = makeReference<ReadYourWritesTransaction>(bmData->db);
	loop {
		tr->setOption(FDBTransactionOptions::ACCESS_SYSTEM_KEYS);
		tr->setOption(FDBTransactionOptions::PRIORITY_SYSTEM_IMMEDIATE);
		try {
			wait(checkManagerLock(tr, bmData));
			Key blobWorkerListKey = blobWorkerListKeyFor(interf.id());
			// FIXME: should be able to remove this conflict range
			tr->addReadConflictRange(singleKeyRange(blobWorkerListKey));
			tr->clear(blobWorkerListKey);

			wait(tr->commit());

			if (BM_DEBUG) {
				fmt::print("Deregistered blob worker {0}\n", interf.id().toString());
			}
			return Void();
		} catch (Error& e) {
			if (BM_DEBUG) {
				fmt::print("Deregistering blob worker {0} got error {1}\n", interf.id().toString(), e.name());
			}
			wait(tr->onError(e));
		}
	}
}

ACTOR Future<Void> haltBlobWorker(Reference<BlobManagerData> bmData, BlobWorkerInterface bwInterf) {
	loop {
		try {
			wait(bwInterf.haltBlobWorker.getReply(HaltBlobWorkerRequest(bmData->epoch, bmData->id)));
			break;
		} catch (Error& e) {
			// throw other errors instead of returning?
			if (e.code() == error_code_operation_cancelled) {
				throw;
			}
			if (e.code() != error_code_blob_manager_replaced) {
				break;
			}
			if (bmData->iAmReplaced.canBeSet()) {
				bmData->iAmReplaced.send(Void());
			}
		}
	}

	return Void();
}

ACTOR Future<Void> killBlobWorker(Reference<BlobManagerData> bmData, BlobWorkerInterface bwInterf, bool registered) {
	state UID bwId = bwInterf.id();

	// Remove blob worker from stats map so that when we try to find a worker to takeover the range,
	// the one we just killed isn't considered.
	// Remove it from workersById also since otherwise that worker addr will remain excluded
	// when we try to recruit new blob workers.

	TraceEvent("KillBlobWorker", bmData->id).detail("WorkerId", bwId);

	if (registered) {
		bmData->deadWorkers.insert(bwId);
		bmData->workerStats.erase(bwId);
		bmData->workersById.erase(bwId);
		bmData->workerAddresses.erase(bwInterf.stableAddress());
	}

	// Remove blob worker from persisted list of blob workers
	Future<Void> deregister = deregisterBlobWorker(bmData, bwInterf);

	// for every range owned by this blob worker, we want to
	// - send a revoke request for that range
	// - add the range back to the stream of ranges to be assigned
	if (BM_DEBUG) {
		fmt::print("Taking back ranges from BW {0}\n", bwId.toString());
	}
	// copy ranges into vector before sending, because send then modifies workerAssignments
	state std::vector<KeyRange> rangesToMove;
	for (auto& it : bmData->workerAssignments.ranges()) {
		if (it.cvalue() == bwId) {
			rangesToMove.push_back(it.range());
		}
	}
	for (auto& it : rangesToMove) {
		// Send revoke request
		RangeAssignment raRevoke;
		raRevoke.isAssign = false;
		raRevoke.keyRange = it;
		raRevoke.revoke = RangeRevokeData(false);
		bmData->rangesToAssign.send(raRevoke);

		// Add range back into the stream of ranges to be assigned
		RangeAssignment raAssign;
		raAssign.isAssign = true;
		raAssign.worker = Optional<UID>();
		raAssign.keyRange = it;
		raAssign.assign = RangeAssignmentData(); // not a continue
		bmData->rangesToAssign.send(raAssign);
	}

	// Send halt to blob worker, with no expectation of hearing back
	if (BM_DEBUG) {
		fmt::print("Sending halt to BW {}\n", bwId.toString());
	}
	bmData->addActor.send(haltBlobWorker(bmData, bwInterf));

	// wait for blob worker to be removed from DB and in-memory mapping to have reassigned all shards from this worker
	// before removing it from deadWorkers, to avoid a race with checkBlobWorkerList
	wait(deregister);

	// restart recruiting to replace the dead blob worker
	bmData->restartRecruiting.trigger();

	if (registered) {
		bmData->deadWorkers.erase(bwInterf.id());
	}

	return Void();
}

ACTOR Future<Void> monitorBlobWorkerStatus(Reference<BlobManagerData> bmData, BlobWorkerInterface bwInterf) {
	// outer loop handles reconstructing stream if it got a retryable error
	// do backoff, we can get a lot of retries in a row

	// wait for blob manager to be done recovering, so it has initial granule mapping and worker data
	wait(bmData->doneRecovering.getFuture());

	state double backoff = SERVER_KNOBS->BLOB_MANAGER_STATUS_EXP_BACKOFF_MIN;
	loop {
		try {
			state ReplyPromiseStream<GranuleStatusReply> statusStream =
			    bwInterf.granuleStatusStreamRequest.getReplyStream(GranuleStatusStreamRequest(bmData->epoch));
			// read from stream until worker fails (should never get explicit end_of_stream)
			loop {
				GranuleStatusReply rep = waitNext(statusStream.getFuture());

				if (BM_DEBUG) {
					fmt::print("BM {0} got status of [{1} - {2}) @ ({3}, {4}) from BW {5}: {6} {7}\n",
					           bmData->epoch,
					           rep.granuleRange.begin.printable(),
					           rep.granuleRange.end.printable(),
					           rep.epoch,
					           rep.seqno,
					           bwInterf.id().toString(),
					           rep.doSplit ? "split" : "",
					           rep.writeHotSplit ? "hot" : "normal");
				}
				// if we get a reply from the stream, reset backoff
				backoff = SERVER_KNOBS->BLOB_MANAGER_STATUS_EXP_BACKOFF_MIN;
				if (rep.epoch > bmData->epoch) {
					if (BM_DEBUG) {
						fmt::print("BM heard from BW {0} that there is a new manager with higher epoch\n",
						           bwInterf.id().toString());
					}
					if (bmData->iAmReplaced.canBeSet()) {
						bmData->iAmReplaced.send(Void());
					}
				}

				// This won't be true eventually, but right now the only time the blob worker reports
				// back is to split the range.
				ASSERT(rep.doSplit);

				// FIXME: We will need to go over all splits in the range once we're doing merges, instead of first one
				auto lastSplitEval = bmData->splitEvaluations.rangeContaining(rep.granuleRange.begin);
				if (rep.granuleRange.begin == lastSplitEval.begin() && rep.granuleRange.end == lastSplitEval.end() &&
				    rep.epoch == lastSplitEval.cvalue().epoch && rep.seqno == lastSplitEval.cvalue().seqno) {
					if (BM_DEBUG) {
						fmt::print("Manager {0} received repeat status for the same granule [{1} - {2}), ignoring.\n",
						           bmData->epoch,
						           rep.granuleRange.begin.printable(),
						           rep.granuleRange.end.printable());
					}
				} else if (!(lastSplitEval.cvalue().epoch < rep.epoch ||
				             (lastSplitEval.cvalue().epoch == rep.epoch && lastSplitEval.cvalue().seqno < rep.seqno))) {
					TEST(true); // BM got out-of-date split request
					if (BM_DEBUG) {
						fmt::print(
						    "Manager {0} ignoring status from BW {1} for granule [{2} - {3}) since it already processed"
						    "[{4} - {5}) @ ({6}, {7}).\n",
						    bmData->epoch,
						    bwInterf.id().toString().substr(0, 5),
						    rep.granuleRange.begin.printable(),
						    rep.granuleRange.end.printable(),
						    lastSplitEval.begin().printable(),
						    lastSplitEval.end().printable(),
						    lastSplitEval.cvalue().epoch,
						    lastSplitEval.cvalue().seqno);
					}

					// revoke range from out-of-date worker, but bypass rangeAssigner and hack (epoch, seqno) to be
					// (requesting epoch, requesting seqno + 1) to ensure no race with then reassigning the range to the
					// worker at a later version
					RangeAssignment revokeOld;
					revokeOld.isAssign = false;
					revokeOld.worker = bwInterf.id();
					revokeOld.keyRange = rep.granuleRange;
					revokeOld.revoke = RangeRevokeData(false);

					bmData->addActor.send(
					    doRangeAssignment(bmData, revokeOld, bwInterf.id(), rep.epoch, rep.seqno + 1));
				} else if (lastSplitEval.cvalue().inProgress.isValid() &&
				           !lastSplitEval.cvalue().inProgress.isReady()) {
					TEST(true); // racing BM splits
					// For example, one worker asked BM to split, then died, granule was moved, new worker asks to
					// split on recovery. We need to ensure that they are semantically the same split.
					// We will just rely on the in-progress split to finish
					if (BM_DEBUG) {
						fmt::print("Manager {0} got split request for [{1} - {2}) @ ({3}, {4}), but already in "
						           "progress from [{5} - {6}) @ ({7}, {8})\n",
						           bmData->epoch,
						           rep.granuleRange.begin.printable().c_str(),
						           rep.granuleRange.end.printable().c_str(),
						           rep.epoch,
						           rep.seqno,
						           lastSplitEval.begin().printable().c_str(),
						           lastSplitEval.end().printable().c_str(),
						           lastSplitEval.cvalue().epoch,
						           lastSplitEval.cvalue().seqno);
					}
					// ignore the request, they will retry
				} else {
					if (BM_DEBUG) {
						fmt::print("Manager {0} evaluating [{1} - {2}) @ ({3}, {4}) for split\n",
						           bmData->epoch,
						           rep.granuleRange.begin.printable().c_str(),
						           rep.granuleRange.end.printable().c_str(),
						           rep.epoch,
						           rep.seqno);
					}
					Future<Void> doSplitEval = maybeSplitRange(
					    bmData, bwInterf.id(), rep.granuleRange, rep.granuleID, rep.startVersion, rep.writeHotSplit);
					bmData->splitEvaluations.insert(rep.granuleRange,
					                                SplitEvaluation(rep.epoch, rep.seqno, doSplitEval));
				}
			}
		} catch (Error& e) {
			if (e.code() == error_code_operation_cancelled) {
				throw e;
			}

			// on known network errors or stream close errors, throw
			if (e.code() == error_code_broken_promise) {
				throw e;
			}

			// if manager is replaced, die
			if (e.code() == error_code_blob_manager_replaced) {
				if (bmData->iAmReplaced.canBeSet()) {
					bmData->iAmReplaced.send(Void());
				}
				return Void();
			}

			// if we got an error constructing or reading from stream that is retryable, wait and retry.
			// Sometimes we get connection_failed without the failure monitor tripping. One example is simulation's
			// rollRandomClose. In this case, just reconstruct the stream. If it was a transient failure, it works, and
			// if it is permanent, the failure monitor will eventually trip.
			ASSERT(e.code() != error_code_end_of_stream);
			if (e.code() == error_code_request_maybe_delivered || e.code() == error_code_connection_failed) {
				TEST(true); // BM retrying BW monitoring
				wait(delay(backoff));
				backoff = std::min(backoff * SERVER_KNOBS->BLOB_MANAGER_STATUS_EXP_BACKOFF_EXPONENT,
				                   SERVER_KNOBS->BLOB_MANAGER_STATUS_EXP_BACKOFF_MAX);
				continue;
			} else {
				TraceEvent(SevError, "BlobManagerUnexpectedErrorStatusMonitoring", bmData->id)
				    .error(e)
				    .detail("Epoch", bmData->epoch);
				ASSERT_WE_THINK(false);
				// if not simulation, kill the BM
				if (bmData->iAmReplaced.canBeSet()) {
					bmData->iAmReplaced.sendError(e);
				}
				throw e;
			}
		}
	}
}

ACTOR Future<Void> monitorBlobWorker(Reference<BlobManagerData> bmData, BlobWorkerInterface bwInterf) {
	try {
		state Future<Void> waitFailure = waitFailureClient(bwInterf.waitFailure, SERVER_KNOBS->BLOB_WORKER_TIMEOUT);
		state Future<Void> monitorStatus = monitorBlobWorkerStatus(bmData, bwInterf);

		choose {
			when(wait(waitFailure)) {
				if (BM_DEBUG) {
					fmt::print("BM {0} detected BW {1} is dead\n", bmData->epoch, bwInterf.id().toString());
				}
				TraceEvent("BlobWorkerFailed", bmData->id).detail("BlobWorkerID", bwInterf.id());
			}
			when(wait(monitorStatus)) {
				// should only return when manager got replaced
				ASSERT(!bmData->iAmReplaced.canBeSet());
			}
		}
	} catch (Error& e) {
		// will blob worker get cleaned up in this case?
		if (e.code() == error_code_operation_cancelled) {
			throw e;
		}

		if (BM_DEBUG) {
			fmt::print(
			    "BM {0} got monitoring error {1} from BW {2}\n", bmData->epoch, e.name(), bwInterf.id().toString());
		}

		// Expected errors here are: [broken_promise]
		if (e.code() != error_code_broken_promise) {
			if (BM_DEBUG) {
				fmt::print("BM got unexpected error {0} monitoring BW {1}\n", e.name(), bwInterf.id().toString());
			}
			TraceEvent(SevError, "BlobManagerUnexpectedErrorMonitorBW", bmData->id)
			    .error(e)
			    .detail("Epoch", bmData->epoch);
			ASSERT_WE_THINK(false);
			// if not simulation, kill the BM
			if (bmData->iAmReplaced.canBeSet()) {
				bmData->iAmReplaced.sendError(e);
			}
			throw e;
		}
	}

	// kill the blob worker
	wait(killBlobWorker(bmData, bwInterf, true));

	if (BM_DEBUG) {
		fmt::print("No longer monitoring BW {0}\n", bwInterf.id().toString());
	}
	return Void();
}

ACTOR Future<Void> checkBlobWorkerList(Reference<BlobManagerData> bmData, Promise<Void> workerListReady) {

	try {
		loop {
			// Get list of last known blob workers
			// note: the list will include every blob worker that the old manager knew about,
			// but it might also contain blob workers that died while the new manager was being recruited
			std::vector<BlobWorkerInterface> blobWorkers = wait(getBlobWorkers(bmData->db));
			// add all blob workers to this new blob manager's records and start monitoring it
			bool foundAnyNew = false;
			for (auto& worker : blobWorkers) {
				if (!bmData->deadWorkers.count(worker.id())) {
					if (!bmData->workerAddresses.count(worker.stableAddress()) &&
					    worker.locality.dcId() == bmData->dcId) {
						bmData->workerAddresses.insert(worker.stableAddress());
						bmData->workersById[worker.id()] = worker;
						bmData->workerStats[worker.id()] = BlobWorkerInfo();
						bmData->addActor.send(monitorBlobWorker(bmData, worker));
						foundAnyNew = true;
					} else if (!bmData->workersById.count(worker.id())) {
						bmData->addActor.send(killBlobWorker(bmData, worker, false));
					}
				}
			}
			if (workerListReady.canBeSet()) {
				workerListReady.send(Void());
			}
			// if any assigns are stuck on workers, and we have workers, wake them
			if (foundAnyNew || !bmData->workersById.empty()) {
				Promise<Void> hold = bmData->foundBlobWorkers;
				bmData->foundBlobWorkers = Promise<Void>();
				hold.send(Void());
			}
			wait(delay(SERVER_KNOBS->BLOB_WORKERLIST_FETCH_INTERVAL));
		}
	} catch (Error& e) {
		if (BM_DEBUG) {
			fmt::print("BM {0} got error {1} reading blob worker list!!\n", bmData->epoch, e.name());
		}
		throw e;
	}
}
// Shared code for handling KeyRangeMap<tuple(UID, epoch, seqno)> that is used several places in blob manager recovery
// when there can be conflicting sources of what assignments exist or which workers owns a granule.
// Resolves these conflicts by comparing the epoch + seqno for the range
// Special epoch/seqnos:
//   (0,0): range is not mapped
static void addAssignment(KeyRangeMap<std::tuple<UID, int64_t, int64_t>>& map,
                          const KeyRangeRef& newRange,
                          UID newId,
                          int64_t newEpoch,
                          int64_t newSeqno,
                          std::vector<std::pair<UID, KeyRange>>& outOfDate) {
	std::vector<std::pair<KeyRange, std::tuple<UID, int64_t, int64_t>>> newer;
	auto intersecting = map.intersectingRanges(newRange);
	bool allExistingNewer = true;
	bool anyConflicts = false;
	for (auto& old : intersecting) {
		UID oldWorker = std::get<0>(old.value());
		int64_t oldEpoch = std::get<1>(old.value());
		int64_t oldSeqno = std::get<2>(old.value());
		if (oldEpoch > newEpoch || (oldEpoch == newEpoch && oldSeqno > newSeqno)) {
			newer.push_back(std::pair(old.range(), std::tuple(oldWorker, oldEpoch, oldSeqno)));
			if (old.range() != newRange) {
				TEST(true); // BM Recovery: BWs disagree on range boundaries
				anyConflicts = true;
			}
		} else {
			allExistingNewer = false;
			if (newId != UID() && newEpoch != std::numeric_limits<int64_t>::max()) {
				// different workers can't have same epoch and seqno for granule assignment
				ASSERT(oldEpoch != newEpoch || oldSeqno != newSeqno);
			}
			if (newEpoch == std::numeric_limits<int64_t>::max() && (oldWorker != newId || old.range() != newRange)) {
				TEST(true); // BM Recovery: DB disagrees with workers
				// new one is from DB (source of truth on boundaries) and existing mapping disagrees on boundary or
				// assignment, do explicit revoke and re-assign to converge
				anyConflicts = true;
				// if ranges don't match, need to explicitly reassign all parts of old range, as it could be from a
				// yet-unassigned split
				if (old.range() != newRange) {
					std::get<0>(old.value()) = UID();
				}
				if (oldWorker != UID() &&
				    (outOfDate.empty() || outOfDate.back() != std::pair(oldWorker, KeyRange(old.range())))) {

					outOfDate.push_back(std::pair(oldWorker, old.range()));
				}
			} else if (oldWorker != UID() && oldWorker != newId &&
			           (oldEpoch < newEpoch || (oldEpoch == newEpoch && oldSeqno < newSeqno))) {
				// 2 blob workers reported conflicting mappings, add old one to out of date (if not already added by a
				// previous intersecting range in the split case)
				// if ranges don't match, need to explicitly reassign all parts of old range, as it could be from a
				// partially-assigned split
				if (old.range() != newRange) {
					std::get<0>(old.value()) = UID();
				}
				if (outOfDate.empty() || outOfDate.back() != std::pair(oldWorker, KeyRange(old.range()))) {
					TEST(true); // BM Recovery: Two workers claim ownership of same granule
					outOfDate.push_back(std::pair(oldWorker, old.range()));
				}
			}
		}
	}

	if (!allExistingNewer) {
		// if this range supercedes an old range insert it over that
		map.insert(newRange, std::tuple(anyConflicts ? UID() : newId, newEpoch, newSeqno));

		// then, if there were any ranges superceded by this one, insert them over this one
		if (newer.size()) {
			if (newId != UID()) {
				outOfDate.push_back(std::pair(newId, newRange));
			}
			for (auto& it : newer) {
				map.insert(it.first, it.second);
			}
		}
	} else {
		if (newId != UID()) {
			outOfDate.push_back(std::pair(newId, newRange));
		}
	}
}

ACTOR Future<Void> recoverBlobManager(Reference<BlobManagerData> bmData) {
	state double recoveryStartTime = now();
	state Promise<Void> workerListReady;
	bmData->addActor.send(checkBlobWorkerList(bmData, workerListReady));
	wait(workerListReady.getFuture());

	state std::vector<BlobWorkerInterface> startingWorkers;
	for (auto& it : bmData->workersById) {
		startingWorkers.push_back(it.second);
	}

	// Once we acknowledge the existing blob workers, we can go ahead and recruit new ones
	bmData->startRecruiting.trigger();

	// skip the rest of the algorithm for the first blob manager
	if (bmData->epoch == 1) {
		bmData->doneRecovering.send(Void());
		return Void();
	}

	TEST(true); // BM doing recovery

	wait(delay(0));

	// At this point, bmData->workersById is a list of all alive blob workers, but could also include some dead BWs.
	// The algorithm below works as follows:
	//
	// 1. We get the existing granule mappings. We do this by asking all active blob workers for their current granule
	//    assignments. This guarantees a consistent snapshot of the state of that worker's assignments: Any request it
	//    recieved and processed from the old manager before the granule assignment request will be included in the
	//    assignments, and any request it recieves from the old manager afterwards will be rejected with
	//    blob_manager_replaced. We will then read any gaps in the mapping from the database. We will reconcile the set
	//    of ongoing splits to this mapping, and any ranges that are not already assigned to existing blob workers will
	//    be reassigned.
	//
	// 2. For every range in our granuleAssignments, we send an assign request to the stream of requests,
	//    ultimately giving every range back to some worker (trying to mimic the state of the old BM).
	//    If the worker already had the range, this is a no-op. If the worker didn't have it, it will
	//    begin persisting it. The worker that had the same range before will now be at a lower seqno.

	state KeyRangeMap<std::tuple<UID, int64_t, int64_t>> workerAssignments;
	workerAssignments.insert(normalKeys, std::tuple(UID(), 0, 0));
	state Reference<ReadYourWritesTransaction> tr = makeReference<ReadYourWritesTransaction>(bmData->db);

	// FIXME: use range stream instead
	state int rowLimit = BUGGIFY ? deterministicRandom()->randomInt(2, 10) : 10000;

	if (BM_DEBUG) {
		fmt::print("BM {0} recovering:\n", bmData->epoch);
	}

	// Step 1. Get the latest known mapping of granules to blob workers (i.e. assignments)
	// This must happen causally AFTER reading the split boundaries, since the blob workers can clear the split
	// boundaries for a granule as part of persisting their assignment.

	// First, ask existing workers for their mapping
	if (BM_DEBUG) {
		fmt::print("BM {0} requesting assignments from {1} workers:\n", bmData->epoch, startingWorkers.size());
	}
	state std::vector<Future<Optional<GetGranuleAssignmentsReply>>> aliveAssignments;
	aliveAssignments.reserve(startingWorkers.size());
	for (auto& it : startingWorkers) {
		GetGranuleAssignmentsRequest req;
		req.managerEpoch = bmData->epoch;
		aliveAssignments.push_back(timeout(brokenPromiseToNever(it.granuleAssignmentsRequest.getReply(req)),
		                                   SERVER_KNOBS->BLOB_WORKER_TIMEOUT));
	}

	state std::vector<std::pair<UID, KeyRange>> outOfDateAssignments;
	state int successful = 0;
	state int assignIdx = 0;

	for (; assignIdx < aliveAssignments.size(); assignIdx++) {
		Optional<GetGranuleAssignmentsReply> reply = wait(aliveAssignments[assignIdx]);
		UID workerId = startingWorkers[assignIdx].id();

		if (reply.present()) {
			if (BM_DEBUG) {
				fmt::print("  Worker {}: ({})\n", workerId.toString().substr(0, 5), reply.get().assignments.size());
			}
			successful++;
			for (auto& assignment : reply.get().assignments) {
				if (BM_DEBUG) {
					fmt::print("    [{0} - {1}): ({2}, {3})\n",
					           assignment.range.begin.printable(),
					           assignment.range.end.printable(),
					           assignment.epochAssigned,
					           assignment.seqnoAssigned);
				}
				bmData->knownBlobRanges.insert(assignment.range, true);
				addAssignment(workerAssignments,
				              assignment.range,
				              workerId,
				              assignment.epochAssigned,
				              assignment.seqnoAssigned,
				              outOfDateAssignments);
			}
			if (bmData->workerStats.count(workerId)) {
				bmData->workerStats[workerId].numGranulesAssigned = reply.get().assignments.size();
			}
		} else {
			TEST(true); // BM Recovery: BW didn't respond to assignments request
			// SOMEDAY: mark as failed and kill it
			if (BM_DEBUG) {
				fmt::print("  Worker {}: failed\n", workerId.toString().substr(0, 5));
			}
		}
	}

	if (BM_DEBUG) {
		fmt::print("BM {0} got assignments from {1}/{2} workers:\n", bmData->epoch, successful, startingWorkers.size());
	}

	if (BM_DEBUG) {
		fmt::print("BM {0} found old assignments:\n", bmData->epoch);
	}

	// DB is the source of truth, so read from here, and resolve any conflicts with current worker mapping
	// We don't have a consistent snapshot of the mapping ACROSS blob workers, so we need the DB to reconcile any
	// differences (eg blob manager revoked from worker A, assigned to B, the revoke from A was processed but the assign
	// to B wasn't, meaning in the snapshot nobody owns the granule). This also handles races with a BM persisting a
	// boundary change, then dying before notifying the workers
	state Key beginKey = blobGranuleMappingKeys.begin;
	loop {
		try {
			tr->setOption(FDBTransactionOptions::ACCESS_SYSTEM_KEYS);
			tr->setOption(FDBTransactionOptions::PRIORITY_SYSTEM_IMMEDIATE);

			KeyRange nextRange(KeyRangeRef(beginKey, blobGranuleMappingKeys.end));
			// using the krm functions can produce incorrect behavior here as it does weird stuff with beginKey
			state GetRangeLimits limits(rowLimit, GetRangeLimits::BYTE_LIMIT_UNLIMITED);
			limits.minRows = 2;
			RangeResult results = wait(tr->getRange(nextRange, limits));

			// Add the mappings to our in memory key range map
			for (int rangeIdx = 0; rangeIdx < results.size() - 1; rangeIdx++) {
				Key granuleStartKey = results[rangeIdx].key.removePrefix(blobGranuleMappingKeys.begin);
				Key granuleEndKey = results[rangeIdx + 1].key.removePrefix(blobGranuleMappingKeys.begin);
				if (results[rangeIdx].value.size()) {
					// note: if the old owner is dead, we handle this in rangeAssigner
					UID existingOwner = decodeBlobGranuleMappingValue(results[rangeIdx].value);
					// use (max int64_t, 0) to be higher than anything that existing workers have
					addAssignment(workerAssignments,
					              KeyRangeRef(granuleStartKey, granuleEndKey),
					              existingOwner,
					              std::numeric_limits<int64_t>::max(),
					              0,
					              outOfDateAssignments);

					bmData->knownBlobRanges.insert(KeyRangeRef(granuleStartKey, granuleEndKey), true);
					if (BM_DEBUG) {
						fmt::print("  [{0} - {1})={2}\n",
						           granuleStartKey.printable(),
						           granuleEndKey.printable(),
						           existingOwner.toString().substr(0, 5));
					}
				} else {
					if (BM_DEBUG) {
						fmt::print("  [{0} - {1})\n", granuleStartKey.printable(), granuleEndKey.printable());
					}
				}
			}

			if (!results.more || results.size() <= 1) {
				break;
			}

			// re-read last key to get range that starts there
			beginKey = results.back().key;
		} catch (Error& e) {
			if (BM_DEBUG) {
				fmt::print("BM {0} got error reading granule mapping during recovery: {1}\n", bmData->epoch, e.name());
			}
			wait(tr->onError(e));
		}
	}

	// Step 2. Send assign requests for all the granules and transfer assignments
	// from local workerAssignments to bmData
	// before we take ownership of all of the ranges, check the manager lock again
	tr->reset();
	loop {
		try {
			tr->setOption(FDBTransactionOptions::ACCESS_SYSTEM_KEYS);
			tr->setOption(FDBTransactionOptions::PRIORITY_SYSTEM_IMMEDIATE);
			wait(checkManagerLock(tr, bmData));
			wait(tr->commit());
			break;
		} catch (Error& e) {
			if (BM_DEBUG) {
				fmt::print("BM {0} got error checking lock after recovery: {1}\n", bmData->epoch, e.name());
			}
			wait(tr->onError(e));
		}
	}

	// Get set of workers again. Some could have died after reporting assignments
	std::unordered_set<UID> endingWorkers;
	for (auto& it : bmData->workersById) {
		endingWorkers.insert(it.first);
	}

	// revoke assignments that are old and incorrect
	TEST(!outOfDateAssignments.empty()); // BM resolved conflicting assignments on recovery
	for (auto& it : outOfDateAssignments) {
		if (BM_DEBUG) {
			fmt::print("BM {0} revoking out of date assignment [{1} - {2}): {3}:\n",
			           bmData->epoch,
			           it.second.begin.printable().c_str(),
			           it.second.end.printable().c_str(),
			           it.first.toString().c_str());
		}
		RangeAssignment raRevoke;
		raRevoke.isAssign = false;
		raRevoke.worker = it.first;
		raRevoke.keyRange = it.second;
		raRevoke.revoke = RangeRevokeData(false);
		bmData->rangesToAssign.send(raRevoke);
	}

	if (BM_DEBUG) {
		fmt::print("BM {0} final ranges:\n", bmData->epoch);
	}

	int explicitAssignments = 0;
	for (auto& range : workerAssignments.intersectingRanges(normalKeys)) {
		int64_t epoch = std::get<1>(range.value());
		int64_t seqno = std::get<2>(range.value());
		if (epoch == 0 && seqno == 0) {
			continue;
		}

		UID workerId = std::get<0>(range.value());
		bmData->workerAssignments.insert(range.range(), workerId);

		if (BM_DEBUG) {
			fmt::print("  [{0} - {1}): {2}\n",
			           range.begin().printable(),
			           range.end().printable(),
			           workerId == UID() || epoch == 0 ? " (?)" : workerId.toString().substr(0, 5).c_str());
		}

		// if worker id is already set to a known worker that replied with it in the mapping, range is already assigned
		// there. If not, need to explicitly assign it to someone
		if (workerId == UID() || epoch == 0 || !endingWorkers.count(workerId)) {
			RangeAssignment raAssign;
			raAssign.isAssign = true;
			raAssign.worker = workerId;
			raAssign.keyRange = range.range();
			raAssign.assign = RangeAssignmentData(AssignRequestType::Normal);
			bmData->rangesToAssign.send(raAssign);
			explicitAssignments++;
		}
	}

	TraceEvent("BlobManagerRecovered", bmData->id)
	    .detail("Epoch", bmData->epoch)
	    .detail("Duration", now() - recoveryStartTime)
	    .detail("Granules", bmData->workerAssignments.size()) // TODO this includes un-set ranges, so it is inaccurate
	    .detail("Assigned", explicitAssignments)
	    .detail("Revoked", outOfDateAssignments.size());

	ASSERT(bmData->doneRecovering.canBeSet());
	bmData->doneRecovering.send(Void());

	return Void();
}

ACTOR Future<Void> chaosRangeMover(Reference<BlobManagerData> bmData) {
	// Only move each granule once during the test, otherwise it can cause availability issues
	// KeyRange isn't hashable and this is only for simulation, so just use toString of range
	state std::unordered_set<std::string> alreadyMoved;
	ASSERT(g_network->isSimulated());
	TEST(true); // BM chaos range mover enabled
	loop {
		wait(delay(30.0));

		if (g_simulator.speedUpSimulation) {
			if (BM_DEBUG) {
				printf("Range mover stopping\n");
			}
			return Void();
		}

		if (bmData->workersById.size() > 1) {
			int tries = 10;
			while (tries > 0) {
				tries--;
				auto randomRange = bmData->workerAssignments.randomRange();
				if (randomRange.value() != UID() && !alreadyMoved.count(randomRange.range().toString())) {
					if (BM_DEBUG) {
						fmt::print("Range mover moving range [{0} - {1}): {2}\n",
						           randomRange.begin().printable().c_str(),
						           randomRange.end().printable().c_str(),
						           randomRange.value().toString().c_str());
					}
					alreadyMoved.insert(randomRange.range().toString());

					// FIXME: with low probability, could immediately revoke it from the new assignment and move
					// it back right after to test that race

					state KeyRange range = randomRange.range();
					RangeAssignment revokeOld;
					revokeOld.isAssign = false;
					revokeOld.keyRange = range;
					revokeOld.revoke = RangeRevokeData(false);
					bmData->rangesToAssign.send(revokeOld);

					RangeAssignment assignNew;
					assignNew.isAssign = true;
					assignNew.keyRange = range;
					assignNew.assign = RangeAssignmentData(); // not a continue
					bmData->rangesToAssign.send(assignNew);
					break;
				}
			}
			if (tries == 0 && BM_DEBUG) {
				printf("Range mover couldn't find random range to move, skipping\n");
			}
		} else if (BM_DEBUG) {
			fmt::print("Range mover found {0} workers, skipping\n", bmData->workerAssignments.size());
		}
	}
}

// Returns the number of blob workers on addr
int numExistingBWOnAddr(Reference<BlobManagerData> self, const AddressExclusion& addr) {
	int numExistingBW = 0;
	for (auto& server : self->workersById) {
		const NetworkAddress& netAddr = server.second.stableAddress();
		AddressExclusion usedAddr(netAddr.ip, netAddr.port);
		if (usedAddr == addr) {
			++numExistingBW;
		}
	}

	return numExistingBW;
}

// Tries to recruit a blob worker on the candidateWorker process
ACTOR Future<Void> initializeBlobWorker(Reference<BlobManagerData> self, RecruitBlobWorkerReply candidateWorker) {
	const NetworkAddress& netAddr = candidateWorker.worker.stableAddress();
	AddressExclusion workerAddr(netAddr.ip, netAddr.port);
	self->recruitingStream.set(self->recruitingStream.get() + 1);

	// Ask the candidateWorker to initialize a BW only if the worker does not have a pending request
	if (numExistingBWOnAddr(self, workerAddr) == 0 &&
	    self->recruitingLocalities.count(candidateWorker.worker.stableAddress()) == 0) {
		state UID interfaceId = deterministicRandom()->randomUniqueID();

		state InitializeBlobWorkerRequest initReq;
		initReq.reqId = deterministicRandom()->randomUniqueID();
		initReq.interfaceId = interfaceId;

		// acknowledge that this worker is currently being recruited on
		self->recruitingLocalities.insert(candidateWorker.worker.stableAddress());

		TraceEvent("BMRecruiting")
		    .detail("State", "Sending request to worker")
		    .detail("WorkerID", candidateWorker.worker.id())
		    .detail("WorkerLocality", candidateWorker.worker.locality.toString())
		    .detail("Interf", interfaceId)
		    .detail("Addr", candidateWorker.worker.address());

		// send initialization request to worker (i.e. worker.actor.cpp)
		// here, the worker will construct the blob worker at which point the BW will start!
		Future<ErrorOr<InitializeBlobWorkerReply>> fRecruit =
		    candidateWorker.worker.blobWorker.tryGetReply(initReq, TaskPriority::BlobManager);

		// wait on the reply to the request
		state ErrorOr<InitializeBlobWorkerReply> newBlobWorker = wait(fRecruit);

		// if the initialization failed in an unexpected way, then kill the BM.
		// if it failed in an expected way, add some delay before we try to recruit again
		// on this worker
		if (newBlobWorker.isError()) {
			TEST(true); // BM got error recruiting BW
			TraceEvent(SevWarn, "BMRecruitmentError").error(newBlobWorker.getError());
			if (!newBlobWorker.isError(error_code_recruitment_failed) &&
			    !newBlobWorker.isError(error_code_request_maybe_delivered)) {
				throw newBlobWorker.getError();
			}
			wait(delay(SERVER_KNOBS->STORAGE_RECRUITMENT_DELAY, TaskPriority::BlobManager));
		}

		// if the initialization succeeded, add the blob worker's interface to
		// the blob manager's data and start monitoring the blob worker
		if (newBlobWorker.present()) {
			BlobWorkerInterface bwi = newBlobWorker.get().interf;

			if (!self->deadWorkers.count(bwi.id())) {
				if (!self->workerAddresses.count(bwi.stableAddress()) && bwi.locality.dcId() == self->dcId) {
					self->workerAddresses.insert(bwi.stableAddress());
					self->workersById[bwi.id()] = bwi;
					self->workerStats[bwi.id()] = BlobWorkerInfo();
					self->addActor.send(monitorBlobWorker(self, bwi));
				} else if (!self->workersById.count(bwi.id())) {
					self->addActor.send(killBlobWorker(self, bwi, false));
				}
			}

			TraceEvent("BMRecruiting")
			    .detail("State", "Finished request")
			    .detail("WorkerID", candidateWorker.worker.id())
			    .detail("WorkerLocality", candidateWorker.worker.locality.toString())
			    .detail("Interf", interfaceId)
			    .detail("Addr", candidateWorker.worker.address());
		}

		// acknowledge that this worker is not actively being recruited on anymore.
		// if the initialization did succeed, then this worker will still be excluded
		// since it was added to workersById.
		self->recruitingLocalities.erase(candidateWorker.worker.stableAddress());
	}

	// try to recruit more blob workers
	self->recruitingStream.set(self->recruitingStream.get() - 1);
	self->restartRecruiting.trigger();
	return Void();
}

// Recruits blob workers in a loop
ACTOR Future<Void> blobWorkerRecruiter(
    Reference<BlobManagerData> self,
    Reference<IAsyncListener<RequestStream<RecruitBlobWorkerRequest>>> recruitBlobWorker) {
	state Future<RecruitBlobWorkerReply> fCandidateWorker;
	state RecruitBlobWorkerRequest lastRequest;

	// wait until existing blob workers have been acknowledged so we don't break recruitment invariants
	loop choose {
		when(wait(self->startRecruiting.onTrigger())) { break; }
	}

	loop {
		try {
			state RecruitBlobWorkerRequest recruitReq;

			// workers that are used by existing blob workers should be excluded
			for (auto const& [bwId, bwInterf] : self->workersById) {
				auto addr = bwInterf.stableAddress();
				AddressExclusion addrExcl(addr.ip, addr.port);
				recruitReq.excludeAddresses.emplace_back(addrExcl);
			}

			// workers that are used by blob workers that are currently being recruited should be excluded
			for (auto addr : self->recruitingLocalities) {
				recruitReq.excludeAddresses.emplace_back(AddressExclusion(addr.ip, addr.port));
			}

			TraceEvent("BMRecruiting").detail("State", "Sending request to CC");

			if (!fCandidateWorker.isValid() || fCandidateWorker.isReady() ||
			    recruitReq.excludeAddresses != lastRequest.excludeAddresses) {
				lastRequest = recruitReq;
				// send req to cluster controller to get back a candidate worker we can recruit on
				fCandidateWorker =
				    brokenPromiseToNever(recruitBlobWorker->get().getReply(recruitReq, TaskPriority::BlobManager));
			}

			choose {
				// when we get back a worker we can use, we will try to initialize a blob worker onto that
				// process
				when(RecruitBlobWorkerReply candidateWorker = wait(fCandidateWorker)) {
					self->addActor.send(initializeBlobWorker(self, candidateWorker));
				}

				// when the CC changes, so does the request stream so we need to restart recruiting here
				when(wait(recruitBlobWorker->onChange())) { fCandidateWorker = Future<RecruitBlobWorkerReply>(); }

				// signal used to restart the loop and try to recruit the next blob worker
				when(wait(self->restartRecruiting.onTrigger())) {}
			}
			wait(delay(FLOW_KNOBS->PREVENT_FAST_SPIN_DELAY, TaskPriority::BlobManager));
		} catch (Error& e) {
			if (e.code() != error_code_timed_out) {
				throw;
			}
			TEST(true); // Blob worker recruitment timed out
		}
	}
}

ACTOR Future<Void> haltBlobGranules(Reference<BlobManagerData> bmData) {
	std::vector<BlobWorkerInterface> blobWorkers = wait(getBlobWorkers(bmData->db));
	std::vector<Future<Void>> deregisterBlobWorkers;
	for (auto& worker : blobWorkers) {
		bmData->addActor.send(haltBlobWorker(bmData, worker));
		deregisterBlobWorkers.emplace_back(deregisterBlobWorker(bmData, worker));
	}
	waitForAll(deregisterBlobWorkers);

	return Void();
}

ACTOR Future<GranuleFiles> loadHistoryFiles(Reference<BlobManagerData> bmData, UID granuleID) {
	state Transaction tr(bmData->db);
	state KeyRange range = blobGranuleFileKeyRangeFor(granuleID);
	state Key startKey = range.begin;
	state GranuleFiles files;
	loop {
		try {
			wait(readGranuleFiles(&tr, &startKey, range.end, &files, granuleID));
			return files;
		} catch (Error& e) {
			wait(tr.onError(e));
		}
	}
}

// FIXME: trace events for purging

ACTOR Future<Void> canDeleteFullGranule(Reference<BlobManagerData> self, UID granuleId) {
	state Transaction tr(self->db);
	state KeyRange splitRange = blobGranuleSplitKeyRangeFor(granuleId);

	loop {
		try {
			tr.setOption(FDBTransactionOptions::ACCESS_SYSTEM_KEYS);
			tr.setOption(FDBTransactionOptions::PRIORITY_SYSTEM_IMMEDIATE);

			state RangeResult splitState = wait(tr.getRange(splitRange, SERVER_KNOBS->BG_MAX_SPLIT_FANOUT));
			state int i = 0;
			state bool retry = false;
			for (; i < splitState.size(); i++) {
				UID parent, child;
				BlobGranuleSplitState st;
				Version v;
				std::tie(parent, child) = decodeBlobGranuleSplitKey(splitState[i].key);
				std::tie(st, v) = decodeBlobGranuleSplitValue(splitState[i].value);
				// if split state is done, this granule has definitely persisted a snapshot
				if (st >= BlobGranuleSplitState::Done) {
					continue;
				}
				// if split state isn't even assigned, this granule has definitely not persisted a snapshot
				if (st <= BlobGranuleSplitState::Initialized) {
					retry = true;
					break;
				}

				ASSERT(st == BlobGranuleSplitState::Assigned);
				// if assigned, granule may or may not have snapshotted. Check files to confirm. Since a re-snapshot is
				// the first file written for a new granule, any files present mean it has re-snapshotted from this
				// granule
				KeyRange granuleFileRange = blobGranuleFileKeyRangeFor(child);
				RangeResult files = wait(tr.getRange(granuleFileRange, 1));
				if (files.empty()) {
					retry = true;
					break;
				}
			}
			if (retry) {
				tr.reset();
				wait(delay(1.0));
			} else {
				if (splitState.empty() || !splitState.more) {
					break;
				}
				splitRange = KeyRangeRef(keyAfter(splitState.back().key), splitRange.end);
			}
		} catch (Error& e) {
			wait(tr.onError(e));
		}
	}
	return Void();
}

/*
 * Deletes all files pertaining to the granule with id granuleId and
 * also removes the history entry for this granule from the system keyspace
 */
<<<<<<< HEAD
ACTOR Future<Void> fullyDeleteGranule(Reference<BlobManagerData> self, UID granuleId, Key historyKey) {
=======
ACTOR Future<bool> fullyDeleteGranule(Reference<BlobManagerData> self,
                                      UID granuleId,
                                      Key historyKey,
                                      Version purgeVersion) {
>>>>>>> b642a860
	if (BM_DEBUG) {
		fmt::print("Fully deleting granule {0}: init\n", granuleId.toString());
	}

	// if granule is still splitting and files are needed for new sub-granules to re-snapshot, we can only partially
	// delete the granule, since we need to keep the last snapshot and deltas for splitting
<<<<<<< HEAD
	wait(canDeleteFullGranule(self, granuleId));
=======
	bool canFullyDelete = wait(canDeleteFullGranule(self, granuleId));
	if (!canFullyDelete) {
		TraceEvent("GranuleCannotFullPurge", self->id)
		    .detail("Epoch", self->epoch)
		    .detail("GranuleID", granuleId)
		    .detail("PurgeVersion", purgeVersion);
		return false;
	}
>>>>>>> b642a860

	// get files
	GranuleFiles files = wait(loadHistoryFiles(self->db, granuleId));

	std::vector<Future<Void>> deletions;
	state std::vector<std::string> filesToDelete; // TODO: remove, just for debugging

	for (auto snapshotFile : files.snapshotFiles) {
		std::string fname = snapshotFile.filename;
		deletions.emplace_back(self->bstore->deleteFile(fname));
		filesToDelete.emplace_back(fname);
	}

	for (auto deltaFile : files.deltaFiles) {
		std::string fname = deltaFile.filename;
		deletions.emplace_back(self->bstore->deleteFile(fname));
		filesToDelete.emplace_back(fname);
	}

	if (BM_DEBUG) {
		fmt::print("Fully deleting granule {0}: deleting {1} files\n", granuleId.toString(), filesToDelete.size());
		for (auto filename : filesToDelete) {
			fmt::print(" - {}\n", filename.c_str());
		}
	}

	// delete the files before the corresponding metadata.
	// this could lead to dangling pointers in fdb, but this granule should
	// never be read again anyways, and we can clean up the keys the next time around.
	// deleting files before corresponding metadata reduces the # of orphaned files.
	wait(waitForAll(deletions));

	// delete metadata in FDB (history entry and file keys)
	if (BM_DEBUG) {
		fmt::print("Fully deleting granule {0}: deleting history and file keys\n", granuleId.toString());
	}

	state Transaction tr(self->db);
	tr.setOption(FDBTransactionOptions::ACCESS_SYSTEM_KEYS);
	tr.setOption(FDBTransactionOptions::PRIORITY_SYSTEM_IMMEDIATE);

	loop {
		try {
			KeyRange fileRangeKey = blobGranuleFileKeyRangeFor(granuleId);
			tr.clear(historyKey);
			tr.clear(fileRangeKey);
			wait(tr.commit());
			break;
		} catch (Error& e) {
			wait(tr.onError(e));
		}
	}

	if (BM_DEBUG) {
		fmt::print("Fully deleting granule {0}: success\n", granuleId.toString());
	}

<<<<<<< HEAD
	return Void();
=======
	TraceEvent("GranuleFullPurge", self->id)
	    .detail("Epoch", self->epoch)
	    .detail("GranuleID", granuleId)
	    .detail("PurgeVersion", purgeVersion)
	    .detail("FilesPurged", filesToDelete.size());

	++self->stats.granulesFullyPurged;
	self->stats.filesPurged += filesToDelete.size();

	return true;
>>>>>>> b642a860
}

/*
 * For the granule with id granuleId, finds the first snapshot file at a
 * version <= purgeVersion and deletes all files older than it.
 *
 * Assumption: this granule's startVersion might change because the first snapshot
 * file might be deleted. We will need to ensure we don't rely on the granule's startVersion
 * (that's persisted as part of the key), but rather use the granule's first snapshot's version when needed
 */
ACTOR Future<Void> partiallyDeleteGranule(Reference<BlobManagerData> self, UID granuleId, Version purgeVersion) {
	if (BM_DEBUG) {
		fmt::print("Partially deleting granule {0}: init\n", granuleId.toString());
	}

	// get files
	GranuleFiles files = wait(loadHistoryFiles(self->db, granuleId));

	// represents the version of the latest snapshot file in this granule with G.version < purgeVersion
	Version latestSnapshotVersion = invalidVersion;

	state std::vector<Future<Void>> deletions; // deletion work per file
	state std::vector<Key> deletedFileKeys; // keys for deleted files
	state std::vector<std::string> filesToDelete; // TODO: remove evenutally, just for debugging

	// TODO: binary search these snapshot files for latestSnapshotVersion
	for (int idx = files.snapshotFiles.size() - 1; idx >= 0; --idx) {
		// if we already found the latestSnapshotVersion, this snapshot can be deleted
		if (latestSnapshotVersion != invalidVersion) {
			std::string fname = files.snapshotFiles[idx].filename;
			deletions.emplace_back(self->bstore->deleteFile(fname));
			deletedFileKeys.emplace_back(blobGranuleFileKeyFor(granuleId, files.snapshotFiles[idx].version, 'S'));
			filesToDelete.emplace_back(fname);
		} else if (files.snapshotFiles[idx].version <= purgeVersion) {
			// otherwise if this is the FIRST snapshot file with version < purgeVersion,
			// then we found our latestSnapshotVersion (FIRST since we are traversing in reverse)
			latestSnapshotVersion = files.snapshotFiles[idx].version;
		}
	}

	if (latestSnapshotVersion == invalidVersion) {
		return Void();
	}

	// delete all delta files older than latestSnapshotVersion
	for (auto deltaFile : files.deltaFiles) {
		// traversing in fwd direction, so stop once we find the first delta file past the latestSnapshotVersion
		if (deltaFile.version > latestSnapshotVersion) {
			break;
		}

		// otherwise deltaFile.version <= latestSnapshotVersion so delete it
		// == should also be deleted because the last delta file before a snapshot would have the same version
		std::string fname = deltaFile.filename;
		deletions.emplace_back(self->bstore->deleteFile(fname));
		deletedFileKeys.emplace_back(blobGranuleFileKeyFor(granuleId, deltaFile.version, 'D'));
		filesToDelete.emplace_back(fname);
	}

	if (BM_DEBUG) {
		fmt::print("Partially deleting granule {0}: deleting {1} files\n", granuleId.toString(), filesToDelete.size());
		for (auto filename : filesToDelete) {
			fmt::print(" - {0}\n", filename);
		}
	}

	// TODO: the following comment relies on the assumption that BWs will not get requests to
	// read data that was already purged. confirm assumption is fine. otherwise, we'd need
	// to communicate with BWs here and have them ack the purgeVersion

	// delete the files before the corresponding metadata.
	// this could lead to dangling pointers in fdb, but we should never read data older than
	// purgeVersion anyways, and we can clean up the keys the next time around.
	// deleting files before corresponding metadata reduces the # of orphaned files.
	wait(waitForAll(deletions));

	// delete metadata in FDB (deleted file keys)
	if (BM_DEBUG) {
		fmt::print("Partially deleting granule {0}: deleting file keys\n", granuleId.toString());
	}

	state Transaction tr(self->db);
	tr.setOption(FDBTransactionOptions::ACCESS_SYSTEM_KEYS);
	tr.setOption(FDBTransactionOptions::PRIORITY_SYSTEM_IMMEDIATE);

	loop {
		try {
			for (auto& key : deletedFileKeys) {
				tr.clear(key);
			}
			wait(tr.commit());
			break;
		} catch (Error& e) {
			wait(tr.onError(e));
		}
	}

	if (BM_DEBUG) {
		fmt::print("Partially deleting granule {0}: success\n", granuleId.toString());
	}
	TraceEvent("GranulePartialPurge", self->id)
	    .detail("Epoch", self->epoch)
	    .detail("GranuleID", granuleId)
	    .detail("PurgeVersion", purgeVersion)
	    .detail("FilesPurged", filesToDelete.size());

	++self->stats.granulesPartiallyPurged;
	self->stats.filesPurged += filesToDelete.size();

	return Void();
}

/*
 * This method is used to purge the range [startKey, endKey) at (and including) purgeVersion.
 * To do this, we do a BFS traversal starting at the active granules. Then we classify granules
 * in the history as nodes that can be fully deleted (i.e. their files and history can be deleted)
 * and nodes that can be partially deleted (i.e. some of their files can be deleted).
 * Once all this is done, we finally clear the purgeIntent key, if possible, to indicate we are done
 * processing this purge intent.
 */
ACTOR Future<Void> purgeRange(Reference<BlobManagerData> self, KeyRangeRef range, Version purgeVersion, bool force) {
	if (BM_DEBUG) {
		fmt::print("purgeRange starting for range [{0} - {1}) @ purgeVersion={2}, force={3}\n",
		           range.begin.printable(),
		           range.end.printable(),
		           purgeVersion,
		           force);
	}

	TraceEvent("PurgeGranulesBegin", self->id)
	    .detail("Epoch", self->epoch)
	    .detail("Range", range)
	    .detail("PurgeVersion", purgeVersion)
	    .detail("Force", force);

	// queue of <range, startVersion, endVersion> for BFS traversal of history
	state std::queue<std::tuple<KeyRange, Version, Version>> historyEntryQueue;

	// stacks of <granuleId, historyKey> and <granuleId> to track which granules to delete
	state std::vector<std::tuple<UID, Key>> toFullyDelete;
	state std::vector<UID> toPartiallyDelete;

	// track which granules we have already added to traversal
	// note: (startKey, startVersion) uniquely identifies a granule
	state std::unordered_set<std::pair<const uint8_t*, Version>, boost::hash<std::pair<const uint8_t*, Version>>>
	    visited;

	// find all active granules (that comprise the range) and add to the queue
	state KeyRangeMap<UID>::Ranges activeRanges = self->workerAssignments.intersectingRanges(range);

	state Transaction tr(self->db);
	tr.setOption(FDBTransactionOptions::ACCESS_SYSTEM_KEYS);
	tr.setOption(FDBTransactionOptions::PRIORITY_SYSTEM_IMMEDIATE);

	state KeyRangeMap<UID>::iterator activeRange;
	for (activeRange = activeRanges.begin(); activeRange != activeRanges.end(); ++activeRange) {
		if (BM_DEBUG) {
			fmt::print("Checking if active range [{0} - {1}), owned by BW {2}, should be purged\n",
			           activeRange.begin().printable(),
			           activeRange.end().printable(),
			           activeRange.value().toString());
		}

		// assumption: purge boundaries must respect granule boundaries
		if (activeRange.begin() < range.begin || activeRange.end() > range.end) {
			continue;
		}

		// TODO: if this is a force purge, then revoke the assignment from the corresponding BW first
		// so that it doesn't try to interact with the granule (i.e. force it to give up gLock).
		// we'll need some way to ack that the revoke was successful

		loop {
			try {
				if (BM_DEBUG) {
					fmt::print("Fetching latest history entry for range [{0} - {1})\n",
					           activeRange.begin().printable(),
					           activeRange.end().printable());
				}
				Optional<GranuleHistory> history = wait(getLatestGranuleHistory(&tr, activeRange.range()));
				// TODO: can we tell from the krm that this range is not valid, so that we don't need to do a
				// get
				if (history.present()) {
					if (BM_DEBUG) {
						printf("Adding range to history queue\n");
					}
					visited.insert({ activeRange.range().begin.begin(), history.get().version });
					historyEntryQueue.push({ activeRange.range(), history.get().version, MAX_VERSION });
				}
				break;
			} catch (Error& e) {
				wait(tr.onError(e));
			}
		}
	}

	if (BM_DEBUG) {
		printf("Beginning BFS traversal of history\n");
	}
	while (!historyEntryQueue.empty()) {
		// process the node at the front of the queue and remove it
		KeyRange currRange;
		state Version startVersion;
		state Version endVersion;
		std::tie(currRange, startVersion, endVersion) = historyEntryQueue.front();
		historyEntryQueue.pop();

		if (BM_DEBUG) {
			fmt::print("Processing history node [{0} - {1}) with versions [{2}, {3})\n",
			           currRange.begin.printable(),
			           currRange.end.printable(),
			           startVersion,
			           endVersion);
		}

		// get the persisted history entry for this granule
		state Standalone<BlobGranuleHistoryValue> currHistoryNode;
		state Key historyKey = blobGranuleHistoryKeyFor(currRange, startVersion);
		state bool foundHistory = false;
		loop {
			try {
				Optional<Value> persistedHistory = wait(tr.get(historyKey));
				if (persistedHistory.present()) {
					currHistoryNode = decodeBlobGranuleHistoryValue(persistedHistory.get());
					foundHistory = true;
				}
				break;
			} catch (Error& e) {
				wait(tr.onError(e));
			}
		}

		if (!foundHistory) {
			continue;
		}

		if (BM_DEBUG) {
			fmt::print("Found history entry for this node. It's granuleID is {0}\n",
			           currHistoryNode.granuleID.toString());
		}

		// There are three cases this granule can fall into:
		// - if the granule's end version is at or before the purge version or this is a force delete,
		//   this granule should be completely deleted
		// - else if the startVersion <= purgeVersion, then G.startVersion < purgeVersion < G.endVersion
		//   and so this granule should be partially deleted
		// - otherwise, this granule is active, so don't schedule it for deletion
		if (force || endVersion <= purgeVersion) {
			if (BM_DEBUG) {
				fmt::print("Granule {0} will be FULLY deleted\n", currHistoryNode.granuleID.toString());
			}
			toFullyDelete.push_back({ currHistoryNode.granuleID, historyKey });
		} else if (startVersion < purgeVersion) {
			if (BM_DEBUG) {
				fmt::print("Granule {0} will be partially deleted\n", currHistoryNode.granuleID.toString());
			}
			toPartiallyDelete.push_back({ currHistoryNode.granuleID });
		}

		// add all of the node's parents to the queue
		for (auto& parent : currHistoryNode.parentGranules) {
			// if we already added this node to queue, skip it; otherwise, mark it as visited
			if (visited.count({ parent.first.begin.begin(), parent.second })) {
				if (BM_DEBUG) {
					fmt::print("Already added {0} to queue, so skipping it\n", currHistoryNode.granuleID.toString());
				}
				continue;
			}
			visited.insert({ parent.first.begin.begin(), parent.second });

			if (BM_DEBUG) {
				fmt::print("Adding parent [{0} - {1}) with versions [{2} - {3}) to queue\n",
				           parent.first.begin.printable(),
				           parent.first.end.printable(),
				           parent.second,
				           startVersion);
			}

			// the parent's end version is this node's startVersion,
			// since this node must have started where it's parent finished
			historyEntryQueue.push({ parent.first, parent.second, startVersion });
		}
	}

	// The top of the stacks have the oldest ranges. This implies that for a granule located at
	// index i, it's parent must be located at some index j, where j > i. For this reason,
	// we delete granules in reverse order; this way, we will never end up with unreachable
	// nodes in the persisted history. Moreover, for any node that must be fully deleted,
	// any node that must be partially deleted must occur later on in the history. Thus,
	// we delete the 'toFullyDelete' granules first.
	//
	// Unfortunately we can't do parallelize _full_ deletions because they might
	// race and we'll end up with unreachable nodes in the case of a crash.
	// Since partial deletions only occur for "leafs", they can be done in parallel
	//
	// Note about file deletions: although we might be retrying a deletion of a granule,
	// we won't run into any issues with trying to "re-delete" a blob file since deleting
	// a file that doesn't exist is considered successful

	state std::vector<Future<Void>> partialDeletions;
	state int i;
	if (BM_DEBUG) {
		fmt::print("{0} granules to fully delete\n", toFullyDelete.size());
	}
	for (i = toFullyDelete.size() - 1; i >= 0; --i) {
		state UID granuleId;
		Key historyKey;
		std::tie(granuleId, historyKey) = toFullyDelete[i];
		// FIXME: consider batching into a single txn (need to take care of txn size limit)
		if (BM_DEBUG) {
			fmt::print("About to fully delete granule {0}\n", granuleId.toString());
		}
<<<<<<< HEAD
		wait(fullyDeleteGranule(self, granuleId, historyKey));
=======
		bool success = wait(fullyDeleteGranule(self, granuleId, historyKey, purgeVersion));
		if (!success) {
			if (BM_DEBUG) {
				fmt::print("Unable to fully delete granule {0}, doing partial delete instead\n", granuleId.toString());
			}
			partialDeletions.emplace_back(partiallyDeleteGranule(self, granuleId, purgeVersion));
		}
>>>>>>> b642a860
	}

	if (BM_DEBUG) {
		fmt::print("{0} granules to partially delete\n", toPartiallyDelete.size());
	}

	for (i = toPartiallyDelete.size() - 1; i >= 0; --i) {
		UID granuleId = toPartiallyDelete[i];
		if (BM_DEBUG) {
			fmt::print("About to partially delete granule {0}\n", granuleId.toString());
		}
		partialDeletions.emplace_back(partiallyDeleteGranule(self, granuleId, purgeVersion));
	}

	wait(waitForAll(partialDeletions));

	// Now that all the necessary granules and their files have been deleted, we can
	// clear the purgeIntent key to signify that the work is done. However, there could have been
	// another purgeIntent that got written for this table while we were processing this one.
	// If that is the case, we should not clear the key. Otherwise, we can just clear the key.

	if (BM_DEBUG) {
		fmt::print("Successfully purged range [{0} - {1}) at purgeVersion={2}\n",
		           range.begin.printable(),
		           range.end.printable(),
		           purgeVersion);
	}

	TraceEvent("PurgeGranulesComplete", self->id)
	    .detail("Epoch", self->epoch)
	    .detail("Range", range)
	    .detail("PurgeVersion", purgeVersion)
	    .detail("Force", force);

	++self->stats.purgesProcessed;
	return Void();
}

/*
 * This monitor watches for changes to a key K that gets updated whenever there is a new purge intent.
 * On this change, we scan through all blobGranulePurgeKeys (which look like <startKey, endKey>=<purge_version,
 * force>) and purge any intents.
 *
 * Once the purge has succeeded, we clear the key IF the version is still the same one that was purged.
 * That way, if another purge intent arrived for the same range while we were working on an older one,
 * we wouldn't end up clearing the intent.
 *
 * When watching for changes, we might end up in scenarios where we failed to do the work
 * for a purge intent even though the watch was triggered (maybe the BM had a blip). This is problematic
 * if the intent is a force and there isn't another purge intent for quite some time. To remedy this,
 * if we don't see a watch change in X (configurable) seconds, we will just sweep through the purge intents,
 * consolidating any work we might have missed before.
 *
 * Note: we could potentially use a changefeed here to get the exact purgeIntent that was added
 * rather than iterating through all of them, but this might have too much overhead for latency
 * improvements we don't really need here (also we need to go over all purge intents anyways in the
 * case that the timer is up before any new purge intents arrive).
 */
ACTOR Future<Void> monitorPurgeKeys(Reference<BlobManagerData> self) {
	self->initBStore();

	loop {
		state Reference<ReadYourWritesTransaction> tr = makeReference<ReadYourWritesTransaction>(self->db);
		tr->setOption(FDBTransactionOptions::ACCESS_SYSTEM_KEYS);
		tr->setOption(FDBTransactionOptions::PRIORITY_SYSTEM_IMMEDIATE);

		// Wait for the watch to change, or some time to expire (whichever comes first)
		// before checking through the purge intents. We write a UID into the change key value
		// so that we can still recognize when the watch key has been changed while we weren't
		// monitoring it

		state Key lastPurgeKey = blobGranulePurgeKeys.begin;

		loop {
			tr->setOption(FDBTransactionOptions::ACCESS_SYSTEM_KEYS);
			tr->setOption(FDBTransactionOptions::PRIORITY_SYSTEM_IMMEDIATE);

			state std::vector<Future<Void>> purges;
			state CoalescedKeyRangeMap<std::pair<Version, bool>> purgeMap;
			purgeMap.insert(allKeys, std::make_pair<Version, bool>(0, false));
			try {
				// TODO: replace 10000 with a knob
				state RangeResult purgeIntents = wait(tr->getRange(blobGranulePurgeKeys, BUGGIFY ? 1 : 10000));
				if (purgeIntents.size()) {
					int rangeIdx = 0;
					for (; rangeIdx < purgeIntents.size(); ++rangeIdx) {
						Version purgeVersion;
						KeyRange range;
						bool force;
						std::tie(purgeVersion, range, force) =
						    decodeBlobGranulePurgeValue(purgeIntents[rangeIdx].value);
						auto ranges = purgeMap.intersectingRanges(range);
						bool foundConflict = false;
						for (auto it : ranges) {
							if ((it.value().second && !force && it.value().first < purgeVersion) ||
							    (!it.value().second && force && purgeVersion < it.value().first)) {
								foundConflict = true;
								break;
							}
						}
						if (foundConflict) {
							break;
						}
						purgeMap.insert(range, std::make_pair(purgeVersion, force));

						if (BM_DEBUG) {
							fmt::print("about to purge range [{0} - {1}) @ {2}, force={3}\n",
							           range.begin.printable(),
							           range.end.printable(),
							           purgeVersion,
							           force ? "T" : "F");
						}
					}
					lastPurgeKey = purgeIntents[rangeIdx - 1].key;

					for (auto it : purgeMap.ranges()) {
						if (it.value().first > 0) {
							purges.emplace_back(purgeRange(self, it.range(), it.value().first, it.value().second));
						}
					}

					// wait for this set of purges to complete before starting the next ones since if we
					// purge a range R at version V and while we are doing that, the time expires, we will
					// end up trying to purge the same range again since the work isn't finished and the
					// purges will race
					//
					// TODO: this isn't that efficient though. Instead we could keep metadata as part of the
					// BM's memory that tracks which purges are active. Once done, we can mark that work as
					// done. If the BM fails then all purges will fail and so the next BM will have a clear
					// set of metadata (i.e. no work in progress) so we will end up doing the work in the
					// new BM

					wait(waitForAll(purges));
					break;
				} else {
					state Future<Void> watchPurgeIntentsChange = tr->watch(blobGranulePurgeChangeKey);
					wait(tr->commit());
					wait(watchPurgeIntentsChange);
					tr->reset();
				}
			} catch (Error& e) {
				wait(tr->onError(e));
			}
		}

		tr->reset();
		loop {
			try {
				tr->setOption(FDBTransactionOptions::ACCESS_SYSTEM_KEYS);
				tr->setOption(FDBTransactionOptions::PRIORITY_SYSTEM_IMMEDIATE);
				tr->clear(KeyRangeRef(blobGranulePurgeKeys.begin, keyAfter(lastPurgeKey)));
				wait(tr->commit());
				break;
			} catch (Error& e) {
				wait(tr->onError(e));
			}
		}

		if (BM_DEBUG) {
			printf("Done clearing current set of purge intents.\n");
		}
	}
}

ACTOR Future<Void> doLockChecks(Reference<BlobManagerData> bmData) {
	loop {
		Promise<Void> check = bmData->doLockCheck;
		wait(check.getFuture());
		wait(delay(0.5)); // don't do this too often if a lot of conflict

		TEST(true); // BM doing lock checks after getting conflicts

		state Reference<ReadYourWritesTransaction> tr = makeReference<ReadYourWritesTransaction>(bmData->db);

		loop {
			try {
				tr->setOption(FDBTransactionOptions::ACCESS_SYSTEM_KEYS);
				tr->setOption(FDBTransactionOptions::PRIORITY_SYSTEM_IMMEDIATE);
				wait(checkManagerLock(tr, bmData));
				wait(tr->commit());
				break;
			} catch (Error& e) {
				if (e.code() == error_code_granule_assignment_conflict) {
					if (BM_DEBUG) {
						fmt::print("BM {0} got lock out of date in lock check on conflict! Dying\n", bmData->epoch);
					}
					if (bmData->iAmReplaced.canBeSet()) {
						bmData->iAmReplaced.send(Void());
					}
					return Void();
				}
				wait(tr->onError(e));
				if (BM_DEBUG) {
					fmt::print("BM {0} still ok after checking lock on conflict\n", bmData->epoch);
				}
			}
		}
		bmData->doLockCheck = Promise<Void>();
	}
}

static void blobManagerExclusionSafetyCheck(Reference<BlobManagerData> self,
                                            BlobManagerExclusionSafetyCheckRequest req) {
	TraceEvent("BMExclusionSafetyCheckBegin", self->id).log();
	BlobManagerExclusionSafetyCheckReply reply(true);
	// make sure at least one blob worker remains after exclusions
	if (self->workersById.empty()) {
		TraceEvent("BMExclusionSafetyCheckNoWorkers", self->id).log();
		reply.safe = false;
	} else {
		std::set<UID> remainingWorkers;
		for (auto& worker : self->workersById) {
			remainingWorkers.insert(worker.first);
		}
		for (const AddressExclusion& excl : req.exclusions) {
			for (auto& worker : self->workersById) {
				if (excl.excludes(worker.second.address())) {
					remainingWorkers.erase(worker.first);
				}
			}
		}

		TraceEvent("BMExclusionSafetyChecked", self->id).detail("RemainingWorkers", remainingWorkers.size()).log();
		reply.safe = !remainingWorkers.empty();
	}

	TraceEvent("BMExclusionSafetyCheckEnd", self->id).log();
	req.reply.send(reply);
}

ACTOR Future<int64_t> bgccCheckGranule(Reference<BlobManagerData> bmData, KeyRange range) {
	state std::pair<RangeResult, Version> fdbResult = wait(readFromFDB(bmData->db, range));

	std::pair<RangeResult, Standalone<VectorRef<BlobGranuleChunkRef>>> blobResult =
	    wait(readFromBlob(bmData->db, bmData->bstore, range, 0, fdbResult.second));

	if (!compareFDBAndBlob(fdbResult.first, blobResult, range, fdbResult.second, BM_DEBUG)) {
		++bmData->stats.ccMismatches;
	}

	int64_t bytesRead = fdbResult.first.expectedSize();

	++bmData->stats.ccGranulesChecked;
	bmData->stats.ccRowsChecked += fdbResult.first.size();
	bmData->stats.ccBytesChecked += bytesRead;

	return bytesRead;
}

// FIXME: could eventually make this more thorough by storing some state in the DB or something
// FIXME: simpler solution could be to shuffle ranges
ACTOR Future<Void> bgConsistencyCheck(Reference<BlobManagerData> bmData) {

	state Reference<IRateControl> rateLimiter =
	    Reference<IRateControl>(new SpeedLimit(SERVER_KNOBS->BG_CONSISTENCY_CHECK_TARGET_SPEED_KB * 1024, 1));
	bmData->initBStore();

	if (BM_DEBUG) {
		fmt::print("BGCC starting\n");
	}

	loop {
		if (g_network->isSimulated() && g_simulator.speedUpSimulation) {
			if (BM_DEBUG) {
				printf("BGCC stopping\n");
			}
			return Void();
		}

		if (bmData->workersById.size() >= 1) {
			int tries = 10;
			state KeyRange range;
			while (tries > 0) {
				auto randomRange = bmData->workerAssignments.randomRange();
				if (randomRange.value() != UID()) {
					range = randomRange.range();
					break;
				}
				tries--;
			}

			state int64_t allowanceBytes = SERVER_KNOBS->BG_SNAPSHOT_FILE_TARGET_BYTES;
			if (tries == 0) {
				if (BM_DEBUG) {
					printf("BGCC couldn't find random range to check, skipping\n");
				}
			} else {
				try {
					Optional<int64_t> bytesRead =
					    wait(timeout(bgccCheckGranule(bmData, range), SERVER_KNOBS->BGCC_TIMEOUT));
					if (bytesRead.present()) {
						allowanceBytes = bytesRead.get();
					} else {
						++bmData->stats.ccTimeouts;
					}
				} catch (Error& e) {
					if (e.code() == error_code_operation_cancelled) {
						throw e;
					}
					TraceEvent(SevWarn, "BGCCError", bmData->id).error(e).detail("Epoch", bmData->epoch);
					++bmData->stats.ccErrors;
				}
			}
			// wait at least some interval if snapshot is small and to not overwhelm the system with reads (for example,
			// empty database with one empty granule)
			wait(rateLimiter->getAllowance(allowanceBytes) && delay(SERVER_KNOBS->BGCC_MIN_INTERVAL));
		} else {
			if (BM_DEBUG) {
				fmt::print("BGCC found no workers, skipping\n", bmData->workerAssignments.size());
			}
			wait(delay(60.0));
		}
	}
}

// Simulation validation that multiple blob managers aren't started with the same epoch
static std::map<int64_t, UID> managerEpochsSeen;

ACTOR Future<Void> blobManager(BlobManagerInterface bmInterf,
                               Reference<AsyncVar<ServerDBInfo> const> dbInfo,
                               int64_t epoch) {
	if (g_network->isSimulated()) {
		bool managerEpochAlreadySeen = managerEpochsSeen.count(epoch);
		if (managerEpochAlreadySeen) {
			TraceEvent(SevError, "DuplicateBlobManagersAtEpoch")
			    .detail("Epoch", epoch)
			    .detail("BMID1", bmInterf.id())
			    .detail("BMID2", managerEpochsSeen.at(epoch));
		}
		ASSERT(!managerEpochAlreadySeen);
		managerEpochsSeen[epoch] = bmInterf.id();
	}
	state Reference<BlobManagerData> self =
	    makeReference<BlobManagerData>(deterministicRandom()->randomUniqueID(),
	                                   openDBOnServer(dbInfo, TaskPriority::DefaultEndpoint, LockAware::True),
	                                   bmInterf.locality.dcId());

	state Future<Void> collection = actorCollection(self->addActor.getFuture());

	if (BM_DEBUG) {
		fmt::print("Blob manager {0} starting...\n", epoch);
	}
	TraceEvent("BlobManagerInit", bmInterf.id()).detail("Epoch", epoch).log();

	self->epoch = epoch;

	// start rangeAssigner first since other actors can send messages to it
	self->addActor.send(rangeAssigner(self));
	// although we start the recruiter, we wait until existing workers are ack'd
	auto recruitBlobWorker = IAsyncListener<RequestStream<RecruitBlobWorkerRequest>>::create(
	    dbInfo, [](auto const& info) { return info.clusterInterface.recruitBlobWorker; });

	self->addActor.send(blobWorkerRecruiter(self, recruitBlobWorker));

	// we need to recover the old blob manager's state (e.g. granule assignments) before
	// before the new blob manager does anything
	wait(recoverBlobManager(self));

	self->addActor.send(doLockChecks(self));
	self->addActor.send(monitorClientRanges(self));
	self->addActor.send(monitorPurgeKeys(self));
	if (SERVER_KNOBS->BG_CONSISTENCY_CHECK_ENABLED) {
		self->addActor.send(bgConsistencyCheck(self));
	}

	if (BUGGIFY) {
		self->addActor.send(chaosRangeMover(self));
	}

	try {
		loop choose {
			when(wait(self->iAmReplaced.getFuture())) {
				if (BM_DEBUG) {
					fmt::print("BM {} exiting because it is replaced\n", self->epoch);
				}
				TraceEvent("BlobManagerReplaced", bmInterf.id()).detail("Epoch", epoch);
				break;
			}
			when(HaltBlobManagerRequest req = waitNext(bmInterf.haltBlobManager.getFuture())) {
				req.reply.send(Void());
				TraceEvent("BlobManagerHalted", bmInterf.id()).detail("Epoch", epoch).detail("ReqID", req.requesterID);
				break;
			}
			when(state HaltBlobGranulesRequest req = waitNext(bmInterf.haltBlobGranules.getFuture())) {
				wait(haltBlobGranules(self));
				req.reply.send(Void());
				TraceEvent("BlobGranulesHalted", bmInterf.id()).detail("Epoch", epoch).detail("ReqID", req.requesterID);
				break;
			}
			when(BlobManagerExclusionSafetyCheckRequest exclCheckReq =
			         waitNext(bmInterf.blobManagerExclCheckReq.getFuture())) {
				blobManagerExclusionSafetyCheck(self, exclCheckReq);
			}
			when(wait(collection)) {
				TraceEvent(SevError, "BlobManagerActorCollectionError");
				ASSERT(false);
				throw internal_error();
			}
		}
	} catch (Error& err) {
		TraceEvent("BlobManagerDied", bmInterf.id()).errorUnsuppressed(err);
	}
	return Void();
}

// Test:
// start empty
// DB has [A - B). That should show up in knownBlobRanges and should be in added
// DB has nothing. knownBlobRanges should be empty and [A - B) should be in removed
// DB has [A - B) and [C - D). They should both show up in knownBlobRanges and added.
// DB has [A - D). It should show up coalesced in knownBlobRanges, and [B - C) should be in added.
// DB has [A - C). It should show up coalesced in knownBlobRanges, and [C - D) should be in removed.
// DB has [B - C). It should show up coalesced in knownBlobRanges, and [A - B) should be removed.
// DB has [B - D). It should show up coalesced in knownBlobRanges, and [C - D) should be removed.
// DB has [A - D). It should show up coalesced in knownBlobRanges, and [A - B) should be removed.
// DB has [A - B) and [C - D). They should show up in knownBlobRanges, and [B - C) should be in removed.
// DB has [B - C). It should show up in knownBlobRanges, [B - C) should be in added, and [A - B) and [C - D)
// should be in removed.
TEST_CASE("/blobmanager/updateranges") {
	KeyRangeMap<bool> knownBlobRanges(false, normalKeys.end);
	Arena ar;

	VectorRef<KeyRangeRef> added;
	VectorRef<KeyRangeRef> removed;

	StringRef active = LiteralStringRef("1");
	StringRef inactive = StringRef();

	RangeResult dbDataEmpty;
	std::vector<std::pair<KeyRangeRef, bool>> kbrRanges;

	StringRef keyA = StringRef(ar, LiteralStringRef("A"));
	StringRef keyB = StringRef(ar, LiteralStringRef("B"));
	StringRef keyC = StringRef(ar, LiteralStringRef("C"));
	StringRef keyD = StringRef(ar, LiteralStringRef("D"));

	// db data setup
	RangeResult dbDataAB;
	dbDataAB.emplace_back(ar, keyA, active);
	dbDataAB.emplace_back(ar, keyB, inactive);

	RangeResult dbDataAC;
	dbDataAC.emplace_back(ar, keyA, active);
	dbDataAC.emplace_back(ar, keyC, inactive);

	RangeResult dbDataAD;
	dbDataAD.emplace_back(ar, keyA, active);
	dbDataAD.emplace_back(ar, keyD, inactive);

	RangeResult dbDataBC;
	dbDataBC.emplace_back(ar, keyB, active);
	dbDataBC.emplace_back(ar, keyC, inactive);

	RangeResult dbDataBD;
	dbDataBD.emplace_back(ar, keyB, active);
	dbDataBD.emplace_back(ar, keyD, inactive);

	RangeResult dbDataCD;
	dbDataCD.emplace_back(ar, keyC, active);
	dbDataCD.emplace_back(ar, keyD, inactive);

	RangeResult dbDataAB_CD;
	dbDataAB_CD.emplace_back(ar, keyA, active);
	dbDataAB_CD.emplace_back(ar, keyB, inactive);
	dbDataAB_CD.emplace_back(ar, keyC, active);
	dbDataAB_CD.emplace_back(ar, keyD, inactive);

	// key ranges setup
	KeyRangeRef rangeAB = KeyRangeRef(keyA, keyB);
	KeyRangeRef rangeAC = KeyRangeRef(keyA, keyC);
	KeyRangeRef rangeAD = KeyRangeRef(keyA, keyD);

	KeyRangeRef rangeBC = KeyRangeRef(keyB, keyC);
	KeyRangeRef rangeBD = KeyRangeRef(keyB, keyD);

	KeyRangeRef rangeCD = KeyRangeRef(keyC, keyD);

	KeyRangeRef rangeStartToA = KeyRangeRef(normalKeys.begin, keyA);
	KeyRangeRef rangeStartToB = KeyRangeRef(normalKeys.begin, keyB);
	KeyRangeRef rangeStartToC = KeyRangeRef(normalKeys.begin, keyC);
	KeyRangeRef rangeBToEnd = KeyRangeRef(keyB, normalKeys.end);
	KeyRangeRef rangeCToEnd = KeyRangeRef(keyC, normalKeys.end);
	KeyRangeRef rangeDToEnd = KeyRangeRef(keyD, normalKeys.end);

	// actual test

	getRanges(kbrRanges, knownBlobRanges);
	ASSERT(kbrRanges.size() == 1);
	ASSERT(kbrRanges[0].first == normalKeys);
	ASSERT(!kbrRanges[0].second);

	// DB has [A - B)
	kbrRanges.clear();
	added.clear();
	removed.clear();
	updateClientBlobRanges(&knownBlobRanges, dbDataAB, ar, &added, &removed);

	ASSERT(added.size() == 1);
	ASSERT(added[0] == rangeAB);

	ASSERT(removed.size() == 0);

	getRanges(kbrRanges, knownBlobRanges);
	ASSERT(kbrRanges.size() == 3);
	ASSERT(kbrRanges[0].first == rangeStartToA);
	ASSERT(!kbrRanges[0].second);
	ASSERT(kbrRanges[1].first == rangeAB);
	ASSERT(kbrRanges[1].second);
	ASSERT(kbrRanges[2].first == rangeBToEnd);
	ASSERT(!kbrRanges[2].second);

	// DB has nothing
	kbrRanges.clear();
	added.clear();
	removed.clear();
	updateClientBlobRanges(&knownBlobRanges, dbDataEmpty, ar, &added, &removed);

	ASSERT(added.size() == 0);

	ASSERT(removed.size() == 1);
	ASSERT(removed[0] == rangeAB);

	getRanges(kbrRanges, knownBlobRanges);
	ASSERT(kbrRanges[0].first == normalKeys);
	ASSERT(!kbrRanges[0].second);

	// DB has [A - B) and [C - D)
	kbrRanges.clear();
	added.clear();
	removed.clear();
	updateClientBlobRanges(&knownBlobRanges, dbDataAB_CD, ar, &added, &removed);

	ASSERT(added.size() == 2);
	ASSERT(added[0] == rangeAB);
	ASSERT(added[1] == rangeCD);

	ASSERT(removed.size() == 0);

	getRanges(kbrRanges, knownBlobRanges);
	ASSERT(kbrRanges.size() == 5);
	ASSERT(kbrRanges[0].first == rangeStartToA);
	ASSERT(!kbrRanges[0].second);
	ASSERT(kbrRanges[1].first == rangeAB);
	ASSERT(kbrRanges[1].second);
	ASSERT(kbrRanges[2].first == rangeBC);
	ASSERT(!kbrRanges[2].second);
	ASSERT(kbrRanges[3].first == rangeCD);
	ASSERT(kbrRanges[3].second);
	ASSERT(kbrRanges[4].first == rangeDToEnd);
	ASSERT(!kbrRanges[4].second);

	// DB has [A - D)
	kbrRanges.clear();
	added.clear();
	removed.clear();
	updateClientBlobRanges(&knownBlobRanges, dbDataAD, ar, &added, &removed);

	ASSERT(added.size() == 1);
	ASSERT(added[0] == rangeBC);

	ASSERT(removed.size() == 0);

	getRanges(kbrRanges, knownBlobRanges);
	ASSERT(kbrRanges.size() == 3);
	ASSERT(kbrRanges[0].first == rangeStartToA);
	ASSERT(!kbrRanges[0].second);
	ASSERT(kbrRanges[1].first == rangeAD);
	ASSERT(kbrRanges[1].second);
	ASSERT(kbrRanges[2].first == rangeDToEnd);
	ASSERT(!kbrRanges[2].second);

	// DB has [A - C)
	kbrRanges.clear();
	added.clear();
	removed.clear();
	updateClientBlobRanges(&knownBlobRanges, dbDataAC, ar, &added, &removed);

	ASSERT(added.size() == 0);

	ASSERT(removed.size() == 1);
	ASSERT(removed[0] == rangeCD);

	getRanges(kbrRanges, knownBlobRanges);
	ASSERT(kbrRanges.size() == 3);
	ASSERT(kbrRanges[0].first == rangeStartToA);
	ASSERT(!kbrRanges[0].second);
	ASSERT(kbrRanges[1].first == rangeAC);
	ASSERT(kbrRanges[1].second);
	ASSERT(kbrRanges[2].first == rangeCToEnd);
	ASSERT(!kbrRanges[2].second);

	// DB has [B - C)
	kbrRanges.clear();
	added.clear();
	removed.clear();
	updateClientBlobRanges(&knownBlobRanges, dbDataBC, ar, &added, &removed);

	ASSERT(added.size() == 0);

	ASSERT(removed.size() == 1);
	ASSERT(removed[0] == rangeAB);

	getRanges(kbrRanges, knownBlobRanges);
	ASSERT(kbrRanges.size() == 3);
	ASSERT(kbrRanges[0].first == rangeStartToB);
	ASSERT(!kbrRanges[0].second);
	ASSERT(kbrRanges[1].first == rangeBC);
	ASSERT(kbrRanges[1].second);
	ASSERT(kbrRanges[2].first == rangeCToEnd);
	ASSERT(!kbrRanges[2].second);

	// DB has [B - D)
	kbrRanges.clear();
	added.clear();
	removed.clear();
	updateClientBlobRanges(&knownBlobRanges, dbDataBD, ar, &added, &removed);

	ASSERT(added.size() == 1);
	ASSERT(added[0] == rangeCD);

	ASSERT(removed.size() == 0);

	getRanges(kbrRanges, knownBlobRanges);
	ASSERT(kbrRanges.size() == 3);
	ASSERT(kbrRanges[0].first == rangeStartToB);
	ASSERT(!kbrRanges[0].second);
	ASSERT(kbrRanges[1].first == rangeBD);
	ASSERT(kbrRanges[1].second);
	ASSERT(kbrRanges[2].first == rangeDToEnd);
	ASSERT(!kbrRanges[2].second);

	// DB has [A - D)
	kbrRanges.clear();
	added.clear();
	removed.clear();
	updateClientBlobRanges(&knownBlobRanges, dbDataAD, ar, &added, &removed);

	ASSERT(added.size() == 1);
	ASSERT(added[0] == rangeAB);

	ASSERT(removed.size() == 0);

	getRanges(kbrRanges, knownBlobRanges);
	ASSERT(kbrRanges.size() == 3);
	ASSERT(kbrRanges[0].first == rangeStartToA);
	ASSERT(!kbrRanges[0].second);
	ASSERT(kbrRanges[1].first == rangeAD);
	ASSERT(kbrRanges[1].second);
	ASSERT(kbrRanges[2].first == rangeDToEnd);
	ASSERT(!kbrRanges[2].second);

	// DB has [A - B) and [C - D)
	kbrRanges.clear();
	added.clear();
	removed.clear();
	updateClientBlobRanges(&knownBlobRanges, dbDataAB_CD, ar, &added, &removed);

	ASSERT(added.size() == 0);

	ASSERT(removed.size() == 1);
	ASSERT(removed[0] == rangeBC);

	getRanges(kbrRanges, knownBlobRanges);
	ASSERT(kbrRanges.size() == 5);
	ASSERT(kbrRanges[0].first == rangeStartToA);
	ASSERT(!kbrRanges[0].second);
	ASSERT(kbrRanges[1].first == rangeAB);
	ASSERT(kbrRanges[1].second);
	ASSERT(kbrRanges[2].first == rangeBC);
	ASSERT(!kbrRanges[2].second);
	ASSERT(kbrRanges[3].first == rangeCD);
	ASSERT(kbrRanges[3].second);
	ASSERT(kbrRanges[4].first == rangeDToEnd);
	ASSERT(!kbrRanges[4].second);

	// DB has [B - C)
	kbrRanges.clear();
	added.clear();
	removed.clear();
	updateClientBlobRanges(&knownBlobRanges, dbDataBC, ar, &added, &removed);

	ASSERT(added.size() == 1);
	ASSERT(added[0] == rangeBC);

	ASSERT(removed.size() == 2);
	ASSERT(removed[0] == rangeAB);
	ASSERT(removed[1] == rangeCD);

	getRanges(kbrRanges, knownBlobRanges);
	ASSERT(kbrRanges.size() == 3);
	ASSERT(kbrRanges[0].first == rangeStartToB);
	ASSERT(!kbrRanges[0].second);
	ASSERT(kbrRanges[1].first == rangeBC);
	ASSERT(kbrRanges[1].second);
	ASSERT(kbrRanges[2].first == rangeCToEnd);
	ASSERT(!kbrRanges[2].second);

	return Void();
}<|MERGE_RESOLUTION|>--- conflicted
+++ resolved
@@ -2230,32 +2230,17 @@
  * Deletes all files pertaining to the granule with id granuleId and
  * also removes the history entry for this granule from the system keyspace
  */
-<<<<<<< HEAD
-ACTOR Future<Void> fullyDeleteGranule(Reference<BlobManagerData> self, UID granuleId, Key historyKey) {
-=======
-ACTOR Future<bool> fullyDeleteGranule(Reference<BlobManagerData> self,
+ACTOR Future<Void> fullyDeleteGranule(Reference<BlobManagerData> self,
                                       UID granuleId,
                                       Key historyKey,
                                       Version purgeVersion) {
->>>>>>> b642a860
 	if (BM_DEBUG) {
 		fmt::print("Fully deleting granule {0}: init\n", granuleId.toString());
 	}
 
 	// if granule is still splitting and files are needed for new sub-granules to re-snapshot, we can only partially
 	// delete the granule, since we need to keep the last snapshot and deltas for splitting
-<<<<<<< HEAD
 	wait(canDeleteFullGranule(self, granuleId));
-=======
-	bool canFullyDelete = wait(canDeleteFullGranule(self, granuleId));
-	if (!canFullyDelete) {
-		TraceEvent("GranuleCannotFullPurge", self->id)
-		    .detail("Epoch", self->epoch)
-		    .detail("GranuleID", granuleId)
-		    .detail("PurgeVersion", purgeVersion);
-		return false;
-	}
->>>>>>> b642a860
 
 	// get files
 	GranuleFiles files = wait(loadHistoryFiles(self->db, granuleId));
@@ -2313,9 +2298,6 @@
 		fmt::print("Fully deleting granule {0}: success\n", granuleId.toString());
 	}
 
-<<<<<<< HEAD
-	return Void();
-=======
 	TraceEvent("GranuleFullPurge", self->id)
 	    .detail("Epoch", self->epoch)
 	    .detail("GranuleID", granuleId)
@@ -2325,8 +2307,7 @@
 	++self->stats.granulesFullyPurged;
 	self->stats.filesPurged += filesToDelete.size();
 
-	return true;
->>>>>>> b642a860
+	return Void();
 }
 
 /*
@@ -2639,17 +2620,7 @@
 		if (BM_DEBUG) {
 			fmt::print("About to fully delete granule {0}\n", granuleId.toString());
 		}
-<<<<<<< HEAD
-		wait(fullyDeleteGranule(self, granuleId, historyKey));
-=======
-		bool success = wait(fullyDeleteGranule(self, granuleId, historyKey, purgeVersion));
-		if (!success) {
-			if (BM_DEBUG) {
-				fmt::print("Unable to fully delete granule {0}, doing partial delete instead\n", granuleId.toString());
-			}
-			partialDeletions.emplace_back(partiallyDeleteGranule(self, granuleId, purgeVersion));
-		}
->>>>>>> b642a860
+		wait(fullyDeleteGranule(self, granuleId, historyKey, purgeVersion));
 	}
 
 	if (BM_DEBUG) {
