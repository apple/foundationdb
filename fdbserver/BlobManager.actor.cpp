--- conflicted
+++ resolved
@@ -674,50 +674,6 @@
 	return Void();
 }
 
-<<<<<<< HEAD
-ACTOR Future<Void> rangeAssigner(Reference<BlobManagerData> bmData) {
-	loop {
-
-		state RangeAssignment assignment = waitNext(bmData->rangesToAssign.getFuture());
-		state int64_t seqNo = bmData->seqNo;
-		bmData->seqNo++;
-
-		// modify the in-memory assignment data structures, and send request off to worker
-		state UID workerId;
-		if (assignment.isAssign) {
-			bool skip = false;
-			// Ensure range isn't currently assigned anywhere, and there is only 1 intersecting range
-			auto currentAssignments = bmData->workerAssignments.intersectingRanges(assignment.keyRange);
-			int count = 0;
-			for (auto i = currentAssignments.begin(); i != currentAssignments.end(); ++i) {
-				if (assignment.assign.get().type == AssignRequestType::Continue) {
-					ASSERT(assignment.worker.present());
-					if (i.range() != assignment.keyRange || i.cvalue() != assignment.worker.get()) {
-						CODE_PROBE(true, "BM assignment out of date");
-						if (BM_DEBUG) {
-							fmt::print("Out of date re-assign for ({0}, {1}). Assignment must have changed while "
-							           "checking split.\n  Reassign: [{2} - {3}): {4}\n  Existing: [{5} - {6}): {7}\n",
-							           bmData->epoch,
-							           seqNo,
-							           assignment.keyRange.begin.printable(),
-							           assignment.keyRange.end.printable(),
-							           assignment.worker.get().toString().substr(0, 5),
-							           i.begin().printable(),
-							           i.end().printable(),
-							           i.cvalue().toString().substr(0, 5));
-						}
-						skip = true;
-					}
-				}
-				count++;
-			}
-			if (skip) {
-				continue;
-			}
-			ASSERT(count == 1);
-
-			if (assignment.worker.present() && assignment.worker.get().isValid()) {
-=======
 static bool handleRangeIsAssign(Reference<BlobManagerData> bmData, RangeAssignment assignment, int64_t seqNo) {
 	// Ensure range isn't currently assigned anywhere, and there is only 1 intersecting range
 	auto currentAssignments = bmData->workerAssignments.intersectingRanges(assignment.keyRange);
@@ -728,7 +684,6 @@
 			ASSERT(assignment.worker.present());
 			if (i.range() != assignment.keyRange || i.cvalue() != assignment.worker.get()) {
 				TEST(true); // BM assignment out of date
->>>>>>> 4cbe5dd6
 				if (BM_DEBUG) {
 					fmt::print("Out of date re-assign for ({0}, {1}). Assignment must have changed while "
 					           "checking split.\n  Reassign: [{2} - {3}): {4}\n  Existing: [{5} - {6}): {7}\n",
@@ -2206,23 +2161,6 @@
 					if (ignore) {
 						break;
 					}
-<<<<<<< HEAD
-				} else if (!(lastSplitEval.cvalue().epoch < rep.epoch ||
-				             (lastSplitEval.cvalue().epoch == rep.epoch && lastSplitEval.cvalue().seqno < rep.seqno))) {
-					CODE_PROBE(true, "BM got out-of-date split request");
-					if (BM_DEBUG) {
-						fmt::print(
-						    "Manager {0} ignoring status from BW {1} for granule [{2} - {3}) since it already processed"
-						    "[{4} - {5}) @ ({6}, {7}).\n",
-						    bmData->epoch,
-						    bwInterf.id().toString().substr(0, 5),
-						    rep.granuleRange.begin.printable(),
-						    rep.granuleRange.end.printable(),
-						    lastSplitEval.begin().printable(),
-						    lastSplitEval.end().printable(),
-						    lastSplitEval.cvalue().epoch,
-						    lastSplitEval.cvalue().seqno);
-=======
 					if (rep.granuleRange.begin == lastBoundaryEval.begin() &&
 					    rep.granuleRange.end == lastBoundaryEval.end() && newEval == lastBoundaryEval.cvalue()) {
 						if (BM_DEBUG) {
@@ -2282,7 +2220,6 @@
 					} else if (lastBoundaryEval.cvalue().inProgress.isValid() &&
 					           !lastBoundaryEval.cvalue().inProgress.isReady()) {
 						existingInProgress = std::pair(lastBoundaryEval.range(), lastBoundaryEval.value());
->>>>>>> 4cbe5dd6
 					}
 				}
 				if (rep.doSplit && !ignore) {
@@ -2294,17 +2231,6 @@
 					// Check for split/merge race
 					Version inProgressMergeVersion = bmData->activeMergeVersion(rep.granuleRange);
 
-<<<<<<< HEAD
-					bmData->addActor.send(
-					    doRangeAssignment(bmData, revokeOld, bwInterf.id(), rep.epoch, rep.seqno + 1));
-				} else if (lastSplitEval.cvalue().inProgress.isValid() &&
-				           !lastSplitEval.cvalue().inProgress.isReady()) {
-					CODE_PROBE(true, "racing BM splits");
-					// For example, one worker asked BM to split, then died, granule was moved, new worker asks to
-					// split on recovery. We need to ensure that they are semantically the same split.
-					// We will just rely on the in-progress split to finish
-=======
->>>>>>> 4cbe5dd6
 					if (BM_DEBUG) {
 						fmt::print("BM {0} splt eval [{1} - {2}). existing={3}, inProgressMergeVersion={4}, "
 						           "blockedVersion={5}\n",
@@ -2713,13 +2639,9 @@
 		return Void();
 	}
 
-<<<<<<< HEAD
-	CODE_PROBE(true, "BM doing recovery");
-=======
 	state Future<Void> resumeMergesFuture = resumeActiveMerges(bmData);
 
 	TEST(true); // BM doing recovery
->>>>>>> 4cbe5dd6
 
 	wait(delay(0));
 
@@ -3078,15 +3000,10 @@
 		// if it failed in an expected way, add some delay before we try to recruit again
 		// on this worker
 		if (newBlobWorker.isError()) {
-<<<<<<< HEAD
-			CODE_PROBE(true, "BM got error recruiting BW");
-			TraceEvent(SevWarn, "BMRecruitmentError").error(newBlobWorker.getError());
-=======
 			TEST(true); // BM got error recruiting BW
 			TraceEvent(SevWarn, "BMRecruitmentError", self->id)
 			    .error(newBlobWorker.getError())
 			    .detail("Epoch", self->epoch);
->>>>>>> 4cbe5dd6
 			if (!newBlobWorker.isError(error_code_recruitment_failed) &&
 			    !newBlobWorker.isError(error_code_request_maybe_delivered)) {
 				throw newBlobWorker.getError();
