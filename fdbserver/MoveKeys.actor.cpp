--- conflicted
+++ resolved
@@ -1525,10 +1525,7 @@
 						    .detail("DestID", destId)
 						    .detail("Dest", describe(dest));
 						if (!dest.empty() || srcId != dataMoveId) {
-<<<<<<< HEAD
-=======
 							// There is ongoing data move, or the data move is complete, but moved to a different shard.
->>>>>>> 96bd3dcb
 							throw data_move_cancelled();
 						}
 					}
@@ -2299,11 +2296,7 @@
                                    FlowLock* cleanUpDataMoveParallelismLock,
                                    KeyRange keys,
                                    const DDEnabledState* ddEnabledState) {
-<<<<<<< HEAD
-	TraceEvent(SevVerbose, "CleanUpDataMoveBegin", dataMoveId).detail("DataMoveID", dataMoveId);
-=======
 	TraceEvent(SevVerbose, "CleanUpDataMoveBegin", dataMoveId).detail("DataMoveID", dataMoveId).detail("Range", keys);
->>>>>>> 96bd3dcb
 	state bool complete = false;
 
 	wait(cleanUpDataMoveParallelismLock->take(TaskPriority::DataDistributionLaunch));
