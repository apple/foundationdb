--- conflicted
+++ resolved
@@ -35,34 +35,37 @@
 #include "fdbclient/FailureMonitorClient.h"
 #include "fdbserver/CoordinationInterface.h"
 #include "fdbclient/ManagementAPI.h"
-#include "flow/actorcompiler.h" // This must be the last #include.
+#include "flow/actorcompiler.h"  // This must be the last #include.
 
 using namespace std;
 
+
 WorkloadContext::WorkloadContext() {}
 
-WorkloadContext::WorkloadContext(const WorkloadContext& r)
-  : options(r.options), clientId(r.clientId), clientCount(r.clientCount), dbInfo(r.dbInfo),
-    sharedRandomNumber(r.sharedRandomNumber) {}
+WorkloadContext::WorkloadContext( const WorkloadContext& r )
+	: options(r.options), clientId(r.clientId), clientCount(r.clientCount),
+	dbInfo(r.dbInfo), sharedRandomNumber(r.sharedRandomNumber)
+{
+}
 
 WorkloadContext::~WorkloadContext() {}
 
 const char HEX_CHAR_LOOKUP[16] = { '0', '1', '2', '3', '4', '5', '6', '7', '8', '9', 'a', 'b', 'c', 'd', 'e', 'f' };
 
-void emplaceIndex(uint8_t* data, int offset, int64_t index) {
-	for (int i = 0; i < 16; i++) {
-		data[(15 - i) + offset] = HEX_CHAR_LOOKUP[index & 0xf];
-		index = index >> 4;
-	}
-}
-
-Key doubleToTestKey(double p) {
+void emplaceIndex( uint8_t *data, int offset, int64_t index ) {
+	for( int i = 0; i < 16; i++ ) {
+		data[(15-i) + offset] = HEX_CHAR_LOOKUP[index & 0xf];
+		index = index>>4;
+	}		
+}
+
+Key doubleToTestKey( double p ) {
 	return StringRef(format("%016llx", *(uint64_t*)&p));
 }
 
-double testKeyToDouble(const KeyRef& p) {
+double testKeyToDouble( const KeyRef& p ) {
 	uint64_t x = 0;
-	sscanf(p.toString().c_str(), "%llx", &x);
+	sscanf( p.toString().c_str(), "%llx", &x );
 	return *(double*)&x;
 }
 
@@ -75,7 +78,7 @@
 }
 
 Key KVWorkload::getRandomKey(double absentFrac) {
-	if (absentFrac > 0.0000001) {
+	if ( absentFrac > 0.0000001 ) {
 		return getRandomKey(g_random->random01() < absentFrac);
 	} else {
 		return getRandomKey(false);
@@ -83,31 +86,31 @@
 }
 
 Key KVWorkload::getRandomKey(bool absent) {
-	return keyForIndex(g_random->randomInt(0, nodeCount), absent);
-}
-
-Key KVWorkload::keyForIndex(uint64_t index) {
-	if (absentFrac > 0.0000001) {
+	return keyForIndex(g_random->randomInt( 0, nodeCount ), absent);
+}
+
+Key KVWorkload::keyForIndex( uint64_t index ) {
+	if ( absentFrac > 0.0000001 ) {
 		return keyForIndex(index, g_random->random01() < absentFrac);
 	} else {
 		return keyForIndex(index, false);
 	}
 }
 
-Key KVWorkload::keyForIndex(uint64_t index, bool absent) {
+Key KVWorkload::keyForIndex( uint64_t index, bool absent ) {
 	int adjustedKeyBytes = (absent) ? (keyBytes + 1) : keyBytes;
-	Key result = makeString(adjustedKeyBytes);
-	uint8_t* data = mutateString(result);
+	Key result = makeString( adjustedKeyBytes );
+	uint8_t* data = mutateString( result );
 	memset(data, '.', adjustedKeyBytes);
 
 	int idx = 0;
-	if (nodePrefix > 0) {
-		emplaceIndex(data, 0, nodePrefix);
+	if( nodePrefix > 0 ) {
+		emplaceIndex( data, 0, nodePrefix );
 		idx += 16;
 	}
 
 	double d = double(index) / nodeCount;
-	emplaceIndex(data, idx, *(int64_t*)&d);
+	emplaceIndex( data, idx, *(int64_t*)&d );
 
 	return result;
 }
@@ -116,21 +119,21 @@
 	return testKeyToDouble(p.removePrefix(prefix));
 }
 
-ACTOR Future<Void> poisson(double* last, double meanInterval) {
-	*last += meanInterval * -log(g_random->random01());
-	wait(delayUntil(*last));
+ACTOR Future<Void> poisson( double *last, double meanInterval ) {
+	*last += meanInterval*-log( g_random->random01() );
+	wait( delayUntil( *last ) );
 	return Void();
 }
 
-ACTOR Future<Void> uniform(double* last, double meanInterval) {
+ACTOR Future<Void> uniform( double *last, double meanInterval ) {
 	*last += meanInterval;
-	wait(delayUntil(*last));
+	wait( delayUntil( *last ) );
 	return Void();
 }
 
-Value getOption(VectorRef<KeyValueRef> options, Key key, Value defaultValue) {
-	for (int i = 0; i < options.size(); i++)
-		if (options[i].key == key) {
+Value getOption( VectorRef<KeyValueRef> options, Key key, Value defaultValue) {
+	for(int i = 0; i < options.size(); i++)
+		if( options[i].key == key ) {
 			Value value = options[i].value;
 			options[i].value = LiteralStringRef("");
 			return value;
@@ -139,11 +142,11 @@
 	return defaultValue;
 }
 
-int getOption(VectorRef<KeyValueRef> options, Key key, int defaultValue) {
-	for (int i = 0; i < options.size(); i++)
-		if (options[i].key == key) {
+int getOption( VectorRef<KeyValueRef> options, Key key, int defaultValue) {
+	for(int i = 0; i < options.size(); i++)
+		if( options[i].key == key ) {
 			int r;
-			if (sscanf(options[i].value.toString().c_str(), "%d", &r)) {
+			if( sscanf(options[i].value.toString().c_str(), "%d", &r) ) {
 				options[i].value = LiteralStringRef("");
 				return r;
 			} else
@@ -153,11 +156,11 @@
 	return defaultValue;
 }
 
-uint64_t getOption(VectorRef<KeyValueRef> options, Key key, uint64_t defaultValue) {
-	for (int i = 0; i < options.size(); i++)
-		if (options[i].key == key) {
+uint64_t getOption( VectorRef<KeyValueRef> options, Key key, uint64_t defaultValue) {
+	for(int i = 0; i < options.size(); i++)
+		if( options[i].key == key ) {
 			uint64_t r;
-			if (sscanf(options[i].value.toString().c_str(), "%lld", &r)) {
+			if( sscanf(options[i].value.toString().c_str(), "%lld", &r) ) {
 				options[i].value = LiteralStringRef("");
 				return r;
 			} else
@@ -167,11 +170,11 @@
 	return defaultValue;
 }
 
-int64_t getOption(VectorRef<KeyValueRef> options, Key key, int64_t defaultValue) {
-	for (int i = 0; i < options.size(); i++)
-		if (options[i].key == key) {
+int64_t getOption( VectorRef<KeyValueRef> options, Key key, int64_t defaultValue) {
+	for(int i = 0; i < options.size(); i++)
+		if( options[i].key == key ) {
 			int64_t r;
-			if (sscanf(options[i].value.toString().c_str(), "%lld", &r)) {
+			if( sscanf(options[i].value.toString().c_str(), "%lld", &r) ) {
 				options[i].value = LiteralStringRef("");
 				return r;
 			} else
@@ -181,11 +184,11 @@
 	return defaultValue;
 }
 
-double getOption(VectorRef<KeyValueRef> options, Key key, double defaultValue) {
-	for (int i = 0; i < options.size(); i++)
-		if (options[i].key == key) {
+double getOption( VectorRef<KeyValueRef> options, Key key, double defaultValue) {
+	for(int i = 0; i < options.size(); i++)
+		if( options[i].key == key ) {
 			float r;
-			if (sscanf(options[i].value.toString().c_str(), "%f", &r)) {
+			if( sscanf(options[i].value.toString().c_str(), "%f", &r) ) {
 				options[i].value = LiteralStringRef("");
 				return r;
 			}
@@ -194,23 +197,25 @@
 	return defaultValue;
 }
 
-bool getOption(VectorRef<KeyValueRef> options, Key key, bool defaultValue) {
+bool getOption( VectorRef<KeyValueRef> options, Key key, bool defaultValue ) {
 	Value p = getOption(options, key, defaultValue ? LiteralStringRef("true") : LiteralStringRef("false"));
-	if (p == LiteralStringRef("true")) return true;
-	if (p == LiteralStringRef("false")) return false;
+	if (p == LiteralStringRef("true"))
+		return true;
+	if (p == LiteralStringRef("false"))
+		return false;
 	ASSERT(false);
 	return false; // Assure that compiler is fine with the function
 }
 
-vector<std::string> getOption(VectorRef<KeyValueRef> options, Key key, vector<std::string> defaultValue) {
-	for (int i = 0; i < options.size(); i++)
-		if (options[i].key == key) {
+vector<std::string> getOption( VectorRef<KeyValueRef> options, Key key, vector<std::string> defaultValue ) {
+	for(int i = 0; i < options.size(); i++)
+		if( options[i].key == key ) {
 			vector<std::string> v;
 			int begin = 0;
-			for (int c = 0; c < options[i].value.size(); c++)
+			for(int c=0; c<options[i].value.size(); c++)
 				if (options[i].value[c] == ',') {
-					v.push_back(options[i].value.substr(begin, c - begin).toString());
-					begin = c + 1;
+					v.push_back( options[i].value.substr(begin, c-begin).toString() );
+					begin = c+1;
 				}
 			v.push_back(options[i].value.substr(begin).toString());
 			options[i].value = LiteralStringRef("");
@@ -220,15 +225,13 @@
 }
 
 // returns unconsumed options
-Standalone<VectorRef<KeyValueRef>> checkAllOptionsConsumed(VectorRef<KeyValueRef> options) {
+Standalone<VectorRef<KeyValueRef>> checkAllOptionsConsumed( VectorRef<KeyValueRef> options ) {
 	static StringRef nothing = LiteralStringRef("");
 	Standalone<VectorRef<KeyValueRef>> unconsumed;
-	for (int i = 0; i < options.size(); i++)
-		if (!(options[i].value == nothing)) {
-			TraceEvent(SevError, "OptionNotConsumed")
-			    .detail("Key", options[i].key.toString().c_str())
-			    .detail("Value", options[i].value.toString().c_str());
-			unconsumed.push_back_deep(unconsumed.arena(), options[i]);
+	for(int i = 0; i < options.size(); i++)
+		if( !(options[i].value == nothing) ) {
+			TraceEvent(SevError,"OptionNotConsumed").detail("Key", options[i].key.toString().c_str()).detail("Value", options[i].value.toString().c_str());
+			unconsumed.push_back_deep( unconsumed.arena(), options[i] );
 		}
 	return unconsumed;
 }
@@ -236,59 +239,52 @@
 struct CompoundWorkload : TestWorkload {
 	vector<TestWorkload*> workloads;
 
-	CompoundWorkload(WorkloadContext& wcx) : TestWorkload(wcx) {}
-	CompoundWorkload* add(TestWorkload* w) {
-		workloads.push_back(w);
-		return this;
-	}
-
-	virtual ~CompoundWorkload() {
-		for (int w = 0; w < workloads.size(); w++) delete workloads[w];
-	}
+	CompoundWorkload( WorkloadContext& wcx ) : TestWorkload( wcx ) {}
+	CompoundWorkload* add( TestWorkload* w ) { workloads.push_back(w); return this; }
+
+	virtual ~CompoundWorkload() { for(int w=0; w<workloads.size(); w++) delete workloads[w]; }
 	virtual std::string description() {
 		std::string d;
-		for (int w = 0; w < workloads.size(); w++)
-			d += workloads[w]->description() + (w == workloads.size() - 1 ? "" : ";");
+		for(int w=0; w<workloads.size(); w++)
+			d += workloads[w]->description() + (w==workloads.size()-1?"":";");
 		return d;
 	}
-	virtual Future<Void> setup(Database const& cx) {
+	virtual Future<Void> setup( Database const& cx ) {
 		vector<Future<Void>> all;
-		for (int w = 0; w < workloads.size(); w++) all.push_back(workloads[w]->setup(cx));
+		for(int w=0; w<workloads.size(); w++)
+			all.push_back( workloads[w]->setup(cx) );
 		return waitForAll(all);
 	}
-	virtual Future<Void> start(Database const& cx) {
+	virtual Future<Void> start( Database const& cx ) {
 		vector<Future<Void>> all;
-		for (int w = 0; w < workloads.size(); w++) all.push_back(workloads[w]->start(cx));
+		for(int w=0; w<workloads.size(); w++)
+			all.push_back( workloads[w]->start(cx) );
 		return waitForAll(all);
 	}
-	virtual Future<bool> check(Database const& cx) {
+	virtual Future<bool> check( Database const& cx ) {
 		vector<Future<bool>> all;
-		for (int w = 0; w < workloads.size(); w++) all.push_back(workloads[w]->check(cx));
+		for(int w=0; w<workloads.size(); w++)
+			all.push_back( workloads[w]->check(cx) );
 		return allTrue(all);
 	}
-	virtual void getMetrics(vector<PerfMetric>& m) {
-		for (int w = 0; w < workloads.size(); w++) {
+	virtual void getMetrics( vector<PerfMetric>& m ) {
+		for(int w=0; w<workloads.size(); w++) {
 			vector<PerfMetric> p;
 			workloads[w]->getMetrics(p);
-			for (int i = 0; i < p.size(); i++) m.push_back(p[i].withPrefix(workloads[w]->description() + "."));
+			for(int i=0; i<p.size(); i++)
+				m.push_back( p[i].withPrefix( workloads[w]->description()+"." ) );
 		}
 	}
 	virtual double getCheckTimeout() {
 		double m = 0;
-		for (int w = 0; w < workloads.size(); w++) m = std::max(workloads[w]->getCheckTimeout(), m);
+		for(int w=0; w<workloads.size(); w++)
+			m = std::max( workloads[w]->getCheckTimeout(), m );
 		return m;
 	}
 };
 
-<<<<<<< HEAD
-TestWorkload* getWorkloadIface(WorkloadRequest work, VectorRef<KeyValueRef> options,
-                               Reference<AsyncVar<ServerDBInfo>> dbInfo) {
-	options.push_back(work.arena, KeyValueRef(LiteralStringRef("dbName"), work.database));
-	Value testName = getOption(options, LiteralStringRef("testName"), LiteralStringRef("no-test-specified"));
-=======
 TestWorkload *getWorkloadIface( WorkloadRequest work, VectorRef<KeyValueRef> options, Reference<AsyncVar<ServerDBInfo>> dbInfo ) {
 	Value testName = getOption( options, LiteralStringRef("testName"), LiteralStringRef("no-test-specified") );
->>>>>>> 62d43781
 	WorkloadContext wcx;
 	wcx.clientId = work.clientId;
 	wcx.clientCount = work.clientCount;
@@ -296,22 +292,21 @@
 	wcx.options = options;
 	wcx.sharedRandomNumber = work.sharedRandomNumber;
 
-	TestWorkload* workload = IWorkloadFactory::create(testName.toString(), wcx);
-
-	auto unconsumedOptions = checkAllOptionsConsumed(workload ? workload->options : VectorRef<KeyValueRef>());
-	if (!workload || unconsumedOptions.size()) {
-		TraceEvent evt(SevError, "TestCreationError");
+	TestWorkload *workload = IWorkloadFactory::create( testName.toString(), wcx );
+
+	auto unconsumedOptions = checkAllOptionsConsumed( workload ? workload->options : VectorRef<KeyValueRef>() );
+	if( !workload || unconsumedOptions.size() ) {
+		TraceEvent evt(SevError,"TestCreationError");
 		evt.detail("TestName", printable(testName));
-		if (!workload) {
+		if( !workload ) {
 			evt.detail("Reason", "Null workload");
-			fprintf(stderr, "ERROR: Workload could not be created, perhaps testName (%s) is not a valid workload\n",
-			        printable(testName).c_str());
-		} else {
+			fprintf(stderr, "ERROR: Workload could not be created, perhaps testName (%s) is not a valid workload\n", printable(testName).c_str());
+		}
+		else {
 			evt.detail("Reason", "Not all options consumed");
 			fprintf(stderr, "ERROR: Workload had invalid options. The following were unrecognized:\n");
-			for (int i = 0; i < unconsumedOptions.size(); i++)
-				fprintf(stderr, " '%s' = '%s'\n", unconsumedOptions[i].key.toString().c_str(),
-				        unconsumedOptions[i].value.toString().c_str());
+			for(int i = 0; i < unconsumedOptions.size(); i++)
+				fprintf(stderr, " '%s' = '%s'\n", unconsumedOptions[i].key.toString().c_str(), unconsumedOptions[i].value.toString().c_str());
 			delete workload;
 		}
 		throw test_specification_invalid();
@@ -319,96 +314,86 @@
 	return workload;
 }
 
-TestWorkload* getWorkloadIface(WorkloadRequest work, Reference<AsyncVar<ServerDBInfo>> dbInfo) {
-	if (work.options.size() < 1) {
-		TraceEvent(SevError, "TestCreationError").detail("Reason", "No options provided");
+TestWorkload *getWorkloadIface( WorkloadRequest work, Reference<AsyncVar<ServerDBInfo>> dbInfo ) {
+	if( work.options.size() < 1 ) {
+		TraceEvent(SevError,"TestCreationError").detail("Reason", "No options provided");
 		fprintf(stderr, "ERROR: No options were provided for workload.\n");
 		throw test_specification_invalid();
 	}
-	if (work.options.size() == 1) return getWorkloadIface(work, work.options[0], dbInfo);
+	if( work.options.size() == 1 )
+		return getWorkloadIface( work, work.options[0], dbInfo );
 
 	WorkloadContext wcx;
 	wcx.clientId = work.clientId;
 	wcx.clientCount = work.clientCount;
 	wcx.sharedRandomNumber = work.sharedRandomNumber;
-	// FIXME: Other stuff not filled in; why isn't this constructed here and passed down to the other
-	// getWorkloadIface()?
-	CompoundWorkload* compound = new CompoundWorkload(wcx);
-	for (int i = 0; i < work.options.size(); i++) {
-		TestWorkload* workload = getWorkloadIface(work, work.options[i], dbInfo);
-		compound->add(workload);
+	// FIXME: Other stuff not filled in; why isn't this constructed here and passed down to the other getWorkloadIface()?
+	CompoundWorkload *compound = new CompoundWorkload( wcx );
+	for( int i = 0; i < work.options.size(); i++ ) {
+		TestWorkload *workload = getWorkloadIface( work, work.options[i], dbInfo );
+		compound->add( workload );
 	}
 	return compound;
 }
 
-ACTOR Future<Void> databaseWarmer(Database cx) {
+ACTOR Future<Void> databaseWarmer( Database cx ) {
 	loop {
-		state Transaction tr(cx);
-		Version v = wait(tr.getReadVersion());
-		wait(delay(0.25));
-	}
-}
+		state Transaction tr( cx );
+		Version v = wait( tr.getReadVersion() );
+		wait( delay( 0.25 ) );
+	}
+}
+
+
 
 // Tries indefinitly to commit a simple, self conflicting transaction
-ACTOR Future<Void> pingDatabase(Database cx) {
-	state Transaction tr(cx);
+ACTOR Future<Void> pingDatabase( Database cx ) {
+	state Transaction tr( cx );
 	loop {
 		try {
-			tr.setOption(FDBTransactionOptions::PRIORITY_SYSTEM_IMMEDIATE);
-			Optional<Value> v = wait(tr.get(StringRef("/Liveness/" + g_random->randomUniqueID().toString())));
+			tr.setOption( FDBTransactionOptions::PRIORITY_SYSTEM_IMMEDIATE );
+			Optional<Value> v = wait( tr.get( StringRef("/Liveness/" + g_random->randomUniqueID().toString() ) ) );
 			tr.makeSelfConflicting();
-			wait(tr.commit());
+			wait( tr.commit() );
 			return Void();
-		} catch (Error& e) {
+		} catch( Error& e ) {
 			TraceEvent("PingingDatabaseTransactionError").error(e);
-			wait(tr.onError(e));
-		}
-	}
-}
-
-ACTOR Future<Void> testDatabaseLiveness(Database cx, double databasePingDelay, string context,
-                                        double startDelay = 0.0) {
-	wait(delay(startDelay));
+			wait( tr.onError( e ) );
+		}
+	}
+}
+
+ACTOR Future<Void> testDatabaseLiveness( Database cx, double databasePingDelay, string context, double startDelay = 0.0 ) {
+	wait( delay( startDelay ) );
 	loop {
 		try {
 			state double start = now();
 			TraceEvent(("PingingDatabaseLiveness_" + context).c_str());
-			wait(timeoutError(pingDatabase(cx), databasePingDelay));
+			wait( timeoutError( pingDatabase( cx ), databasePingDelay ) );
 			double pingTime = now() - start;
-			ASSERT(pingTime > 0);
+			ASSERT( pingTime > 0 );
 			TraceEvent(("PingingDatabaseLivenessDone_" + context).c_str()).detail("TimeTaken", pingTime);
-<<<<<<< HEAD
-			wait(delay(databasePingDelay - pingTime));
-		} catch (Error& e) {
-			if (e.code() != error_code_actor_cancelled)
-				TraceEvent(SevError, ("PingingDatabaseLivenessError_" + context).c_str())
-				    .error(e)
-				    .detail("Database", printable(cx->dbName))
-				    .detail("PingDelay", databasePingDelay);
-=======
 			wait( delay( databasePingDelay - pingTime ) );
 		} catch( Error& e ) {
 			if( e.code() != error_code_actor_cancelled )
 				TraceEvent(SevError, ("PingingDatabaseLivenessError_" + context).c_str()).error(e)
 					.detail("PingDelay", databasePingDelay);
->>>>>>> 62d43781
 			throw;
 		}
 	}
 }
 
 template <class T>
-void sendResult(ReplyPromise<T>& reply, Optional<ErrorOr<T>> const& result) {
+void sendResult( ReplyPromise<T>& reply, Optional<ErrorOr<T>> const& result ) {
 	auto& res = result.get();
-	if (res.isError())
+	if (res.isError()) 
 		reply.sendError(res.getError());
-	else
+	else 
 		reply.send(res.get());
 }
 
-ACTOR Future<Void> runWorkloadAsync(Database cx, WorkloadInterface workIface, TestWorkload* workload,
-                                    double databasePingDelay) {
-	state std::unique_ptr<TestWorkload> delw(workload);
+ACTOR Future<Void> runWorkloadAsync( Database cx, WorkloadInterface workIface, TestWorkload *workload, double databasePingDelay ) {
+	state unique_ptr<TestWorkload> delw(workload);
 	state Optional<ErrorOr<Void>> setupResult;
 	state Optional<ErrorOr<Void>> startResult;
 	state Optional<ErrorOr<bool>> checkResult;
@@ -416,89 +401,82 @@
 	state ReplyPromise<Void> startReq;
 	state ReplyPromise<bool> checkReq;
 
-	TraceEvent("TestBeginAsync", workIface.id())
-	    .detail("Workload", workload->description())
-	    .detail("DatabasePingDelay", databasePingDelay);
-
-	state Future<Void> databaseError =
-	    databasePingDelay == 0.0 ? Never() : testDatabaseLiveness(cx, databasePingDelay, "RunWorkloadAsync");
+	TraceEvent("TestBeginAsync", workIface.id()).detail("Workload", workload->description()).detail("DatabasePingDelay", databasePingDelay);
+
+	state Future<Void> databaseError = databasePingDelay == 0.0 ? Never() : testDatabaseLiveness( cx, databasePingDelay, "RunWorkloadAsync" );
 
 	loop choose {
-		when(ReplyPromise<Void> req = waitNext(workIface.setup.getFuture())) {
+		when( ReplyPromise<Void> req = waitNext( workIface.setup.getFuture() ) ) {
 			printf("Test received trigger for setup...\n");
 			TraceEvent("TestSetupBeginning", workIface.id()).detail("Workload", workload->description());
 			setupReq = req;
 			if (!setupResult.present()) {
 				try {
-					wait(workload->setup(cx) || databaseError);
+					wait( workload->setup(cx) || databaseError );
 					TraceEvent("TestSetupComplete", workIface.id()).detail("Workload", workload->description());
 					setupResult = Void();
 				} catch (Error& e) {
 					setupResult = operation_failed();
-					TraceEvent(SevError, "TestSetupError", workIface.id())
-					    .error(e)
-					    .detail("Workload", workload->description());
-					if (e.code() == error_code_please_reboot || e.code() == error_code_please_reboot_delete) throw;
+					TraceEvent(SevError, "TestSetupError", workIface.id()).error(e).detail("Workload", workload->description());
+					if( e.code() == error_code_please_reboot || e.code() == error_code_please_reboot_delete) throw;
 				}
 			}
-			sendResult(setupReq, setupResult);
-		}
-		when(ReplyPromise<Void> req = waitNext(workIface.start.getFuture())) {
+			sendResult( setupReq, setupResult );
+		}
+		when( ReplyPromise<Void> req = waitNext( workIface.start.getFuture() ) ) {
 			startReq = req;
 			if (!startResult.present()) {
 				try {
 					TraceEvent("TestStarting", workIface.id()).detail("Workload", workload->description());
-					wait(workload->start(cx) || databaseError);
+					wait( workload->start(cx) || databaseError );
 					startResult = Void();
-				} catch (Error& e) {
+				} catch( Error& e ) {
 					startResult = operation_failed();
-					if (e.code() == error_code_please_reboot || e.code() == error_code_please_reboot_delete) throw;
-					TraceEvent(SevError, "TestFailure", workIface.id())
-					    .error(e, true)
-					    .detail("Reason", "Error starting workload")
-					    .detail("Workload", workload->description());
-					// ok = false;
+					if( e.code() == error_code_please_reboot || e.code() == error_code_please_reboot_delete) throw;
+					TraceEvent(SevError,"TestFailure", workIface.id())
+						.error(e, true)
+						.detail("Reason", "Error starting workload")
+						.detail("Workload", workload->description());
+					//ok = false;
 				}
-				TraceEvent("TestComplete", workIface.id())
-				    .detail("Workload", workload->description())
-				    .detail("OK", !startResult.get().isError());
+				TraceEvent("TestComplete", workIface.id()).detail("Workload", workload->description()).detail("OK", !startResult.get().isError());
 				printf("%s complete\n", workload->description().c_str());
 			}
-			sendResult(startReq, startResult);
-		}
-		when(ReplyPromise<bool> req = waitNext(workIface.check.getFuture())) {
+			sendResult( startReq, startResult );
+		}
+		when( ReplyPromise<bool> req = waitNext( workIface.check.getFuture() ) ) {
 			checkReq = req;
 			if (!checkResult.present()) {
 				try {
-					bool check = wait(timeoutError(workload->check(cx), workload->getCheckTimeout()));
+					bool check = wait( timeoutError( workload->check(cx), workload->getCheckTimeout() ) );
 					checkResult = (!startResult.present() || !startResult.get().isError()) && check;
 				} catch (Error& e) {
-					checkResult = operation_failed(); // was: checkResult = false;
-					if (e.code() == error_code_please_reboot || e.code() == error_code_please_reboot_delete) throw;
-					TraceEvent(SevError, "TestFailure", workIface.id())
-					    .error(e)
-					    .detail("Reason", "Error checking workload")
-					    .detail("Workload", workload->description());
-					// ok = false;
+					checkResult = operation_failed();  // was: checkResult = false;
+					if( e.code() == error_code_please_reboot || e.code() == error_code_please_reboot_delete) throw;
+					TraceEvent(SevError,"TestFailure", workIface.id())
+						.error(e)
+						.detail("Reason", "Error checking workload")
+						.detail("Workload", workload->description());
+					//ok = false;
 				}
 			}
 
-			sendResult(checkReq, checkResult);
-		}
-		when(ReplyPromise<vector<PerfMetric>> req = waitNext(workIface.metrics.getFuture())) {
+			sendResult( checkReq, checkResult );
+		}
+		when( ReplyPromise<vector<PerfMetric>> req = waitNext( workIface.metrics.getFuture() ) ) {
 			state ReplyPromise<vector<PerfMetric>> s_req = req;
 			try {
 				vector<PerfMetric> m;
-				workload->getMetrics(m);
-				TraceEvent("WorkloadSendMetrics", workIface.id()).detail("Count", m.size());
-				req.send(m);
+				workload->getMetrics( m );
+				TraceEvent("WorkloadSendMetrics", workIface.id()).detail( "Count", m.size() );
+				req.send( m );
 			} catch (Error& e) {
-				if (e.code() == error_code_please_reboot || e.code() == error_code_please_reboot_delete) throw;
+				if( e.code() == error_code_please_reboot || e.code() == error_code_please_reboot_delete) throw;
 				TraceEvent(SevError, "WorkloadSendMetrics", workIface.id()).error(e);
-				s_req.sendError(operation_failed());
-			}
-		}
-		when(ReplyPromise<Void> r = waitNext(workIface.stop.getFuture())) {
+				s_req.sendError( operation_failed() );
+			}
+		}
+		when( ReplyPromise<Void> r = waitNext( workIface.stop.getFuture() ) ) {
 			r.send(Void());
 			break;
 		}
@@ -506,8 +484,7 @@
 	return Void();
 }
 
-ACTOR Future<Void> testerServerWorkload(WorkloadRequest work, Reference<ClusterConnectionFile> ccf,
-                                        Reference<AsyncVar<struct ServerDBInfo>> dbInfo, LocalityData locality) {
+ACTOR Future<Void> testerServerWorkload( WorkloadRequest work, Reference<ClusterConnectionFile> ccf, Reference<AsyncVar<struct ServerDBInfo>> dbInfo, LocalityData locality ) {
 	state WorkloadInterface workIface;
 	state bool replied = false;
 	state Database cx;
@@ -517,30 +494,17 @@
 		details["ClientId"] = format("%d", work.clientId);
 		details["ClientCount"] = format("%d", work.clientCount);
 		details["WorkloadTimeout"] = format("%d", work.timeout);
-<<<<<<< HEAD
-		startRole(workIface.id(), UID(), "Tester", details);
-
-		Standalone<StringRef> database = work.database;
-
-		if (database.size()) {
-			Reference<Cluster> cluster = Cluster::createCluster(ccf->getFilename(), -1);
-			Database _cx = wait(cluster->createDatabase(database, locality));
-			cx = _cx;
-
-			wait(delay(1.0));
-=======
 		startRole(Role::TESTER, workIface.id(), UID(), details);
 
 		if( work.useDatabase ) {
 			cx = Database::createDatabase(ccf, -1, locality);
 			wait( delay(1.0) );
->>>>>>> 62d43781
 		}
 
 		// add test for "done" ?
-		TraceEvent("WorkloadReceived", workIface.id()).detail("Title", printable(work.title));
-		TestWorkload* workload = getWorkloadIface(work, dbInfo);
-		if (!workload) {
+		TraceEvent("WorkloadReceived", workIface.id()).detail("Title", printable(work.title) );
+		TestWorkload *workload = getWorkloadIface( work, dbInfo );
+		if(!workload) {
 			TraceEvent("TestCreationError").detail("Reason", "Workload could not be created");
 			fprintf(stderr, "ERROR: The workload could not be created.\n");
 			throw test_specification_invalid();
@@ -549,130 +513,109 @@
 		work.reply.send(workIface);
 		replied = true;
 
-		if (work.timeout > 0) {
-			test = timeoutError(test, work.timeout);
+		if(work.timeout > 0) {
+			test = timeoutError(test,work.timeout);
 		}
 
 		wait(test);
-<<<<<<< HEAD
-
-		endRole(workIface.id(), "Tester", "Complete");
-=======
 		
 		endRole(Role::TESTER, workIface.id(), "Complete");
->>>>>>> 62d43781
 	} catch (Error& e) {
 		if (!replied) {
 			if (e.code() == error_code_test_specification_invalid)
 				work.reply.sendError(e);
 			else
-				work.reply.sendError(operation_failed());
-		}
-
-<<<<<<< HEAD
-		bool ok = e.code() == error_code_please_reboot || e.code() == error_code_please_reboot_delete ||
-		          e.code() == error_code_actor_cancelled;
-		endRole(workIface.id(), "Tester", "Error", ok, e);
-=======
+				work.reply.sendError( operation_failed() );
+		}
+
 		bool ok = e.code() == error_code_please_reboot || e.code() == error_code_please_reboot_delete || e.code() == error_code_actor_cancelled;
 		endRole(Role::TESTER, workIface.id(), "Error", ok, e);
->>>>>>> 62d43781
 
 		if (e.code() != error_code_test_specification_invalid && e.code() != error_code_timed_out) {
-			throw; // fatal errors will kill the testerServer as well
+			throw;  // fatal errors will kill the testerServer as well
 		}
 	}
 	return Void();
 }
 
-ACTOR Future<Void> testerServerCore(TesterInterface interf, Reference<ClusterConnectionFile> ccf,
-                                    Reference<AsyncVar<struct ServerDBInfo>> dbInfo, LocalityData locality) {
+ACTOR Future<Void> testerServerCore( TesterInterface interf, Reference<ClusterConnectionFile> ccf, Reference<AsyncVar<struct ServerDBInfo>> dbInfo, LocalityData locality ) {
 	state PromiseStream<Future<Void>> addWorkload;
 	state Future<Void> workerFatalError = actorCollection(addWorkload.getFuture());
 
 	TraceEvent("StartingTesterServerCore", interf.id());
 	loop choose {
-		when(wait(workerFatalError)) {}
-		when(WorkloadRequest work = waitNext(interf.recruitments.getFuture())) {
+		when (wait(workerFatalError)) {}
+		when (WorkloadRequest work = waitNext( interf.recruitments.getFuture() )) {
 			addWorkload.send(testerServerWorkload(work, ccf, dbInfo, locality));
 		}
 	}
 }
 
-ACTOR Future<Void> clearData(Database cx) {
-	state Transaction tr(cx);
+ACTOR Future<Void> clearData( Database cx ) {
+	state Transaction tr( cx );
 	loop {
 		try {
 			// This transaction needs to be self-conflicting, but not conflict consistently with
 			// any other transactions
-			tr.clear(normalKeys);
+			tr.clear( normalKeys );
 			tr.makeSelfConflicting();
-			Version v = wait(tr.getReadVersion()); // required since we use addReadConflictRange but not get
-			wait(tr.commit());
+			Version v = wait( tr.getReadVersion() );  // required since we use addReadConflictRange but not get
+			wait( tr.commit() );
 			TraceEvent("TesterClearingDatabase").detail("AtVersion", tr.getCommittedVersion());
 			break;
 		} catch (Error& e) {
 			TraceEvent(SevWarn, "TesterClearingDatabaseError").error(e);
-			wait(tr.onError(e));
+			wait( tr.onError(e) );
 		}
 	}
 	return Void();
 }
 
-Future<Void> dumpDatabase(Database const& cx, std::string const& outputFilename, KeyRange const& range);
+Future<Void> dumpDatabase( Database const& cx, std::string const& outputFilename, KeyRange const& range );
 
 int passCount = 0;
 int failCount = 0;
 
-vector<PerfMetric> aggregateMetrics(vector<vector<PerfMetric>> metrics) {
+vector<PerfMetric> aggregateMetrics( vector<vector<PerfMetric>> metrics ) {
 	std::map<std::string, vector<PerfMetric>> metricMap;
-	for (int i = 0; i < metrics.size(); i++) {
+	for(int i = 0; i < metrics.size(); i++) {
 		vector<PerfMetric> workloadMetrics = metrics[i];
-		TraceEvent("MetricsReturned").detail("Count", workloadMetrics.size());
-		for (int m = 0; m < workloadMetrics.size(); m++) {
-			printf("Metric (%d, %d): %s, %f, %s\n", i, m, workloadMetrics[m].name().c_str(), workloadMetrics[m].value(),
-			       workloadMetrics[m].formatted().c_str());
-			metricMap[workloadMetrics[m].name()].push_back(workloadMetrics[m]);
+		TraceEvent("MetricsReturned").detail( "Count", workloadMetrics.size() );
+		for(int m=0; m<workloadMetrics.size(); m++) {
+			printf( "Metric (%d, %d): %s, %f, %s\n", i, m, workloadMetrics[m].name().c_str(),
+				workloadMetrics[m].value(), workloadMetrics[m].formatted().c_str() );
+			metricMap[workloadMetrics[m].name()].push_back( workloadMetrics[m] );
 		}
 	}
 	TraceEvent("Metric")
-	    .detail("Name", "Reporting Clients")
-	    .detail("Value", (double)metrics.size())
-	    .detail("Formatted", format("%d", metrics.size()).c_str());
+			.detail( "Name", "Reporting Clients" )
+			.detail( "Value", (double)metrics.size() )
+			.detail( "Formatted", format("%d", metrics.size()).c_str() );
 
 	vector<PerfMetric> result;
 	std::map<std::string, vector<PerfMetric>>::iterator it;
-	for (it = metricMap.begin(); it != metricMap.end(); it++) {
+	for( it = metricMap.begin(); it != metricMap.end(); it++ ) {
 		auto& vec = it->second;
-		if (!vec.size()) continue;
+		if( !vec.size() )
+			continue;
 		double sum = 0;
-		for (int i = 0; i < vec.size(); i++) sum += vec[i].value();
-		if (vec[0].averaged() && vec.size()) sum /= vec.size();
-		result.push_back(PerfMetric(vec[0].name(), sum, false, vec[0].format_code()));
+		for(int i = 0; i < vec.size(); i++ )
+			sum += vec[i].value();
+		if( vec[0].averaged() && vec.size() )
+			sum /= vec.size();
+		result.push_back( PerfMetric( vec[0].name(), sum, false, vec[0].format_code() ) );
 	}
 	return result;
 }
 
-void logMetrics(vector<PerfMetric> metrics) {
-	for (int idx = 0; idx < metrics.size(); idx++)
+void logMetrics( vector<PerfMetric> metrics ) {
+	for(int idx=0; idx < metrics.size(); idx++ ) 
 		TraceEvent("Metric")
-		    .detail("Name", metrics[idx].name())
-		    .detail("Value", metrics[idx].value())
-		    .detail("Formatted", format(metrics[idx].format_code().c_str(), metrics[idx].value()));
-}
-
-<<<<<<< HEAD
-ACTOR Future<DistributedTestResults> runWorkload(Database cx, std::vector<TesterInterface> testers, StringRef database,
-                                                 TestSpec spec) {
-	// FIXME: Fault tolerance for test workers (handle nonresponse or broken_promise from each getReply below)
-	TraceEvent("TestRunning")
-	    .detail("WorkloadTitle", printable(spec.title))
-	    .detail("TesterCount", testers.size())
-	    .detail("Phases", spec.phases)
-	    .detail("TestTimeout", spec.timeout)
-	    .detail("Database", printable(database));
-	state vector<Future<WorkloadInterface>> workRequests;
-=======
+				.detail( "Name", metrics[idx].name() )
+				.detail( "Value", metrics[idx].value() )
+				.detail( "Formatted", format(metrics[idx].format_code().c_str(), metrics[idx].value() ) );
+}
+
 ACTOR Future<DistributedTestResults> runWorkload( Database cx, std::vector< TesterInterface > testers, 
 	TestSpec spec ) {
 	// FIXME: Fault tolerance for test workers (handle nonresponse or broken_promise from each getReply below)
@@ -680,14 +623,13 @@
 		.detail("TesterCount", testers.size()).detail("Phases", spec.phases)
 		.detail("TestTimeout", spec.timeout);
 	state vector< Future< WorkloadInterface > > workRequests;
->>>>>>> 62d43781
 	state vector<vector<PerfMetric>> metricsResults;
 
 	state int i = 0;
 	state int success = 0;
 	state int failure = 0;
-	int64_t sharedRandom = g_random->randomInt64(0, 10000000);
-	for (; i < testers.size(); i++) {
+	int64_t sharedRandom = g_random->randomInt64(0,10000000);
+	for(; i < testers.size(); i++) {
 		WorkloadRequest req;
 		req.title = spec.title;
 		req.useDatabase = spec.useDB;
@@ -697,90 +639,88 @@
 		req.clientId = i;
 		req.clientCount = testers.size();
 		req.sharedRandomNumber = sharedRandom;
-		workRequests.push_back(testers[i].recruitments.getReply(req));
-	}
-
-	state vector<WorkloadInterface> workloads = wait(getAll(workRequests));
-
-	if (g_network->isSimulated() && spec.simCheckRelocationDuration) debug_setCheckRelocationDuration(true);
-
-	if (spec.phases & TestWorkload::SETUP) {
-		std::vector<Future<Void>> setups;
+		workRequests.push_back( testers[i].recruitments.getReply( req ) );
+	}
+
+	state vector< WorkloadInterface > workloads = wait( getAll( workRequests ) );
+
+	if( g_network->isSimulated() && spec.simCheckRelocationDuration )
+		debug_setCheckRelocationDuration( true );
+
+	if( spec.phases & TestWorkload::SETUP ) {
+		std::vector< Future<Void> > setups;
 		printf("setting up test (%s)...\n", printable(spec.title).c_str());
 		TraceEvent("TestSetupStart").detail("WorkloadTitle", printable(spec.title));
-		for (int i = 0; i < workloads.size(); i++) setups.push_back(workloads[i].setup.template getReply<Void>());
-		wait(waitForAll(setups));
+		for(int i= 0; i < workloads.size(); i++)
+			setups.push_back( workloads[i].setup.template getReply<Void>() );
+		wait( waitForAll( setups ) );
 		TraceEvent("TestSetupComplete").detail("WorkloadTitle", printable(spec.title));
 	}
 
-	if (spec.phases & TestWorkload::EXECUTION) {
+	if( spec.phases & TestWorkload::EXECUTION ) {
 		TraceEvent("TestStarting").detail("WorkloadTitle", printable(spec.title));
 		printf("running test...\n");
-		std::vector<Future<Void>> starts;
-		for (int i = 0; i < workloads.size(); i++) starts.push_back(workloads[i].start.template getReply<Void>());
-		wait(waitForAll(starts));
+		std::vector< Future<Void> > starts;
+		for(int i= 0; i < workloads.size(); i++)
+			starts.push_back( workloads[i].start.template getReply<Void>() );
+		wait( waitForAll( starts ) );
 		printf("%s complete\n", printable(spec.title).c_str());
 		TraceEvent("TestComplete").detail("WorkloadTitle", printable(spec.title));
 	}
 
-	if (spec.phases & TestWorkload::CHECK) {
-		if (spec.useDB && (spec.phases & TestWorkload::EXECUTION)) {
-			wait(delay(3.0));
-		}
-
-		state std::vector<Future<bool>> checks;
+	if( spec.phases & TestWorkload::CHECK ) {
+		if( spec.useDB && ( spec.phases & TestWorkload::EXECUTION ) ) {
+			wait( delay(3.0) );
+		}
+
+		state std::vector< Future<bool> > checks;
 		TraceEvent("CheckingResults");
 		printf("checking tests...\n");
-		for (int i = 0; i < workloads.size(); i++) checks.push_back(workloads[i].check.template getReply<bool>());
-		wait(waitForAll(checks));
-
-		for (int i = 0; i < checks.size(); i++) {
-			if (checks[i].get())
+		for(int i= 0; i < workloads.size(); i++)
+			checks.push_back( workloads[i].check.template getReply<bool>() );
+		wait( waitForAll( checks ) );
+		
+		for(int i = 0; i < checks.size(); i++) {
+			if(checks[i].get())
 				success++;
 			else
 				failure++;
 		}
 	}
 
-	if (spec.phases & TestWorkload::METRICS) {
-		state std::vector<Future<vector<PerfMetric>>> metricTasks;
+	if( spec.phases & TestWorkload::METRICS ) {
+		state std::vector< Future<vector<PerfMetric>> > metricTasks;
 		printf("fetching metrics...\n");
 		TraceEvent("TestFetchingMetrics").detail("WorkloadTitle", printable(spec.title));
-		for (int i = 0; i < workloads.size(); i++)
-			metricTasks.push_back(workloads[i].metrics.template getReply<vector<PerfMetric>>());
-		wait(waitForAllReady(metricTasks));
+		for(int i= 0; i < workloads.size(); i++)
+			metricTasks.push_back( workloads[i].metrics.template getReply<vector<PerfMetric>>() );
+		wait( waitForAllReady( metricTasks ) );
 		int failedMetrics = 0;
-		for (int i = 0; i < metricTasks.size(); i++) {
-			if (!metricTasks[i].isError())
-				metricsResults.push_back(metricTasks[i].get());
+		for(int i = 0; i < metricTasks.size(); i++) {
+			if(!metricTasks[i].isError())
+				metricsResults.push_back( metricTasks[i].get() );
 			else
 				TraceEvent(SevError, "TestFailure")
-				    .error(metricTasks[i].getError())
-				    .detail("Reason", "Metrics not retrieved")
-				    .detail("From", workloads[i].metrics.getEndpoint().address);
+					.error(metricTasks[i].getError())
+					.detail("Reason", "Metrics not retrieved")
+					.detail("From", workloads[i].metrics.getEndpoint().address);
 		}
 	}
 
 	// Stopping the workloads is unreliable, but they have a timeout
 	// FIXME: stop if one of the above phases throws an exception
-	for (int i = 0; i < workloads.size(); i++) workloads[i].stop.send(ReplyPromise<Void>());
-
-	return DistributedTestResults(aggregateMetrics(metricsResults), success, failure);
-}
-
-<<<<<<< HEAD
-// Sets the database configuration by running the ChangeConfig workload
-ACTOR Future<Void> changeConfiguration(Database cx, std::vector<TesterInterface> testers, StringRef database,
-                                       StringRef configMode) {
-=======
+	for(int i=0; i<workloads.size(); i++)
+		workloads[i].stop.send(ReplyPromise<Void>());
+
+	return DistributedTestResults( aggregateMetrics( metricsResults ), success, failure );
+}
+
 //Sets the database configuration by running the ChangeConfig workload
 ACTOR Future<Void> changeConfiguration(Database cx, std::vector< TesterInterface > testers, StringRef configMode) {
->>>>>>> 62d43781
 	state TestSpec spec;
 	Standalone<VectorRef<KeyValueRef>> options;
 	spec.title = LiteralStringRef("ChangeConfig");
-	options.push_back_deep(options.arena(),
-	                       KeyValueRef(LiteralStringRef("testName"), LiteralStringRef("ChangeConfig")));
+	options.push_back_deep(options.arena(), KeyValueRef(LiteralStringRef("testName"), LiteralStringRef("ChangeConfig")));
 	options.push_back_deep(options.arena(), KeyValueRef(LiteralStringRef("configMode"), configMode));
 	spec.options.push_back_deep(spec.options.arena(), options);
 
@@ -788,75 +728,46 @@
 	return Void();
 }
 
-<<<<<<< HEAD
-// Runs the consistency check workload, which verifies that the database is in a consistent state
-ACTOR Future<Void> checkConsistency(Database cx, std::vector<TesterInterface> testers, StringRef database,
-                                    bool doQuiescentCheck, double quiescentWaitTimeout, double softTimeLimit,
-                                    double databasePingDelay, Reference<AsyncVar<ServerDBInfo>> dbInfo) {
-=======
 //Runs the consistency check workload, which verifies that the database is in a consistent state
 ACTOR Future<Void> checkConsistency(Database cx, std::vector< TesterInterface > testers, bool doQuiescentCheck,
 									double quiescentWaitTimeout, double softTimeLimit, double databasePingDelay, Reference<AsyncVar<ServerDBInfo>> dbInfo) {
->>>>>>> 62d43781
 	state TestSpec spec;
 
 	state double connectionFailures;
-	if (g_network->isSimulated()) {
+	if( g_network->isSimulated() ) {
 		connectionFailures = g_simulator.connectionFailuresDisableDuration;
 		g_simulator.connectionFailuresDisableDuration = 1e6;
 		g_simulator.speedUpSimulation = true;
 	}
-
+	
 	Standalone<VectorRef<KeyValueRef>> options;
 	spec.title = LiteralStringRef("ConsistencyCheck");
 	spec.databasePingDelay = databasePingDelay;
 	spec.timeout = 32000;
-	options.push_back_deep(options.arena(),
-	                       KeyValueRef(LiteralStringRef("testName"), LiteralStringRef("ConsistencyCheck")));
-	options.push_back_deep(
-	    options.arena(),
-	    KeyValueRef(LiteralStringRef("performQuiescentChecks"),
-	                ValueRef(format("%s", LiteralStringRef(doQuiescentCheck ? "true" : "false").toString().c_str()))));
-	options.push_back_deep(options.arena(), KeyValueRef(LiteralStringRef("quiescentWaitTimeout"),
-	                                                    ValueRef(format("%f", quiescentWaitTimeout))));
+	options.push_back_deep(options.arena(), KeyValueRef(LiteralStringRef("testName"), LiteralStringRef("ConsistencyCheck")));
+	options.push_back_deep(options.arena(), KeyValueRef(LiteralStringRef("performQuiescentChecks"), ValueRef(format("%s", LiteralStringRef(doQuiescentCheck ? "true" : "false").toString().c_str()))));
+	options.push_back_deep(options.arena(), KeyValueRef(LiteralStringRef("quiescentWaitTimeout"), ValueRef(format("%f", quiescentWaitTimeout))));
 	options.push_back_deep(options.arena(), KeyValueRef(LiteralStringRef("distributed"), LiteralStringRef("false")));
 	spec.options.push_back_deep(spec.options.arena(), options);
 
 	state double start = now();
 	state bool lastRun = false;
 	loop {
-<<<<<<< HEAD
-		DistributedTestResults testResults = wait(runWorkload(cx, testers, database, spec));
-		if (testResults.ok() || lastRun) {
-			if (g_network->isSimulated()) {
-=======
 		DistributedTestResults testResults = wait(runWorkload(cx, testers, spec));
 		if(testResults.ok() || lastRun) {
 			if( g_network->isSimulated() ) {
->>>>>>> 62d43781
 				g_simulator.connectionFailuresDisableDuration = connectionFailures;
 			}
 			return Void();
 		}
-		if (now() - start > softTimeLimit) {
-			spec.options[0].push_back_deep(spec.options.arena(),
-			                               KeyValueRef(LiteralStringRef("failureIsError"), LiteralStringRef("true")));
+		if(now() - start > softTimeLimit) {
+			spec.options[0].push_back_deep(spec.options.arena(), KeyValueRef(LiteralStringRef("failureIsError"), LiteralStringRef("true")));
 			lastRun = true;
 		}
-		wait(repairDeadDatacenter(cx, dbInfo, "ConsistencyCheck"));
-	}
-}
-
-<<<<<<< HEAD
-ACTOR Future<bool> runTest(Database cx, std::vector<TesterInterface> testers, StringRef database, TestSpec spec,
-                           Reference<AsyncVar<ServerDBInfo>> dbInfo) {
-	state DistributedTestResults testResults;
-
-	try {
-		Future<DistributedTestResults> fTestResults = runWorkload(cx, testers, database, spec);
-		if (spec.timeout > 0) {
-			fTestResults = timeoutError(fTestResults, spec.timeout);
-=======
+		wait( repairDeadDatacenter(cx, dbInfo, "ConsistencyCheck") );
+	}
+}
+
 ACTOR Future<bool> runTest( Database cx, std::vector< TesterInterface > testers, TestSpec spec, Reference<AsyncVar<ServerDBInfo>> dbInfo )
 {
 	state DistributedTestResults testResults;
@@ -865,17 +776,13 @@
 		Future<DistributedTestResults> fTestResults = runWorkload( cx, testers, spec );
 		if( spec.timeout > 0 ) {
 			fTestResults = timeoutError( fTestResults, spec.timeout );
->>>>>>> 62d43781
-		}
-		DistributedTestResults _testResults = wait(fTestResults);
+		}
+		DistributedTestResults _testResults = wait( fTestResults );
 		testResults = _testResults;
-		logMetrics(testResults.metrics);
-	} catch (Error& e) {
-		if (e.code() == error_code_timed_out) {
-			TraceEvent(SevError, "TestFailure")
-			    .error(e)
-			    .detail("Reason", "Test timed out")
-			    .detail("Timeout", spec.timeout);
+		logMetrics( testResults.metrics );
+	} catch(Error& e) {
+		if( e.code() == error_code_timed_out ) {
+			TraceEvent(SevError, "TestFailure").error(e).detail("Reason", "Test timed out").detail("Timeout", spec.timeout);
 			fprintf(stderr, "ERROR: Test timed out after %d seconds.\n", spec.timeout);
 			testResults.failures = testers.size();
 			testResults.successes = 0;
@@ -885,32 +792,25 @@
 
 	state bool ok = testResults.ok();
 
-	if (spec.useDB) {
-		if (spec.dumpAfterTest) {
+	if( spec.useDB ) {
+		if( spec.dumpAfterTest ) {
 			try {
-				wait(timeoutError(dumpDatabase(cx, "dump after " + printable(spec.title) + ".html", allKeys), 30.0));
+				wait( timeoutError( dumpDatabase( cx, "dump after " + printable(spec.title) + ".html", allKeys ), 30.0 ) );
 			} catch (Error& e) {
 				TraceEvent(SevError, "TestFailure").error(e).detail("Reason", "Unable to dump database");
 				ok = false;
 			}
 
-			wait(delay(1.0));
-		}
-
-		// Run the consistency check workload
-		if (spec.runConsistencyCheck) {
+			wait( delay(1.0) );
+		}
+
+		//Run the consistency check workload
+		if(spec.runConsistencyCheck) {
 			try {
 				bool quiescent = g_network->isSimulated() ? !BUGGIFY : spec.waitForQuiescenceEnd;
-<<<<<<< HEAD
-				wait(timeoutError(
-				    checkConsistency(cx, testers, database, quiescent, 10000.0, 18000, spec.databasePingDelay, dbInfo),
-				    20000.0));
-			} catch (Error& e) {
-=======
 				wait(timeoutError(checkConsistency(cx, testers, quiescent, 10000.0, 18000, spec.databasePingDelay, dbInfo), 20000.0));
 			}
 			catch(Error& e) {
->>>>>>> 62d43781
 				TraceEvent(SevError, "TestFailure").error(e).detail("Reason", "Unable to perform consistency check");
 				ok = false;
 			}
@@ -918,126 +818,124 @@
 	}
 
 	TraceEvent(ok ? SevInfo : SevWarnAlways, "TestResults")
-	    .detail("Workload", printable(spec.title))
-	    .detail("Passed", (int)ok);
-	//.detail("Metrics", metricSummary);
-
-	if (ok) {
-		passCount++;
-	} else {
-		failCount++;
-	}
+		.detail("Workload", printable(spec.title))
+		.detail("Passed", (int)ok);
+		//.detail("Metrics", metricSummary);
+
+	if (ok) { passCount++; }
+	else { failCount++; }
 
 	printf("%d test clients passed; %d test clients failed\n", testResults.successes, testResults.failures);
 
-	if (spec.useDB && spec.clearAfterTest) {
+	if( spec.useDB && spec.clearAfterTest ) {
 		try {
 			TraceEvent("TesterClearingDatabase");
-			wait(timeoutError(clearData(cx), 1000.0));
+			wait( timeoutError(clearData(cx), 1000.0) );
 		} catch (Error& e) {
 			TraceEvent(SevError, "ErrorClearingDatabaseAfterTest").error(e);
-			throw; // If we didn't do this, we don't want any later tests to run on this DB
-		}
-
-		wait(delay(1.0));
+			throw;   // If we didn't do this, we don't want any later tests to run on this DB
+		}
+
+		wait( delay(1.0) );
 	}
 
 	return ok;
 }
 
-vector<TestSpec> readTests(ifstream& ifs) {
+vector<TestSpec> readTests( ifstream& ifs ) {
 	TestSpec spec;
 	vector<TestSpec> result;
-	Standalone<VectorRef<KeyValueRef>> workloadOptions;
+	Standalone< VectorRef< KeyValueRef > > workloadOptions;
 	std::string cline;
 
-	while (ifs.good()) {
+	while( ifs.good() ) {
 		getline(ifs, cline);
-		string line = removeWhitespace(string(cline));
-		if (!line.size() || line.find(';') == 0) continue;
-
-		size_t found = line.find('=');
-		if (found == string::npos)
+		string line = removeWhitespace( string(cline) );
+		if( !line.size() || line.find( ';' ) == 0 )
+			continue;
+
+		size_t found = line.find( '=' );
+		if( found == string::npos )
 			// hmmm, not good
 			continue;
-		string attrib = removeWhitespace(line.substr(0, found));
-		string value = removeWhitespace(line.substr(found + 1));
-
-		if (attrib == "testTitle") {
-			if (workloadOptions.size()) {
-				spec.options.push_back_deep(spec.options.arena(), workloadOptions);
-				workloadOptions = Standalone<VectorRef<KeyValueRef>>();
-			}
-			if (spec.options.size() && spec.title.size()) {
-				result.push_back(spec);
+		string attrib = removeWhitespace(line.substr( 0, found ));
+		string value = removeWhitespace(line.substr( found + 1 ));
+
+		if( attrib == "testTitle" ) {
+			if( workloadOptions.size() ) {
+				spec.options.push_back_deep( spec.options.arena(), workloadOptions );
+				workloadOptions = Standalone< VectorRef< KeyValueRef > >();
+			}
+			if( spec.options.size() && spec.title.size() ) {
+				result.push_back( spec );
 				spec = TestSpec();
 			}
 
-			spec.title = StringRef(value);
-			TraceEvent("TestParserTest").detail("ParsedTest", printable(spec.title));
-		} else if (attrib == "timeout") {
-			sscanf(value.c_str(), "%d", &(spec.timeout));
-			ASSERT(spec.timeout > 0);
+			spec.title = StringRef( value );
+			TraceEvent("TestParserTest").detail("ParsedTest", printable( spec.title ));
+		} else if( attrib == "timeout" ) {
+			sscanf( value.c_str(), "%d", &(spec.timeout) );
+			ASSERT( spec.timeout > 0 );
 			TraceEvent("TestParserTest").detail("ParsedTimeout", spec.timeout);
-		} else if (attrib == "databasePingDelay") {
+		}  else if( attrib == "databasePingDelay" ) {
 			double databasePingDelay;
-			sscanf(value.c_str(), "%lf", &databasePingDelay);
-			ASSERT(databasePingDelay >= 0);
-			if (!spec.useDB && databasePingDelay > 0) {
+			sscanf( value.c_str(), "%lf", &databasePingDelay );
+			ASSERT( databasePingDelay >= 0 );
+			if( !spec.useDB && databasePingDelay > 0 ) {
 				TraceEvent(SevError, "TestParserError")
-				    .detail("Reason", "Cannot have non-zero ping delay on test that does not use database")
-				    .detail("PingDelay", databasePingDelay)
-				    .detail("UseDB", spec.useDB);
-				ASSERT(false);
+					.detail("Reason", "Cannot have non-zero ping delay on test that does not use database")
+					.detail("PingDelay", databasePingDelay).detail("UseDB", spec.useDB);
+				ASSERT( false );
 			}
 			spec.databasePingDelay = databasePingDelay;
 			TraceEvent("TestParserTest").detail("ParsedPingDelay", spec.databasePingDelay);
-		} else if (attrib == "runSetup") {
+		} else if( attrib == "runSetup" ) {
 			spec.phases = TestWorkload::EXECUTION | TestWorkload::CHECK | TestWorkload::METRICS;
-			if (value == "true") spec.phases |= TestWorkload::SETUP;
+			if( value == "true" )
+				spec.phases |= TestWorkload::SETUP;
 			TraceEvent("TestParserTest").detail("ParsedSetupFlag", (spec.phases & TestWorkload::SETUP) != 0);
-		} else if (attrib == "dumpAfterTest") {
-			spec.dumpAfterTest = (value == "true");
+		} else if( attrib == "dumpAfterTest" ) {
+			spec.dumpAfterTest = ( value == "true" );
 			TraceEvent("TestParserTest").detail("ParsedDumpAfter", spec.dumpAfterTest);
-		} else if (attrib == "clearAfterTest") {
-			spec.clearAfterTest = (value == "true");
+		} else if( attrib == "clearAfterTest" ) {
+			spec.clearAfterTest = ( value == "true" );
 			TraceEvent("TestParserTest").detail("ParsedClearAfter", spec.clearAfterTest);
-		} else if (attrib == "useDB") {
-			spec.useDB = (value == "true");
+		} else if( attrib == "useDB" ) {
+			spec.useDB = ( value == "true" );
 			TraceEvent("TestParserTest").detail("ParsedUseDB", spec.useDB);
-			if (!spec.useDB) spec.databasePingDelay = 0.0;
-		} else if (attrib == "startDelay") {
-			sscanf(value.c_str(), "%lf", &spec.startDelay);
+			if( !spec.useDB )
+				spec.databasePingDelay = 0.0;
+		} else if( attrib == "startDelay" ) {
+			sscanf( value.c_str(), "%lf", &spec.startDelay );
 			TraceEvent("TestParserTest").detail("ParsedStartDelay", spec.startDelay);
-		} else if (attrib == "runConsistencyCheck") {
-			spec.runConsistencyCheck = (value == "true");
+		} else if( attrib == "runConsistencyCheck" ) {
+			spec.runConsistencyCheck = ( value == "true" );
 			TraceEvent("TestParserTest").detail("ParsedRunConsistencyCheck", spec.runConsistencyCheck);
-		} else if (attrib == "waitForQuiescence") {
+		} else if( attrib == "waitForQuiescence" ) {
 			bool toWait = value == "true";
 			spec.waitForQuiescenceBegin = toWait;
 			spec.waitForQuiescenceEnd = toWait;
 			TraceEvent("TestParserTest").detail("ParsedWaitForQuiescence", toWait);
-		} else if (attrib == "waitForQuiescenceBegin") {
+		} else if( attrib == "waitForQuiescenceBegin" ) {
 			bool toWait = value == "true";
 			spec.waitForQuiescenceBegin = toWait;
 			TraceEvent("TestParserTest").detail("ParsedWaitForQuiescenceBegin", toWait);
-		} else if (attrib == "waitForQuiescenceEnd") {
+		} else if( attrib == "waitForQuiescenceEnd" ) {
 			bool toWait = value == "true";
 			spec.waitForQuiescenceEnd = toWait;
 			TraceEvent("TestParserTest").detail("ParsedWaitForQuiescenceEnd", toWait);
-		} else if (attrib == "simCheckRelocationDuration") {
+		} else if( attrib == "simCheckRelocationDuration" ) {
 			spec.simCheckRelocationDuration = (value == "true");
 			TraceEvent("TestParserTest").detail("ParsedSimCheckRelocationDuration", spec.simCheckRelocationDuration);
-		} else if (attrib == "connectionFailuresDisableDuration") {
+		} else if( attrib == "connectionFailuresDisableDuration" ) {
 			double connectionFailuresDisableDuration;
-			sscanf(value.c_str(), "%lf", &connectionFailuresDisableDuration);
-			ASSERT(connectionFailuresDisableDuration >= 0);
+			sscanf( value.c_str(), "%lf", &connectionFailuresDisableDuration );
+			ASSERT( connectionFailuresDisableDuration >= 0 );
 			spec.simConnectionFailuresDisableDuration = connectionFailuresDisableDuration;
-			if (g_network->isSimulated())
+			if(g_network->isSimulated())
 				g_simulator.connectionFailuresDisableDuration = spec.simConnectionFailuresDisableDuration;
-			TraceEvent("TestParserTest")
-			    .detail("ParsedSimConnectionFailuresDisableDuration", spec.simConnectionFailuresDisableDuration);
-		} else if (attrib == "simBackupAgents") {
+			TraceEvent("TestParserTest").detail("ParsedSimConnectionFailuresDisableDuration", spec.simConnectionFailuresDisableDuration);
+		} else if( attrib == "simBackupAgents" ) {
 			if (value == "BackupToFile" || value == "BackupToFileAndDB")
 				spec.simBackupAgents = ISimulator::BackupToFile;
 			else
@@ -1049,61 +947,54 @@
 			else
 				spec.simDrAgents = ISimulator::NoBackupAgents;
 			TraceEvent("TestParserTest").detail("ParsedSimDrAgents", spec.simDrAgents);
-		} else if (attrib == "extraDB") {
+		} else if( attrib == "extraDB" ) {
 			TraceEvent("TestParserTest").detail("ParsedExtraDB", "");
-		} else if (attrib == "minimumReplication") {
+		} else if( attrib == "minimumReplication" ) {
 			TraceEvent("TestParserTest").detail("ParsedMinimumReplication", "");
-<<<<<<< HEAD
-		} else if (attrib == "buggify") {
-=======
 		} else if( attrib == "minimumRegions" ) {
 			TraceEvent("TestParserTest").detail("ParsedMinimumRegions", "");
 		} else if( attrib == "buggify" ) {
->>>>>>> 62d43781
 			TraceEvent("TestParserTest").detail("ParsedBuggify", "");
-		} else if (attrib == "checkOnly") {
-			if (value == "true") spec.phases = TestWorkload::CHECK;
-		} else if (attrib == "StderrSeverity") {
+		} else if( attrib == "checkOnly" ) {
+			if(value == "true")
+				spec.phases = TestWorkload::CHECK;
+		} else if( attrib == "StderrSeverity" ) {
 			TraceEvent("StderrSeverity").detail("NewSeverity", value);
-		} else if (attrib == "ClientInfoLogging") {
+		}
+		else if (attrib == "ClientInfoLogging") {
 			if (value == "false") {
 				setNetworkOption(FDBNetworkOptions::DISABLE_CLIENT_STATISTICS_LOGGING);
 			}
 			// else { } It is enable by default for tester
 			TraceEvent("TestParserTest").detail("ClientInfoLogging", value);
-		} else {
-			if (attrib == "testName") {
-				if (workloadOptions.size()) {
+		}
+		else {
+			if( attrib == "testName" ) {
+				if( workloadOptions.size() ) {
 					TraceEvent("TestParserFlush").detail("Reason", "new (compound) test");
-					spec.options.push_back_deep(spec.options.arena(), workloadOptions);
-					workloadOptions = Standalone<VectorRef<KeyValueRef>>();
+					spec.options.push_back_deep( spec.options.arena(), workloadOptions );
+					workloadOptions = Standalone< VectorRef< KeyValueRef > >();
 				}
 			}
 
-			workloadOptions.push_back_deep(workloadOptions.arena(), KeyValueRef(StringRef(attrib), StringRef(value)));
+			workloadOptions.push_back_deep( workloadOptions.arena(), 
+				KeyValueRef( StringRef( attrib ), StringRef( value ) ) );
 			TraceEvent("TestParserOption").detail("ParsedKey", attrib).detail("ParsedValue", value);
 		}
 	}
-	if (workloadOptions.size()) spec.options.push_back_deep(spec.options.arena(), workloadOptions);
-	if (spec.options.size() && spec.title.size()) {
-		result.push_back(spec);
+	if( workloadOptions.size() )
+		spec.options.push_back_deep( spec.options.arena(), workloadOptions );
+	if( spec.options.size() && spec.title.size() ) {
+		result.push_back( spec );
 	}
 
 	return result;
 }
 
-<<<<<<< HEAD
-ACTOR Future<Void> runTests(Reference<AsyncVar<Optional<struct ClusterControllerFullInterface>>> cc,
-                            Reference<AsyncVar<Optional<struct ClusterInterface>>> ci, vector<TesterInterface> testers,
-                            vector<TestSpec> tests, StringRef startingConfiguration, LocalityData locality) {
-	state Standalone<StringRef> database = LiteralStringRef("DB");
-=======
 ACTOR Future<Void> runTests( Reference<AsyncVar<Optional<struct ClusterControllerFullInterface>>> cc, Reference<AsyncVar<Optional<struct ClusterInterface>>> ci, vector< TesterInterface > testers, vector<TestSpec> tests, StringRef startingConfiguration, LocalityData locality ) {
->>>>>>> 62d43781
 	state Database cx;
-	state Reference<AsyncVar<ServerDBInfo>> dbInfo(new AsyncVar<ServerDBInfo>);
-	state Future<Void> ccMonitor =
-	    monitorServerDBInfo(cc, Reference<ClusterConnectionFile>(), LocalityData(), dbInfo); // FIXME: locality
+	state Reference<AsyncVar<ServerDBInfo>> dbInfo( new AsyncVar<ServerDBInfo> );
+	state Future<Void> ccMonitor = monitorServerDBInfo( cc, Reference<ClusterConnectionFile>(), LocalityData(), dbInfo );  // FIXME: locality
 
 	state bool useDB = false;
 	state bool waitForQuiescenceBegin = false;
@@ -1113,12 +1004,12 @@
 	state ISimulator::BackupAgentType simBackupAgents = ISimulator::NoBackupAgents;
 	state ISimulator::BackupAgentType simDrAgents = ISimulator::NoBackupAgents;
 	if (tests.empty()) useDB = true;
-	for (auto iter = tests.begin(); iter != tests.end(); ++iter) {
-		if (iter->useDB) useDB = true;
-		if (iter->waitForQuiescenceBegin) waitForQuiescenceBegin = true;
-		if (iter->waitForQuiescenceEnd) waitForQuiescenceEnd = true;
-		startDelay = std::max(startDelay, iter->startDelay);
-		databasePingDelay = std::min(databasePingDelay, iter->databasePingDelay);
+	for( auto iter = tests.begin(); iter != tests.end(); ++iter ) {
+		if( iter->useDB ) useDB = true;
+		if( iter->waitForQuiescenceBegin ) waitForQuiescenceBegin = true;
+		if( iter->waitForQuiescenceEnd ) waitForQuiescenceEnd = true;
+		startDelay = std::max( startDelay, iter->startDelay );
+		databasePingDelay = std::min( databasePingDelay, iter->databasePingDelay );
 		if (iter->simBackupAgents != ISimulator::NoBackupAgents) simBackupAgents = iter->simBackupAgents;
 
 		if (iter->simDrAgents != ISimulator::NoBackupAgents) {
@@ -1132,46 +1023,31 @@
 	}
 
 	// turn off the database ping functionality if the suite of tests are not going to be using the database
-	if (!useDB) databasePingDelay = 0.0;
-
+	if( !useDB )
+		databasePingDelay = 0.0;
+	
 	if (useDB) {
-<<<<<<< HEAD
-		Database _cx = wait(DatabaseContext::createDatabase(ci, Reference<Cluster>(), database, locality));
-		cx = _cx;
-	} else
-		database = LiteralStringRef("");
-=======
 		cx = DatabaseContext::create(ci, Reference<ClusterConnectionFile>(), locality);
 	}
->>>>>>> 62d43781
 
 	state Future<Void> disabler = disableConnectionFailuresAfter(450, "Tester");
 
-	// Change the configuration (and/or create the database) if necessary
-	if (useDB && startingConfiguration != StringRef()) {
+	//Change the configuration (and/or create the database) if necessary
+	if(useDB && startingConfiguration != StringRef()) {
 		try {
-<<<<<<< HEAD
-			wait(timeoutError(changeConfiguration(cx, testers, database, startingConfiguration), 2000.0));
-		} catch (Error& e) {
-=======
 			wait(timeoutError(changeConfiguration(cx, testers, startingConfiguration), 2000.0));
 		}
 		catch(Error& e) {
->>>>>>> 62d43781
 			TraceEvent(SevError, "TestFailure").error(e).detail("Reason", "Unable to set starting configuration");
 		}
 	}
 
 	if (useDB && waitForQuiescenceBegin) {
-		TraceEvent("TesterStartingPreTestChecks")
-		    .detail("DatabasePingDelay", databasePingDelay)
-		    .detail("StartDelay", startDelay);
+		TraceEvent("TesterStartingPreTestChecks").detail("DatabasePingDelay", databasePingDelay).detail("StartDelay", startDelay);
 		try {
-			wait(quietDatabase(cx, dbInfo, "Start") ||
-			     (databasePingDelay == 0.0
-			          ? Never()
-			          : testDatabaseLiveness(cx, databasePingDelay, "QuietDatabaseStart", startDelay)));
-		} catch (Error& e) {
+			wait( quietDatabase( cx, dbInfo, "Start") || 
+				( databasePingDelay == 0.0 ? Never() : testDatabaseLiveness( cx, databasePingDelay, "QuietDatabaseStart", startDelay ) ) );
+		} catch( Error& e ) {
 			TraceEvent("QuietDatabaseStartExternalError").error(e);
 			throw;
 		}
@@ -1179,26 +1055,20 @@
 
 	TraceEvent("TestsExpectedToPass").detail("Count", tests.size());
 	state int idx = 0;
-<<<<<<< HEAD
-	for (; idx < tests.size(); idx++) {
-		bool ok = wait(runTest(cx, testers, database, tests[idx], dbInfo));
-=======
 	for(; idx < tests.size(); idx++ ) {
 		bool ok = wait( runTest( cx, testers, tests[idx], dbInfo ) );
->>>>>>> 62d43781
 		// do we handle a failure here?
 	}
 
 	printf("\n%d tests passed; %d tests failed, waiting for DD to end...\n\n", passCount, failCount);
-
-	// If the database was deleted during the workload we need to recreate the database
-	if (tests.empty() || useDB) {
-		if (waitForQuiescenceEnd) {
+	
+	//If the database was deleted during the workload we need to recreate the database
+	if(tests.empty() || useDB) {
+		if(waitForQuiescenceEnd) {
 			try {
-				wait(quietDatabase(cx, dbInfo, "End", 0, 2e6, 2e6) ||
-				     (databasePingDelay == 0.0 ? Never()
-				                               : testDatabaseLiveness(cx, databasePingDelay, "QuietDatabaseEnd")));
-			} catch (Error& e) {
+				wait( quietDatabase( cx, dbInfo, "End", 0, 2e6, 2e6 ) || 
+					( databasePingDelay == 0.0 ? Never() : testDatabaseLiveness( cx, databasePingDelay, "QuietDatabaseEnd" ) ) );
+			} catch( Error& e ) {
 				TraceEvent("QuietDatabaseEndExternalError").error(e);
 				throw;
 			}
@@ -1208,29 +1078,24 @@
 	return Void();
 }
 
-ACTOR Future<Void> runTests(Reference<AsyncVar<Optional<struct ClusterControllerFullInterface>>> cc,
-                            Reference<AsyncVar<Optional<struct ClusterInterface>>> ci, vector<TestSpec> tests,
-                            test_location_t at, int minTestersExpected, StringRef startingConfiguration,
-                            LocalityData locality) {
-	state int flags = (at == TEST_ON_SERVERS ? 0 : GetWorkersRequest::TESTER_CLASS_ONLY) |
-	                  GetWorkersRequest::NON_EXCLUDED_PROCESSES_ONLY;
+ACTOR Future<Void> runTests( Reference<AsyncVar<Optional<struct ClusterControllerFullInterface>>> cc, 
+		Reference<AsyncVar<Optional<struct ClusterInterface>>> ci, vector<TestSpec> tests, test_location_t at, 
+		int minTestersExpected, StringRef startingConfiguration, LocalityData locality ) {
+	state int flags = (at == TEST_ON_SERVERS ? 0 : GetWorkersRequest::TESTER_CLASS_ONLY) | GetWorkersRequest::NON_EXCLUDED_PROCESSES_ONLY;
 	state Future<Void> testerTimeout = delay(600.0); // wait 600 sec for testers to show up
 	state vector<std::pair<WorkerInterface, ProcessClass>> workers;
 
 	loop {
 		choose {
-			when(vector<std::pair<WorkerInterface, ProcessClass>> w =
-			         wait(cc->get().present()
-			                  ? brokenPromiseToNever(cc->get().get().getWorkers.getReply(GetWorkersRequest(flags)))
-			                  : Never())) {
+			when( vector<std::pair<WorkerInterface, ProcessClass>> w = wait( cc->get().present() ? brokenPromiseToNever( cc->get().get().getWorkers.getReply( GetWorkersRequest( flags ) ) ) : Never() ) ) { 
 				if (w.size() >= minTestersExpected) {
 					workers = w;
-					break;
+					break; 
 				}
-				wait(delay(SERVER_KNOBS->WORKER_POLL_DELAY));
-			}
-			when(wait(cc->onChange())) {}
-			when(wait(testerTimeout)) {
+				wait( delay(SERVER_KNOBS->WORKER_POLL_DELAY) );
+			}
+			when( wait( cc->onChange() ) ) {}
+			when( wait( testerTimeout ) ) {
 				TraceEvent(SevError, "TesterRecruitmentTimeout");
 				throw timed_out();
 			}
@@ -1238,25 +1103,24 @@
 	}
 
 	vector<TesterInterface> ts;
-	for (int i = 0; i < workers.size(); i++) ts.push_back(workers[i].first.testerInterface);
-
-	wait(runTests(cc, ci, ts, tests, startingConfiguration, locality));
+	for(int i=0; i<workers.size(); i++)
+		ts.push_back(workers[i].first.testerInterface);
+
+	wait( runTests( cc, ci, ts, tests, startingConfiguration, locality) );
 	return Void();
 }
 
-ACTOR Future<Void> runTests(Reference<ClusterConnectionFile> connFile, test_type_t whatToRun, test_location_t at,
-                            int minTestersExpected, std::string fileName, StringRef startingConfiguration,
-                            LocalityData locality) {
+ACTOR Future<Void> runTests( Reference<ClusterConnectionFile> connFile, test_type_t whatToRun, test_location_t at, 
+		int minTestersExpected, std::string fileName, StringRef startingConfiguration, LocalityData locality ) {
 	state vector<TestSpec> testSpecs;
-	Reference<AsyncVar<Optional<ClusterControllerFullInterface>>> cc(
-	    new AsyncVar<Optional<ClusterControllerFullInterface>>);
-	Reference<AsyncVar<Optional<ClusterInterface>>> ci(new AsyncVar<Optional<ClusterInterface>>);
+	Reference<AsyncVar<Optional<ClusterControllerFullInterface>>> cc( new AsyncVar<Optional<ClusterControllerFullInterface>> );
+	Reference<AsyncVar<Optional<ClusterInterface>>> ci( new AsyncVar<Optional<ClusterInterface>> );
 	vector<Future<Void>> actors;
-	actors.push_back(reportErrors(monitorLeader(connFile, cc), "MonitorLeader"));
-	actors.push_back(reportErrors(extractClusterInterface(cc, ci), "ExtractClusterInterface"));
-	actors.push_back(reportErrors(failureMonitorClient(ci, false), "FailureMonitorClient"));
-
-	if (whatToRun == TEST_TYPE_CONSISTENCY_CHECK) {
+	actors.push_back( reportErrors(monitorLeader( connFile, cc ), "MonitorLeader") );
+	actors.push_back( reportErrors(extractClusterInterface( cc,ci ),"ExtractClusterInterface") );
+	actors.push_back( reportErrors(failureMonitorClient( ci, false ),"FailureMonitorClient") );
+
+	if(whatToRun == TEST_TYPE_CONSISTENCY_CHECK) {
 		TestSpec spec;
 		Standalone<VectorRef<KeyValueRef>> options;
 		spec.title = LiteralStringRef("ConsistencyCheck");
@@ -1265,53 +1129,41 @@
 		spec.waitForQuiescenceBegin = false;
 		spec.waitForQuiescenceEnd = false;
 		std::string rateLimit = format("%d", CLIENT_KNOBS->CONSISTENCY_CHECK_RATE_LIMIT);
-		options.push_back_deep(options.arena(),
-		                       KeyValueRef(LiteralStringRef("testName"), LiteralStringRef("ConsistencyCheck")));
-		options.push_back_deep(options.arena(),
-		                       KeyValueRef(LiteralStringRef("performQuiescentChecks"), LiteralStringRef("false")));
-		options.push_back_deep(options.arena(),
-		                       KeyValueRef(LiteralStringRef("distributed"), LiteralStringRef("false")));
-		options.push_back_deep(options.arena(),
-		                       KeyValueRef(LiteralStringRef("failureIsError"), LiteralStringRef("true")));
+		options.push_back_deep(options.arena(), KeyValueRef(LiteralStringRef("testName"), LiteralStringRef("ConsistencyCheck")));
+		options.push_back_deep(options.arena(), KeyValueRef(LiteralStringRef("performQuiescentChecks"), LiteralStringRef("false")));
+		options.push_back_deep(options.arena(), KeyValueRef(LiteralStringRef("distributed"), LiteralStringRef("false")));
+		options.push_back_deep(options.arena(), KeyValueRef(LiteralStringRef("failureIsError"), LiteralStringRef("true")));
 		options.push_back_deep(options.arena(), KeyValueRef(LiteralStringRef("indefinite"), LiteralStringRef("true")));
 		options.push_back_deep(options.arena(), KeyValueRef(LiteralStringRef("rateLimit"), StringRef(rateLimit)));
-		options.push_back_deep(options.arena(),
-		                       KeyValueRef(LiteralStringRef("shuffleShards"), LiteralStringRef("true")));
+		options.push_back_deep(options.arena(), KeyValueRef(LiteralStringRef("shuffleShards"), LiteralStringRef("true")));
 		spec.options.push_back_deep(spec.options.arena(), options);
 		testSpecs.push_back(spec);
 	} else {
 		ifstream ifs;
-		ifs.open(fileName.c_str(), ifstream::in);
-		if (!ifs.good()) {
-			TraceEvent(SevError, "TestHarnessFail")
-			    .detail("Reason", "file open failed")
-			    .detail("File", fileName.c_str());
+		ifs.open( fileName.c_str(), ifstream::in );
+		if( !ifs.good() ) {
+			TraceEvent(SevError, "TestHarnessFail").detail("Reason", "file open failed").detail("File", fileName.c_str());
 			fprintf(stderr, "ERROR: Could not open test spec file `%s'\n", fileName.c_str());
 			return Void();
 		}
 		enableClientInfoLogging(); // Enable Client Info logging by default for tester
-		testSpecs = readTests(ifs);
+		testSpecs = readTests( ifs );
 		ifs.close();
 	}
 
 	Future<Void> tests;
 	if (at == TEST_HERE) {
-		Reference<AsyncVar<ServerDBInfo>> db(new AsyncVar<ServerDBInfo>);
+		Reference<AsyncVar<ServerDBInfo>> db( new AsyncVar<ServerDBInfo> );
 		vector<TesterInterface> iTesters(1);
-		actors.push_back(reportErrors(monitorServerDBInfo(cc, Reference<ClusterConnectionFile>(), LocalityData(), db),
-		                              "MonitorServerDBInfo")); // FIXME: Locality
-		actors.push_back(reportErrors(testerServerCore(iTesters[0], connFile, db, locality), "TesterServerCore"));
-		tests = runTests(cc, ci, iTesters, testSpecs, startingConfiguration, locality);
+		actors.push_back( reportErrors(monitorServerDBInfo( cc, Reference<ClusterConnectionFile>(), LocalityData(), db ), "MonitorServerDBInfo") );  // FIXME: Locality
+		actors.push_back( reportErrors(testerServerCore( iTesters[0], connFile, db, locality ), "TesterServerCore") );
+		tests = runTests( cc, ci, iTesters, testSpecs, startingConfiguration, locality );
 	} else {
-		tests = reportErrors(runTests(cc, ci, testSpecs, at, minTestersExpected, startingConfiguration, locality),
-		                     "RunTests");
+		tests = reportErrors(runTests(cc, ci, testSpecs, at, minTestersExpected, startingConfiguration, locality), "RunTests");
 	}
 
 	choose {
-		when(wait(tests)) { return Void(); }
-		when(wait(quorum(actors, 1))) {
-			ASSERT(false);
-			throw internal_error();
-		}
+		when (wait(tests)) { return Void(); }
+		when (wait(quorum(actors, 1))) { ASSERT(false); throw internal_error(); }
 	}
 }