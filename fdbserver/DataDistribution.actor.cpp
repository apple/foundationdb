--- conflicted
+++ resolved
@@ -4486,11 +4486,7 @@
 	loop {
 		wait( delay(SERVER_KNOBS->METRIC_UPDATE_RATE) );
 
-<<<<<<< HEAD
-		state Reference<ProxyInfo> proxies(new ProxyInfo(db->get().client.proxies, false));
-=======
 		state Reference<GrvProxyInfo> grvProxies(new GrvProxyInfo(db->get().client.grvProxies));
->>>>>>> e258dffc
 
 		choose {
 			when (wait(db->onChange())) {}
