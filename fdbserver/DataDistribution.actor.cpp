/*
 * DataDistribution.actor.cpp
 *
 * This source file is part of the FoundationDB open source project
 *
 * Copyright 2013-2022 Apple Inc. and the FoundationDB project authors
 *
 * Licensed under the Apache License, Version 2.0 (the "License");
 * you may not use this file except in compliance with the License.
 * You may obtain a copy of the License at
 *
 *     http://www.apache.org/licenses/LICENSE-2.0
 *
 * Unless required by applicable law or agreed to in writing, software
 * distributed under the License is distributed on an "AS IS" BASIS,
 * WITHOUT WARRANTIES OR CONDITIONS OF ANY KIND, either express or implied.
 * See the License for the specific language governing permissions and
 * limitations under the License.
 */

#include <set>
#include <string>

#include "fdbclient/Audit.h"
#include "fdbclient/AuditUtils.actor.h"
#include "fdbclient/DatabaseContext.h"
#include "fdbclient/FDBOptions.g.h"
#include "fdbclient/FDBTypes.h"
#include "fdbclient/Knobs.h"
#include "fdbclient/ManagementAPI.actor.h"
#include "fdbclient/RunRYWTransaction.actor.h"
#include "fdbclient/StorageServerInterface.h"
#include "fdbclient/SystemData.h"
#include "fdbclient/Tenant.h"
#include "fdbrpc/Replication.h"
#include "fdbserver/DDSharedContext.h"
#include "fdbserver/DDTeamCollection.h"
#include "fdbserver/DataDistribution.actor.h"
#include "fdbserver/FDBExecHelper.actor.h"
#include "fdbserver/IKeyValueStore.h"
#include "fdbserver/Knobs.h"
#include "fdbserver/QuietDatabase.h"
#include "fdbserver/ServerDBInfo.h"
#include "fdbserver/TLogInterface.h"
#include "fdbserver/TenantCache.h"
#include "fdbserver/WaitFailure.h"
#include "fdbserver/workloads/workloads.actor.h"
#include "flow/ActorCollection.h"
#include "flow/Arena.h"
#include "flow/BooleanParam.h"
#include "flow/Trace.h"
#include "flow/UnitTest.h"
#include "flow/actorcompiler.h" // This must be the last #include.
#include "flow/genericactors.actor.h"
#include "flow/serialize.h"

void RelocateShard::setParentRange(KeyRange const& parent) {
	ASSERT(reason == RelocateReason::WRITE_SPLIT || reason == RelocateReason::SIZE_SPLIT);
	parent_range = parent;
}

Optional<KeyRange> RelocateShard::getParentRange() const {
	return parent_range;
}

ShardSizeBounds ShardSizeBounds::shardSizeBoundsBeforeTrack() {
	return ShardSizeBounds{ .max = StorageMetrics{ .bytes = -1,
		                                           .bytesWrittenPerKSecond = StorageMetrics::infinity,
		                                           .iosPerKSecond = StorageMetrics::infinity,
		                                           .bytesReadPerKSecond = StorageMetrics::infinity,
		                                           .opsReadPerKSecond = StorageMetrics::infinity },
		                    .min = StorageMetrics{ .bytes = -1,
		                                           .bytesWrittenPerKSecond = 0,
		                                           .iosPerKSecond = 0,
		                                           .bytesReadPerKSecond = 0,
		                                           .opsReadPerKSecond = 0 },
		                    .permittedError = StorageMetrics{ .bytes = -1,
		                                                      .bytesWrittenPerKSecond = StorageMetrics::infinity,
		                                                      .iosPerKSecond = StorageMetrics::infinity,
		                                                      .bytesReadPerKSecond = StorageMetrics::infinity,
		                                                      .opsReadPerKSecond = StorageMetrics::infinity } };
}

struct DDAudit {
	DDAudit(AuditStorageState coreState)
	  : coreState(coreState), actors(true), foundError(false), anyChildAuditFailed(false), retryCount(0),
	    cancelled(false) {}

	AuditStorageState coreState;
	ActorCollection actors;
	Future<Void> auditActor;
	bool foundError;
	int retryCount;
	bool anyChildAuditFailed;
	bool cancelled; // use to cancel any actor beyond auditActor

	void setAuditRunActor(Future<Void> actor) { auditActor = actor; }
	Future<Void> getAuditRunActor() { return auditActor; }

	// auditActor and actors are guaranteed to deliver a cancel signal
	void cancel() {
		auditActor.cancel();
		actors.clear(true);
		cancelled = true;
	}

	bool isCancelled() const { return cancelled; }
};

void DataMove::validateShard(const DDShardInfo& shard, KeyRangeRef range, int priority) {
	if (!valid) {
		if (shard.hasDest && shard.destId != anonymousShardId) {
			TraceEvent(SevError, "DataMoveValidationError")
			    .detail("Range", range)
			    .detail("Reason", "DataMoveMissing")
			    .detail("ShardPrimaryDest", describe(shard.primaryDest))
			    .detail("ShardRemoteDest", describe(shard.remoteDest));
		}
		return;
	}

	ASSERT(!this->meta.ranges.empty() && this->meta.ranges.front().contains(range));

	if (!shard.hasDest) {
		TraceEvent(SevError, "DataMoveValidationError")
		    .detail("Range", range)
		    .detail("Reason", "ShardMissingDest")
		    .detail("DataMoveMetaData", this->meta.toString())
		    .detail("DataMovePrimaryDest", describe(this->primaryDest))
		    .detail("DataMoveRemoteDest", describe(this->remoteDest));
		cancelled = true;
		return;
	}

	if (shard.destId != this->meta.id) {
		TraceEvent(SevError, "DataMoveValidationError")
		    .detail("Range", range)
		    .detail("Reason", "DataMoveIDMissMatch")
		    .detail("DataMoveMetaData", this->meta.toString())
		    .detail("ShardMoveID", shard.destId);
		cancelled = true;
		return;
	}

	if (!std::includes(
	        this->primaryDest.begin(), this->primaryDest.end(), shard.primaryDest.begin(), shard.primaryDest.end()) ||
	    !std::includes(
	        this->remoteDest.begin(), this->remoteDest.end(), shard.remoteDest.begin(), shard.remoteDest.end())) {
		TraceEvent(SevError, "DataMoveValidationError")
		    .detail("Range", range)
		    .detail("Reason", "DataMoveDestMissMatch")
		    .detail("DataMoveMetaData", this->meta.toString())
		    .detail("DataMovePrimaryDest", describe(this->primaryDest))
		    .detail("DataMoveRemoteDest", describe(this->remoteDest))
		    .detail("ShardPrimaryDest", describe(shard.primaryDest))
		    .detail("ShardRemoteDest", describe(shard.remoteDest));
		cancelled = true;
	}
}

Future<Void> StorageWiggler::onCheck() const {
	return delay(MIN_ON_CHECK_DELAY_SEC);
}

// add server to wiggling queue
void StorageWiggler::addServer(const UID& serverId, const StorageMetadataType& metadata) {
	// std::cout << "size: " << pq_handles.size() << " add " << serverId.toString() << " DC: "
	//           << teamCollection->isPrimary() << std::endl;
	ASSERT(!pq_handles.count(serverId));
	pq_handles[serverId] = wiggle_pq.emplace(metadata, serverId);
}

void StorageWiggler::removeServer(const UID& serverId) {
	// std::cout << "size: " << pq_handles.size() << " remove " << serverId.toString() << " DC: "
	//           << teamCollection->isPrimary() << std::endl;
	if (contains(serverId)) { // server haven't been popped
		auto handle = pq_handles.at(serverId);
		pq_handles.erase(serverId);
		wiggle_pq.erase(handle);
	}
}

void StorageWiggler::updateMetadata(const UID& serverId, const StorageMetadataType& metadata) {
	//	std::cout << "size: " << pq_handles.size() << " update " << serverId.toString()
	//	          << " DC: " << teamCollection->isPrimary() << std::endl;
	auto handle = pq_handles.at(serverId);
	if ((*handle).first == metadata) {
		return;
	}
	wiggle_pq.update(handle, std::make_pair(metadata, serverId));
}

bool StorageWiggler::necessary(const UID& serverId, const StorageMetadataType& metadata) const {
	return metadata.wrongConfigured || metadata.needReplacement || metadata.paramsNeedTobeReplaced.size() ||
	       (now() - metadata.createdTime > SERVER_KNOBS->DD_STORAGE_WIGGLE_MIN_SS_AGE_SEC);
}

Optional<UID> StorageWiggler::getNextServerId(bool necessaryOnly) {
	if (!wiggle_pq.empty()) {
		auto [metadata, id] = wiggle_pq.top();
		if (necessaryOnly && !necessary(id, metadata)) {
			return {};
		}
		wiggle_pq.pop();
		pq_handles.erase(id);
		return Optional<UID>(id);
	}
	return Optional<UID>();
}

Future<Void> StorageWiggler::resetStats() {
	metrics.reset();
	return runRYWTransaction(
	    teamCollection->dbContext(), [this](Reference<ReadYourWritesTransaction> tr) -> Future<Void> {
		    return wiggleData.resetStorageWiggleMetrics(tr, PrimaryRegion(teamCollection->isPrimary()), metrics);
	    });
}

Future<Void> StorageWiggler::restoreStats() {
	auto readFuture = wiggleData.storageWiggleMetrics(PrimaryRegion(teamCollection->isPrimary()))
	                      .getD(teamCollection->dbContext().getReference(), Snapshot::False, metrics);
	return store(metrics, readFuture);
}

Future<Void> StorageWiggler::startWiggle() {
	metrics.last_wiggle_start = StorageMetadataType::currentTime();
	if (shouldStartNewRound()) {
		metrics.last_round_start = metrics.last_wiggle_start;
	}
	return runRYWTransaction(
	    teamCollection->dbContext(), [this](Reference<ReadYourWritesTransaction> tr) -> Future<Void> {
		    return wiggleData.updateStorageWiggleMetrics(tr, metrics, PrimaryRegion(teamCollection->isPrimary()));
	    });
}

Future<Void> StorageWiggler::finishWiggle() {
	metrics.last_wiggle_finish = StorageMetadataType::currentTime();
	metrics.finished_wiggle += 1;
	auto duration = metrics.last_wiggle_finish - metrics.last_wiggle_start;
	metrics.smoothed_wiggle_duration.setTotal((double)duration);

	if (shouldFinishRound()) {
		metrics.last_round_finish = metrics.last_wiggle_finish;
		metrics.finished_round += 1;
		duration = metrics.last_round_finish - metrics.last_round_start;
		metrics.smoothed_round_duration.setTotal((double)duration);
	}
	return runRYWTransaction(
	    teamCollection->dbContext(), [this](Reference<ReadYourWritesTransaction> tr) -> Future<Void> {
		    return wiggleData.updateStorageWiggleMetrics(tr, metrics, PrimaryRegion(teamCollection->isPrimary()));
	    });
}

ACTOR Future<Void> remoteRecovered(Reference<AsyncVar<ServerDBInfo> const> db) {
	TraceEvent("DDTrackerStarting").log();
	while (db->get().recoveryState < RecoveryState::ALL_LOGS_RECRUITED) {
		TraceEvent("DDTrackerStarting").detail("RecoveryState", (int)db->get().recoveryState);
		wait(db->onChange());
	}
	return Void();
}

// Ensures that the serverKeys key space is properly coalesced
// This method is only used for testing and is not implemented in a manner that is safe for large databases
ACTOR Future<Void> debugCheckCoalescing(Database cx) {
	state Transaction tr(cx);
	loop {
		try {
			state RangeResult serverList = wait(tr.getRange(serverListKeys, CLIENT_KNOBS->TOO_MANY));
			ASSERT(!serverList.more && serverList.size() < CLIENT_KNOBS->TOO_MANY);

			state int i;
			for (i = 0; i < serverList.size(); i++) {
				state UID id = decodeServerListValue(serverList[i].value).id();
				RangeResult ranges = wait(krmGetRanges(&tr, serverKeysPrefixFor(id), allKeys));
				ASSERT(ranges.end()[-1].key == allKeys.end);

				for (int j = 0; j < ranges.size() - 2; j++)
					if (ranges[j].value == ranges[j + 1].value)
						TraceEvent(SevError, "UncoalescedValues", id)
						    .detail("Key1", ranges[j].key)
						    .detail("Key2", ranges[j + 1].key)
						    .detail("Value", ranges[j].value);
			}

			TraceEvent("DoneCheckingCoalescing").log();
			return Void();
		} catch (Error& e) {
			wait(tr.onError(e));
		}
	}
}

static std::set<int> const& normalDDQueueErrors() {
	static std::set<int> s;
	if (s.empty()) {
		s.insert(error_code_movekeys_conflict);
		s.insert(error_code_broken_promise);
		s.insert(error_code_data_move_cancelled);
		s.insert(error_code_data_move_dest_team_not_found);
	}
	return s;
}

struct DataDistributor : NonCopyable, ReferenceCounted<DataDistributor> {
public:
	Reference<AsyncVar<ServerDBInfo> const> dbInfo;
	Reference<DDSharedContext> context;
	UID ddId;
	PromiseStream<Future<Void>> addActor;

	// State initialized when bootstrap
	Reference<IDDTxnProcessor> txnProcessor;
	MoveKeysLock& lock; // reference to context->lock
	DatabaseConfiguration configuration;
	std::vector<Optional<Key>> primaryDcId;
	std::vector<Optional<Key>> remoteDcIds;
	Reference<InitialDataDistribution> initData;

	Reference<EventCacheHolder> initialDDEventHolder;
	Reference<EventCacheHolder> movingDataEventHolder;
	Reference<EventCacheHolder> totalDataInFlightEventHolder;
	Reference<EventCacheHolder> totalDataInFlightRemoteEventHolder;

	// Optional components that can be set after ::init(). They're optional when test, but required for DD being
	// fully-functional.
	DDTeamCollection* teamCollection;
	Reference<ShardsAffectedByTeamFailure> shardsAffectedByTeamFailure;
	// consumer is a yield stream from producer. The RelocateShard is pushed into relocationProducer and popped from
	// relocationConsumer (by DDQueue)
	PromiseStream<RelocateShard> relocationProducer, relocationConsumer;
	Reference<PhysicalShardCollection> physicalShardCollection;

	Promise<Void> initialized;

	std::unordered_map<AuditType, std::unordered_map<UID, std::shared_ptr<DDAudit>>> audits;
	Promise<Void> auditInitialized;

	Optional<Reference<TenantCache>> ddTenantCache;

	DataDistributor(Reference<AsyncVar<ServerDBInfo> const> const& db, UID id, Reference<DDSharedContext> context)
	  : dbInfo(db), context(context), ddId(id), txnProcessor(nullptr), lock(context->lock),
	    initialDDEventHolder(makeReference<EventCacheHolder>("InitialDD")),
	    movingDataEventHolder(makeReference<EventCacheHolder>("MovingData")),
	    totalDataInFlightEventHolder(makeReference<EventCacheHolder>("TotalDataInFlight")),
	    totalDataInFlightRemoteEventHolder(makeReference<EventCacheHolder>("TotalDataInFlightRemote")),
	    teamCollection(nullptr) {}

	// bootstrap steps

	Future<Void> takeMoveKeysLock() { return store(lock, txnProcessor->takeMoveKeysLock(ddId)); }

	Future<Void> loadDatabaseConfiguration() { return store(configuration, txnProcessor->getDatabaseConfiguration()); }

	Future<Void> updateReplicaKeys() {
		return txnProcessor->updateReplicaKeys(primaryDcId, remoteDcIds, configuration);
	}

	Future<Void> loadInitialDataDistribution() {
		return store(initData,
		             txnProcessor->getInitialDataDistribution(
		                 ddId,
		                 lock,
		                 configuration.usableRegions > 1 ? remoteDcIds : std::vector<Optional<Key>>(),
		                 context->ddEnabledState.get(),
		                 SkipDDModeCheck::False));
	}

	void initDcInfo() {
		primaryDcId.clear();
		remoteDcIds.clear();
		const std::vector<RegionInfo>& regions = configuration.regions;
		if (configuration.regions.size() > 0) {
			primaryDcId.push_back(regions[0].dcId);
		}
		if (configuration.regions.size() > 1) {
			remoteDcIds.push_back(regions[1].dcId);
		}
	}

	Future<Void> waitDataDistributorEnabled() const {
		return txnProcessor->waitForDataDistributionEnabled(context->ddEnabledState.get());
	}

	// Initialize the required internal states of DataDistributor from system metadata. It's necessary before
	// DataDistributor start working. Doesn't include initialization of optional components, like TenantCache, DDQueue,
	// Tracker, TeamCollection. The components should call its own ::init methods.
	ACTOR static Future<Void> init(Reference<DataDistributor> self) {
		loop {
			wait(self->waitDataDistributorEnabled());
			TraceEvent("DataDistributionEnabled").log();

			TraceEvent("DDInitTakingMoveKeysLock", self->ddId).log();
			wait(self->takeMoveKeysLock());
			TraceEvent("DDInitTookMoveKeysLock", self->ddId).log();

			wait(self->loadDatabaseConfiguration());
			self->initDcInfo();
			TraceEvent("DDInitGotConfiguration", self->ddId)
			    .setMaxFieldLength(-1)
			    .detail("Conf", self->configuration.toString());

			wait(self->updateReplicaKeys());
			TraceEvent("DDInitUpdatedReplicaKeys", self->ddId).log();

			wait(self->loadInitialDataDistribution());

			if (self->initData->shards.size() > 1) {
				TraceEvent("DDInitGotInitialDD", self->ddId)
				    .detail("B", self->initData->shards.end()[-2].key)
				    .detail("E", self->initData->shards.end()[-1].key)
				    .detail("Src", describe(self->initData->shards.end()[-2].primarySrc))
				    .detail("Dest", describe(self->initData->shards.end()[-2].primaryDest))
				    .trackLatest(self->initialDDEventHolder->trackingKey);
			} else {
				TraceEvent("DDInitGotInitialDD", self->ddId)
				    .detail("B", "")
				    .detail("E", "")
				    .detail("Src", "[no items]")
				    .detail("Dest", "[no items]")
				    .trackLatest(self->initialDDEventHolder->trackingKey);
			}

			if (self->initData->mode && self->context->isDDEnabled()) {
				// mode may be set true by system operator using fdbcli and isEnabled() set to true
				break;
			}

			TraceEvent("DataDistributionDisabled", self->ddId).log();

			TraceEvent("MovingData", self->ddId)
			    .detail("InFlight", 0)
			    .detail("InQueue", 0)
			    .detail("AverageShardSize", -1)
			    .detail("UnhealthyRelocations", 0)
			    .detail("HighestPriority", 0)
			    .detail("BytesWritten", 0)
			    .detail("BytesWrittenAverageRate", 0)
			    .detail("PriorityRecoverMove", 0)
			    .detail("PriorityRebalanceUnderutilizedTeam", 0)
			    .detail("PriorityRebalannceOverutilizedTeam", 0)
			    .detail("PriorityTeamHealthy", 0)
			    .detail("PriorityTeamContainsUndesiredServer", 0)
			    .detail("PriorityTeamRedundant", 0)
			    .detail("PriorityMergeShard", 0)
			    .detail("PriorityTeamUnhealthy", 0)
			    .detail("PriorityTeam2Left", 0)
			    .detail("PriorityTeam1Left", 0)
			    .detail("PriorityTeam0Left", 0)
			    .detail("PrioritySplitShard", 0)
			    .trackLatest(self->movingDataEventHolder->trackingKey);

			TraceEvent("TotalDataInFlight", self->ddId)
			    .detail("Primary", true)
			    .detail("TotalBytes", 0)
			    .detail("UnhealthyServers", 0)
			    .detail("HighestPriority", 0)
			    .trackLatest(self->totalDataInFlightEventHolder->trackingKey);
			TraceEvent("TotalDataInFlight", self->ddId)
			    .detail("Primary", false)
			    .detail("TotalBytes", 0)
			    .detail("UnhealthyServers", 0)
			    .detail("HighestPriority", self->configuration.usableRegions > 1 ? 0 : -1)
			    .trackLatest(self->totalDataInFlightRemoteEventHolder->trackingKey);
		}
		return Void();
	}

	ACTOR static Future<Void> removeDataMoveTombstoneBackground(Reference<DataDistributor> self) {
		state UID currentID;
		try {
			state Database cx = openDBOnServer(self->dbInfo, TaskPriority::DefaultEndpoint, LockAware::True);
			state Transaction tr(cx);
			loop {
				try {
					tr.setOption(FDBTransactionOptions::ACCESS_SYSTEM_KEYS);
					tr.setOption(FDBTransactionOptions::PRIORITY_SYSTEM_IMMEDIATE);
					for (UID& dataMoveID : self->initData->toCleanDataMoveTombstone) {
						currentID = dataMoveID;
						tr.clear(dataMoveKeyFor(currentID));
						TraceEvent(SevDebug, "RemoveDataMoveTombstone", self->ddId).detail("DataMoveID", currentID);
					}
					wait(tr.commit());
					break;
				} catch (Error& e) {
					wait(tr.onError(e));
				}
			}
		} catch (Error& e) {
			if (e.code() == error_code_actor_cancelled) {
				throw;
			}
			TraceEvent(SevWarn, "RemoveDataMoveTombstoneError", self->ddId)
			    .errorUnsuppressed(e)
			    .detail("CurrentDataMoveID", currentID);
			// DD needs not restart when removing tombstone gets failed unless this actor gets cancelled
			// So, do not throw error
		}
		return Void();
	}

	ACTOR static Future<Void> resumeFromShards(Reference<DataDistributor> self, bool traceShard) {
		// All physicalShard init must be completed before issuing data move
		if (SERVER_KNOBS->SHARD_ENCODE_LOCATION_METADATA && SERVER_KNOBS->ENABLE_DD_PHYSICAL_SHARD) {
			for (int i = 0; i < self->initData->shards.size() - 1; i++) {
				const DDShardInfo& iShard = self->initData->shards[i];
				KeyRangeRef keys = KeyRangeRef(iShard.key, self->initData->shards[i + 1].key);
				std::vector<ShardsAffectedByTeamFailure::Team> teams;
				teams.emplace_back(iShard.primarySrc, /*primary=*/true);
				if (self->configuration.usableRegions > 1) {
					teams.emplace_back(iShard.remoteSrc, /*primary=*/false);
				}
				self->physicalShardCollection->initPhysicalShardCollection(keys, teams, iShard.srcId.first(), 0);
			}
		}

		state std::vector<Key> customBoundaries;
		for (auto it : self->initData->userRangeConfig->ranges()) {
			auto range = it->range();
			customBoundaries.push_back(range.begin);
			TraceEvent(SevDebug, "DDInitCustomRangeConfig", self->ddId)
			    .detail("Range", KeyRangeRef(range.begin, range.end))
			    .detail("Config", it->value());
		}

		state int shard = 0;
		state int customBoundary = 0;
		for (; shard < self->initData->shards.size() - 1; shard++) {
			const DDShardInfo& iShard = self->initData->shards[shard];
			std::vector<KeyRangeRef> ranges;

			Key beginKey = iShard.key;
			Key endKey = self->initData->shards[shard + 1].key;
			while (customBoundary < customBoundaries.size() && customBoundaries[customBoundary] <= beginKey) {
				customBoundary++;
			}
			while (customBoundary < customBoundaries.size() && customBoundaries[customBoundary] < endKey) {
				ranges.push_back(KeyRangeRef(beginKey, customBoundaries[customBoundary]));
				beginKey = customBoundaries[customBoundary];
				customBoundary++;
			}
			ranges.push_back(KeyRangeRef(beginKey, endKey));

			std::vector<ShardsAffectedByTeamFailure::Team> teams;
			teams.push_back(ShardsAffectedByTeamFailure::Team(iShard.primarySrc, true));
			if (self->configuration.usableRegions > 1) {
				teams.push_back(ShardsAffectedByTeamFailure::Team(iShard.remoteSrc, false));
			}

			for (int r = 0; r < ranges.size(); r++) {
				auto& keys = ranges[r];
				self->shardsAffectedByTeamFailure->defineShard(keys);

				auto it = self->initData->userRangeConfig->rangeContaining(keys.begin);
				int customReplicas =
				    std::max(self->configuration.storageTeamSize, it->value().replicationFactor.orDefault(0));
				ASSERT_WE_THINK(KeyRangeRef(it->range().begin, it->range().end).contains(keys));

				bool unhealthy = iShard.primarySrc.size() != customReplicas;
				if (!unhealthy && self->configuration.usableRegions > 1) {
					unhealthy = iShard.remoteSrc.size() != customReplicas;
				}

				if (traceShard) {
					TraceEvent(SevDebug, "DDInitShard", self->ddId)
					    .detail("Keys", keys)
					    .detail("PrimarySrc", describe(iShard.primarySrc))
					    .detail("RemoteSrc", describe(iShard.remoteSrc))
					    .detail("PrimaryDest", describe(iShard.primaryDest))
					    .detail("RemoteDest", describe(iShard.remoteDest))
					    .detail("SrcID", iShard.srcId)
					    .detail("DestID", iShard.destId)
					    .detail("CustomReplicas", customReplicas)
					    .detail("StorageTeamSize", self->configuration.storageTeamSize)
					    .detail("Unhealthy", unhealthy);
				}

				self->shardsAffectedByTeamFailure->moveShard(keys, teams);
				if ((ddLargeTeamEnabled() && (unhealthy || r > 0)) ||
				    (iShard.hasDest && iShard.destId == anonymousShardId)) {
					// This shard is already in flight.  Ideally we should use dest in ShardsAffectedByTeamFailure and
					// generate a dataDistributionRelocator directly in DataDistributionQueue to track it, but it's
					// easier to just (with low priority) schedule it for movement.
					DataMovementReason reason = DataMovementReason::RECOVER_MOVE;
					if (unhealthy) {
						reason = DataMovementReason::TEAM_UNHEALTHY;
					} else if (r > 0) {
						reason = DataMovementReason::SPLIT_SHARD;
					}
					self->relocationProducer.send(RelocateShard(keys, reason, RelocateReason::OTHER));
				}
			}

			wait(yield(TaskPriority::DataDistribution));
		}
		return Void();
	}

	// TODO: unit test needed
	ACTOR static Future<Void> resumeFromDataMoves(Reference<DataDistributor> self, Future<Void> readyToStart) {
		state KeyRangeMap<std::shared_ptr<DataMove>>::iterator it = self->initData->dataMoveMap.ranges().begin();

		wait(readyToStart);

		for (; it != self->initData->dataMoveMap.ranges().end(); ++it) {
			const DataMoveMetaData& meta = it.value()->meta;
			if (meta.ranges.empty()) {
				TraceEvent(SevInfo, "EmptyDataMoveRange", self->ddId).detail("DataMoveMetaData", meta.toString());
				continue;
			}
			if (it.value()->isCancelled() || (it.value()->valid && !SERVER_KNOBS->SHARD_ENCODE_LOCATION_METADATA)) {
				RelocateShard rs(meta.ranges.front(), DataMovementReason::RECOVER_MOVE, RelocateReason::OTHER);
				rs.dataMoveId = meta.id;
				rs.cancelled = true;
				self->relocationProducer.send(rs);
				TraceEvent("DDInitScheduledCancelDataMove", self->ddId).detail("DataMove", meta.toString());
			} else if (it.value()->valid) {
				TraceEvent(SevDebug, "DDInitFoundDataMove", self->ddId).detail("DataMove", meta.toString());
				ASSERT(meta.ranges.front() == it.range());
				// TODO: Persist priority in DataMoveMetaData.
				RelocateShard rs(meta.ranges.front(), DataMovementReason::RECOVER_MOVE, RelocateReason::OTHER);
				rs.dataMoveId = meta.id;
				rs.dataMove = it.value();
				std::vector<ShardsAffectedByTeamFailure::Team> teams;
				teams.push_back(ShardsAffectedByTeamFailure::Team(rs.dataMove->primaryDest, true));
				if (!rs.dataMove->remoteDest.empty()) {
					teams.push_back(ShardsAffectedByTeamFailure::Team(rs.dataMove->remoteDest, false));
				}

				// Since a DataMove could cover more than one keyrange, e.g., during merge, we need to define
				// the target shard and restart the shard tracker.
				self->shardsAffectedByTeamFailure->restartShardTracker.send(rs.keys);
				self->shardsAffectedByTeamFailure->defineShard(rs.keys);

				// When restoring a DataMove, the destination team is determined, and hence we need to register
				// the data move now, so that team failures can be captured.
				self->shardsAffectedByTeamFailure->moveShard(rs.keys, teams);
				self->relocationProducer.send(rs);
				wait(yield(TaskPriority::DataDistribution));
			}
		}

		// Trigger background cleanup for datamove tombstones
		self->addActor.send((self->removeDataMoveTombstoneBackground(self)));

		return Void();
	}

	// Resume inflight relocations from the previous DD
	// TODO: The initialDataDistribution is unused once resumeRelocations,
	// DataDistributionTracker::trackInitialShards, and DDTeamCollection::init are done. In the future, we can release
	// the object to save memory usage if it turns out to be a problem.
	Future<Void> resumeRelocations() {
		ASSERT(shardsAffectedByTeamFailure); // has to be allocated
		Future<Void> shardsReady = resumeFromShards(Reference<DataDistributor>::addRef(this), g_network->isSimulated());
		return resumeFromDataMoves(Reference<DataDistributor>::addRef(this), shardsReady);
	}

	Future<Void> pollMoveKeysLock() const {
		return txnProcessor->pollMoveKeysLock(lock, context->ddEnabledState.get());
	}

	Future<bool> isDataDistributionEnabled() const {
		return txnProcessor->isDataDistributionEnabled(context->ddEnabledState.get());
	}

	Future<Void> removeKeysFromFailedServer(const UID& serverID, const std::vector<UID>& teamForDroppedRange) const {
		return txnProcessor->removeKeysFromFailedServer(
		    serverID, teamForDroppedRange, lock, context->ddEnabledState.get());
	}

	Future<Void> removeStorageServer(const UID& serverID, const Optional<UID>& tssPairID = Optional<UID>()) const {
		return txnProcessor->removeStorageServer(serverID, tssPairID, lock, context->ddEnabledState.get());
	}
};

inline void addAuditToAuditMap(Reference<DataDistributor> self, std::shared_ptr<DDAudit> audit) {
	AuditType auditType = audit->coreState.getType();
	UID auditID = audit->coreState.id;
	TraceEvent(SevDebug, "AuditMapOps", self->ddId)
	    .detail("Ops", "addAuditToAuditMap")
	    .detail("AuditType", auditType)
	    .detail("AuditID", auditID);
	ASSERT(!self->audits[auditType].contains(auditID));
	self->audits[auditType][auditID] = audit;
	return;
}

inline std::shared_ptr<DDAudit> getAuditFromAuditMap(Reference<DataDistributor> self,
                                                     AuditType auditType,
                                                     UID auditID) {
	TraceEvent(SevDebug, "AuditMapOps", self->ddId)
	    .detail("Ops", "getAuditFromAuditMap")
	    .detail("AuditType", auditType)
	    .detail("AuditID", auditID);
	ASSERT(self->audits.contains(auditType) && self->audits[auditType].contains(auditID));
	return self->audits[auditType][auditID];
}

inline void removeAuditFromAuditMap(Reference<DataDistributor> self, AuditType auditType, UID auditID) {
	ASSERT(self->audits.contains(auditType) && self->audits[auditType].contains(auditID));
	self->audits[auditType].erase(auditID);
	TraceEvent(SevDebug, "AuditMapOps", self->ddId)
	    .detail("Ops", "removeAuditFromAuditMap")
	    .detail("AuditType", auditType)
	    .detail("AuditID", auditID);
	return;
}

inline bool auditExistInAuditMap(Reference<DataDistributor> self, AuditType auditType, UID auditID) {
	return self->audits.contains(auditType) && self->audits[auditType].contains(auditID);
}

inline bool existAuditInAuditMapForType(Reference<DataDistributor> self, AuditType auditType) {
	return self->audits.contains(auditType) && !self->audits[auditType].empty();
}

inline std::unordered_map<UID, std::shared_ptr<DDAudit>> getAuditsForType(Reference<DataDistributor> self,
                                                                          AuditType auditType) {
	ASSERT(self->audits.contains(auditType));
	return self->audits[auditType];
}

void runAuditStorage(Reference<DataDistributor> self,
                     AuditStorageState auditStates,
                     int retryCount,
                     std::string context);
ACTOR Future<Void> waitForAuditStorage(Reference<DataDistributor> self, UID auditID, AuditType auditType);
ACTOR Future<Void> auditStorageCore(Reference<DataDistributor> self,
                                    UID auditID,
                                    AuditType auditType,
                                    std::string context,
                                    int currentRetryCount);
ACTOR Future<UID> launchAudit(Reference<DataDistributor> self, KeyRange auditRange, AuditType auditType);
ACTOR Future<Void> auditStorage(Reference<DataDistributor> self, TriggerAuditRequest req);
void loadAndDispatchAudit(Reference<DataDistributor> self, std::shared_ptr<DDAudit> audit, KeyRange range);
ACTOR Future<Void> runAuditJobOnOneRandomServer(Reference<DataDistributor> self,
                                                std::shared_ptr<DDAudit> audit,
                                                KeyRange range);
ACTOR Future<Void> auditInputRangeOnAllStorageServers(Reference<DataDistributor> self,
                                                      std::shared_ptr<DDAudit> audit,
                                                      KeyRange range);
ACTOR Future<Void> partitionAuditJobByKeyServerSpace(Reference<DataDistributor> self,
                                                     std::shared_ptr<DDAudit> audit,
                                                     KeyRange range);
ACTOR Future<Void> makeAuditProgressOnServer(Reference<DataDistributor> self,
                                             std::shared_ptr<DDAudit> audit,
                                             KeyRange range,
                                             StorageServerInterface ssi,
                                             bool makeProgressbyServer);
ACTOR Future<Void> makeAuditProgressOnRange(Reference<DataDistributor> self,
                                            std::shared_ptr<DDAudit> audit,
                                            KeyRange range);
ACTOR Future<Void> scheduleAuditOnRange(Reference<DataDistributor> self,
                                        std::shared_ptr<DDAudit> audit,
                                        KeyRange range);
ACTOR Future<Void> doAuditOnStorageServer(Reference<DataDistributor> self,
                                          std::shared_ptr<DDAudit> audit,
                                          StorageServerInterface ssi,
                                          AuditStorageRequest req);

void cancelAllAuditsInAuditMap(Reference<DataDistributor> self) {
	TraceEvent(SevDebug, "AuditMapOps", self->ddId).detail("Ops", "cancelAllAuditsInAuditMap");
	for (auto& [auditType, auditMap] : self->audits) {
		for (auto& [auditID, audit] : auditMap) {
			// Any existing audit should stop running when the context switches out
			audit->cancel();
		}
	}
	self->audits.clear();
	return;
}

void resumeStorageAudits(Reference<DataDistributor> self) {
	ASSERT(!self->auditInitialized.getFuture().isReady());
	if (self->initData->auditStates.empty()) {
		self->auditInitialized.send(Void());
		TraceEvent(SevVerbose, "AuditStorageResumeEmptyDone", self->ddId);
		return;
	}
	cancelAllAuditsInAuditMap(self); // cancel existing audits
	// resume from disk
	for (const auto& auditState : self->initData->auditStates) {
		if (auditState.getPhase() == AuditPhase::Complete || auditState.getPhase() == AuditPhase::Error ||
		    auditState.getPhase() == AuditPhase::Failed) {
			continue;
		}
		ASSERT(auditState.getPhase() == AuditPhase::Running);
		TraceEvent(SevDebug, "AuditStorageResume", self->ddId)
		    .detail("AuditID", auditState.id)
		    .detail("AuditType", auditState.getType())
		    .detail("IsReady", self->auditInitialized.getFuture().isReady());
		runAuditStorage(self, auditState, 0, "ResumeAudit");
	}
	self->auditInitialized.send(Void());
	TraceEvent(SevDebug, "AuditStorageResumeDone", self->ddId);
	return;
}

// Periodically check and log the physicalShard status; clean up empty physicalShard;
ACTOR Future<Void> monitorPhysicalShardStatus(Reference<PhysicalShardCollection> self) {
	ASSERT(SERVER_KNOBS->SHARD_ENCODE_LOCATION_METADATA);
	ASSERT(SERVER_KNOBS->ENABLE_DD_PHYSICAL_SHARD);
	loop {
		self->cleanUpPhysicalShardCollection();
		self->logPhysicalShardCollection();
		wait(delay(SERVER_KNOBS->PHYSICAL_SHARD_METRICS_DELAY));
	}
}

// This actor must be a singleton
ACTOR Future<Void> prepareDataMigration(PrepareBlobRestoreRequest req,
                                        Reference<DDSharedContext> context,
                                        Database cx) {
	try {
		// Register as a storage server, so that DataDistributor could start data movement after
		std::pair<Version, Tag> verAndTag = wait(addStorageServer(cx, req.ssi));
		TraceEvent(SevDebug, "BlobRestorePrepare", context->id())
		    .detail("State", "BMAdded")
		    .detail("ReqId", req.requesterID)
		    .detail("Version", verAndTag.first)
		    .detail("Tag", verAndTag.second);

		wait(prepareBlobRestore(
		    cx, context->lock, context->ddEnabledState.get(), context->id(), req.keys, req.ssi.id(), req.requesterID));
		req.reply.send(PrepareBlobRestoreReply(PrepareBlobRestoreReply::SUCCESS));
	} catch (Error& e) {
		if (e.code() == error_code_actor_cancelled)
			throw e;
		req.reply.sendError(e);
	}

	ASSERT(context->ddEnabledState->trySetEnabled(req.requesterID));
	return Void();
}

ACTOR Future<Void> serveBlobMigratorRequests(Reference<DataDistributor> self,
                                             Reference<DataDistributionTracker> tracker,
                                             Reference<DDQueue> queue) {
	wait(self->initialized.getFuture());
	loop {
		PrepareBlobRestoreRequest req = waitNext(self->context->interface.prepareBlobRestoreReq.getFuture());
		if (BlobMigratorInterface::isBlobMigrator(req.ssi.id())) {
			if (queue->activeRelocations + queue->queuedRelocations > 0) {
				req.reply.send(PrepareBlobRestoreReply(PrepareBlobRestoreReply::PROCESSING_RELOCATION));
				continue;
			}
			if (self->context->ddEnabledState->sameId(req.requesterID) &&
			    self->context->ddEnabledState->isBlobRestorePreparing()) {
				// the sender use at-least once model, so we need to guarantee the idempotence
				CODE_PROBE(true, "Receive repeated PrepareBlobRestoreRequest");
				continue;
			}
			if (self->context->ddEnabledState->trySetBlobRestorePreparing(req.requesterID)) {
				// trySetBlobRestorePreparing won't destroy DataDistributor, but will destroy tracker and queue
				self->addActor.send(prepareDataMigration(req, self->context, self->txnProcessor->context()));
				// force reloading initData and restarting DD components
				throw dd_config_changed();
			} else {
				auto reason = self->context->ddEnabledState->isBlobRestorePreparing()
				                  ? PrepareBlobRestoreReply::CONFLICT_BLOB_RESTORE
				                  : PrepareBlobRestoreReply::CONFLICT_SNAPSHOT;
				req.reply.send(PrepareBlobRestoreReply(reason));
				continue;
			}
		} else {
			req.reply.sendError(operation_failed());
		}
	}
}

// Runs the data distribution algorithm for FDB, including the DD Queue, DD tracker, and DD team collection
ACTOR Future<Void> dataDistribution(Reference<DataDistributor> self,
                                    PromiseStream<GetMetricsListRequest> getShardMetricsList) {
	state Database cx = openDBOnServer(self->dbInfo, TaskPriority::DataDistributionLaunch, LockAware::True);
	cx->locationCacheSize = SERVER_KNOBS->DD_LOCATION_CACHE_SIZE;
	self->txnProcessor = Reference<IDDTxnProcessor>(new DDTxnProcessor(cx));

	// cx->setOption( FDBDatabaseOptions::LOCATION_CACHE_SIZE, StringRef((uint8_t*)
	// &SERVER_KNOBS->DD_LOCATION_CACHE_SIZE, 8) ); ASSERT( cx->locationCacheSize ==
	// SERVER_KNOBS->DD_LOCATION_CACHE_SIZE
	// );

	// wait(debugCheckCoalescing(cx));
	// FIXME: wrap the bootstrap process into class DataDistributor
	state Reference<DDTeamCollection> primaryTeamCollection;
	state Reference<DDTeamCollection> remoteTeamCollection;
	state bool trackerCancelled;

	// Start watching for changes before reading the config in init() below
	state Promise<Version> configChangeWatching;
	state Future<Void> onConfigChange =
	    map(DDConfiguration().trigger.onChange(SystemDBWriteLockedNow(cx.getReference()), {}, configChangeWatching),
	        [](Version v) {
		        CODE_PROBE(true, "DataDistribution change detected");
		        TraceEvent("DataDistributionConfigChanged").detail("ChangeVersion", v);
		        throw dd_config_changed();
		        return Void();
	        });

	// Make sure that the watcher has established a baseline before init() below so the watcher will
	// see any changes that occur after init() has read the config state.
	wait(success(configChangeWatching.getFuture()));

	loop {
		trackerCancelled = false;
		// whether all initial shard are tracked
		self->initialized = Promise<Void>();
		self->auditInitialized = Promise<Void>();

		// Stored outside of data distribution tracker to avoid slow tasks
		// when tracker is cancelled
		state KeyRangeMap<ShardTrackedData> shards;
		state Promise<UID> removeFailedServer;
		try {
			wait(DataDistributor::init(self));

			// When/If this assertion fails, Evan owes Ben a pat on the back for his foresight
			ASSERT(self->configuration.storageTeamSize > 0);

			state PromiseStream<Promise<int64_t>> getAverageShardBytes;
			state PromiseStream<Promise<int>> getUnhealthyRelocationCount;
			state PromiseStream<GetMetricsRequest> getShardMetrics;
			state PromiseStream<GetTopKMetricsRequest> getTopKShardMetrics;
			state Reference<AsyncVar<bool>> processingUnhealthy(new AsyncVar<bool>(false));
			state Reference<AsyncVar<bool>> processingWiggle(new AsyncVar<bool>(false));

			if (SERVER_KNOBS->DD_TENANT_AWARENESS_ENABLED || SERVER_KNOBS->STORAGE_QUOTA_ENABLED) {
				self->ddTenantCache = makeReference<TenantCache>(cx, self->ddId);
				wait(self->ddTenantCache.get()->build());
			}

			self->shardsAffectedByTeamFailure = makeReference<ShardsAffectedByTeamFailure>();
			self->physicalShardCollection = makeReference<PhysicalShardCollection>(self->txnProcessor);
			wait(self->resumeRelocations());

			std::vector<TeamCollectionInterface> tcis; // primary and remote region interface
			Reference<AsyncVar<bool>> anyZeroHealthyTeams; // true if primary or remote has zero healthy team
			std::vector<Reference<AsyncVar<bool>>> zeroHealthyTeams; // primary and remote

			tcis.push_back(TeamCollectionInterface());
			zeroHealthyTeams.push_back(makeReference<AsyncVar<bool>>(true));
			int replicaSize = self->configuration.storageTeamSize;

			std::vector<Future<Void>> actors; // the container of ACTORs
			actors.push_back(onConfigChange);

			if (self->configuration.usableRegions > 1) {
				tcis.push_back(TeamCollectionInterface());
				replicaSize = 2 * self->configuration.storageTeamSize;

				zeroHealthyTeams.push_back(makeReference<AsyncVar<bool>>(true));
				anyZeroHealthyTeams = makeReference<AsyncVar<bool>>(true);
				actors.push_back(anyTrue(zeroHealthyTeams, anyZeroHealthyTeams));
			} else {
				anyZeroHealthyTeams = zeroHealthyTeams[0];
			}

			resumeStorageAudits(self);

			actors.push_back(self->pollMoveKeysLock());

			auto shardTracker = makeReference<DataDistributionTracker>(
			    DataDistributionTrackerInitParams{ .db = self->txnProcessor,
			                                       .distributorId = self->ddId,
			                                       .readyToStart = self->initialized,
			                                       .output = self->relocationProducer,
			                                       .shardsAffectedByTeamFailure = self->shardsAffectedByTeamFailure,
			                                       .physicalShardCollection = self->physicalShardCollection,
			                                       .anyZeroHealthyTeams = anyZeroHealthyTeams,
			                                       .shards = &shards,
			                                       .trackerCancelled = &trackerCancelled,
			                                       .ddTenantCache = self->ddTenantCache });
			actors.push_back(reportErrorsExcept(DataDistributionTracker::run(shardTracker,
			                                                                 self->initData,
			                                                                 getShardMetrics.getFuture(),
			                                                                 getTopKShardMetrics.getFuture(),
			                                                                 getShardMetricsList.getFuture(),
			                                                                 getAverageShardBytes.getFuture()),
			                                    "DDTracker",
			                                    self->ddId,
			                                    &normalDDQueueErrors()));

			auto ddQueue = makeReference<DDQueue>(
			    DDQueueInitParams{ .id = self->ddId,
			                       .lock = self->lock,
			                       .db = self->txnProcessor,
			                       .teamCollections = tcis,
			                       .shardsAffectedByTeamFailure = self->shardsAffectedByTeamFailure,
			                       .physicalShardCollection = self->physicalShardCollection,
			                       .getAverageShardBytes = getAverageShardBytes,
			                       .teamSize = replicaSize,
			                       .singleRegionTeamSize = self->configuration.storageTeamSize,
			                       .relocationProducer = self->relocationProducer,
			                       .relocationConsumer = self->relocationConsumer.getFuture(),
			                       .getShardMetrics = getShardMetrics,
			                       .getTopKMetrics = getTopKShardMetrics });
			actors.push_back(reportErrorsExcept(DDQueue::run(ddQueue,
			                                                 processingUnhealthy,
			                                                 processingWiggle,
			                                                 getUnhealthyRelocationCount.getFuture(),
			                                                 self->context->ddEnabledState.get()),
			                                    "DDQueue",
			                                    self->ddId,
			                                    &normalDDQueueErrors()));

			if (self->ddTenantCache.present()) {
				actors.push_back(reportErrorsExcept(self->ddTenantCache.get()->monitorTenantMap(),
				                                    "DDTenantCacheMonitor",
				                                    self->ddId,
				                                    &normalDDQueueErrors()));
			}
			if (self->ddTenantCache.present() && SERVER_KNOBS->STORAGE_QUOTA_ENABLED) {
				actors.push_back(reportErrorsExcept(self->ddTenantCache.get()->monitorStorageQuota(),
				                                    "StorageQuotaTracker",
				                                    self->ddId,
				                                    &normalDDQueueErrors()));
				actors.push_back(reportErrorsExcept(self->ddTenantCache.get()->monitorStorageUsage(),
				                                    "StorageUsageTracker",
				                                    self->ddId,
				                                    &normalDDQueueErrors()));
			}

			std::vector<DDTeamCollection*> teamCollectionsPtrs;
			primaryTeamCollection = makeReference<DDTeamCollection>(DDTeamCollectionInitParams{
			    self->txnProcessor,
			    self->ddId,
			    self->lock,
			    self->relocationProducer,
			    self->shardsAffectedByTeamFailure,
			    self->configuration,
			    self->primaryDcId,
			    self->configuration.usableRegions > 1 ? self->remoteDcIds : std::vector<Optional<Key>>(),
			    self->initialized.getFuture(),
			    zeroHealthyTeams[0],
			    IsPrimary::True,
			    processingUnhealthy,
			    processingWiggle,
			    getShardMetrics,
			    removeFailedServer,
			    getUnhealthyRelocationCount,
			    getAverageShardBytes });
			teamCollectionsPtrs.push_back(primaryTeamCollection.getPtr());
			auto recruitStorage = IAsyncListener<RequestStream<RecruitStorageRequest>>::create(
			    self->dbInfo, [](auto const& info) { return info.clusterInterface.recruitStorage; });
			if (self->configuration.usableRegions > 1) {
				remoteTeamCollection = makeReference<DDTeamCollection>(
				    DDTeamCollectionInitParams{ self->txnProcessor,
				                                self->ddId,
				                                self->lock,
				                                self->relocationProducer,
				                                self->shardsAffectedByTeamFailure,
				                                self->configuration,
				                                self->remoteDcIds,
				                                Optional<std::vector<Optional<Key>>>(),
				                                self->initialized.getFuture() && remoteRecovered(self->dbInfo),
				                                zeroHealthyTeams[1],
				                                IsPrimary::False,
				                                processingUnhealthy,
				                                processingWiggle,
				                                getShardMetrics,
				                                removeFailedServer,
				                                getUnhealthyRelocationCount,
				                                getAverageShardBytes });
				teamCollectionsPtrs.push_back(remoteTeamCollection.getPtr());
				remoteTeamCollection->teamCollections = teamCollectionsPtrs;
				actors.push_back(reportErrorsExcept(DDTeamCollection::run(remoteTeamCollection,
				                                                          self->initData,
				                                                          tcis[1],
				                                                          recruitStorage,
				                                                          *self->context->ddEnabledState.get()),
				                                    "DDTeamCollectionSecondary",
				                                    self->ddId,
				                                    &normalDDQueueErrors()));
				actors.push_back(DDTeamCollection::printSnapshotTeamsInfo(remoteTeamCollection));
			}
			primaryTeamCollection->teamCollections = teamCollectionsPtrs;
			self->teamCollection = primaryTeamCollection.getPtr();
			actors.push_back(reportErrorsExcept(DDTeamCollection::run(primaryTeamCollection,
			                                                          self->initData,
			                                                          tcis[0],
			                                                          recruitStorage,
			                                                          *self->context->ddEnabledState.get()),
			                                    "DDTeamCollectionPrimary",
			                                    self->ddId,
			                                    &normalDDQueueErrors()));

			actors.push_back(DDTeamCollection::printSnapshotTeamsInfo(primaryTeamCollection));
			actors.push_back(yieldPromiseStream(self->relocationProducer.getFuture(), self->relocationConsumer));
			if (SERVER_KNOBS->SHARD_ENCODE_LOCATION_METADATA && SERVER_KNOBS->ENABLE_DD_PHYSICAL_SHARD) {
				actors.push_back(monitorPhysicalShardStatus(self->physicalShardCollection));
			}

			actors.push_back(serveBlobMigratorRequests(self, shardTracker, ddQueue));

			wait(waitForAll(actors));
			ASSERT_WE_THINK(false);
			return Void();
		} catch (Error& e) {
			trackerCancelled = true;
			state Error err = e;
			TraceEvent("DataDistributorDestroyTeamCollections", self->ddId).error(e);
			state std::vector<UID> teamForDroppedRange;
			if (removeFailedServer.getFuture().isReady() && !removeFailedServer.getFuture().isError()) {
				// Choose a random healthy team to host the to-be-dropped range.
				const UID serverID = removeFailedServer.getFuture().get();
				std::vector<UID> pTeam = primaryTeamCollection->getRandomHealthyTeam(serverID);
				teamForDroppedRange.insert(teamForDroppedRange.end(), pTeam.begin(), pTeam.end());
				if (self->configuration.usableRegions > 1) {
					std::vector<UID> rTeam = remoteTeamCollection->getRandomHealthyTeam(serverID);
					teamForDroppedRange.insert(teamForDroppedRange.end(), rTeam.begin(), rTeam.end());
				}
			}
			self->teamCollection = nullptr;
			primaryTeamCollection = Reference<DDTeamCollection>();
			remoteTeamCollection = Reference<DDTeamCollection>();
			if (err.code() == error_code_actor_cancelled) {
				// When cancelled, we cannot clear asyncronously because
				// this will result in invalid memory access. This should only
				// be an issue in simulation.
				if (!g_network->isSimulated()) {
					TraceEvent(SevWarn, "DataDistributorCancelled");
				}
				shards.clear();
				throw e;
			} else {
				wait(shards.clearAsync());
			}
			TraceEvent("DataDistributorTeamCollectionsDestroyed", self->ddId).error(err);
			if (removeFailedServer.getFuture().isReady() && !removeFailedServer.getFuture().isError()) {
				TraceEvent("RemoveFailedServer", removeFailedServer.getFuture().get()).error(err);
				wait(self->removeKeysFromFailedServer(removeFailedServer.getFuture().get(), teamForDroppedRange));
				wait(self->removeStorageServer(removeFailedServer.getFuture().get()));
			} else {
				if (err.code() != error_code_movekeys_conflict && err.code() != error_code_dd_config_changed) {
					throw err;
				}

				bool ddEnabled = wait(self->isDataDistributionEnabled());
				TraceEvent("DataDistributionError", self->ddId).error(err).detail("DataDistributionEnabled", ddEnabled);
				if (ddEnabled) {
					throw err;
				}
			}
		}
	}
}

static std::set<int> const& normalDataDistributorErrors() {
	static std::set<int> s;
	if (s.empty()) {
		s.insert(error_code_worker_removed);
		s.insert(error_code_broken_promise);
		s.insert(error_code_actor_cancelled);
		s.insert(error_code_please_reboot);
		s.insert(error_code_movekeys_conflict);
		s.insert(error_code_data_move_cancelled);
		s.insert(error_code_data_move_dest_team_not_found);
		s.insert(error_code_dd_config_changed);
		s.insert(error_code_audit_storage_failed);
	}
	return s;
}

ACTOR template <class Req>
Future<Void> sendSnapReq(RequestStream<Req> stream, Req req, Error e) {
	ErrorOr<REPLY_TYPE(Req)> reply = wait(stream.tryGetReply(req));
	if (reply.isError()) {
		TraceEvent("SnapDataDistributor_ReqError")
		    .errorUnsuppressed(reply.getError())
		    .detail("ConvertedErrorType", e.what())
		    .detail("Peer", stream.getEndpoint().getPrimaryAddress());
		throw e;
	}
	return Void();
}

ACTOR Future<ErrorOr<Void>> trySendSnapReq(RequestStream<WorkerSnapRequest> stream, WorkerSnapRequest req) {
	state int snapReqRetry = 0;
	state double snapRetryBackoff = FLOW_KNOBS->PREVENT_FAST_SPIN_DELAY;
	loop {
		ErrorOr<REPLY_TYPE(WorkerSnapRequest)> reply = wait(stream.tryGetReply(req));
		if (reply.isError()) {
			TraceEvent("SnapDataDistributor_ReqError")
			    .errorUnsuppressed(reply.getError())
			    .detail("Peer", stream.getEndpoint().getPrimaryAddress())
			    .detail("Retry", snapReqRetry);
			if (reply.getError().code() != error_code_request_maybe_delivered ||
			    ++snapReqRetry > SERVER_KNOBS->SNAP_NETWORK_FAILURE_RETRY_LIMIT)
				return ErrorOr<Void>(reply.getError());
			else {
				// retry for network failures with same snap UID to avoid snapshot twice
				req = WorkerSnapRequest(req.snapPayload, req.snapUID, req.role);
				wait(delay(snapRetryBackoff));
				snapRetryBackoff = snapRetryBackoff * 2;
			}
		} else
			break;
	}
	return ErrorOr<Void>(Void());
}

ACTOR Future<std::map<NetworkAddress, std::pair<WorkerInterface, std::string>>> getStatefulWorkers(
    Database cx,
    Reference<AsyncVar<ServerDBInfo> const> dbInfo,
    std::vector<TLogInterface>* tlogs,
    int* storageFaultTolerance) {
	state std::map<NetworkAddress, std::pair<WorkerInterface, std::string>> result;
	state std::map<NetworkAddress, WorkerInterface> workersMap;
	state Transaction tr(cx);
	state DatabaseConfiguration configuration;
	loop {
		try {
			// necessary options
			tr.setOption(FDBTransactionOptions::LOCK_AWARE);
			tr.setOption(FDBTransactionOptions::READ_SYSTEM_KEYS);

			// get database configuration
			DatabaseConfiguration _configuration = wait(getDatabaseConfiguration(&tr));
			configuration = _configuration;

			// get storages
			RangeResult serverList = wait(tr.getRange(serverListKeys, CLIENT_KNOBS->TOO_MANY));
			ASSERT(!serverList.more && serverList.size() < CLIENT_KNOBS->TOO_MANY);
			state std::vector<StorageServerInterface> storageServers;
			storageServers.reserve(serverList.size());
			for (int i = 0; i < serverList.size(); i++)
				storageServers.push_back(decodeServerListValue(serverList[i].value));

			// get workers
			state std::vector<WorkerDetails> workers = wait(getWorkers(dbInfo));
			for (const auto& worker : workers) {
				workersMap[worker.interf.address()] = worker.interf;
			}

			Optional<Value> regionsValue = wait(tr.get("usable_regions"_sr.withPrefix(configKeysPrefix)));
			int usableRegions = 1;
			if (regionsValue.present()) {
				usableRegions = atoi(regionsValue.get().toString().c_str());
			}
			auto masterDcId = dbInfo->get().master.locality.dcId();
			int storageFailures = 0;
			for (const auto& server : storageServers) {
				TraceEvent(SevDebug, "StorageServerDcIdInfo")
				    .detail("Address", server.address().toString())
				    .detail("ServerLocalityID", server.locality.dcId())
				    .detail("MasterDcID", masterDcId);
				if (usableRegions == 1 || server.locality.dcId() == masterDcId) {
					auto itr = workersMap.find(server.address());
					if (itr == workersMap.end()) {
						TraceEvent(SevWarn, "GetStorageWorkers")
						    .detail("Reason", "Could not find worker for storage server")
						    .detail("SS", server.id());
						++storageFailures;
					} else {
						if (result.count(server.address())) {
							ASSERT(itr->second.id() == result[server.address()].first.id());
							if (result[server.address()].second.find("storage") == std::string::npos)
								result[server.address()].second.append(",storage");
						} else {
							result[server.address()] = std::make_pair(itr->second, "storage");
						}
					}
				}
			}
			// calculate fault tolerance
			*storageFaultTolerance = std::min(static_cast<int>(SERVER_KNOBS->MAX_STORAGE_SNAPSHOT_FAULT_TOLERANCE),
			                                  configuration.storageTeamSize - 1) -
			                         storageFailures;
			if (*storageFaultTolerance < 0) {
				CODE_PROBE(true, "Too many failed storage servers to complete snapshot", probe::decoration::rare);
				throw snap_storage_failed();
			}
			// tlogs
			for (const auto& tlog : *tlogs) {
				TraceEvent(SevDebug, "GetStatefulWorkersTlog").detail("Addr", tlog.address());
				if (workersMap.find(tlog.address()) == workersMap.end()) {
					TraceEvent(SevError, "MissingTlogWorkerInterface").detail("TlogAddress", tlog.address());
					throw snap_tlog_failed();
				}
				if (result.count(tlog.address())) {
					ASSERT(workersMap[tlog.address()].id() == result[tlog.address()].first.id());
					result[tlog.address()].second.append(",tlog");
				} else {
					result[tlog.address()] = std::make_pair(workersMap[tlog.address()], "tlog");
				}
			}

			// get coordinators
			Optional<Value> coordinators = wait(tr.get(coordinatorsKey));
			if (!coordinators.present()) {
				CODE_PROBE(true, "Failed to read the coordinatorsKey", probe::decoration::rare);
				throw operation_failed();
			}
			ClusterConnectionString ccs(coordinators.get().toString());
			std::vector<NetworkAddress> coordinatorsAddr = wait(ccs.tryResolveHostnames());
			std::set<NetworkAddress> coordinatorsAddrSet(coordinatorsAddr.begin(), coordinatorsAddr.end());
			for (const auto& worker : workers) {
				// Note : only considers second address for coordinators,
				// as we use primary addresses from storage and tlog interfaces above
				NetworkAddress primary = worker.interf.address();
				Optional<NetworkAddress> secondary = worker.interf.tLog.getEndpoint().addresses.secondaryAddress;
				if (coordinatorsAddrSet.find(primary) != coordinatorsAddrSet.end() ||
				    (secondary.present() && (coordinatorsAddrSet.find(secondary.get()) != coordinatorsAddrSet.end()))) {
					if (result.count(primary)) {
						ASSERT(workersMap[primary].id() == result[primary].first.id());
						result[primary].second.append(",coord");
					} else {
						result[primary] = std::make_pair(workersMap[primary], "coord");
					}
				}
			}
			if (SERVER_KNOBS->SNAPSHOT_ALL_STATEFUL_PROCESSES) {
				for (const auto& worker : workers) {
					const auto& processAddress = worker.interf.address();
					// skip processes that are already included
					if (result.count(processAddress))
						continue;
					const auto& processClassType = worker.processClass.classType();
					// coordinators are always configured to be recruited
					if (processClassType == ProcessClass::StorageClass) {
						result[processAddress] = std::make_pair(worker.interf, "storage");
						TraceEvent(SevInfo, "SnapUnRecruitedStorageProcess").detail("ProcessAddress", processAddress);
					} else if (processClassType == ProcessClass::TransactionClass ||
					           processClassType == ProcessClass::LogClass) {
						result[processAddress] = std::make_pair(worker.interf, "tlog");
						TraceEvent(SevInfo, "SnapUnRecruitedLogProcess").detail("ProcessAddress", processAddress);
					}
				}
			}
			return result;
		} catch (Error& e) {
			wait(tr.onError(e));
			result.clear();
		}
	}
}

ACTOR Future<Void> ddSnapCreateCore(DistributorSnapRequest snapReq, Reference<AsyncVar<ServerDBInfo> const> db) {
	state Database cx = openDBOnServer(db, TaskPriority::DefaultDelay, LockAware::True);

	state ReadYourWritesTransaction tr(cx);
	loop {
		try {
			tr.setOption(FDBTransactionOptions::ACCESS_SYSTEM_KEYS);
			tr.setOption(FDBTransactionOptions::LOCK_AWARE);
			TraceEvent("SnapDataDistributor_WriteFlagAttempt")
			    .detail("SnapPayload", snapReq.snapPayload)
			    .detail("SnapUID", snapReq.snapUID);
			tr.set(writeRecoveryKey, writeRecoveryKeyTrue);
			wait(tr.commit());
			break;
		} catch (Error& e) {
			TraceEvent("SnapDataDistributor_WriteFlagError").error(e);
			wait(tr.onError(e));
		}
	}
	TraceEvent("SnapDataDistributor_SnapReqEnter")
	    .detail("SnapPayload", snapReq.snapPayload)
	    .detail("SnapUID", snapReq.snapUID);
	try {
		// disable tlog pop on local tlog nodes
		state std::vector<TLogInterface> tlogs = db->get().logSystemConfig.allLocalLogs(false);
		std::vector<Future<Void>> disablePops;
		disablePops.reserve(tlogs.size());
		for (const auto& tlog : tlogs) {
			disablePops.push_back(sendSnapReq(
			    tlog.disablePopRequest, TLogDisablePopRequest{ snapReq.snapUID }, snap_disable_tlog_pop_failed()));
		}
		wait(waitForAll(disablePops));

		TraceEvent("SnapDataDistributor_AfterDisableTLogPop")
		    .detail("SnapPayload", snapReq.snapPayload)
		    .detail("SnapUID", snapReq.snapUID);

		state int storageFaultTolerance;
		// snap stateful nodes
		state std::map<NetworkAddress, std::pair<WorkerInterface, std::string>> statefulWorkers =
		    wait(transformErrors(getStatefulWorkers(cx, db, &tlogs, &storageFaultTolerance), snap_storage_failed()));

		TraceEvent("SnapDataDistributor_GotStatefulWorkers")
		    .detail("SnapPayload", snapReq.snapPayload)
		    .detail("SnapUID", snapReq.snapUID)
		    .detail("StorageFaultTolerance", storageFaultTolerance);

		// we need to snapshot storage nodes before snapshot any tlogs
		std::vector<Future<ErrorOr<Void>>> storageSnapReqs;
		for (const auto& [addr, entry] : statefulWorkers) {
			auto& [interf, role] = entry;
			if (role.find("storage") != std::string::npos)
				storageSnapReqs.push_back(trySendSnapReq(
				    interf.workerSnapReq, WorkerSnapRequest(snapReq.snapPayload, snapReq.snapUID, "storage"_sr)));
		}
		wait(waitForMost(storageSnapReqs, storageFaultTolerance, snap_storage_failed()));
		TraceEvent("SnapDataDistributor_AfterSnapStorage")
		    .detail("SnapPayload", snapReq.snapPayload)
		    .detail("SnapUID", snapReq.snapUID);

		std::vector<Future<ErrorOr<Void>>> tLogSnapReqs;
		tLogSnapReqs.reserve(tlogs.size());
		for (const auto& [addr, entry] : statefulWorkers) {
			auto& [interf, role] = entry;
			if (role.find("tlog") != std::string::npos)
				tLogSnapReqs.push_back(trySendSnapReq(
				    interf.workerSnapReq, WorkerSnapRequest(snapReq.snapPayload, snapReq.snapUID, "tlog"_sr)));
		}
		wait(waitForMost(tLogSnapReqs, 0, snap_tlog_failed()));

		TraceEvent("SnapDataDistributor_AfterTLogStorage")
		    .detail("SnapPayload", snapReq.snapPayload)
		    .detail("SnapUID", snapReq.snapUID);

		// enable tlog pop on local tlog nodes
		std::vector<Future<Void>> enablePops;
		enablePops.reserve(tlogs.size());
		for (const auto& tlog : tlogs) {
			enablePops.push_back(sendSnapReq(
			    tlog.enablePopRequest, TLogEnablePopRequest{ snapReq.snapUID }, snap_enable_tlog_pop_failed()));
		}
		wait(waitForAll(enablePops));

		TraceEvent("SnapDataDistributor_AfterEnableTLogPops")
		    .detail("SnapPayload", snapReq.snapPayload)
		    .detail("SnapUID", snapReq.snapUID);

		std::vector<Future<ErrorOr<Void>>> coordSnapReqs;
		for (const auto& [addr, entry] : statefulWorkers) {
			auto& [interf, role] = entry;
			if (role.find("coord") != std::string::npos)
				coordSnapReqs.push_back(trySendSnapReq(
				    interf.workerSnapReq, WorkerSnapRequest(snapReq.snapPayload, snapReq.snapUID, "coord"_sr)));
		}
		auto const coordFaultTolerance = std::min<int>(std::max<int>(0, coordSnapReqs.size() / 2 - 1),
		                                               SERVER_KNOBS->MAX_COORDINATOR_SNAPSHOT_FAULT_TOLERANCE);
		wait(waitForMost(coordSnapReqs, coordFaultTolerance, snap_coord_failed()));

		TraceEvent("SnapDataDistributor_AfterSnapCoords")
		    .detail("SnapPayload", snapReq.snapPayload)
		    .detail("SnapUID", snapReq.snapUID);
		tr.reset();
		loop {
			try {
				tr.setOption(FDBTransactionOptions::ACCESS_SYSTEM_KEYS);
				tr.setOption(FDBTransactionOptions::LOCK_AWARE);
				TraceEvent("SnapDataDistributor_ClearFlagAttempt")
				    .detail("SnapPayload", snapReq.snapPayload)
				    .detail("SnapUID", snapReq.snapUID);
				tr.clear(writeRecoveryKey);
				wait(tr.commit());
				break;
			} catch (Error& e) {
				TraceEvent("SnapDataDistributor_ClearFlagError").error(e);
				wait(tr.onError(e));
			}
		}
	} catch (Error& err) {
		state Error e = err;
		TraceEvent("SnapDataDistributor_SnapReqExit")
		    .errorUnsuppressed(e)
		    .detail("SnapPayload", snapReq.snapPayload)
		    .detail("SnapUID", snapReq.snapUID);
		if (e.code() == error_code_snap_storage_failed || e.code() == error_code_snap_tlog_failed ||
		    e.code() == error_code_operation_cancelled || e.code() == error_code_snap_disable_tlog_pop_failed) {
			// enable tlog pop on local tlog nodes
			std::vector<TLogInterface> tlogs = db->get().logSystemConfig.allLocalLogs(false);
			try {
				std::vector<Future<Void>> enablePops;
				enablePops.reserve(tlogs.size());
				for (const auto& tlog : tlogs) {
					enablePops.push_back(transformErrors(
					    throwErrorOr(tlog.enablePopRequest.tryGetReply(TLogEnablePopRequest(snapReq.snapUID))),
					    snap_enable_tlog_pop_failed()));
				}
				wait(waitForAll(enablePops));
			} catch (Error& error) {
				TraceEvent(SevDebug, "IgnoreEnableTLogPopFailure").log();
			}
		}
		throw e;
	}
	return Void();
}

ACTOR Future<Void> ddSnapCreate(
    DistributorSnapRequest snapReq,
    Reference<AsyncVar<ServerDBInfo> const> db,
    DDEnabledState* ddEnabledState,
    std::map<UID, DistributorSnapRequest>* ddSnapMap /* ongoing snapshot requests */,
    std::map<UID, ErrorOr<Void>>*
        ddSnapResultMap /* finished snapshot requests, expired in SNAP_MINIMUM_TIME_GAP seconds */) {
	state Future<Void> dbInfoChange = db->onChange();
	if (!ddEnabledState->trySetSnapshot(snapReq.snapUID)) {
		// disable DD before doing snapCreate, if previous snap req has already disabled DD then this operation fails
		// here
		TraceEvent("SnapDDSetDDEnabledFailedInMemoryCheck").detail("SnapUID", snapReq.snapUID);
		ddSnapMap->at(snapReq.snapUID).reply.sendError(operation_failed());
		ddSnapMap->erase(snapReq.snapUID);
		(*ddSnapResultMap)[snapReq.snapUID] = ErrorOr<Void>(operation_failed());
		return Void();
	}
	try {
		choose {
			when(wait(dbInfoChange)) {
				TraceEvent("SnapDDCreateDBInfoChanged")
				    .detail("SnapPayload", snapReq.snapPayload)
				    .detail("SnapUID", snapReq.snapUID);
				ddSnapMap->at(snapReq.snapUID).reply.sendError(snap_with_recovery_unsupported());
				ddSnapMap->erase(snapReq.snapUID);
				(*ddSnapResultMap)[snapReq.snapUID] = ErrorOr<Void>(snap_with_recovery_unsupported());
			}
			when(wait(ddSnapCreateCore(snapReq, db))) {
				TraceEvent("SnapDDCreateSuccess")
				    .detail("SnapPayload", snapReq.snapPayload)
				    .detail("SnapUID", snapReq.snapUID);
				ddSnapMap->at(snapReq.snapUID).reply.send(Void());
				ddSnapMap->erase(snapReq.snapUID);
				(*ddSnapResultMap)[snapReq.snapUID] = ErrorOr<Void>(Void());
			}
			when(wait(delay(SERVER_KNOBS->SNAP_CREATE_MAX_TIMEOUT))) {
				TraceEvent("SnapDDCreateTimedOut")
				    .detail("SnapPayload", snapReq.snapPayload)
				    .detail("SnapUID", snapReq.snapUID);
				ddSnapMap->at(snapReq.snapUID).reply.sendError(timed_out());
				ddSnapMap->erase(snapReq.snapUID);
				(*ddSnapResultMap)[snapReq.snapUID] = ErrorOr<Void>(timed_out());
			}
		}
	} catch (Error& e) {
		TraceEvent("SnapDDCreateError")
		    .errorUnsuppressed(e)
		    .detail("SnapPayload", snapReq.snapPayload)
		    .detail("SnapUID", snapReq.snapUID);
		if (e.code() != error_code_operation_cancelled) {
			ddSnapMap->at(snapReq.snapUID).reply.sendError(e);
			ddSnapMap->erase(snapReq.snapUID);
			(*ddSnapResultMap)[snapReq.snapUID] = ErrorOr<Void>(e);
		} else {
			// enable DD should always succeed
			bool success = ddEnabledState->trySetEnabled(snapReq.snapUID);
			ASSERT(success);
			throw e;
		}
	}
	// enable DD should always succeed
	bool success = ddEnabledState->trySetEnabled(snapReq.snapUID);
	ASSERT(success);
	return Void();
}

ACTOR Future<Void> ddExclusionSafetyCheck(DistributorExclusionSafetyCheckRequest req,
                                          Reference<DataDistributor> self,
                                          Database cx) {
	TraceEvent("DDExclusionSafetyCheckBegin", self->ddId).log();
	std::vector<StorageServerInterface> ssis = wait(getStorageServers(cx));
	DistributorExclusionSafetyCheckReply reply(true);
	if (!self->teamCollection) {
		TraceEvent("DDExclusionSafetyCheckTeamCollectionInvalid", self->ddId).log();
		reply.safe = false;
		req.reply.send(reply);
		return Void();
	}
	// If there is only 1 team, unsafe to mark failed: team building can get stuck due to lack of servers left
	if (self->teamCollection->teams.size() <= 1) {
		TraceEvent("DDExclusionSafetyCheckNotEnoughTeams", self->ddId).log();
		reply.safe = false;
		req.reply.send(reply);
		return Void();
	}
	std::vector<UID> excludeServerIDs;
	// Go through storage server interfaces and translate Address -> server ID (UID)
	for (const AddressExclusion& excl : req.exclusions) {
		for (const auto& ssi : ssis) {
			if (excl.excludes(ssi.address()) ||
			    (ssi.secondaryAddress().present() && excl.excludes(ssi.secondaryAddress().get()))) {
				excludeServerIDs.push_back(ssi.id());
			}
		}
	}
	reply.safe = self->teamCollection->exclusionSafetyCheck(excludeServerIDs);
	TraceEvent("DDExclusionSafetyCheckFinish", self->ddId).log();
	req.reply.send(reply);
	return Void();
}

ACTOR Future<Void> waitFailCacheServer(Database* db, StorageServerInterface ssi) {
	state Transaction tr(*db);
	state Key key = storageCacheServerKey(ssi.id());
	wait(waitFailureClient(ssi.waitFailure));
	loop {
		tr.setOption(FDBTransactionOptions::ACCESS_SYSTEM_KEYS);
		try {
			tr.addReadConflictRange(storageCacheServerKeys);
			tr.clear(key);
			wait(tr.commit());
			break;
		} catch (Error& e) {
			wait(tr.onError(e));
		}
	}
	return Void();
}

ACTOR Future<Void> cacheServerWatcher(Database* db) {
	state Transaction tr(*db);
	state ActorCollection actors(false);
	state std::set<UID> knownCaches;
	loop {
		tr.setOption(FDBTransactionOptions::ACCESS_SYSTEM_KEYS);
		try {
			RangeResult range = wait(tr.getRange(storageCacheServerKeys, CLIENT_KNOBS->TOO_MANY));
			ASSERT(!range.more);
			std::set<UID> caches;
			for (auto& kv : range) {
				UID id;
				BinaryReader reader{ kv.key.removePrefix(storageCacheServersPrefix), Unversioned() };
				reader >> id;
				caches.insert(id);
				if (knownCaches.find(id) == knownCaches.end()) {
					StorageServerInterface ssi;
					BinaryReader reader{ kv.value, IncludeVersion() };
					reader >> ssi;
					actors.add(waitFailCacheServer(db, ssi));
				}
			}
			knownCaches = std::move(caches);
			tr.reset();
			wait(delay(5.0) || actors.getResult());
			ASSERT(!actors.getResult().isReady());
		} catch (Error& e) {
			wait(tr.onError(e));
		}
	}
}

static int64_t getMedianShardSize(VectorRef<DDMetricsRef> metricVec) {
	std::nth_element(metricVec.begin(),
	                 metricVec.begin() + metricVec.size() / 2,
	                 metricVec.end(),
	                 [](const DDMetricsRef& d1, const DDMetricsRef& d2) { return d1.shardBytes < d2.shardBytes; });
	return metricVec[metricVec.size() / 2].shardBytes;
}

GetStorageWigglerStateReply getStorageWigglerStates(Reference<DataDistributor> self) {
	GetStorageWigglerStateReply reply;
	if (self->teamCollection) {
		std::tie(reply.primary, reply.lastStateChangePrimary) = self->teamCollection->getStorageWigglerState();
		if (self->teamCollection->teamCollections.size() > 1) {
			std::tie(reply.remote, reply.lastStateChangeRemote) =
			    self->teamCollection->teamCollections[1]->getStorageWigglerState();
		}
	}
	return reply;
}

TenantsOverStorageQuotaReply getTenantsOverStorageQuota(Reference<DataDistributor> self) {
	TenantsOverStorageQuotaReply reply;
	if (self->ddTenantCache.present() && SERVER_KNOBS->STORAGE_QUOTA_ENABLED) {
		reply.tenants = self->ddTenantCache.get()->getTenantsOverQuota();
	}
	return reply;
}

ACTOR Future<Void> ddGetMetrics(GetDataDistributorMetricsRequest req,
                                PromiseStream<GetMetricsListRequest> getShardMetricsList) {
	ErrorOr<Standalone<VectorRef<DDMetricsRef>>> result = wait(
	    errorOr(brokenPromiseToNever(getShardMetricsList.getReply(GetMetricsListRequest(req.keys, req.shardLimit)))));

	if (result.isError()) {
		req.reply.sendError(result.getError());
	} else {
		GetDataDistributorMetricsReply rep;
		if (!req.midOnly) {
			rep.storageMetricsList = result.get();
		} else {
			auto& metricVec = result.get();
			if (metricVec.empty())
				rep.midShardSize = 0;
			else {
				rep.midShardSize = getMedianShardSize(metricVec.contents());
			}
		}
		req.reply.send(rep);
	}

	return Void();
}

<<<<<<< HEAD
ACTOR Future<Void> getStorageEngineParams(Reference<DataDistributor> self, GetStorageEngineParamsRequest req) {
	if (self->teamCollection) {
		StorageEngineParamSet res = wait(self->teamCollection->getStorageEngineParams());
		GetStorageEngineParamsReply _reply(res);
		req.reply.send(_reply);
	} else {
		TraceEvent("GetStorageEngineParamsDDNotFound").log();
		req.reply.sendError(dd_not_found());
=======
// Maintain an alive state of an audit until the audit completes
// Automatically retry until if errors of the auditing process happen
// Return if (1) audit completes; (2) retry times exceed the maximum retry times
// Throw error if this actor gets cancelled
ACTOR Future<Void> auditStorageCore(Reference<DataDistributor> self,
                                    UID auditID,
                                    AuditType auditType,
                                    std::string context,
                                    int currentRetryCount) {
	// At this point, audit must be launched
	ASSERT(auditID.isValid());
	state std::shared_ptr<DDAudit> audit = getAuditFromAuditMap(self, auditType, auditID);

	state MoveKeyLockInfo lockInfo;
	lockInfo.myOwner = self->lock.myOwner;
	lockInfo.prevOwner = self->lock.prevOwner;
	lockInfo.prevWrite = self->lock.prevWrite;

	try {
		ASSERT(audit != nullptr);
		loadAndDispatchAudit(self, audit, audit->coreState.range);
		TraceEvent(SevInfo, "DDAuditStorageCoreScheduled", self->ddId)
		    .detail("Context", context)
		    .detail("AuditID", audit->coreState.id)
		    .detail("Range", audit->coreState.range)
		    .detail("AuditType", audit->coreState.getType())
		    .detail("RetryCount", currentRetryCount)
		    .detail("IsReady", self->auditInitialized.getFuture().isReady());
		wait(audit->actors.getResult()); // goto exception handler if any actor is failed
		if (audit->foundError) {
			audit->coreState.setPhase(AuditPhase::Error);
		} else if (audit->anyChildAuditFailed) {
			// We do not want an Audit blindly retry for failure of any child,
			// which can overwhelm both DD and SSes.
			// So, any failure in audit->actors will silently exits with
			// setting audit->anyChildAuditFailed = true
			// As a result, any failure of an audit child does stop
			// other children of the audit
			audit->anyChildAuditFailed = false;
			throw retry();
		} else {
			audit->coreState.setPhase(AuditPhase::Complete);
		}
		TraceEvent(SevVerbose, "DDAuditStorageCoreGotResult", self->ddId)
		    .detail("Context", context)
		    .detail("AuditState", audit->coreState.toString())
		    .detail("RetryCount", currentRetryCount)
		    .detail("IsReady", self->auditInitialized.getFuture().isReady());
		wait(persistAuditState(self->txnProcessor->context(),
		                       audit->coreState,
		                       "AuditStorageCore",
		                       lockInfo,
		                       self->context->isDDEnabled()));
		TraceEvent(SevVerbose, "DDAuditStorageCoreSetResult", self->ddId)
		    .detail("Context", context)
		    .detail("AuditState", audit->coreState.toString())
		    .detail("RetryCount", currentRetryCount)
		    .detail("IsReady", self->auditInitialized.getFuture().isReady());
		removeAuditFromAuditMap(self, audit->coreState.getType(),
		                        audit->coreState.id); // remove audit

		TraceEvent(SevInfo, "DDAuditStorageCoreEnd", self->ddId)
		    .detail("Context", context)
		    .detail("AuditID", auditID)
		    .detail("AuditType", auditType)
		    .detail("Range", audit->coreState.range)
		    .detail("RetryCount", currentRetryCount)
		    .detail("IsReady", self->auditInitialized.getFuture().isReady());
	} catch (Error& e) {
		TraceEvent(SevDebug, "DDAuditStorageCoreError", self->ddId)
		    .errorUnsuppressed(e)
		    .detail("Context", context)
		    .detail("AuditID", auditID)
		    .detail("RetryCount", currentRetryCount)
		    .detail("AuditType", auditType)
		    .detail("Range", audit->coreState.range)
		    .detail("IsReady", self->auditInitialized.getFuture().isReady());
		if (e.code() == error_code_actor_cancelled || e.code() == error_code_movekeys_conflict) {
			throw e;
		} else if (audit->retryCount < SERVER_KNOBS->AUDIT_RETRY_COUNT_MAX && e.code() != error_code_not_implemented) {
			audit->retryCount++;
			audit->actors.clear(true);
			TraceEvent(SevVerbose, "DDAuditStorageCoreRetry", self->ddId)
			    .detail("AuditID", auditID)
			    .detail("AuditType", auditType)
			    .detail("RetryCount", currentRetryCount)
			    .detail("Contains", self->audits.contains(auditType) && self->audits[auditType].contains(auditID));
			wait(delay(0.1));
			TraceEvent(SevVerbose, "DDAuditStorageCoreRetryAfterWait", self->ddId)
			    .detail("AuditID", auditID)
			    .detail("AuditType", auditType)
			    .detail("RetryCount", currentRetryCount)
			    .detail("Contains", self->audits.contains(auditType) && self->audits[auditType].contains(auditID));
			// Erase the old audit from map and spawn a new audit inherit from the old audit
			removeAuditFromAuditMap(self, audit->coreState.getType(),
			                        audit->coreState.id); // remove audit
			runAuditStorage(self, audit->coreState, audit->retryCount, "auditStorageCoreRetry");
		} else {
			try {
				audit->coreState.setPhase(AuditPhase::Failed);
				wait(persistAuditState(self->txnProcessor->context(),
				                       audit->coreState,
				                       "AuditStorageCoreError",
				                       lockInfo,
				                       self->context->isDDEnabled()));
				TraceEvent(SevInfo, "DDAuditStorageCoreSetFailed", self->ddId)
				    .detail("Context", context)
				    .detail("AuditID", auditID)
				    .detail("AuditType", auditType)
				    .detail("RetryCount", currentRetryCount)
				    .detail("AuditState", audit->coreState.toString())
				    .detail("IsReady", self->auditInitialized.getFuture().isReady());
			} catch (Error& e) {
				TraceEvent(SevWarn, "DDAuditStorageCoreErrorWhenSetAuditFailed", self->ddId)
				    .errorUnsuppressed(e)
				    .detail("Context", context)
				    .detail("AuditID", auditID)
				    .detail("AuditType", auditType)
				    .detail("RetryCount", currentRetryCount)
				    .detail("AuditState", audit->coreState.toString())
				    .detail("IsReady", self->auditInitialized.getFuture().isReady());
				// unexpected error when persistAuditState
				// However, we do not want any audit error kills the DD
				// So, we silently remove audit from auditMap
				// As a result, this audit can be in RUNNING state on disk but not alive
				// We call this audit a zombie audit
				// Note that a client may wait for the state on disk to proceed to "complete"
				// However, this progress can never happen to a zombie audit
				// For this case, the client should be able to be timed out
				// A zombie aduit will be either: (1) resumed by the next DD; (2) removed by client
			}
			removeAuditFromAuditMap(self, audit->coreState.getType(),
			                        audit->coreState.id); // remove audit
		}
>>>>>>> 22155c84
	}
	return Void();
}

<<<<<<< HEAD
ACTOR Future<Void> resumeAuditStorage(Reference<DataDistributor> self, AuditStorageState auditState) {
	state std::shared_ptr<DDAudit> audit =
	    std::make_shared<DDAudit>(auditState.id, auditState.range, auditState.getType());
	self->audits[auditState.getType()][audit->id] = audit;
	audit->actors.add(loadAndDispatchAuditRange(self, audit, auditState.range));
	TraceEvent(SevDebug, "DDResumeAuditStorageBegin", self->ddId)
	    .detail("AuditID", audit->id)
	    .detail("Range", auditState.range)
	    .detail("AuditType", auditState.type);
	state int retryTime = 0;
=======
// Wait until the audit completes or this actor gets cancelled
ACTOR Future<Void> waitForAuditStorage(Reference<DataDistributor> self, UID auditID, AuditType auditType) {
>>>>>>> 22155c84
	loop {
		try {
			TraceEvent(SevVerbose, "WaitForAuditStorage", self->ddId)
			    .detail("AuditID", auditID)
			    .detail("AuditType", auditType);
			// auditMap keeps following invariants:
			// (1) Any alive audit storage must be in auditMap
			// (2) Any audit of auditMap must be alive
			if (auditExistInAuditMap(self, auditType, auditID)) {
				wait(delay(1));
				continue;
			} else {
				TraceEvent(SevInfo, "WaitForAuditStorage", self->ddId)
				    .detail("AuditID", auditID)
				    .detail("AuditType", auditType);
				break;
			}
		} catch (Error& e) {
			if (e.code() == error_code_actor_cancelled) {
				throw e;
			}
			TraceEvent(SevDebug, "WaitForAuditStorage", self->ddId)
			    .errorUnsuppressed(e)
			    .detail("AuditID", auditID)
			    .detail("AuditType", auditType);
			continue;
		}
	}
	return Void();
}

// runAuditStorage is the only entry to start an Audit entity
// Three scenarios when using runAuditStorage:
// (1) When DD receives an Audit request;
// (2) When DD restarts and resume an Audit;
// (3) When an Audit gets failed and retries.
// runAuditStorage is a non-flow function which starts an audit for auditState
// with four steps (the four steps are atomic):
// (1) Validate input auditState; (2) Create audit data structure based on input auditState;
// (3) register it to dd->audits, (4) run auditStorageCore
void runAuditStorage(Reference<DataDistributor> self,
                     AuditStorageState auditState,
                     int retryCount,
                     std::string context) {
	// Validate input auditState
	if (auditState.getType() != AuditType::ValidateHA && auditState.getType() != AuditType::ValidateReplica &&
	    auditState.getType() != AuditType::ValidateLocationMetadata &&
	    auditState.getType() != AuditType::ValidateStorageServerShard) {
		throw not_implemented();
	}
	ASSERT(auditState.id.isValid());
	ASSERT(!auditState.range.empty());
	ASSERT(auditState.getPhase() == AuditPhase::Running);
	std::shared_ptr<DDAudit> audit = std::make_shared<DDAudit>(auditState);
	audit->retryCount = retryCount;
	TraceEvent(SevDebug, "DDRunAuditStorage", self->ddId)
	    .detail("AuditID", audit->coreState.id)
	    .detail("Range", audit->coreState.range)
	    .detail("AuditType", audit->coreState.getType())
	    .detail("Context", context);
	addAuditToAuditMap(self, audit);
	audit->setAuditRunActor(
	    auditStorageCore(self, audit->coreState.id, audit->coreState.getType(), context, audit->retryCount));
	return;
}

// Create/pick an audit for auditRange and auditType
// Return audit ID if no error happens
ACTOR Future<UID> launchAudit(Reference<DataDistributor> self, KeyRange auditRange, AuditType auditType) {
	state MoveKeyLockInfo lockInfo;
	lockInfo.myOwner = self->lock.myOwner;
	lockInfo.prevOwner = self->lock.prevOwner;
	lockInfo.prevWrite = self->lock.prevWrite;

	state UID auditID;
	try {
		TraceEvent(SevInfo, "DDAuditStorageLaunchTriggered", self->ddId)
		    .detail("AuditType", auditType)
		    .detail("Range", auditRange)
		    .detail("IsReady", self->auditInitialized.getFuture().isReady());
		std::vector<Future<Void>> fs;
		fs.push_back(self->auditInitialized.getFuture());
		fs.push_back(self->initialized.getFuture());
		wait(waitForAll(fs));

		// Get audit, if not exist, triggers a new one
		ASSERT(self->auditInitialized.getFuture().isReady() && self->initialized.getFuture().isReady());
		TraceEvent(SevVerbose, "DDAuditStorageLaunchStart", self->ddId)
		    .detail("AuditType", auditType)
		    .detail("Range", auditRange)
		    .detail("IsReady", self->auditInitialized.getFuture().isReady());
		// Start an audit if no audit exists
		// If existing an audit for a different purpose, send error to client
		// aka, we only allow one audit at a time for all purposes
		if (existAuditInAuditMapForType(self, auditType)) {
			std::shared_ptr<DDAudit> audit;
			// find existing audit with requested type and range
			for (auto& [id, currentAudit] : getAuditsForType(self, auditType)) {
				if (currentAudit->coreState.range.contains(auditRange) &&
				    currentAudit->coreState.getPhase() == AuditPhase::Running) {
					ASSERT(auditType == currentAudit->coreState.getType());
					auditID = currentAudit->coreState.id;
					audit = currentAudit;
					break;
				}
			}
			if (audit == nullptr) { // Only one ongoing audit is allowed at a time
				throw audit_storage_exceeded_request_limit();
			}
			TraceEvent(SevInfo, "DDAuditStorageLaunchExist", self->ddId)
			    .detail("AuditType", auditType)
			    .detail("AuditID", auditID)
			    .detail("State", audit->coreState.toString())
			    .detail("IsReady", self->auditInitialized.getFuture().isReady());
		} else {
			state AuditStorageState auditState;
			auditState.setType(auditType);
			auditState.range = auditRange;
			auditState.setPhase(AuditPhase::Running);
			TraceEvent(SevVerbose, "DDAuditStorageLaunchPersistNewAuditIDBefore", self->ddId)
			    .detail("AuditType", auditType)
			    .detail("Range", auditRange);
			UID auditID_ = wait(persistNewAuditState(
			    self->txnProcessor->context(), auditState, lockInfo, self->context->isDDEnabled())); // must succeed
			// data distribution could restart in the middle of persistNewAuditState
			// It is possible that the auditState has been written to disk before data distribution restarts,
			// hence a new audit resumption loads audits from disk and launch the audits
			// Since the resumed audit has already taken over the launchAudit job,
			// we simply retry this launchAudit, then return the audit id to client
			if (g_network->isSimulated() && deterministicRandom()->coinflip()) {
				TraceEvent(SevVerbose, "DDAuditStorageLaunchInjectActorCancelWhenPersist", self->ddId)
				    .detail("AuditType", auditType)
				    .detail("Range", auditRange);
				throw operation_failed(); // Simulate restarting
			}
			TraceEvent(SevInfo, "DDAuditStorageLaunchPersistNewAuditID", self->ddId)
			    .detail("AuditID", auditID_)
			    .detail("AuditType", auditType)
			    .detail("Range", auditRange);
			auditState.id = auditID_;
			auditID = auditID_;
			runAuditStorage(self, auditState, 0, "LaunchAudit");
		}
	} catch (Error& e) {
		TraceEvent(SevInfo, "DDAuditStorageLaunchError", self->ddId)
		    .errorUnsuppressed(e)
		    .detail("AuditType", auditType)
		    .detail("Range", auditRange);
		throw e;
	}
	return auditID;
}

// Handling audit requests
// For each request, launch audit storage and reply to CC with following three replies:
// (1) auditID: reply auditID when the audit is successfully launch
// (2) broken_promise: reply this error when dd actor is cancelled
// In this case, we do not know whether an audit is launched
// (3) audit_storage_failed: reply this error when retry time exceeds the maximum
// In this case, we do not know whether an audit is launched
ACTOR Future<Void> auditStorage(Reference<DataDistributor> self, TriggerAuditRequest req) {
	if (req.getType() != AuditType::ValidateHA && req.getType() != AuditType::ValidateReplica &&
	    req.getType() != AuditType::ValidateLocationMetadata &&
	    req.getType() != AuditType::ValidateStorageServerShard) {
		req.reply.sendError(not_implemented());
	}
	state int retryCount = 0;
	loop {
		try {
			TraceEvent(SevDebug, "DDAuditStorageStart", self->ddId)
			    .detail("AuditType", req.getType())
			    .detail("Range", req.range)
			    .detail("IsReady", self->auditInitialized.getFuture().isReady());
			UID auditID = wait(launchAudit(self, req.range, req.getType()));
			req.reply.send(auditID);
			TraceEvent(SevVerbose, "DDAuditStorageReply", self->ddId)
			    .detail("AuditType", req.getType())
			    .detail("Range", req.range)
			    .detail("AuditID", auditID);
		} catch (Error& e) {
			TraceEvent(SevDebug, "DDAuditStorageError", self->ddId)
			    .errorUnsuppressed(e)
			    .detail("RetryCount", retryCount)
			    .detail("AuditType", req.getType())
			    .detail("Range", req.range);
			if (e.code() == error_code_actor_cancelled) {
				req.reply.sendError(broken_promise());
			} else if (retryCount < SERVER_KNOBS->AUDIT_RETRY_COUNT_MAX) {
				retryCount++;
				wait(delay(0.1));
				continue;
			} else {
				req.reply.sendError(audit_storage_failed());
			}
		}
		break;
	}
	return Void();
}

// The entry of starting a series of audit workers
// Decide which dispatch impl according to audit type
void loadAndDispatchAudit(Reference<DataDistributor> self, std::shared_ptr<DDAudit> audit, KeyRange range) {
	TraceEvent(SevInfo, "DDLoadAndDispatchAudit", self->ddId)
	    .detail("AuditID", audit->coreState.id)
	    .detail("AuditType", audit->coreState.getType());
	if (audit->coreState.getType() == AuditType::ValidateStorageServerShard) {
		audit->actors.add(auditInputRangeOnAllStorageServers(self, audit, allKeys));
	} else if (audit->coreState.getType() == AuditType::ValidateLocationMetadata) {
		audit->actors.add(makeAuditProgressOnRange(self, audit, allKeys));
		// audit->actors.add(runAuditJobOnOneRandomServer(self, audit, allKeys));
	} else if (audit->coreState.getType() == AuditType::ValidateHA ||
	           audit->coreState.getType() == AuditType::ValidateReplica) {
		audit->actors.add(makeAuditProgressOnRange(self, audit, range));
	} else {
		UNREACHABLE();
	}
	return;
}

// Randomly pick a server to run an audit on the input range
ACTOR Future<Void> runAuditJobOnOneRandomServer(Reference<DataDistributor> self,
                                                std::shared_ptr<DDAudit> audit,
                                                KeyRange range) {
	ASSERT(audit->coreState.getType() == AuditType::ValidateLocationMetadata);
	TraceEvent(SevInfo, "DDRunAuditJobBySingleServerBegin", self->ddId)
	    .detail("AuditID", audit->coreState.id)
	    .detail("AuditType", audit->coreState.getType());
	try {
		ServerWorkerInfos serverWorkers = wait(self->txnProcessor->getServerListAndProcessClasses());
		int selected = deterministicRandom()->randomInt(0, serverWorkers.servers.size());
		audit->actors.add(makeAuditProgressOnServer(
		    self, audit, range, serverWorkers.servers[selected].first, /*makeProgressByServer=*/false));
		TraceEvent(SevInfo, "DDRunAuditJobBySingleServerEnd", self->ddId)
		    .detail("AuditID", audit->coreState.id)
		    .detail("AuditType", audit->coreState.getType());

	} catch (Error& e) {
		TraceEvent(SevWarn, "DDRunAuditJobBySingleServerError", self->ddId)
		    .errorUnsuppressed(e)
		    .detail("AuditID", audit->coreState.id)
		    .detail("AuditType", audit->coreState.getType());
		audit->anyChildAuditFailed = true;
	}

	return Void();
}

// For each of storage servers, run an audit on the input range
ACTOR Future<Void> auditInputRangeOnAllStorageServers(Reference<DataDistributor> self,
                                                      std::shared_ptr<DDAudit> audit,
                                                      KeyRange range) {
	ASSERT(audit->coreState.getType() == AuditType::ValidateStorageServerShard);
	TraceEvent(SevInfo, "DDAuditInputRangeOnAllStorageServersBegin", self->ddId)
	    .detail("AuditID", audit->coreState.id)
	    .detail("AuditType", audit->coreState.getType());
	try {
		state ServerWorkerInfos serverWorkers = wait(self->txnProcessor->getServerListAndProcessClasses());
		state int i = 0;
		for (; i < serverWorkers.servers.size(); ++i) {
			StorageServerInterface targetServer = serverWorkers.servers[i].first;
			// Currently, Tss server may not follow the auit consistency rule
			// Thus, skip if the server is tss
			if (targetServer.isTss()) {
				continue;
			}
			audit->actors.add(
			    makeAuditProgressOnServer(self, audit, range, targetServer, /*makeProgressByServer=*/true));
			wait(delay(0.1));
		}
		TraceEvent(SevInfo, "DDAuditInputRangeOnAllStorageServersEnd", self->ddId)
		    .detail("AuditID", audit->coreState.id)
		    .detail("AuditType", audit->coreState.getType());

	} catch (Error& e) {
		TraceEvent(SevWarn, "DDAuditInputRangeOnAllStorageServersError", self->ddId)
		    .errorUnsuppressed(e)
		    .detail("AuditID", audit->coreState.id)
		    .detail("AuditType", audit->coreState.getType());
		audit->anyChildAuditFailed = true;
	}

	return Void();
}

// Schedule audit task on the input storage server (ssi)
// Option makeProgressbyServer:
// If we store the progress of complete range for each individual server,
// we should set makeProgressbyServer == true. Then, we load the progress on each server
// If we store the progress of complete range without distinguishing servers,
// we should set makeProgressbyServer == false. Then, we load the progress globally
ACTOR Future<Void> makeAuditProgressOnServer(Reference<DataDistributor> self,
                                             std::shared_ptr<DDAudit> audit,
                                             KeyRange range,
                                             StorageServerInterface ssi,
                                             bool makeProgressbyServer) {
	ASSERT(audit->coreState.getType() == AuditType::ValidateLocationMetadata ||
	       audit->coreState.getType() == AuditType::ValidateStorageServerShard);
	state UID serverId = ssi.uniqueID;
	TraceEvent(SevInfo, "DDMakeAuditProgressOnServerBegin", self->ddId)
	    .detail("ServerID", serverId)
	    .detail("AuditID", audit->coreState.id)
	    .detail("Range", range)
	    .detail("AuditType", audit->coreState.getType());
	state Key begin = range.begin;
	state KeyRange currentRange = range;
	state int64_t completedCount = 0;
	state int64_t totalCount = 0;
	state std::vector<AuditStorageState> auditStates;
	try {
		while (begin < range.end) {
			currentRange = KeyRangeRef(begin, range.end);
			if (makeProgressbyServer) {
				ASSERT(audit->coreState.getType() == AuditType::ValidateStorageServerShard);
				wait(store(auditStates,
				           getAuditStateByServer(self->txnProcessor->context(),
				                                 audit->coreState.getType(),
				                                 audit->coreState.id,
				                                 serverId,
				                                 currentRange)));
			} else {
				ASSERT(audit->coreState.getType() == AuditType::ValidateLocationMetadata);
				wait(store(
				    auditStates,
				    getAuditStateByRange(
				        self->txnProcessor->context(), audit->coreState.getType(), audit->coreState.id, currentRange)));
			}
			ASSERT(!auditStates.empty());
			begin = auditStates.back().range.end;
			TraceEvent(SevInfo, "DDMakeAuditProgressOnServerDispatch", self->ddId)
			    .detail("ServerID", serverId)
			    .detail("AuditID", audit->coreState.id)
			    .detail("CurrentRange", currentRange)
			    .detail("AuditType", audit->coreState.getType())
			    .detail("NextBegin", begin)
			    .detail("RangeEnd", range.end);
			for (const auto& auditState : auditStates) {
				const AuditPhase phase = auditState.getPhase();
				ASSERT(phase != AuditPhase::Running && phase != AuditPhase::Failed);
				totalCount++;
				if (phase == AuditPhase::Complete) {
					completedCount++;
				} else if (phase == AuditPhase::Error) {
					completedCount++;
					audit->foundError = true;
				} else {
					ASSERT(phase == AuditPhase::Invalid);
					AuditStorageRequest req(audit->coreState.id, auditState.range, audit->coreState.getType());
					audit->actors.add(doAuditOnStorageServer(self, audit, ssi, req));
				}
			}
			wait(delay(0.1));
		}
		TraceEvent(SevInfo, "DDMakeAuditProgressOnServerEnd", self->ddId)
		    .detail("ServerID", serverId)
		    .detail("AuditID", audit->coreState.id)
		    .detail("Range", range)
		    .detail("AuditType", audit->coreState.getType())
		    .detail("TotalRanges", totalCount)
		    .detail("TotalComplete", completedCount)
		    .detail("CompleteRatio", completedCount * 1.0 / totalCount);

	} catch (Error& e) {
		TraceEvent(SevWarn, "DDMakeAuditProgressOnServerError", self->ddId)
		    .errorUnsuppressed(e)
		    .detail("AuditID", audit->coreState.id)
		    .detail("AuditType", audit->coreState.getType());
		audit->anyChildAuditFailed = true;
	}

	return Void();
}

// Schedule audit task on the input range
ACTOR Future<Void> makeAuditProgressOnRange(Reference<DataDistributor> self,
                                            std::shared_ptr<DDAudit> audit,
                                            KeyRange range) {
	ASSERT(audit->coreState.getType() == AuditType::ValidateHA ||
	       audit->coreState.getType() == AuditType::ValidateReplica ||
	       audit->coreState.getType() == AuditType::ValidateLocationMetadata);
	TraceEvent(SevInfo, "DDMakeAuditProgressOnRangeBegin", self->ddId)
	    .detail("AuditID", audit->coreState.id)
	    .detail("Range", range)
	    .detail("AuditType", audit->coreState.getType());
	state Key begin = range.begin;
	state KeyRange currentRange = range;
	state int64_t completedCount = 0;
	state int64_t totalCount = 0;
	try {
		while (begin < range.end) {
			currentRange = KeyRangeRef(begin, range.end);
			std::vector<AuditStorageState> auditStates = wait(getAuditStateByRange(
			    self->txnProcessor->context(), audit->coreState.getType(), audit->coreState.id, currentRange));
			ASSERT(!auditStates.empty());
			begin = auditStates.back().range.end;
			TraceEvent(SevInfo, "DDMakeAuditProgressOnRangeDispatch", self->ddId)
			    .detail("AuditID", audit->coreState.id)
			    .detail("CurrentRange", currentRange)
			    .detail("AuditType", audit->coreState.getType())
			    .detail("NextBegin", begin)
			    .detail("RangeEnd", range.end);
			for (const auto& auditState : auditStates) {
				const AuditPhase phase = auditState.getPhase();
				ASSERT(phase != AuditPhase::Running && phase != AuditPhase::Failed);
				totalCount++;
				if (phase == AuditPhase::Complete) {
					completedCount++;
				} else if (phase == AuditPhase::Error) {
					completedCount++;
					audit->foundError = true;
				} else {
					ASSERT(phase == AuditPhase::Invalid);
					audit->actors.add(scheduleAuditOnRange(self, audit, auditState.range));
				}
			}
			wait(delay(0.1));
		}
		TraceEvent(SevInfo, "DDMakeAuditProgressOnRangeEnd", self->ddId)
		    .detail("AuditID", audit->coreState.id)
		    .detail("Range", range)
		    .detail("AuditType", audit->coreState.getType())
		    .detail("TotalRanges", totalCount)
		    .detail("TotalComplete", completedCount)
		    .detail("CompleteRatio", completedCount * 1.0 / totalCount);

	} catch (Error& e) {
		TraceEvent(SevWarn, "DDMakeAuditProgressOnRangeError", self->ddId)
		    .errorUnsuppressed(e)
		    .detail("AuditID", audit->coreState.id)
		    .detail("AuditType", audit->coreState.getType());
		audit->anyChildAuditFailed = true;
	}

	return Void();
}

// Partition the input range into multiple subranges according to the range ownership, and
// schedule audit tasks of each subrange on the server which owns the subrange
ACTOR Future<Void> scheduleAuditOnRange(Reference<DataDistributor> self,
                                        std::shared_ptr<DDAudit> audit,
                                        KeyRange range) {
	TraceEvent(SevInfo, "DDScheduleAuditOnRangeBegin", self->ddId)
	    .detail("AuditID", audit->coreState.id)
	    .detail("Range", range)
	    .detail("AuditType", audit->coreState.getType());
	state Key begin = range.begin;
	state KeyRange currentRange;
	state int64_t issueDoAuditCount = 0;

	try {
		while (begin < range.end) {
			currentRange = KeyRangeRef(begin, range.end);
			TraceEvent(SevInfo, "DDScheduleAuditOnCurrentRange", self->ddId)
			    .detail("AuditID", audit->coreState.id)
			    .detail("CurrentRange", currentRange)
			    .detail("AuditType", audit->coreState.getType());
			state std::vector<IDDTxnProcessor::DDRangeLocations> rangeLocations =
			    wait(self->txnProcessor->getSourceServerInterfacesForRange(currentRange));

			state int i = 0;
			for (i = 0; i < rangeLocations.size(); ++i) {
				AuditStorageRequest req(audit->coreState.id, rangeLocations[i].range, audit->coreState.getType());
				StorageServerInterface targetServer;
				// Set req.targetServers and targetServer, which will be
				// used to doAuditOnStorageServer
				// Different audit types have different settings
				if (audit->coreState.getType() == AuditType::ValidateHA) {
					if (rangeLocations[i].servers.size() < 2) {
						TraceEvent(SevInfo, "DDScheduleAuditOnRangeEnd", self->ddId)
						    .detail("Reason", "Single replica, ignore")
						    .detail("AuditID", audit->coreState.id)
						    .detail("Range", range)
						    .detail("AuditType", audit->coreState.getType());
						return Void();
					}
					// pick a server from primary DC
					auto it = rangeLocations[i].servers.begin();
					const int idx = deterministicRandom()->randomInt(0, it->second.size());
					targetServer = it->second[idx];
					++it;
					// pick a server from each remote DC
					for (; it != rangeLocations[i].servers.end(); ++it) {
						const int idx = deterministicRandom()->randomInt(0, it->second.size());
						req.targetServers.push_back(it->second[idx].id());
					}
				} else if (audit->coreState.getType() == AuditType::ValidateReplica) {
					auto it = rangeLocations[i].servers.begin(); // always compare primary DC
					if (it->second.size() == 1) {
						TraceEvent(SevInfo, "DDScheduleAuditOnRangeEnd", self->ddId)
						    .detail("Reason", "Single replica, ignore")
						    .detail("AuditID", audit->coreState.id)
						    .detail("Range", range)
						    .detail("AuditType", audit->coreState.getType());
						return Void();
					}
					ASSERT(it->second.size() >= 2);
					const int idx = deterministicRandom()->randomInt(0, it->second.size());
					targetServer = it->second[idx];
					for (int i = 0; i < it->second.size(); ++i) {
						if (i == idx) {
							continue;
						}
						req.targetServers.push_back(it->second[i].id());
					}
				} else if (audit->coreState.getType() == AuditType::ValidateLocationMetadata) {
					auto it = rangeLocations[i].servers.begin(); // always do in primary DC
					const int idx = deterministicRandom()->randomInt(0, it->second.size());
					targetServer = it->second[idx];
				} else {
					UNREACHABLE();
				}
				// Set doAuditOnStorageServer
				issueDoAuditCount++;
				audit->actors.add(doAuditOnStorageServer(self, audit, targetServer, req));
				// Proceed to the next range if getSourceServerInterfacesForRange is partially read
				begin = rangeLocations[i].range.end;
				wait(delay(0.1));
			}
		}
		TraceEvent(SevDebug, "DDScheduleAuditOnRangeEnd", self->ddId)
		    .detail("Reason", "End")
		    .detail("AuditID", audit->coreState.id)
		    .detail("Range", range)
		    .detail("AuditType", audit->coreState.getType())
		    .detail("DoAuditCount", issueDoAuditCount);

	} catch (Error& e) {
		TraceEvent(SevWarn, "DDScheduleAuditOnRangeError", self->ddId)
		    .errorUnsuppressed(e)
		    .detail("AuditID", audit->coreState.id)
		    .detail("Range", range)
		    .detail("AuditType", audit->coreState.getType());
		audit->anyChildAuditFailed = true;
	}

	return Void();
}

// Request SS to do the audit
// This actor is the only interface to SS to do the audit for
// all audit types
ACTOR Future<Void> doAuditOnStorageServer(Reference<DataDistributor> self,
                                          std::shared_ptr<DDAudit> audit,
                                          StorageServerInterface ssi,
                                          AuditStorageRequest req) {
	TraceEvent(SevDebug, "DDDoAuditOnStorageServerBegin", self->ddId)
	    .detail("AuditID", req.id)
	    .detail("Range", req.range)
	    .detail("AuditType", req.type)
	    .detail("StorageServer", ssi.toString())
	    .detail("TargetServers", describe(req.targetServers));

	try {
		ErrorOr<AuditStorageState> vResult = wait(ssi.auditStorage.getReplyUnlessFailedFor(
		    req, /*sustainedFailureDuration=*/2.0, /*sustainedFailureSlope=*/0));
		if (vResult.isError()) {
			throw vResult.getError();
		}
		TraceEvent(SevDebug, "DDDoAuditOnStorageServerEnd", self->ddId)
		    .detail("AuditID", req.id)
		    .detail("Range", req.range)
		    .detail("AuditType", req.type)
		    .detail("StorageServer", ssi.toString())
		    .detail("TargetServers", describe(req.targetServers));

	} catch (Error& e) {
		TraceEvent(SevInfo, "DDDoAuditOnStorageServerError", req.id)
		    .errorUnsuppressed(e)
		    .detail("AuditID", req.id)
		    .detail("Range", req.range)
		    .detail("AuditType", req.type)
		    .detail("StorageServer", ssi.toString())
		    .detail("TargetServers", describe(req.targetServers));
		if (e.code() == error_code_actor_cancelled) {
			throw e;
		} else if (e.code() == error_code_audit_storage_error) {
			audit->foundError = true;
		} else {
			// Since doAuditOnStorageServers is stateful
			// Any doAuditOnStorageServer failure should not stop other doAuditOnStorageServers
			// We want to retry when other doAuditOnStorageServers complete
			audit->anyChildAuditFailed = true;
		}
	}

	return Void();
}

ACTOR Future<Void> dataDistributor(DataDistributorInterface di, Reference<AsyncVar<ServerDBInfo> const> db) {
	state Reference<DDSharedContext> context(new DDSharedContext(di));
	state Reference<DataDistributor> self(new DataDistributor(db, di.id(), context));
	state Future<Void> collection = actorCollection(self->addActor.getFuture());
	state PromiseStream<GetMetricsListRequest> getShardMetricsList;
	state Database cx = openDBOnServer(db, TaskPriority::DefaultDelay, LockAware::True);
	state ActorCollection actors(false);
	state std::map<UID, DistributorSnapRequest> ddSnapReqMap;
	state std::map<UID, ErrorOr<Void>> ddSnapReqResultMap;
	self->addActor.send(actors.getResult());
	self->addActor.send(traceRole(Role::DATA_DISTRIBUTOR, di.id()));

	try {
		TraceEvent("DataDistributorRunning", di.id());
		self->addActor.send(waitFailureServer(di.waitFailure.getFuture()));
		self->addActor.send(cacheServerWatcher(&cx));
		state Future<Void> distributor = reportErrorsExcept(
		    dataDistribution(self, getShardMetricsList), "DataDistribution", di.id(), &normalDataDistributorErrors());

		loop choose {
			when(wait(distributor || collection)) {
				ASSERT(false);
				throw internal_error();
			}
			when(HaltDataDistributorRequest req = waitNext(di.haltDataDistributor.getFuture())) {
				req.reply.send(Void());
				TraceEvent("DataDistributorHalted", di.id()).detail("ReqID", req.requesterID);
				break;
			}
			when(GetDataDistributorMetricsRequest req = waitNext(di.dataDistributorMetrics.getFuture())) {
				actors.add(ddGetMetrics(req, getShardMetricsList));
			}
			when(DistributorSnapRequest snapReq = waitNext(di.distributorSnapReq.getFuture())) {
				auto& snapUID = snapReq.snapUID;
				if (ddSnapReqResultMap.count(snapUID)) {
					CODE_PROBE(true,
					           "Data distributor received a duplicate finished snapshot request",
					           probe::decoration::rare);
					auto result = ddSnapReqResultMap[snapUID];
					result.isError() ? snapReq.reply.sendError(result.getError()) : snapReq.reply.send(result.get());
					TraceEvent("RetryFinishedDistributorSnapRequest")
					    .detail("SnapUID", snapUID)
					    .detail("Result", result.isError() ? result.getError().code() : 0);
				} else if (ddSnapReqMap.count(snapReq.snapUID)) {
					CODE_PROBE(true, "Data distributor received a duplicate ongoing snapshot request");
					TraceEvent("RetryOngoingDistributorSnapRequest").detail("SnapUID", snapUID);
					ASSERT(snapReq.snapPayload == ddSnapReqMap[snapUID].snapPayload);
					// Discard the old request if a duplicate new request is received
					ddSnapReqMap[snapUID].reply.sendError(duplicate_snapshot_request());
					ddSnapReqMap[snapUID] = snapReq;
				} else {
					ddSnapReqMap[snapUID] = snapReq;
					auto* ddSnapReqResultMapPtr = &ddSnapReqResultMap;
					actors.add(fmap(
					    [ddSnapReqResultMapPtr, snapUID](Void _) {
						    ddSnapReqResultMapPtr->erase(snapUID);
						    return Void();
					    },
					    delayed(
					        ddSnapCreate(
					            snapReq, db, self->context->ddEnabledState.get(), &ddSnapReqMap, &ddSnapReqResultMap),
					        SERVER_KNOBS->SNAP_MINIMUM_TIME_GAP)));
				}
			}
			when(DistributorExclusionSafetyCheckRequest exclCheckReq =
			         waitNext(di.distributorExclCheckReq.getFuture())) {
				actors.add(ddExclusionSafetyCheck(exclCheckReq, self, cx));
			}
			when(GetStorageWigglerStateRequest req = waitNext(di.storageWigglerState.getFuture())) {
				req.reply.send(getStorageWigglerStates(self));
			}
			when(TriggerAuditRequest req = waitNext(di.triggerAudit.getFuture())) {
				actors.add(auditStorage(self, req));
			}
			when(TenantsOverStorageQuotaRequest req = waitNext(di.tenantsOverStorageQuota.getFuture())) {
				req.reply.send(getTenantsOverStorageQuota(self));
			}
			when(GetStorageEngineParamsRequest req = waitNext(di.storageEngineParams.getFuture())) {
				actors.add(getStorageEngineParams(self, req));
			}
		}
	} catch (Error& err) {
		if (normalDataDistributorErrors().count(err.code()) == 0) {
			TraceEvent("DataDistributorError", di.id()).errorUnsuppressed(err);
			throw err;
		}
		TraceEvent("DataDistributorDied", di.id()).errorUnsuppressed(err);
	}

	return Void();
}

namespace data_distribution_test {

inline DDShardInfo doubleToNoLocationShardInfo(double d, bool hasDest) {
	DDShardInfo res(doubleToTestKey(d), anonymousShardId, anonymousShardId);
	res.primarySrc.emplace_back((uint64_t)d, 0);
	if (hasDest) {
		res.primaryDest.emplace_back((uint64_t)d + 1, 0);
		res.hasDest = true;
	}
	return res;
}

inline int getRandomShardCount() {
#if defined(USE_SANITIZER)
	return deterministicRandom()->randomInt(1000, 24000); // 24000 * MAX_SHARD_SIZE = 12TB
#else
	return deterministicRandom()->randomInt(1000, CLIENT_KNOBS->TOO_MANY); // 2000000000; OOM
#endif
}

} // namespace data_distribution_test

TEST_CASE("/DataDistribution/StorageWiggler/Order") {
	StorageWiggler wiggler(nullptr);
	double startTime = now() - SERVER_KNOBS->DD_STORAGE_WIGGLE_MIN_SS_AGE_SEC - 0.4;
	wiggler.addServer(UID(1, 0), StorageMetadataType(startTime, KeyValueStoreType::SSD_BTREE_V2));
	wiggler.addServer(UID(2, 0), StorageMetadataType(startTime + 0.1, KeyValueStoreType::MEMORY, true));
	wiggler.addServer(UID(3, 0), StorageMetadataType(startTime + 0.2, KeyValueStoreType::SSD_ROCKSDB_V1, true));
	wiggler.addServer(UID(4, 0), StorageMetadataType(startTime + 0.3, KeyValueStoreType::SSD_BTREE_V2));

	std::vector<UID> correctOrder{ UID(2, 0), UID(3, 0), UID(1, 0), UID(4, 0) };
	for (int i = 0; i < correctOrder.size(); ++i) {
		auto id = wiggler.getNextServerId();
		std::cout << "Get " << id.get().shortString() << "\n";
		ASSERT(id == correctOrder[i]);
	}
	ASSERT(!wiggler.getNextServerId().present());
	return Void();
}

TEST_CASE("/DataDistribution/Initialization/ResumeFromShard") {
	state Reference<DDSharedContext> context(new DDSharedContext(UID()));
	state Reference<AsyncVar<ServerDBInfo> const> dbInfo;
	state Reference<DataDistributor> self(new DataDistributor(dbInfo, UID(), context));

	self->shardsAffectedByTeamFailure = makeReference<ShardsAffectedByTeamFailure>();
	if (SERVER_KNOBS->SHARD_ENCODE_LOCATION_METADATA && SERVER_KNOBS->ENABLE_DD_PHYSICAL_SHARD) {
		self->physicalShardCollection = makeReference<PhysicalShardCollection>();
	}
	self->initData = makeReference<InitialDataDistribution>();
	self->configuration.usableRegions = 1;
	self->configuration.storageTeamSize = 1;

	// add DDShardInfo
	self->shardsAffectedByTeamFailure->setCheckMode(
	    ShardsAffectedByTeamFailure::CheckMode::ForceNoCheck); // skip check when build
	int shardNum = data_distribution_test::getRandomShardCount();
	std::cout << "generating " << shardNum << " shards...\n";
	for (int i = 1; i <= SERVER_KNOBS->DD_MOVE_KEYS_PARALLELISM; ++i) {
		self->initData->shards.emplace_back(data_distribution_test::doubleToNoLocationShardInfo(i, true));
	}
	for (int i = SERVER_KNOBS->DD_MOVE_KEYS_PARALLELISM + 1; i <= shardNum; ++i) {
		self->initData->shards.emplace_back(data_distribution_test::doubleToNoLocationShardInfo(i, false));
	}
	self->initData->shards.emplace_back(DDShardInfo(allKeys.end));
	std::cout << "Start resuming...\n";
	wait(DataDistributor::resumeFromShards(self, false));
	std::cout << "Start validation...\n";
	auto relocateFuture = self->relocationProducer.getFuture();
	for (int i = 0; i < SERVER_KNOBS->DD_MOVE_KEYS_PARALLELISM; ++i) {
		ASSERT(relocateFuture.isReady());
		auto rs = relocateFuture.pop();
		ASSERT(rs.isRestore() == false);
		ASSERT(rs.cancelled == false);
		ASSERT(rs.dataMoveId == anonymousShardId);
		ASSERT(rs.priority == SERVER_KNOBS->PRIORITY_RECOVER_MOVE);
		// std::cout << rs.keys.begin.toString() << " " << self->initData->shards[i].key.toString() << " \n";
		ASSERT(rs.keys.begin.compare(self->initData->shards[i].key) == 0);
		ASSERT(rs.keys.end == self->initData->shards[i + 1].key);
	}
	self->shardsAffectedByTeamFailure->setCheckMode(ShardsAffectedByTeamFailure::CheckMode::ForceCheck);
	self->shardsAffectedByTeamFailure->check();
	return Void();
}<|MERGE_RESOLUTION|>--- conflicted
+++ resolved
@@ -1685,7 +1685,6 @@
 	return Void();
 }
 
-<<<<<<< HEAD
 ACTOR Future<Void> getStorageEngineParams(Reference<DataDistributor> self, GetStorageEngineParamsRequest req) {
 	if (self->teamCollection) {
 		StorageEngineParamSet res = wait(self->teamCollection->getStorageEngineParams());
@@ -1694,7 +1693,10 @@
 	} else {
 		TraceEvent("GetStorageEngineParamsDDNotFound").log();
 		req.reply.sendError(dd_not_found());
-=======
+	}
+	return Void();
+}
+
 // Maintain an alive state of an audit until the audit completes
 // Automatically retry until if errors of the auditing process happen
 // Return if (1) audit completes; (2) retry times exceed the maximum retry times
@@ -1829,26 +1831,12 @@
 			removeAuditFromAuditMap(self, audit->coreState.getType(),
 			                        audit->coreState.id); // remove audit
 		}
->>>>>>> 22155c84
 	}
 	return Void();
 }
 
-<<<<<<< HEAD
-ACTOR Future<Void> resumeAuditStorage(Reference<DataDistributor> self, AuditStorageState auditState) {
-	state std::shared_ptr<DDAudit> audit =
-	    std::make_shared<DDAudit>(auditState.id, auditState.range, auditState.getType());
-	self->audits[auditState.getType()][audit->id] = audit;
-	audit->actors.add(loadAndDispatchAuditRange(self, audit, auditState.range));
-	TraceEvent(SevDebug, "DDResumeAuditStorageBegin", self->ddId)
-	    .detail("AuditID", audit->id)
-	    .detail("Range", auditState.range)
-	    .detail("AuditType", auditState.type);
-	state int retryTime = 0;
-=======
 // Wait until the audit completes or this actor gets cancelled
 ACTOR Future<Void> waitForAuditStorage(Reference<DataDistributor> self, UID auditID, AuditType auditType) {
->>>>>>> 22155c84
 	loop {
 		try {
 			TraceEvent(SevVerbose, "WaitForAuditStorage", self->ddId)
