/*
 * DataDistribution.actor.cpp
 *
 * This source file is part of the FoundationDB open source project
 *
 * Copyright 2013-2022 Apple Inc. and the FoundationDB project authors
 *
 * Licensed under the Apache License, Version 2.0 (the "License");
 * you may not use this file except in compliance with the License.
 * You may obtain a copy of the License at
 *
 *     http://www.apache.org/licenses/LICENSE-2.0
 *
 * Unless required by applicable law or agreed to in writing, software
 * distributed under the License is distributed on an "AS IS" BASIS,
 * WITHOUT WARRANTIES OR CONDITIONS OF ANY KIND, either express or implied.
 * See the License for the specific language governing permissions and
 * limitations under the License.
 */

#include <set>
#include <string>

#include "fdbclient/Audit.h"
#include "fdbclient/DatabaseContext.h"
#include "fdbclient/FDBOptions.g.h"
#include "fdbclient/FDBTypes.h"
#include "fdbclient/Knobs.h"
#include "fdbclient/ManagementAPI.actor.h"
#include "fdbclient/RunTransaction.actor.h"
#include "fdbclient/StorageServerInterface.h"
#include "fdbclient/SystemData.h"
#include "fdbclient/Tenant.h"
#include "fdbrpc/Replication.h"
#include "fdbserver/DataDistribution.actor.h"
#include "fdbserver/DDTeamCollection.h"
#include "fdbserver/FDBExecHelper.actor.h"
#include "fdbserver/IKeyValueStore.h"
#include "fdbserver/Knobs.h"
#include "fdbserver/QuietDatabase.h"
#include "fdbserver/ServerDBInfo.h"
#include "fdbserver/TenantCache.h"
#include "fdbserver/TLogInterface.h"
#include "fdbserver/WaitFailure.h"
#include "fdbserver/workloads/workloads.actor.h"
#include "flow/ActorCollection.h"
#include "flow/Arena.h"
#include "flow/BooleanParam.h"
#include "flow/genericactors.actor.h"
#include "flow/serialize.h"
#include "flow/Trace.h"
#include "flow/UnitTest.h"
#include "fdbserver/DDSharedContext.h"
#include "flow/actorcompiler.h" // This must be the last #include.

struct DDAudit {
	DDAudit(UID id, KeyRange range, AuditType type)
	  : id(id), range(range), type(type), auditMap(AuditPhase::Invalid, allKeys.end), actors(true) {}

	const UID id;
	KeyRange range;
	const AuditType type;
	KeyRangeMap<AuditPhase> auditMap;
	ActorCollection actors;
};

void DataMove::validateShard(const DDShardInfo& shard, KeyRangeRef range, int priority) {
	if (!valid) {
		if (shard.hasDest && shard.destId != anonymousShardId) {
			TraceEvent(SevError, "DataMoveValidationError")
			    .detail("Range", range)
			    .detail("Reason", "DataMoveMissing")
			    .detail("ShardPrimaryDest", describe(shard.primaryDest))
			    .detail("ShardRemoteDest", describe(shard.remoteDest));
		}
		return;
	}

	ASSERT(this->meta.range.contains(range));

	if (!shard.hasDest) {
		TraceEvent(SevError, "DataMoveValidationError")
		    .detail("Range", range)
		    .detail("Reason", "ShardMissingDest")
		    .detail("DataMoveMetaData", this->meta.toString())
		    .detail("DataMovePrimaryDest", describe(this->primaryDest))
		    .detail("DataMoveRemoteDest", describe(this->remoteDest));
		cancelled = true;
		return;
	}

	if (shard.destId != this->meta.id) {
		TraceEvent(SevError, "DataMoveValidationError")
		    .detail("Range", range)
		    .detail("Reason", "DataMoveIDMissMatch")
		    .detail("DataMoveMetaData", this->meta.toString())
		    .detail("ShardMoveID", shard.destId);
		cancelled = true;
		return;
	}

	if (!std::includes(
	        this->primaryDest.begin(), this->primaryDest.end(), shard.primaryDest.begin(), shard.primaryDest.end()) ||
	    !std::includes(
	        this->remoteDest.begin(), this->remoteDest.end(), shard.remoteDest.begin(), shard.remoteDest.end())) {
		TraceEvent(SevError, "DataMoveValidationError")
		    .detail("Range", range)
		    .detail("Reason", "DataMoveDestMissMatch")
		    .detail("DataMoveMetaData", this->meta.toString())
		    .detail("DataMovePrimaryDest", describe(this->primaryDest))
		    .detail("DataMoveRemoteDest", describe(this->remoteDest))
		    .detail("ShardPrimaryDest", describe(shard.primaryDest))
		    .detail("ShardRemoteDest", describe(shard.remoteDest));
		cancelled = true;
	}
}

Future<Void> StorageWiggler::onCheck() const {
	return delay(MIN_ON_CHECK_DELAY_SEC);
}

// add server to wiggling queue
void StorageWiggler::addServer(const UID& serverId, const StorageMetadataType& metadata) {
	// std::cout << "size: " << pq_handles.size() << " add " << serverId.toString() << " DC: "
	//           << teamCollection->isPrimary() << std::endl;
	ASSERT(!pq_handles.count(serverId));
	pq_handles[serverId] = wiggle_pq.emplace(metadata, serverId);
}

void StorageWiggler::removeServer(const UID& serverId) {
	// std::cout << "size: " << pq_handles.size() << " remove " << serverId.toString() << " DC: "
	//           << teamCollection->isPrimary() << std::endl;
	if (contains(serverId)) { // server haven't been popped
		auto handle = pq_handles.at(serverId);
		pq_handles.erase(serverId);
		wiggle_pq.erase(handle);
	}
}

void StorageWiggler::updateMetadata(const UID& serverId, const StorageMetadataType& metadata) {
	//	std::cout << "size: " << pq_handles.size() << " update " << serverId.toString()
	//	          << " DC: " << teamCollection->isPrimary() << std::endl;
	auto handle = pq_handles.at(serverId);
	if ((*handle).first == metadata) {
		return;
	}
	wiggle_pq.update(handle, std::make_pair(metadata, serverId));
}

bool StorageWiggler::necessary(const UID& serverId, const StorageMetadataType& metadata) const {
	return metadata.wrongConfigured || (now() - metadata.createdTime > SERVER_KNOBS->DD_STORAGE_WIGGLE_MIN_SS_AGE_SEC);
}

Optional<UID> StorageWiggler::getNextServerId(bool necessaryOnly) {
	if (!wiggle_pq.empty()) {
		auto [metadata, id] = wiggle_pq.top();
		if (necessaryOnly && !necessary(id, metadata)) {
			return {};
		}
		wiggle_pq.pop();
		pq_handles.erase(id);
		return Optional<UID>(id);
	}
	return Optional<UID>();
}

Future<Void> StorageWiggler::resetStats() {
	auto newMetrics = StorageWiggleMetrics();
	newMetrics.smoothed_round_duration = metrics.smoothed_round_duration;
	newMetrics.smoothed_wiggle_duration = metrics.smoothed_wiggle_duration;
	return StorageWiggleMetrics::runSetTransaction(
	    teamCollection->dbContext(), teamCollection->isPrimary(), newMetrics);
}

Future<Void> StorageWiggler::restoreStats() {
	auto& metricsRef = metrics;
	auto assignFunc = [&metricsRef](Optional<Value> v) {
		if (v.present()) {
			metricsRef = BinaryReader::fromStringRef<StorageWiggleMetrics>(v.get(), IncludeVersion());
		}
		return Void();
	};
	auto readFuture = StorageWiggleMetrics::runGetTransaction(teamCollection->dbContext(), teamCollection->isPrimary());
	return map(readFuture, assignFunc);
}
Future<Void> StorageWiggler::startWiggle() {
	metrics.last_wiggle_start = StorageMetadataType::currentTime();
	if (shouldStartNewRound()) {
		metrics.last_round_start = metrics.last_wiggle_start;
	}
	return StorageWiggleMetrics::runSetTransaction(teamCollection->dbContext(), teamCollection->isPrimary(), metrics);
}

Future<Void> StorageWiggler::finishWiggle() {
	metrics.last_wiggle_finish = StorageMetadataType::currentTime();
	metrics.finished_wiggle += 1;
	auto duration = metrics.last_wiggle_finish - metrics.last_wiggle_start;
	metrics.smoothed_wiggle_duration.setTotal((double)duration);

	if (shouldFinishRound()) {
		metrics.last_round_finish = metrics.last_wiggle_finish;
		metrics.finished_round += 1;
		duration = metrics.last_round_finish - metrics.last_round_start;
		metrics.smoothed_round_duration.setTotal((double)duration);
	}
	return StorageWiggleMetrics::runSetTransaction(teamCollection->dbContext(), teamCollection->isPrimary(), metrics);
}

ACTOR Future<Void> remoteRecovered(Reference<AsyncVar<ServerDBInfo> const> db) {
	TraceEvent("DDTrackerStarting").log();
	while (db->get().recoveryState < RecoveryState::ALL_LOGS_RECRUITED) {
		TraceEvent("DDTrackerStarting").detail("RecoveryState", (int)db->get().recoveryState);
		wait(db->onChange());
	}
	return Void();
}

// Ensures that the serverKeys key space is properly coalesced
// This method is only used for testing and is not implemented in a manner that is safe for large databases
ACTOR Future<Void> debugCheckCoalescing(Database cx) {
	state Transaction tr(cx);
	loop {
		try {
			state RangeResult serverList = wait(tr.getRange(serverListKeys, CLIENT_KNOBS->TOO_MANY));
			ASSERT(!serverList.more && serverList.size() < CLIENT_KNOBS->TOO_MANY);

			state int i;
			for (i = 0; i < serverList.size(); i++) {
				state UID id = decodeServerListValue(serverList[i].value).id();
				RangeResult ranges = wait(krmGetRanges(&tr, serverKeysPrefixFor(id), allKeys));
				ASSERT(ranges.end()[-1].key == allKeys.end);

				for (int j = 0; j < ranges.size() - 2; j++)
					if (ranges[j].value == ranges[j + 1].value)
						TraceEvent(SevError, "UncoalescedValues", id)
						    .detail("Key1", ranges[j].key)
						    .detail("Key2", ranges[j + 1].key)
						    .detail("Value", ranges[j].value);
			}

			TraceEvent("DoneCheckingCoalescing").log();
			return Void();
		} catch (Error& e) {
			wait(tr.onError(e));
		}
	}
}

static std::set<int> const& normalDDQueueErrors() {
	static std::set<int> s;
	if (s.empty()) {
		s.insert(error_code_movekeys_conflict);
		s.insert(error_code_broken_promise);
		s.insert(error_code_data_move_cancelled);
		s.insert(error_code_data_move_dest_team_not_found);
	}
	return s;
}

struct DataDistributor : NonCopyable, ReferenceCounted<DataDistributor> {
public:
	Reference<AsyncVar<ServerDBInfo> const> dbInfo;
	Reference<DDSharedContext> context;
	UID ddId;
	PromiseStream<Future<Void>> addActor;

	// State initialized when bootstrap
	Reference<IDDTxnProcessor> txnProcessor;
	MoveKeysLock lock;
	DatabaseConfiguration configuration;
	std::vector<Optional<Key>> primaryDcId;
	std::vector<Optional<Key>> remoteDcIds;
	Reference<InitialDataDistribution> initData;

	Reference<EventCacheHolder> initialDDEventHolder;
	Reference<EventCacheHolder> movingDataEventHolder;
	Reference<EventCacheHolder> totalDataInFlightEventHolder;
	Reference<EventCacheHolder> totalDataInFlightRemoteEventHolder;

	// Optional components that can be set after ::init(). They're optional when test, but required for DD being
	// fully-functional.
	DDTeamCollection* teamCollection;
	Reference<ShardsAffectedByTeamFailure> shardsAffectedByTeamFailure;
	// consumer is a yield stream from producer. The RelocateShard is pushed into relocationProducer and popped from
	// relocationConsumer (by DDQueue)
	PromiseStream<RelocateShard> relocationProducer, relocationConsumer;
	Reference<PhysicalShardCollection> physicalShardCollection;

	StorageQuotaInfo storageQuotaInfo;

	Promise<Void> initialized;

	std::unordered_map<AuditType, std::vector<std::shared_ptr<DDAudit>>> audits;

	DataDistributor(Reference<AsyncVar<ServerDBInfo> const> const& db, UID id, Reference<DDSharedContext> context)
	  : dbInfo(db), context(context), ddId(id), txnProcessor(nullptr),
	    initialDDEventHolder(makeReference<EventCacheHolder>("InitialDD")),
	    movingDataEventHolder(makeReference<EventCacheHolder>("MovingData")),
	    totalDataInFlightEventHolder(makeReference<EventCacheHolder>("TotalDataInFlight")),
	    totalDataInFlightRemoteEventHolder(makeReference<EventCacheHolder>("TotalDataInFlightRemote")),
	    teamCollection(nullptr) {}

	// bootstrap steps

	Future<Void> takeMoveKeysLock() { return store(lock, txnProcessor->takeMoveKeysLock(ddId)); }

	Future<Void> loadDatabaseConfiguration() { return store(configuration, txnProcessor->getDatabaseConfiguration()); }

	Future<Void> updateReplicaKeys() {
		return txnProcessor->updateReplicaKeys(primaryDcId, remoteDcIds, configuration);
	}

	Future<Void> loadInitialDataDistribution() {
		return store(initData,
		             txnProcessor->getInitialDataDistribution(
		                 ddId,
		                 lock,
		                 configuration.usableRegions > 1 ? remoteDcIds : std::vector<Optional<Key>>(),
		                 context->ddEnabledState.get(),
		                 SkipDDModeCheck::False));
	}

	void initDcInfo() {
		primaryDcId.clear();
		remoteDcIds.clear();
		const std::vector<RegionInfo>& regions = configuration.regions;
		if (configuration.regions.size() > 0) {
			primaryDcId.push_back(regions[0].dcId);
		}
		if (configuration.regions.size() > 1) {
			remoteDcIds.push_back(regions[1].dcId);
		}
	}

	Future<Void> waitDataDistributorEnabled() const {
		return txnProcessor->waitForDataDistributionEnabled(context->ddEnabledState.get());
	}

	// Initialize the required internal states of DataDistributor. It's necessary before DataDistributor start working.
	// Doesn't include initialization of optional components, like TenantCache, DDQueue, Tracker, TeamCollection. The
	// components should call its own ::init methods.
	ACTOR static Future<Void> init(Reference<DataDistributor> self) {
		loop {
			TraceEvent("DDInitTakingMoveKeysLock", self->ddId).log();
			wait(self->takeMoveKeysLock());
			TraceEvent("DDInitTookMoveKeysLock", self->ddId).log();

			wait(self->loadDatabaseConfiguration());
			self->initDcInfo();
			TraceEvent("DDInitGotConfiguration", self->ddId).detail("Conf", self->configuration.toString());

			wait(self->updateReplicaKeys());
			TraceEvent("DDInitUpdatedReplicaKeys", self->ddId).log();

			wait(self->loadInitialDataDistribution());

			if (self->initData->shards.size() > 1) {
				TraceEvent("DDInitGotInitialDD", self->ddId)
				    .detail("B", self->initData->shards.end()[-2].key)
				    .detail("E", self->initData->shards.end()[-1].key)
				    .detail("Src", describe(self->initData->shards.end()[-2].primarySrc))
				    .detail("Dest", describe(self->initData->shards.end()[-2].primaryDest))
				    .trackLatest(self->initialDDEventHolder->trackingKey);
			} else {
				TraceEvent("DDInitGotInitialDD", self->ddId)
				    .detail("B", "")
				    .detail("E", "")
				    .detail("Src", "[no items]")
				    .detail("Dest", "[no items]")
				    .trackLatest(self->initialDDEventHolder->trackingKey);
			}

			if (self->initData->mode && self->context->isDDEnabled()) {
				// mode may be set true by system operator using fdbcli and isDDEnabled() set to true
				break;
			}

			TraceEvent("DataDistributionDisabled", self->ddId).log();

			TraceEvent("MovingData", self->ddId)
			    .detail("InFlight", 0)
			    .detail("InQueue", 0)
			    .detail("AverageShardSize", -1)
			    .detail("UnhealthyRelocations", 0)
			    .detail("HighestPriority", 0)
			    .detail("BytesWritten", 0)
			    .detail("PriorityRecoverMove", 0)
			    .detail("PriorityRebalanceUnderutilizedTeam", 0)
			    .detail("PriorityRebalannceOverutilizedTeam", 0)
			    .detail("PriorityTeamHealthy", 0)
			    .detail("PriorityTeamContainsUndesiredServer", 0)
			    .detail("PriorityTeamRedundant", 0)
			    .detail("PriorityMergeShard", 0)
			    .detail("PriorityTeamUnhealthy", 0)
			    .detail("PriorityTeam2Left", 0)
			    .detail("PriorityTeam1Left", 0)
			    .detail("PriorityTeam0Left", 0)
			    .detail("PrioritySplitShard", 0)
			    .trackLatest(self->movingDataEventHolder->trackingKey);

			TraceEvent("TotalDataInFlight", self->ddId)
			    .detail("Primary", true)
			    .detail("TotalBytes", 0)
			    .detail("UnhealthyServers", 0)
			    .detail("HighestPriority", 0)
			    .trackLatest(self->totalDataInFlightEventHolder->trackingKey);
			TraceEvent("TotalDataInFlight", self->ddId)
			    .detail("Primary", false)
			    .detail("TotalBytes", 0)
			    .detail("UnhealthyServers", 0)
			    .detail("HighestPriority", self->configuration.usableRegions > 1 ? 0 : -1)
			    .trackLatest(self->totalDataInFlightRemoteEventHolder->trackingKey);

			wait(self->waitDataDistributorEnabled());
			TraceEvent("DataDistributionEnabled").log();
		}
		return Void();
	}

	ACTOR static Future<Void> resumeFromShards(Reference<DataDistributor> self, bool traceShard) {
		// All physicalShard init must be completed before issuing data move
		if (SERVER_KNOBS->SHARD_ENCODE_LOCATION_METADATA && SERVER_KNOBS->ENABLE_DD_PHYSICAL_SHARD) {
			for (int i = 0; i < self->initData->shards.size() - 1; i++) {
				const DDShardInfo& iShard = self->initData->shards[i];
				KeyRangeRef keys = KeyRangeRef(iShard.key, self->initData->shards[i + 1].key);
				std::vector<ShardsAffectedByTeamFailure::Team> teams;
				teams.push_back(ShardsAffectedByTeamFailure::Team(iShard.primarySrc, true));
				if (self->configuration.usableRegions > 1) {
					teams.push_back(ShardsAffectedByTeamFailure::Team(iShard.remoteSrc, false));
				}
				self->physicalShardCollection->initPhysicalShardCollection(keys, teams, iShard.srcId.first(), 0);
			}
		}

		state int shard = 0;
		for (; shard < self->initData->shards.size() - 1; shard++) {
			const DDShardInfo& iShard = self->initData->shards[shard];
			KeyRangeRef keys = KeyRangeRef(iShard.key, self->initData->shards[shard + 1].key);

			self->shardsAffectedByTeamFailure->defineShard(keys);
			std::vector<ShardsAffectedByTeamFailure::Team> teams;
			teams.push_back(ShardsAffectedByTeamFailure::Team(iShard.primarySrc, true));
			if (self->configuration.usableRegions > 1) {
				teams.push_back(ShardsAffectedByTeamFailure::Team(iShard.remoteSrc, false));
			}
			if (traceShard) {
				TraceEvent(SevDebug, "DDInitShard")
				    .detail("Keys", keys)
				    .detail("PrimarySrc", describe(iShard.primarySrc))
				    .detail("RemoteSrc", describe(iShard.remoteSrc))
				    .detail("PrimaryDest", describe(iShard.primaryDest))
				    .detail("RemoteDest", describe(iShard.remoteDest))
				    .detail("SrcID", iShard.srcId)
				    .detail("DestID", iShard.destId);
			}

			self->shardsAffectedByTeamFailure->moveShard(keys, teams);
			if (iShard.hasDest && iShard.destId == anonymousShardId) {
				// This shard is already in flight.  Ideally we should use dest in ShardsAffectedByTeamFailure and
				// generate a dataDistributionRelocator directly in DataDistributionQueue to track it, but it's
				// easier to just (with low priority) schedule it for movement.
				bool unhealthy = iShard.primarySrc.size() != self->configuration.storageTeamSize;
				if (!unhealthy && self->configuration.usableRegions > 1) {
					unhealthy = iShard.remoteSrc.size() != self->configuration.storageTeamSize;
				}
				self->relocationProducer.send(
				    RelocateShard(keys,
				                  unhealthy ? DataMovementReason::TEAM_UNHEALTHY : DataMovementReason::RECOVER_MOVE,
				                  RelocateReason::OTHER));
			}

			wait(yield(TaskPriority::DataDistribution));
		}
		return Void();
	}

	// TODO: unit test needed
	ACTOR static Future<Void> resumeFromDataMoves(Reference<DataDistributor> self, Future<Void> readyToStart) {
		state KeyRangeMap<std::shared_ptr<DataMove>>::iterator it = self->initData->dataMoveMap.ranges().begin();

		wait(readyToStart);

		for (; it != self->initData->dataMoveMap.ranges().end(); ++it) {
			const DataMoveMetaData& meta = it.value()->meta;
			if (it.value()->isCancelled() || (it.value()->valid && !SERVER_KNOBS->SHARD_ENCODE_LOCATION_METADATA)) {
				RelocateShard rs(meta.range, DataMovementReason::RECOVER_MOVE, RelocateReason::OTHER);
				rs.dataMoveId = meta.id;
				rs.cancelled = true;
				self->relocationProducer.send(rs);
				TraceEvent("DDInitScheduledCancelDataMove", self->ddId).detail("DataMove", meta.toString());
			} else if (it.value()->valid) {
				TraceEvent(SevDebug, "DDInitFoundDataMove", self->ddId).detail("DataMove", meta.toString());
				ASSERT(meta.range == it.range());
				// TODO: Persist priority in DataMoveMetaData.
				RelocateShard rs(meta.range, DataMovementReason::RECOVER_MOVE, RelocateReason::OTHER);
				rs.dataMoveId = meta.id;
				rs.dataMove = it.value();
				std::vector<ShardsAffectedByTeamFailure::Team> teams;
				teams.push_back(ShardsAffectedByTeamFailure::Team(rs.dataMove->primaryDest, true));
				if (!rs.dataMove->remoteDest.empty()) {
					teams.push_back(ShardsAffectedByTeamFailure::Team(rs.dataMove->remoteDest, false));
				}

				// Since a DataMove could cover more than one keyrange, e.g., during merge, we need to define
				// the target shard and restart the shard tracker.
				self->shardsAffectedByTeamFailure->restartShardTracker.send(rs.keys);
				self->shardsAffectedByTeamFailure->defineShard(rs.keys);

				// When restoring a DataMove, the destination team is determined, and hence we need to register
				// the data move now, so that team failures can be captured.
				self->shardsAffectedByTeamFailure->moveShard(rs.keys, teams);
				self->relocationProducer.send(rs);
				wait(yield(TaskPriority::DataDistribution));
			}
		}
		return Void();
	}

	// Resume inflight relocations from the previous DD
	// TODO: The initialDataDistribution is unused once resumeRelocations and
	// DataDistributionTracker::trackInitialShards are done. In the future, we can release the object to save memory
	// usage if it turns out to be a problem.
	Future<Void> resumeRelocations() {
		ASSERT(shardsAffectedByTeamFailure); // has to be allocated
		Future<Void> shardsReady = resumeFromShards(Reference<DataDistributor>::addRef(this), g_network->isSimulated());
		return resumeFromDataMoves(Reference<DataDistributor>::addRef(this), shardsReady);
	}

	Future<Void> pollMoveKeysLock() { return txnProcessor->pollMoveKeysLock(lock, context->ddEnabledState.get()); }

	Future<bool> isDataDistributionEnabled() const {
		return txnProcessor->isDataDistributionEnabled(context->ddEnabledState.get());
	}

	Future<Void> removeKeysFromFailedServer(const UID& serverID, const std::vector<UID>& teamForDroppedRange) const {
		return txnProcessor->removeKeysFromFailedServer(
		    serverID, teamForDroppedRange, lock, context->ddEnabledState.get());
	}

	Future<Void> removeStorageServer(const UID& serverID, const Optional<UID>& tssPairID = Optional<UID>()) const {
		return txnProcessor->removeStorageServer(serverID, tssPairID, lock, context->ddEnabledState.get());
	}
};

ACTOR Future<Void> storageQuotaTracker(Database cx, StorageQuotaInfo* storageQuotaInfo) {
	loop {
		state Transaction tr(cx);
		loop {
			try {
				state RangeResult currentQuotas = wait(tr.getRange(storageQuotaKeys, CLIENT_KNOBS->TOO_MANY));
				TraceEvent("StorageQuota_ReadCurrentQuotas").detail("Size", currentQuotas.size());
				for (auto const kv : currentQuotas) {
					Key const key = kv.key.removePrefix(storageQuotaPrefix);
					uint64_t const quota = BinaryReader::fromStringRef<uint64_t>(kv.value, Unversioned());
					storageQuotaInfo->quotaMap[key] = quota;
				}
				wait(delay(5.0));
				break;
			} catch (Error& e) {
				wait(tr.onError(e));
			}
		}
	}
}

// Periodically check and log the physicalShard status; clean up empty physicalShard;
ACTOR Future<Void> monitorPhysicalShardStatus(Reference<PhysicalShardCollection> self) {
	ASSERT(SERVER_KNOBS->SHARD_ENCODE_LOCATION_METADATA);
	ASSERT(SERVER_KNOBS->ENABLE_DD_PHYSICAL_SHARD);
	loop {
		self->cleanUpPhysicalShardCollection();
		self->logPhysicalShardCollection();
		wait(delay(SERVER_KNOBS->PHYSICAL_SHARD_METRICS_DELAY));
	}
}

// Runs the data distribution algorithm for FDB, including the DD Queue, DD tracker, and DD team collection
ACTOR Future<Void> dataDistribution(Reference<DataDistributor> self,
                                    PromiseStream<GetMetricsListRequest> getShardMetricsList) {
	state Database cx = openDBOnServer(self->dbInfo, TaskPriority::DataDistributionLaunch, LockAware::True);
	cx->locationCacheSize = SERVER_KNOBS->DD_LOCATION_CACHE_SIZE;
	self->txnProcessor = Reference<IDDTxnProcessor>(new DDTxnProcessor(cx));

	// cx->setOption( FDBDatabaseOptions::LOCATION_CACHE_SIZE, StringRef((uint8_t*)
	// &SERVER_KNOBS->DD_LOCATION_CACHE_SIZE, 8) ); ASSERT( cx->locationCacheSize ==
	// SERVER_KNOBS->DD_LOCATION_CACHE_SIZE
	// );

	// wait(debugCheckCoalescing(cx));
	// FIXME: wrap the bootstrap process into class DataDistributor
	state Reference<DDTeamCollection> primaryTeamCollection;
	state Reference<DDTeamCollection> remoteTeamCollection;
	state bool trackerCancelled;
	state bool ddIsTenantAware = SERVER_KNOBS->DD_TENANT_AWARENESS_ENABLED;
	loop {
		trackerCancelled = false;
		self->initialized = Promise<Void>();

		// Stored outside of data distribution tracker to avoid slow tasks
		// when tracker is cancelled
		state KeyRangeMap<ShardTrackedData> shards;
		state Promise<UID> removeFailedServer;
		try {
			wait(DataDistributor::init(self));

			// When/If this assertion fails, Evan owes Ben a pat on the back for his foresight
			ASSERT(self->configuration.storageTeamSize > 0);

			state PromiseStream<Promise<int64_t>> getAverageShardBytes;
			state PromiseStream<Promise<int>> getUnhealthyRelocationCount;
			state PromiseStream<GetMetricsRequest> getShardMetrics;
			state PromiseStream<GetTopKMetricsRequest> getTopKShardMetrics;
			state Reference<AsyncVar<bool>> processingUnhealthy(new AsyncVar<bool>(false));
			state Reference<AsyncVar<bool>> processingWiggle(new AsyncVar<bool>(false));

			state Optional<Reference<TenantCache>> ddTenantCache;
			if (ddIsTenantAware) {
				ddTenantCache = makeReference<TenantCache>(cx, self->ddId);
				wait(ddTenantCache.get()->build());
			}

			self->shardsAffectedByTeamFailure = makeReference<ShardsAffectedByTeamFailure>();
			self->physicalShardCollection = makeReference<PhysicalShardCollection>();
			wait(self->resumeRelocations());

			std::vector<TeamCollectionInterface> tcis; // primary and remote region interface
			Reference<AsyncVar<bool>> anyZeroHealthyTeams; // true if primary or remote has zero healthy team
			std::vector<Reference<AsyncVar<bool>>> zeroHealthyTeams; // primary and remote

			tcis.push_back(TeamCollectionInterface());
			zeroHealthyTeams.push_back(makeReference<AsyncVar<bool>>(true));
			int storageTeamSize = self->configuration.storageTeamSize;

			std::vector<Future<Void>> actors; // the container of ACTORs
			if (self->configuration.usableRegions > 1) {
				tcis.push_back(TeamCollectionInterface());
				storageTeamSize = 2 * self->configuration.storageTeamSize;

				zeroHealthyTeams.push_back(makeReference<AsyncVar<bool>>(true));
				anyZeroHealthyTeams = makeReference<AsyncVar<bool>>(true);
				actors.push_back(anyTrue(zeroHealthyTeams, anyZeroHealthyTeams));
			} else {
				anyZeroHealthyTeams = zeroHealthyTeams[0];
			}
<<<<<<< HEAD

			if (ddIsTenantAware) {
				actors.push_back(reportErrorsExcept(
				    ddTenantCache->monitorTenantMap(), "DDTenantCacheMonitor", self->ddId, &normalDDQueueErrors()));
				actors.push_back(reportErrorsExcept(
				    ddTenantCache->monitorStorageUsage(), "StorageUsageTracker", self->ddId, &normalDDQueueErrors()));
			}
=======
>>>>>>> 89519343

			actors.push_back(self->pollMoveKeysLock());
			actors.push_back(reportErrorsExcept(dataDistributionTracker(self->initData,
			                                                            self->txnProcessor,
			                                                            self->relocationProducer,
			                                                            self->shardsAffectedByTeamFailure,
			                                                            self->physicalShardCollection,
			                                                            getShardMetrics,
			                                                            getTopKShardMetrics.getFuture(),
			                                                            getShardMetricsList,
			                                                            getAverageShardBytes.getFuture(),
			                                                            self->initialized,
			                                                            anyZeroHealthyTeams,
			                                                            self->ddId,
			                                                            &shards,
			                                                            &trackerCancelled,
			                                                            ddTenantCache),
			                                    "DDTracker",
			                                    self->ddId,
			                                    &normalDDQueueErrors()));
			actors.push_back(reportErrorsExcept(dataDistributionQueue(self->txnProcessor,
			                                                          self->relocationProducer,
			                                                          self->relocationConsumer.getFuture(),
			                                                          getShardMetrics,
			                                                          getTopKShardMetrics,
			                                                          processingUnhealthy,
			                                                          processingWiggle,
			                                                          tcis,
			                                                          self->shardsAffectedByTeamFailure,
			                                                          self->physicalShardCollection,
			                                                          self->lock,
			                                                          getAverageShardBytes,
			                                                          getUnhealthyRelocationCount.getFuture(),
			                                                          self->ddId,
			                                                          storageTeamSize,
			                                                          self->configuration.storageTeamSize,
			                                                          self->context->ddEnabledState.get()),
			                                    "DDQueue",
			                                    self->ddId,
			                                    &normalDDQueueErrors()));

			actors.push_back(reportErrorsExcept(storageQuotaTracker(cx, &self->storageQuotaInfo),
			                                    "StorageQuotaTracker",
			                                    self->ddId,
			                                    &normalDDQueueErrors()));

			if (ddIsTenantAware) {
				actors.push_back(reportErrorsExcept(ddTenantCache.get()->monitorTenantMap(),
				                                    "DDTenantCacheMonitor",
				                                    self->ddId,
				                                    &normalDDQueueErrors()));
			}

			std::vector<DDTeamCollection*> teamCollectionsPtrs;
			primaryTeamCollection = makeReference<DDTeamCollection>(
			    self->txnProcessor,
			    self->ddId,
			    self->lock,
			    self->relocationProducer,
			    self->shardsAffectedByTeamFailure,
			    self->configuration,
			    self->primaryDcId,
			    self->configuration.usableRegions > 1 ? self->remoteDcIds : std::vector<Optional<Key>>(),
			    self->initialized.getFuture(),
			    zeroHealthyTeams[0],
			    IsPrimary::True,
			    processingUnhealthy,
			    processingWiggle,
			    getShardMetrics,
			    removeFailedServer,
			    getUnhealthyRelocationCount);
			teamCollectionsPtrs.push_back(primaryTeamCollection.getPtr());
			auto recruitStorage = IAsyncListener<RequestStream<RecruitStorageRequest>>::create(
			    self->dbInfo, [](auto const& info) { return info.clusterInterface.recruitStorage; });
			if (self->configuration.usableRegions > 1) {
				remoteTeamCollection =
				    makeReference<DDTeamCollection>(self->txnProcessor,
				                                    self->ddId,
				                                    self->lock,
				                                    self->relocationProducer,
				                                    self->shardsAffectedByTeamFailure,
				                                    self->configuration,
				                                    self->remoteDcIds,
				                                    Optional<std::vector<Optional<Key>>>(),
				                                    self->initialized.getFuture() && remoteRecovered(self->dbInfo),
				                                    zeroHealthyTeams[1],
				                                    IsPrimary::False,
				                                    processingUnhealthy,
				                                    processingWiggle,
				                                    getShardMetrics,
				                                    removeFailedServer,
				                                    getUnhealthyRelocationCount);
				teamCollectionsPtrs.push_back(remoteTeamCollection.getPtr());
				remoteTeamCollection->teamCollections = teamCollectionsPtrs;
				actors.push_back(reportErrorsExcept(DDTeamCollection::run(remoteTeamCollection,
				                                                          self->initData,
				                                                          tcis[1],
				                                                          recruitStorage,
				                                                          *self->context->ddEnabledState.get()),
				                                    "DDTeamCollectionSecondary",
				                                    self->ddId,
				                                    &normalDDQueueErrors()));
				actors.push_back(DDTeamCollection::printSnapshotTeamsInfo(remoteTeamCollection));
			}
			primaryTeamCollection->teamCollections = teamCollectionsPtrs;
			self->teamCollection = primaryTeamCollection.getPtr();
			actors.push_back(reportErrorsExcept(DDTeamCollection::run(primaryTeamCollection,
			                                                          self->initData,
			                                                          tcis[0],
			                                                          recruitStorage,
			                                                          *self->context->ddEnabledState.get()),
			                                    "DDTeamCollectionPrimary",
			                                    self->ddId,
			                                    &normalDDQueueErrors()));

			actors.push_back(DDTeamCollection::printSnapshotTeamsInfo(primaryTeamCollection));
			actors.push_back(yieldPromiseStream(self->relocationProducer.getFuture(), self->relocationConsumer));
			if (SERVER_KNOBS->SHARD_ENCODE_LOCATION_METADATA && SERVER_KNOBS->ENABLE_DD_PHYSICAL_SHARD) {
				actors.push_back(monitorPhysicalShardStatus(self->physicalShardCollection));
			}

			wait(waitForAll(actors));
			return Void();
		} catch (Error& e) {
			trackerCancelled = true;
			state Error err = e;
			TraceEvent("DataDistributorDestroyTeamCollections").error(e);
			state std::vector<UID> teamForDroppedRange;
			if (removeFailedServer.getFuture().isReady() && !removeFailedServer.getFuture().isError()) {
				// Choose a random healthy team to host the to-be-dropped range.
				const UID serverID = removeFailedServer.getFuture().get();
				std::vector<UID> pTeam = primaryTeamCollection->getRandomHealthyTeam(serverID);
				teamForDroppedRange.insert(teamForDroppedRange.end(), pTeam.begin(), pTeam.end());
				if (self->configuration.usableRegions > 1) {
					std::vector<UID> rTeam = remoteTeamCollection->getRandomHealthyTeam(serverID);
					teamForDroppedRange.insert(teamForDroppedRange.end(), rTeam.begin(), rTeam.end());
				}
			}
			self->teamCollection = nullptr;
			primaryTeamCollection = Reference<DDTeamCollection>();
			remoteTeamCollection = Reference<DDTeamCollection>();
			if (err.code() == error_code_actor_cancelled) {
				// When cancelled, we cannot clear asyncronously because
				// this will result in invalid memory access. This should only
				// be an issue in simulation.
				if (!g_network->isSimulated()) {
					TraceEvent(SevWarnAlways, "DataDistributorCancelled");
				}
				shards.clear();
				throw e;
			} else {
				wait(shards.clearAsync());
			}
			TraceEvent("DataDistributorTeamCollectionsDestroyed").error(err);
			if (removeFailedServer.getFuture().isReady() && !removeFailedServer.getFuture().isError()) {
				TraceEvent("RemoveFailedServer", removeFailedServer.getFuture().get()).error(err);
				wait(self->removeKeysFromFailedServer(removeFailedServer.getFuture().get(), teamForDroppedRange));
				wait(self->removeStorageServer(removeFailedServer.getFuture().get()));
			} else {
				if (err.code() != error_code_movekeys_conflict) {
					throw err;
				}

				bool ddEnabled = wait(self->isDataDistributionEnabled());
				TraceEvent("DataDistributionMoveKeysConflict").error(err).detail("DataDistributionEnabled", ddEnabled);
				if (ddEnabled) {
					throw err;
				}
			}
		}
	}
}

static std::set<int> const& normalDataDistributorErrors() {
	static std::set<int> s;
	if (s.empty()) {
		s.insert(error_code_worker_removed);
		s.insert(error_code_broken_promise);
		s.insert(error_code_actor_cancelled);
		s.insert(error_code_please_reboot);
		s.insert(error_code_movekeys_conflict);
		s.insert(error_code_data_move_cancelled);
		s.insert(error_code_data_move_dest_team_not_found);
	}
	return s;
}

ACTOR template <class Req>
Future<Void> sendSnapReq(RequestStream<Req> stream, Req req, Error e) {
	ErrorOr<REPLY_TYPE(Req)> reply = wait(stream.tryGetReply(req));
	if (reply.isError()) {
		TraceEvent("SnapDataDistributor_ReqError")
		    .errorUnsuppressed(reply.getError())
		    .detail("ConvertedErrorType", e.what())
		    .detail("Peer", stream.getEndpoint().getPrimaryAddress());
		throw e;
	}
	return Void();
}

ACTOR Future<ErrorOr<Void>> trySendSnapReq(RequestStream<WorkerSnapRequest> stream, WorkerSnapRequest req) {
	state int snapReqRetry = 0;
	state double snapRetryBackoff = FLOW_KNOBS->PREVENT_FAST_SPIN_DELAY;
	loop {
		ErrorOr<REPLY_TYPE(WorkerSnapRequest)> reply = wait(stream.tryGetReply(req));
		if (reply.isError()) {
			TraceEvent("SnapDataDistributor_ReqError")
			    .errorUnsuppressed(reply.getError())
			    .detail("Peer", stream.getEndpoint().getPrimaryAddress())
			    .detail("Retry", snapReqRetry);
			if (reply.getError().code() != error_code_request_maybe_delivered ||
			    ++snapReqRetry > SERVER_KNOBS->SNAP_NETWORK_FAILURE_RETRY_LIMIT)
				return ErrorOr<Void>(reply.getError());
			else {
				// retry for network failures with same snap UID to avoid snapshot twice
				req = WorkerSnapRequest(req.snapPayload, req.snapUID, req.role);
				wait(delay(snapRetryBackoff));
				snapRetryBackoff = snapRetryBackoff * 2;
			}
		} else
			break;
	}
	return ErrorOr<Void>(Void());
}

ACTOR Future<std::map<NetworkAddress, std::pair<WorkerInterface, std::string>>> getStatefulWorkers(
    Database cx,
    Reference<AsyncVar<ServerDBInfo> const> dbInfo,
    std::vector<TLogInterface>* tlogs,
    int* storageFaultTolerance) {
	state std::map<NetworkAddress, std::pair<WorkerInterface, std::string>> result;
	state std::map<NetworkAddress, WorkerInterface> workersMap;
	state Transaction tr(cx);
	state DatabaseConfiguration configuration;
	loop {
		try {
			// necessary options
			tr.setOption(FDBTransactionOptions::LOCK_AWARE);
			tr.setOption(FDBTransactionOptions::READ_SYSTEM_KEYS);

			// get database configuration
			DatabaseConfiguration _configuration = wait(getDatabaseConfiguration(&tr));
			configuration = _configuration;

			// get storages
			RangeResult serverList = wait(tr.getRange(serverListKeys, CLIENT_KNOBS->TOO_MANY));
			ASSERT(!serverList.more && serverList.size() < CLIENT_KNOBS->TOO_MANY);
			state std::vector<StorageServerInterface> storageServers;
			storageServers.reserve(serverList.size());
			for (int i = 0; i < serverList.size(); i++)
				storageServers.push_back(decodeServerListValue(serverList[i].value));

			// get workers
			state std::vector<WorkerDetails> workers = wait(getWorkers(dbInfo));
			for (const auto& worker : workers) {
				workersMap[worker.interf.address()] = worker.interf;
			}

			Optional<Value> regionsValue = wait(tr.get("usable_regions"_sr.withPrefix(configKeysPrefix)));
			int usableRegions = 1;
			if (regionsValue.present()) {
				usableRegions = atoi(regionsValue.get().toString().c_str());
			}
			auto masterDcId = dbInfo->get().master.locality.dcId();
			int storageFailures = 0;
			for (const auto& server : storageServers) {
				TraceEvent(SevDebug, "StorageServerDcIdInfo")
				    .detail("Address", server.address().toString())
				    .detail("ServerLocalityID", server.locality.dcId())
				    .detail("MasterDcID", masterDcId);
				if (usableRegions == 1 || server.locality.dcId() == masterDcId) {
					auto itr = workersMap.find(server.address());
					if (itr == workersMap.end()) {
						TraceEvent(SevWarn, "GetStorageWorkers")
						    .detail("Reason", "Could not find worker for storage server")
						    .detail("SS", server.id());
						++storageFailures;
					} else {
						if (result.count(server.address())) {
							ASSERT(itr->second.id() == result[server.address()].first.id());
							if (result[server.address()].second.find("storage") == std::string::npos)
								result[server.address()].second.append(",storage");
						} else {
							result[server.address()] = std::make_pair(itr->second, "storage");
						}
					}
				}
			}
			// calculate fault tolerance
			*storageFaultTolerance = std::min(static_cast<int>(SERVER_KNOBS->MAX_STORAGE_SNAPSHOT_FAULT_TOLERANCE),
			                                  configuration.storageTeamSize - 1) -
			                         storageFailures;
			if (*storageFaultTolerance < 0) {
				CODE_PROBE(true, "Too many failed storage servers to complete snapshot", probe::decoration::rare);
				throw snap_storage_failed();
			}
			// tlogs
			for (const auto& tlog : *tlogs) {
				TraceEvent(SevDebug, "GetStatefulWorkersTlog").detail("Addr", tlog.address());
				if (workersMap.find(tlog.address()) == workersMap.end()) {
					TraceEvent(SevError, "MissingTlogWorkerInterface").detail("TlogAddress", tlog.address());
					throw snap_tlog_failed();
				}
				if (result.count(tlog.address())) {
					ASSERT(workersMap[tlog.address()].id() == result[tlog.address()].first.id());
					result[tlog.address()].second.append(",tlog");
				} else {
					result[tlog.address()] = std::make_pair(workersMap[tlog.address()], "tlog");
				}
			}

			// get coordinators
			Optional<Value> coordinators = wait(tr.get(coordinatorsKey));
			if (!coordinators.present()) {
				CODE_PROBE(true, "Failed to read the coordinatorsKey", probe::decoration::rare);
				throw operation_failed();
			}
			ClusterConnectionString ccs(coordinators.get().toString());
			std::vector<NetworkAddress> coordinatorsAddr = wait(ccs.tryResolveHostnames());
			std::set<NetworkAddress> coordinatorsAddrSet(coordinatorsAddr.begin(), coordinatorsAddr.end());
			for (const auto& worker : workers) {
				// Note : only considers second address for coordinators,
				// as we use primary addresses from storage and tlog interfaces above
				NetworkAddress primary = worker.interf.address();
				Optional<NetworkAddress> secondary = worker.interf.tLog.getEndpoint().addresses.secondaryAddress;
				if (coordinatorsAddrSet.find(primary) != coordinatorsAddrSet.end() ||
				    (secondary.present() && (coordinatorsAddrSet.find(secondary.get()) != coordinatorsAddrSet.end()))) {
					if (result.count(primary)) {
						ASSERT(workersMap[primary].id() == result[primary].first.id());
						result[primary].second.append(",coord");
					} else {
						result[primary] = std::make_pair(workersMap[primary], "coord");
					}
				}
			}
			if (SERVER_KNOBS->SNAPSHOT_ALL_STATEFUL_PROCESSES) {
				for (const auto& worker : workers) {
					const auto& processAddress = worker.interf.address();
					// skip processes that are already included
					if (result.count(processAddress))
						continue;
					const auto& processClassType = worker.processClass.classType();
					// coordinators are always configured to be recruited
					if (processClassType == ProcessClass::StorageClass) {
						result[processAddress] = std::make_pair(worker.interf, "storage");
						TraceEvent(SevInfo, "SnapUnRecruitedStorageProcess").detail("ProcessAddress", processAddress);
					} else if (processClassType == ProcessClass::TransactionClass ||
					           processClassType == ProcessClass::LogClass) {
						result[processAddress] = std::make_pair(worker.interf, "tlog");
						TraceEvent(SevInfo, "SnapUnRecruitedLogProcess").detail("ProcessAddress", processAddress);
					}
				}
			}
			return result;
		} catch (Error& e) {
			wait(tr.onError(e));
			result.clear();
		}
	}
}

ACTOR Future<Void> ddSnapCreateCore(DistributorSnapRequest snapReq, Reference<AsyncVar<ServerDBInfo> const> db) {
	state Database cx = openDBOnServer(db, TaskPriority::DefaultDelay, LockAware::True);

	state ReadYourWritesTransaction tr(cx);
	loop {
		try {
			tr.setOption(FDBTransactionOptions::ACCESS_SYSTEM_KEYS);
			tr.setOption(FDBTransactionOptions::LOCK_AWARE);
			TraceEvent("SnapDataDistributor_WriteFlagAttempt")
			    .detail("SnapPayload", snapReq.snapPayload)
			    .detail("SnapUID", snapReq.snapUID);
			tr.set(writeRecoveryKey, writeRecoveryKeyTrue);
			wait(tr.commit());
			break;
		} catch (Error& e) {
			TraceEvent("SnapDataDistributor_WriteFlagError").error(e);
			wait(tr.onError(e));
		}
	}
	TraceEvent("SnapDataDistributor_SnapReqEnter")
	    .detail("SnapPayload", snapReq.snapPayload)
	    .detail("SnapUID", snapReq.snapUID);
	try {
		// disable tlog pop on local tlog nodes
		state std::vector<TLogInterface> tlogs = db->get().logSystemConfig.allLocalLogs(false);
		std::vector<Future<Void>> disablePops;
		disablePops.reserve(tlogs.size());
		for (const auto& tlog : tlogs) {
			disablePops.push_back(sendSnapReq(
			    tlog.disablePopRequest, TLogDisablePopRequest{ snapReq.snapUID }, snap_disable_tlog_pop_failed()));
		}
		wait(waitForAll(disablePops));

		TraceEvent("SnapDataDistributor_AfterDisableTLogPop")
		    .detail("SnapPayload", snapReq.snapPayload)
		    .detail("SnapUID", snapReq.snapUID);

		state int storageFaultTolerance;
		// snap stateful nodes
		state std::map<NetworkAddress, std::pair<WorkerInterface, std::string>> statefulWorkers =
		    wait(transformErrors(getStatefulWorkers(cx, db, &tlogs, &storageFaultTolerance), snap_storage_failed()));

		TraceEvent("SnapDataDistributor_GotStatefulWorkers")
		    .detail("SnapPayload", snapReq.snapPayload)
		    .detail("SnapUID", snapReq.snapUID)
		    .detail("StorageFaultTolerance", storageFaultTolerance);

		// we need to snapshot storage nodes before snapshot any tlogs
		std::vector<Future<ErrorOr<Void>>> storageSnapReqs;
		for (const auto& [addr, entry] : statefulWorkers) {
			auto& [interf, role] = entry;
			if (role.find("storage") != std::string::npos)
				storageSnapReqs.push_back(trySendSnapReq(
				    interf.workerSnapReq, WorkerSnapRequest(snapReq.snapPayload, snapReq.snapUID, "storage"_sr)));
		}
		wait(waitForMost(storageSnapReqs, storageFaultTolerance, snap_storage_failed()));
		TraceEvent("SnapDataDistributor_AfterSnapStorage")
		    .detail("SnapPayload", snapReq.snapPayload)
		    .detail("SnapUID", snapReq.snapUID);

		std::vector<Future<ErrorOr<Void>>> tLogSnapReqs;
		tLogSnapReqs.reserve(tlogs.size());
		for (const auto& [addr, entry] : statefulWorkers) {
			auto& [interf, role] = entry;
			if (role.find("tlog") != std::string::npos)
				tLogSnapReqs.push_back(trySendSnapReq(
				    interf.workerSnapReq, WorkerSnapRequest(snapReq.snapPayload, snapReq.snapUID, "tlog"_sr)));
		}
		wait(waitForMost(tLogSnapReqs, 0, snap_tlog_failed()));

		TraceEvent("SnapDataDistributor_AfterTLogStorage")
		    .detail("SnapPayload", snapReq.snapPayload)
		    .detail("SnapUID", snapReq.snapUID);

		// enable tlog pop on local tlog nodes
		std::vector<Future<Void>> enablePops;
		enablePops.reserve(tlogs.size());
		for (const auto& tlog : tlogs) {
			enablePops.push_back(sendSnapReq(
			    tlog.enablePopRequest, TLogEnablePopRequest{ snapReq.snapUID }, snap_enable_tlog_pop_failed()));
		}
		wait(waitForAll(enablePops));

		TraceEvent("SnapDataDistributor_AfterEnableTLogPops")
		    .detail("SnapPayload", snapReq.snapPayload)
		    .detail("SnapUID", snapReq.snapUID);

		std::vector<Future<ErrorOr<Void>>> coordSnapReqs;
		for (const auto& [addr, entry] : statefulWorkers) {
			auto& [interf, role] = entry;
			if (role.find("coord") != std::string::npos)
				coordSnapReqs.push_back(trySendSnapReq(
				    interf.workerSnapReq, WorkerSnapRequest(snapReq.snapPayload, snapReq.snapUID, "coord"_sr)));
		}
		auto const coordFaultTolerance = std::min<int>(std::max<int>(0, coordSnapReqs.size() / 2 - 1),
		                                               SERVER_KNOBS->MAX_COORDINATOR_SNAPSHOT_FAULT_TOLERANCE);
		wait(waitForMost(coordSnapReqs, coordFaultTolerance, snap_coord_failed()));

		TraceEvent("SnapDataDistributor_AfterSnapCoords")
		    .detail("SnapPayload", snapReq.snapPayload)
		    .detail("SnapUID", snapReq.snapUID);
		tr.reset();
		loop {
			try {
				tr.setOption(FDBTransactionOptions::ACCESS_SYSTEM_KEYS);
				tr.setOption(FDBTransactionOptions::LOCK_AWARE);
				TraceEvent("SnapDataDistributor_ClearFlagAttempt")
				    .detail("SnapPayload", snapReq.snapPayload)
				    .detail("SnapUID", snapReq.snapUID);
				tr.clear(writeRecoveryKey);
				wait(tr.commit());
				break;
			} catch (Error& e) {
				TraceEvent("SnapDataDistributor_ClearFlagError").error(e);
				wait(tr.onError(e));
			}
		}
	} catch (Error& err) {
		state Error e = err;
		TraceEvent("SnapDataDistributor_SnapReqExit")
		    .errorUnsuppressed(e)
		    .detail("SnapPayload", snapReq.snapPayload)
		    .detail("SnapUID", snapReq.snapUID);
		if (e.code() == error_code_snap_storage_failed || e.code() == error_code_snap_tlog_failed ||
		    e.code() == error_code_operation_cancelled || e.code() == error_code_snap_disable_tlog_pop_failed) {
			// enable tlog pop on local tlog nodes
			std::vector<TLogInterface> tlogs = db->get().logSystemConfig.allLocalLogs(false);
			try {
				std::vector<Future<Void>> enablePops;
				enablePops.reserve(tlogs.size());
				for (const auto& tlog : tlogs) {
					enablePops.push_back(transformErrors(
					    throwErrorOr(tlog.enablePopRequest.tryGetReply(TLogEnablePopRequest(snapReq.snapUID))),
					    snap_enable_tlog_pop_failed()));
				}
				wait(waitForAll(enablePops));
			} catch (Error& error) {
				TraceEvent(SevDebug, "IgnoreEnableTLogPopFailure").log();
			}
		}
		throw e;
	}
	return Void();
}

ACTOR Future<Void> ddSnapCreate(
    DistributorSnapRequest snapReq,
    Reference<AsyncVar<ServerDBInfo> const> db,
    DDEnabledState* ddEnabledState,
    std::map<UID, DistributorSnapRequest>* ddSnapMap /* ongoing snapshot requests */,
    std::map<UID, ErrorOr<Void>>*
        ddSnapResultMap /* finished snapshot requests, expired in SNAP_MINIMUM_TIME_GAP seconds */) {
	state Future<Void> dbInfoChange = db->onChange();
	if (!ddEnabledState->setDDEnabled(false, snapReq.snapUID)) {
		// disable DD before doing snapCreate, if previous snap req has already disabled DD then this operation fails
		// here
		TraceEvent("SnapDDSetDDEnabledFailedInMemoryCheck").detail("SnapUID", snapReq.snapUID);
		ddSnapMap->at(snapReq.snapUID).reply.sendError(operation_failed());
		ddSnapMap->erase(snapReq.snapUID);
		(*ddSnapResultMap)[snapReq.snapUID] = ErrorOr<Void>(operation_failed());
		return Void();
	}
	try {
		choose {
			when(wait(dbInfoChange)) {
				TraceEvent("SnapDDCreateDBInfoChanged")
				    .detail("SnapPayload", snapReq.snapPayload)
				    .detail("SnapUID", snapReq.snapUID);
				ddSnapMap->at(snapReq.snapUID).reply.sendError(snap_with_recovery_unsupported());
				ddSnapMap->erase(snapReq.snapUID);
				(*ddSnapResultMap)[snapReq.snapUID] = ErrorOr<Void>(snap_with_recovery_unsupported());
			}
			when(wait(ddSnapCreateCore(snapReq, db))) {
				TraceEvent("SnapDDCreateSuccess")
				    .detail("SnapPayload", snapReq.snapPayload)
				    .detail("SnapUID", snapReq.snapUID);
				ddSnapMap->at(snapReq.snapUID).reply.send(Void());
				ddSnapMap->erase(snapReq.snapUID);
				(*ddSnapResultMap)[snapReq.snapUID] = ErrorOr<Void>(Void());
			}
			when(wait(delay(SERVER_KNOBS->SNAP_CREATE_MAX_TIMEOUT))) {
				TraceEvent("SnapDDCreateTimedOut")
				    .detail("SnapPayload", snapReq.snapPayload)
				    .detail("SnapUID", snapReq.snapUID);
				ddSnapMap->at(snapReq.snapUID).reply.sendError(timed_out());
				ddSnapMap->erase(snapReq.snapUID);
				(*ddSnapResultMap)[snapReq.snapUID] = ErrorOr<Void>(timed_out());
			}
		}
	} catch (Error& e) {
		TraceEvent("SnapDDCreateError")
		    .errorUnsuppressed(e)
		    .detail("SnapPayload", snapReq.snapPayload)
		    .detail("SnapUID", snapReq.snapUID);
		if (e.code() != error_code_operation_cancelled) {
			ddSnapMap->at(snapReq.snapUID).reply.sendError(e);
			ddSnapMap->erase(snapReq.snapUID);
			(*ddSnapResultMap)[snapReq.snapUID] = ErrorOr<Void>(e);
		} else {
			// enable DD should always succeed
			bool success = ddEnabledState->setDDEnabled(true, snapReq.snapUID);
			ASSERT(success);
			throw e;
		}
	}
	// enable DD should always succeed
	bool success = ddEnabledState->setDDEnabled(true, snapReq.snapUID);
	ASSERT(success);
	return Void();
}

ACTOR Future<Void> ddExclusionSafetyCheck(DistributorExclusionSafetyCheckRequest req,
                                          Reference<DataDistributor> self,
                                          Database cx) {
	TraceEvent("DDExclusionSafetyCheckBegin", self->ddId).log();
	std::vector<StorageServerInterface> ssis = wait(getStorageServers(cx));
	DistributorExclusionSafetyCheckReply reply(true);
	if (!self->teamCollection) {
		TraceEvent("DDExclusionSafetyCheckTeamCollectionInvalid", self->ddId).log();
		reply.safe = false;
		req.reply.send(reply);
		return Void();
	}
	// If there is only 1 team, unsafe to mark failed: team building can get stuck due to lack of servers left
	if (self->teamCollection->teams.size() <= 1) {
		TraceEvent("DDExclusionSafetyCheckNotEnoughTeams", self->ddId).log();
		reply.safe = false;
		req.reply.send(reply);
		return Void();
	}
	std::vector<UID> excludeServerIDs;
	// Go through storage server interfaces and translate Address -> server ID (UID)
	for (const AddressExclusion& excl : req.exclusions) {
		for (const auto& ssi : ssis) {
			if (excl.excludes(ssi.address()) ||
			    (ssi.secondaryAddress().present() && excl.excludes(ssi.secondaryAddress().get()))) {
				excludeServerIDs.push_back(ssi.id());
			}
		}
	}
	reply.safe = self->teamCollection->exclusionSafetyCheck(excludeServerIDs);
	TraceEvent("DDExclusionSafetyCheckFinish", self->ddId).log();
	req.reply.send(reply);
	return Void();
}

ACTOR Future<Void> waitFailCacheServer(Database* db, StorageServerInterface ssi) {
	state Transaction tr(*db);
	state Key key = storageCacheServerKey(ssi.id());
	wait(waitFailureClient(ssi.waitFailure));
	loop {
		tr.setOption(FDBTransactionOptions::ACCESS_SYSTEM_KEYS);
		try {
			tr.addReadConflictRange(storageCacheServerKeys);
			tr.clear(key);
			wait(tr.commit());
			break;
		} catch (Error& e) {
			wait(tr.onError(e));
		}
	}
	return Void();
}

ACTOR Future<Void> cacheServerWatcher(Database* db) {
	state Transaction tr(*db);
	state ActorCollection actors(false);
	state std::set<UID> knownCaches;
	loop {
		tr.setOption(FDBTransactionOptions::ACCESS_SYSTEM_KEYS);
		try {
			RangeResult range = wait(tr.getRange(storageCacheServerKeys, CLIENT_KNOBS->TOO_MANY));
			ASSERT(!range.more);
			std::set<UID> caches;
			for (auto& kv : range) {
				UID id;
				BinaryReader reader{ kv.key.removePrefix(storageCacheServersPrefix), Unversioned() };
				reader >> id;
				caches.insert(id);
				if (knownCaches.find(id) == knownCaches.end()) {
					StorageServerInterface ssi;
					BinaryReader reader{ kv.value, IncludeVersion() };
					reader >> ssi;
					actors.add(waitFailCacheServer(db, ssi));
				}
			}
			knownCaches = std::move(caches);
			tr.reset();
			wait(delay(5.0) || actors.getResult());
			ASSERT(!actors.getResult().isReady());
		} catch (Error& e) {
			wait(tr.onError(e));
		}
	}
}

static int64_t getMedianShardSize(VectorRef<DDMetricsRef> metricVec) {
	std::nth_element(metricVec.begin(),
	                 metricVec.begin() + metricVec.size() / 2,
	                 metricVec.end(),
	                 [](const DDMetricsRef& d1, const DDMetricsRef& d2) { return d1.shardBytes < d2.shardBytes; });
	return metricVec[metricVec.size() / 2].shardBytes;
}

GetStorageWigglerStateReply getStorageWigglerStates(Reference<DataDistributor> self) {
	GetStorageWigglerStateReply reply;
	if (self->teamCollection) {
		std::tie(reply.primary, reply.lastStateChangePrimary) = self->teamCollection->getStorageWigglerState();
		if (self->teamCollection->teamCollections.size() > 1) {
			std::tie(reply.remote, reply.lastStateChangeRemote) =
			    self->teamCollection->teamCollections[1]->getStorageWigglerState();
		}
	}
	return reply;
}

ACTOR Future<Void> ddGetMetrics(GetDataDistributorMetricsRequest req,
                                PromiseStream<GetMetricsListRequest> getShardMetricsList) {
	ErrorOr<Standalone<VectorRef<DDMetricsRef>>> result = wait(
	    errorOr(brokenPromiseToNever(getShardMetricsList.getReply(GetMetricsListRequest(req.keys, req.shardLimit)))));

	if (result.isError()) {
		req.reply.sendError(result.getError());
	} else {
		GetDataDistributorMetricsReply rep;
		if (!req.midOnly) {
			rep.storageMetricsList = result.get();
		} else {
			auto& metricVec = result.get();
			if (metricVec.empty())
				rep.midShardSize = 0;
			else {
				rep.midShardSize = getMedianShardSize(metricVec.contents());
			}
		}
		req.reply.send(rep);
	}

	return Void();
}

ACTOR Future<Void> auditStorage(Reference<DataDistributor> self, TriggerAuditRequest req);
ACTOR Future<Void> scheduleAuditForRange(Reference<DataDistributor> self,
                                         std::shared_ptr<DDAudit> audit,
                                         KeyRange range);
ACTOR Future<Void> doAuditOnStorageServer(Reference<DataDistributor> self,
                                          std::shared_ptr<DDAudit> audit,
                                          StorageServerInterface ssi,
                                          AuditStorageRequest req);

ACTOR Future<Void> auditStorage(Reference<DataDistributor> self, TriggerAuditRequest req) {
	// TODO(heliu): Load running audit, and create one if no audit is running.
	state std::shared_ptr<DDAudit> audit;
	auto it = self->audits.find(req.getType());
	if (it != self->audits.end() && !it->second.empty()) {
		ASSERT_EQ(it->second.size(), 1);
		auto& currentAudit = it->second.front();
		if (currentAudit->range.contains(req.range)) {
			audit = it->second.front();
		} else {
			req.reply.sendError(audit_storage_exceeded_request_limit());
			return Void();
		}
	} else {
		const UID auditId = deterministicRandom()->randomUniqueID();
		audit = std::make_shared<DDAudit>(auditId, req.range, req.getType());
		self->audits[req.getType()].push_back(audit);
		audit->actors.add(scheduleAuditForRange(self, audit, req.range));
		TraceEvent(SevDebug, "DDAuditStorageBegin", audit->id).detail("Range", req.range).detail("AuditType", req.type);
	}

	if (req.async && !req.reply.isSet()) {
		req.reply.send(audit->id);
	}

	try {
		wait(audit->actors.getResult());
		TraceEvent(SevDebug, "DDAuditStorageEnd", audit->id).detail("Range", req.range).detail("AuditType", req.type);
		// TODO(heliu): Set the audit result, and clear auditId.
		if (!req.async && !req.reply.isSet()) {
			TraceEvent(SevDebug, "DDAuditStorageReply", audit->id)
			    .detail("Range", req.range)
			    .detail("AuditType", req.type);
			req.reply.send(audit->id);
		}
	} catch (Error& e) {
		TraceEvent(SevWarnAlways, "DDAuditStorageOperationError", audit->id)
		    .errorUnsuppressed(e)
		    .detail("Range", req.range)
		    .detail("AuditType", req.type);
	}

	return Void();
}

ACTOR Future<Void> scheduleAuditForRange(Reference<DataDistributor> self,
                                         std::shared_ptr<DDAudit> audit,
                                         KeyRange range) {
	TraceEvent(SevDebug, "DDScheduleAuditForRangeBegin", audit->id)
	    .detail("Range", range)
	    .detail("AuditType", audit->type);
	// TODO(heliu): Load the audit map for `range`.
	state Key begin = range.begin;
	state KeyRange currentRange = range;

	while (begin < range.end) {
		currentRange = KeyRangeRef(begin, range.end);

		// Find the first keyrange that hasn't been validated.
		auto f = audit->auditMap.intersectingRanges(currentRange);
		for (auto it = f.begin(); it != f.end(); ++it) {
			if (it->value() != AuditPhase::Invalid && it->value() != AuditPhase::Failed) {
				begin = it->range().end;
				currentRange = KeyRangeRef(it->range().end, currentRange.end);
			} else {
				currentRange = KeyRangeRef(it->range().begin, it->range().end) & currentRange;
				break;
			}
		}

		try {
			state std::vector<IDDTxnProcessor::DDRangeLocations> rangeLocations =
			    wait(self->txnProcessor->getSourceServerInterfacesForRange(currentRange));

			state int i = 0;
			for (i = 0; i < rangeLocations.size(); ++i) {
				AuditStorageRequest req(audit->id, rangeLocations[i].range, audit->type);
				if (audit->type == AuditType::ValidateHA && rangeLocations[i].servers.size() >= 2) {
					auto it = rangeLocations[i].servers.begin();
					const int idx = deterministicRandom()->randomInt(0, it->second.size());
					StorageServerInterface& targetServer = it->second[idx];
					++it;
					for (; it != rangeLocations[i].servers.end(); ++it) {
						const int idx = deterministicRandom()->randomInt(0, it->second.size());
						req.targetServers.push_back(it->second[idx].id());
					}
					audit->actors.add(doAuditOnStorageServer(self, audit, targetServer, req));
				}
				begin = rangeLocations[i].range.end;
				wait(delay(0.01));
			}
		} catch (Error& e) {
			TraceEvent(SevWarnAlways, "DDScheduleAuditRangeError", audit->id)
			    .errorUnsuppressed(e)
			    .detail("Range", range);
			if (e.code() == error_code_actor_cancelled) {
				throw e;
			}
		}
	}

	return Void();
}

ACTOR Future<Void> doAuditOnStorageServer(Reference<DataDistributor> self,
                                          std::shared_ptr<DDAudit> audit,
                                          StorageServerInterface ssi,
                                          AuditStorageRequest req) {
	TraceEvent(SevDebug, "DDDoAuditOnStorageServerBegin", req.id)
	    .detail("Range", req.range)
	    .detail("AuditType", req.type)
	    .detail("StorageServer", ssi.toString())
	    .detail("TargetServers", describe(req.targetServers));

	try {
		audit->auditMap.insert(req.range, AuditPhase::Running);
		ErrorOr<AuditStorageState> vResult = wait(ssi.auditStorage.getReplyUnlessFailedFor(
		    req, /*sustainedFailureDuration=*/2.0, /*sustainedFailureSlope=*/0));
		if (vResult.isError()) {
			throw vResult.getError();
		}
		TraceEvent e(vResult.get().error.empty() ? SevInfo : SevWarnAlways, "DDAuditStorageState", req.id);
		e.detail("Range", req.range);
		e.detail("StorageServer", ssi.toString());
		if (!vResult.get().error.empty()) {
			e.detail("ErrorMessage", vResult.get().error);
		}
	} catch (Error& e) {
		TraceEvent(SevWarn, "DDDoAuditOnStorageServerError", req.id)
		    .errorUnsuppressed(e)
		    .detail("Range", req.range)
		    .detail("StorageServer", ssi.toString())
		    .detail("TargetServers", describe(req.targetServers));
		if (e.code() != error_code_actor_cancelled) {
			audit->auditMap.insert(req.range, AuditPhase::Failed);
			audit->actors.add(scheduleAuditForRange(self, audit, req.range));
		}
	}

	return Void();
}

ACTOR Future<Void> dataDistributor(DataDistributorInterface di, Reference<AsyncVar<ServerDBInfo> const> db) {
	state Reference<DDSharedContext> context(new DDSharedContext(di.id()));
	state Reference<DataDistributor> self(new DataDistributor(db, di.id(), context));
	state Future<Void> collection = actorCollection(self->addActor.getFuture());
	state PromiseStream<GetMetricsListRequest> getShardMetricsList;
	state Database cx = openDBOnServer(db, TaskPriority::DefaultDelay, LockAware::True);
	state ActorCollection actors(false);
	state std::map<UID, DistributorSnapRequest> ddSnapReqMap;
	state std::map<UID, ErrorOr<Void>> ddSnapReqResultMap;
	self->addActor.send(actors.getResult());
	self->addActor.send(traceRole(Role::DATA_DISTRIBUTOR, di.id()));

	try {
		TraceEvent("DataDistributorRunning", di.id());
		self->addActor.send(waitFailureServer(di.waitFailure.getFuture()));
		self->addActor.send(cacheServerWatcher(&cx));
		state Future<Void> distributor = reportErrorsExcept(
		    dataDistribution(self, getShardMetricsList), "DataDistribution", di.id(), &normalDataDistributorErrors());

		loop choose {
			when(wait(distributor || collection)) {
				ASSERT(false);
				throw internal_error();
			}
			when(HaltDataDistributorRequest req = waitNext(di.haltDataDistributor.getFuture())) {
				req.reply.send(Void());
				TraceEvent("DataDistributorHalted", di.id()).detail("ReqID", req.requesterID);
				break;
			}
			when(GetDataDistributorMetricsRequest req = waitNext(di.dataDistributorMetrics.getFuture())) {
				actors.add(ddGetMetrics(req, getShardMetricsList));
			}
			when(DistributorSnapRequest snapReq = waitNext(di.distributorSnapReq.getFuture())) {
				auto& snapUID = snapReq.snapUID;
				if (ddSnapReqResultMap.count(snapUID)) {
					CODE_PROBE(true, "Data distributor received a duplicate finished snapshot request");
					auto result = ddSnapReqResultMap[snapUID];
					result.isError() ? snapReq.reply.sendError(result.getError()) : snapReq.reply.send(result.get());
					TraceEvent("RetryFinishedDistributorSnapRequest")
					    .detail("SnapUID", snapUID)
					    .detail("Result", result.isError() ? result.getError().code() : 0);
				} else if (ddSnapReqMap.count(snapReq.snapUID)) {
					CODE_PROBE(true, "Data distributor received a duplicate ongoing snapshot request");
					TraceEvent("RetryOngoingDistributorSnapRequest").detail("SnapUID", snapUID);
					ASSERT(snapReq.snapPayload == ddSnapReqMap[snapUID].snapPayload);
					ddSnapReqMap[snapUID] = snapReq;
				} else {
					ddSnapReqMap[snapUID] = snapReq;
					actors.add(ddSnapCreate(
					    snapReq, db, self->context->ddEnabledState.get(), &ddSnapReqMap, &ddSnapReqResultMap));
					auto* ddSnapReqResultMapPtr = &ddSnapReqResultMap;
					actors.add(fmap(
					    [ddSnapReqResultMapPtr, snapUID](Void _) {
						    ddSnapReqResultMapPtr->erase(snapUID);
						    return Void();
					    },
					    delay(SERVER_KNOBS->SNAP_MINIMUM_TIME_GAP)));
				}
			}
			when(DistributorExclusionSafetyCheckRequest exclCheckReq =
			         waitNext(di.distributorExclCheckReq.getFuture())) {
				actors.add(ddExclusionSafetyCheck(exclCheckReq, self, cx));
			}
			when(GetStorageWigglerStateRequest req = waitNext(di.storageWigglerState.getFuture())) {
				req.reply.send(getStorageWigglerStates(self));
			}
			when(TriggerAuditRequest req = waitNext(di.triggerAudit.getFuture())) {
				actors.add(auditStorage(self, req));
			}
		}
	} catch (Error& err) {
		if (normalDataDistributorErrors().count(err.code()) == 0) {
			TraceEvent("DataDistributorError", di.id()).errorUnsuppressed(err);
			throw err;
		}
		TraceEvent("DataDistributorDied", di.id()).errorUnsuppressed(err);
	}

	return Void();
}

namespace data_distribution_test {

inline DDShardInfo doubleToNoLocationShardInfo(double d, bool hasDest) {
	DDShardInfo res(doubleToTestKey(d), anonymousShardId, anonymousShardId);
	res.primarySrc.emplace_back((uint64_t)d, 0);
	if (hasDest) {
		res.primaryDest.emplace_back((uint64_t)d + 1, 0);
		res.hasDest = true;
	}
	return res;
}

inline int getRandomShardCount() {
#if defined(USE_SANITIZER)
	return deterministicRandom()->randomInt(1000, 24000); // 24000 * MAX_SHARD_SIZE = 12TB
#else
	return deterministicRandom()->randomInt(1000, CLIENT_KNOBS->TOO_MANY); // 2000000000; OOM
#endif
}

} // namespace data_distribution_test

TEST_CASE("/DataDistribution/StorageWiggler/Order") {
	StorageWiggler wiggler(nullptr);
	double startTime = now() - SERVER_KNOBS->DD_STORAGE_WIGGLE_MIN_SS_AGE_SEC - 0.4;
	wiggler.addServer(UID(1, 0), StorageMetadataType(startTime, KeyValueStoreType::SSD_BTREE_V2));
	wiggler.addServer(UID(2, 0), StorageMetadataType(startTime + 0.1, KeyValueStoreType::MEMORY, true));
	wiggler.addServer(UID(3, 0), StorageMetadataType(startTime + 0.2, KeyValueStoreType::SSD_ROCKSDB_V1, true));
	wiggler.addServer(UID(4, 0), StorageMetadataType(startTime + 0.3, KeyValueStoreType::SSD_BTREE_V2));

	std::vector<UID> correctOrder{ UID(2, 0), UID(3, 0), UID(1, 0), UID(4, 0) };
	for (int i = 0; i < correctOrder.size(); ++i) {
		auto id = wiggler.getNextServerId();
		std::cout << "Get " << id.get().shortString() << "\n";
		ASSERT(id == correctOrder[i]);
	}
	ASSERT(!wiggler.getNextServerId().present());
	return Void();
}

TEST_CASE("/DataDistribution/Initialization/ResumeFromShard") {
	state Reference<DDSharedContext> context(new DDSharedContext(UID()));
	state Reference<AsyncVar<ServerDBInfo> const> dbInfo;
	state Reference<DataDistributor> self(new DataDistributor(dbInfo, UID(), context));

	self->shardsAffectedByTeamFailure = makeReference<ShardsAffectedByTeamFailure>();
	if (SERVER_KNOBS->SHARD_ENCODE_LOCATION_METADATA && SERVER_KNOBS->ENABLE_DD_PHYSICAL_SHARD) {
		self->physicalShardCollection = makeReference<PhysicalShardCollection>();
	}
	self->initData = makeReference<InitialDataDistribution>();
	self->configuration.usableRegions = 1;
	self->configuration.storageTeamSize = 1;

	// add DDShardInfo
	self->shardsAffectedByTeamFailure->setCheckMode(
	    ShardsAffectedByTeamFailure::CheckMode::ForceNoCheck); // skip check when build
	int shardNum = data_distribution_test::getRandomShardCount();
	std::cout << "generating " << shardNum << " shards...\n";
	for (int i = 1; i <= SERVER_KNOBS->DD_MOVE_KEYS_PARALLELISM; ++i) {
		self->initData->shards.emplace_back(data_distribution_test::doubleToNoLocationShardInfo(i, true));
	}
	for (int i = SERVER_KNOBS->DD_MOVE_KEYS_PARALLELISM + 1; i <= shardNum; ++i) {
		self->initData->shards.emplace_back(data_distribution_test::doubleToNoLocationShardInfo(i, false));
	}
	self->initData->shards.emplace_back(DDShardInfo(allKeys.end));
	std::cout << "Start resuming...\n";
	wait(DataDistributor::resumeFromShards(self, false));
	std::cout << "Start validation...\n";
	auto relocateFuture = self->relocationProducer.getFuture();
	for (int i = 0; i < SERVER_KNOBS->DD_MOVE_KEYS_PARALLELISM; ++i) {
		ASSERT(relocateFuture.isReady());
		auto rs = relocateFuture.pop();
		ASSERT(rs.isRestore() == false);
		ASSERT(rs.cancelled == false);
		ASSERT(rs.dataMoveId == anonymousShardId);
		ASSERT(rs.priority == SERVER_KNOBS->PRIORITY_RECOVER_MOVE);
		// std::cout << rs.keys.begin.toString() << " " << self->initData->shards[i].key.toString() << " \n";
		ASSERT(rs.keys.begin.compare(self->initData->shards[i].key) == 0);
		ASSERT(rs.keys.end == self->initData->shards[i + 1].key);
	}
	self->shardsAffectedByTeamFailure->setCheckMode(ShardsAffectedByTeamFailure::CheckMode::ForceCheck);
	self->shardsAffectedByTeamFailure->check();
	return Void();
}<|MERGE_RESOLUTION|>--- conflicted
+++ resolved
@@ -642,16 +642,6 @@
 			} else {
 				anyZeroHealthyTeams = zeroHealthyTeams[0];
 			}
-<<<<<<< HEAD
-
-			if (ddIsTenantAware) {
-				actors.push_back(reportErrorsExcept(
-				    ddTenantCache->monitorTenantMap(), "DDTenantCacheMonitor", self->ddId, &normalDDQueueErrors()));
-				actors.push_back(reportErrorsExcept(
-				    ddTenantCache->monitorStorageUsage(), "StorageUsageTracker", self->ddId, &normalDDQueueErrors()));
-			}
-=======
->>>>>>> 89519343
 
 			actors.push_back(self->pollMoveKeysLock());
 			actors.push_back(reportErrorsExcept(dataDistributionTracker(self->initData,
@@ -701,6 +691,10 @@
 			if (ddIsTenantAware) {
 				actors.push_back(reportErrorsExcept(ddTenantCache.get()->monitorTenantMap(),
 				                                    "DDTenantCacheMonitor",
+				                                    self->ddId,
+				                                    &normalDDQueueErrors()));
+				actors.push_back(reportErrorsExcept(ddTenantCache.get()->monitorStorageUsage(),
+				                                    "StorageUsageTracker",
 				                                    self->ddId,
 				                                    &normalDDQueueErrors()));
 			}
