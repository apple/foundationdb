/*
 * DataDistribution.actor.cpp
 *
 * This source file is part of the FoundationDB open source project
 *
 * Copyright 2013-2022 Apple Inc. and the FoundationDB project authors
 *
 * Licensed under the Apache License, Version 2.0 (the "License");
 * you may not use this file except in compliance with the License.
 * You may obtain a copy of the License at
 *
 *     http://www.apache.org/licenses/LICENSE-2.0
 *
 * Unless required by applicable law or agreed to in writing, software
 * distributed under the License is distributed on an "AS IS" BASIS,
 * WITHOUT WARRANTIES OR CONDITIONS OF ANY KIND, either express or implied.
 * See the License for the specific language governing permissions and
 * limitations under the License.
 */

#include <set>
#include <string>

#include "fdbclient/Audit.h"
#include "fdbclient/DatabaseContext.h"
#include "fdbclient/FDBOptions.g.h"
#include "fdbclient/FDBTypes.h"
#include "fdbclient/Knobs.h"
#include "fdbclient/ManagementAPI.actor.h"
#include "fdbclient/RunTransaction.actor.h"
#include "fdbclient/StorageServerInterface.h"
#include "fdbclient/SystemData.h"
#include "fdbclient/Tenant.h"
#include "fdbrpc/Replication.h"
#include "fdbserver/AuditUtils.actor.h"
#include "fdbserver/DataDistribution.actor.h"
#include "fdbserver/DDTeamCollection.h"
#include "fdbserver/FDBExecHelper.actor.h"
#include "fdbserver/IKeyValueStore.h"
#include "fdbserver/Knobs.h"
#include "fdbserver/QuietDatabase.h"
#include "fdbserver/ServerDBInfo.h"
#include "fdbserver/TenantCache.h"
#include "fdbserver/TLogInterface.h"
#include "fdbserver/WaitFailure.h"
#include "fdbserver/workloads/workloads.actor.h"
#include "flow/ActorCollection.h"
#include "flow/Arena.h"
#include "flow/BooleanParam.h"
#include "flow/genericactors.actor.h"
#include "flow/serialize.h"
#include "flow/Trace.h"
#include "flow/UnitTest.h"
#include "fdbserver/DDSharedContext.h"
#include "flow/actorcompiler.h" // This must be the last #include.

struct DDAudit {
	DDAudit(UID id, KeyRange range, AuditType type)
	  : id(id), range(range), type(type), auditMap(AuditPhase::Invalid, allKeys.end), actors(true) {}

	const UID id;
	KeyRange range;
	const AuditType type;
	KeyRangeMap<AuditPhase> auditMap;
	ActorCollection actors;
};

void DataMove::validateShard(const DDShardInfo& shard, KeyRangeRef range, int priority) {
	if (!valid) {
		if (shard.hasDest && shard.destId != anonymousShardId) {
			TraceEvent(SevError, "DataMoveValidationError")
			    .detail("Range", range)
			    .detail("Reason", "DataMoveMissing")
			    .detail("ShardPrimaryDest", describe(shard.primaryDest))
			    .detail("ShardRemoteDest", describe(shard.remoteDest));
		}
		return;
	}

	ASSERT(this->meta.range.contains(range));

	if (!shard.hasDest) {
		TraceEvent(SevError, "DataMoveValidationError")
		    .detail("Range", range)
		    .detail("Reason", "ShardMissingDest")
		    .detail("DataMoveMetaData", this->meta.toString())
		    .detail("DataMovePrimaryDest", describe(this->primaryDest))
		    .detail("DataMoveRemoteDest", describe(this->remoteDest));
		cancelled = true;
		return;
	}

	if (shard.destId != this->meta.id) {
		TraceEvent(SevError, "DataMoveValidationError")
		    .detail("Range", range)
		    .detail("Reason", "DataMoveIDMissMatch")
		    .detail("DataMoveMetaData", this->meta.toString())
		    .detail("ShardMoveID", shard.destId);
		cancelled = true;
		return;
	}

	if (!std::includes(
	        this->primaryDest.begin(), this->primaryDest.end(), shard.primaryDest.begin(), shard.primaryDest.end()) ||
	    !std::includes(
	        this->remoteDest.begin(), this->remoteDest.end(), shard.remoteDest.begin(), shard.remoteDest.end())) {
		TraceEvent(SevError, "DataMoveValidationError")
		    .detail("Range", range)
		    .detail("Reason", "DataMoveDestMissMatch")
		    .detail("DataMoveMetaData", this->meta.toString())
		    .detail("DataMovePrimaryDest", describe(this->primaryDest))
		    .detail("DataMoveRemoteDest", describe(this->remoteDest))
		    .detail("ShardPrimaryDest", describe(shard.primaryDest))
		    .detail("ShardRemoteDest", describe(shard.remoteDest));
		cancelled = true;
	}
}

Future<Void> StorageWiggler::onCheck() const {
	return delay(MIN_ON_CHECK_DELAY_SEC);
}

// add server to wiggling queue
void StorageWiggler::addServer(const UID& serverId, const StorageMetadataType& metadata) {
	// std::cout << "size: " << pq_handles.size() << " add " << serverId.toString() << " DC: "
	//           << teamCollection->isPrimary() << std::endl;
	ASSERT(!pq_handles.count(serverId));
	pq_handles[serverId] = wiggle_pq.emplace(metadata, serverId);
}

void StorageWiggler::removeServer(const UID& serverId) {
	// std::cout << "size: " << pq_handles.size() << " remove " << serverId.toString() << " DC: "
	//           << teamCollection->isPrimary() << std::endl;
	if (contains(serverId)) { // server haven't been popped
		auto handle = pq_handles.at(serverId);
		pq_handles.erase(serverId);
		wiggle_pq.erase(handle);
	}
}

void StorageWiggler::updateMetadata(const UID& serverId, const StorageMetadataType& metadata) {
	//	std::cout << "size: " << pq_handles.size() << " update " << serverId.toString()
	//	          << " DC: " << teamCollection->isPrimary() << std::endl;
	auto handle = pq_handles.at(serverId);
	if ((*handle).first == metadata) {
		return;
	}
	wiggle_pq.update(handle, std::make_pair(metadata, serverId));
}

bool StorageWiggler::necessary(const UID& serverId, const StorageMetadataType& metadata) const {
	return metadata.wrongConfigured || (now() - metadata.createdTime > SERVER_KNOBS->DD_STORAGE_WIGGLE_MIN_SS_AGE_SEC);
}

Optional<UID> StorageWiggler::getNextServerId(bool necessaryOnly) {
	if (!wiggle_pq.empty()) {
		auto [metadata, id] = wiggle_pq.top();
		if (necessaryOnly && !necessary(id, metadata)) {
			return {};
		}
		wiggle_pq.pop();
		pq_handles.erase(id);
		return Optional<UID>(id);
	}
	return Optional<UID>();
}

Future<Void> StorageWiggler::resetStats() {
	auto newMetrics = StorageWiggleMetrics();
	newMetrics.smoothed_round_duration = metrics.smoothed_round_duration;
	newMetrics.smoothed_wiggle_duration = metrics.smoothed_wiggle_duration;
	return StorageWiggleMetrics::runSetTransaction(
	    teamCollection->dbContext(), teamCollection->isPrimary(), newMetrics);
}

Future<Void> StorageWiggler::restoreStats() {
	auto& metricsRef = metrics;
	auto assignFunc = [&metricsRef](Optional<Value> v) {
		if (v.present()) {
			metricsRef = BinaryReader::fromStringRef<StorageWiggleMetrics>(v.get(), IncludeVersion());
		}
		return Void();
	};
	auto readFuture = StorageWiggleMetrics::runGetTransaction(teamCollection->dbContext(), teamCollection->isPrimary());
	return map(readFuture, assignFunc);
}
Future<Void> StorageWiggler::startWiggle() {
	metrics.last_wiggle_start = StorageMetadataType::currentTime();
	if (shouldStartNewRound()) {
		metrics.last_round_start = metrics.last_wiggle_start;
	}
	return StorageWiggleMetrics::runSetTransaction(teamCollection->dbContext(), teamCollection->isPrimary(), metrics);
}

Future<Void> StorageWiggler::finishWiggle() {
	metrics.last_wiggle_finish = StorageMetadataType::currentTime();
	metrics.finished_wiggle += 1;
	auto duration = metrics.last_wiggle_finish - metrics.last_wiggle_start;
	metrics.smoothed_wiggle_duration.setTotal((double)duration);

	if (shouldFinishRound()) {
		metrics.last_round_finish = metrics.last_wiggle_finish;
		metrics.finished_round += 1;
		duration = metrics.last_round_finish - metrics.last_round_start;
		metrics.smoothed_round_duration.setTotal((double)duration);
	}
	return StorageWiggleMetrics::runSetTransaction(teamCollection->dbContext(), teamCollection->isPrimary(), metrics);
}

ACTOR Future<Void> remoteRecovered(Reference<AsyncVar<ServerDBInfo> const> db) {
	TraceEvent("DDTrackerStarting").log();
	while (db->get().recoveryState < RecoveryState::ALL_LOGS_RECRUITED) {
		TraceEvent("DDTrackerStarting").detail("RecoveryState", (int)db->get().recoveryState);
		wait(db->onChange());
	}
	return Void();
}

// Ensures that the serverKeys key space is properly coalesced
// This method is only used for testing and is not implemented in a manner that is safe for large databases
ACTOR Future<Void> debugCheckCoalescing(Database cx) {
	state Transaction tr(cx);
	loop {
		try {
			state RangeResult serverList = wait(tr.getRange(serverListKeys, CLIENT_KNOBS->TOO_MANY));
			ASSERT(!serverList.more && serverList.size() < CLIENT_KNOBS->TOO_MANY);

			state int i;
			for (i = 0; i < serverList.size(); i++) {
				state UID id = decodeServerListValue(serverList[i].value).id();
				RangeResult ranges = wait(krmGetRanges(&tr, serverKeysPrefixFor(id), allKeys));
				ASSERT(ranges.end()[-1].key == allKeys.end);

				for (int j = 0; j < ranges.size() - 2; j++)
					if (ranges[j].value == ranges[j + 1].value)
						TraceEvent(SevError, "UncoalescedValues", id)
						    .detail("Key1", ranges[j].key)
						    .detail("Key2", ranges[j + 1].key)
						    .detail("Value", ranges[j].value);
			}

			TraceEvent("DoneCheckingCoalescing").log();
			return Void();
		} catch (Error& e) {
			wait(tr.onError(e));
		}
	}
}

static std::set<int> const& normalDDQueueErrors() {
	static std::set<int> s;
	if (s.empty()) {
		s.insert(error_code_movekeys_conflict);
		s.insert(error_code_broken_promise);
		s.insert(error_code_data_move_cancelled);
		s.insert(error_code_data_move_dest_team_not_found);
	}
	return s;
}

struct DataDistributor : NonCopyable, ReferenceCounted<DataDistributor> {
public:
	Reference<AsyncVar<ServerDBInfo> const> dbInfo;
	Reference<DDSharedContext> context;
	UID ddId;
	PromiseStream<Future<Void>> addActor;

	// State initialized when bootstrap
	Reference<IDDTxnProcessor> txnProcessor;
	MoveKeysLock lock;
	DatabaseConfiguration configuration;
	std::vector<Optional<Key>> primaryDcId;
	std::vector<Optional<Key>> remoteDcIds;
	Reference<InitialDataDistribution> initData;

	Reference<EventCacheHolder> initialDDEventHolder;
	Reference<EventCacheHolder> movingDataEventHolder;
	Reference<EventCacheHolder> totalDataInFlightEventHolder;
	Reference<EventCacheHolder> totalDataInFlightRemoteEventHolder;

	// Optional components that can be set after ::init(). They're optional when test, but required for DD being
	// fully-functional.
	DDTeamCollection* teamCollection;
	Reference<ShardsAffectedByTeamFailure> shardsAffectedByTeamFailure;
	// consumer is a yield stream from producer. The RelocateShard is pushed into relocationProducer and popped from
	// relocationConsumer (by DDQueue)
	PromiseStream<RelocateShard> relocationProducer, relocationConsumer;
	Reference<PhysicalShardCollection> physicalShardCollection;

	StorageQuotaInfo storageQuotaInfo;

	Promise<Void> initialized;

	std::unordered_map<AuditType, std::vector<std::shared_ptr<DDAudit>>> audits;
<<<<<<< HEAD
	Future<Void> auditInitialized;
=======
>>>>>>> e4752309

	DataDistributor(Reference<AsyncVar<ServerDBInfo> const> const& db, UID id, Reference<DDSharedContext> context)
	  : dbInfo(db), context(context), ddId(id), txnProcessor(nullptr),
	    initialDDEventHolder(makeReference<EventCacheHolder>("InitialDD")),
	    movingDataEventHolder(makeReference<EventCacheHolder>("MovingData")),
	    totalDataInFlightEventHolder(makeReference<EventCacheHolder>("TotalDataInFlight")),
	    totalDataInFlightRemoteEventHolder(makeReference<EventCacheHolder>("TotalDataInFlightRemote")),
	    teamCollection(nullptr) {}

	// bootstrap steps

	Future<Void> takeMoveKeysLock() { return store(lock, txnProcessor->takeMoveKeysLock(ddId)); }

	Future<Void> loadDatabaseConfiguration() { return store(configuration, txnProcessor->getDatabaseConfiguration()); }

	Future<Void> updateReplicaKeys() {
		return txnProcessor->updateReplicaKeys(primaryDcId, remoteDcIds, configuration);
	}

	Future<Void> loadInitialDataDistribution() {
		return store(initData,
		             txnProcessor->getInitialDataDistribution(
		                 ddId,
		                 lock,
		                 configuration.usableRegions > 1 ? remoteDcIds : std::vector<Optional<Key>>(),
		                 context->ddEnabledState.get()));
	}

	void initDcInfo() {
		primaryDcId.clear();
		remoteDcIds.clear();
		const std::vector<RegionInfo>& regions = configuration.regions;
		if (configuration.regions.size() > 0) {
			primaryDcId.push_back(regions[0].dcId);
		}
		if (configuration.regions.size() > 1) {
			remoteDcIds.push_back(regions[1].dcId);
		}
	}

	Future<Void> waitDataDistributorEnabled() const {
		return txnProcessor->waitForDataDistributionEnabled(context->ddEnabledState.get());
	}

	// Initialize the required internal states of DataDistributor. It's necessary before DataDistributor start working.
	// Doesn't include initialization of optional components, like TenantCache, DDQueue, Tracker, TeamCollection. The
	// components should call its own ::init methods.
	ACTOR static Future<Void> init(Reference<DataDistributor> self) {
		loop {
			TraceEvent("DDInitTakingMoveKeysLock", self->ddId).log();
			wait(self->takeMoveKeysLock());
			TraceEvent("DDInitTookMoveKeysLock", self->ddId).log();

			wait(self->loadDatabaseConfiguration());
			self->initDcInfo();
			TraceEvent("DDInitGotConfiguration", self->ddId).detail("Conf", self->configuration.toString());

			wait(self->updateReplicaKeys());
			TraceEvent("DDInitUpdatedReplicaKeys", self->ddId).log();

			wait(self->loadInitialDataDistribution());

			if (self->initData->shards.size() > 1) {
				TraceEvent("DDInitGotInitialDD", self->ddId)
				    .detail("B", self->initData->shards.end()[-2].key)
				    .detail("E", self->initData->shards.end()[-1].key)
				    .detail("Src", describe(self->initData->shards.end()[-2].primarySrc))
				    .detail("Dest", describe(self->initData->shards.end()[-2].primaryDest))
				    .trackLatest(self->initialDDEventHolder->trackingKey);
			} else {
				TraceEvent("DDInitGotInitialDD", self->ddId)
				    .detail("B", "")
				    .detail("E", "")
				    .detail("Src", "[no items]")
				    .detail("Dest", "[no items]")
				    .trackLatest(self->initialDDEventHolder->trackingKey);
			}

			if (self->initData->mode && self->context->isDDEnabled()) {
				// mode may be set true by system operator using fdbcli and isDDEnabled() set to true
				break;
			}

			TraceEvent("DataDistributionDisabled", self->ddId).log();

			TraceEvent("MovingData", self->ddId)
			    .detail("InFlight", 0)
			    .detail("InQueue", 0)
			    .detail("AverageShardSize", -1)
			    .detail("UnhealthyRelocations", 0)
			    .detail("HighestPriority", 0)
			    .detail("BytesWritten", 0)
			    .detail("PriorityRecoverMove", 0)
			    .detail("PriorityRebalanceUnderutilizedTeam", 0)
			    .detail("PriorityRebalannceOverutilizedTeam", 0)
			    .detail("PriorityTeamHealthy", 0)
			    .detail("PriorityTeamContainsUndesiredServer", 0)
			    .detail("PriorityTeamRedundant", 0)
			    .detail("PriorityMergeShard", 0)
			    .detail("PriorityTeamUnhealthy", 0)
			    .detail("PriorityTeam2Left", 0)
			    .detail("PriorityTeam1Left", 0)
			    .detail("PriorityTeam0Left", 0)
			    .detail("PrioritySplitShard", 0)
			    .trackLatest(self->movingDataEventHolder->trackingKey);

			TraceEvent("TotalDataInFlight", self->ddId)
			    .detail("Primary", true)
			    .detail("TotalBytes", 0)
			    .detail("UnhealthyServers", 0)
			    .detail("HighestPriority", 0)
			    .trackLatest(self->totalDataInFlightEventHolder->trackingKey);
			TraceEvent("TotalDataInFlight", self->ddId)
			    .detail("Primary", false)
			    .detail("TotalBytes", 0)
			    .detail("UnhealthyServers", 0)
			    .detail("HighestPriority", self->configuration.usableRegions > 1 ? 0 : -1)
			    .trackLatest(self->totalDataInFlightRemoteEventHolder->trackingKey);

			wait(self->waitDataDistributorEnabled());
			TraceEvent("DataDistributionEnabled").log();
		}
		return Void();
	}

	ACTOR static Future<Void> resumeFromShards(Reference<DataDistributor> self, bool traceShard) {
		// All physicalShard init must be completed before issuing data move
		if (SERVER_KNOBS->SHARD_ENCODE_LOCATION_METADATA && SERVER_KNOBS->ENABLE_DD_PHYSICAL_SHARD) {
			for (int i = 0; i < self->initData->shards.size() - 1; i++) {
				const DDShardInfo& iShard = self->initData->shards[i];
				KeyRangeRef keys = KeyRangeRef(iShard.key, self->initData->shards[i + 1].key);
				std::vector<ShardsAffectedByTeamFailure::Team> teams;
				teams.push_back(ShardsAffectedByTeamFailure::Team(iShard.primarySrc, true));
				if (self->configuration.usableRegions > 1) {
					teams.push_back(ShardsAffectedByTeamFailure::Team(iShard.remoteSrc, false));
				}
				self->physicalShardCollection->initPhysicalShardCollection(keys, teams, iShard.srcId.first(), 0);
			}
		}

		state int shard = 0;
		for (; shard < self->initData->shards.size() - 1; shard++) {
			const DDShardInfo& iShard = self->initData->shards[shard];
			KeyRangeRef keys = KeyRangeRef(iShard.key, self->initData->shards[shard + 1].key);

			self->shardsAffectedByTeamFailure->defineShard(keys);
			std::vector<ShardsAffectedByTeamFailure::Team> teams;
			teams.push_back(ShardsAffectedByTeamFailure::Team(iShard.primarySrc, true));
			if (self->configuration.usableRegions > 1) {
				teams.push_back(ShardsAffectedByTeamFailure::Team(iShard.remoteSrc, false));
			}
			if (traceShard) {
				TraceEvent(SevDebug, "DDInitShard")
				    .detail("Keys", keys)
				    .detail("PrimarySrc", describe(iShard.primarySrc))
				    .detail("RemoteSrc", describe(iShard.remoteSrc))
				    .detail("PrimaryDest", describe(iShard.primaryDest))
				    .detail("RemoteDest", describe(iShard.remoteDest))
				    .detail("SrcID", iShard.srcId)
				    .detail("DestID", iShard.destId);
			}

			self->shardsAffectedByTeamFailure->moveShard(keys, teams);
			if (iShard.hasDest && iShard.destId == anonymousShardId) {
				// This shard is already in flight.  Ideally we should use dest in ShardsAffectedByTeamFailure and
				// generate a dataDistributionRelocator directly in DataDistributionQueue to track it, but it's
				// easier to just (with low priority) schedule it for movement.
				bool unhealthy = iShard.primarySrc.size() != self->configuration.storageTeamSize;
				if (!unhealthy && self->configuration.usableRegions > 1) {
					unhealthy = iShard.remoteSrc.size() != self->configuration.storageTeamSize;
				}
				self->relocationProducer.send(
				    RelocateShard(keys,
				                  unhealthy ? DataMovementReason::TEAM_UNHEALTHY : DataMovementReason::RECOVER_MOVE,
				                  RelocateReason::OTHER));
			}

			wait(yield(TaskPriority::DataDistribution));
		}
		return Void();
	}

	// TODO: unit test needed
	ACTOR static Future<Void> resumeFromDataMoves(Reference<DataDistributor> self, Future<Void> readyToStart) {
		state KeyRangeMap<std::shared_ptr<DataMove>>::iterator it = self->initData->dataMoveMap.ranges().begin();

		wait(readyToStart);

		for (; it != self->initData->dataMoveMap.ranges().end(); ++it) {
			const DataMoveMetaData& meta = it.value()->meta;
			if (it.value()->isCancelled() || (it.value()->valid && !SERVER_KNOBS->SHARD_ENCODE_LOCATION_METADATA)) {
				RelocateShard rs(meta.range, DataMovementReason::RECOVER_MOVE, RelocateReason::OTHER);
				rs.dataMoveId = meta.id;
				rs.cancelled = true;
				self->relocationProducer.send(rs);
				TraceEvent("DDInitScheduledCancelDataMove", self->ddId).detail("DataMove", meta.toString());
			} else if (it.value()->valid) {
				TraceEvent(SevDebug, "DDInitFoundDataMove", self->ddId).detail("DataMove", meta.toString());
				ASSERT(meta.range == it.range());
				// TODO: Persist priority in DataMoveMetaData.
				RelocateShard rs(meta.range, DataMovementReason::RECOVER_MOVE, RelocateReason::OTHER);
				rs.dataMoveId = meta.id;
				rs.dataMove = it.value();
				std::vector<ShardsAffectedByTeamFailure::Team> teams;
				teams.push_back(ShardsAffectedByTeamFailure::Team(rs.dataMove->primaryDest, true));
				if (!rs.dataMove->remoteDest.empty()) {
					teams.push_back(ShardsAffectedByTeamFailure::Team(rs.dataMove->remoteDest, false));
				}

				// Since a DataMove could cover more than one keyrange, e.g., during merge, we need to define
				// the target shard and restart the shard tracker.
				self->shardsAffectedByTeamFailure->restartShardTracker.send(rs.keys);
				self->shardsAffectedByTeamFailure->defineShard(rs.keys);

				// When restoring a DataMove, the destination team is determined, and hence we need to register
				// the data move now, so that team failures can be captured.
				self->shardsAffectedByTeamFailure->moveShard(rs.keys, teams);
				self->relocationProducer.send(rs);
				wait(yield(TaskPriority::DataDistribution));
			}
		}
		return Void();
	}

	// Resume inflight relocations from the previous DD
	// TODO: The initialDataDistribution is unused once resumeRelocations and
	// DataDistributionTracker::trackInitialShards are done. In the future, we can release the object to save memory
	// usage if it turns out to be a problem.
	Future<Void> resumeRelocations() {
		ASSERT(shardsAffectedByTeamFailure); // has to be allocated
		Future<Void> shardsReady = resumeFromShards(Reference<DataDistributor>::addRef(this), g_network->isSimulated());
		return resumeFromDataMoves(Reference<DataDistributor>::addRef(this), shardsReady);
	}

	Future<Void> pollMoveKeysLock() { return txnProcessor->pollMoveKeysLock(lock, context->ddEnabledState.get()); }

	Future<bool> isDataDistributionEnabled() const {
		return txnProcessor->isDataDistributionEnabled(context->ddEnabledState.get());
	}

	Future<Void> removeKeysFromFailedServer(const UID& serverID, const std::vector<UID>& teamForDroppedRange) const {
		return txnProcessor->removeKeysFromFailedServer(
		    serverID, teamForDroppedRange, lock, context->ddEnabledState.get());
	}

	Future<Void> removeStorageServer(const UID& serverID, const Optional<UID>& tssPairID = Optional<UID>()) const {
		return txnProcessor->removeStorageServer(serverID, tssPairID, lock, context->ddEnabledState.get());
	}
};

ACTOR Future<Void> doAuditStorage(Reference<DataDistributor> self, AuditStorageState auditStates);
ACTOR Future<Void> auditStorage(Reference<DataDistributor> self, TriggerAuditRequest req);
ACTOR Future<Void> loadAndDispatchAuditRange(Reference<DataDistributor> self,
                                             std::shared_ptr<DDAudit> audit,
                                             KeyRange range);
ACTOR Future<Void> scheduleAuditForRange(Reference<DataDistributor> self,
                                         std::shared_ptr<DDAudit> audit,
                                         KeyRange range);
ACTOR Future<Void> doAuditOnStorageServer(Reference<DataDistributor> self,
                                          std::shared_ptr<DDAudit> audit,
                                          StorageServerInterface ssi,
                                          AuditStorageRequest req);

ACTOR Future<Void> storageQuotaTracker(Database cx, StorageQuotaInfo* storageQuotaInfo) {
	loop {
		state Transaction tr(cx);
		loop {
			try {
				state RangeResult currentQuotas = wait(tr.getRange(storageQuotaKeys, CLIENT_KNOBS->TOO_MANY));
				TraceEvent("StorageQuota_ReadCurrentQuotas").detail("Size", currentQuotas.size());
				for (auto const kv : currentQuotas) {
					Key const key = kv.key.removePrefix(storageQuotaPrefix);
					uint64_t const quota = BinaryReader::fromStringRef<uint64_t>(kv.value, Unversioned());
					storageQuotaInfo->quotaMap[key] = quota;
				}
				wait(delay(5.0));
				break;
			} catch (Error& e) {
				wait(tr.onError(e));
			}
		}
	}
}

// Periodically check and log the physicalShard status; clean up empty physicalShard;
ACTOR Future<Void> monitorPhysicalShardStatus(Reference<PhysicalShardCollection> self) {
	ASSERT(SERVER_KNOBS->SHARD_ENCODE_LOCATION_METADATA);
	ASSERT(SERVER_KNOBS->ENABLE_DD_PHYSICAL_SHARD);
	loop {
		self->cleanUpPhysicalShardCollection();
		self->logPhysicalShardCollection();
		wait(delay(SERVER_KNOBS->PHYSICAL_SHARD_METRICS_DELAY));
	}
}

// Runs the data distribution algorithm for FDB, including the DD Queue, DD tracker, and DD team collection
ACTOR Future<Void> dataDistribution(Reference<DataDistributor> self,
                                    PromiseStream<GetMetricsListRequest> getShardMetricsList) {
	state Database cx = openDBOnServer(self->dbInfo, TaskPriority::DataDistributionLaunch, LockAware::True);
	cx->locationCacheSize = SERVER_KNOBS->DD_LOCATION_CACHE_SIZE;
	self->txnProcessor = Reference<IDDTxnProcessor>(new DDTxnProcessor(cx));

	// cx->setOption( FDBDatabaseOptions::LOCATION_CACHE_SIZE, StringRef((uint8_t*)
	// &SERVER_KNOBS->DD_LOCATION_CACHE_SIZE, 8) ); ASSERT( cx->locationCacheSize ==
	// SERVER_KNOBS->DD_LOCATION_CACHE_SIZE
	// );

	// wait(debugCheckCoalescing(cx));
	// FIXME: wrap the bootstrap process into class DataDistributor
	state Reference<DDTeamCollection> primaryTeamCollection;
	state Reference<DDTeamCollection> remoteTeamCollection;
	state bool trackerCancelled;
	state bool ddIsTenantAware = SERVER_KNOBS->DD_TENANT_AWARENESS_ENABLED;
	loop {
		trackerCancelled = false;
		self->initialized = Promise<Void>();

		// Stored outside of data distribution tracker to avoid slow tasks
		// when tracker is cancelled
		state KeyRangeMap<ShardTrackedData> shards;
		state Promise<UID> removeFailedServer;
		try {
			wait(DataDistributor::init(self));

			// When/If this assertion fails, Evan owes Ben a pat on the back for his foresight
			ASSERT(self->configuration.storageTeamSize > 0);

			for (const auto& auditState : self->initData->auditStates) {
				self->addActor.send(doAuditStorage(self, auditState));
			}

			state PromiseStream<Promise<int64_t>> getAverageShardBytes;
			state PromiseStream<Promise<int>> getUnhealthyRelocationCount;
			state PromiseStream<GetMetricsRequest> getShardMetrics;
			state PromiseStream<GetTopKMetricsRequest> getTopKShardMetrics;
			state Reference<AsyncVar<bool>> processingUnhealthy(new AsyncVar<bool>(false));
			state Reference<AsyncVar<bool>> processingWiggle(new AsyncVar<bool>(false));

			state Optional<Reference<TenantCache>> ddTenantCache;
			if (ddIsTenantAware) {
				ddTenantCache = makeReference<TenantCache>(cx, self->ddId);
				wait(ddTenantCache.get()->build());
			}

			self->shardsAffectedByTeamFailure = makeReference<ShardsAffectedByTeamFailure>();
			self->physicalShardCollection = makeReference<PhysicalShardCollection>();
			wait(self->resumeRelocations());

			std::vector<TeamCollectionInterface> tcis; // primary and remote region interface
			Reference<AsyncVar<bool>> anyZeroHealthyTeams; // true if primary or remote has zero healthy team
			std::vector<Reference<AsyncVar<bool>>> zeroHealthyTeams; // primary and remote

			tcis.push_back(TeamCollectionInterface());
			zeroHealthyTeams.push_back(makeReference<AsyncVar<bool>>(true));
			int storageTeamSize = self->configuration.storageTeamSize;

			std::vector<Future<Void>> actors; // the container of ACTORs
			if (self->configuration.usableRegions > 1) {
				tcis.push_back(TeamCollectionInterface());
				storageTeamSize = 2 * self->configuration.storageTeamSize;

				zeroHealthyTeams.push_back(makeReference<AsyncVar<bool>>(true));
				anyZeroHealthyTeams = makeReference<AsyncVar<bool>>(true);
				actors.push_back(anyTrue(zeroHealthyTeams, anyZeroHealthyTeams));
			} else {
				anyZeroHealthyTeams = zeroHealthyTeams[0];
			}

			actors.push_back(self->pollMoveKeysLock());
			actors.push_back(reportErrorsExcept(dataDistributionTracker(self->initData,
			                                                            self->txnProcessor,
			                                                            self->relocationProducer,
			                                                            self->shardsAffectedByTeamFailure,
			                                                            self->physicalShardCollection,
			                                                            getShardMetrics,
			                                                            getTopKShardMetrics.getFuture(),
			                                                            getShardMetricsList,
			                                                            getAverageShardBytes.getFuture(),
			                                                            self->initialized,
			                                                            anyZeroHealthyTeams,
			                                                            self->ddId,
			                                                            &shards,
			                                                            &trackerCancelled,
			                                                            ddTenantCache),
			                                    "DDTracker",
			                                    self->ddId,
			                                    &normalDDQueueErrors()));
			actors.push_back(reportErrorsExcept(dataDistributionQueue(self->txnProcessor,
			                                                          self->relocationProducer,
			                                                          self->relocationConsumer.getFuture(),
			                                                          getShardMetrics,
			                                                          getTopKShardMetrics,
			                                                          processingUnhealthy,
			                                                          processingWiggle,
			                                                          tcis,
			                                                          self->shardsAffectedByTeamFailure,
			                                                          self->physicalShardCollection,
			                                                          self->lock,
			                                                          getAverageShardBytes,
			                                                          getUnhealthyRelocationCount.getFuture(),
			                                                          self->ddId,
			                                                          storageTeamSize,
			                                                          self->configuration.storageTeamSize,
			                                                          self->context->ddEnabledState.get()),
			                                    "DDQueue",
			                                    self->ddId,
			                                    &normalDDQueueErrors()));

			actors.push_back(reportErrorsExcept(storageQuotaTracker(cx, &self->storageQuotaInfo),
			                                    "StorageQuotaTracker",
			                                    self->ddId,
			                                    &normalDDQueueErrors()));

			if (ddIsTenantAware) {
				actors.push_back(reportErrorsExcept(ddTenantCache.get()->monitorTenantMap(),
				                                    "DDTenantCacheMonitor",
				                                    self->ddId,
				                                    &normalDDQueueErrors()));
			}

			std::vector<DDTeamCollection*> teamCollectionsPtrs;
			primaryTeamCollection = makeReference<DDTeamCollection>(
			    self->txnProcessor,
			    self->ddId,
			    self->lock,
			    self->relocationProducer,
			    self->shardsAffectedByTeamFailure,
			    self->configuration,
			    self->primaryDcId,
			    self->configuration.usableRegions > 1 ? self->remoteDcIds : std::vector<Optional<Key>>(),
			    self->initialized.getFuture(),
			    zeroHealthyTeams[0],
			    IsPrimary::True,
			    processingUnhealthy,
			    processingWiggle,
			    getShardMetrics,
			    removeFailedServer,
			    getUnhealthyRelocationCount);
			teamCollectionsPtrs.push_back(primaryTeamCollection.getPtr());
			auto recruitStorage = IAsyncListener<RequestStream<RecruitStorageRequest>>::create(
			    self->dbInfo, [](auto const& info) { return info.clusterInterface.recruitStorage; });
			if (self->configuration.usableRegions > 1) {
				remoteTeamCollection =
				    makeReference<DDTeamCollection>(self->txnProcessor,
				                                    self->ddId,
				                                    self->lock,
				                                    self->relocationProducer,
				                                    self->shardsAffectedByTeamFailure,
				                                    self->configuration,
				                                    self->remoteDcIds,
				                                    Optional<std::vector<Optional<Key>>>(),
				                                    self->initialized.getFuture() && remoteRecovered(self->dbInfo),
				                                    zeroHealthyTeams[1],
				                                    IsPrimary::False,
				                                    processingUnhealthy,
				                                    processingWiggle,
				                                    getShardMetrics,
				                                    removeFailedServer,
				                                    getUnhealthyRelocationCount);
				teamCollectionsPtrs.push_back(remoteTeamCollection.getPtr());
				remoteTeamCollection->teamCollections = teamCollectionsPtrs;
				actors.push_back(reportErrorsExcept(DDTeamCollection::run(remoteTeamCollection,
				                                                          self->initData,
				                                                          tcis[1],
				                                                          recruitStorage,
				                                                          *self->context->ddEnabledState.get()),
				                                    "DDTeamCollectionSecondary",
				                                    self->ddId,
				                                    &normalDDQueueErrors()));
				actors.push_back(DDTeamCollection::printSnapshotTeamsInfo(remoteTeamCollection));
			}
			primaryTeamCollection->teamCollections = teamCollectionsPtrs;
			self->teamCollection = primaryTeamCollection.getPtr();
			actors.push_back(reportErrorsExcept(DDTeamCollection::run(primaryTeamCollection,
			                                                          self->initData,
			                                                          tcis[0],
			                                                          recruitStorage,
			                                                          *self->context->ddEnabledState.get()),
			                                    "DDTeamCollectionPrimary",
			                                    self->ddId,
			                                    &normalDDQueueErrors()));

			actors.push_back(DDTeamCollection::printSnapshotTeamsInfo(primaryTeamCollection));
			actors.push_back(yieldPromiseStream(self->relocationProducer.getFuture(), self->relocationConsumer));
			if (SERVER_KNOBS->SHARD_ENCODE_LOCATION_METADATA && SERVER_KNOBS->ENABLE_DD_PHYSICAL_SHARD) {
				actors.push_back(monitorPhysicalShardStatus(self->physicalShardCollection));
			}

			wait(waitForAll(actors));
			return Void();
		} catch (Error& e) {
			trackerCancelled = true;
			state Error err = e;
			TraceEvent("DataDistributorDestroyTeamCollections").error(e);
			state std::vector<UID> teamForDroppedRange;
			if (removeFailedServer.getFuture().isReady() && !removeFailedServer.getFuture().isError()) {
				// Choose a random healthy team to host the to-be-dropped range.
				const UID serverID = removeFailedServer.getFuture().get();
				std::vector<UID> pTeam = primaryTeamCollection->getRandomHealthyTeam(serverID);
				teamForDroppedRange.insert(teamForDroppedRange.end(), pTeam.begin(), pTeam.end());
				if (self->configuration.usableRegions > 1) {
					std::vector<UID> rTeam = remoteTeamCollection->getRandomHealthyTeam(serverID);
					teamForDroppedRange.insert(teamForDroppedRange.end(), rTeam.begin(), rTeam.end());
				}
			}
			self->teamCollection = nullptr;
			primaryTeamCollection = Reference<DDTeamCollection>();
			remoteTeamCollection = Reference<DDTeamCollection>();
			if (err.code() == error_code_actor_cancelled) {
				// When cancelled, we cannot clear asyncronously because
				// this will result in invalid memory access. This should only
				// be an issue in simulation.
				if (!g_network->isSimulated()) {
					TraceEvent(SevWarnAlways, "DataDistributorCancelled");
				}
				shards.clear();
				throw e;
			} else {
				wait(shards.clearAsync());
			}
			TraceEvent("DataDistributorTeamCollectionsDestroyed").error(err);
			if (removeFailedServer.getFuture().isReady() && !removeFailedServer.getFuture().isError()) {
				TraceEvent("RemoveFailedServer", removeFailedServer.getFuture().get()).error(err);
				wait(self->removeKeysFromFailedServer(removeFailedServer.getFuture().get(), teamForDroppedRange));
				wait(self->removeStorageServer(removeFailedServer.getFuture().get()));
			} else {
				if (err.code() != error_code_movekeys_conflict) {
					throw err;
				}

				bool ddEnabled = wait(self->isDataDistributionEnabled());
				TraceEvent("DataDistributionMoveKeysConflict").error(err).detail("DataDistributionEnabled", ddEnabled);
				if (ddEnabled) {
					throw err;
				}
			}
		}
	}
}

static std::set<int> const& normalDataDistributorErrors() {
	static std::set<int> s;
	if (s.empty()) {
		s.insert(error_code_worker_removed);
		s.insert(error_code_broken_promise);
		s.insert(error_code_actor_cancelled);
		s.insert(error_code_please_reboot);
		s.insert(error_code_movekeys_conflict);
		s.insert(error_code_data_move_cancelled);
		s.insert(error_code_data_move_dest_team_not_found);
	}
	return s;
}

ACTOR template <class Req>
Future<Void> sendSnapReq(RequestStream<Req> stream, Req req, Error e) {
	ErrorOr<REPLY_TYPE(Req)> reply = wait(stream.tryGetReply(req));
	if (reply.isError()) {
		TraceEvent("SnapDataDistributor_ReqError")
		    .errorUnsuppressed(reply.getError())
		    .detail("ConvertedErrorType", e.what())
		    .detail("Peer", stream.getEndpoint().getPrimaryAddress());
		throw e;
	}
	return Void();
}

ACTOR Future<ErrorOr<Void>> trySendSnapReq(RequestStream<WorkerSnapRequest> stream, WorkerSnapRequest req) {
	state int snapReqRetry = 0;
	state double snapRetryBackoff = FLOW_KNOBS->PREVENT_FAST_SPIN_DELAY;
	loop {
		ErrorOr<REPLY_TYPE(WorkerSnapRequest)> reply = wait(stream.tryGetReply(req));
		if (reply.isError()) {
			TraceEvent("SnapDataDistributor_ReqError")
			    .errorUnsuppressed(reply.getError())
			    .detail("Peer", stream.getEndpoint().getPrimaryAddress())
			    .detail("Retry", snapReqRetry);
			if (reply.getError().code() != error_code_request_maybe_delivered ||
			    ++snapReqRetry > SERVER_KNOBS->SNAP_NETWORK_FAILURE_RETRY_LIMIT)
				return ErrorOr<Void>(reply.getError());
			else {
				// retry for network failures with same snap UID to avoid snapshot twice
				req = WorkerSnapRequest(req.snapPayload, req.snapUID, req.role);
				wait(delay(snapRetryBackoff));
				snapRetryBackoff = snapRetryBackoff * 2;
			}
		} else
			break;
	}
	return ErrorOr<Void>(Void());
}

ACTOR Future<std::map<NetworkAddress, std::pair<WorkerInterface, std::string>>> getStatefulWorkers(
    Database cx,
    Reference<AsyncVar<ServerDBInfo> const> dbInfo,
    std::vector<TLogInterface>* tlogs,
    int* storageFaultTolerance) {
	state std::map<NetworkAddress, std::pair<WorkerInterface, std::string>> result;
	state std::map<NetworkAddress, WorkerInterface> workersMap;
	state Transaction tr(cx);
	state DatabaseConfiguration configuration;
	loop {
		try {
			// necessary options
			tr.setOption(FDBTransactionOptions::LOCK_AWARE);
			tr.setOption(FDBTransactionOptions::READ_SYSTEM_KEYS);

			// get database configuration
			DatabaseConfiguration _configuration = wait(getDatabaseConfiguration(&tr));
			configuration = _configuration;

			// get storages
			RangeResult serverList = wait(tr.getRange(serverListKeys, CLIENT_KNOBS->TOO_MANY));
			ASSERT(!serverList.more && serverList.size() < CLIENT_KNOBS->TOO_MANY);
			state std::vector<StorageServerInterface> storageServers;
			storageServers.reserve(serverList.size());
			for (int i = 0; i < serverList.size(); i++)
				storageServers.push_back(decodeServerListValue(serverList[i].value));

			// get workers
			state std::vector<WorkerDetails> workers = wait(getWorkers(dbInfo));
			for (const auto& worker : workers) {
				workersMap[worker.interf.address()] = worker.interf;
			}

			Optional<Value> regionsValue = wait(tr.get("usable_regions"_sr.withPrefix(configKeysPrefix)));
			int usableRegions = 1;
			if (regionsValue.present()) {
				usableRegions = atoi(regionsValue.get().toString().c_str());
			}
			auto masterDcId = dbInfo->get().master.locality.dcId();
			int storageFailures = 0;
			for (const auto& server : storageServers) {
				TraceEvent(SevDebug, "StorageServerDcIdInfo")
				    .detail("Address", server.address().toString())
				    .detail("ServerLocalityID", server.locality.dcId())
				    .detail("MasterDcID", masterDcId);
				if (usableRegions == 1 || server.locality.dcId() == masterDcId) {
					auto itr = workersMap.find(server.address());
					if (itr == workersMap.end()) {
						TraceEvent(SevWarn, "GetStorageWorkers")
						    .detail("Reason", "Could not find worker for storage server")
						    .detail("SS", server.id());
						++storageFailures;
					} else {
						if (result.count(server.address())) {
							ASSERT(itr->second.id() == result[server.address()].first.id());
							if (result[server.address()].second.find("storage") == std::string::npos)
								result[server.address()].second.append(",storage");
						} else {
							result[server.address()] = std::make_pair(itr->second, "storage");
						}
					}
				}
			}
			// calculate fault tolerance
			*storageFaultTolerance = std::min(static_cast<int>(SERVER_KNOBS->MAX_STORAGE_SNAPSHOT_FAULT_TOLERANCE),
			                                  configuration.storageTeamSize - 1) -
			                         storageFailures;
			if (*storageFaultTolerance < 0) {
				CODE_PROBE(true, "Too many failed storage servers to complete snapshot", probe::decoration::rare);
				throw snap_storage_failed();
			}
			// tlogs
			for (const auto& tlog : *tlogs) {
				TraceEvent(SevDebug, "GetStatefulWorkersTlog").detail("Addr", tlog.address());
				if (workersMap.find(tlog.address()) == workersMap.end()) {
					TraceEvent(SevError, "MissingTlogWorkerInterface").detail("TlogAddress", tlog.address());
					throw snap_tlog_failed();
				}
				if (result.count(tlog.address())) {
					ASSERT(workersMap[tlog.address()].id() == result[tlog.address()].first.id());
					result[tlog.address()].second.append(",tlog");
				} else {
					result[tlog.address()] = std::make_pair(workersMap[tlog.address()], "tlog");
				}
			}

			// get coordinators
			Optional<Value> coordinators = wait(tr.get(coordinatorsKey));
			if (!coordinators.present()) {
				CODE_PROBE(true, "Failed to read the coordinatorsKey", probe::decoration::rare);
				throw operation_failed();
			}
			ClusterConnectionString ccs(coordinators.get().toString());
			std::vector<NetworkAddress> coordinatorsAddr = wait(ccs.tryResolveHostnames());
			std::set<NetworkAddress> coordinatorsAddrSet(coordinatorsAddr.begin(), coordinatorsAddr.end());
			for (const auto& worker : workers) {
				// Note : only considers second address for coordinators,
				// as we use primary addresses from storage and tlog interfaces above
				NetworkAddress primary = worker.interf.address();
				Optional<NetworkAddress> secondary = worker.interf.tLog.getEndpoint().addresses.secondaryAddress;
				if (coordinatorsAddrSet.find(primary) != coordinatorsAddrSet.end() ||
				    (secondary.present() && (coordinatorsAddrSet.find(secondary.get()) != coordinatorsAddrSet.end()))) {
					if (result.count(primary)) {
						ASSERT(workersMap[primary].id() == result[primary].first.id());
						result[primary].second.append(",coord");
					} else {
						result[primary] = std::make_pair(workersMap[primary], "coord");
					}
				}
			}
			if (SERVER_KNOBS->SNAPSHOT_ALL_STATEFUL_PROCESSES) {
				for (const auto& worker : workers) {
					const auto& processAddress = worker.interf.address();
					// skip processes that are already included
					if (result.count(processAddress))
						continue;
					const auto& processClassType = worker.processClass.classType();
					// coordinators are always configured to be recruited
					if (processClassType == ProcessClass::StorageClass) {
						result[processAddress] = std::make_pair(worker.interf, "storage");
						TraceEvent(SevInfo, "SnapUnRecruitedStorageProcess").detail("ProcessAddress", processAddress);
					} else if (processClassType == ProcessClass::TransactionClass ||
					           processClassType == ProcessClass::LogClass) {
						result[processAddress] = std::make_pair(worker.interf, "tlog");
						TraceEvent(SevInfo, "SnapUnRecruitedLogProcess").detail("ProcessAddress", processAddress);
					}
				}
			}
			return result;
		} catch (Error& e) {
			wait(tr.onError(e));
			result.clear();
		}
	}
}

ACTOR Future<Void> ddSnapCreateCore(DistributorSnapRequest snapReq, Reference<AsyncVar<ServerDBInfo> const> db) {
	state Database cx = openDBOnServer(db, TaskPriority::DefaultDelay, LockAware::True);

	state ReadYourWritesTransaction tr(cx);
	loop {
		try {
			tr.setOption(FDBTransactionOptions::ACCESS_SYSTEM_KEYS);
			tr.setOption(FDBTransactionOptions::LOCK_AWARE);
			TraceEvent("SnapDataDistributor_WriteFlagAttempt")
			    .detail("SnapPayload", snapReq.snapPayload)
			    .detail("SnapUID", snapReq.snapUID);
			tr.set(writeRecoveryKey, writeRecoveryKeyTrue);
			wait(tr.commit());
			break;
		} catch (Error& e) {
			TraceEvent("SnapDataDistributor_WriteFlagError").error(e);
			wait(tr.onError(e));
		}
	}
	TraceEvent("SnapDataDistributor_SnapReqEnter")
	    .detail("SnapPayload", snapReq.snapPayload)
	    .detail("SnapUID", snapReq.snapUID);
	try {
		// disable tlog pop on local tlog nodes
		state std::vector<TLogInterface> tlogs = db->get().logSystemConfig.allLocalLogs(false);
		std::vector<Future<Void>> disablePops;
		disablePops.reserve(tlogs.size());
		for (const auto& tlog : tlogs) {
			disablePops.push_back(sendSnapReq(
			    tlog.disablePopRequest, TLogDisablePopRequest{ snapReq.snapUID }, snap_disable_tlog_pop_failed()));
		}
		wait(waitForAll(disablePops));

		TraceEvent("SnapDataDistributor_AfterDisableTLogPop")
		    .detail("SnapPayload", snapReq.snapPayload)
		    .detail("SnapUID", snapReq.snapUID);

		state int storageFaultTolerance;
		// snap stateful nodes
		state std::map<NetworkAddress, std::pair<WorkerInterface, std::string>> statefulWorkers =
		    wait(transformErrors(getStatefulWorkers(cx, db, &tlogs, &storageFaultTolerance), snap_storage_failed()));

		TraceEvent("SnapDataDistributor_GotStatefulWorkers")
		    .detail("SnapPayload", snapReq.snapPayload)
		    .detail("SnapUID", snapReq.snapUID)
		    .detail("StorageFaultTolerance", storageFaultTolerance);

		// we need to snapshot storage nodes before snapshot any tlogs
		std::vector<Future<ErrorOr<Void>>> storageSnapReqs;
		for (const auto& [addr, entry] : statefulWorkers) {
			auto& [interf, role] = entry;
			if (role.find("storage") != std::string::npos)
				storageSnapReqs.push_back(trySendSnapReq(
				    interf.workerSnapReq, WorkerSnapRequest(snapReq.snapPayload, snapReq.snapUID, "storage"_sr)));
		}
		wait(waitForMost(storageSnapReqs, storageFaultTolerance, snap_storage_failed()));
		TraceEvent("SnapDataDistributor_AfterSnapStorage")
		    .detail("SnapPayload", snapReq.snapPayload)
		    .detail("SnapUID", snapReq.snapUID);

		std::vector<Future<ErrorOr<Void>>> tLogSnapReqs;
		tLogSnapReqs.reserve(tlogs.size());
		for (const auto& [addr, entry] : statefulWorkers) {
			auto& [interf, role] = entry;
			if (role.find("tlog") != std::string::npos)
				tLogSnapReqs.push_back(trySendSnapReq(
				    interf.workerSnapReq, WorkerSnapRequest(snapReq.snapPayload, snapReq.snapUID, "tlog"_sr)));
		}
		wait(waitForMost(tLogSnapReqs, 0, snap_tlog_failed()));

		TraceEvent("SnapDataDistributor_AfterTLogStorage")
		    .detail("SnapPayload", snapReq.snapPayload)
		    .detail("SnapUID", snapReq.snapUID);

		// enable tlog pop on local tlog nodes
		std::vector<Future<Void>> enablePops;
		enablePops.reserve(tlogs.size());
		for (const auto& tlog : tlogs) {
			enablePops.push_back(sendSnapReq(
			    tlog.enablePopRequest, TLogEnablePopRequest{ snapReq.snapUID }, snap_enable_tlog_pop_failed()));
		}
		wait(waitForAll(enablePops));

		TraceEvent("SnapDataDistributor_AfterEnableTLogPops")
		    .detail("SnapPayload", snapReq.snapPayload)
		    .detail("SnapUID", snapReq.snapUID);

		std::vector<Future<ErrorOr<Void>>> coordSnapReqs;
		for (const auto& [addr, entry] : statefulWorkers) {
			auto& [interf, role] = entry;
			if (role.find("coord") != std::string::npos)
				coordSnapReqs.push_back(trySendSnapReq(
				    interf.workerSnapReq, WorkerSnapRequest(snapReq.snapPayload, snapReq.snapUID, "coord"_sr)));
		}
		auto const coordFaultTolerance = std::min<int>(std::max<int>(0, coordSnapReqs.size() / 2 - 1),
		                                               SERVER_KNOBS->MAX_COORDINATOR_SNAPSHOT_FAULT_TOLERANCE);
		wait(waitForMost(coordSnapReqs, coordFaultTolerance, snap_coord_failed()));

		TraceEvent("SnapDataDistributor_AfterSnapCoords")
		    .detail("SnapPayload", snapReq.snapPayload)
		    .detail("SnapUID", snapReq.snapUID);
		tr.reset();
		loop {
			try {
				tr.setOption(FDBTransactionOptions::ACCESS_SYSTEM_KEYS);
				tr.setOption(FDBTransactionOptions::LOCK_AWARE);
				TraceEvent("SnapDataDistributor_ClearFlagAttempt")
				    .detail("SnapPayload", snapReq.snapPayload)
				    .detail("SnapUID", snapReq.snapUID);
				tr.clear(writeRecoveryKey);
				wait(tr.commit());
				break;
			} catch (Error& e) {
				TraceEvent("SnapDataDistributor_ClearFlagError").error(e);
				wait(tr.onError(e));
			}
		}
	} catch (Error& err) {
		state Error e = err;
		TraceEvent("SnapDataDistributor_SnapReqExit")
		    .errorUnsuppressed(e)
		    .detail("SnapPayload", snapReq.snapPayload)
		    .detail("SnapUID", snapReq.snapUID);
		if (e.code() == error_code_snap_storage_failed || e.code() == error_code_snap_tlog_failed ||
		    e.code() == error_code_operation_cancelled || e.code() == error_code_snap_disable_tlog_pop_failed) {
			// enable tlog pop on local tlog nodes
			std::vector<TLogInterface> tlogs = db->get().logSystemConfig.allLocalLogs(false);
			try {
				std::vector<Future<Void>> enablePops;
				enablePops.reserve(tlogs.size());
				for (const auto& tlog : tlogs) {
					enablePops.push_back(transformErrors(
					    throwErrorOr(tlog.enablePopRequest.tryGetReply(TLogEnablePopRequest(snapReq.snapUID))),
					    snap_enable_tlog_pop_failed()));
				}
				wait(waitForAll(enablePops));
			} catch (Error& error) {
				TraceEvent(SevDebug, "IgnoreEnableTLogPopFailure").log();
			}
		}
		throw e;
	}
	return Void();
}

ACTOR Future<Void> ddSnapCreate(
    DistributorSnapRequest snapReq,
    Reference<AsyncVar<ServerDBInfo> const> db,
    DDEnabledState* ddEnabledState,
    std::map<UID, DistributorSnapRequest>* ddSnapMap /* ongoing snapshot requests */,
    std::map<UID, ErrorOr<Void>>*
        ddSnapResultMap /* finished snapshot requests, expired in SNAP_MINIMUM_TIME_GAP seconds */) {
	state Future<Void> dbInfoChange = db->onChange();
	if (!ddEnabledState->setDDEnabled(false, snapReq.snapUID)) {
		// disable DD before doing snapCreate, if previous snap req has already disabled DD then this operation fails
		// here
		TraceEvent("SnapDDSetDDEnabledFailedInMemoryCheck").detail("SnapUID", snapReq.snapUID);
		ddSnapMap->at(snapReq.snapUID).reply.sendError(operation_failed());
		ddSnapMap->erase(snapReq.snapUID);
		(*ddSnapResultMap)[snapReq.snapUID] = ErrorOr<Void>(operation_failed());
		return Void();
	}
	try {
		choose {
			when(wait(dbInfoChange)) {
				TraceEvent("SnapDDCreateDBInfoChanged")
				    .detail("SnapPayload", snapReq.snapPayload)
				    .detail("SnapUID", snapReq.snapUID);
				ddSnapMap->at(snapReq.snapUID).reply.sendError(snap_with_recovery_unsupported());
				ddSnapMap->erase(snapReq.snapUID);
				(*ddSnapResultMap)[snapReq.snapUID] = ErrorOr<Void>(snap_with_recovery_unsupported());
			}
			when(wait(ddSnapCreateCore(snapReq, db))) {
				TraceEvent("SnapDDCreateSuccess")
				    .detail("SnapPayload", snapReq.snapPayload)
				    .detail("SnapUID", snapReq.snapUID);
				ddSnapMap->at(snapReq.snapUID).reply.send(Void());
				ddSnapMap->erase(snapReq.snapUID);
				(*ddSnapResultMap)[snapReq.snapUID] = ErrorOr<Void>(Void());
			}
			when(wait(delay(SERVER_KNOBS->SNAP_CREATE_MAX_TIMEOUT))) {
				TraceEvent("SnapDDCreateTimedOut")
				    .detail("SnapPayload", snapReq.snapPayload)
				    .detail("SnapUID", snapReq.snapUID);
				ddSnapMap->at(snapReq.snapUID).reply.sendError(timed_out());
				ddSnapMap->erase(snapReq.snapUID);
				(*ddSnapResultMap)[snapReq.snapUID] = ErrorOr<Void>(timed_out());
			}
		}
	} catch (Error& e) {
		TraceEvent("SnapDDCreateError")
		    .errorUnsuppressed(e)
		    .detail("SnapPayload", snapReq.snapPayload)
		    .detail("SnapUID", snapReq.snapUID);
		if (e.code() != error_code_operation_cancelled) {
			ddSnapMap->at(snapReq.snapUID).reply.sendError(e);
			ddSnapMap->erase(snapReq.snapUID);
			(*ddSnapResultMap)[snapReq.snapUID] = ErrorOr<Void>(e);
		} else {
			// enable DD should always succeed
			bool success = ddEnabledState->setDDEnabled(true, snapReq.snapUID);
			ASSERT(success);
			throw e;
		}
	}
	// enable DD should always succeed
	bool success = ddEnabledState->setDDEnabled(true, snapReq.snapUID);
	ASSERT(success);
	return Void();
}

ACTOR Future<Void> ddExclusionSafetyCheck(DistributorExclusionSafetyCheckRequest req,
                                          Reference<DataDistributor> self,
                                          Database cx) {
	TraceEvent("DDExclusionSafetyCheckBegin", self->ddId).log();
	std::vector<StorageServerInterface> ssis = wait(getStorageServers(cx));
	DistributorExclusionSafetyCheckReply reply(true);
	if (!self->teamCollection) {
		TraceEvent("DDExclusionSafetyCheckTeamCollectionInvalid", self->ddId).log();
		reply.safe = false;
		req.reply.send(reply);
		return Void();
	}
	// If there is only 1 team, unsafe to mark failed: team building can get stuck due to lack of servers left
	if (self->teamCollection->teams.size() <= 1) {
		TraceEvent("DDExclusionSafetyCheckNotEnoughTeams", self->ddId).log();
		reply.safe = false;
		req.reply.send(reply);
		return Void();
	}
	std::vector<UID> excludeServerIDs;
	// Go through storage server interfaces and translate Address -> server ID (UID)
	for (const AddressExclusion& excl : req.exclusions) {
		for (const auto& ssi : ssis) {
			if (excl.excludes(ssi.address()) ||
			    (ssi.secondaryAddress().present() && excl.excludes(ssi.secondaryAddress().get()))) {
				excludeServerIDs.push_back(ssi.id());
			}
		}
	}
	reply.safe = self->teamCollection->exclusionSafetyCheck(excludeServerIDs);
	TraceEvent("DDExclusionSafetyCheckFinish", self->ddId).log();
	req.reply.send(reply);
	return Void();
}

ACTOR Future<Void> waitFailCacheServer(Database* db, StorageServerInterface ssi) {
	state Transaction tr(*db);
	state Key key = storageCacheServerKey(ssi.id());
	wait(waitFailureClient(ssi.waitFailure));
	loop {
		tr.setOption(FDBTransactionOptions::ACCESS_SYSTEM_KEYS);
		try {
			tr.addReadConflictRange(storageCacheServerKeys);
			tr.clear(key);
			wait(tr.commit());
			break;
		} catch (Error& e) {
			wait(tr.onError(e));
		}
	}
	return Void();
}

ACTOR Future<Void> cacheServerWatcher(Database* db) {
	state Transaction tr(*db);
	state ActorCollection actors(false);
	state std::set<UID> knownCaches;
	loop {
		tr.setOption(FDBTransactionOptions::ACCESS_SYSTEM_KEYS);
		try {
			RangeResult range = wait(tr.getRange(storageCacheServerKeys, CLIENT_KNOBS->TOO_MANY));
			ASSERT(!range.more);
			std::set<UID> caches;
			for (auto& kv : range) {
				UID id;
				BinaryReader reader{ kv.key.removePrefix(storageCacheServersPrefix), Unversioned() };
				reader >> id;
				caches.insert(id);
				if (knownCaches.find(id) == knownCaches.end()) {
					StorageServerInterface ssi;
					BinaryReader reader{ kv.value, IncludeVersion() };
					reader >> ssi;
					actors.add(waitFailCacheServer(db, ssi));
				}
			}
			knownCaches = std::move(caches);
			tr.reset();
			wait(delay(5.0) || actors.getResult());
			ASSERT(!actors.getResult().isReady());
		} catch (Error& e) {
			wait(tr.onError(e));
		}
	}
}

static int64_t getMedianShardSize(VectorRef<DDMetricsRef> metricVec) {
	std::nth_element(metricVec.begin(),
	                 metricVec.begin() + metricVec.size() / 2,
	                 metricVec.end(),
	                 [](const DDMetricsRef& d1, const DDMetricsRef& d2) { return d1.shardBytes < d2.shardBytes; });
	return metricVec[metricVec.size() / 2].shardBytes;
}

GetStorageWigglerStateReply getStorageWigglerStates(Reference<DataDistributor> self) {
	GetStorageWigglerStateReply reply;
	if (self->teamCollection) {
		std::tie(reply.primary, reply.lastStateChangePrimary) = self->teamCollection->getStorageWigglerState();
		if (self->teamCollection->teamCollections.size() > 1) {
			std::tie(reply.remote, reply.lastStateChangeRemote) =
			    self->teamCollection->teamCollections[1]->getStorageWigglerState();
		}
	}
	return reply;
}

ACTOR Future<Void> ddGetMetrics(GetDataDistributorMetricsRequest req,
                                PromiseStream<GetMetricsListRequest> getShardMetricsList) {
	ErrorOr<Standalone<VectorRef<DDMetricsRef>>> result = wait(
	    errorOr(brokenPromiseToNever(getShardMetricsList.getReply(GetMetricsListRequest(req.keys, req.shardLimit)))));

	if (result.isError()) {
		req.reply.sendError(result.getError());
	} else {
		GetDataDistributorMetricsReply rep;
		if (!req.midOnly) {
			rep.storageMetricsList = result.get();
		} else {
			auto& metricVec = result.get();
			if (metricVec.empty())
				rep.midShardSize = 0;
			else {
				rep.midShardSize = getMedianShardSize(metricVec.contents());
			}
		}
		req.reply.send(rep);
	}

	return Void();
}

<<<<<<< HEAD
ACTOR Future<Void> doAuditStorage(Reference<DataDistributor> self, AuditStorageState auditState) {
	if (auditState.getPhase() == AuditPhase::Complete) {
		return Void();
	}

	auto audit = std::make_shared<DDAudit>(auditState.id, auditState.range, auditState.getType());
	self->audits[auditState.getType()].push_back(audit);
	audit->actors.add(loadAndDispatchAuditRange(self, audit, auditState.range));
	TraceEvent(SevDebug, "DDAuditStorageBegin", audit->id)
	    .detail("Range", auditState.range)
	    .detail("AuditType", auditState.type);

	try {
		wait(audit->actors.getResult());
		TraceEvent(SevDebug, "DDAuditStorageEnd", auditState.id)
		    .detail("Range", auditState.range)
		    .detail("AuditType", auditState.type);
		auditState.setPhase(AuditPhase::Complete);
		wait(persistAuditStorage(self->txnProcessor->context(), auditState));
	} catch (Error& e) {
		TraceEvent(SevWarnAlways, "DDAuditStorageOperationError", auditState.id)
		    .errorUnsuppressed(e)
		    .detail("Range", auditState.range)
		    .detail("AuditType", auditState.type);
		if (e.code() == error_code_audit_storage_error) {
			auditState.setPhase(AuditPhase::Error);
			wait(persistAuditStorage(self->txnProcessor->context(), auditState));
		} else if (e.code() != error_code_actor_cancelled) {
			self->addActor.send(doAuditStorage(self, auditState));
		}
	}

	return Void();
}

ACTOR Future<Void> auditStorage(Reference<DataDistributor> self, TriggerAuditRequest req) {
	state std::shared_ptr<DDAudit> audit;
	state UID auditId = deterministicRandom()->randomUniqueID();
	state AuditStorageState auditState(auditId, req.getType());

	try {
		auto it = self->audits.find(req.getType());
		if (it != self->audits.end() && !it->second.empty()) {
			ASSERT_EQ(it->second.size(), 1);
			auto& currentAudit = it->second.front();
			if (currentAudit->range.contains(req.range)) {
				audit = it->second.front();
			} else {
				req.reply.sendError(audit_storage_exeed_max());
				return Void();
			}
		} else {
			auditState.range = req.range;
			wait(persistAuditStorage(self->txnProcessor->context(), auditState));
			audit = std::make_shared<DDAudit>(auditId, req.range, req.getType());
			self->audits[req.getType()].push_back(audit);
			audit->actors.add(loadAndDispatchAuditRange(self, audit, req.range));
			TraceEvent(SevDebug, "DDAuditStorageBegin", audit->id)
			    .detail("Range", req.range)
			    .detail("AuditType", req.type);
		}

		if (req.async && !req.reply.isSet()) {
			req.reply.send(audit->id);
		}

		wait(audit->actors.getResult());
		TraceEvent(SevDebug, "DDAuditStorageEnd", audit->id).detail("Range", req.range).detail("AuditType", req.type);
		auditState.setPhase(AuditPhase::Complete);
		wait(persistAuditStorage(self->txnProcessor->context(), auditState));
=======
ACTOR Future<Void> auditStorage(Reference<DataDistributor> self, TriggerAuditRequest req);
ACTOR Future<Void> scheduleAuditForRange(Reference<DataDistributor> self,
                                         std::shared_ptr<DDAudit> audit,
                                         KeyRange range);
ACTOR Future<Void> doAuditOnStorageServer(Reference<DataDistributor> self,
                                          std::shared_ptr<DDAudit> audit,
                                          StorageServerInterface ssi,
                                          AuditStorageRequest req);

ACTOR Future<Void> auditStorage(Reference<DataDistributor> self, TriggerAuditRequest req) {
	// TODO(heliu): Load running audit, and create one if no audit is running.
	state std::shared_ptr<DDAudit> audit;
	auto it = self->audits.find(req.getType());
	if (it != self->audits.end() && !it->second.empty()) {
		ASSERT_EQ(it->second.size(), 1);
		auto& currentAudit = it->second.front();
		if (currentAudit->range.contains(req.range)) {
			audit = it->second.front();
		} else {
			req.reply.sendError(audit_storage_exceeded_request_limit());
			return Void();
		}
	} else {
		const UID auditId = deterministicRandom()->randomUniqueID();
		audit = std::make_shared<DDAudit>(auditId, req.range, req.getType());
		self->audits[req.getType()].push_back(audit);
		audit->actors.add(scheduleAuditForRange(self, audit, req.range));
		TraceEvent(SevDebug, "DDAuditStorageBegin", audit->id).detail("Range", req.range).detail("AuditType", req.type);
	}

	if (req.async && !req.reply.isSet()) {
		req.reply.send(audit->id);
	}

	try {
		wait(audit->actors.getResult());
		TraceEvent(SevDebug, "DDAuditStorageEnd", audit->id).detail("Range", req.range).detail("AuditType", req.type);
		// TODO(heliu): Set the audit result, and clear auditId.
>>>>>>> e4752309
		if (!req.async && !req.reply.isSet()) {
			TraceEvent(SevDebug, "DDAuditStorageReply", audit->id)
			    .detail("Range", req.range)
			    .detail("AuditType", req.type);
			req.reply.send(audit->id);
		}
	} catch (Error& e) {
<<<<<<< HEAD
		TraceEvent(SevWarnAlways, "DDAuditStorageError", audit->id)
		    .errorUnsuppressed(e)
		    .detail("Range", req.range)
		    .detail("AuditType", req.type);
		if (!req.async && !req.reply.isSet()) {
			if (e.code() == error_code_audit_storage_error) {
				req.reply.sendError(e);
				auditState.setPhase(AuditPhase::Error);
				wait(persistAuditStorage(self->txnProcessor->context(), auditState));
			} else {
				req.reply.sendError(audit_storage_failed());
			}
		}
	}

	return Void();
}

ACTOR Future<Void> loadAndDispatchAuditRange(Reference<DataDistributor> self,
                                             std::shared_ptr<DDAudit> audit,
                                             KeyRange range) {
	TraceEvent(SevDebug, "DDLoadAndDispatchAuditRangeBegin", audit->id)
	    .detail("Range", range)
	    .detail("AuditType", audit->type);
	state Key begin = range.begin;
	state KeyRange currentRange = range;

	while (begin < range.end) {
		currentRange = KeyRangeRef(begin, range.end);
		std::vector<AuditStorageState> auditStates =
		    wait(getAuditStorageFroRange(self->txnProcessor->context(), audit->id, range));
		ASSERT(!auditStates.empty());
		begin = auditStates.back().range.end;
		for (const auto& auditState : auditStates) {
			const AuditPhase phase = auditState.getPhase();
			if (phase == AuditPhase::Complete) {
				audit->auditMap.insert(auditState.range, phase);
				continue;
			} else if (phase == AuditPhase::Error) {
				throw audit_storage_error();
			} else {
				audit->actors.add(scheduleAuditForRange(self, audit, range));
			}
		}
		wait(delay(0.1));
=======
		TraceEvent(SevWarnAlways, "DDAuditStorageOperationError", audit->id)
		    .errorUnsuppressed(e)
		    .detail("Range", req.range)
		    .detail("AuditType", req.type);
>>>>>>> e4752309
	}

	return Void();
}

ACTOR Future<Void> scheduleAuditForRange(Reference<DataDistributor> self,
                                         std::shared_ptr<DDAudit> audit,
                                         KeyRange range) {
	TraceEvent(SevDebug, "DDScheduleAuditForRangeBegin", audit->id)
	    .detail("Range", range)
	    .detail("AuditType", audit->type);
<<<<<<< HEAD
=======
	// TODO(heliu): Load the audit map for `range`.
>>>>>>> e4752309
	state Key begin = range.begin;
	state KeyRange currentRange = range;

	while (begin < range.end) {
		currentRange = KeyRangeRef(begin, range.end);
<<<<<<< HEAD
=======

		// Find the first keyrange that hasn't been validated.
		auto f = audit->auditMap.intersectingRanges(currentRange);
		for (auto it = f.begin(); it != f.end(); ++it) {
			if (it->value() != AuditPhase::Invalid && it->value() != AuditPhase::Failed) {
				begin = it->range().end;
				currentRange = KeyRangeRef(it->range().end, currentRange.end);
			} else {
				currentRange = KeyRangeRef(it->range().begin, it->range().end) & currentRange;
				break;
			}
		}

>>>>>>> e4752309
		try {
			state std::vector<IDDTxnProcessor::DDRangeLocations> rangeLocations =
			    wait(self->txnProcessor->getSourceServerInterfacesForRange(currentRange));

			state int i = 0;
			for (i = 0; i < rangeLocations.size(); ++i) {
				AuditStorageRequest req(audit->id, rangeLocations[i].range, audit->type);
				if (audit->type == AuditType::ValidateHA && rangeLocations[i].servers.size() >= 2) {
					auto it = rangeLocations[i].servers.begin();
					const int idx = deterministicRandom()->randomInt(0, it->second.size());
					StorageServerInterface& targetServer = it->second[idx];
					++it;
					for (; it != rangeLocations[i].servers.end(); ++it) {
						const int idx = deterministicRandom()->randomInt(0, it->second.size());
						req.targetServers.push_back(it->second[idx].id());
					}
					audit->actors.add(doAuditOnStorageServer(self, audit, targetServer, req));
				}
				begin = rangeLocations[i].range.end;
				wait(delay(0.01));
			}
		} catch (Error& e) {
			TraceEvent(SevWarnAlways, "DDScheduleAuditRangeError", audit->id)
			    .errorUnsuppressed(e)
			    .detail("Range", range);
<<<<<<< HEAD
			throw e;
=======
			if (e.code() == error_code_actor_cancelled) {
				throw e;
			}
>>>>>>> e4752309
		}
	}

	return Void();
}

ACTOR Future<Void> doAuditOnStorageServer(Reference<DataDistributor> self,
                                          std::shared_ptr<DDAudit> audit,
                                          StorageServerInterface ssi,
                                          AuditStorageRequest req) {
	TraceEvent(SevDebug, "DDDoAuditOnStorageServerBegin", req.id)
	    .detail("Range", req.range)
	    .detail("AuditType", req.type)
	    .detail("StorageServer", ssi.toString())
	    .detail("TargetServers", describe(req.targetServers));

	try {
		audit->auditMap.insert(req.range, AuditPhase::Running);
<<<<<<< HEAD
		ErrorOr<AuditStorageState> vResult = wait(ssi.auditStorage.getReplyUnlessFailedFor(req, 2, 0));
		if (vResult.isError()) {
			throw vResult.getError();
		}
		TraceEvent(SevDebug, "DDDoAuditOnStorageServerEnd", req.id)
		    .detail("Range", req.range)
		    .detail("AuditType", req.type)
		    .detail("StorageServer", ssi.toString())
		    .detail("TargetServers", describe(req.targetServers));
=======
		ErrorOr<AuditStorageState> vResult = wait(ssi.auditStorage.getReplyUnlessFailedFor(
		    req, /*sustainedFailureDuration=*/2.0, /*sustainedFailureSlope=*/0));
		if (vResult.isError()) {
			throw vResult.getError();
		}
		TraceEvent e(vResult.get().error.empty() ? SevInfo : SevWarnAlways, "DDAuditStorageState", req.id);
		e.detail("Range", req.range);
		e.detail("StorageServer", ssi.toString());
		if (!vResult.get().error.empty()) {
			e.detail("ErrorMessage", vResult.get().error);
		}
>>>>>>> e4752309
	} catch (Error& e) {
		TraceEvent(SevWarn, "DDDoAuditOnStorageServerError", req.id)
		    .errorUnsuppressed(e)
		    .detail("Range", req.range)
		    .detail("StorageServer", ssi.toString())
		    .detail("TargetServers", describe(req.targetServers));
<<<<<<< HEAD
		if (e.code() == error_code_actor_cancelled) {
		} else if (e.code() == error_code_audit_storage_error) {
			throw e;
		} else {
			audit->auditMap.insert(req.range, AuditPhase::Failed);
			audit->actors.add(loadAndDispatchAuditRange(self, audit, req.range));
=======
		if (e.code() != error_code_actor_cancelled) {
			audit->auditMap.insert(req.range, AuditPhase::Failed);
			audit->actors.add(scheduleAuditForRange(self, audit, req.range));
>>>>>>> e4752309
		}
	}

	return Void();
}

ACTOR Future<Void> dataDistributor(DataDistributorInterface di, Reference<AsyncVar<ServerDBInfo> const> db) {
	state Reference<DDSharedContext> context(new DDSharedContext(di.id()));
	state Reference<DataDistributor> self(new DataDistributor(db, di.id(), context));
	state Future<Void> collection = actorCollection(self->addActor.getFuture());
	state PromiseStream<GetMetricsListRequest> getShardMetricsList;
	state Database cx = openDBOnServer(db, TaskPriority::DefaultDelay, LockAware::True);
	state ActorCollection actors(false);
	state std::map<UID, DistributorSnapRequest> ddSnapReqMap;
	state std::map<UID, ErrorOr<Void>> ddSnapReqResultMap;
	self->addActor.send(actors.getResult());
	self->addActor.send(traceRole(Role::DATA_DISTRIBUTOR, di.id()));

	try {
		TraceEvent("DataDistributorRunning", di.id());
		self->addActor.send(waitFailureServer(di.waitFailure.getFuture()));
		self->addActor.send(cacheServerWatcher(&cx));
		state Future<Void> distributor = reportErrorsExcept(
		    dataDistribution(self, getShardMetricsList), "DataDistribution", di.id(), &normalDataDistributorErrors());

		loop choose {
			when(wait(distributor || collection)) {
				ASSERT(false);
				throw internal_error();
			}
			when(HaltDataDistributorRequest req = waitNext(di.haltDataDistributor.getFuture())) {
				req.reply.send(Void());
				TraceEvent("DataDistributorHalted", di.id()).detail("ReqID", req.requesterID);
				break;
			}
			when(GetDataDistributorMetricsRequest req = waitNext(di.dataDistributorMetrics.getFuture())) {
				actors.add(ddGetMetrics(req, getShardMetricsList));
			}
			when(DistributorSnapRequest snapReq = waitNext(di.distributorSnapReq.getFuture())) {
				auto& snapUID = snapReq.snapUID;
				if (ddSnapReqResultMap.count(snapUID)) {
					CODE_PROBE(true, "Data distributor received a duplicate finished snapshot request");
					auto result = ddSnapReqResultMap[snapUID];
					result.isError() ? snapReq.reply.sendError(result.getError()) : snapReq.reply.send(result.get());
					TraceEvent("RetryFinishedDistributorSnapRequest")
					    .detail("SnapUID", snapUID)
					    .detail("Result", result.isError() ? result.getError().code() : 0);
				} else if (ddSnapReqMap.count(snapReq.snapUID)) {
					CODE_PROBE(true, "Data distributor received a duplicate ongoing snapshot request");
					TraceEvent("RetryOngoingDistributorSnapRequest").detail("SnapUID", snapUID);
					ASSERT(snapReq.snapPayload == ddSnapReqMap[snapUID].snapPayload);
					ddSnapReqMap[snapUID] = snapReq;
				} else {
					ddSnapReqMap[snapUID] = snapReq;
					actors.add(ddSnapCreate(
					    snapReq, db, self->context->ddEnabledState.get(), &ddSnapReqMap, &ddSnapReqResultMap));
					auto* ddSnapReqResultMapPtr = &ddSnapReqResultMap;
					actors.add(fmap(
					    [ddSnapReqResultMapPtr, snapUID](Void _) {
						    ddSnapReqResultMapPtr->erase(snapUID);
						    return Void();
					    },
					    delay(SERVER_KNOBS->SNAP_MINIMUM_TIME_GAP)));
				}
			}
			when(DistributorExclusionSafetyCheckRequest exclCheckReq =
			         waitNext(di.distributorExclCheckReq.getFuture())) {
				actors.add(ddExclusionSafetyCheck(exclCheckReq, self, cx));
			}
			when(GetStorageWigglerStateRequest req = waitNext(di.storageWigglerState.getFuture())) {
				req.reply.send(getStorageWigglerStates(self));
			}
			when(TriggerAuditRequest req = waitNext(di.triggerAudit.getFuture())) {
				actors.add(auditStorage(self, req));
			}
		}
	} catch (Error& err) {
		if (normalDataDistributorErrors().count(err.code()) == 0) {
			TraceEvent("DataDistributorError", di.id()).errorUnsuppressed(err);
			throw err;
		}
		TraceEvent("DataDistributorDied", di.id()).errorUnsuppressed(err);
	}

	return Void();
}

namespace data_distribution_test {

inline DDShardInfo doubleToNoLocationShardInfo(double d, bool hasDest) {
	DDShardInfo res(doubleToTestKey(d), anonymousShardId, anonymousShardId);
	res.primarySrc.emplace_back((uint64_t)d, 0);
	if (hasDest) {
		res.primaryDest.emplace_back((uint64_t)d + 1, 0);
		res.hasDest = true;
	}
	return res;
}

inline int getRandomShardCount() {
#if defined(USE_SANITIZER)
	return deterministicRandom()->randomInt(1000, 24000); // 24000 * MAX_SHARD_SIZE = 12TB
#else
	return deterministicRandom()->randomInt(1000, CLIENT_KNOBS->TOO_MANY); // 2000000000; OOM
#endif
}

} // namespace data_distribution_test

TEST_CASE("/DataDistribution/StorageWiggler/Order") {
	StorageWiggler wiggler(nullptr);
	double startTime = now() - SERVER_KNOBS->DD_STORAGE_WIGGLE_MIN_SS_AGE_SEC - 0.4;
	wiggler.addServer(UID(1, 0), StorageMetadataType(startTime, KeyValueStoreType::SSD_BTREE_V2));
	wiggler.addServer(UID(2, 0), StorageMetadataType(startTime + 0.1, KeyValueStoreType::MEMORY, true));
	wiggler.addServer(UID(3, 0), StorageMetadataType(startTime + 0.2, KeyValueStoreType::SSD_ROCKSDB_V1, true));
	wiggler.addServer(UID(4, 0), StorageMetadataType(startTime + 0.3, KeyValueStoreType::SSD_BTREE_V2));

	std::vector<UID> correctOrder{ UID(2, 0), UID(3, 0), UID(1, 0), UID(4, 0) };
	for (int i = 0; i < correctOrder.size(); ++i) {
		auto id = wiggler.getNextServerId();
		std::cout << "Get " << id.get().shortString() << "\n";
		ASSERT(id == correctOrder[i]);
	}
	ASSERT(!wiggler.getNextServerId().present());
	return Void();
}

TEST_CASE("/DataDistribution/Initialization/ResumeFromShard") {
	state Reference<DDSharedContext> context(new DDSharedContext(UID()));
	state Reference<AsyncVar<ServerDBInfo> const> dbInfo;
	state Reference<DataDistributor> self(new DataDistributor(dbInfo, UID(), context));

	self->shardsAffectedByTeamFailure = makeReference<ShardsAffectedByTeamFailure>();
	if (SERVER_KNOBS->SHARD_ENCODE_LOCATION_METADATA && SERVER_KNOBS->ENABLE_DD_PHYSICAL_SHARD) {
		self->physicalShardCollection = makeReference<PhysicalShardCollection>();
	}
	self->initData = makeReference<InitialDataDistribution>();
	self->configuration.usableRegions = 1;
	self->configuration.storageTeamSize = 1;

	// add DDShardInfo
	self->shardsAffectedByTeamFailure->setCheckMode(
	    ShardsAffectedByTeamFailure::CheckMode::ForceNoCheck); // skip check when build
	int shardNum = data_distribution_test::getRandomShardCount();
	std::cout << "generating " << shardNum << " shards...\n";
	for (int i = 1; i <= SERVER_KNOBS->DD_MOVE_KEYS_PARALLELISM; ++i) {
		self->initData->shards.emplace_back(data_distribution_test::doubleToNoLocationShardInfo(i, true));
	}
	for (int i = SERVER_KNOBS->DD_MOVE_KEYS_PARALLELISM + 1; i <= shardNum; ++i) {
		self->initData->shards.emplace_back(data_distribution_test::doubleToNoLocationShardInfo(i, false));
	}
	self->initData->shards.emplace_back(DDShardInfo(allKeys.end));
	std::cout << "Start resuming...\n";
	wait(DataDistributor::resumeFromShards(self, false));
	std::cout << "Start validation...\n";
	auto relocateFuture = self->relocationProducer.getFuture();
	for (int i = 0; i < SERVER_KNOBS->DD_MOVE_KEYS_PARALLELISM; ++i) {
		ASSERT(relocateFuture.isReady());
		auto rs = relocateFuture.pop();
		ASSERT(rs.isRestore() == false);
		ASSERT(rs.cancelled == false);
		ASSERT(rs.dataMoveId == anonymousShardId);
		ASSERT(rs.priority == SERVER_KNOBS->PRIORITY_RECOVER_MOVE);
		// std::cout << rs.keys.begin.toString() << " " << self->initData->shards[i].key.toString() << " \n";
		ASSERT(rs.keys.begin.compare(self->initData->shards[i].key) == 0);
		ASSERT(rs.keys.end == self->initData->shards[i + 1].key);
	}
	self->shardsAffectedByTeamFailure->setCheckMode(ShardsAffectedByTeamFailure::CheckMode::ForceCheck);
	self->shardsAffectedByTeamFailure->check();
	return Void();
}<|MERGE_RESOLUTION|>--- conflicted
+++ resolved
@@ -292,10 +292,7 @@
 	Promise<Void> initialized;
 
 	std::unordered_map<AuditType, std::vector<std::shared_ptr<DDAudit>>> audits;
-<<<<<<< HEAD
 	Future<Void> auditInitialized;
-=======
->>>>>>> e4752309
 
 	DataDistributor(Reference<AsyncVar<ServerDBInfo> const> const& db, UID id, Reference<DDSharedContext> context)
 	  : dbInfo(db), context(context), ddId(id), txnProcessor(nullptr),
@@ -1365,29 +1362,32 @@
 	return Void();
 }
 
-<<<<<<< HEAD
 ACTOR Future<Void> doAuditStorage(Reference<DataDistributor> self, AuditStorageState auditState) {
 	if (auditState.getPhase() == AuditPhase::Complete) {
 		return Void();
 	}
 
-	auto audit = std::make_shared<DDAudit>(auditState.id, auditState.range, auditState.getType());
+	state std::shared_ptr<DDAudit> audit =
+	    std::make_shared<DDAudit>(auditState.id, auditState.range, auditState.getType());
 	self->audits[auditState.getType()].push_back(audit);
 	audit->actors.add(loadAndDispatchAuditRange(self, audit, auditState.range));
-	TraceEvent(SevDebug, "DDAuditStorageBegin", audit->id)
+	TraceEvent(SevDebug, "DDAuditStorageBegin", self->ddId)
+	    .detail("AuditID", audit->id)
 	    .detail("Range", auditState.range)
 	    .detail("AuditType", auditState.type);
 
 	try {
 		wait(audit->actors.getResult());
-		TraceEvent(SevDebug, "DDAuditStorageEnd", auditState.id)
+		TraceEvent(SevDebug, "DDAuditStorageEnd", self->ddId)
+		    .detail("AuditID", audit->id)
 		    .detail("Range", auditState.range)
 		    .detail("AuditType", auditState.type);
 		auditState.setPhase(AuditPhase::Complete);
 		wait(persistAuditStorage(self->txnProcessor->context(), auditState));
 	} catch (Error& e) {
-		TraceEvent(SevWarnAlways, "DDAuditStorageOperationError", auditState.id)
+		TraceEvent(SevWarnAlways, "DDAuditStorageOperationError", self->ddId)
 		    .errorUnsuppressed(e)
+		    .detail("AuditID", audit->id)
 		    .detail("Range", auditState.range)
 		    .detail("AuditType", auditState.type);
 		if (e.code() == error_code_audit_storage_error) {
@@ -1403,6 +1403,7 @@
 
 ACTOR Future<Void> auditStorage(Reference<DataDistributor> self, TriggerAuditRequest req) {
 	state std::shared_ptr<DDAudit> audit;
+	// TODO: Get commit/read version.
 	state UID auditId = deterministicRandom()->randomUniqueID();
 	state AuditStorageState auditState(auditId, req.getType());
 
@@ -1412,9 +1413,10 @@
 			ASSERT_EQ(it->second.size(), 1);
 			auto& currentAudit = it->second.front();
 			if (currentAudit->range.contains(req.range)) {
+				auditState.range = currentAudit->range;
 				audit = it->second.front();
 			} else {
-				req.reply.sendError(audit_storage_exeed_max());
+				req.reply.sendError(audit_storage_exceeded_request_limit());
 				return Void();
 			}
 		} else {
@@ -1423,7 +1425,8 @@
 			audit = std::make_shared<DDAudit>(auditId, req.range, req.getType());
 			self->audits[req.getType()].push_back(audit);
 			audit->actors.add(loadAndDispatchAuditRange(self, audit, req.range));
-			TraceEvent(SevDebug, "DDAuditStorageBegin", audit->id)
+			TraceEvent(SevDebug, "DDAuditStorageBegin", self->ddId)
+			    .detail("AuditID", audit->id)
 			    .detail("Range", req.range)
 			    .detail("AuditType", req.type);
 		}
@@ -1433,59 +1436,23 @@
 		}
 
 		wait(audit->actors.getResult());
-		TraceEvent(SevDebug, "DDAuditStorageEnd", audit->id).detail("Range", req.range).detail("AuditType", req.type);
+		TraceEvent(SevDebug, "DDAuditStorageEnd", self->ddId)
+		    .detail("AuditID", audit->id)
+		    .detail("Range", req.range)
+		    .detail("AuditType", req.type);
 		auditState.setPhase(AuditPhase::Complete);
 		wait(persistAuditStorage(self->txnProcessor->context(), auditState));
-=======
-ACTOR Future<Void> auditStorage(Reference<DataDistributor> self, TriggerAuditRequest req);
-ACTOR Future<Void> scheduleAuditForRange(Reference<DataDistributor> self,
-                                         std::shared_ptr<DDAudit> audit,
-                                         KeyRange range);
-ACTOR Future<Void> doAuditOnStorageServer(Reference<DataDistributor> self,
-                                          std::shared_ptr<DDAudit> audit,
-                                          StorageServerInterface ssi,
-                                          AuditStorageRequest req);
-
-ACTOR Future<Void> auditStorage(Reference<DataDistributor> self, TriggerAuditRequest req) {
-	// TODO(heliu): Load running audit, and create one if no audit is running.
-	state std::shared_ptr<DDAudit> audit;
-	auto it = self->audits.find(req.getType());
-	if (it != self->audits.end() && !it->second.empty()) {
-		ASSERT_EQ(it->second.size(), 1);
-		auto& currentAudit = it->second.front();
-		if (currentAudit->range.contains(req.range)) {
-			audit = it->second.front();
-		} else {
-			req.reply.sendError(audit_storage_exceeded_request_limit());
-			return Void();
-		}
-	} else {
-		const UID auditId = deterministicRandom()->randomUniqueID();
-		audit = std::make_shared<DDAudit>(auditId, req.range, req.getType());
-		self->audits[req.getType()].push_back(audit);
-		audit->actors.add(scheduleAuditForRange(self, audit, req.range));
-		TraceEvent(SevDebug, "DDAuditStorageBegin", audit->id).detail("Range", req.range).detail("AuditType", req.type);
-	}
-
-	if (req.async && !req.reply.isSet()) {
-		req.reply.send(audit->id);
-	}
-
-	try {
-		wait(audit->actors.getResult());
-		TraceEvent(SevDebug, "DDAuditStorageEnd", audit->id).detail("Range", req.range).detail("AuditType", req.type);
-		// TODO(heliu): Set the audit result, and clear auditId.
->>>>>>> e4752309
 		if (!req.async && !req.reply.isSet()) {
-			TraceEvent(SevDebug, "DDAuditStorageReply", audit->id)
+			TraceEvent(SevDebug, "DDAuditStorageReply", self->ddId)
+			    .detail("AuditID", audit->id)
 			    .detail("Range", req.range)
 			    .detail("AuditType", req.type);
 			req.reply.send(audit->id);
 		}
 	} catch (Error& e) {
-<<<<<<< HEAD
-		TraceEvent(SevWarnAlways, "DDAuditStorageError", audit->id)
+		TraceEvent(SevWarnAlways, "DDAuditStorageError", self->ddId)
 		    .errorUnsuppressed(e)
+		    .detail("AuditID", audit->id)
 		    .detail("Range", req.range)
 		    .detail("AuditType", req.type);
 		if (!req.async && !req.reply.isSet()) {
@@ -1505,7 +1472,8 @@
 ACTOR Future<Void> loadAndDispatchAuditRange(Reference<DataDistributor> self,
                                              std::shared_ptr<DDAudit> audit,
                                              KeyRange range) {
-	TraceEvent(SevDebug, "DDLoadAndDispatchAuditRangeBegin", audit->id)
+	TraceEvent(SevDebug, "DDLoadAndDispatchAuditRangeBegin", self->ddId)
+	    .detail("AuditID", audit->id)
 	    .detail("Range", range)
 	    .detail("AuditType", audit->type);
 	state Key begin = range.begin;
@@ -1529,12 +1497,6 @@
 			}
 		}
 		wait(delay(0.1));
-=======
-		TraceEvent(SevWarnAlways, "DDAuditStorageOperationError", audit->id)
-		    .errorUnsuppressed(e)
-		    .detail("Range", req.range)
-		    .detail("AuditType", req.type);
->>>>>>> e4752309
 	}
 
 	return Void();
@@ -1543,34 +1505,15 @@
 ACTOR Future<Void> scheduleAuditForRange(Reference<DataDistributor> self,
                                          std::shared_ptr<DDAudit> audit,
                                          KeyRange range) {
-	TraceEvent(SevDebug, "DDScheduleAuditForRangeBegin", audit->id)
+	TraceEvent(SevDebug, "DDScheduleAuditForRangeBegin", self->ddId)
+	    .detail("AuditID", audit->id)
 	    .detail("Range", range)
 	    .detail("AuditType", audit->type);
-<<<<<<< HEAD
-=======
-	// TODO(heliu): Load the audit map for `range`.
->>>>>>> e4752309
 	state Key begin = range.begin;
 	state KeyRange currentRange = range;
 
 	while (begin < range.end) {
 		currentRange = KeyRangeRef(begin, range.end);
-<<<<<<< HEAD
-=======
-
-		// Find the first keyrange that hasn't been validated.
-		auto f = audit->auditMap.intersectingRanges(currentRange);
-		for (auto it = f.begin(); it != f.end(); ++it) {
-			if (it->value() != AuditPhase::Invalid && it->value() != AuditPhase::Failed) {
-				begin = it->range().end;
-				currentRange = KeyRangeRef(it->range().end, currentRange.end);
-			} else {
-				currentRange = KeyRangeRef(it->range().begin, it->range().end) & currentRange;
-				break;
-			}
-		}
-
->>>>>>> e4752309
 		try {
 			state std::vector<IDDTxnProcessor::DDRangeLocations> rangeLocations =
 			    wait(self->txnProcessor->getSourceServerInterfacesForRange(currentRange));
@@ -1593,16 +1536,11 @@
 				wait(delay(0.01));
 			}
 		} catch (Error& e) {
-			TraceEvent(SevWarnAlways, "DDScheduleAuditRangeError", audit->id)
+			TraceEvent(SevWarnAlways, "DDScheduleAuditRangeError", self->ddId)
 			    .errorUnsuppressed(e)
+			    .detail("AuditID", audit->id)
 			    .detail("Range", range);
-<<<<<<< HEAD
 			throw e;
-=======
-			if (e.code() == error_code_actor_cancelled) {
-				throw e;
-			}
->>>>>>> e4752309
 		}
 	}
 
@@ -1613,7 +1551,8 @@
                                           std::shared_ptr<DDAudit> audit,
                                           StorageServerInterface ssi,
                                           AuditStorageRequest req) {
-	TraceEvent(SevDebug, "DDDoAuditOnStorageServerBegin", req.id)
+	TraceEvent(SevDebug, "DDDoAuditOnStorageServerBegin", self->ddId)
+	    .detail("AuditID", req.id)
 	    .detail("Range", req.range)
 	    .detail("AuditType", req.type)
 	    .detail("StorageServer", ssi.toString())
@@ -1621,47 +1560,30 @@
 
 	try {
 		audit->auditMap.insert(req.range, AuditPhase::Running);
-<<<<<<< HEAD
-		ErrorOr<AuditStorageState> vResult = wait(ssi.auditStorage.getReplyUnlessFailedFor(req, 2, 0));
+		ErrorOr<AuditStorageState> vResult = wait(ssi.auditStorage.getReplyUnlessFailedFor(
+		    req, /*sustainedFailureDuration=*/2.0, /*sustainedFailureSlope=*/0));
 		if (vResult.isError()) {
 			throw vResult.getError();
 		}
-		TraceEvent(SevDebug, "DDDoAuditOnStorageServerEnd", req.id)
+		TraceEvent(SevDebug, "DDDoAuditOnStorageServerEnd", self->ddId)
+		    .detail("AuditID", req.id)
 		    .detail("Range", req.range)
 		    .detail("AuditType", req.type)
 		    .detail("StorageServer", ssi.toString())
 		    .detail("TargetServers", describe(req.targetServers));
-=======
-		ErrorOr<AuditStorageState> vResult = wait(ssi.auditStorage.getReplyUnlessFailedFor(
-		    req, /*sustainedFailureDuration=*/2.0, /*sustainedFailureSlope=*/0));
-		if (vResult.isError()) {
-			throw vResult.getError();
-		}
-		TraceEvent e(vResult.get().error.empty() ? SevInfo : SevWarnAlways, "DDAuditStorageState", req.id);
-		e.detail("Range", req.range);
-		e.detail("StorageServer", ssi.toString());
-		if (!vResult.get().error.empty()) {
-			e.detail("ErrorMessage", vResult.get().error);
-		}
->>>>>>> e4752309
 	} catch (Error& e) {
 		TraceEvent(SevWarn, "DDDoAuditOnStorageServerError", req.id)
 		    .errorUnsuppressed(e)
+		    .detail("AuditID", req.id)
 		    .detail("Range", req.range)
 		    .detail("StorageServer", ssi.toString())
 		    .detail("TargetServers", describe(req.targetServers));
-<<<<<<< HEAD
 		if (e.code() == error_code_actor_cancelled) {
 		} else if (e.code() == error_code_audit_storage_error) {
 			throw e;
 		} else {
 			audit->auditMap.insert(req.range, AuditPhase::Failed);
 			audit->actors.add(loadAndDispatchAuditRange(self, audit, req.range));
-=======
-		if (e.code() != error_code_actor_cancelled) {
-			audit->auditMap.insert(req.range, AuditPhase::Failed);
-			audit->actors.add(scheduleAuditForRange(self, audit, req.range));
->>>>>>> e4752309
 		}
 	}
 
