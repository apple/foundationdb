--- conflicted
+++ resolved
@@ -1997,14 +1997,8 @@
 		} catch (Error& e) {
 			self->activePeekStreams--;
 			TraceEvent(SevDebug, "TLogPeekStreamEnd", logData->logId)
-<<<<<<< HEAD
-			    .detail("PeerAddr", req.reply.getEndpoint().getPrimaryAddress())
-			    .error(e, true)
-				.backtrace();
-=======
 			    .errorUnsuppressed(e)
 			    .detail("PeerAddr", req.reply.getEndpoint().getPrimaryAddress());
->>>>>>> 1ab963eb
 
 			if (e.code() == error_code_end_of_stream || e.code() == error_code_operation_obsolete) {
 				req.reply.sendError(e);
