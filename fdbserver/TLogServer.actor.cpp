--- conflicted
+++ resolved
@@ -874,26 +874,33 @@
 }
 
 ACTOR Future<Void> tLogPop( TLogData* self, TLogPopRequest req, Reference<LogData> logData ) {
-	auto tagData = logData->getTagData(req.tag);
+	state Version upTo = req.to;
+	int8_t tagLocality = req.tag.locality;
+	if (logData->logSystem->get().isValid() && logData->logSystem->get()->isPseudoLocality(tagLocality)) {
+		upTo = logData->logSystem->get()->popPseudoLocalityTag(tagLocality, req.to);
+		tagLocality = tagLocalityLogRouter;
+	}
+	state Tag tag(tagLocality, req.tag.id);
+	auto tagData = logData->getTagData(tag);
 	if (!tagData) {
-		tagData = logData->createTagData(req.tag, req.to, true, true, false);
-	} else if (req.to > tagData->popped) {
-		tagData->popped = req.to;
+		tagData = logData->createTagData(tag, upTo, true, true, false);
+	} else if (upTo > tagData->popped) {
+		tagData->popped = upTo;
 		tagData->poppedRecently = true;
 		tagData->requiresPoppedLocationUpdate = true;
 
-		if(tagData->unpoppedRecovered && req.to > logData->recoveredAt) {
+		if(tagData->unpoppedRecovered && upTo > logData->recoveredAt) {
 			tagData->unpoppedRecovered = false;
 			logData->unpoppedRecoveredTags--;
-			TraceEvent("TLogPoppedTag", logData->logId).detail("Tags", logData->unpoppedRecoveredTags).detail("Tag", req.tag.toString()).detail("DurableKCVer", logData->durableKnownCommittedVersion).detail("RecoveredAt", logData->recoveredAt);
+			TraceEvent("TLogPoppedTag", logData->logId).detail("Tags", logData->unpoppedRecoveredTags).detail("Tag", tag.toString()).detail("DurableKCVer", logData->durableKnownCommittedVersion).detail("RecoveredAt", logData->recoveredAt);
 			if(logData->unpoppedRecoveredTags == 0 && logData->durableKnownCommittedVersion >= logData->recoveredAt && logData->recoveryComplete.canBeSet()) {
 				logData->recoveryComplete.send(Void());
 			}
 		}
 
-		if ( req.to > logData->persistentDataDurableVersion )
-			wait(tagData->eraseMessagesBefore( req.to, self, logData, TaskTLogPop ));
-		//TraceEvent("TLogPop", self->dbgid).detail("Tag", req.tag).detail("To", req.to);
+		if (upTo > logData->persistentDataDurableVersion)
+			wait(tagData->eraseMessagesBefore(upTo, self, logData, TaskTLogPop));
+		//TraceEvent("TLogPop", self->dbgid).detail("Tag", tag.toString()).detail("To", upTo);
 	}
 
 	req.reply.send(Void());
@@ -1168,43 +1175,6 @@
 	return tagData->versionMessages;
 };
 
-<<<<<<< HEAD
-=======
-ACTOR Future<Void> tLogPop( TLogData* self, TLogPopRequest req, Reference<LogData> logData ) {
-	state Version upTo = req.to;
-	int8_t tagLocality = req.tag.locality;
-	if (logData->logSystem->get().isValid() && logData->logSystem->get()->isPseudoLocality(tagLocality)) {
-		upTo = logData->logSystem->get()->popPseudoLocalityTag(tagLocality, req.to);
-		tagLocality = tagLocalityLogRouter;
-	}
-	state Tag tag(tagLocality, req.tag.id);
-	auto tagData = logData->getTagData(tag);
-	if (!tagData) {
-		tagData = logData->createTagData(tag, upTo, true, true, false);
-	} else if (upTo > tagData->popped) {
-		tagData->popped = upTo;
-		tagData->poppedRecently = true;
-		tagData->requiresPoppedLocationUpdate = true;
-
-		if(tagData->unpoppedRecovered && upTo > logData->recoveredAt) {
-			tagData->unpoppedRecovered = false;
-			logData->unpoppedRecoveredTags--;
-			TraceEvent("TLogPoppedTag", logData->logId).detail("Tags", logData->unpoppedRecoveredTags).detail("Tag", tag.toString()).detail("DurableKCVer", logData->durableKnownCommittedVersion).detail("RecoveredAt", logData->recoveredAt);
-			if(logData->unpoppedRecoveredTags == 0 && logData->durableKnownCommittedVersion >= logData->recoveredAt && logData->recoveryComplete.canBeSet()) {
-				logData->recoveryComplete.send(Void());
-			}
-		}
-
-		if (upTo > logData->persistentDataDurableVersion)
-			wait(tagData->eraseMessagesBefore(upTo, self, logData, TaskTLogPop));
-		//TraceEvent("TLogPop", self->dbgid).detail("Tag", tag.toString()).detail("To", upTo);
-	}
-
-	req.reply.send(Void());
-	return Void();
-}
-
->>>>>>> 99373b0a
 void peekMessagesFromMemory( Reference<LogData> self, TLogPeekRequest const& req, BinaryWriter& messages, Version& endVersion ) {
 	ASSERT( !messages.getLength() );
 
