--- conflicted
+++ resolved
@@ -1103,20 +1103,9 @@
 	    BinaryWriter::toValue(logData->knownCommittedVersion, Unversioned())));
 	logData->persistentDataVersion = newPersistentDataVersion;
 
-	// In some rare simulation tests, particularly with log_spill:=1 configured, the TLOG_MAX_CREATE_DURATION limit is
-	// exceeded, causing SevError trace events and simulation test failure. Increasing the value is a workaround to
-	// avoid these failures.
-	state double tLogMaxCreateDuration = SERVER_KNOBS->TLOG_MAX_CREATE_DURATION;
-	if (g_network->isSimulated() && logData->logSpillType == TLogSpillType::VALUE) {
-		tLogMaxCreateDuration = SERVER_KNOBS->TLOG_MAX_CREATE_DURATION * 2;
-	}
 	// SOMEDAY: This seems to be running pretty often, should we slow it down???
 	// This needs a timeout since nothing prevents I/O operations from hanging indefinitely.
-<<<<<<< HEAD
 	wait(self->persistentCommit(lock));
-=======
-	wait(ioTimeoutError(self->persistentData->commit(), tLogMaxCreateDuration));
->>>>>>> 0a15f081
 
 	wait(delay(0, TaskPriority::UpdateStorage));
 
@@ -2597,29 +2586,6 @@
 	return Void();
 }
 
-<<<<<<< HEAD
-ACTOR Future<Void> updateDurableClusterID(TLogData* self) {
-	loop {
-		// Persist cluster ID once cluster has recovered.
-		if (self->dbInfo->get().recoveryState == RecoveryState::FULLY_RECOVERED) {
-			ASSERT(!self->durableClusterId.isValid());
-			state UID ccClusterId = self->dbInfo->get().client.clusterId;
-			self->durableClusterId = ccClusterId;
-			ASSERT(ccClusterId.isValid());
-
-			FlowMutex::Lock lock = wait(self->persistentDataCommitLock.take());
-			self->persistentData->set(
-			    KeyValueRef(persistClusterIdKey, BinaryWriter::toValue(ccClusterId, Unversioned())));
-			wait(self->persistentCommit(lock));
-
-			return Void();
-		}
-		wait(self->dbInfo->onChange());
-	}
-}
-
-=======
->>>>>>> 0a15f081
 ACTOR Future<Void> serveTLogInterface(TLogData* self,
                                       TLogInterface tli,
                                       Reference<LogData> logData,
