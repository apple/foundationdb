--- conflicted
+++ resolved
@@ -48,11 +48,7 @@
 
 	Version version; // The last version assigned to a proxy by getVersion()
 	double lastVersionTime;
-<<<<<<< HEAD
-	IKeyValueStore* txnStateStore;
 	Optional<Version> referenceVersion;
-=======
->>>>>>> 267c4dea
 
 	std::map<UID, CommitProxyVersionReplies> lastCommitProxyVersionReplies;
 
@@ -240,40 +236,12 @@
 
 ACTOR Future<Void> updateRecoveryData(Reference<MasterData> self) {
 	loop {
-<<<<<<< HEAD
-		choose {
-			when(UpdateRecoveryDataRequest req = waitNext(self->myInterface.updateRecoveryData.getFuture())) {
-				TraceEvent("UpdateRecoveryData", self->dbgid)
-				    .detail("RecoveryTxnVersion", req.recoveryTransactionVersion)
-				    .detail("LastEpochEnd", req.lastEpochEnd)
-				    .detail("NumCommitProxies", req.commitProxies.size())
-				    .detail("VersionEpoch", req.versionEpoch);
-
-				if (self->recoveryTransactionVersion == invalidVersion ||
-				    req.recoveryTransactionVersion > self->recoveryTransactionVersion) {
-					self->recoveryTransactionVersion = req.recoveryTransactionVersion;
-				}
-				if (self->lastEpochEnd == invalidVersion || req.lastEpochEnd > self->lastEpochEnd) {
-					self->lastEpochEnd = req.lastEpochEnd;
-				}
-				if (req.commitProxies.size() > 0) {
-					self->commitProxies = req.commitProxies;
-					self->lastCommitProxyVersionReplies.clear();
-
-					for (auto& p : self->commitProxies) {
-						self->lastCommitProxyVersionReplies[p.id()] = CommitProxyVersionReplies();
-					}
-				}
-				if (req.versionEpoch.present()) {
-					self->referenceVersion = req.versionEpoch.get();
-				}
-				req.reply.send(Void());
-=======
 		UpdateRecoveryDataRequest req = waitNext(self->myInterface.updateRecoveryData.getFuture());
 		TraceEvent("UpdateRecoveryData", self->dbgid)
 		    .detail("RecoveryTxnVersion", req.recoveryTransactionVersion)
 		    .detail("LastEpochEnd", req.lastEpochEnd)
-		    .detail("NumCommitProxies", req.commitProxies.size());
+		    .detail("NumCommitProxies", req.commitProxies.size())
+		    .detail("VersionEpoch", req.versionEpoch);
 
 		if (self->recoveryTransactionVersion == invalidVersion ||
 		    req.recoveryTransactionVersion > self->recoveryTransactionVersion) {
@@ -287,8 +255,10 @@
 
 			for (auto& p : req.commitProxies) {
 				self->lastCommitProxyVersionReplies[p.id()] = CommitProxyVersionReplies();
->>>>>>> 267c4dea
-			}
+			}
+		}
+		if (req.versionEpoch.present()) {
+			self->referenceVersion = req.versionEpoch.get();
 		}
 
 		self->resolutionBalancer.setCommitProxies(req.commitProxies);
