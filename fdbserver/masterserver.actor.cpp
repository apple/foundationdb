--- conflicted
+++ resolved
@@ -584,7 +584,6 @@
 		return Never();
 	} else
 		TraceEvent("MasterRecoveryState", self->dbgid)
-<<<<<<< HEAD
 		    .detail("StatusCode", RecoveryStatus::recruiting_transaction_servers)
 		    .detail("Status", RecoveryStatus::names[RecoveryStatus::recruiting_transaction_servers])
 		    .detail("RequiredTLogs", self->configuration.tLogReplicationFactor)
@@ -596,18 +595,6 @@
 		    .detail("StoreType", self->configuration.storageServerStoreType)
 		    .detail("ReadTransactionLifetime", self->configuration.readTxnLifetime)
 		    .trackLatest("MasterRecoveryState");
-=======
-			.detail("StatusCode", RecoveryStatus::recruiting_transaction_servers)
-			.detail("Status", RecoveryStatus::names[RecoveryStatus::recruiting_transaction_servers])
-			.detail("RequiredTLogs", self->configuration.tLogReplicationFactor)
-			.detail("DesiredTLogs", self->configuration.getDesiredLogs())
-			.detail("RequiredProxies", 1)
-			.detail("DesiredProxies", self->configuration.getDesiredProxies())
-			.detail("RequiredResolvers", 1)
-			.detail("DesiredResolvers", self->configuration.getDesiredResolvers())
-			.detail("StoreType", self->configuration.storageServerStoreType)
-			.trackLatest("MasterRecoveryState");
->>>>>>> 3ef341b1
 
 	//FIXME: we only need log routers for the same locality as the master
 	int maxLogRouters = self->cstate.prevDBState.logRouterTags;
