/*
 * TagPartitionedLogSystem.actor.cpp
 *
 * This source file is part of the FoundationDB open source project
 *
 * Copyright 2013-2024 Apple Inc. and the FoundationDB project authors
 *
 * Licensed under the Apache License, Version 2.0 (the "License");
 * you may not use this file except in compliance with the License.
 * You may obtain a copy of the License at
 *
 *     http://www.apache.org/licenses/LICENSE-2.0
 *
 * Unless required by applicable law or agreed to in writing, software
 * distributed under the License is distributed on an "AS IS" BASIS,
 * WITHOUT WARRANTIES OR CONDITIONS OF ANY KIND, either express or implied.
 * See the License for the specific language governing permissions and
 * limitations under the License.
 */

#include "fdbserver/TagPartitionedLogSystem.actor.h"
#include <boost/dynamic_bitset.hpp>

#include <utility>

#include "flow/actorcompiler.h" // This must be the last #include.

ACTOR Future<Version> minVersionWhenReady(Future<Void> f,
                                          std::vector<std::pair<UID, Future<TLogCommitReply>>> replies) {
	try {
		wait(f);
		Version minVersion = std::numeric_limits<Version>::max();
		for (const auto& [_tlogID, reply] : replies) {
			if (reply.isReady() && !reply.isError()) {
				minVersion = std::min(minVersion, reply.get().version);
			}
		}
		return minVersion;
	} catch (Error& err) {
		if (err.code() == error_code_operation_cancelled) {
			TraceEvent(g_network->isSimulated() ? SevInfo : SevWarnAlways, "TLogPushCancelled");
			int index = 0;
			for (const auto& [tlogID, reply] : replies) {
				if (reply.isReady()) {
					continue;
				}
				std::string message;
				if (reply.isError()) {
					// FIXME Use C++20 format when it is available
					message = format("TLogPushRespondError%04d", index++);
				} else {
					message = format("TLogPushNoResponse%04d", index++);
				}
				TraceEvent(g_network->isSimulated() ? SevInfo : SevWarnAlways, message.c_str())
				    .detail("TLogID", tlogID);
			}
		}
		throw;
	}
}

LogSet::LogSet(const TLogSet& tLogSet)
  : tLogWriteAntiQuorum(tLogSet.tLogWriteAntiQuorum), tLogReplicationFactor(tLogSet.tLogReplicationFactor),
    tLogLocalities(tLogSet.tLogLocalities), tLogVersion(tLogSet.tLogVersion), tLogPolicy(tLogSet.tLogPolicy),
    isLocal(tLogSet.isLocal), locality(tLogSet.locality), startVersion(tLogSet.startVersion),
    satelliteTagLocations(tLogSet.satelliteTagLocations) {
	for (const auto& log : tLogSet.tLogs) {
		logServers.push_back(makeReference<AsyncVar<OptionalInterface<TLogInterface>>>(log));
	}
	for (const auto& log : tLogSet.logRouters) {
		logRouters.push_back(makeReference<AsyncVar<OptionalInterface<TLogInterface>>>(log));
	}
	for (const auto& log : tLogSet.backupWorkers) {
		backupWorkers.push_back(makeReference<AsyncVar<OptionalInterface<BackupInterface>>>(log));
	}
	filterLocalityDataForPolicy(tLogPolicy, &tLogLocalities);
	updateLocalitySet(tLogLocalities);
}

LogSet::LogSet(const CoreTLogSet& coreSet)
  : tLogWriteAntiQuorum(coreSet.tLogWriteAntiQuorum), tLogReplicationFactor(coreSet.tLogReplicationFactor),
    tLogLocalities(coreSet.tLogLocalities), tLogVersion(coreSet.tLogVersion), tLogPolicy(coreSet.tLogPolicy),
    isLocal(coreSet.isLocal), locality(coreSet.locality), startVersion(coreSet.startVersion),
    satelliteTagLocations(coreSet.satelliteTagLocations) {
	for (const auto& log : coreSet.tLogs) {
		logServers.push_back(
		    makeReference<AsyncVar<OptionalInterface<TLogInterface>>>(OptionalInterface<TLogInterface>(log)));
	}
	// Do NOT recover coreSet.backupWorkers, because master will recruit new ones.
	filterLocalityDataForPolicy(tLogPolicy, &tLogLocalities);
	updateLocalitySet(tLogLocalities);
}

TLogSet::TLogSet(const LogSet& rhs)
  : tLogWriteAntiQuorum(rhs.tLogWriteAntiQuorum), tLogReplicationFactor(rhs.tLogReplicationFactor),
    tLogLocalities(rhs.tLogLocalities), tLogVersion(rhs.tLogVersion), tLogPolicy(rhs.tLogPolicy), isLocal(rhs.isLocal),
    locality(rhs.locality), startVersion(rhs.startVersion), satelliteTagLocations(rhs.satelliteTagLocations) {
	for (const auto& tlog : rhs.logServers) {
		tLogs.push_back(tlog->get());
	}
	for (const auto& logRouter : rhs.logRouters) {
		logRouters.push_back(logRouter->get());
	}
	for (const auto& worker : rhs.backupWorkers) {
		backupWorkers.push_back(worker->get());
	}
}

OldTLogConf::OldTLogConf(const OldLogData& oldLogData)
  : epochBegin(oldLogData.epochBegin), epochEnd(oldLogData.epochEnd), recoverAt(oldLogData.recoverAt),
    logRouterTags(oldLogData.logRouterTags), txsTags(oldLogData.txsTags), pseudoLocalities(oldLogData.pseudoLocalities),
    epoch(oldLogData.epoch) {
	for (const Reference<LogSet>& logSet : oldLogData.tLogs) {
		tLogs.emplace_back(*logSet);
	}
}

CoreTLogSet::CoreTLogSet(const LogSet& logset)
  : tLogWriteAntiQuorum(logset.tLogWriteAntiQuorum), tLogReplicationFactor(logset.tLogReplicationFactor),
    tLogLocalities(logset.tLogLocalities), tLogPolicy(logset.tLogPolicy), isLocal(logset.isLocal),
    locality(logset.locality), startVersion(logset.startVersion), satelliteTagLocations(logset.satelliteTagLocations),
    tLogVersion(logset.tLogVersion) {
	for (const auto& log : logset.logServers) {
		tLogs.push_back(log->get().id());
	}
	// Do NOT store logset.backupWorkers, because master will recruit new ones.
}

OldTLogCoreData::OldTLogCoreData(const OldLogData& oldData)
  : logRouterTags(oldData.logRouterTags), txsTags(oldData.txsTags), epochBegin(oldData.epochBegin),
    epochEnd(oldData.epochEnd), recoverAt(oldData.recoverAt), pseudoLocalities(oldData.pseudoLocalities),
    epoch(oldData.epoch) {
	for (const Reference<LogSet>& logSet : oldData.tLogs) {
		if (logSet->logServers.size()) {
			tLogs.emplace_back(*logSet);
		}
	}
}

Future<Void> ILogSystem::recoverAndEndEpoch(Reference<AsyncVar<Reference<ILogSystem>>> const& outLogSystem,
                                            UID const& dbgid,
                                            DBCoreState const& oldState,
                                            FutureStream<TLogRejoinRequest> const& rejoins,
                                            LocalityData const& locality,
                                            bool* forceRecovery) {
	return TagPartitionedLogSystem::recoverAndEndEpoch(outLogSystem, dbgid, oldState, rejoins, locality, forceRecovery);
}

Reference<ILogSystem> ILogSystem::fromLogSystemConfig(UID const& dbgid,
                                                      struct LocalityData const& locality,
                                                      struct LogSystemConfig const& conf,
                                                      bool excludeRemote,
                                                      bool useRecoveredAt,
                                                      Optional<PromiseStream<Future<Void>>> addActor) {
	if (conf.logSystemType == LogSystemType::empty)
		return Reference<ILogSystem>();
	else if (conf.logSystemType == LogSystemType::tagPartitioned)
		return TagPartitionedLogSystem::fromLogSystemConfig(
		    dbgid, locality, conf, excludeRemote, useRecoveredAt, addActor);
	else
		throw internal_error();
}

Reference<ILogSystem> ILogSystem::fromOldLogSystemConfig(UID const& dbgid,
                                                         struct LocalityData const& locality,
                                                         struct LogSystemConfig const& conf) {
	if (conf.logSystemType == LogSystemType::empty)
		return Reference<ILogSystem>();
	else if (conf.logSystemType == LogSystemType::tagPartitioned)
		return TagPartitionedLogSystem::fromOldLogSystemConfig(dbgid, locality, conf);
	else
		throw internal_error();
}

Reference<ILogSystem> ILogSystem::fromServerDBInfo(UID const& dbgid,
                                                   ServerDBInfo const& dbInfo,
                                                   bool useRecoveredAt,
                                                   Optional<PromiseStream<Future<Void>>> addActor) {
	return fromLogSystemConfig(dbgid, dbInfo.myLocality, dbInfo.logSystemConfig, false, useRecoveredAt, addActor);
}

void TagPartitionedLogSystem::stopRejoins() {
	rejoins = Future<Void>();
}

void TagPartitionedLogSystem::addref() {
	ReferenceCounted<TagPartitionedLogSystem>::addref();
}

void TagPartitionedLogSystem::delref() {
	ReferenceCounted<TagPartitionedLogSystem>::delref();
}

std::string TagPartitionedLogSystem::describe() const {
	std::string result;
	for (int i = 0; i < tLogs.size(); i++) {
		result += format("%d: ", i);
		for (int j = 0; j < tLogs[i]->logServers.size(); j++) {
			result +=
			    tLogs[i]->logServers[j]->get().id().toString() + ((j == tLogs[i]->logServers.size() - 1) ? " " : ", ");
		}
	}
	return result;
}

UID TagPartitionedLogSystem::getDebugID() const {
	return dbgid;
}

void TagPartitionedLogSystem::addPseudoLocality(int8_t locality) {
	ASSERT(locality < 0);
	pseudoLocalities.insert(locality);
	for (uint16_t i = 0; i < logRouterTags; i++) {
		pseudoLocalityPopVersion[Tag(locality, i)] = 0;
	}
}

Tag TagPartitionedLogSystem::getPseudoPopTag(Tag tag, ProcessClass::ClassType type) const {
	switch (type) {
	case ProcessClass::LogRouterClass:
		if (tag.locality == tagLocalityLogRouter) {
			ASSERT(pseudoLocalities.count(tagLocalityLogRouterMapped) > 0);
			tag.locality = tagLocalityLogRouterMapped;
		}
		break;

	case ProcessClass::BackupClass:
		if (tag.locality == tagLocalityLogRouter) {
			ASSERT(pseudoLocalities.count(tagLocalityBackup) > 0);
			tag.locality = tagLocalityBackup;
		}
		break;

	default: // This should be an error at caller site.
		break;
	}
	return tag;
}

bool TagPartitionedLogSystem::hasPseudoLocality(int8_t locality) const {
	return pseudoLocalities.count(locality) > 0;
}

Version TagPartitionedLogSystem::popPseudoLocalityTag(Tag tag, Version upTo) {
	ASSERT(isPseudoLocality(tag.locality) && hasPseudoLocality(tag.locality));

	Version& localityVersion = pseudoLocalityPopVersion[tag];
	localityVersion = std::max(localityVersion, upTo);
	Version minVersion = localityVersion;
	// Why do we need to use the minimum popped version among all tags? Reason: for example,
	// 2 pseudo tags pop 100 or 150, respectively. It's only safe to pop min(100, 150),
	// because [101,150) is needed by another pseudo tag.
	for (const int8_t locality : pseudoLocalities) {
		minVersion = std::min(minVersion, pseudoLocalityPopVersion[Tag(locality, tag.id)]);
	}
	// TraceEvent("TLogPopPseudoTag", dbgid).detail("Tag", tag.toString()).detail("Version", upTo).detail("PopVersion", minVersion);
	return minVersion;
}

Future<Void> TagPartitionedLogSystem::recoverAndEndEpoch(Reference<AsyncVar<Reference<ILogSystem>>> const& outLogSystem,
                                                         UID const& dbgid,
                                                         DBCoreState const& oldState,
                                                         FutureStream<TLogRejoinRequest> const& rejoins,
                                                         LocalityData const& locality,
                                                         bool* forceRecovery) {
	return epochEnd(outLogSystem, dbgid, oldState, rejoins, locality, forceRecovery);
}

Reference<ILogSystem> TagPartitionedLogSystem::fromLogSystemConfig(UID const& dbgid,
                                                                   LocalityData const& locality,
                                                                   LogSystemConfig const& lsConf,
                                                                   bool excludeRemote,
                                                                   bool useRecoveredAt,
                                                                   Optional<PromiseStream<Future<Void>>> addActor) {
	ASSERT(lsConf.logSystemType == LogSystemType::tagPartitioned ||
	       (lsConf.logSystemType == LogSystemType::empty && !lsConf.tLogs.size()));
	// ASSERT(lsConf.epoch == epoch);  //< FIXME
	auto logSystem = makeReference<TagPartitionedLogSystem>(dbgid, locality, lsConf.epoch, addActor);

	logSystem->tLogs.reserve(lsConf.tLogs.size());
	logSystem->expectedLogSets = lsConf.expectedLogSets;
	logSystem->logRouterTags = lsConf.logRouterTags;
	logSystem->txsTags = lsConf.txsTags;
	logSystem->recruitmentID = lsConf.recruitmentID;
	logSystem->stopped = lsConf.stopped;
	if (useRecoveredAt) {
		logSystem->recoveredAt = lsConf.recoveredAt;
	}
	logSystem->pseudoLocalities = lsConf.pseudoLocalities;
	for (const TLogSet& tLogSet : lsConf.tLogs) {
		if (!excludeRemote || tLogSet.isLocal) {
			logSystem->tLogs.push_back(makeReference<LogSet>(tLogSet));
		}
	}

	for (const auto& oldTlogConf : lsConf.oldTLogs) {
		logSystem->oldLogData.emplace_back(oldTlogConf);
		//TraceEvent("BWFromLSConf")
		//    .detail("Epoch", logSystem->oldLogData.back().epoch)
		//    .detail("Version", logSystem->oldLogData.back().epochEnd);
	}

	logSystem->logSystemType = lsConf.logSystemType;
	logSystem->oldestBackupEpoch = lsConf.oldestBackupEpoch;
	return logSystem;
}

Reference<ILogSystem> TagPartitionedLogSystem::fromOldLogSystemConfig(UID const& dbgid,
                                                                      LocalityData const& locality,
                                                                      LogSystemConfig const& lsConf) {
	ASSERT(lsConf.logSystemType == LogSystemType::tagPartitioned ||
	       (lsConf.logSystemType == LogSystemType::empty && !lsConf.tLogs.size()));
	// ASSERT(lsConf.epoch == epoch);  //< FIXME
	const LogEpoch e = lsConf.oldTLogs.size() > 0 ? lsConf.oldTLogs[0].epoch : 0;
	auto logSystem = makeReference<TagPartitionedLogSystem>(dbgid, locality, e);

	if (lsConf.oldTLogs.size()) {
		for (const TLogSet& tLogSet : lsConf.oldTLogs[0].tLogs) {
			logSystem->tLogs.push_back(makeReference<LogSet>(tLogSet));
		}
		logSystem->logRouterTags = lsConf.oldTLogs[0].logRouterTags;
		logSystem->txsTags = lsConf.oldTLogs[0].txsTags;
		// logSystem->epochEnd = lsConf.oldTLogs[0].epochEnd;

		for (int i = 1; i < lsConf.oldTLogs.size(); i++) {
			logSystem->oldLogData.emplace_back(lsConf.oldTLogs[i]);
		}
	}
	logSystem->logSystemType = lsConf.logSystemType;
	logSystem->stopped = true;
	logSystem->pseudoLocalities = lsConf.pseudoLocalities;

	return logSystem;
}

void TagPartitionedLogSystem::purgeOldRecoveredGenerations() {
	Version oldestGenerationRecoverAtVersion = std::min(recoveredVersion->get(), remoteRecoveredVersion->get());
	TraceEvent("ToCoreStateOldestGenerationRecoverAtVersion")
	    .detail("RecoveredVersion", recoveredVersion->get())
	    .detail("RemoteRecoveredVersion", remoteRecoveredVersion->get())
	    .detail("OldestBackupEpoch", oldestBackupEpoch);
	for (int i = 0; i < oldLogData.size(); ++i) {
		const auto& oldData = oldLogData[i];
		// Remove earlier generation that TLog data are
		//  - consumed by all storage servers
		//  - no longer used by backup workers
		if (oldData.recoverAt < oldestGenerationRecoverAtVersion && oldData.epoch < oldestBackupEpoch) {
			if (g_network->isSimulated()) {
				for (int j = 0; j < oldLogData.size(); ++j) {
					TraceEvent("AllOldGenerations")
					    .detail("Index", j)
					    .detail("Purge", i + 1)
					    .detail("Begin", oldLogData[j].epochBegin)
					    .detail("RecoverAt", oldLogData[j].recoverAt);
				}
				for (int j = i + 1; j < oldLogData.size(); ++j) {
					ASSERT(oldLogData[j].recoverAt < oldestGenerationRecoverAtVersion);
					ASSERT(oldData.tLogs[0]->backupWorkers.size() == 0 || oldLogData[j].epoch < oldestBackupEpoch);
				}
			}
			for (int j = i; j < oldLogData.size(); ++j) {
				TraceEvent("PurgeOldTLogGeneration")
				    .detail("Begin", oldLogData[j].epochBegin)
				    .detail("End", oldLogData[j].epochEnd)
				    .detail("Epoch", oldLogData[j].epoch)
				    .detail("RecoverAt", oldLogData[j].recoverAt)
				    .detail("Index", j);
			}
			oldLogData.resize(i);
			break;
		}
	}
}

void TagPartitionedLogSystem::toCoreState(DBCoreState& newState) const {
	if (recoveryComplete.isValid() && recoveryComplete.isError())
		throw recoveryComplete.getError();

	if (remoteRecoveryComplete.isValid() && remoteRecoveryComplete.isError())
		throw remoteRecoveryComplete.getError();

	newState.tLogs.clear();
	newState.logRouterTags = logRouterTags;
	newState.txsTags = txsTags;
	newState.pseudoLocalities = pseudoLocalities;
	for (const auto& t : tLogs) {
		if (t->logServers.size()) {
			newState.tLogs.emplace_back(*t);
			newState.tLogs.back().tLogLocalities.clear();
			for (const auto& log : t->logServers) {
				newState.tLogs.back().tLogLocalities.push_back(log->get().interf().filteredLocality);
			}
		}
	}

	newState.oldTLogData.clear();
	if (!recoveryComplete.isValid() || !recoveryComplete.isReady() ||
	    (repopulateRegionAntiQuorum == 0 && (!remoteRecoveryComplete.isValid() || !remoteRecoveryComplete.isReady())) ||
	    epoch != oldestBackupEpoch) {
		for (const auto& oldData : oldLogData) {
			newState.oldTLogData.emplace_back(oldData);
			TraceEvent("BWToCore")
			    .detail("Epoch", newState.oldTLogData.back().epoch)
			    .detail("TotalTags", newState.oldTLogData.back().logRouterTags)
			    .detail("BeginVersion", newState.oldTLogData.back().epochBegin)
			    .detail("EndVersion", newState.oldTLogData.back().epochEnd);
		}
	}

	newState.logSystemType = logSystemType;
}

bool TagPartitionedLogSystem::remoteStorageRecovered() const {
	return remoteRecoveryComplete.isValid() && remoteRecoveryComplete.isReady();
}

Future<Void> TagPartitionedLogSystem::onCoreStateChanged() const {
	std::vector<Future<Void>> changes;
	changes.push_back(Never());
	if (recoveryComplete.isValid() && !recoveryComplete.isReady()) {
		changes.push_back(recoveryComplete);
	}
	if (remoteRecovery.isValid() && !remoteRecovery.isReady()) {
		changes.push_back(remoteRecovery);
	}
	if (remoteRecoveryComplete.isValid() && !remoteRecoveryComplete.isReady()) {
		changes.push_back(remoteRecoveryComplete);
	}
	changes.push_back(backupWorkerChanged.onTrigger()); // changes to oldestBackupEpoch
	changes.push_back(recoveredVersion->onChange());
	changes.push_back(remoteRecoveredVersion->onChange());
	return waitForAny(changes);
}

void TagPartitionedLogSystem::coreStateWritten(DBCoreState const& newState) {
	if (!newState.oldTLogData.size()) {
		recoveryCompleteWrittenToCoreState.set(true);
	}
	for (auto& t : newState.tLogs) {
		if (!t.isLocal) {
			TraceEvent("RemoteLogsWritten", dbgid).log();
			remoteLogsWrittenToCoreState = true;
			break;
		}
	}
}

Future<Void> TagPartitionedLogSystem::onError() const {
	return onError_internal(this);
}

ACTOR Future<Void> TagPartitionedLogSystem::onError_internal(TagPartitionedLogSystem const* self) {
	// Never returns normally, but throws an error if the subsystem stops working
	loop {
		std::vector<Future<Void>> failed;
		std::vector<Future<Void>> backupFailed(1, Never());
		std::vector<Future<Void>> changes;

		for (auto& it : self->tLogs) {
			for (auto& t : it->logServers) {
				if (t->get().present()) {
					failed.push_back(
					    waitFailureClient(t->get().interf().waitFailure,
					                      SERVER_KNOBS->TLOG_TIMEOUT,
					                      -SERVER_KNOBS->TLOG_TIMEOUT / SERVER_KNOBS->SECONDS_BEFORE_NO_FAILURE_DELAY,
					                      /*trace=*/true));
				} else {
					changes.push_back(t->onChange());
				}
			}
			for (auto& t : it->logRouters) {
				if (t->get().present()) {
					failed.push_back(
					    waitFailureClient(t->get().interf().waitFailure,
					                      SERVER_KNOBS->TLOG_TIMEOUT,
					                      -SERVER_KNOBS->TLOG_TIMEOUT / SERVER_KNOBS->SECONDS_BEFORE_NO_FAILURE_DELAY,
					                      /*trace=*/true));
				} else {
					changes.push_back(t->onChange());
				}
			}
			for (const auto& worker : it->backupWorkers) {
				if (worker->get().present()) {
					backupFailed.push_back(
					    waitFailureClient(worker->get().interf().waitFailure,
					                      SERVER_KNOBS->BACKUP_TIMEOUT,
					                      -SERVER_KNOBS->BACKUP_TIMEOUT / SERVER_KNOBS->SECONDS_BEFORE_NO_FAILURE_DELAY,
					                      /*trace=*/true));
				} else {
					changes.push_back(worker->onChange());
				}
			}
		}

		if (!self->recoveryCompleteWrittenToCoreState.get()) {
			for (auto& old : self->oldLogData) {
				for (auto& it : old.tLogs) {
					for (auto& t : it->logRouters) {
						if (t->get().present()) {
							failed.push_back(waitFailureClient(t->get().interf().waitFailure,
							                                   SERVER_KNOBS->TLOG_TIMEOUT,
							                                   -SERVER_KNOBS->TLOG_TIMEOUT /
							                                       SERVER_KNOBS->SECONDS_BEFORE_NO_FAILURE_DELAY,
							                                   /*trace=*/true));
						} else {
							changes.push_back(t->onChange());
						}
					}
				}
				// Monitor changes of backup workers for old epochs.
				for (const auto& worker : old.tLogs[0]->backupWorkers) {
					if (worker->get().present()) {
						backupFailed.push_back(waitFailureClient(worker->get().interf().waitFailure,
						                                         SERVER_KNOBS->BACKUP_TIMEOUT,
						                                         -SERVER_KNOBS->BACKUP_TIMEOUT /
						                                             SERVER_KNOBS->SECONDS_BEFORE_NO_FAILURE_DELAY,
						                                         /*trace=*/true));
					} else {
						changes.push_back(worker->onChange());
					}
				}
			}
		}

		if (self->hasRemoteServers && (!self->remoteRecovery.isReady() || self->remoteRecovery.isError())) {
			changes.push_back(self->remoteRecovery);
		}

		changes.push_back(self->recoveryCompleteWrittenToCoreState.onChange());
		changes.push_back(self->backupWorkerChanged.onTrigger());

		ASSERT(failed.size() >= 1);
		wait(quorum(changes, 1) || tagError<Void>(quorum(failed, 1), tlog_failed()) ||
		     tagError<Void>(quorum(backupFailed, 1), backup_worker_failed()));
	}
}

ACTOR Future<Void> TagPartitionedLogSystem::pushResetChecker(Reference<ConnectionResetInfo> self, NetworkAddress addr) {
	self->slowReplies = 0;
	self->fastReplies = 0;
	wait(delay(SERVER_KNOBS->PUSH_STATS_INTERVAL));
	TraceEvent("SlowPushStats")
	    .detail("PeerAddress", addr)
	    .detail("SlowReplies", self->slowReplies)
	    .detail("FastReplies", self->fastReplies);
	if (self->slowReplies >= SERVER_KNOBS->PUSH_STATS_SLOW_AMOUNT &&
	    self->slowReplies / double(self->slowReplies + self->fastReplies) >= SERVER_KNOBS->PUSH_STATS_SLOW_RATIO) {
		FlowTransport::transport().resetConnection(addr);
		self->lastReset = now();
	}
	return Void();
}

ACTOR Future<TLogCommitReply> TagPartitionedLogSystem::recordPushMetrics(Reference<ConnectionResetInfo> self,
                                                                         Reference<Histogram> dist,
                                                                         NetworkAddress addr,
                                                                         Future<TLogCommitReply> in) {
	state double startTime = now();
	TLogCommitReply t = wait(in);
	if (now() - self->lastReset > SERVER_KNOBS->PUSH_RESET_INTERVAL) {
		if (now() - startTime > SERVER_KNOBS->PUSH_MAX_LATENCY) {
			if (self->resetCheck.isReady()) {
				self->resetCheck = TagPartitionedLogSystem::pushResetChecker(self, addr);
			}
			self->slowReplies++;
		} else {
			self->fastReplies++;
		}
	}
	dist->sampleSeconds(now() - startTime);
	return t;
}

Future<Version> TagPartitionedLogSystem::push(const ILogSystem::PushVersionSet& versionSet,
                                              LogPushData& data,
                                              SpanContext const& spanContext,
                                              Optional<UID> debugID,
                                              Optional<std::unordered_map<uint16_t, Version>> tpcvMap) {
	// FIXME: Randomize request order as in LegacyLogSystem?
<<<<<<< HEAD
	std::vector<Future<Void>> quorumResults;
	std::vector<Future<TLogCommitReply>> allReplies;
	int location = 0;
	Version seqPrevVersion = prevVersion; // prevVersion provided by the sequencer
	Span span("TPLS:push"_loc, spanContext);
=======
	Version prevVersion = versionSet.prevVersion;
>>>>>>> 3e906447

	std::unordered_map<int, int> tLogCount;
	std::unordered_map<int, std::vector<int>> tLogLocIds;
	if (SERVER_KNOBS->ENABLE_VERSION_VECTOR_TLOG_UNICAST) {
		int location = 0;
		int logGroupLocal = 0;
		const auto& tpcvMapRef = tpcvMap.get();
		for (const auto& it : tLogs) {
			if (!it->isLocal) {
				continue;
			}
			for (size_t loc = 0; loc < it->logServers.size(); loc++) {
				if (tpcvMapRef.contains(location)) {
					tLogCount[logGroupLocal]++;
					tLogLocIds[logGroupLocal].push_back(location);
				}
				location++;
			}
			logGroupLocal++;
		}
	}

	int location = 0;
	int logGroupLocal = 0;
	std::vector<Future<Void>> quorumResults;
	std::vector<std::pair<UID, Future<TLogCommitReply>>> allReplies;
	const Span span("TPLS:push"_loc, spanContext);
	for (auto& it : tLogs) {
		if (!it->isLocal) {
			// Remote TLogs should read from LogRouter
			continue;
		}
		if (it->logServers.size() == 0) {
			// Empty TLog set
			continue;
		}

		if (it->connectionResetTrackers.size() == 0) {
			for (int i = 0; i < it->logServers.size(); i++) {
				it->connectionResetTrackers.push_back(makeReference<ConnectionResetInfo>());
			}
		}
		if (it->tlogPushDistTrackers.empty()) {
			for (int i = 0; i < it->logServers.size(); i++) {
				it->tlogPushDistTrackers.push_back(
				    Histogram::getHistogram("ToTlog_" + it->logServers[i]->get().interf().uniqueID.toString(),
				                            it->logServers[i]->get().interf().address().toString(),
				                            Histogram::Unit::milliseconds));
			}
		}

<<<<<<< HEAD
				allReplies.push_back(recordPushMetrics(
				    it->connectionResetTrackers[loc],
				    it->tlogPushDistTrackers[loc],
				    it->logServers[loc]->get().interf().address(),
				    it->logServers[loc]->get().interf().commit.getReply(TLogCommitRequest(spanContext,
				                                                                          msg.arena(),
				                                                                          prevVersion,
				                                                                          version,
				                                                                          knownCommittedVersion,
				                                                                          minKnownCommittedVersion,
				                                                                          seqPrevVersion,
				                                                                          msg,
				                                                                          tLogCount[logGroupLocal],
				                                                                          tLogLocIds[logGroupLocal],
				                                                                          debugID),
				                                                        TaskPriority::ProxyTLogCommitReply)));
				Future<Void> commitSuccess = success(allReplies.back());
				addActor.get().send(commitSuccess);
				tLogCommitResults.push_back(commitSuccess);
				location++;
=======
		std::vector<Future<Void>> tLogCommitResults;
		for (size_t loc = 0; loc < it->logServers.size(); loc++) {
			Standalone<StringRef> msg = data.getMessages(location);
			data.recordEmptyMessage(location, msg);
			if (SERVER_KNOBS->ENABLE_VERSION_VECTOR_TLOG_UNICAST) {
				if (tpcvMap.get().contains(location)) {
					prevVersion = tpcvMap.get()[location];
				} else {
					location++;
					continue;
				}
>>>>>>> 3e906447
			}

			const auto& interface = it->logServers[loc]->get().interf();
			const auto request = TLogCommitRequest(spanContext,
			                                       msg.arena(),
			                                       prevVersion,
			                                       versionSet.version,
			                                       versionSet.knownCommittedVersion,
			                                       versionSet.minKnownCommittedVersion,
			                                       msg,
			                                       tLogCount[logGroupLocal],
			                                       debugID);
			auto tLogReply = recordPushMetrics(it->connectionResetTrackers[loc],
			                                   it->tlogPushDistTrackers[loc],
			                                   interface.address(),
			                                   interface.commit.getReply(request, TaskPriority::ProxyTLogCommitReply));

			allReplies.emplace_back(interface.id(), tLogReply);
			Future<Void> commitSuccess = success(tLogReply);
			addActor.get().send(commitSuccess);
			tLogCommitResults.push_back(commitSuccess);
			location++;
		}
		quorumResults.push_back(quorum(tLogCommitResults, tLogCommitResults.size() - it->tLogWriteAntiQuorum));
		logGroupLocal++;
	}

	return minVersionWhenReady(waitForAll(quorumResults), allReplies);
}

Reference<ILogSystem::IPeekCursor> TagPartitionedLogSystem::peekAll(UID dbgid,
                                                                    Version begin,
                                                                    Version end,
                                                                    Tag tag,
                                                                    bool parallelGetMore) {
	int bestSet = 0;
	std::vector<Reference<LogSet>> localSets;
	Version lastBegin = 0;
	bool foundSpecial = false;
	for (auto& log : tLogs) {
		if (log->locality == tagLocalitySpecial || log->locality == tagLocalityUpgraded) {
			foundSpecial = true;
		}
		if (log->isLocal && log->logServers.size() &&
		    (log->locality == tagLocalitySpecial || log->locality == tagLocalityUpgraded ||
		     log->locality == tag.locality || tag == txsTag || tag.locality == tagLocalityTxs ||
		     tag.locality == tagLocalityLogRouter ||
		     ((tag.locality == tagLocalityUpgraded || tag == cacheTag) && log->locality != tagLocalitySatellite))) {
			lastBegin = std::max(lastBegin, log->startVersion);
			localSets.push_back(log);
			if (log->locality != tagLocalitySatellite) {
				bestSet = localSets.size() - 1;
			}
		}
	}

	if (!localSets.size()) {
		lastBegin = end;
	}

	if (begin >= lastBegin && localSets.size()) {
		TraceEvent("TLogPeekAllCurrentOnly", dbgid)
		    .detail("Tag", tag.toString())
		    .detail("Begin", begin)
		    .detail("End", end)
		    .detail("BestLogs", localSets[bestSet]->logServerString());
		return makeReference<ILogSystem::SetPeekCursor>(
		    localSets, bestSet, localSets[bestSet]->bestLocationFor(tag), tag, begin, end, parallelGetMore);
	} else {
		std::vector<Reference<ILogSystem::IPeekCursor>> cursors;
		std::vector<LogMessageVersion> epochEnds;

		if (lastBegin < end && localSets.size()) {
			TraceEvent("TLogPeekAllAddingCurrent", dbgid)
			    .detail("Tag", tag.toString())
			    .detail("Begin", begin)
			    .detail("End", end)
			    .detail("BestLogs", localSets[bestSet]->logServerString());
			cursors.push_back(makeReference<ILogSystem::SetPeekCursor>(
			    localSets, bestSet, localSets[bestSet]->bestLocationFor(tag), tag, lastBegin, end, parallelGetMore));
		}
		for (int i = 0; begin < lastBegin; i++) {
			if (i == oldLogData.size()) {
				if (tag == txsTag || tag.locality == tagLocalityTxs || tag == cacheTag) {
					break;
				}
				TraceEvent("TLogPeekAllDead", dbgid)
				    .detail("Tag", tag.toString())
				    .detail("Begin", begin)
				    .detail("End", end)
				    .detail("LastBegin", lastBegin)
				    .detail("OldLogDataSize", oldLogData.size());
				return makeReference<ILogSystem::ServerPeekCursor>(
				    Reference<AsyncVar<OptionalInterface<TLogInterface>>>(), tag, begin, getPeekEnd(), false, false);
			}

			int bestOldSet = 0;
			std::vector<Reference<LogSet>> localOldSets;
			Version thisBegin = begin;
			bool thisSpecial = false;
			for (auto& log : oldLogData[i].tLogs) {
				if (log->locality == tagLocalitySpecial || log->locality == tagLocalityUpgraded) {
					thisSpecial = true;
				}
				if (log->isLocal && log->logServers.size() &&
				    (log->locality == tagLocalitySpecial || log->locality == tagLocalityUpgraded ||
				     log->locality == tag.locality || tag == txsTag || tag.locality == tagLocalityTxs ||
				     tag.locality == tagLocalityLogRouter ||
				     ((tag.locality == tagLocalityUpgraded || tag == cacheTag) &&
				      log->locality != tagLocalitySatellite))) {
					thisBegin = std::max(thisBegin, log->startVersion);
					localOldSets.push_back(log);
					if (log->locality != tagLocalitySatellite) {
						bestOldSet = localOldSets.size() - 1;
					}
				}
			}

			if (!localOldSets.size()) {
				TraceEvent("TLogPeekAllNoLocalSets", dbgid)
				    .detail("Tag", tag.toString())
				    .detail("Begin", begin)
				    .detail("End", end)
				    .detail("LastBegin", lastBegin);
				if (!cursors.size() && !foundSpecial) {
					continue;
				}
				return makeReference<ILogSystem::ServerPeekCursor>(
				    Reference<AsyncVar<OptionalInterface<TLogInterface>>>(), tag, begin, getPeekEnd(), false, false);
			}
			if (thisSpecial) {
				foundSpecial = true;
			}

			if (thisBegin < lastBegin) {
				if (thisBegin < end) {
					TraceEvent("TLogPeekAllAddingOld", dbgid)
					    .detail("Tag", tag.toString())
					    .detail("Begin", begin)
					    .detail("End", end)
					    .detail("BestLogs", localOldSets[bestOldSet]->logServerString())
					    .detail("LastBegin", lastBegin)
					    .detail("ThisBegin", thisBegin);
					cursors.push_back(
					    makeReference<ILogSystem::SetPeekCursor>(localOldSets,
					                                             bestOldSet,
					                                             localOldSets[bestOldSet]->bestLocationFor(tag),
					                                             tag,
					                                             thisBegin,
					                                             std::min(lastBegin, end),
					                                             parallelGetMore));
					epochEnds.push_back(LogMessageVersion(std::min(lastBegin, end)));
				}
				lastBegin = thisBegin;
			}
		}

		return makeReference<ILogSystem::MultiCursor>(cursors, epochEnds);
	}
}

Reference<ILogSystem::IPeekCursor> TagPartitionedLogSystem::peekRemote(UID dbgid,
                                                                       Version begin,
                                                                       Optional<Version> end,
                                                                       Tag tag,
                                                                       bool parallelGetMore) {
	int bestSet = -1;
	Version lastBegin = recoveredAt.present() ? recoveredAt.get() + 1 : 0;
	for (int t = 0; t < tLogs.size(); t++) {
		if (tLogs[t]->isLocal) {
			lastBegin = std::max(lastBegin, tLogs[t]->startVersion);
		}

		if (tLogs[t]->logRouters.size()) {
			ASSERT(bestSet == -1);
			bestSet = t;
		}
	}
	if (bestSet == -1) {
		TraceEvent("TLogPeekRemoteNoBestSet", dbgid)
		    .detail("Tag", tag.toString())
		    .detail("Begin", begin)
		    .detail("End", end.present() ? end.get() : getPeekEnd());
		return makeReference<ILogSystem::ServerPeekCursor>(
		    Reference<AsyncVar<OptionalInterface<TLogInterface>>>(), tag, begin, getPeekEnd(), false, parallelGetMore);
	}
	if (begin >= lastBegin) {
		TraceEvent("TLogPeekRemoteBestOnly", dbgid)
		    .detail("Tag", tag.toString())
		    .detail("Begin", begin)
		    .detail("End", end.present() ? end.get() : getPeekEnd())
		    .detail("BestSet", bestSet)
		    .detail("BestSetStart", lastBegin)
		    .detail("LogRouterIds", tLogs[bestSet]->logRouterString());
		return makeReference<ILogSystem::BufferedCursor>(
		    tLogs[bestSet]->logRouters, tag, begin, end.present() ? end.get() + 1 : getPeekEnd(), parallelGetMore);
	} else {
		std::vector<Reference<ILogSystem::IPeekCursor>> cursors;
		std::vector<LogMessageVersion> epochEnds;
		TraceEvent("TLogPeekRemoteAddingBest", dbgid)
		    .detail("Tag", tag.toString())
		    .detail("Begin", begin)
		    .detail("End", end.present() ? end.get() : getPeekEnd())
		    .detail("BestSet", bestSet)
		    .detail("BestSetStart", lastBegin)
		    .detail("LogRouterIds", tLogs[bestSet]->logRouterString());
		cursors.push_back(makeReference<ILogSystem::BufferedCursor>(
		    tLogs[bestSet]->logRouters, tag, lastBegin, end.present() ? end.get() + 1 : getPeekEnd(), parallelGetMore));
		int i = 0;
		while (begin < lastBegin) {
			if (i == oldLogData.size()) {
				TraceEvent("TLogPeekRemoteDead", dbgid)
				    .detail("Tag", tag.toString())
				    .detail("Begin", begin)
				    .detail("End", end.present() ? end.get() : getPeekEnd())
				    .detail("LastBegin", lastBegin)
				    .detail("OldLogDataSize", oldLogData.size());
				return makeReference<ILogSystem::ServerPeekCursor>(
				    Reference<AsyncVar<OptionalInterface<TLogInterface>>>(),
				    tag,
				    begin,
				    getPeekEnd(),
				    false,
				    parallelGetMore);
			}

			int bestOldSet = -1;
			Version thisBegin = begin;
			for (int t = 0; t < oldLogData[i].tLogs.size(); t++) {
				if (oldLogData[i].tLogs[t]->isLocal) {
					thisBegin = std::max(thisBegin, oldLogData[i].tLogs[t]->startVersion);
				}

				if (oldLogData[i].tLogs[t]->logRouters.size()) {
					ASSERT(bestOldSet == -1);
					bestOldSet = t;
				}
			}
			if (bestOldSet == -1) {
				TraceEvent("TLogPeekRemoteNoOldBestSet", dbgid)
				    .detail("Tag", tag.toString())
				    .detail("Begin", begin)
				    .detail("End", end.present() ? end.get() : getPeekEnd());
				return makeReference<ILogSystem::ServerPeekCursor>(
				    Reference<AsyncVar<OptionalInterface<TLogInterface>>>(),
				    tag,
				    begin,
				    getPeekEnd(),
				    false,
				    parallelGetMore);
			}

			if (thisBegin < lastBegin) {
				TraceEvent("TLogPeekRemoteAddingOldBest", dbgid)
				    .detail("Tag", tag.toString())
				    .detail("Begin", begin)
				    .detail("End", end.present() ? end.get() : getPeekEnd())
				    .detail("BestOldSet", bestOldSet)
				    .detail("LogRouterIds", oldLogData[i].tLogs[bestOldSet]->logRouterString())
				    .detail("LastBegin", lastBegin)
				    .detail("ThisBegin", thisBegin)
				    .detail("BestStartVer", oldLogData[i].tLogs[bestOldSet]->startVersion);
				cursors.push_back(makeReference<ILogSystem::BufferedCursor>(
				    oldLogData[i].tLogs[bestOldSet]->logRouters, tag, thisBegin, lastBegin, parallelGetMore));
				epochEnds.emplace_back(lastBegin);
				lastBegin = thisBegin;
			}
			i++;
		}

		return makeReference<ILogSystem::MultiCursor>(cursors, epochEnds);
	}
}

Reference<ILogSystem::IPeekCursor> TagPartitionedLogSystem::peek(UID dbgid,
                                                                 Version begin,
                                                                 Optional<Version> end,
                                                                 Tag tag,
                                                                 bool parallelGetMore) {
	if (!tLogs.size()) {
		TraceEvent("TLogPeekNoLogSets", dbgid).detail("Tag", tag.toString()).detail("Begin", begin);
		return makeReference<ILogSystem::ServerPeekCursor>(
		    Reference<AsyncVar<OptionalInterface<TLogInterface>>>(), tag, begin, getPeekEnd(), false, false);
	}

	if (tag.locality == tagLocalityRemoteLog) {
		return peekRemote(dbgid, begin, end, tag, parallelGetMore);
	} else {
		return peekAll(dbgid, begin, getPeekEnd(), tag, parallelGetMore);
	}
}

Reference<ILogSystem::IPeekCursor> TagPartitionedLogSystem::peek(UID dbgid,
                                                                 Version begin,
                                                                 Optional<Version> end,
                                                                 std::vector<Tag> tags,
                                                                 bool parallelGetMore) {
	if (tags.empty()) {
		TraceEvent("TLogPeekNoTags", dbgid).detail("Begin", begin);
		return makeReference<ILogSystem::ServerPeekCursor>(
		    Reference<AsyncVar<OptionalInterface<TLogInterface>>>(), invalidTag, begin, getPeekEnd(), false, false);
	}

	if (tags.size() == 1) {
		return peek(dbgid, begin, end, tags[0], parallelGetMore);
	}

	std::vector<Reference<ILogSystem::IPeekCursor>> cursors;
	cursors.reserve(tags.size());
	for (auto tag : tags) {
		cursors.push_back(peek(dbgid, begin, end, tag, parallelGetMore));
	}
	return makeReference<ILogSystem::BufferedCursor>(cursors,
	                                                 begin,
	                                                 end.present() ? end.get() + 1 : getPeekEnd(),
	                                                 true,
	                                                 tLogs[0]->locality == tagLocalityUpgraded,
	                                                 false);
}

Reference<ILogSystem::IPeekCursor> TagPartitionedLogSystem::peekLocal(UID dbgid,
                                                                      Tag tag,
                                                                      Version begin,
                                                                      Version end,
                                                                      bool useMergePeekCursors,
                                                                      int8_t peekLocality) {
	if (tag.locality >= 0 || tag.locality == tagLocalityUpgraded || tag.locality == tagLocalitySpecial) {
		peekLocality = tag.locality;
	}
	ASSERT(peekLocality >= 0 || peekLocality == tagLocalityUpgraded || tag.locality == tagLocalitySpecial);

	int bestSet = -1;
	bool foundSpecial = false;
	int logCount = 0;
	for (int t = 0; t < tLogs.size(); t++) {
		if (tLogs[t]->logServers.size() && tLogs[t]->locality != tagLocalitySatellite) {
			logCount++;
		}
		if (tLogs[t]->logServers.size() &&
		    (tLogs[t]->locality == tagLocalitySpecial || tLogs[t]->locality == tagLocalityUpgraded ||
		     tLogs[t]->locality == peekLocality || peekLocality == tagLocalityUpgraded ||
		     peekLocality == tagLocalitySpecial)) {
			if (tLogs[t]->locality == tagLocalitySpecial || tLogs[t]->locality == tagLocalityUpgraded) {
				foundSpecial = true;
			}
			bestSet = t;
			break;
		}
	}
	if (bestSet == -1) {
		TraceEvent("TLogPeekLocalNoBestSet", dbgid)
		    .detail("Tag", tag.toString())
		    .detail("Begin", begin)
		    .detail("End", end)
		    .detail("LogCount", logCount);
		if (useMergePeekCursors || logCount > 1) {
			throw worker_removed();
		} else {
			return makeReference<ILogSystem::ServerPeekCursor>(
			    Reference<AsyncVar<OptionalInterface<TLogInterface>>>(), tag, begin, getPeekEnd(), false, false);
		}
	}

	if (begin >= tLogs[bestSet]->startVersion) {
		TraceEvent("TLogPeekLocalBestOnly", dbgid)
		    .detail("Tag", tag.toString())
		    .detail("Begin", begin)
		    .detail("End", end)
		    .detail("BestSet", bestSet)
		    .detail("BestSetStart", tLogs[bestSet]->startVersion)
		    .detail("LogId", tLogs[bestSet]->logServers[tLogs[bestSet]->bestLocationFor(tag)]->get().id());
		if (useMergePeekCursors) {
			return makeReference<ILogSystem::MergedPeekCursor>(tLogs[bestSet]->logServers,
			                                                   tLogs[bestSet]->bestLocationFor(tag),
			                                                   tLogs[bestSet]->logServers.size() + 1 -
			                                                       tLogs[bestSet]->tLogReplicationFactor,
			                                                   tag,
			                                                   begin,
			                                                   end,
			                                                   true,
			                                                   tLogs[bestSet]->tLogLocalities,
			                                                   tLogs[bestSet]->tLogPolicy,
			                                                   tLogs[bestSet]->tLogReplicationFactor);
		} else {
			return makeReference<ILogSystem::ServerPeekCursor>(
			    tLogs[bestSet]->logServers[tLogs[bestSet]->bestLocationFor(tag)], tag, begin, end, false, false);
		}
	} else {
		std::vector<Reference<ILogSystem::IPeekCursor>> cursors;
		std::vector<LogMessageVersion> epochEnds;

		if (tLogs[bestSet]->startVersion < end) {
			TraceEvent("TLogPeekLocalAddingBest", dbgid)
			    .detail("Tag", tag.toString())
			    .detail("Begin", begin)
			    .detail("End", end)
			    .detail("BestSet", bestSet)
			    .detail("BestSetStart", tLogs[bestSet]->startVersion)
			    .detail("LogId", tLogs[bestSet]->logServers[tLogs[bestSet]->bestLocationFor(tag)]->get().id());
			if (useMergePeekCursors) {
				cursors.push_back(makeReference<ILogSystem::MergedPeekCursor>(tLogs[bestSet]->logServers,
				                                                              tLogs[bestSet]->bestLocationFor(tag),
				                                                              tLogs[bestSet]->logServers.size() + 1 -
				                                                                  tLogs[bestSet]->tLogReplicationFactor,
				                                                              tag,
				                                                              tLogs[bestSet]->startVersion,
				                                                              end,
				                                                              true,
				                                                              tLogs[bestSet]->tLogLocalities,
				                                                              tLogs[bestSet]->tLogPolicy,
				                                                              tLogs[bestSet]->tLogReplicationFactor));
			} else {
				cursors.push_back(makeReference<ILogSystem::ServerPeekCursor>(
				    tLogs[bestSet]->logServers[tLogs[bestSet]->bestLocationFor(tag)],
				    tag,
				    tLogs[bestSet]->startVersion,
				    end,
				    false,
				    false));
			}
		}
		Version lastBegin = tLogs[bestSet]->startVersion;
		for (int i = 0; begin < lastBegin; i++) {
			if (i == oldLogData.size()) {
				if ((tag == txsTag || tag.locality == tagLocalityTxs) && cursors.size()) {
					break;
				}
				TraceEvent("TLogPeekLocalDead", dbgid)
				    .detail("Tag", tag.toString())
				    .detail("Begin", begin)
				    .detail("End", end)
				    .detail("LastBegin", lastBegin)
				    .detail("OldLogDataSize", oldLogData.size());
				throw worker_removed();
			}

			int bestOldSet = -1;
			logCount = 0;
			bool nextFoundSpecial = false;
			for (int t = 0; t < oldLogData[i].tLogs.size(); t++) {
				if (oldLogData[i].tLogs[t]->logServers.size() &&
				    oldLogData[i].tLogs[t]->locality != tagLocalitySatellite) {
					logCount++;
				}
				if (oldLogData[i].tLogs[t]->logServers.size() &&
				    (oldLogData[i].tLogs[t]->locality == tagLocalitySpecial ||
				     oldLogData[i].tLogs[t]->locality == tagLocalityUpgraded ||
				     oldLogData[i].tLogs[t]->locality == peekLocality || peekLocality == tagLocalityUpgraded ||
				     peekLocality == tagLocalitySpecial)) {
					if (oldLogData[i].tLogs[t]->locality == tagLocalitySpecial ||
					    oldLogData[i].tLogs[t]->locality == tagLocalityUpgraded) {
						nextFoundSpecial = true;
					}
					if (foundSpecial && !oldLogData[i].tLogs[t]->isLocal) {
						TraceEvent("TLogPeekLocalRemoteBeforeSpecial", dbgid)
						    .detail("Tag", tag.toString())
						    .detail("Begin", begin)
						    .detail("End", end)
						    .detail("LastBegin", lastBegin)
						    .detail("OldLogDataSize", oldLogData.size())
						    .detail("Idx", i);
						throw worker_removed();
					}
					bestOldSet = t;
					break;
				}
			}

			if (bestOldSet == -1) {
				TraceEvent("TLogPeekLocalNoBestSet", dbgid)
				    .detail("Tag", tag.toString())
				    .detail("Begin", begin)
				    .detail("End", end)
				    .detail("LastBegin", lastBegin)
				    .detail("OldLogDataSize", oldLogData.size())
				    .detail("Idx", i)
				    .detail("LogRouterTags", oldLogData[i].logRouterTags)
				    .detail("LogCount", logCount)
				    .detail("FoundSpecial", foundSpecial);
				if (oldLogData[i].logRouterTags == 0 || logCount > 1 || foundSpecial) {
					throw worker_removed();
				}
				continue;
			}

			foundSpecial = nextFoundSpecial;

			Version thisBegin = std::max(oldLogData[i].tLogs[bestOldSet]->startVersion, begin);
			if (thisBegin < lastBegin) {
				if (thisBegin < end) {
					TraceEvent("TLogPeekLocalAddingOldBest", dbgid)
					    .detail("Tag", tag.toString())
					    .detail("Begin", begin)
					    .detail("End", end)
					    .detail("BestOldSet", bestOldSet)
					    .detail("LogServers", oldLogData[i].tLogs[bestOldSet]->logServerString())
					    .detail("ThisBegin", thisBegin)
					    .detail("LastBegin", lastBegin);
					// detail("LogId",
					// oldLogData[i].tLogs[bestOldSet]->logServers[tLogs[bestOldSet]->bestLocationFor( tag
					// )]->get().id());
					cursors.push_back(makeReference<ILogSystem::MergedPeekCursor>(
					    oldLogData[i].tLogs[bestOldSet]->logServers,
					    oldLogData[i].tLogs[bestOldSet]->bestLocationFor(tag),
					    oldLogData[i].tLogs[bestOldSet]->logServers.size() + 1 -
					        oldLogData[i].tLogs[bestOldSet]->tLogReplicationFactor,
					    tag,
					    thisBegin,
					    std::min(lastBegin, end),
					    useMergePeekCursors,
					    oldLogData[i].tLogs[bestOldSet]->tLogLocalities,
					    oldLogData[i].tLogs[bestOldSet]->tLogPolicy,
					    oldLogData[i].tLogs[bestOldSet]->tLogReplicationFactor));
					epochEnds.emplace_back(std::min(lastBegin, end));
				}
				lastBegin = thisBegin;
			}
		}

		return makeReference<ILogSystem::MultiCursor>(cursors, epochEnds);
	}
}

Reference<ILogSystem::IPeekCursor> TagPartitionedLogSystem::peekTxs(UID dbgid,
                                                                    Version begin,
                                                                    int8_t peekLocality,
                                                                    Version localEnd,
                                                                    bool canDiscardPopped) {
	Version end = getEnd();
	if (!tLogs.size()) {
		TraceEvent("TLogPeekTxsNoLogs", dbgid).log();
		return makeReference<ILogSystem::ServerPeekCursor>(
		    Reference<AsyncVar<OptionalInterface<TLogInterface>>>(), txsTag, begin, end, false, false);
	}
	TraceEvent("TLogPeekTxs", dbgid)
	    .detail("Begin", begin)
	    .detail("End", end)
	    .detail("LocalEnd", localEnd)
	    .detail("PeekLocality", peekLocality)
	    .detail("CanDiscardPopped", canDiscardPopped);

	int maxTxsTags = txsTags;
	bool needsOldTxs = tLogs[0]->tLogVersion < TLogVersion::V4;
	for (auto& it : oldLogData) {
		maxTxsTags = std::max<int>(maxTxsTags, it.txsTags);
		needsOldTxs = needsOldTxs || it.tLogs[0]->tLogVersion < TLogVersion::V4;
	}

	if (peekLocality < 0 || localEnd == invalidVersion || localEnd <= begin) {
		std::vector<Reference<ILogSystem::IPeekCursor>> cursors;
		cursors.reserve(maxTxsTags);
		for (int i = 0; i < maxTxsTags; i++) {
			cursors.push_back(peekAll(dbgid, begin, end, Tag(tagLocalityTxs, i), true));
		}
		// SOMEDAY: remove once upgrades from 6.2 are no longer supported
		if (needsOldTxs) {
			cursors.push_back(peekAll(dbgid, begin, end, txsTag, true));
		}

		return makeReference<ILogSystem::BufferedCursor>(cursors, begin, end, false, false, canDiscardPopped);
	}

	try {
		if (localEnd >= end) {
			std::vector<Reference<ILogSystem::IPeekCursor>> cursors;
			cursors.reserve(maxTxsTags);
			for (int i = 0; i < maxTxsTags; i++) {
				cursors.push_back(peekLocal(dbgid, Tag(tagLocalityTxs, i), begin, end, true, peekLocality));
			}
			// SOMEDAY: remove once upgrades from 6.2 are no longer supported
			if (needsOldTxs) {
				cursors.push_back(peekLocal(dbgid, txsTag, begin, end, true, peekLocality));
			}

			return makeReference<ILogSystem::BufferedCursor>(cursors, begin, end, false, false, canDiscardPopped);
		}

		std::vector<Reference<ILogSystem::IPeekCursor>> cursors;
		std::vector<LogMessageVersion> epochEnds;

		cursors.resize(2);

		std::vector<Reference<ILogSystem::IPeekCursor>> localCursors;
		std::vector<Reference<ILogSystem::IPeekCursor>> allCursors;
		for (int i = 0; i < maxTxsTags; i++) {
			localCursors.push_back(peekLocal(dbgid, Tag(tagLocalityTxs, i), begin, localEnd, true, peekLocality));
			allCursors.push_back(peekAll(dbgid, localEnd, end, Tag(tagLocalityTxs, i), true));
		}
		// SOMEDAY: remove once upgrades from 6.2 are no longer supported
		if (needsOldTxs) {
			localCursors.push_back(peekLocal(dbgid, txsTag, begin, localEnd, true, peekLocality));
			allCursors.push_back(peekAll(dbgid, localEnd, end, txsTag, true));
		}

		cursors[1] =
		    makeReference<ILogSystem::BufferedCursor>(localCursors, begin, localEnd, false, false, canDiscardPopped);
		cursors[0] = makeReference<ILogSystem::BufferedCursor>(allCursors, localEnd, end, false, false, false);
		epochEnds.emplace_back(localEnd);

		return makeReference<ILogSystem::MultiCursor>(cursors, epochEnds);
	} catch (Error& e) {
		if (e.code() == error_code_worker_removed) {
			std::vector<Reference<ILogSystem::IPeekCursor>> cursors;
			cursors.reserve(maxTxsTags);
			for (int i = 0; i < maxTxsTags; i++) {
				cursors.push_back(peekAll(dbgid, begin, end, Tag(tagLocalityTxs, i), true));
			}
			// SOMEDAY: remove once upgrades from 6.2 are no longer supported
			if (needsOldTxs) {
				cursors.push_back(peekAll(dbgid, begin, end, txsTag, true));
			}

			return makeReference<ILogSystem::BufferedCursor>(cursors, begin, end, false, false, canDiscardPopped);
		}
		throw;
	}
}

Reference<ILogSystem::IPeekCursor> TagPartitionedLogSystem::peekSingle(UID dbgid,
                                                                       Version begin,
                                                                       Tag tag,
                                                                       std::vector<std::pair<Version, Tag>> history) {
	while (history.size() && begin >= history.back().first) {
		history.pop_back();
	}

	if (history.size() == 0) {
		TraceEvent("TLogPeekSingleNoHistory", dbgid).detail("Tag", tag.toString()).detail("Begin", begin);
		return peekLocal(dbgid, tag, begin, getPeekEnd(), false);
	} else {
		std::vector<Reference<ILogSystem::IPeekCursor>> cursors;
		std::vector<LogMessageVersion> epochEnds;

		TraceEvent("TLogPeekSingleAddingLocal", dbgid).detail("Tag", tag.toString()).detail("Begin", history[0].first);
		cursors.push_back(peekLocal(dbgid, tag, history[0].first, getPeekEnd(), false));

		for (int i = 0; i < history.size(); i++) {
			TraceEvent("TLogPeekSingleAddingOld", dbgid)
			    .detail("Tag", tag.toString())
			    .detail("HistoryTag", history[i].second.toString())
			    .detail("Begin", i + 1 == history.size() ? begin : std::max(history[i + 1].first, begin))
			    .detail("End", history[i].first);
			cursors.push_back(peekLocal(dbgid,
			                            history[i].second,
			                            i + 1 == history.size() ? begin : std::max(history[i + 1].first, begin),
			                            history[i].first,
			                            false));
			epochEnds.emplace_back(history[i].first);
		}

		return makeReference<ILogSystem::MultiCursor>(cursors, epochEnds);
	}
}

Reference<ILogSystem::IPeekCursor> TagPartitionedLogSystem::peekLogRouter(UID dbgid,
                                                                          Version begin,
                                                                          Tag tag,
                                                                          bool useSatellite) {
	bool found = false;
	for (const auto& log : tLogs) {
		found = log->hasLogRouter(dbgid) || log->hasBackupWorker(dbgid);
		if (found) {
			break;
		}
	}
	if (found) {
		if (stopped) {
			std::vector<Reference<LogSet>> localSets;
			int bestPrimarySet = 0;
			int bestSatelliteSet = -1;
			for (auto& log : tLogs) {
				if (log->isLocal && log->logServers.size()) {
					TraceEvent("TLogPeekLogRouterLocalSet", dbgid)
					    .detail("Tag", tag.toString())
					    .detail("Begin", begin)
					    .detail("LogServers", log->logServerString());
					localSets.push_back(log);
					if (log->locality == tagLocalitySatellite) {
						bestSatelliteSet = localSets.size() - 1;
					} else {
						bestPrimarySet = localSets.size() - 1;
					}
				}
			}
			int bestSet = bestPrimarySet;
			if (useSatellite && bestSatelliteSet != -1 && tLogs[bestSatelliteSet]->tLogVersion >= TLogVersion::V4) {
				bestSet = bestSatelliteSet;
			}

			TraceEvent("TLogPeekLogRouterSets", dbgid).detail("Tag", tag.toString()).detail("Begin", begin);
			// FIXME: do this merge on one of the logs in the other data center to avoid sending multiple copies
			// across the WAN
			return makeReference<ILogSystem::SetPeekCursor>(
			    localSets, bestSet, localSets[bestSet]->bestLocationFor(tag), tag, begin, getPeekEnd(), true);
		} else {
			int bestPrimarySet = -1;
			int bestSatelliteSet = -1;
			for (int i = 0; i < tLogs.size(); i++) {
				const auto& log = tLogs[i];
				if (log->logServers.size() && log->isLocal) {
					if (log->locality == tagLocalitySatellite) {
						bestSatelliteSet = i;
						break;
					} else {
						if (bestPrimarySet == -1)
							bestPrimarySet = i;
					}
				}
			}
			int bestSet = bestPrimarySet;
			if (useSatellite && bestSatelliteSet != -1 && tLogs[bestSatelliteSet]->tLogVersion >= TLogVersion::V4) {
				bestSet = bestSatelliteSet;
			}
			const auto& log = tLogs[bestSet];
			TraceEvent("TLogPeekLogRouterBestOnly", dbgid)
			    .detail("Tag", tag.toString())
			    .detail("Begin", begin)
			    .detail("LogId", log->logServers[log->bestLocationFor(tag)]->get().id());
			return makeReference<ILogSystem::ServerPeekCursor>(
			    log->logServers[log->bestLocationFor(tag)], tag, begin, getPeekEnd(), false, true);
		}
	}
	bool firstOld = true;
	for (const auto& old : oldLogData) {
		found = false;
		for (const auto& log : old.tLogs) {
			found = log->hasLogRouter(dbgid) || log->hasBackupWorker(dbgid);
			if (found) {
				break;
			}
		}
		if (found) {
			int bestPrimarySet = 0;
			int bestSatelliteSet = -1;
			std::vector<Reference<LogSet>> localSets;
			for (auto& log : old.tLogs) {
				if (log->isLocal && log->logServers.size()) {
					TraceEvent("TLogPeekLogRouterOldLocalSet", dbgid)
					    .detail("Tag", tag.toString())
					    .detail("Begin", begin)
					    .detail("LogServers", log->logServerString());
					localSets.push_back(log);
					if (log->locality == tagLocalitySatellite) {
						bestSatelliteSet = localSets.size() - 1;
					} else {
						bestPrimarySet = localSets.size() - 1;
					}
				}
			}
			int bestSet = bestPrimarySet;
			if (useSatellite && bestSatelliteSet != -1 && old.tLogs[bestSatelliteSet]->tLogVersion >= TLogVersion::V4) {
				bestSet = bestSatelliteSet;
			}

			TraceEvent("TLogPeekLogRouterOldSets", dbgid)
			    .detail("Tag", tag.toString())
			    .detail("Begin", begin)
			    .detail("OldEpoch", old.epochEnd)
			    .detail("RecoveredAt", recoveredAt.present() ? recoveredAt.get() : -1)
			    .detail("FirstOld", firstOld);
			// FIXME: do this merge on one of the logs in the other data center to avoid sending multiple copies
			// across the WAN
			return makeReference<ILogSystem::SetPeekCursor>(localSets,
			                                                bestSet,
			                                                localSets[bestSet]->bestLocationFor(tag),
			                                                tag,
			                                                begin,
			                                                firstOld && recoveredAt.present() ? recoveredAt.get() + 1
			                                                                                  : old.epochEnd,
			                                                true);
		}
		firstOld = false;
	}
	return makeReference<ILogSystem::ServerPeekCursor>(
	    Reference<AsyncVar<OptionalInterface<TLogInterface>>>(), tag, begin, getPeekEnd(), false, false);
}

Version TagPartitionedLogSystem::getKnownCommittedVersion() {
	Version result = invalidVersion;
	for (auto& it : lockResults) {
		auto versions = TagPartitionedLogSystem::getDurableVersion(dbgid, it);
		if (versions.present()) {
			result = std::max(result, std::get<0>(versions.get()));
		}
	}
	return result;
}

Future<Void> TagPartitionedLogSystem::onKnownCommittedVersionChange() {
	std::vector<Future<Void>> result;
	for (auto& it : lockResults) {
		result.push_back(TagPartitionedLogSystem::getDurableVersionChanged(it));
	}
	if (!result.size()) {
		return Never();
	}
	return waitForAny(result);
}

void TagPartitionedLogSystem::popLogRouter(Version upTo,
                                           Tag tag,
                                           Version durableKnownCommittedVersion,
                                           int8_t popLocality) {
	if (!upTo)
		return;

	Version lastGenerationStartVersion = TagPartitionedLogSystem::getMaxLocalStartVersion(tLogs);
	if (upTo >= lastGenerationStartVersion) {
		for (auto& t : tLogs) {
			if (t->locality == popLocality) {
				for (auto& log : t->logRouters) {
					Version prev = outstandingPops[std::make_pair(log->get().id(), tag)].first;
					if (prev < upTo) {
						outstandingPops[std::make_pair(log->get().id(), tag)] =
						    std::make_pair(upTo, durableKnownCommittedVersion);
					}
					if (prev == 0) {
						popActors.add(popFromLog(this,
						                         log,
						                         tag,
						                         /*delayBeforePop=*/0.0,
						                         /*popLogRouter=*/true)); // Fast pop time because log routers can only
						                                                  // hold 5 seconds of data.
					}
				}
			}
		}
	}

	Version nextGenerationStartVersion = lastGenerationStartVersion;
	for (const auto& old : oldLogData) {
		Version generationStartVersion = TagPartitionedLogSystem::getMaxLocalStartVersion(old.tLogs);
		if (generationStartVersion <= upTo) {
			for (auto& t : old.tLogs) {
				if (t->locality == popLocality) {
					for (auto& log : t->logRouters) {
						auto logRouterIdTagPair = std::make_pair(log->get().id(), tag);

						// We pop the log router only if the popped version is within this generation's version range.
						// That is between the current generation's start version and the next generation's start
						// version.
						if (logRouterLastPops.find(logRouterIdTagPair) == logRouterLastPops.end() ||
						    logRouterLastPops[logRouterIdTagPair] < nextGenerationStartVersion) {
							Version prev = outstandingPops[logRouterIdTagPair].first;
							if (prev < upTo) {
								outstandingPops[logRouterIdTagPair] =
								    std::make_pair(upTo, durableKnownCommittedVersion);
							}
							if (prev == 0) {
								popActors.add(
								    popFromLog(this, log, tag, /*delayBeforePop=*/0.0, /*popLogRouter=*/true));
							}
						}
					}
				}
			}
		}

		nextGenerationStartVersion = generationStartVersion;
	}
}

void TagPartitionedLogSystem::popTxs(Version upTo, int8_t popLocality) {
	if (getTLogVersion() < TLogVersion::V4) {
		pop(upTo, txsTag, 0, popLocality);
	} else {
		for (int i = 0; i < txsTags; i++) {
			pop(upTo, Tag(tagLocalityTxs, i), 0, popLocality);
		}
	}
}

void TagPartitionedLogSystem::pop(Version upTo, Tag tag, Version durableKnownCommittedVersion, int8_t popLocality) {
	if (upTo <= 0)
		return;
	if (tag.locality == tagLocalityRemoteLog) {
		popLogRouter(upTo, tag, durableKnownCommittedVersion, popLocality);
		return;
	}
	for (auto& t : tLogs) {
		if (t->locality == tagLocalitySpecial || t->locality == tag.locality || tag.locality == tagLocalityUpgraded ||
		    (tag.locality < 0 && ((popLocality == tagLocalityInvalid) == t->isLocal))) {
			for (auto& log : t->logServers) {
				Version prev = outstandingPops[std::make_pair(log->get().id(), tag)].first;
				if (prev < upTo) {
					// update pop version for popFromLog actor
					outstandingPops[std::make_pair(log->get().id(), tag)] =
					    std::make_pair(upTo, durableKnownCommittedVersion);
				}
				if (prev == 0) {
					// pop tag from log upto version defined in outstandingPops[].first
					popActors.add(popFromLog(this, log, tag, SERVER_KNOBS->POP_FROM_LOG_DELAY, /*popLogRouter=*/false));
				}
			}
		}
	}
}

ACTOR Future<Void> TagPartitionedLogSystem::popFromLog(TagPartitionedLogSystem* self,
                                                       Reference<AsyncVar<OptionalInterface<TLogInterface>>> log,
                                                       Tag tag,
                                                       double delayBeforePop,
                                                       bool popLogRouter) {
	state Version last = 0;
	loop {
		wait(delay(delayBeforePop, TaskPriority::TLogPop));

		// to: first is upto version, second is durableKnownComittedVersion
		state std::pair<Version, Version> to = self->outstandingPops[std::make_pair(log->get().id(), tag)];

		if (to.first <= last) {
			self->outstandingPops.erase(std::make_pair(log->get().id(), tag));
			return Void();
		}

		try {
			if (!log->get().present())
				return Void();
			wait(log->get().interf().popMessages.getReply(TLogPopRequest(to.first, to.second, tag),
			                                              TaskPriority::TLogPop));

			if (popLogRouter) {
				self->logRouterLastPops[std::make_pair(log->get().id(), tag)] = to.first;
			}

			last = to.first;
		} catch (Error& e) {
			if (e.code() == error_code_actor_cancelled)
				throw;
			TraceEvent((e.code() == error_code_broken_promise) ? SevInfo : SevError, "LogPopError", self->dbgid)
			    .error(e)
			    .detail("Log", log->get().id());
			return Void(); // Leaving outstandingPops filled in means no further pop requests to this tlog from this
			// logSystem
		}
	}
}

ACTOR Future<Version> TagPartitionedLogSystem::getPoppedFromTLog(
    Reference<AsyncVar<OptionalInterface<TLogInterface>>> log,
    Tag tag) {

	loop {
		choose {
			when(TLogPeekReply rep =
			         wait(log->get().present() ? brokenPromiseToNever(log->get().interf().peekMessages.getReply(
			                                         TLogPeekRequest(-1, tag, false, false)))
			                                   : Never())) {
				ASSERT(rep.popped.present());
				return rep.popped.get();
			}
			when(wait(log->onChange())) {}
		}
	}
}

ACTOR Future<Version> TagPartitionedLogSystem::getPoppedTxs(TagPartitionedLogSystem* self) {
	state std::vector<std::vector<Future<Version>>> poppedFutures;
	state std::vector<Future<Void>> poppedReady;
	if (self->tLogs.size()) {
		poppedFutures.push_back(std::vector<Future<Version>>());
		for (auto& it : self->tLogs) {
			for (auto& log : it->logServers) {
				poppedFutures.back().push_back(TagPartitionedLogSystem::getPoppedFromTLog(
				    log, self->tLogs[0]->tLogVersion < TLogVersion::V4 ? txsTag : Tag(tagLocalityTxs, 0)));
			}
		}
		poppedReady.push_back(waitForAny(poppedFutures.back()));
	}

	for (auto& old : self->oldLogData) {
		if (old.tLogs.size()) {
			poppedFutures.push_back(std::vector<Future<Version>>());
			for (auto& it : old.tLogs) {
				for (auto& log : it->logServers) {
					poppedFutures.back().push_back(TagPartitionedLogSystem::getPoppedFromTLog(
					    log, old.tLogs[0]->tLogVersion < TLogVersion::V4 ? txsTag : Tag(tagLocalityTxs, 0)));
				}
			}
			poppedReady.push_back(waitForAny(poppedFutures.back()));
		}
	}

	state UID dbgid = self->dbgid;
	state Future<Void> maxGetPoppedDuration = delay(SERVER_KNOBS->TXS_POPPED_MAX_DELAY);
	wait(waitForAll(poppedReady) || maxGetPoppedDuration);

	if (maxGetPoppedDuration.isReady()) {
		TraceEvent(SevWarnAlways, "PoppedTxsNotReady", dbgid).log();
	}

	Version maxPopped = 1;
	for (auto& it : poppedFutures) {
		for (auto& v : it) {
			if (v.isReady()) {
				maxPopped = std::max(maxPopped, v.get());
			}
		}
	}
	return maxPopped;
}

Future<Version> TagPartitionedLogSystem::getTxsPoppedVersion() {
	return getPoppedTxs(this);
}

ACTOR Future<Void> TagPartitionedLogSystem::confirmEpochLive_internal(Reference<LogSet> logSet, Optional<UID> debugID) {
	state std::vector<Future<Void>> alive;
	int numPresent = 0;
	for (auto& t : logSet->logServers) {
		if (t->get().present()) {
			alive.push_back(brokenPromiseToNever(t->get().interf().confirmRunning.getReply(
			    TLogConfirmRunningRequest(debugID), TaskPriority::TLogConfirmRunningReply)));
			numPresent++;
		} else {
			alive.push_back(Never());
		}
	}

	wait(quorum(alive, std::min(logSet->tLogReplicationFactor, numPresent - logSet->tLogWriteAntiQuorum)));

	state std::vector<LocalityEntry> aliveEntries;
	state std::vector<bool> responded(alive.size(), false);
	loop {
		for (int i = 0; i < alive.size(); i++) {
			if (!responded[i] && alive[i].isReady() && !alive[i].isError()) {
				aliveEntries.push_back(logSet->logEntryArray[i]);
				responded[i] = true;
			}
		}

		if (logSet->satisfiesPolicy(aliveEntries)) {
			return Void();
		}

		// The current set of responders that we have weren't enough to form a quorum, so we must
		// wait for more responses and try again.
		std::vector<Future<Void>> changes;
		for (int i = 0; i < alive.size(); i++) {
			if (!alive[i].isReady()) {
				changes.push_back(ready(alive[i]));
			} else if (alive[i].isReady() && alive[i].isError() &&
			           alive[i].getError().code() == error_code_tlog_stopped) {
				// All commits must go to all TLogs.  If any TLog is stopped, then our epoch has ended.
				return Never();
			}
		}
		ASSERT(changes.size() != 0);
		wait(waitForAny(changes));
	}
}

Future<Void> TagPartitionedLogSystem::confirmEpochLive(Optional<UID> debugID) {
	std::vector<Future<Void>> quorumResults;
	for (auto& it : tLogs) {
		if (it->isLocal && it->logServers.size()) {
			quorumResults.push_back(confirmEpochLive_internal(it, debugID));
		}
	}

	return waitForAll(quorumResults);
}

Future<Void> TagPartitionedLogSystem::endEpoch() {
	std::vector<Future<Void>> lockResults;
	for (auto& logSet : tLogs) {
		for (auto& log : logSet->logServers) {
			lockResults.push_back(success(lockTLog(dbgid, log)));
		}
	}
	return waitForAll(lockResults);
}

Future<Reference<ILogSystem>> TagPartitionedLogSystem::newEpoch(
    RecruitFromConfigurationReply const& recr,
    Future<RecruitRemoteFromConfigurationReply> const& fRemoteWorkers,
    DatabaseConfiguration const& config,
    LogEpoch recoveryCount,
    Version recoveryTransactionVersion,
    int8_t primaryLocality,
    int8_t remoteLocality,
    std::vector<Tag> const& allTags,
    Reference<AsyncVar<bool>> const& recruitmentStalled) {
	return newEpoch(Reference<TagPartitionedLogSystem>::addRef(this),
	                recr,
	                fRemoteWorkers,
	                config,
	                recoveryCount,
	                recoveryTransactionVersion,
	                primaryLocality,
	                remoteLocality,
	                allTags,
	                recruitmentStalled);
}

LogSystemType TagPartitionedLogSystem::getLogSystemType() const {
	return logSystemType;
}

LogSystemConfig TagPartitionedLogSystem::getLogSystemConfig() const {
	LogSystemConfig logSystemConfig(epoch);
	logSystemConfig.logSystemType = logSystemType;
	logSystemConfig.expectedLogSets = expectedLogSets;
	logSystemConfig.logRouterTags = logRouterTags;
	logSystemConfig.txsTags = txsTags;
	logSystemConfig.recruitmentID = recruitmentID;
	logSystemConfig.stopped = stopped;
	logSystemConfig.recoveredAt = recoveredAt;
	logSystemConfig.pseudoLocalities = pseudoLocalities;
	logSystemConfig.oldestBackupEpoch = oldestBackupEpoch;
	for (const Reference<LogSet>& logSet : tLogs) {
		if (logSet->isLocal || remoteLogsWrittenToCoreState) {
			logSystemConfig.tLogs.emplace_back(*logSet);
		}
	}

	if (!recoveryCompleteWrittenToCoreState.get()) {
		for (const auto& oldData : oldLogData) {
			logSystemConfig.oldTLogs.emplace_back(oldData);
		}
	}
	return logSystemConfig;
}

Standalone<StringRef> TagPartitionedLogSystem::getLogsValue() const {
	std::vector<std::pair<UID, NetworkAddress>> logs;
	std::vector<std::pair<UID, NetworkAddress>> oldLogs;
	for (auto& t : tLogs) {
		if (t->isLocal || remoteLogsWrittenToCoreState) {
			for (int i = 0; i < t->logServers.size(); i++) {
				logs.emplace_back(t->logServers[i]->get().id(),
				                  t->logServers[i]->get().present() ? t->logServers[i]->get().interf().address()
				                                                    : NetworkAddress());
			}
		}
	}
	if (!recoveryCompleteWrittenToCoreState.get()) {
		for (int i = 0; i < oldLogData.size(); i++) {
			for (auto& t : oldLogData[i].tLogs) {
				for (int j = 0; j < t->logServers.size(); j++) {
					oldLogs.emplace_back(t->logServers[j]->get().id(),
					                     t->logServers[j]->get().present() ? t->logServers[j]->get().interf().address()
					                                                       : NetworkAddress());
				}
			}
		}
	}
	return logsValue(logs, oldLogs);
}

Future<Void> TagPartitionedLogSystem::onLogSystemConfigChange() {
	std::vector<Future<Void>> changes;
	changes.push_back(logSystemConfigChanged.onTrigger());
	for (auto& t : tLogs) {
		for (int i = 0; i < t->logServers.size(); i++) {
			changes.push_back(t->logServers[i]->onChange());
		}
	}
	for (int i = 0; i < oldLogData.size(); i++) {
		for (auto& t : oldLogData[i].tLogs) {
			for (int j = 0; j < t->logServers.size(); j++) {
				changes.push_back(t->logServers[j]->onChange());
			}
		}
	}

	if (hasRemoteServers && !remoteRecovery.isReady()) {
		changes.push_back(remoteRecovery);
	}

	return waitForAny(changes);
}

Version TagPartitionedLogSystem::getEnd() const {
	ASSERT(recoverAt.present());
	return recoverAt.get() + 1;
}

Version TagPartitionedLogSystem::getPeekEnd() const {
	if (recoverAt.present())
		return getEnd();
	else
		return std::numeric_limits<Version>::max();
}

void TagPartitionedLogSystem::getPushLocations(VectorRef<Tag> tags,
                                               std::vector<int>& locations,
                                               bool allLocations) const {
	int locationOffset = 0;
	for (auto& log : tLogs) {
		if (log->isLocal && log->logServers.size()) {
			log->getPushLocations(tags, locations, locationOffset, allLocations);
			locationOffset += log->logServers.size();
		}
	}
}

bool TagPartitionedLogSystem::hasRemoteLogs() const {
	return logRouterTags > 0 || pseudoLocalities.size() > 0;
}

Tag TagPartitionedLogSystem::getRandomRouterTag() const {
	return Tag(tagLocalityLogRouter, deterministicRandom()->randomInt(0, logRouterTags));
}

Tag TagPartitionedLogSystem::getRandomTxsTag() const {
	return Tag(tagLocalityTxs, deterministicRandom()->randomInt(0, txsTags));
}

TLogVersion TagPartitionedLogSystem::getTLogVersion() const {
	return tLogs[0]->tLogVersion;
}

int TagPartitionedLogSystem::getLogRouterTags() const {
	return logRouterTags;
}

Version TagPartitionedLogSystem::getBackupStartVersion() const {
	ASSERT(tLogs.size() > 0);
	return backupStartVersion;
}

std::map<LogEpoch, ILogSystem::EpochTagsVersionsInfo> TagPartitionedLogSystem::getOldEpochTagsVersionsInfo() const {
	std::map<LogEpoch, EpochTagsVersionsInfo> epochInfos;
	for (const auto& old : oldLogData) {
		epochInfos.insert(
		    { old.epoch, ILogSystem::EpochTagsVersionsInfo(old.logRouterTags, old.epochBegin, old.epochEnd) });
		TraceEvent("OldEpochTagsVersions", dbgid)
		    .detail("Epoch", old.epoch)
		    .detail("Tags", old.logRouterTags)
		    .detail("BeginVersion", old.epochBegin)
		    .detail("EndVersion", old.epochEnd);
	}
	return epochInfos;
}

inline Reference<LogSet> TagPartitionedLogSystem::getEpochLogSet(LogEpoch epoch) const {
	for (const auto& old : oldLogData) {
		if (epoch == old.epoch)
			return old.tLogs[0];
	}
	return Reference<LogSet>(nullptr);
}

void TagPartitionedLogSystem::setBackupWorkers(const std::vector<InitializeBackupReply>& replies) {
	ASSERT(tLogs.size() > 0);

	Reference<LogSet> logset = tLogs[0]; // Master recruits this epoch's worker first.
	LogEpoch logsetEpoch = this->epoch;
	oldestBackupEpoch = this->epoch;
	for (const auto& reply : replies) {
		if (removedBackupWorkers.count(reply.interf.id()) > 0) {
			removedBackupWorkers.erase(reply.interf.id());
			continue;
		}
		auto worker = makeReference<AsyncVar<OptionalInterface<BackupInterface>>>(
		    OptionalInterface<BackupInterface>(reply.interf));
		if (reply.backupEpoch != logsetEpoch) {
			// find the logset from oldLogData
			logsetEpoch = reply.backupEpoch;
			oldestBackupEpoch = std::min(oldestBackupEpoch, logsetEpoch);
			logset = getEpochLogSet(logsetEpoch);
			ASSERT(logset.isValid());
		}
		logset->backupWorkers.push_back(worker);
		TraceEvent("AddBackupWorker", dbgid).detail("Epoch", logsetEpoch).detail("BackupWorkerID", reply.interf.id());
	}
	TraceEvent("SetOldestBackupEpoch", dbgid).detail("Epoch", oldestBackupEpoch);
	backupWorkerChanged.trigger();
}

bool TagPartitionedLogSystem::removeBackupWorker(const BackupWorkerDoneRequest& req) {
	bool removed = false;
	Reference<LogSet> logset = getEpochLogSet(req.backupEpoch);
	if (logset.isValid()) {
		for (auto it = logset->backupWorkers.begin(); it != logset->backupWorkers.end(); it++) {
			if (it->getPtr()->get().interf().id() == req.workerUID) {
				logset->backupWorkers.erase(it);
				removed = true;
				break;
			}
		}
	}

	if (removed) {
		oldestBackupEpoch = epoch;
		for (const auto& old : oldLogData) {
			if (old.epoch < oldestBackupEpoch && old.tLogs[0]->backupWorkers.size() > 0) {
				oldestBackupEpoch = old.epoch;
			}
		}
		backupWorkerChanged.trigger();
	} else {
		removedBackupWorkers.insert(req.workerUID);
	}

	TraceEvent("RemoveBackupWorker", dbgid)
	    .detail("Removed", removed)
	    .detail("BackupEpoch", req.backupEpoch)
	    .detail("WorkerID", req.workerUID)
	    .detail("OldestBackupEpoch", oldestBackupEpoch);
	return removed;
}

LogEpoch TagPartitionedLogSystem::getOldestBackupEpoch() const {
	return oldestBackupEpoch;
}

void TagPartitionedLogSystem::setOldestBackupEpoch(LogEpoch epoch) {
	oldestBackupEpoch = epoch;
	backupWorkerChanged.trigger();
}

ACTOR Future<Void> TagPartitionedLogSystem::monitorLog(Reference<AsyncVar<OptionalInterface<TLogInterface>>> logServer,
                                                       Reference<AsyncVar<bool>> failed) {
	state Future<Void> waitFailure;
	loop {
		if (logServer->get().present())
			waitFailure = waitFailureTracker(logServer->get().interf().waitFailure, failed);
		else
			failed->set(true);
		wait(logServer->onChange());
	}
}

Optional<std::tuple<Version, Version, std::vector<TLogLockResult>>> TagPartitionedLogSystem::getDurableVersion(
    UID dbgid,
    LogLockInfo lockInfo,
    std::vector<Reference<AsyncVar<bool>>> failed,
    Optional<Version> lastEnd) {

	Reference<LogSet> logSet = lockInfo.logSet;
	// To ensure consistent recovery, the number of servers NOT in the write quorum plus the number of servers NOT
	// in the read quorum have to be strictly less than the replication factor.  Otherwise there could be a replica
	// set consistent entirely of servers that are out of date due to not being in the write quorum or unavailable
	// due to not being in the read quorum. So with N = # of tlogs, W = antiquorum, R = required count, F =
	// replication factor, W + (N - R) < F, and optimally (N-W)+(N-R)=F-1.  Thus R=N+1-F+W.
	int requiredCount =
	    (int)logSet->logServers.size() + 1 - logSet->tLogReplicationFactor + logSet->tLogWriteAntiQuorum;
	ASSERT(requiredCount > 0 && requiredCount <= logSet->logServers.size());
	ASSERT(logSet->tLogReplicationFactor >= 1 && logSet->tLogReplicationFactor <= logSet->logServers.size());
	ASSERT(logSet->tLogWriteAntiQuorum >= 0 && logSet->tLogWriteAntiQuorum < logSet->logServers.size());

	std::vector<LocalityData> availableItems, badCombo;
	std::vector<TLogLockResult> results;
	std::string sServerState;
	LocalityGroup unResponsiveSet;
	for (int t = 0; t < logSet->logServers.size(); t++) {
		if (lockInfo.replies[t].isReady() && !lockInfo.replies[t].isError() && (!failed.size() || !failed[t]->get())) {
			results.push_back(lockInfo.replies[t].get());
			availableItems.push_back(logSet->tLogLocalities[t]);
			sServerState += 'a';
		} else {
			unResponsiveSet.add(logSet->tLogLocalities[t]);
			TraceEvent("GetDurableResultNoResponse").detail("TLog", logSet->logServers[t]->get().id());
			sServerState += 'f';
		}
	}

	// Check if the list of results is not larger than the anti quorum
	bool bTooManyFailures = (results.size() <= logSet->tLogWriteAntiQuorum);

	// Check if failed logs complete the policy
	bTooManyFailures = bTooManyFailures || ((unResponsiveSet.size() >= logSet->tLogReplicationFactor) &&
	                                        (unResponsiveSet.validate(logSet->tLogPolicy)));

	// Check all combinations of the AntiQuorum within the failed
	if (!bTooManyFailures && (logSet->tLogWriteAntiQuorum) &&
	    (!validateAllCombinations(
	        badCombo, unResponsiveSet, logSet->tLogPolicy, availableItems, logSet->tLogWriteAntiQuorum, false))) {
		TraceEvent("EpochEndBadCombo", dbgid)
		    .detail("Required", requiredCount)
		    .detail("Present", results.size())
		    .detail("ServerState", sServerState);
		bTooManyFailures = true;
	}

	ASSERT(logSet->logServers.size() == lockInfo.replies.size());
	if (!bTooManyFailures) {
		std::sort(results.begin(), results.end(), [](const TLogLockResult& a, const TLogLockResult& b) -> bool {
			return a.end < b.end;
		});
		int absent = logSet->logServers.size() - results.size();
		int safe_range_begin = logSet->tLogWriteAntiQuorum;
		int new_safe_range_begin = std::min(logSet->tLogWriteAntiQuorum, (int)(results.size() - 1));
		int safe_range_end = std::max(logSet->tLogReplicationFactor - absent, 1);

		if (!lastEnd.present() || ((safe_range_end > 0) && (safe_range_end - 1 < results.size()) &&
		                           results[safe_range_end - 1].end < lastEnd.get())) {
			Version knownCommittedVersion = 0;
			for (int i = 0; i < results.size(); i++) {
				knownCommittedVersion = std::max(knownCommittedVersion, results[i].knownCommittedVersion);
			}

			if (knownCommittedVersion > results[new_safe_range_begin].end) {
				knownCommittedVersion = results[new_safe_range_begin].end;
			}

			TraceEvent("GetDurableResult", dbgid)
			    .detail("Required", requiredCount)
			    .detail("Present", results.size())
			    .detail("Anti", logSet->tLogWriteAntiQuorum)
			    .detail("ServerState", sServerState)
			    .detail("RecoveryVersion",
			            ((safe_range_end > 0) && (safe_range_end - 1 < results.size()))
			                ? results[safe_range_end - 1].end
			                : -1)
			    .detail("EndVersion", results[new_safe_range_begin].end)
			    .detail("SafeBegin", safe_range_begin)
			    .detail("SafeEnd", safe_range_end)
			    .detail("NewSafeBegin", new_safe_range_begin)
			    .detail("KnownCommittedVersion", knownCommittedVersion)
			    .detail("EpochEnd", lockInfo.epochEnd);

			return std::make_tuple(knownCommittedVersion, results[new_safe_range_begin].end, results);
		}
	}
	TraceEvent("GetDurableResultWaiting", dbgid)
	    .detail("Required", requiredCount)
	    .detail("Present", results.size())
	    .detail("ServerState", sServerState);
	return Optional<std::tuple<Version, Version, std::vector<TLogLockResult>>>();
}

ACTOR Future<Void> TagPartitionedLogSystem::getDurableVersionChanged(LogLockInfo lockInfo,
                                                                     std::vector<Reference<AsyncVar<bool>>> failed) {
	// Wait for anything relevant to change
	std::vector<Future<Void>> changes;
	for (int j = 0; j < lockInfo.logSet->logServers.size(); j++) {
		if (!lockInfo.replies[j].isReady())
			changes.push_back(ready(lockInfo.replies[j]));
		else {
			changes.push_back(lockInfo.logSet->logServers[j]->onChange());
			if (failed.size()) {
				changes.push_back(failed[j]->onChange());
			}
		}
	}
	ASSERT(changes.size());
	wait(waitForAny(changes));
	return Void();
}

void getTLogLocIds(std::vector<Reference<LogSet>>& tLogs,
                   std::vector<std::tuple<int, std::vector<TLogLockResult>>>& logGroupResults,
                   std::vector<std::vector<int>>& tLogLocIds,
                   int& maxTLogLocId) {
	// Initialization.
	tLogLocIds.clear();
	tLogLocIds.resize(logGroupResults.size());
	maxTLogLocId = std::numeric_limits<int>::min();

	// Map the interfaces of all (local) tLogs to their corresponding locations in LogSets.
	std::map<UID, int> interfLocMap;
	int location = 0;
	for (auto& it : tLogs) {
		if (!it->isLocal) {
			continue;
		}
		for (int i = 0; i < it->logServers.size(); i++) {
			interfLocMap[it->logServers[i]->get().interf().id()] = location++;
		}
	}

	// Find the locations of tLogs in "logGroupResults".
	int logGroupId = 0;
	for (auto& logGroupResult : logGroupResults) {
		for (auto& tLogResult : std::get<1>(logGroupResult)) {
			ASSERT(interfLocMap.find(tLogResult.logId) != interfLocMap.end());
			tLogLocIds[logGroupId].push_back(interfLocMap[tLogResult.logId]);
			maxTLogLocId = std::max(maxTLogLocId, interfLocMap[tLogResult.logId]);
		}
		logGroupId++;
	}
}

void populateBitset(boost::dynamic_bitset<>& bs, std::vector<int>& ids) {
	for (auto& id : ids) {
		bs.set(id);
	}
}

// If VERSION_VECTOR_UNICAST is enabled, one tLog's DV may advance beyond the min(DV) over all tLogs.
// This function finds the highest recoverable version for each tLog group over all log groups.
// All prior versions to the chosen RV must also be recoverable.
// TODO: unit tests to stress UNICAST
Version getRecoverVersionUnicast(std::vector<Reference<LogSet>>& logServers,
                                 std::vector<std::tuple<int, std::vector<TLogLockResult>>>& logGroupResults,
                                 Version minDVEnd,
                                 Version minKCVEnd) {
	std::vector<std::vector<int>> tLogLocIds;
	int maxTLogLocId = std::numeric_limits<int>::min();
	getTLogLocIds(logServers, logGroupResults, tLogLocIds, maxTLogLocId);
	int bsSize = maxTLogLocId + 1; // bitset size, used below

	// NOTE: We think the unicast recovery version is always greater than or equal to
	// "min(DV)" (= "minDVEnd"). To be conservative we use "min(KCV)" (= "minKCVEnd")
	// as the default (starting) recovery version and later verify that the computed
	// recovery version is greater than or equal to "minDVEnd".
	// @todo modify code to use "minDVEnd" as the default (starting) recovery version
	Version minEnd = minKCVEnd;
	std::vector<Version> RVs(maxTLogLocId + 1, minEnd); // recovery versions of various tLogs

	int tLogGroupIdx = 0;
	Version minLogGroup = std::numeric_limits<Version>::max();
	for (auto& logGroupResult : logGroupResults) {
		int tLogIdx = 0;
		boost::dynamic_bitset<> availableTLogs(bsSize);
		// version -> tLogs (that are avaiable) that have received the version
		std::unordered_map<Version, boost::dynamic_bitset<>> versionAvailableTLogs;
		// version -> all tLogs that the version was sent to (by the commit proxy)
		std::map<Version, boost::dynamic_bitset<>> versionAllTLogs;
		// version -> prevVersion (that was given out by the sequencer) map
		std::map<Version, Version> prevVersionMap;
		int replicationFactor = std::get<0>(logGroupResult);
		for (auto& tLogResult : std::get<1>(logGroupResult)) {
			int tLogLocId = tLogLocIds[tLogGroupIdx][tLogIdx];
			availableTLogs.set(tLogLocId);
			bool logGroupCandidate = false;
			for (auto& unknownCommittedVersion : tLogResult.unknownCommittedVersions) {
				Version k = std::get<0>(unknownCommittedVersion);
				if (k > minEnd) {
					if (versionAvailableTLogs[k].empty()) {
						versionAvailableTLogs[k].resize(bsSize);
					}
					versionAvailableTLogs[k].set(tLogLocId);
					prevVersionMap[k] = std::get<1>(unknownCommittedVersion);
					if (versionAllTLogs[k].empty()) {
						versionAllTLogs[k].resize(bsSize);
					}
					populateBitset(versionAllTLogs[k], std::get<2>(unknownCommittedVersion));
					logGroupCandidate = true;
				}
			}
			if (!logGroupCandidate) {
				return minEnd;
			}
			tLogIdx++;
		}
		Version minTLogs = minEnd;
		Version prevVersion = minEnd;
		for (auto const& [version, tLogs] : versionAllTLogs) {
			if (!(prevVersion == minEnd || prevVersion == prevVersionMap[version])) {
				break;
			}
			// This version is not recoverable if there is a log server (LS) such that:
			// - the commit proxy sent this version to LS (i.e., LS is present in "versionAllTLogs[version]")
			// - LS is available (i.e., LS is present in "availableTLogs")
			// - LS didn't receive this version (i.e., LS is not present in "versionAvailableTLogs[version]")
			if (!(((tLogs & availableTLogs) & ~versionAvailableTLogs[version]).none())) {
				break;
			}
			// If the commit proxy sent this version to "N" log servers then at least
			// (N - replicationFactor + 1) log servers must be available.
			if (!(versionAvailableTLogs[version].size() >= tLogs.size() - replicationFactor + 1)) {
				break;
			}
			// Update RV.
			minTLogs = version;
			// Update recovery version vector.
			for (boost::dynamic_bitset<>::size_type id = 0; id < versionAvailableTLogs[version].size(); id++) {
				if (versionAvailableTLogs[version][id]) {
					RVs[id] = version;
				}
			}
			// Update prevVersion.
			prevVersion = version;
		}
		minLogGroup = std::min(minLogGroup, minTLogs);
		tLogGroupIdx++;
	}
	ASSERT_WE_THINK(minLogGroup >= minDVEnd);
	return minLogGroup;
}

ACTOR Future<Void> TagPartitionedLogSystem::epochEnd(Reference<AsyncVar<Reference<ILogSystem>>> outLogSystem,
                                                     UID dbgid,
                                                     DBCoreState prevState,
                                                     FutureStream<TLogRejoinRequest> rejoinRequests,
                                                     LocalityData locality,
                                                     bool* forceRecovery) {
	// Stops a co-quorum of tlogs so that no further versions can be committed until the DBCoreState coordination
	// state is changed Creates a new logSystem representing the (now frozen) epoch No other important side effects.
	// The writeQuorum in the master info is from the previous configuration

	if (!prevState.tLogs.size()) {
		// This is a brand new database
		auto logSystem = makeReference<TagPartitionedLogSystem>(dbgid, locality, 0);
		logSystem->logSystemType = prevState.logSystemType;
		logSystem->recoverAt = 0;
		logSystem->knownCommittedVersion = 0;
		logSystem->stopped = true;
		outLogSystem->set(logSystem);
		wait(Future<Void>(Never()));
		throw internal_error();
	}

	if (*forceRecovery) {
		DBCoreState modifiedState = prevState;

		int8_t primaryLocality = -1;
		for (auto& coreSet : modifiedState.tLogs) {
			if (coreSet.isLocal && coreSet.locality >= 0 && coreSet.tLogLocalities[0].dcId() != locality.dcId()) {
				primaryLocality = coreSet.locality;
				break;
			}
		}

		bool foundRemote = false;
		int8_t remoteLocality = -1;
		int modifiedLogSets = 0;
		int removedLogSets = 0;
		if (primaryLocality >= 0) {
			auto copiedLogs = modifiedState.tLogs;
			for (auto& coreSet : copiedLogs) {
				if (coreSet.locality != primaryLocality && coreSet.locality >= 0) {
					foundRemote = true;
					remoteLocality = coreSet.locality;
					modifiedState.tLogs.clear();
					modifiedState.tLogs.push_back(coreSet);
					modifiedState.tLogs[0].isLocal = true;
					modifiedState.logRouterTags = 0;
					modifiedLogSets++;
					break;
				}
			}

			while (!foundRemote && modifiedState.oldTLogData.size()) {
				for (auto& coreSet : modifiedState.oldTLogData[0].tLogs) {
					if (coreSet.locality != primaryLocality && coreSet.locality >= tagLocalitySpecial) {
						foundRemote = true;
						remoteLocality = coreSet.locality;
						modifiedState.tLogs.clear();
						modifiedState.tLogs.push_back(coreSet);
						modifiedState.tLogs[0].isLocal = true;
						modifiedState.logRouterTags = 0;
						modifiedState.txsTags = modifiedState.oldTLogData[0].txsTags;
						modifiedLogSets++;
						break;
					}
				}
				modifiedState.oldTLogData.erase(modifiedState.oldTLogData.begin());
				removedLogSets++;
			}

			if (foundRemote) {
				for (int i = 0; i < modifiedState.oldTLogData.size(); i++) {
					bool found = false;
					auto copiedLogs = modifiedState.oldTLogData[i].tLogs;
					for (auto& coreSet : copiedLogs) {
						if (coreSet.locality == remoteLocality || coreSet.locality == tagLocalitySpecial) {
							found = true;
							if (!coreSet.isLocal || copiedLogs.size() > 1) {
								modifiedState.oldTLogData[i].tLogs.clear();
								modifiedState.oldTLogData[i].tLogs.push_back(coreSet);
								modifiedState.oldTLogData[i].tLogs[0].isLocal = true;
								modifiedState.oldTLogData[i].logRouterTags = 0;
								modifiedState.oldTLogData[i].epochBegin =
								    modifiedState.oldTLogData[i].tLogs[0].startVersion;
								modifiedState.oldTLogData[i].epochEnd =
								    (i == 0 ? modifiedState.tLogs[0].startVersion
								            : modifiedState.oldTLogData[i - 1].tLogs[0].startVersion);
								modifiedLogSets++;
							}
							break;
						}
					}
					if (!found) {
						modifiedState.oldTLogData.erase(modifiedState.oldTLogData.begin() + i);
						removedLogSets++;
						i--;
					}
				}
				prevState = modifiedState;
			} else {
				*forceRecovery = false;
			}
		} else {
			*forceRecovery = false;
		}
		TraceEvent(SevWarnAlways, "ForcedRecovery", dbgid)
		    .detail("PrimaryLocality", primaryLocality)
		    .detail("RemoteLocality", remoteLocality)
		    .detail("FoundRemote", foundRemote)
		    .detail("Modified", modifiedLogSets)
		    .detail("Removed", removedLogSets);
		for (int i = 0; i < prevState.tLogs.size(); i++) {
			TraceEvent("ForcedRecoveryTLogs", dbgid)
			    .detail("I", i)
			    .detail("Log", ::describe(prevState.tLogs[i].tLogs))
			    .detail("Loc", prevState.tLogs[i].locality)
			    .detail("Txs", prevState.txsTags);
		}
		for (int i = 0; i < prevState.oldTLogData.size(); i++) {
			for (int j = 0; j < prevState.oldTLogData[i].tLogs.size(); j++) {
				TraceEvent("ForcedRecoveryTLogs", dbgid)
				    .detail("I", i)
				    .detail("J", j)
				    .detail("Log", ::describe(prevState.oldTLogData[i].tLogs[j].tLogs))
				    .detail("Loc", prevState.oldTLogData[i].tLogs[j].locality)
				    .detail("Txs", prevState.oldTLogData[i].txsTags);
			}
		}
	}

	CODE_PROBE(true, "Master recovery from pre-existing database");

	// trackRejoins listens for rejoin requests from the tLogs that we are recovering from, to learn their
	// TLogInterfaces
	state std::vector<LogLockInfo> lockResults;
	state std::vector<std::pair<Reference<AsyncVar<OptionalInterface<TLogInterface>>>, Reference<IReplicationPolicy>>>
	    allLogServers;
	state std::vector<Reference<LogSet>> logServers;
	state std::vector<OldLogData> oldLogData;
	state std::vector<std::vector<Reference<AsyncVar<bool>>>> logFailed;
	state std::vector<Future<Void>> failureTrackers;

	for (const CoreTLogSet& coreSet : prevState.tLogs) {
		logServers.push_back(makeReference<LogSet>(coreSet));
		std::vector<Reference<AsyncVar<bool>>> failed;

		for (const auto& logVar : logServers.back()->logServers) {
			allLogServers.emplace_back(logVar, coreSet.tLogPolicy);
			failed.push_back(makeReference<AsyncVar<bool>>());
			failureTrackers.push_back(TagPartitionedLogSystem::monitorLog(logVar, failed.back()));
		}
		logFailed.push_back(failed);
	}

	for (const auto& oldTlogData : prevState.oldTLogData) {
		oldLogData.emplace_back(oldTlogData);

		for (const auto& logSet : oldLogData.back().tLogs) {
			for (const auto& logVar : logSet->logServers) {
				allLogServers.emplace_back(logVar, logSet->tLogPolicy);
			}
		}
	}
	state Future<Void> rejoins = TagPartitionedLogSystem::trackRejoins(dbgid, allLogServers, rejoinRequests);

	lockResults.resize(logServers.size());
	std::set<int8_t> lockedLocalities;
	bool foundSpecial = false;
	for (int i = 0; i < logServers.size(); i++) {
		if (logServers[i]->locality == tagLocalitySpecial || logServers[i]->locality == tagLocalityUpgraded) {
			foundSpecial = true;
		}
		lockedLocalities.insert(logServers[i]->locality);
		lockResults[i].isCurrent = true;
		lockResults[i].logSet = logServers[i];
		for (int t = 0; t < logServers[i]->logServers.size(); t++) {
			lockResults[i].replies.push_back(TagPartitionedLogSystem::lockTLog(dbgid, logServers[i]->logServers[t]));
		}
	}

	for (auto& old : oldLogData) {
		if (foundSpecial) {
			break;
		}
		for (auto& log : old.tLogs) {
			if (log->locality == tagLocalitySpecial || log->locality == tagLocalityUpgraded) {
				foundSpecial = true;
				break;
			}
			if (!lockedLocalities.count(log->locality)) {
				TraceEvent("EpochEndLockExtra").detail("Locality", log->locality);
				CODE_PROBE(true, "locking old generations for version information");
				lockedLocalities.insert(log->locality);
				LogLockInfo lockResult;
				lockResult.epochEnd = old.epochEnd;
				lockResult.logSet = log;
				for (int t = 0; t < log->logServers.size(); t++) {
					lockResult.replies.push_back(TagPartitionedLogSystem::lockTLog(dbgid, log->logServers[t]));
				}
				lockResults.push_back(lockResult);
			}
		}
	}
	if (*forceRecovery) {
		state std::vector<LogLockInfo> allLockResults;
		ASSERT(lockResults.size() == 1);
		allLockResults.push_back(lockResults[0]);
		for (auto& old : oldLogData) {
			ASSERT(old.tLogs.size() == 1);
			LogLockInfo lockResult;
			lockResult.epochEnd = old.epochEnd;
			lockResult.logSet = old.tLogs[0];
			for (int t = 0; t < old.tLogs[0]->logServers.size(); t++) {
				lockResult.replies.push_back(TagPartitionedLogSystem::lockTLog(dbgid, old.tLogs[0]->logServers[t]));
			}
			allLockResults.push_back(lockResult);
		}
		state int lockNum = 0;
		state Version maxRecoveryVersion = 0;
		state int maxRecoveryIndex = 0;
		while (lockNum < allLockResults.size()) {

			auto versions = TagPartitionedLogSystem::getDurableVersion(dbgid, allLockResults[lockNum]);
			if (versions.present()) {
				if (std::get<1>(versions.get()) > maxRecoveryVersion) {
					TraceEvent("HigherRecoveryVersion", dbgid)
					    .detail("Idx", lockNum)
					    .detail("Ver", std::get<1>(versions.get()));
					maxRecoveryVersion = std::get<1>(versions.get());
					maxRecoveryIndex = lockNum;
				}
				lockNum++;
			} else {
				wait(TagPartitionedLogSystem::getDurableVersionChanged(allLockResults[lockNum]));
			}
		}
		if (maxRecoveryIndex > 0) {
			logServers = oldLogData[maxRecoveryIndex - 1].tLogs;
			prevState.txsTags = oldLogData[maxRecoveryIndex - 1].txsTags;
			lockResults[0] = allLockResults[maxRecoveryIndex];
			lockResults[0].isCurrent = true;

			std::vector<Reference<AsyncVar<bool>>> failed;
			for (auto& log : logServers[0]->logServers) {
				failed.push_back(makeReference<AsyncVar<bool>>());
				failureTrackers.push_back(TagPartitionedLogSystem::monitorLog(log, failed.back()));
			}
			ASSERT(logFailed.size() == 1);
			logFailed[0] = failed;
			oldLogData.erase(oldLogData.begin(), oldLogData.begin() + maxRecoveryIndex);
		}
	}

	state Optional<Version> lastEnd;
	state Version knownCommittedVersion = 0;
	loop {
		Version minEnd = std::numeric_limits<Version>::max();
		Version minKCVEnd = std::numeric_limits<Version>::max();
		Version maxEnd = 0;
		std::vector<Future<Void>> changes;
		std::vector<std::tuple<int, std::vector<TLogLockResult>>> logGroupResults;
		for (int log = 0; log < logServers.size(); log++) {
			if (!logServers[log]->isLocal) {
				continue;
			}
			auto versions =
			    TagPartitionedLogSystem::getDurableVersion(dbgid, lockResults[log], logFailed[log], lastEnd);
			if (versions.present()) {
				knownCommittedVersion = std::max(knownCommittedVersion, std::get<0>(versions.get()));
				logGroupResults.emplace_back(logServers[log]->tLogReplicationFactor, std::get<2>(versions.get()));
				maxEnd = std::max(maxEnd, std::get<1>(versions.get()));
				minEnd = std::min(minEnd, std::get<1>(versions.get()));
				minKCVEnd = std::min(minKCVEnd, std::get<0>(versions.get()));
			}
			changes.push_back(TagPartitionedLogSystem::getDurableVersionChanged(lockResults[log], logFailed[log]));
		}
		if (maxEnd > 0 && (!lastEnd.present() || maxEnd < lastEnd.get())) {
			CODE_PROBE(lastEnd.present(), "Restarting recovery at an earlier point");

			auto logSystem = makeReference<TagPartitionedLogSystem>(dbgid, locality, prevState.recoveryCount);

			logSystem->recoverAt = minEnd;
			if (SERVER_KNOBS->ENABLE_VERSION_VECTOR_TLOG_UNICAST) {
				logSystem->recoverAt = getRecoverVersionUnicast(logServers, logGroupResults, minEnd, minKCVEnd);
				TraceEvent("RecoveryVersionInfo").detail("RecoverAt", logSystem->recoverAt);
			}

			lastEnd = minEnd;

			logSystem->tLogs = logServers;
			logSystem->logRouterTags = prevState.logRouterTags;
			logSystem->txsTags = prevState.txsTags;
			logSystem->oldLogData = oldLogData;
			logSystem->logSystemType = prevState.logSystemType;
			logSystem->rejoins = rejoins;
			logSystem->lockResults = lockResults;
			if (knownCommittedVersion > minEnd) {
				knownCommittedVersion = minEnd;
			}
			logSystem->knownCommittedVersion = knownCommittedVersion;
			TraceEvent(SevDebug, "FinalRecoveryVersionInfo")
			    .detail("KCV", knownCommittedVersion)
			    .detail("MinEnd", minEnd);
			logSystem->remoteLogsWrittenToCoreState = true;
			logSystem->stopped = true;
			logSystem->pseudoLocalities = prevState.pseudoLocalities;

			outLogSystem->set(logSystem);
		}

		wait(waitForAny(changes));
	}
}

ACTOR Future<Void> TagPartitionedLogSystem::recruitOldLogRouters(TagPartitionedLogSystem* self,
                                                                 std::vector<WorkerInterface> workers,
                                                                 LogEpoch recoveryCount,
                                                                 int8_t locality,
                                                                 Version startVersion,
                                                                 std::vector<LocalityData> tLogLocalities,
                                                                 Reference<IReplicationPolicy> tLogPolicy,
                                                                 bool forRemote) {
	state std::vector<std::vector<Future<TLogInterface>>> logRouterInitializationReplies;
	state std::vector<Future<TLogInterface>> allReplies;
	int nextRouter = 0;
	state Version lastStart = std::numeric_limits<Version>::max();

	if (!forRemote) {
		Version maxStart = TagPartitionedLogSystem::getMaxLocalStartVersion(self->tLogs);

		lastStart = std::max(startVersion, maxStart);
		if (self->logRouterTags == 0) {
			ASSERT_WE_THINK(false);
			self->logSystemConfigChanged.trigger();
			return Void();
		}

		bool found = false;
		for (auto& tLogs : self->tLogs) {
			if (tLogs->locality == locality) {
				found = true;
			}

			tLogs->logRouters.clear();
		}

		if (!found) {
			TraceEvent("RecruitingOldLogRoutersAddingLocality")
			    .detail("Locality", locality)
			    .detail("LastStart", lastStart);
			auto newLogSet = makeReference<LogSet>();
			newLogSet->locality = locality;
			newLogSet->startVersion = lastStart;
			newLogSet->isLocal = false;
			self->tLogs.push_back(newLogSet);
		}

		for (auto& tLogs : self->tLogs) {
			// Recruit log routers for old generations of the primary locality
			if (tLogs->locality == locality) {
				logRouterInitializationReplies.emplace_back();
				for (int i = 0; i < self->logRouterTags; i++) {
					InitializeLogRouterRequest req;
					req.recoveryCount = recoveryCount;
					req.routerTag = Tag(tagLocalityLogRouter, i);
					req.startVersion = lastStart;
					req.tLogLocalities = tLogLocalities;
					req.tLogPolicy = tLogPolicy;
					req.locality = locality;
					auto reply = transformErrors(
					    throwErrorOr(workers[nextRouter].logRouter.getReplyUnlessFailedFor(
					        req, SERVER_KNOBS->TLOG_TIMEOUT, SERVER_KNOBS->MASTER_FAILURE_SLOPE_DURING_RECOVERY)),
					    cluster_recovery_failed());
					logRouterInitializationReplies.back().push_back(reply);
					allReplies.push_back(reply);
					nextRouter = (nextRouter + 1) % workers.size();
				}
			}
		}
	}

	for (auto& old : self->oldLogData) {
		Version maxStart = TagPartitionedLogSystem::getMaxLocalStartVersion(old.tLogs);

		if (old.logRouterTags == 0 || maxStart >= lastStart) {
			break;
		}
		lastStart = std::max(startVersion, maxStart);
		bool found = false;
		for (auto& tLogs : old.tLogs) {
			if (tLogs->locality == locality) {
				found = true;
			}
			tLogs->logRouters.clear();
		}

		if (!found) {
			TraceEvent("RecruitingOldLogRoutersAddingLocality")
			    .detail("Locality", locality)
			    .detail("LastStart", lastStart);
			auto newLogSet = makeReference<LogSet>();
			newLogSet->locality = locality;
			newLogSet->startVersion = lastStart;
			old.tLogs.push_back(newLogSet);
		}

		for (auto& tLogs : old.tLogs) {
			// Recruit log routers for old generations of the primary locality
			if (tLogs->locality == locality) {
				logRouterInitializationReplies.emplace_back();
				for (int i = 0; i < old.logRouterTags; i++) {
					InitializeLogRouterRequest req;
					req.recoveryCount = recoveryCount;
					req.routerTag = Tag(tagLocalityLogRouter, i);
					req.startVersion = lastStart;
					req.tLogLocalities = tLogLocalities;
					req.tLogPolicy = tLogPolicy;
					req.locality = locality;
					auto reply = transformErrors(
					    throwErrorOr(workers[nextRouter].logRouter.getReplyUnlessFailedFor(
					        req, SERVER_KNOBS->TLOG_TIMEOUT, SERVER_KNOBS->MASTER_FAILURE_SLOPE_DURING_RECOVERY)),
					    cluster_recovery_failed());
					logRouterInitializationReplies.back().push_back(reply);
					allReplies.push_back(reply);
					nextRouter = (nextRouter + 1) % workers.size();
				}
			}
		}
	}

	wait(waitForAll(allReplies));

	int nextReplies = 0;
	lastStart = std::numeric_limits<Version>::max();
	std::vector<Future<Void>> failed;

	if (!forRemote) {
		Version maxStart = TagPartitionedLogSystem::getMaxLocalStartVersion(self->tLogs);

		lastStart = std::max(startVersion, maxStart);
		for (auto& tLogs : self->tLogs) {
			if (tLogs->locality == locality) {
				for (int i = 0; i < logRouterInitializationReplies[nextReplies].size(); i++) {
					tLogs->logRouters.push_back(makeReference<AsyncVar<OptionalInterface<TLogInterface>>>(
					    OptionalInterface<TLogInterface>(logRouterInitializationReplies[nextReplies][i].get())));
					failed.push_back(
					    waitFailureClient(logRouterInitializationReplies[nextReplies][i].get().waitFailure,
					                      SERVER_KNOBS->TLOG_TIMEOUT,
					                      -SERVER_KNOBS->TLOG_TIMEOUT / SERVER_KNOBS->SECONDS_BEFORE_NO_FAILURE_DELAY,
					                      /*trace=*/true));
				}
				nextReplies++;
			}
		}
	}

	for (auto& old : self->oldLogData) {
		Version maxStart = TagPartitionedLogSystem::getMaxLocalStartVersion(old.tLogs);
		if (old.logRouterTags == 0 || maxStart >= lastStart) {
			break;
		}
		lastStart = std::max(startVersion, maxStart);
		for (auto& tLogs : old.tLogs) {
			if (tLogs->locality == locality) {
				for (int i = 0; i < logRouterInitializationReplies[nextReplies].size(); i++) {
					tLogs->logRouters.push_back(makeReference<AsyncVar<OptionalInterface<TLogInterface>>>(
					    OptionalInterface<TLogInterface>(logRouterInitializationReplies[nextReplies][i].get())));
					if (!forRemote) {
						failed.push_back(waitFailureClient(
						    logRouterInitializationReplies[nextReplies][i].get().waitFailure,
						    SERVER_KNOBS->TLOG_TIMEOUT,
						    -SERVER_KNOBS->TLOG_TIMEOUT / SERVER_KNOBS->SECONDS_BEFORE_NO_FAILURE_DELAY,
						    /*trace=*/true));
					}
				}
				nextReplies++;
			}
		}
	}

	if (!forRemote) {
		self->logSystemConfigChanged.trigger();
		wait(failed.size() ? tagError<Void>(quorum(failed, 1), tlog_failed()) : Future<Void>(Never()));
		throw internal_error();
	}
	return Void();
}

Version TagPartitionedLogSystem::getMaxLocalStartVersion(const std::vector<Reference<LogSet>>& tLogs) {
	Version maxStart = 0;
	for (const auto& logSet : tLogs) {
		if (logSet->isLocal) {
			maxStart = std::max(maxStart, logSet->startVersion);
		}
	}
	return maxStart;
}

std::vector<Tag> TagPartitionedLogSystem::getLocalTags(int8_t locality, const std::vector<Tag>& allTags) {
	std::vector<Tag> localTags;
	for (const auto& tag : allTags) {
		if (locality == tagLocalitySpecial || locality == tag.locality || tag.locality < 0) {
			localTags.push_back(tag);
		}
	}
	return localTags;
}

ACTOR Future<Void> TagPartitionedLogSystem::newRemoteEpoch(TagPartitionedLogSystem* self,
                                                           Reference<TagPartitionedLogSystem> oldLogSystem,
                                                           Future<RecruitRemoteFromConfigurationReply> fRemoteWorkers,
                                                           DatabaseConfiguration configuration,
                                                           LogEpoch recoveryCount,
                                                           Version recoveryTransactionVersion,
                                                           int8_t remoteLocality,
                                                           std::vector<Tag> allTags,
                                                           std::vector<Version> oldGenerationRecoverAtVersions) {
	TraceEvent("RemoteLogRecruitment_WaitingForWorkers").log();
	state RecruitRemoteFromConfigurationReply remoteWorkers = wait(fRemoteWorkers);
	TraceEvent("RecruitedRemoteLogWorkers")
	    .detail("TLogs", remoteWorkers.remoteTLogs.size())
	    .detail("LogRouter", remoteWorkers.logRouters.size());

	state Reference<LogSet> logSet(new LogSet());
	logSet->tLogReplicationFactor = configuration.getRemoteTLogReplicationFactor();
	logSet->tLogVersion = configuration.tLogVersion;
	logSet->tLogPolicy = configuration.getRemoteTLogPolicy();
	logSet->isLocal = false;
	logSet->locality = remoteLocality;

	logSet->startVersion = oldLogSystem->knownCommittedVersion + 1;
	state int lockNum = 0;
	while (lockNum < oldLogSystem->lockResults.size()) {
		if (oldLogSystem->lockResults[lockNum].logSet->locality == remoteLocality) {

			loop {
				auto versions =
				    TagPartitionedLogSystem::getDurableVersion(self->dbgid, oldLogSystem->lockResults[lockNum]);
				if (versions.present()) {
					logSet->startVersion =
					    std::min(std::min(std::get<0>(versions.get()) + 1, oldLogSystem->lockResults[lockNum].epochEnd),
					             logSet->startVersion);
					break;
				}
				wait(TagPartitionedLogSystem::getDurableVersionChanged(oldLogSystem->lockResults[lockNum]));
			}
			break;
		}
		lockNum++;
	}

	std::vector<LocalityData> localities;
	localities.resize(remoteWorkers.remoteTLogs.size());
	for (int i = 0; i < remoteWorkers.remoteTLogs.size(); i++) {
		localities[i] = remoteWorkers.remoteTLogs[i].locality;
	}

	state Future<Void> oldRouterRecruitment = Void();
	if (logSet->startVersion < oldLogSystem->knownCommittedVersion + 1) {
		ASSERT(oldLogSystem->logRouterTags > 0);
		oldRouterRecruitment = TagPartitionedLogSystem::recruitOldLogRouters(self,
		                                                                     remoteWorkers.logRouters,
		                                                                     recoveryCount,
		                                                                     remoteLocality,
		                                                                     logSet->startVersion,
		                                                                     localities,
		                                                                     logSet->tLogPolicy,
		                                                                     true);
	}

	state std::vector<Future<TLogInterface>> logRouterInitializationReplies;
	const Version startVersion = oldLogSystem->logRouterTags == 0
	                                 ? oldLogSystem->recoverAt.get() + 1
	                                 : std::max(self->tLogs[0]->startVersion, logSet->startVersion);
	for (int i = 0; i < self->logRouterTags; i++) {
		InitializeLogRouterRequest req;
		req.recoveryCount = recoveryCount;
		req.routerTag = Tag(tagLocalityLogRouter, i);
		req.startVersion = startVersion;
		req.tLogLocalities = localities;
		req.tLogPolicy = logSet->tLogPolicy;
		req.locality = remoteLocality;
		TraceEvent("RemoteTLogRouterReplies", self->dbgid)
		    .detail("WorkerID", remoteWorkers.logRouters[i % remoteWorkers.logRouters.size()].id());
		logRouterInitializationReplies.push_back(transformErrors(
		    throwErrorOr(
		        remoteWorkers.logRouters[i % remoteWorkers.logRouters.size()].logRouter.getReplyUnlessFailedFor(
		            req, SERVER_KNOBS->TLOG_TIMEOUT, SERVER_KNOBS->MASTER_FAILURE_SLOPE_DURING_RECOVERY)),
		    cluster_recovery_failed()));
	}

	std::vector<Tag> localTags = TagPartitionedLogSystem::getLocalTags(remoteLocality, allTags);
	LogSystemConfig oldLogSystemConfig = oldLogSystem->getLogSystemConfig();

	logSet->tLogLocalities.resize(remoteWorkers.remoteTLogs.size());
	logSet->logServers.resize(
	    remoteWorkers.remoteTLogs
	        .size()); // Dummy interfaces, so that logSystem->getPushLocations() below uses the correct size
	logSet->updateLocalitySet(localities);

	state std::vector<Future<TLogInterface>> remoteTLogInitializationReplies;
	std::vector<InitializeTLogRequest> remoteTLogReqs(remoteWorkers.remoteTLogs.size());
	state std::vector<Reference<AsyncVar<OptionalInterface<TLogInterface>>>> allRemoteTLogServers;

	bool nonShardedTxs = self->getTLogVersion() < TLogVersion::V4;
	if (oldLogSystem->logRouterTags == 0) {
		std::vector<int> locations;
		for (Tag tag : localTags) {
			locations.clear();
			logSet->getPushLocations(VectorRef<Tag>(&tag, 1), locations, 0);
			for (int loc : locations)
				remoteTLogReqs[loc].recoverTags.push_back(tag);
		}

		if (oldLogSystem->tLogs.size()) {
			int maxTxsTags = oldLogSystem->txsTags;
			bool needsOldTxs = oldLogSystem->tLogs[0]->tLogVersion < TLogVersion::V4;
			for (auto& it : oldLogSystem->oldLogData) {
				maxTxsTags = std::max<int>(maxTxsTags, it.txsTags);
				needsOldTxs = needsOldTxs || it.tLogs[0]->tLogVersion < TLogVersion::V4;
			}
			for (int i = needsOldTxs ? -1 : 0; i < maxTxsTags; i++) {
				Tag tag = i == -1 ? txsTag : Tag(tagLocalityTxs, i);
				Tag pushTag = (i == -1 || nonShardedTxs) ? txsTag : Tag(tagLocalityTxs, i % self->txsTags);
				locations.clear();
				logSet->getPushLocations(VectorRef<Tag>(&pushTag, 1), locations, 0);
				for (int loc : locations)
					remoteTLogReqs[loc].recoverTags.push_back(tag);
			}
		}
	}

	if (oldLogSystem->tLogs.size()) {
		if (nonShardedTxs) {
			localTags.push_back(txsTag);
		} else {
			for (int i = 0; i < self->txsTags; i++) {
				localTags.push_back(Tag(tagLocalityTxs, i));
			}
		}
	}

	for (int i = 0; i < remoteWorkers.remoteTLogs.size(); i++) {
		InitializeTLogRequest& req = remoteTLogReqs[i];
		req.recruitmentID = self->recruitmentID;
		req.logVersion = configuration.tLogVersion;
		req.storeType = configuration.tLogDataStoreType;
		req.spillType = configuration.tLogSpillType;
		req.recoverFrom = oldLogSystemConfig;
		req.recoverAt = oldLogSystem->recoverAt.get();
		req.knownCommittedVersion = oldLogSystem->knownCommittedVersion;
		req.epoch = recoveryCount;
		req.remoteTag = Tag(tagLocalityRemoteLog, i);
		req.locality = remoteLocality;
		req.isPrimary = false;
		req.allTags = localTags;
		req.startVersion = logSet->startVersion;
		req.logRouterTags = 0;
		req.txsTags = self->txsTags;
		req.recoveryTransactionVersion = recoveryTransactionVersion;
		req.oldGenerationRecoverAtVersions = oldGenerationRecoverAtVersions;
	}

	remoteTLogInitializationReplies.reserve(remoteWorkers.remoteTLogs.size());
	for (int i = 0; i < remoteWorkers.remoteTLogs.size(); i++) {
		TraceEvent("RemoteTLogReplies", self->dbgid).detail("WorkerID", remoteWorkers.remoteTLogs[i].id());
		remoteTLogInitializationReplies.push_back(transformErrors(
		    throwErrorOr(remoteWorkers.remoteTLogs[i].tLog.getReplyUnlessFailedFor(
		        remoteTLogReqs[i], SERVER_KNOBS->TLOG_TIMEOUT, SERVER_KNOBS->MASTER_FAILURE_SLOPE_DURING_RECOVERY)),
		    cluster_recovery_failed()));
	}

	TraceEvent("RemoteLogRecruitment_InitializingRemoteLogs")
	    .detail("StartVersion", logSet->startVersion)
	    .detail("LocalStart", self->tLogs[0]->startVersion)
	    .detail("LogRouterTags", self->logRouterTags);
	wait(waitForAll(remoteTLogInitializationReplies) && waitForAll(logRouterInitializationReplies) &&
	     oldRouterRecruitment);

	for (int i = 0; i < logRouterInitializationReplies.size(); i++) {
		logSet->logRouters.push_back(makeReference<AsyncVar<OptionalInterface<TLogInterface>>>(
		    OptionalInterface<TLogInterface>(logRouterInitializationReplies[i].get())));
	}

	for (int i = 0; i < remoteTLogInitializationReplies.size(); i++) {
		logSet->logServers[i] = makeReference<AsyncVar<OptionalInterface<TLogInterface>>>(
		    OptionalInterface<TLogInterface>(remoteTLogInitializationReplies[i].get()));
		logSet->tLogLocalities[i] = remoteWorkers.remoteTLogs[i].locality;
	}
	filterLocalityDataForPolicy(logSet->tLogPolicy, &logSet->tLogLocalities);

	std::vector<Future<Void>> recoveryComplete;
	recoveryComplete.reserve(logSet->logServers.size());
	for (int i = 0; i < logSet->logServers.size(); i++) {
		recoveryComplete.push_back(
		    transformErrors(throwErrorOr(logSet->logServers[i]->get().interf().recoveryFinished.getReplyUnlessFailedFor(
		                        TLogRecoveryFinishedRequest(),
		                        SERVER_KNOBS->TLOG_TIMEOUT,
		                        SERVER_KNOBS->MASTER_FAILURE_SLOPE_DURING_RECOVERY)),
		                    cluster_recovery_failed()));
		allRemoteTLogServers.push_back(logSet->logServers[i]);
	}

	self->remoteRecoveryComplete = waitForAll(recoveryComplete);
	self->remoteTrackTLogRecovery =
	    TagPartitionedLogSystem::trackTLogRecoveryActor(allRemoteTLogServers, self->remoteRecoveredVersion);
	self->tLogs.push_back(logSet);
	TraceEvent("RemoteLogRecruitment_CompletingRecovery").log();
	return Void();
}

ACTOR Future<Reference<ILogSystem>> TagPartitionedLogSystem::newEpoch(
    Reference<TagPartitionedLogSystem> oldLogSystem,
    RecruitFromConfigurationReply recr,
    Future<RecruitRemoteFromConfigurationReply> fRemoteWorkers,
    DatabaseConfiguration configuration,
    LogEpoch recoveryCount,
    Version recoveryTransactionVersion,
    int8_t primaryLocality,
    int8_t remoteLocality,
    std::vector<Tag> allTags,
    Reference<AsyncVar<bool>> recruitmentStalled) {
	state double startTime = now();
	state Reference<TagPartitionedLogSystem> logSystem(
	    new TagPartitionedLogSystem(oldLogSystem->getDebugID(), oldLogSystem->locality, recoveryCount));
	logSystem->logSystemType = LogSystemType::tagPartitioned;
	logSystem->expectedLogSets = 1;
	logSystem->recoveredAt = oldLogSystem->recoverAt;
	logSystem->repopulateRegionAntiQuorum = configuration.repopulateRegionAntiQuorum;
	logSystem->recruitmentID = deterministicRandom()->randomUniqueID();
	logSystem->txsTags = configuration.tLogVersion >= TLogVersion::V4 ? recr.tLogs.size() : 0;
	oldLogSystem->recruitmentID = logSystem->recruitmentID;

	if (configuration.usableRegions > 1) {
		logSystem->logRouterTags =
		    recr.tLogs.size() *
		    std::max<int>(1, configuration.desiredLogRouterCount / std::max<int>(1, recr.tLogs.size()));
		logSystem->expectedLogSets++;
		logSystem->addPseudoLocality(tagLocalityLogRouterMapped);
		TraceEvent e("AddPseudoLocality", logSystem->getDebugID());
		e.detail("Locality1", "LogRouterMapped");
		if (configuration.backupWorkerEnabled) {
			logSystem->addPseudoLocality(tagLocalityBackup);
			e.detail("Locality2", "Backup");
		}
	} else if (configuration.backupWorkerEnabled) {
		// Single region uses log router tag for backup workers.
		logSystem->logRouterTags =
		    recr.tLogs.size() *
		    std::max<int>(1, configuration.desiredLogRouterCount / std::max<int>(1, recr.tLogs.size()));
		logSystem->addPseudoLocality(tagLocalityBackup);
		TraceEvent("AddPseudoLocality", logSystem->getDebugID()).detail("Locality", "Backup");
	}

	logSystem->tLogs.push_back(makeReference<LogSet>());
	logSystem->tLogs[0]->tLogVersion = configuration.tLogVersion;
	logSystem->tLogs[0]->tLogWriteAntiQuorum = configuration.tLogWriteAntiQuorum;
	logSystem->tLogs[0]->tLogReplicationFactor = configuration.tLogReplicationFactor;
	logSystem->tLogs[0]->tLogPolicy = configuration.tLogPolicy;
	logSystem->tLogs[0]->isLocal = true;
	logSystem->tLogs[0]->locality = primaryLocality;

	state RegionInfo region = configuration.getRegion(recr.dcId);

	state int maxTxsTags = oldLogSystem->txsTags;
	state bool needsOldTxs = oldLogSystem->tLogs.size() && oldLogSystem->getTLogVersion() < TLogVersion::V4;
	for (auto& it : oldLogSystem->oldLogData) {
		maxTxsTags = std::max<int>(maxTxsTags, it.txsTags);
		needsOldTxs = needsOldTxs || it.tLogs[0]->tLogVersion < TLogVersion::V4;
	}

	if (region.satelliteTLogReplicationFactor > 0 && configuration.usableRegions > 1) {
		logSystem->tLogs.push_back(makeReference<LogSet>());
		if (recr.satelliteFallback) {
			logSystem->tLogs[1]->tLogWriteAntiQuorum = region.satelliteTLogWriteAntiQuorumFallback;
			logSystem->tLogs[1]->tLogReplicationFactor = region.satelliteTLogReplicationFactorFallback;
			logSystem->tLogs[1]->tLogPolicy = region.satelliteTLogPolicyFallback;
		} else {
			logSystem->tLogs[1]->tLogWriteAntiQuorum = region.satelliteTLogWriteAntiQuorum;
			logSystem->tLogs[1]->tLogReplicationFactor = region.satelliteTLogReplicationFactor;
			logSystem->tLogs[1]->tLogPolicy = region.satelliteTLogPolicy;
		}
		logSystem->tLogs[1]->isLocal = true;
		logSystem->tLogs[1]->locality = tagLocalitySatellite;
		logSystem->tLogs[1]->tLogVersion = configuration.tLogVersion;
		logSystem->tLogs[1]->startVersion = oldLogSystem->knownCommittedVersion + 1;

		logSystem->tLogs[1]->tLogLocalities.resize(recr.satelliteTLogs.size());
		for (int i = 0; i < recr.satelliteTLogs.size(); i++) {
			logSystem->tLogs[1]->tLogLocalities[i] = recr.satelliteTLogs[i].locality;
		}
		filterLocalityDataForPolicy(logSystem->tLogs[1]->tLogPolicy, &logSystem->tLogs[1]->tLogLocalities);

		logSystem->tLogs[1]->logServers.resize(
		    recr.satelliteTLogs
		        .size()); // Dummy interfaces, so that logSystem->getPushLocations() below uses the correct size
		logSystem->tLogs[1]->updateLocalitySet(logSystem->tLogs[1]->tLogLocalities);
		logSystem->tLogs[1]->populateSatelliteTagLocations(
		    logSystem->logRouterTags, oldLogSystem->logRouterTags, logSystem->txsTags, maxTxsTags);
		logSystem->expectedLogSets++;
	}

	if (oldLogSystem->tLogs.size()) {
		logSystem->oldLogData.emplace_back();
		logSystem->oldLogData[0].tLogs = oldLogSystem->tLogs;
		logSystem->oldLogData[0].epochBegin = oldLogSystem->tLogs[0]->startVersion;
		logSystem->oldLogData[0].epochEnd = oldLogSystem->knownCommittedVersion + 1;
		logSystem->oldLogData[0].recoverAt = oldLogSystem->recoverAt.get();
		logSystem->oldLogData[0].logRouterTags = oldLogSystem->logRouterTags;
		logSystem->oldLogData[0].txsTags = oldLogSystem->txsTags;
		logSystem->oldLogData[0].pseudoLocalities = oldLogSystem->pseudoLocalities;
		logSystem->oldLogData[0].epoch = oldLogSystem->epoch;
	}
	logSystem->oldLogData.insert(
	    logSystem->oldLogData.end(), oldLogSystem->oldLogData.begin(), oldLogSystem->oldLogData.end());

	logSystem->tLogs[0]->startVersion = oldLogSystem->knownCommittedVersion + 1;
	logSystem->backupStartVersion = oldLogSystem->knownCommittedVersion + 1;
	state int lockNum = 0;
	while (lockNum < oldLogSystem->lockResults.size()) {
		if (oldLogSystem->lockResults[lockNum].logSet->locality == primaryLocality) {
			if (oldLogSystem->lockResults[lockNum].isCurrent && oldLogSystem->lockResults[lockNum].logSet->isLocal) {
				break;
			}
			state Future<Void> stalledAfter = setAfter(recruitmentStalled, SERVER_KNOBS->MAX_RECOVERY_TIME, true);
			loop {
				auto versions =
				    TagPartitionedLogSystem::getDurableVersion(logSystem->dbgid, oldLogSystem->lockResults[lockNum]);
				if (versions.present()) {
					logSystem->tLogs[0]->startVersion =
					    std::min(std::min(std::get<0>(versions.get()) + 1, oldLogSystem->lockResults[lockNum].epochEnd),
					             logSystem->tLogs[0]->startVersion);
					break;
				}
				wait(TagPartitionedLogSystem::getDurableVersionChanged(oldLogSystem->lockResults[lockNum]));
			}
			stalledAfter.cancel();
			break;
		}
		lockNum++;
	}

	std::vector<LocalityData> localities;
	localities.resize(recr.tLogs.size());
	for (int i = 0; i < recr.tLogs.size(); i++) {
		localities[i] = recr.tLogs[i].locality;
	}

	state Future<Void> oldRouterRecruitment = Never();
	TraceEvent("NewEpochStartVersion", oldLogSystem->getDebugID())
	    .detail("StartVersion", logSystem->tLogs[0]->startVersion)
	    .detail("EpochEnd", oldLogSystem->knownCommittedVersion + 1)
	    .detail("Locality", primaryLocality)
	    .detail("OldLogRouterTags", oldLogSystem->logRouterTags);
	if (oldLogSystem->logRouterTags > 0 ||
	    logSystem->tLogs[0]->startVersion < oldLogSystem->knownCommittedVersion + 1) {
		// Use log routers to recover [knownCommittedVersion, recoveryVersion] from the old generation.
		oldRouterRecruitment = TagPartitionedLogSystem::recruitOldLogRouters(oldLogSystem.getPtr(),
		                                                                     recr.oldLogRouters,
		                                                                     recoveryCount,
		                                                                     primaryLocality,
		                                                                     logSystem->tLogs[0]->startVersion,
		                                                                     localities,
		                                                                     logSystem->tLogs[0]->tLogPolicy,
		                                                                     false);
		if (oldLogSystem->knownCommittedVersion - logSystem->tLogs[0]->startVersion >
		    SERVER_KNOBS->MAX_RECOVERY_VERSIONS) {
			// make sure we can recover in the other DC.
			for (auto& lockResult : oldLogSystem->lockResults) {
				if (lockResult.logSet->locality == remoteLocality) {
					if (TagPartitionedLogSystem::getDurableVersion(logSystem->dbgid, lockResult).present()) {
						recruitmentStalled->set(true);
					}
				}
			}
		}
	} else {
		oldLogSystem->logSystemConfigChanged.trigger();
	}

	std::vector<Tag> localTags = TagPartitionedLogSystem::getLocalTags(primaryLocality, allTags);
	state LogSystemConfig oldLogSystemConfig = oldLogSystem->getLogSystemConfig();

	state std::vector<Future<TLogInterface>> initializationReplies;
	std::vector<InitializeTLogRequest> reqs(recr.tLogs.size());

	logSystem->tLogs[0]->tLogLocalities.resize(recr.tLogs.size());
	logSystem->tLogs[0]->logServers.resize(
	    recr.tLogs.size()); // Dummy interfaces, so that logSystem->getPushLocations() below uses the correct size
	logSystem->tLogs[0]->updateLocalitySet(localities);

	std::vector<int> locations;
	for (Tag tag : localTags) {
		locations.clear();
		logSystem->tLogs[0]->getPushLocations(VectorRef<Tag>(&tag, 1), locations, 0);
		for (int loc : locations)
			reqs[loc].recoverTags.push_back(tag);
	}
	for (int i = 0; i < oldLogSystem->logRouterTags; i++) {
		Tag tag = Tag(tagLocalityLogRouter, i);
		reqs[logSystem->tLogs[0]->bestLocationFor(tag)].recoverTags.push_back(tag);
	}
	bool nonShardedTxs = logSystem->getTLogVersion() < TLogVersion::V4;
	if (oldLogSystem->tLogs.size()) {
		for (int i = needsOldTxs ? -1 : 0; i < maxTxsTags; i++) {
			Tag tag = i == -1 ? txsTag : Tag(tagLocalityTxs, i);
			Tag pushTag = (i == -1 || nonShardedTxs) ? txsTag : Tag(tagLocalityTxs, i % logSystem->txsTags);
			locations.clear();
			logSystem->tLogs[0]->getPushLocations(VectorRef<Tag>(&pushTag, 1), locations, 0);
			for (int loc : locations)
				reqs[loc].recoverTags.push_back(tag);
		}
		if (nonShardedTxs) {
			localTags.push_back(txsTag);
		} else {
			for (int i = 0; i < logSystem->txsTags; i++) {
				localTags.push_back(Tag(tagLocalityTxs, i));
			}
		}
	}

	// Should be sorted by descending orders of versions.
	state std::vector<Version> oldGenerationRecoverAtVersions;
	for (const auto& oldLogGen : logSystem->oldLogData) {
		if (oldLogGen.recoverAt <= 0) {
			// When we have an invalid recover at value, it's possible that the previous generations' recover at is not
			// properly recorded in cstate. Therefore, we skip tracking old tlog generation recovery.
			oldGenerationRecoverAtVersions.clear();
			TraceEvent("DisableTrackingOldGenerationRecovery").log();
			break;
		}
		oldGenerationRecoverAtVersions.push_back(oldLogGen.recoverAt);
	}

	for (int i = 0; i < recr.tLogs.size(); i++) {
		InitializeTLogRequest& req = reqs[i];
		req.recruitmentID = logSystem->recruitmentID;
		req.logVersion = configuration.tLogVersion;
		req.storeType = configuration.tLogDataStoreType;
		req.spillType = configuration.tLogSpillType;
		req.recoverFrom = oldLogSystemConfig;
		req.recoverAt = oldLogSystem->recoverAt.get();
		req.knownCommittedVersion = oldLogSystem->knownCommittedVersion;
		req.epoch = recoveryCount;
		req.locality = primaryLocality;
		req.remoteTag = Tag(tagLocalityRemoteLog, i);
		req.isPrimary = true;
		req.allTags = localTags;
		req.startVersion = logSystem->tLogs[0]->startVersion;
		req.logRouterTags = logSystem->logRouterTags;
		req.txsTags = logSystem->txsTags;
		req.recoveryTransactionVersion = recoveryTransactionVersion;
		req.oldGenerationRecoverAtVersions = oldGenerationRecoverAtVersions;
	}

	initializationReplies.reserve(recr.tLogs.size());
	for (int i = 0; i < recr.tLogs.size(); i++) {
		TraceEvent("PrimaryTLogReplies", logSystem->getDebugID()).detail("WorkerID", recr.tLogs[i].id());
		initializationReplies.push_back(transformErrors(
		    throwErrorOr(recr.tLogs[i].tLog.getReplyUnlessFailedFor(
		        reqs[i], SERVER_KNOBS->TLOG_TIMEOUT, SERVER_KNOBS->MASTER_FAILURE_SLOPE_DURING_RECOVERY)),
		    cluster_recovery_failed()));
	}

	state std::vector<Future<Void>> recoveryComplete;
	state std::vector<Reference<AsyncVar<OptionalInterface<TLogInterface>>>> allTLogServers;

	if (region.satelliteTLogReplicationFactor > 0 && configuration.usableRegions > 1) {
		state std::vector<Future<TLogInterface>> satelliteInitializationReplies;
		std::vector<InitializeTLogRequest> sreqs(recr.satelliteTLogs.size());
		std::vector<Tag> satelliteTags;

		if (logSystem->logRouterTags) {
			for (int i = 0; i < oldLogSystem->logRouterTags; i++) {
				Tag tag = Tag(tagLocalityLogRouter, i);
				// Satellite logs will index a mutation with tagLocalityLogRouter with an id greater than
				// the number of log routers as having an id mod the number of log routers.  We thus need
				// to make sure that if we're going from more log routers in the previous generation to
				// less log routers in the newer one, that we map the log router tags onto satellites that
				// are the preferred location for id%logRouterTags.
				Tag pushLocation = Tag(tagLocalityLogRouter, i % logSystem->logRouterTags);
				locations.clear();
				logSystem->tLogs[1]->getPushLocations(VectorRef<Tag>(&pushLocation, 1), locations, 0);
				for (int loc : locations)
					sreqs[loc].recoverTags.push_back(tag);
			}
		}
		if (oldLogSystem->tLogs.size()) {
			for (int i = needsOldTxs ? -1 : 0; i < maxTxsTags; i++) {
				Tag tag = i == -1 ? txsTag : Tag(tagLocalityTxs, i);
				Tag pushTag = (i == -1 || nonShardedTxs) ? txsTag : Tag(tagLocalityTxs, i % logSystem->txsTags);
				locations.clear();
				logSystem->tLogs[1]->getPushLocations(VectorRef<Tag>(&pushTag, 1), locations, 0);
				for (int loc : locations)
					sreqs[loc].recoverTags.push_back(tag);
			}
			if (nonShardedTxs) {
				satelliteTags.push_back(txsTag);
			} else {
				for (int i = 0; i < logSystem->txsTags; i++) {
					satelliteTags.push_back(Tag(tagLocalityTxs, i));
				}
			}
		}

		for (int i = 0; i < recr.satelliteTLogs.size(); i++) {
			InitializeTLogRequest& req = sreqs[i];
			req.recruitmentID = logSystem->recruitmentID;
			req.logVersion = configuration.tLogVersion;
			req.storeType = configuration.tLogDataStoreType;
			req.spillType = configuration.tLogSpillType;
			req.recoverFrom = oldLogSystemConfig;
			req.recoverAt = oldLogSystem->recoverAt.get();
			req.knownCommittedVersion = oldLogSystem->knownCommittedVersion;
			req.epoch = recoveryCount;
			req.locality = tagLocalitySatellite;
			req.remoteTag = Tag();
			req.isPrimary = true;
			req.allTags = satelliteTags;
			req.startVersion = oldLogSystem->knownCommittedVersion + 1;
			req.logRouterTags = logSystem->logRouterTags;
			req.txsTags = logSystem->txsTags;
			req.recoveryTransactionVersion = recoveryTransactionVersion;
			req.oldGenerationRecoverAtVersions = oldGenerationRecoverAtVersions;
		}

		satelliteInitializationReplies.reserve(recr.satelliteTLogs.size());
		for (int i = 0; i < recr.satelliteTLogs.size(); i++) {
			TraceEvent("PrimarySatelliteTLogReplies", logSystem->getDebugID())
			    .detail("WorkerID", recr.satelliteTLogs[i].id());
			satelliteInitializationReplies.push_back(transformErrors(
			    throwErrorOr(recr.satelliteTLogs[i].tLog.getReplyUnlessFailedFor(
			        sreqs[i], SERVER_KNOBS->TLOG_TIMEOUT, SERVER_KNOBS->MASTER_FAILURE_SLOPE_DURING_RECOVERY)),
			    cluster_recovery_failed()));
		}

		wait(waitForAll(satelliteInitializationReplies) || oldRouterRecruitment);
		TraceEvent("PrimarySatelliteTLogInitializationComplete").log();

		for (int i = 0; i < satelliteInitializationReplies.size(); i++) {
			logSystem->tLogs[1]->logServers[i] = makeReference<AsyncVar<OptionalInterface<TLogInterface>>>(
			    OptionalInterface<TLogInterface>(satelliteInitializationReplies[i].get()));
		}

		for (int i = 0; i < logSystem->tLogs[1]->logServers.size(); i++) {
			recoveryComplete.push_back(transformErrors(
			    throwErrorOr(
			        logSystem->tLogs[1]->logServers[i]->get().interf().recoveryFinished.getReplyUnlessFailedFor(
			            TLogRecoveryFinishedRequest(),
			            SERVER_KNOBS->TLOG_TIMEOUT,
			            SERVER_KNOBS->MASTER_FAILURE_SLOPE_DURING_RECOVERY)),
			    cluster_recovery_failed()));
			allTLogServers.push_back(logSystem->tLogs[1]->logServers[i]);
		}
	}

	wait(waitForAll(initializationReplies) || oldRouterRecruitment);
	TraceEvent("PrimaryTLogInitializationComplete", logSystem->getDebugID()).log();

	for (int i = 0; i < initializationReplies.size(); i++) {
		logSystem->tLogs[0]->logServers[i] = makeReference<AsyncVar<OptionalInterface<TLogInterface>>>(
		    OptionalInterface<TLogInterface>(initializationReplies[i].get()));
		logSystem->tLogs[0]->tLogLocalities[i] = recr.tLogs[i].locality;
	}
	filterLocalityDataForPolicy(logSystem->tLogs[0]->tLogPolicy, &logSystem->tLogs[0]->tLogLocalities);

	// Don't force failure of recovery if it took us a long time to recover. This avoids multiple long running
	// recoveries causing tests to timeout
	if (BUGGIFY && now() - startTime < 300 && g_network->isSimulated() && g_simulator->speedUpSimulation)
		throw cluster_recovery_failed();

	for (int i = 0; i < logSystem->tLogs[0]->logServers.size(); i++) {
		recoveryComplete.push_back(transformErrors(
		    throwErrorOr(logSystem->tLogs[0]->logServers[i]->get().interf().recoveryFinished.getReplyUnlessFailedFor(
		        TLogRecoveryFinishedRequest(),
		        SERVER_KNOBS->TLOG_TIMEOUT,
		        SERVER_KNOBS->MASTER_FAILURE_SLOPE_DURING_RECOVERY)),
		    cluster_recovery_failed()));
		allTLogServers.push_back(logSystem->tLogs[0]->logServers[i]);
	}
	logSystem->trackTLogRecovery =
	    TagPartitionedLogSystem::trackTLogRecoveryActor(allTLogServers, logSystem->recoveredVersion);
	logSystem->recoveryComplete = waitForAll(recoveryComplete);

	if (configuration.usableRegions > 1) {
		logSystem->hasRemoteServers = true;
		logSystem->remoteRecovery = TagPartitionedLogSystem::newRemoteEpoch(logSystem.getPtr(),
		                                                                    oldLogSystem,
		                                                                    fRemoteWorkers,
		                                                                    configuration,
		                                                                    recoveryCount,
		                                                                    recoveryTransactionVersion,
		                                                                    remoteLocality,
		                                                                    allTags,
		                                                                    oldGenerationRecoverAtVersions);
		if (oldLogSystem->tLogs.size() > 0 && oldLogSystem->tLogs[0]->locality == tagLocalitySpecial) {
			// The wait is required so that we know both primary logs and remote logs have copied the data between
			// the known committed version and the recovery version.
			// FIXME: we can remove this wait once we are able to have log routers which can ship data to the remote
			// logs without using log router tags.
			wait(logSystem->remoteRecovery);
		}
	} else {
		logSystem->hasRemoteServers = false;
		logSystem->remoteRecovery = logSystem->recoveryComplete;
		logSystem->remoteRecoveryComplete = logSystem->recoveryComplete;
		logSystem->remoteRecoveredVersion->set(MAX_VERSION);
	}

	return logSystem;
}

ACTOR Future<Void> TagPartitionedLogSystem::trackRejoins(
    UID dbgid,
    std::vector<std::pair<Reference<AsyncVar<OptionalInterface<TLogInterface>>>, Reference<IReplicationPolicy>>>
        logServers,
    FutureStream<struct TLogRejoinRequest> rejoinRequests) {
	state std::map<UID, ReplyPromise<TLogRejoinReply>> lastReply;
	state std::set<UID> logsWaiting;
	state double startTime = now();
	state Future<Void> warnTimeout = delay(SERVER_KNOBS->TLOG_SLOW_REJOIN_WARN_TIMEOUT_SECS);

	for (const auto& log : logServers) {
		logsWaiting.insert(log.first->get().id());
	}

	try {
		loop choose {
			when(TLogRejoinRequest req = waitNext(rejoinRequests)) {
				int pos = -1;
				for (int i = 0; i < logServers.size(); i++) {
					if (logServers[i].first->get().id() == req.myInterface.id()) {
						pos = i;
						logsWaiting.erase(logServers[i].first->get().id());
						break;
					}
				}
				if (pos != -1) {
					TraceEvent("TLogJoinedMe", dbgid)
					    .detail("TLog", req.myInterface.id())
					    .detail("Address", req.myInterface.commit.getEndpoint().getPrimaryAddress().toString());
					if (!logServers[pos].first->get().present() ||
					    req.myInterface.commit.getEndpoint() !=
					        logServers[pos].first->get().interf().commit.getEndpoint()) {
						TLogInterface interf = req.myInterface;
						filterLocalityDataForPolicyDcAndProcess(logServers[pos].second, &interf.filteredLocality);
						logServers[pos].first->setUnconditional(OptionalInterface<TLogInterface>(interf));
					}
					lastReply[req.myInterface.id()].send(TLogRejoinReply{ false });
					lastReply[req.myInterface.id()] = req.reply;
				} else {
					TraceEvent("TLogJoinedMeUnknown", dbgid)
					    .detail("TLog", req.myInterface.id())
					    .detail("Address", req.myInterface.commit.getEndpoint().getPrimaryAddress().toString());
					req.reply.send(true);
				}
			}
			when(wait(warnTimeout)) {
				for (const auto& logId : logsWaiting) {
					TraceEvent(SevWarnAlways, "TLogRejoinSlow", dbgid)
					    .detail("Elapsed", startTime - now())
					    .detail("LogId", logId);
				}
				warnTimeout = Never();
			}
		}
	} catch (...) {
		for (auto it = lastReply.begin(); it != lastReply.end(); ++it)
			it->second.send(TLogRejoinReply{ true });
		throw;
	}
}

ACTOR Future<TLogLockResult> TagPartitionedLogSystem::lockTLog(
    UID myID,
    Reference<AsyncVar<OptionalInterface<TLogInterface>>> tlog) {

	TraceEvent("TLogLockStarted", myID).detail("TLog", tlog->get().id()).detail("InfPresent", tlog->get().present());
	loop {
		choose {
			when(TLogLockResult data = wait(
			         tlog->get().present() ? brokenPromiseToNever(tlog->get().interf().lock.getReply<TLogLockResult>())
			                               : Never())) {
				TraceEvent("TLogLocked", myID).detail("TLog", tlog->get().id()).detail("End", data.end);
				return data;
			}
			when(wait(tlog->onChange())) {}
		}
	}
}

ACTOR Future<Void> TagPartitionedLogSystem::trackTLogRecoveryActor(
    std::vector<Reference<AsyncVar<OptionalInterface<TLogInterface>>>> tlogs,
    Reference<AsyncVar<Version>> recoveredVersion) {
	if (!SERVER_KNOBS->TRACK_TLOG_RECOVERY) {
		return Never();
	}

	state std::vector<Future<TrackTLogRecoveryReply>> individualTLogRecovery;
	loop {
		individualTLogRecovery.clear();
		individualTLogRecovery.reserve(tlogs.size());
		TrackTLogRecoveryRequest req(recoveredVersion->get());
		for (int i = 0; i < tlogs.size(); ++i) {
			TraceEvent("WaitingForTLogRecovery")
			    .detail("Tlog", tlogs[i]->get().id())
			    .detail("PrevRecoveredVersion", recoveredVersion->get());
			individualTLogRecovery.push_back(transformErrors(
			    throwErrorOr(tlogs[i]->get().interf().trackRecovery.getReplyUnlessFailedFor(
			        req, SERVER_KNOBS->TLOG_TIMEOUT, SERVER_KNOBS->MASTER_FAILURE_SLOPE_DURING_RECOVERY)),
			    cluster_recovery_failed()));
		}

		wait(waitForAll(individualTLogRecovery));

		Version currentRecoveredVersion = MAX_VERSION;
		for (int i = 0; i < individualTLogRecovery.size(); ++i) {
			currentRecoveredVersion =
			    std::min(individualTLogRecovery[i].get().oldestUnrecoveredStartVersion, currentRecoveredVersion);
		}

		TraceEvent("TLogRecoveredVersion").detail("RecoveredVersion", currentRecoveredVersion);
		recoveredVersion->set(currentRecoveredVersion);
	}
}<|MERGE_RESOLUTION|>--- conflicted
+++ resolved
@@ -577,15 +577,8 @@
                                               Optional<UID> debugID,
                                               Optional<std::unordered_map<uint16_t, Version>> tpcvMap) {
 	// FIXME: Randomize request order as in LegacyLogSystem?
-<<<<<<< HEAD
-	std::vector<Future<Void>> quorumResults;
-	std::vector<Future<TLogCommitReply>> allReplies;
-	int location = 0;
-	Version seqPrevVersion = prevVersion; // prevVersion provided by the sequencer
-	Span span("TPLS:push"_loc, spanContext);
-=======
-	Version prevVersion = versionSet.prevVersion;
->>>>>>> 3e906447
+	Version prevVersion = versionSet.prevVersion; // this might be updated when version vector unicast is enabled
+	Version seqPrevVersion = versionSet.prevVersion; // a copy of the prevVersion provided by the sequencer
 
 	std::unordered_map<int, int> tLogCount;
 	std::unordered_map<int, std::vector<int>> tLogLocIds;
@@ -637,28 +630,6 @@
 			}
 		}
 
-<<<<<<< HEAD
-				allReplies.push_back(recordPushMetrics(
-				    it->connectionResetTrackers[loc],
-				    it->tlogPushDistTrackers[loc],
-				    it->logServers[loc]->get().interf().address(),
-				    it->logServers[loc]->get().interf().commit.getReply(TLogCommitRequest(spanContext,
-				                                                                          msg.arena(),
-				                                                                          prevVersion,
-				                                                                          version,
-				                                                                          knownCommittedVersion,
-				                                                                          minKnownCommittedVersion,
-				                                                                          seqPrevVersion,
-				                                                                          msg,
-				                                                                          tLogCount[logGroupLocal],
-				                                                                          tLogLocIds[logGroupLocal],
-				                                                                          debugID),
-				                                                        TaskPriority::ProxyTLogCommitReply)));
-				Future<Void> commitSuccess = success(allReplies.back());
-				addActor.get().send(commitSuccess);
-				tLogCommitResults.push_back(commitSuccess);
-				location++;
-=======
 		std::vector<Future<Void>> tLogCommitResults;
 		for (size_t loc = 0; loc < it->logServers.size(); loc++) {
 			Standalone<StringRef> msg = data.getMessages(location);
@@ -670,7 +641,6 @@
 					location++;
 					continue;
 				}
->>>>>>> 3e906447
 			}
 
 			const auto& interface = it->logServers[loc]->get().interf();
@@ -680,8 +650,10 @@
 			                                       versionSet.version,
 			                                       versionSet.knownCommittedVersion,
 			                                       versionSet.minKnownCommittedVersion,
+			                                       seqPrevVersion,
 			                                       msg,
 			                                       tLogCount[logGroupLocal],
+			                                       tLogLocIds[logGroupLocal],
 			                                       debugID);
 			auto tLogReply = recordPushMetrics(it->connectionResetTrackers[loc],
 			                                   it->tlogPushDistTrackers[loc],
