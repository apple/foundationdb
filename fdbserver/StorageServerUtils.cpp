/*
 * StorageServerUtils.cpp
 *
 * This source file is part of the FoundationDB open source project
 *
 * Copyright 2013-2023 Apple Inc. and the FoundationDB project authors
 *
 * Licensed under the Apache License, Version 2.0 (the "License");
 * you may not use this file except in compliance with the License.
 * You may obtain a copy of the License at
 *
 *     http://www.apache.org/licenses/LICENSE-2.0
 *
 * Unless required by applicable law or agreed to in writing, software
 * distributed under the License is distributed on an "AS IS" BASIS,
 * WITHOUT WARRANTIES OR CONDITIONS OF ANY KIND, either express or implied.
 * See the License for the specific language governing permissions and
 * limitations under the License.
 */

#include "fdbserver/StorageServerUtils.h"

#define PERSIST_PREFIX "\xff\xff"

namespace {
const KeyRangeRef persistMoveInShardKeys =
    KeyRangeRef(PERSIST_PREFIX "MoveInShards/"_sr, PERSIST_PREFIX "MoveInShards0"_sr);
const KeyRef persistMoveInUpdatesPrefix = PERSIST_PREFIX "MoveInShardUpdates/"_sr;
} // namespace

KeyRange persistMoveInShardsKeyRange() {
	return persistMoveInShardKeys;
}

KeyRange persistUpdatesKeyRange(const UID& id) {
	BinaryWriter wr(Unversioned());
	wr.serializeBytes(persistMoveInUpdatesPrefix);
	wr << id;
	wr.serializeBytes("/"_sr);
	return prefixRange(wr.toValue());
}

Key persistUpdatesKey(const UID& id, const Version version) {
	BinaryWriter wr(Unversioned());
	wr.serializeBytes(persistMoveInUpdatesPrefix);
	wr << id;
	wr.serializeBytes("/"_sr);
<<<<<<< HEAD
=======

	// Big-endian ensures the keys are ordered by version.
>>>>>>> 967a546e
	wr << bigEndian64(static_cast<uint64_t>(version));
	return wr.toValue();
}

<<<<<<< HEAD
=======
Version decodePersistUpdateVersion(KeyRef versionKey) {
	BinaryReader rd(versionKey, Unversioned());
	uint64_t uv;
	rd >> uv;
	return static_cast<Version>(fromBigEndian64(uv));
}

>>>>>>> 967a546e
Key persistMoveInShardKey(const UID& id) {
	BinaryWriter wr(Unversioned());
	wr.serializeBytes(persistMoveInShardKeys.begin);
	wr << id;
	return wr.toValue();
}

UID decodeMoveInShardKey(const KeyRef& key) {
	UID id;
	BinaryReader rd(key.removePrefix(persistMoveInShardKeys.begin), Unversioned());
	rd >> id;
	return id;
}

Value moveInShardValue(const MoveInShardMetaData& meta) {
	return ObjectWriter::toValue(meta, IncludeVersion());
}

MoveInShardMetaData decodeMoveInShardValue(const ValueRef& value) {
	MoveInShardMetaData shard;
	ObjectReader reader(value.begin(), IncludeVersion());
	reader.deserialize(shard);
	return shard;
}<|MERGE_RESOLUTION|>--- conflicted
+++ resolved
@@ -45,17 +45,12 @@
 	wr.serializeBytes(persistMoveInUpdatesPrefix);
 	wr << id;
 	wr.serializeBytes("/"_sr);
-<<<<<<< HEAD
-=======
 
 	// Big-endian ensures the keys are ordered by version.
->>>>>>> 967a546e
 	wr << bigEndian64(static_cast<uint64_t>(version));
 	return wr.toValue();
 }
 
-<<<<<<< HEAD
-=======
 Version decodePersistUpdateVersion(KeyRef versionKey) {
 	BinaryReader rd(versionKey, Unversioned());
 	uint64_t uv;
@@ -63,7 +58,6 @@
 	return static_cast<Version>(fromBigEndian64(uv));
 }
 
->>>>>>> 967a546e
 Key persistMoveInShardKey(const UID& id) {
 	BinaryWriter wr(Unversioned());
 	wr.serializeBytes(persistMoveInShardKeys.begin);
