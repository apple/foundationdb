--- conflicted
+++ resolved
@@ -517,14 +517,14 @@
 		KeyRangeRef r(splitKeys[i], splitKeys[i + 1]);
 		self->shardsAffectedByTeamFailure->defineShard(r);
 		if (relocate) {
-			self->output.send(RelocateShard(r, SERVER_KNOBS->PRIORITY_SPLIT_SHARD, RelocateReason::OTHER));
+			self->output.send(RelocateShard(r, DataMovementReason::SPLIT_SHARD, RelocateReason::OTHER));
 		}
 	}
 	for (int i = numShards - 1; i > skipRange; i--) {
 		KeyRangeRef r(splitKeys[i], splitKeys[i + 1]);
 		self->shardsAffectedByTeamFailure->defineShard(r);
 		if (relocate) {
-			self->output.send(RelocateShard(r, SERVER_KNOBS->PRIORITY_SPLIT_SHARD, RelocateReason::OTHER));
+			self->output.send(RelocateShard(r, DataMovementReason::SPLIT_SHARD, RelocateReason::OTHER));
 		}
 	}
 
@@ -636,31 +636,7 @@
 	    .detail("NumShards", numShards);
 
 	if (numShards > 1) {
-<<<<<<< HEAD
 		executeShardSplit(self, keys, splitKeys, shardSize, true);
-=======
-		int skipRange = deterministicRandom()->randomInt(0, numShards);
-		// The queue can't deal with RelocateShard requests which split an existing shard into three pieces, so
-		// we have to send the unskipped ranges in this order (nibbling in from the edges of the old range)
-		for (int i = 0; i < skipRange; i++)
-			restartShardTrackers(self, KeyRangeRef(splitKeys[i], splitKeys[i + 1]));
-		restartShardTrackers(self, KeyRangeRef(splitKeys[skipRange], splitKeys[skipRange + 1]));
-		for (int i = numShards - 1; i > skipRange; i--)
-			restartShardTrackers(self, KeyRangeRef(splitKeys[i], splitKeys[i + 1]));
-
-		for (int i = 0; i < skipRange; i++) {
-			KeyRangeRef r(splitKeys[i], splitKeys[i + 1]);
-			self->shardsAffectedByTeamFailure->defineShard(r);
-			self->output.send(RelocateShard(r, DataMovementReason::SPLIT_SHARD, RelocateReason::OTHER));
-		}
-		for (int i = numShards - 1; i > skipRange; i--) {
-			KeyRangeRef r(splitKeys[i], splitKeys[i + 1]);
-			self->shardsAffectedByTeamFailure->defineShard(r);
-			self->output.send(RelocateShard(r, DataMovementReason::SPLIT_SHARD, RelocateReason::OTHER));
-		}
-
-		self->sizeChanges.add(changeSizes(self, keys, shardSize->get().get().metrics.bytes));
->>>>>>> 6719e5a8
 	} else {
 		wait(delay(1.0, TaskPriority::DataDistribution)); // In case the reason the split point was off was due to a
 		                                                  // discrepancy between storage servers
