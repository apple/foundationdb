/*
 * BlobWorker.actor.cpp
 *
 * This source file is part of the FoundationDB open source project
 *
 * Copyright 2013-2022 Apple Inc. and the FoundationDB project authors
 *
 * Licensed under the Apache License, Version 2.0 (the "License");
 * you may not use this file except in compliance with the License.
 * You may obtain a copy of the License at
 *
 *     http://www.apache.org/licenses/LICENSE-2.0
 *
 * Unless required by applicable law or agreed to in writing, software
 * distributed under the License is distributed on an "AS IS" BASIS,
 * WITHOUT WARRANTIES OR CONDITIONS OF ANY KIND, either express or implied.
 * See the License for the specific language governing permissions and
 * limitations under the License.
 */

#include "fdbclient/ClientBooleanParams.h"
#include "fdbclient/BlobCipher.h"
#include "fdbclient/BlobGranuleFiles.h"
#include "fdbclient/FDBTypes.h"
#include "fdbclient/KeyRangeMap.h"
#include "fdbclient/SystemData.h"
#include "fdbclient/BackupContainerFileSystem.h"
#include "fdbclient/BlobConnectionProvider.h"
#include "fdbclient/BlobGranuleCommon.h"
#include "fdbclient/BlobGranuleReader.actor.h"
#include "fdbclient/BlobMetadataUtils.h"
#include "fdbclient/BlobWorkerCommon.h"
#include "fdbclient/BlobWorkerInterface.h"
#include "fdbclient/DatabaseContext.h"
#include "fdbclient/ManagementAPI.actor.h"
#include "fdbclient/NativeAPI.actor.h"
#include "fdbclient/Notified.h"

#include "fdbserver/BlobGranuleServerCommon.actor.h"
#include "fdbserver/EncryptionOpsUtils.h"
#include "fdbclient/GetEncryptCipherKeys.actor.h"
#include "fdbserver/Knobs.h"
#include "fdbserver/MutationTracking.h"
#include "fdbserver/ServerDBInfo.h"
#include "fdbserver/WaitFailure.h"

#include "flow/Arena.h"
#include "flow/CompressionUtils.h"
#include "flow/EncryptUtils.h"
#include "flow/Error.h"
#include "flow/flow.h"
#include "flow/IRandom.h"
#include "flow/network.h"
#include "flow/Trace.h"
#include "flow/xxhash.h"

#include "fmt/format.h"

#include <limits>
#include <tuple>
#include <utility>
#include <vector>

#include "flow/actorcompiler.h" // has to be last include

#define BW_DEBUG false
#define BW_HISTORY_DEBUG false
#define BW_REQUEST_DEBUG false

/*
 * The Blob Worker is a stateless role assigned a set of granules by the Blob Manager.
 * It is responsible for managing the change feeds for those granules, and for consuming the mutations from
 * those change feeds and writing them out as files to blob storage.
 */

struct GranuleStartState {
	UID granuleID;
	Version changeFeedStartVersion;
	Version previousDurableVersion;
	Optional<std::pair<KeyRange, UID>> splitParentGranule;
	bool doSnapshot;
	std::vector<GranuleFiles> blobFilesToSnapshot;
	Optional<GranuleFiles> existingFiles;
	Optional<GranuleHistory> history;
};

// TODO: add more (blob file request cost, in-memory mutations vs blob delta file, etc...)
struct GranuleReadStats {
	int64_t deltaBytesRead;

	void reset() { deltaBytesRead = 0; }

	GranuleReadStats() { reset(); }
};

struct GranuleMetadata : NonCopyable, ReferenceCounted<GranuleMetadata> {
	KeyRange keyRange;

	GranuleFiles files;
	Standalone<GranuleDeltas>
	    currentDeltas; // only contain deltas in pendingDeltaVersion + 1 through bufferedDeltaVersion

	uint64_t bytesInNewDeltaFiles = 0;
	uint64_t bufferedDeltaBytes = 0;

	// for client to know when it is safe to read a certain version and from where (check waitForVersion)
	Version bufferedDeltaVersion; // largest delta version in currentDeltas (including empty versions)
	Version pendingDeltaVersion = 0; // largest version in progress writing to s3/fdb
	NotifiedVersion durableDeltaVersion; // largest version persisted in s3/fdb
	NotifiedVersion durableSnapshotVersion; // same as delta vars, except for snapshots
	Version pendingSnapshotVersion = 0;
	Version initialSnapshotVersion = invalidVersion;
	Version historyVersion = invalidVersion;
	Version knownCommittedVersion;
	NotifiedVersion forceFlushVersion; // Version to force a flush at, if necessary
	Version forceCompactVersion = invalidVersion;

	int64_t originalEpoch;
	int64_t originalSeqno;
	int64_t continueEpoch;
	int64_t continueSeqno;

	Promise<Void> cancelled;
	Promise<Void> readable;
	Promise<Void> historyLoaded;

	Promise<Void> resumeSnapshot;

	AsyncVar<Reference<ChangeFeedData>> activeCFData;

	AssignBlobRangeRequest originalReq;

	GranuleReadStats readStats;
	bool rdcCandidate;
	Promise<Void> runRDC;

	void resume() {
		if (resumeSnapshot.canBeSet()) {
			resumeSnapshot.send(Void());
		}
	}

	void resetReadStats() {
		rdcCandidate = false;
		readStats.reset();
		runRDC.reset();
	}

	// determine eligibility (>1) and priority for re-snapshotting this granule
	double weightRDC() {
		// ratio of read amp to write amp that would be incurred by re-snapshotting now
		int64_t lastSnapshotSize = (files.snapshotFiles.empty()) ? 0 : files.snapshotFiles.back().length;
		int64_t minSnapshotSize = SERVER_KNOBS->BG_SNAPSHOT_FILE_TARGET_BYTES / 2;
		lastSnapshotSize = std::max(minSnapshotSize, lastSnapshotSize);

		int64_t writeAmp = lastSnapshotSize + bufferedDeltaBytes + bytesInNewDeltaFiles;
		// read amp is deltaBytesRead. Read amp must be READ_FACTOR times larger than write amp
		return (1.0 * readStats.deltaBytesRead) / (writeAmp * SERVER_KNOBS->BG_RDC_READ_FACTOR);
	}

	bool isEligibleRDC() const {
		// granule should be reasonably read-hot to be eligible
		int64_t bytesWritten = bufferedDeltaBytes + bytesInNewDeltaFiles;
		return bytesWritten * SERVER_KNOBS->BG_RDC_READ_FACTOR < readStats.deltaBytesRead;
	}

	bool updateReadStats(Version readVersion, const BlobGranuleChunkRef& chunk) {
		// Only update stats for re-compacting for at-latest reads that have to do snapshot + delta merge
		if (!SERVER_KNOBS->BG_ENABLE_READ_DRIVEN_COMPACTION || !chunk.snapshotFile.present() ||
		    pendingSnapshotVersion != durableSnapshotVersion.get() || readVersion <= pendingSnapshotVersion) {
			return false;
		}

		if (chunk.newDeltas.empty() && chunk.deltaFiles.empty()) {
			return false;
		}

		readStats.deltaBytesRead += chunk.newDeltas.expectedSize();
		for (auto& it : chunk.deltaFiles) {
			readStats.deltaBytesRead += it.length;
		}

		if (rdcCandidate) {
			return false;
		}

		if (isEligibleRDC() && weightRDC() > 1.0) {
			rdcCandidate = true;
			CODE_PROBE(true, "Granule read triggering read-driven compaction");
			if (BW_DEBUG) {
				fmt::print("Triggering read-driven compaction of [{0} - {1})\n",
				           keyRange.begin.printable(),
				           keyRange.end.printable());
			}
			return true;
		}
		return false;
	}

	inline bool doEarlyReSnapshot() {
		return runRDC.isSet() ||
		       (forceCompactVersion <= pendingDeltaVersion && forceCompactVersion > pendingSnapshotVersion);
	}
};

struct GranuleRangeMetadata {
	int64_t lastEpoch;
	int64_t lastSeqno;
	Reference<GranuleMetadata> activeMetadata;

	Future<GranuleStartState> assignFuture;
	Future<Void> fileUpdaterFuture;
	Future<Void> historyLoaderFuture;

	void cancel() {
		if (activeMetadata->cancelled.canBeSet()) {
			activeMetadata->cancelled.send(Void());
		}
		activeMetadata.clear();
		assignFuture.cancel();
		historyLoaderFuture.cancel();
		fileUpdaterFuture.cancel();
	}

	GranuleRangeMetadata() : lastEpoch(0), lastSeqno(0) {}
	GranuleRangeMetadata(int64_t epoch, int64_t seqno, Reference<GranuleMetadata> activeMetadata)
	  : lastEpoch(epoch), lastSeqno(seqno), activeMetadata(activeMetadata) {}
};

// represents a previous version of a granule, and optionally the files that compose it.
struct GranuleHistoryEntry : NonCopyable, ReferenceCounted<GranuleHistoryEntry> {
	KeyRange range;
	UID granuleID;
	Version startVersion; // version of the first snapshot
	Version endVersion; // version of the last delta file

	// load files lazily, and allows for clearing old cold-queried files to save memory
	// FIXME: add memory limit and evictor for old cached files
	Future<GranuleFiles> files;

	// FIXME: do skip pointers with single back-pointer and neighbor pointers
	std::vector<Reference<GranuleHistoryEntry>> parentGranules;

	GranuleHistoryEntry() : startVersion(invalidVersion), endVersion(invalidVersion) {}
	GranuleHistoryEntry(KeyRange range, UID granuleID, Version startVersion, Version endVersion)
	  : range(range), granuleID(granuleID), startVersion(startVersion), endVersion(endVersion) {}
};

struct BlobWorkerData : NonCopyable, ReferenceCounted<BlobWorkerData> {
	UID id;
	Database db;

	PromiseStream<Future<Void>> addActor;

	LocalityData locality;
	int64_t currentManagerEpoch = -1;

	AsyncVar<ReplyPromiseStream<GranuleStatusReply>> currentManagerStatusStream;
	bool statusStreamInitialized = false;

	// FIXME: refactor out the parts of this that are just for interacting with blob stores from the backup business
	// logic
	Reference<BlobConnectionProvider> bstore;
	KeyRangeMap<GranuleRangeMetadata> granuleMetadata;
	BGTenantMap tenantData;
	Reference<AsyncVar<ServerDBInfo> const> dbInfo;

	// contains the history of completed granules before the existing ones. Maps to the latest one, and has
	// back-pointers to earlier granules
	// FIXME: expire from map after a delay when granule is revoked and the history is no longer needed
	KeyRangeMap<Reference<GranuleHistoryEntry>> granuleHistory;

	PromiseStream<AssignBlobRangeRequest> granuleUpdateErrors;

	Promise<Void> doGRVCheck;
	NotifiedVersion grvVersion;
	Promise<Void> fatalError;
	Promise<Void> simInjectFailure;
	Promise<Void> doReadDrivenCompaction;

	Reference<FlowLock> initialSnapshotLock;
	Reference<FlowLock> resnapshotBudget;
	Reference<FlowLock> deltaWritesBudget;

	BlobWorkerStats stats;

	bool shuttingDown = false;

	int changeFeedStreamReplyBufferSize = SERVER_KNOBS->BG_DELTA_FILE_TARGET_BYTES / 4;

	EncryptionAtRestMode encryptMode;
	bool buggifyFull = false;

	int64_t memoryFullThreshold =
	    (int64_t)(SERVER_KNOBS->BLOB_WORKER_REJECT_WHEN_FULL_THRESHOLD * SERVER_KNOBS->SERVER_MEM_LIMIT);
	int64_t lastResidentMemory = 0;
	double lastResidentMemoryCheckTime = -100.0;

	bool isFullRestoreMode = false;

	BlobWorkerData(UID id, Reference<AsyncVar<ServerDBInfo> const> dbInfo, Database db)
	  : id(id), db(db), tenantData(BGTenantMap(dbInfo)), dbInfo(dbInfo),
	    initialSnapshotLock(new FlowLock(SERVER_KNOBS->BLOB_WORKER_INITIAL_SNAPSHOT_PARALLELISM)),
	    resnapshotBudget(new FlowLock(SERVER_KNOBS->BLOB_WORKER_RESNAPSHOT_BUDGET_BYTES)),
	    deltaWritesBudget(new FlowLock(SERVER_KNOBS->BLOB_WORKER_DELTA_WRITE_BUDGET_BYTES)),
	    stats(id,
	          SERVER_KNOBS->WORKER_LOGGING_INTERVAL,
	          initialSnapshotLock,
	          resnapshotBudget,
	          deltaWritesBudget,
	          SERVER_KNOBS->LATENCY_METRICS_LOGGING_INTERVAL,
	          SERVER_KNOBS->FILE_LATENCY_SKETCH_ACCURACY,
	          SERVER_KNOBS->LATENCY_SKETCH_ACCURACY),
	    encryptMode(EncryptionAtRestMode::DISABLED) {}

	bool managerEpochOk(int64_t epoch) {
		if (epoch < currentManagerEpoch) {
			if (BW_DEBUG) {
				fmt::print("BW {0} got request from old epoch {1}, notifying them they are out of date\n",
				           id.toString(),
				           epoch);
			}
			return false;
		} else {
			if (epoch > currentManagerEpoch) {
				currentManagerEpoch = epoch;
				if (BW_DEBUG) {
					fmt::print("BW {0} found new manager epoch {1}\n", id.toString(), currentManagerEpoch);
				}
				TraceEvent(SevDebug, "BlobWorkerFoundNewManager", id).detail("Epoch", epoch);
			}

			return true;
		}
	}

	bool isFull() {
		if (!SERVER_KNOBS->BLOB_WORKER_DO_REJECT_WHEN_FULL) {
			return false;
		}
		if (g_network->isSimulated()) {
			if (g_simulator->speedUpSimulation) {
				return false;
			}
			return buggifyFull;
		}

		// TODO knob?
		if (now() >= 1.0 + lastResidentMemoryCheckTime) {
			// fdb as of 7.1 limits on resident memory instead of virtual memory
			stats.lastResidentMemory = getResidentMemoryUsage();
			lastResidentMemoryCheckTime = now();
		}

		// if we are already over threshold, no need to estimate extra memory
		if (stats.lastResidentMemory >= memoryFullThreshold) {
			return true;
		}

		// FIXME: since this isn't tested in simulation, could unit test this
		// Try to model how much memory we *could* use given the already existing assignments and workload on this blob
		// worker, before agreeing to take on a new assignment, given that several large sources of memory can grow and
		// change post-assignment

		// FIXME: change these to be byte counts
		// FIXME: buggify an extra multiplication factor for short periods of time to hopefully trigger this logic more
		// often? estimate slack in bytes buffered as max(0, assignments * (delta file size / 2) - bytesBuffered)
		// FIXME: this doesn't take increased delta file size for heavy write amp cases into account
		int64_t expectedExtraBytesBuffered = std::max(
		    0, stats.numRangesAssigned * (SERVER_KNOBS->BG_DELTA_FILE_TARGET_BYTES / 2) - stats.mutationBytesBuffered);
		// estimate slack in potential pending resnapshot
		int64_t totalExtra =
		    expectedExtraBytesBuffered + deltaWritesBudget->available() + resnapshotBudget->available();
		// assumes initial snapshot parallelism is small enough and uncommon enough to not add it to this computation
		stats.estimatedMaxResidentMemory = stats.lastResidentMemory + totalExtra;

		return stats.estimatedMaxResidentMemory >= memoryFullThreshold;
	}

	void triggerReadDrivenCompaction() {
		Promise<Void> doRDC = doReadDrivenCompaction;
		if (doRDC.canBeSet()) {
			doRDC.send(Void());
		}
	}

	bool maybeInjectTargetedRestart() {
		// inject a BW restart at most once per test
		if (g_network->isSimulated() && !g_simulator->speedUpSimulation &&
		    now() > g_simulator->injectTargetedBWRestartTime) {
			CODE_PROBE(true, "Injecting BW targeted restart");
			TraceEvent("SimBWInjectTargetedRestart", id);
			g_simulator->injectTargetedBWRestartTime = std::numeric_limits<double>::max();
			simInjectFailure.send(Void());
			return true;
		}
		return false;
	}
};

namespace {

Optional<CompressionFilter> getBlobFileCompressFilter() {
	Optional<CompressionFilter> compFilter;
	if (SERVER_KNOBS->ENABLE_BLOB_GRANULE_COMPRESSION) {
		compFilter = CompressionUtils::fromFilterString(SERVER_KNOBS->BLOB_GRANULE_COMPRESSION_FILTER);
	}
	return compFilter;
}

// returns true if we can acquire it
void acquireGranuleLock(int64_t epoch, int64_t seqno, int64_t prevOwnerEpoch, int64_t prevOwnerSeqno) {
	// returns true if our lock (E, S) >= (Eprev, Sprev)
	if (epoch < prevOwnerEpoch || (epoch == prevOwnerEpoch && seqno < prevOwnerSeqno)) {
		if (BW_DEBUG) {
			fmt::print("Lock acquire check failed. Proposed ({0}, {1}) < previous ({2}, {3})\n",
			           epoch,
			           seqno,
			           prevOwnerEpoch,
			           prevOwnerSeqno);
		}
		throw granule_assignment_conflict();
	}
}

void checkGranuleLock(int64_t epoch, int64_t seqno, int64_t ownerEpoch, int64_t ownerSeqno) {
	// sanity check - lock value should never go backwards because of acquireGranuleLock
	ASSERT(epoch <= ownerEpoch);
	ASSERT(epoch < ownerEpoch || (epoch == ownerEpoch && seqno <= ownerSeqno));

	// returns true if we still own the lock, false if someone else does
	if (epoch != ownerEpoch || seqno != ownerSeqno) {
		if (BW_DEBUG) {
			fmt::print("Lock assignment check failed. Expected ({0}, {1}), got ({2}, {3})\n",
			           epoch,
			           seqno,
			           ownerEpoch,
			           ownerSeqno);
		}
		throw granule_assignment_conflict();
	}
}

} // namespace

// Below actors asssit in fetching/lookup desired encryption keys. Following steps are done for an encryption key
// lookup:
// 1. Lookup proccess local in-memory cache `BlobCipherKeyCache` to check if desired EK is 'present' and 'valid'. Given
//    FDB supports 'revocable' & 'non-revocable' EKs; a cached EK can also be 'invalid'.
// 2. Local cache miss will follow with a RPC call to EncryptKeyProxy process (EKP), EKP maintain an in-memory cache of
//    KMS BaseCipher details with KMS defined TTL if applicable. The lookup call can either to serviced by EKP or would
//    lead to desired KMS endpoint invocation.
//
// In most of the cases, the EK lookup should be satisfied by process local in-memory cache and/or EKP in-memory cache,
// unless cluster and/or a process crash/restart.

ACTOR Future<BlobGranuleCipherKeysCtx> getLatestGranuleCipherKeys(Reference<BlobWorkerData> bwData,
                                                                  KeyRange keyRange,
                                                                  Arena* arena) {
	state BlobGranuleCipherKeysCtx cipherKeysCtx;
	state EncryptCipherDomainId domainId = FDB_DEFAULT_ENCRYPT_DOMAIN_ID;
	if (bwData->encryptMode.mode == EncryptionAtRestMode::DOMAIN_AWARE) {
		state Reference<GranuleTenantData> tenantData = wait(bwData->tenantData.getDataForGranule(keyRange));
		ASSERT(tenantData.isValid());
		domainId = tenantData->entry.id;
	}

	std::unordered_set<EncryptCipherDomainId> domainIds;
	domainIds.emplace(domainId);
	std::unordered_map<EncryptCipherDomainId, Reference<BlobCipherKey>> domainKeyMap =
	    wait(getLatestEncryptCipherKeys(bwData->dbInfo, domainIds, BlobCipherMetrics::BLOB_GRANULE));

	auto domainKeyItr = domainKeyMap.find(domainId);
	ASSERT(domainKeyItr != domainKeyMap.end());
	cipherKeysCtx.textCipherKey = BlobGranuleCipherKey::fromBlobCipherKey(domainKeyItr->second, *arena);

	TextAndHeaderCipherKeys systemCipherKeys =
	    wait(getLatestSystemEncryptCipherKeys(bwData->dbInfo, BlobCipherMetrics::BLOB_GRANULE));
	cipherKeysCtx.headerCipherKey = BlobGranuleCipherKey::fromBlobCipherKey(systemCipherKeys.cipherHeaderKey, *arena);

	cipherKeysCtx.ivRef = makeString(AES_256_IV_LENGTH, *arena);
	deterministicRandom()->randomBytes(mutateString(cipherKeysCtx.ivRef), AES_256_IV_LENGTH);

	if (BG_ENCRYPT_COMPRESS_DEBUG) {
		TraceEvent(SevDebug, "GetLatestGranuleCipherKey")
		    .detail("TextDomainId", cipherKeysCtx.textCipherKey.encryptDomainId)
		    .detail("TextBaseCipherId", cipherKeysCtx.textCipherKey.baseCipherId)
		    .detail("TextSalt", cipherKeysCtx.textCipherKey.salt)
		    .detail("HeaderDomainId", cipherKeysCtx.textCipherKey.encryptDomainId)
		    .detail("HeaderBaseCipherId", cipherKeysCtx.textCipherKey.baseCipherId)
		    .detail("HeaderSalt", cipherKeysCtx.textCipherKey.salt)
		    .detail("IVChksum", XXH3_64bits(cipherKeysCtx.ivRef.begin(), cipherKeysCtx.ivRef.size()));
	}

	return cipherKeysCtx;
}

ACTOR Future<BlobGranuleCipherKey> lookupCipherKey(Reference<BlobWorkerData> bwData,
                                                   BlobCipherDetails cipherDetails,
                                                   Arena* arena) {
	std::unordered_set<BlobCipherDetails> cipherDetailsSet;
	cipherDetailsSet.emplace(cipherDetails);
	state std::unordered_map<BlobCipherDetails, Reference<BlobCipherKey>> cipherKeyMap =
	    wait(getEncryptCipherKeys(bwData->dbInfo, cipherDetailsSet, BlobCipherMetrics::BLOB_GRANULE));

	ASSERT(cipherKeyMap.size() == 1);

	auto cipherKeyMapItr = cipherKeyMap.find(cipherDetails);
	if (cipherKeyMapItr == cipherKeyMap.end()) {
		TraceEvent(SevError, "CipherKeyLookup_Failure")
		    .detail("EncryptDomainId", cipherDetails.encryptDomainId)
		    .detail("BaseCipherId", cipherDetails.baseCipherId)
		    .detail("Salt", cipherDetails.salt);
		throw encrypt_keys_fetch_failed();
	}

	return BlobGranuleCipherKey::fromBlobCipherKey(cipherKeyMapItr->second, *arena);
}

ACTOR Future<BlobGranuleCipherKeysCtx> getGranuleCipherKeysImpl(Reference<BlobWorkerData> bwData,
                                                                BlobCipherDetails textCipherDetails,
                                                                BlobCipherDetails headerCipherDetails,
                                                                StringRef ivRef,
                                                                Arena* arena) {
	state BlobGranuleCipherKeysCtx cipherKeysCtx;

	// Fetch 'textCipher' key
	BlobGranuleCipherKey textCipherKey = wait(lookupCipherKey(bwData, textCipherDetails, arena));
	cipherKeysCtx.textCipherKey = textCipherKey;

	// Fetch 'headerCipher' key
	BlobGranuleCipherKey headerCipherKey = wait(lookupCipherKey(bwData, headerCipherDetails, arena));
	cipherKeysCtx.headerCipherKey = headerCipherKey;

	// Populate 'Intialization Vector'
	ASSERT_EQ(ivRef.size(), AES_256_IV_LENGTH);
	cipherKeysCtx.ivRef = StringRef(*arena, ivRef);

	if (BG_ENCRYPT_COMPRESS_DEBUG) {
		TraceEvent(SevDebug, "GetGranuleCipherKey")
		    .detail("TextDomainId", cipherKeysCtx.textCipherKey.encryptDomainId)
		    .detail("TextBaseCipherId", cipherKeysCtx.textCipherKey.baseCipherId)
		    .detail("TextSalt", cipherKeysCtx.textCipherKey.salt)
		    .detail("HeaderDomainId", cipherKeysCtx.textCipherKey.encryptDomainId)
		    .detail("HeaderBaseCipherId", cipherKeysCtx.textCipherKey.baseCipherId)
		    .detail("HeaderSalt", cipherKeysCtx.textCipherKey.salt)
		    .detail("IVChksum", XXH3_64bits(cipherKeysCtx.ivRef.begin(), cipherKeysCtx.ivRef.size()));
	}

	return cipherKeysCtx;
}

Future<BlobGranuleCipherKeysCtx> getGranuleCipherKeysFromKeysMeta(Reference<BlobWorkerData> bwData,
                                                                  BlobGranuleCipherKeysMeta cipherKeysMeta,
                                                                  Arena* arena) {
	BlobCipherDetails textCipherDetails(
	    cipherKeysMeta.textDomainId, cipherKeysMeta.textBaseCipherId, cipherKeysMeta.textSalt);

	BlobCipherDetails headerCipherDetails(
	    cipherKeysMeta.headerDomainId, cipherKeysMeta.headerBaseCipherId, cipherKeysMeta.headerSalt);

	StringRef ivRef = StringRef(*arena, cipherKeysMeta.ivStr);

	return getGranuleCipherKeysImpl(bwData, textCipherDetails, headerCipherDetails, ivRef, arena);
}

Future<BlobGranuleCipherKeysCtx> getGranuleCipherKeysFromKeysMetaRef(Reference<BlobWorkerData> bwData,
                                                                     BlobGranuleCipherKeysMetaRef cipherKeysMetaRef,
                                                                     Arena* arena) {
	BlobCipherDetails textCipherDetails(
	    cipherKeysMetaRef.textDomainId, cipherKeysMetaRef.textBaseCipherId, cipherKeysMetaRef.textSalt);

	BlobCipherDetails headerCipherDetails(
	    cipherKeysMetaRef.headerDomainId, cipherKeysMetaRef.headerBaseCipherId, cipherKeysMetaRef.headerSalt);

	return getGranuleCipherKeysImpl(bwData, textCipherDetails, headerCipherDetails, cipherKeysMetaRef.ivRef, arena);
}

ACTOR Future<Void> readAndCheckGranuleLock(Reference<ReadYourWritesTransaction> tr,
                                           KeyRange granuleRange,
                                           int64_t epoch,
                                           int64_t seqno) {
	state Key lockKey = blobGranuleLockKeyFor(granuleRange);
	Optional<Value> lockValue = wait(tr->get(lockKey));

	if (!lockValue.present()) {
		// FIXME: could add some validation for simulation that a force purge was initiated
		// for lock to be deleted out from under an active granule means a force purge must have happened.
		throw granule_assignment_conflict();
	}

	std::tuple<int64_t, int64_t, UID> currentOwner = decodeBlobGranuleLockValue(lockValue.get());
	checkGranuleLock(epoch, seqno, std::get<0>(currentOwner), std::get<1>(currentOwner));

	// if we still own the lock, add a conflict range in case anybody else takes it over while we add this file
	// FIXME: we don't need these conflict ranges
	tr->addReadConflictRange(singleKeyRange(lockKey));

	return Void();
}

// Read snapshot and delta files for granule history, for completed granule
// Retries on error local to this function
ACTOR Future<GranuleFiles> loadHistoryFiles(Reference<BlobWorkerData> bwData, UID granuleID) {
	state Transaction tr(bwData->db);
	state KeyRange range = blobGranuleFileKeyRangeFor(granuleID);
	state Key startKey = range.begin;
	state GranuleFiles files;
	loop {
		try {
			tr.setOption(FDBTransactionOptions::PRIORITY_SYSTEM_IMMEDIATE);
			tr.setOption(FDBTransactionOptions::LOCK_AWARE);
			wait(readGranuleFiles(&tr, &startKey, range.end, &files, granuleID));
			return files;
		} catch (Error& e) {
			wait(tr.onError(e));
		}
	}
}

// read snapshot and delta files from previous owner of the active granule
// This is separated out from above because this is done as part of granule open transaction
ACTOR Future<GranuleFiles> loadPreviousFiles(Transaction* tr, UID granuleID) {
	state KeyRange range = blobGranuleFileKeyRangeFor(granuleID);
	// no need to add conflict range for read b/c of granule lock
	state Key startKey = range.begin;
	state GranuleFiles files;
	wait(readGranuleFiles(tr, &startKey, range.end, &files, granuleID));
	return files;
}

// To cleanup of the old change feed for the old granule range, all new sub-granules split from the old range must
// update shared state to coordinate when it is safe to clean up the old change feed.
//  his goes through 3 phases for each new sub-granule:
//  1. Starting - the blob manager writes all sub-granules with this state as a durable intent to split the range
//  2. Assigned - a worker that is assigned a sub-granule updates that granule's state here. This means that the
//  worker
//     has started a new change feed for the new sub-granule, but still needs to consume from the old change feed.
//  3. Done - the worker that is assigned this sub-granule has persisted all of the data from its part of the old
//  change
//     feed in delta files. From this granule's perspective, it is safe to clean up the old change feed.

// Once all sub-granules have reached step 2 (Assigned), the change feed can be safely "stopped" - it needs to
// continue to serve the mutations it has seen so far, but will not need any new mutations after this version. The
// last sub-granule to reach this step is responsible for commiting the change feed stop as part of its transaction.
// Because this change feed stops commits in the same transaction as the worker's new change feed start, it is
// guaranteed that no versions are missed between the old and new change feed.
//
// Once all sub-granules have reached step 3 (Done), the change feed can be safely destroyed, as all of the
// mutations in the old change feed are guaranteed to be persisted in delta files. The last sub-granule to reach
// this step is responsible for committing the change feed destroy, and for cleaning up the split state for all
// sub-granules as part of its transaction.

ACTOR Future<Void> updateGranuleSplitState(Transaction* tr,
                                           KeyRange parentGranuleRange,
                                           UID parentGranuleID,
                                           UID currentGranuleID,
                                           BlobGranuleSplitState newState) {
	state KeyRange currentRange = blobGranuleSplitKeyRangeFor(parentGranuleID);

	state RangeResult totalState = wait(tr->getRange(currentRange, SERVER_KNOBS->BG_MAX_SPLIT_FANOUT + 1));
	// FIXME: remove above conflict range?
	tr->addWriteConflictRange(currentRange);
	ASSERT_WE_THINK(!totalState.more && totalState.size() <= SERVER_KNOBS->BG_MAX_SPLIT_FANOUT);
	// maybe someone decreased the knob, we should gracefully handle it not in simulation
	if (totalState.more || totalState.size() > SERVER_KNOBS->BG_MAX_SPLIT_FANOUT) {
		RangeResult tryAgain = wait(tr->getRange(currentRange, 10000));
		ASSERT(!tryAgain.more);
		totalState = tryAgain;
	}

	if (totalState.empty()) {
		ASSERT(newState == BlobGranuleSplitState::Done);
		if (BW_DEBUG) {
			fmt::print("Found empty split state for parent granule {0}\n", parentGranuleID.toString());
		}
		// must have retried and successfully nuked everything
		return Void();
	}
	ASSERT(totalState.size() >= 2);

	int total = totalState.size();
	int totalStarted = 0;
	int totalDone = 0;
	BlobGranuleSplitState currentState = BlobGranuleSplitState::Unknown;
	for (auto& it : totalState) {
		UID pid;
		UID cid;
		std::pair<UID, UID> k = decodeBlobGranuleSplitKey(it.key);
		pid = k.first;
		cid = k.second;
		ASSERT(pid == parentGranuleID);

		BlobGranuleSplitState st = decodeBlobGranuleSplitValue(it.value).first;
		ASSERT(st != BlobGranuleSplitState::Unknown);
		if (st == BlobGranuleSplitState::Initialized) {
			totalStarted++;
		} else if (st == BlobGranuleSplitState::Done) {
			totalDone++;
		}
		if (cid == currentGranuleID) {
			ASSERT(currentState == BlobGranuleSplitState::Unknown);
			currentState = st;
		}
	}

	ASSERT(currentState != BlobGranuleSplitState::Unknown);

	if (currentState < newState) {
		if (BW_DEBUG) {
			fmt::print("Updating granule {0} split state from {1} {2} -> {3}\n",
			           currentGranuleID.toString(),
			           parentGranuleID.toString(),
			           currentState,
			           newState);
		}

		Key myStateKey = blobGranuleSplitKeyFor(parentGranuleID, currentGranuleID);
		if (newState == BlobGranuleSplitState::Done && currentState == BlobGranuleSplitState::Assigned &&
		    totalDone == total - 1) {
			// we are the last one to change from Assigned -> Done, so everything can be cleaned up for the old
			// change feed and splitting state
			if (BW_DEBUG) {
				fmt::print("{0} destroying old granule {1}\n", currentGranuleID.toString(), parentGranuleID.toString());
			}

			wait(updateChangeFeed(tr, granuleIDToCFKey(parentGranuleID), ChangeFeedStatus::CHANGE_FEED_DESTROY));

			Key oldGranuleLockKey = blobGranuleLockKeyFor(parentGranuleRange);
			// FIXME: deleting granule lock can cause races where another granule with the same range starts way later
			// and thinks it can own the granule! Need to change file cleanup to destroy these, if there is no more
			// granule in the history with that exact key range!
			// Alternative fix could be to, on granule open, query for all overlapping granule locks and ensure none of
			// them have higher (epoch, seqno), but that is much more expensive

			// tr->clear(singleKeyRange(oldGranuleLockKey));
			tr->clear(currentRange);
			CODE_PROBE(true, "Granule split cleanup on last delta file persisted");
		} else {
			tr->atomicOp(myStateKey, blobGranuleSplitValueFor(newState), MutationRef::SetVersionstampedValue);
			if (newState == BlobGranuleSplitState::Assigned && currentState == BlobGranuleSplitState::Initialized &&
			    totalStarted == 1) {
				// We are the last one to change from Start -> Assigned, so we can stop the parent change feed.
				if (BW_DEBUG) {
					fmt::print("{0} stopping change feed for old granule {1}\n",
					           currentGranuleID.toString().c_str(),
					           parentGranuleID.toString().c_str());
				}

				wait(updateChangeFeed(
				    tr, KeyRef(granuleIDToCFKey(parentGranuleID)), ChangeFeedStatus::CHANGE_FEED_STOP));
			}
			CODE_PROBE(true, "Granule split stopping change feed");
		}
	} else if (BW_DEBUG) {
		CODE_PROBE(true, "Out of order granule split state updates ignored", probe::decoration::rare);
		fmt::print("Ignoring granule {0} split state from {1} {2} -> {3}\n",
		           currentGranuleID.toString(),
		           parentGranuleID.toString(),
		           currentState,
		           newState);
	}

	return Void();
}

// Returns the split state for a given granule on granule reassignment, or unknown if it doesn't exist (meaning the
// granule splitting finished)
ACTOR Future<std::pair<BlobGranuleSplitState, Version>> getGranuleSplitState(Transaction* tr,
                                                                             UID parentGranuleID,
                                                                             UID currentGranuleID) {
	Key myStateKey = blobGranuleSplitKeyFor(parentGranuleID, currentGranuleID);

	Optional<Value> st = wait(tr->get(myStateKey));
	if (st.present()) {
		return decodeBlobGranuleSplitValue(st.get());
	} else {
		return std::pair(BlobGranuleSplitState::Unknown, invalidVersion);
	}
}

// tries to use writeEntireFile if possible, but if too big falls back to multi-part upload
ACTOR Future<Void> writeFile(Reference<BackupContainerFileSystem> writeBStore, std::string fname, Value serialized) {
	if (!SERVER_KNOBS->BG_WRITE_MULTIPART) {
		try {
			state std::string fileContents = serialized.toString();
			wait(writeBStore->writeEntireFile(fname, fileContents));
			return Void();
		} catch (Error& e) {
			// error_code_file_too_large means it was too big to do with single write
			if (e.code() != error_code_file_too_large) {
				throw e;
			}
		}
	}

	state Reference<IBackupFile> objectFile = wait(writeBStore->writeFile(fname));
	wait(objectFile->append(serialized.begin(), serialized.size()));
	wait(objectFile->finish());

	return Void();
}

// writeDelta file writes speculatively in the common case to optimize throughput. It creates the s3 object even though
// the data in it may not yet be committed, and even though previous delta files with lower versioned data may still be
// in flight. The synchronization happens after the s3 file is written, but before we update the FDB index of what files
// exist. Before updating FDB, we ensure the version is committed and all previous delta files have updated FDB.
ACTOR Future<BlobFileIndex> writeDeltaFile(Reference<BlobWorkerData> bwData,
                                           Reference<BlobConnectionProvider> bstore,
                                           KeyRange keyRange,
                                           UID granuleID,
                                           int64_t epoch,
                                           int64_t seqno,
                                           Standalone<GranuleDeltas> deltasToWrite,
                                           Version currentDeltaVersion,
                                           Future<BlobFileIndex> previousDeltaFileFuture,
                                           Future<Void> waitCommitted,
                                           Optional<std::pair<KeyRange, UID>> oldGranuleComplete,
                                           Future<Void> startDeltaFileWrite,
                                           int64_t deltaFileBudget) {
	wait(startDeltaFileWrite);
	state FlowLock::Releaser holdingLock(*bwData->deltaWritesBudget, deltaFileBudget);

	wait(delay(0, TaskPriority::BlobWorkerUpdateStorage));

	state std::string fileName = randomBGFilename(bwData->id, granuleID, currentDeltaVersion, ".delta");

	state Optional<BlobGranuleCipherKeysCtx> cipherKeysCtx;
	state Optional<BlobGranuleCipherKeysMeta> cipherKeysMeta;
	state Arena arena;

	if (bwData->encryptMode.isEncryptionEnabled()) {
		BlobGranuleCipherKeysCtx ciphKeysCtx = wait(getLatestGranuleCipherKeys(bwData, keyRange, &arena));
		cipherKeysCtx = std::move(ciphKeysCtx);
		cipherKeysMeta = BlobGranuleCipherKeysCtx::toCipherKeysMeta(cipherKeysCtx.get());
	}

	state Optional<CompressionFilter> compressFilter = getBlobFileCompressFilter();
	state Value serialized = serializeChunkedDeltaFile(StringRef(fileName),
	                                                   deltasToWrite,
	                                                   keyRange,
	                                                   SERVER_KNOBS->BG_DELTA_FILE_TARGET_CHUNK_BYTES,
	                                                   compressFilter,
	                                                   cipherKeysCtx);
	state size_t serializedSize = serialized.size();
	bwData->stats.compressionBytesRaw += deltasToWrite.expectedSize();
	bwData->stats.compressionBytesFinal += serializedSize;

	// Free up deltasToWrite here to reduce memory
	deltasToWrite = Standalone<GranuleDeltas>();

	state Reference<BackupContainerFileSystem> writeBStore;
	state std::string fname;
	std::tie(writeBStore, fname) = bstore->createForWrite(fileName);

	state double writeStartTimer = g_network->timer();

	wait(writeFile(writeBStore, fname, serialized));

	++bwData->stats.s3PutReqs;
	++bwData->stats.deltaFilesWritten;
	bwData->stats.deltaBytesWritten += serializedSize;
	double duration = g_network->timer() - writeStartTimer;
	bwData->stats.deltaBlobWriteLatencySample.addMeasurement(duration);

	// free serialized since it is persisted in blob
	serialized = Value();

	// now that all buffered memory from file is gone, we can release memory flow lock
	// we must unblock here to allow feed to continue to consume, so that waitCommitted returns
	holdingLock.release();

	state int numIterations = 0;
	try {
		// before updating FDB, wait for the delta file version to be committed and previous delta files to finish
		wait(waitCommitted);
		BlobFileIndex prev = wait(previousDeltaFileFuture);
		wait(delay(0, TaskPriority::BlobWorkerUpdateFDB));

		// update FDB with new file
		state Reference<ReadYourWritesTransaction> tr = makeReference<ReadYourWritesTransaction>(bwData->db);
		loop {
			tr->setOption(FDBTransactionOptions::ACCESS_SYSTEM_KEYS);
			tr->setOption(FDBTransactionOptions::PRIORITY_SYSTEM_IMMEDIATE);
			tr->setOption(FDBTransactionOptions::LOCK_AWARE);
			try {
				wait(readAndCheckGranuleLock(tr, keyRange, epoch, seqno));
				numIterations++;

				Key dfKey = blobGranuleFileKeyFor(granuleID, currentDeltaVersion, 'D');
				// TODO change once we support file multiplexing
				Value dfValue = blobGranuleFileValueFor(fname, 0, serializedSize, serializedSize, cipherKeysMeta);
				tr->set(dfKey, dfValue);

				if (oldGranuleComplete.present()) {
					wait(updateGranuleSplitState(&tr->getTransaction(),
					                             oldGranuleComplete.get().first,
					                             oldGranuleComplete.get().second,
					                             granuleID,
					                             BlobGranuleSplitState::Done));
				}

				wait(tr->commit());
				if (BW_DEBUG) {
					fmt::print(
					    "Granule {0} [{1} - {2}) updated fdb with delta file {3} of size {4} at version {5}, cv={6}\n",
					    granuleID.toString(),
					    keyRange.begin.printable(),
					    keyRange.end.printable(),
					    fname,
					    serializedSize,
					    currentDeltaVersion,
					    tr->getCommittedVersion());
				}

				if (BUGGIFY && bwData->maybeInjectTargetedRestart()) {
					wait(delay(0)); // should be cancelled
					ASSERT(false);
				}

				if (BUGGIFY_WITH_PROB(0.01)) {
					wait(delay(deterministicRandom()->random01()));
				}

				if (BW_DEBUG) {
					TraceEvent(SevDebug, "DeltaFileWritten")
					    .detail("FileName", fname)
					    .detail("Encrypted", cipherKeysCtx.present())
					    .detail("Compressed", compressFilter.present());
				}

				// FIXME: change when we implement multiplexing
				return BlobFileIndex(currentDeltaVersion, fname, 0, serializedSize, serializedSize, cipherKeysMeta);
			} catch (Error& e) {
				wait(tr->onError(e));
			}
		}
	} catch (Error& e) {
		// If this actor was cancelled, doesn't own the granule anymore, or got some other error before trying to
		// commit a transaction, we can and want to safely delete the file we wrote. Otherwise, we may have updated FDB
		// with file and cannot safely delete it.
		if (numIterations > 0) {
			CODE_PROBE(true, "Granule potentially leaving orphaned delta file");
			throw e;
		}
		if (BW_DEBUG) {
			fmt::print("deleting delta file {0} after error {1}\n", fname, e.name());
		}
		CODE_PROBE(true, "Granule cleaning up delta file after error");
		++bwData->stats.s3DeleteReqs;
		bwData->addActor.send(writeBStore->deleteFile(fname));
		throw e;
	}
}

ACTOR Future<Void> reevaluateInitialSplit(Reference<BlobWorkerData> bwData,
                                          UID granuleID,
                                          KeyRange keyRange,
                                          int64_t epoch,
                                          int64_t seqno,
                                          Key proposedSplitKey);

ACTOR Future<BlobFileIndex> writeSnapshot(Reference<BlobWorkerData> bwData,
                                          Reference<BlobConnectionProvider> bstore,
                                          KeyRange keyRange,
                                          UID granuleID,
                                          int64_t epoch,
                                          int64_t seqno,
                                          Version version,
                                          PromiseStream<RangeResult> rows,
                                          bool initialSnapshot) {
	state std::string fileName = randomBGFilename(bwData->id, granuleID, version, ".snapshot");
	state Standalone<GranuleSnapshot> snapshot;
	state int64_t bytesRead = 0;
	state bool injectTooBig = initialSnapshot && g_network->isSimulated() && BUGGIFY_WITH_PROB(0.1);

	wait(delay(0, TaskPriority::BlobWorkerUpdateStorage));

	loop {
		try {
			if (initialSnapshot && snapshot.size() > 1 &&
			    (injectTooBig || bytesRead >= 3 * SERVER_KNOBS->BG_SNAPSHOT_FILE_TARGET_BYTES)) {
				// throw transaction too old either on injection for simulation, or if snapshot would be too large now
				throw transaction_too_old();
			}
			RangeResult res = waitNext(rows.getFuture());
			snapshot.arena().dependsOn(res.arena());
			snapshot.append(snapshot.arena(), res.begin(), res.size());
			bytesRead += res.expectedSize();
			wait(yield(TaskPriority::BlobWorkerUpdateStorage));
		} catch (Error& e) {
			if (e.code() == error_code_end_of_stream) {
				break;
			}
			// if we got transaction_too_old naturally, have lower threshold for re-evaluating (2xlimit)
			if (initialSnapshot && snapshot.size() > 1 && e.code() == error_code_transaction_too_old &&
			    (injectTooBig || bytesRead >= 2 * SERVER_KNOBS->BG_SNAPSHOT_FILE_TARGET_BYTES)) {
				// idle this actor, while we tell the manager this is too big and to re-evaluate granules and revoke us
				if (BW_DEBUG) {
					fmt::print("Granule [{0} - {1}) re-evaluating snapshot after {2} bytes ({3} limit) {4}\n",
					           keyRange.begin.printable(),
					           keyRange.end.printable(),
					           bytesRead,
					           SERVER_KNOBS->BG_SNAPSHOT_FILE_TARGET_BYTES,
					           injectTooBig ? "(injected)" : "");
				}
				wait(reevaluateInitialSplit(
				    bwData, granuleID, keyRange, epoch, seqno, snapshot[snapshot.size() / 2].key));
				ASSERT(false);
			} else {
				throw e;
			}
		}
	}

	wait(delay(0, TaskPriority::BlobWorkerUpdateStorage));

	if (BW_DEBUG) {
		fmt::print("Granule [{0} - {1}) read {2} snapshot rows ({3} bytes)\n",
		           keyRange.begin.printable(),
		           keyRange.end.printable(),
		           snapshot.size(),
		           bytesRead);
	}

	if (g_network->isSimulated()) {
		if (snapshot.size() > 0) {
			ASSERT(keyRange.begin <= snapshot[0].key);
			ASSERT(keyRange.end > snapshot[snapshot.size() - 1].key);
		}
		for (int i = 0; i < snapshot.size() - 1; i++) {
			if (snapshot[i].key >= snapshot[i + 1].key) {
				fmt::print("SORT ORDER VIOLATION IN SNAPSHOT FILE: {0}, {1}\n",
				           snapshot[i].key.printable(),
				           snapshot[i + 1].key.printable());
			}
			ASSERT(snapshot[i].key < snapshot[i + 1].key);
		}
	}

	state Optional<BlobGranuleCipherKeysCtx> cipherKeysCtx;
	state Optional<BlobGranuleCipherKeysMeta> cipherKeysMeta;
	state Arena arena;

	if (bwData->encryptMode.isEncryptionEnabled()) {
		BlobGranuleCipherKeysCtx ciphKeysCtx = wait(getLatestGranuleCipherKeys(bwData, keyRange, &arena));
		cipherKeysCtx = std::move(ciphKeysCtx);
		cipherKeysMeta = BlobGranuleCipherKeysCtx::toCipherKeysMeta(cipherKeysCtx.get());
	}

	state Optional<CompressionFilter> compressFilter = getBlobFileCompressFilter();
	state Value serialized = serializeChunkedSnapshot(StringRef(fileName),
	                                                  snapshot,
	                                                  SERVER_KNOBS->BG_SNAPSHOT_FILE_TARGET_CHUNK_BYTES,
	                                                  compressFilter,
	                                                  cipherKeysCtx);
	state size_t serializedSize = serialized.size();
	bwData->stats.compressionBytesRaw += snapshot.expectedSize();
	bwData->stats.compressionBytesFinal += serializedSize;

	// free snapshot to reduce memory
	snapshot = Standalone<GranuleSnapshot>();

	if (serializedSize >= 5 * SERVER_KNOBS->BG_SNAPSHOT_FILE_TARGET_BYTES) {
		// TODO REMOVE key range from log
		TraceEvent(SevWarn, "BGSnapshotTooBig", bwData->id)
		    .suppressFor(60)
		    .detail("GranuleID", granuleID)
		    .detail("Granule", keyRange)
		    .detail("Version", version)
		    .detail("Size", serializedSize);
	}

	// write to blob using multi part upload
	state Reference<BackupContainerFileSystem> writeBStore;
	state std::string fname;
	std::tie(writeBStore, fname) = bstore->createForWrite(fileName);

	state double writeStartTimer = g_network->timer();

	wait(writeFile(writeBStore, fname, serialized));

	++bwData->stats.s3PutReqs;
	++bwData->stats.snapshotFilesWritten;
	bwData->stats.snapshotBytesWritten += serializedSize;
	double duration = g_network->timer() - writeStartTimer;
	bwData->stats.snapshotBlobWriteLatencySample.addMeasurement(duration);

	// free serialized since it is persisted in blob
	serialized = Value();

	wait(delay(0, TaskPriority::BlobWorkerUpdateFDB));
	// object uploaded successfully, save it to system key space

	state Reference<ReadYourWritesTransaction> tr = makeReference<ReadYourWritesTransaction>(bwData->db);
	state int numIterations = 0;

	try {
		loop {
			tr->setOption(FDBTransactionOptions::ACCESS_SYSTEM_KEYS);
			tr->setOption(FDBTransactionOptions::PRIORITY_SYSTEM_IMMEDIATE);
			tr->setOption(FDBTransactionOptions::LOCK_AWARE);
			try {
				wait(readAndCheckGranuleLock(tr, keyRange, epoch, seqno));
				numIterations++;
				Key snapshotFileKey = blobGranuleFileKeyFor(granuleID, version, 'S');
				// TODO change once we support file multiplexing
				Key snapshotFileValue =
				    blobGranuleFileValueFor(fname, 0, serializedSize, serializedSize, cipherKeysMeta);
				tr->set(snapshotFileKey, snapshotFileValue);
				// create granule history at version if this is a new granule with the initial dump from FDB
				if (initialSnapshot) {
					Key historyKey = blobGranuleHistoryKeyFor(keyRange, version);
					Standalone<BlobGranuleHistoryValue> historyValue;
					historyValue.granuleID = granuleID;
					tr->set(historyKey, blobGranuleHistoryValueFor(historyValue));
				}
				wait(tr->commit());
				break;
			} catch (Error& e) {
				wait(tr->onError(e));
			}
		}
	} catch (Error& e) {
		// If this actor was cancelled, doesn't own the granule anymore, or got some other error before trying to
		// commit a transaction, we can and want to safely delete the file we wrote. Otherwise, we may have updated FDB
		// with file and cannot safely delete it.
		if (numIterations > 0) {
			CODE_PROBE(true, "Granule potentially leaving orphaned snapshot file");
			throw e;
		}
		if (BW_DEBUG) {
			fmt::print("deleting snapshot file {0} after error {1}\n", fname, e.name());
		}
		CODE_PROBE(true, "Granule deleting snapshot file after error");
		++bwData->stats.s3DeleteReqs;
		bwData->addActor.send(writeBStore->deleteFile(fname));
		throw e;
	}

	if (BW_DEBUG) {
		fmt::print("Granule [{0} - {1}) committed new snapshot file {2} with {3} bytes\n\n",
		           keyRange.begin.printable(),
		           keyRange.end.printable(),
		           fname,
		           serializedSize);
	}

	if (BUGGIFY_WITH_PROB(0.1)) {
		wait(delay(deterministicRandom()->random01()));
	}

	if (BW_DEBUG) {
		TraceEvent(SevDebug, "SnapshotFileWritten")
		    .detail("FileName", fileName)
		    .detail("Encrypted", cipherKeysCtx.present())
		    .detail("Compressed", compressFilter.present());
	}

	if (BUGGIFY && bwData->maybeInjectTargetedRestart()) {
		wait(delay(0)); // should be cancelled
		ASSERT(false);
	}

	// FIXME: change when we implement multiplexing
	return BlobFileIndex(version, fname, 0, serializedSize, serializedSize, cipherKeysMeta);
}

ACTOR Future<BlobFileIndex> dumpInitialSnapshotFromFDB(Reference<BlobWorkerData> bwData,
                                                       Reference<BlobConnectionProvider> bstore,
                                                       Reference<GranuleMetadata> metadata,
                                                       UID granuleID,
                                                       Key cfKey,
                                                       std::deque<Future<Void>>* inFlightPops) {
	if (BW_DEBUG) {
		fmt::print("Dumping snapshot from FDB for [{0} - {1})\n",
		           metadata->keyRange.begin.printable(),
		           metadata->keyRange.end.printable());
	}
	wait(bwData->initialSnapshotLock->take());
	state FlowLock::Releaser holdingLock(*bwData->initialSnapshotLock);

	state Reference<ReadYourWritesTransaction> tr = makeReference<ReadYourWritesTransaction>(bwData->db);
	state int retries = 0;
	state Version lastReadVersion = invalidVersion;
	state Version readVersion = invalidVersion;

	loop {
		tr->setOption(FDBTransactionOptions::ACCESS_SYSTEM_KEYS);
		tr->setOption(FDBTransactionOptions::RAW_ACCESS);
		tr->setOption(FDBTransactionOptions::PRIORITY_SYSTEM_IMMEDIATE);
		tr->setOption(FDBTransactionOptions::LOCK_AWARE);
		try {
			Version rv = wait(tr->getReadVersion());
			readVersion = rv;
			ASSERT(lastReadVersion <= readVersion);
			state PromiseStream<RangeResult> rowsStream;
			state Future<BlobFileIndex> snapshotWriter = writeSnapshot(bwData,
			                                                           bstore,
			                                                           metadata->keyRange,
			                                                           granuleID,
			                                                           metadata->originalEpoch,
			                                                           metadata->originalSeqno,
			                                                           readVersion,
			                                                           rowsStream,
			                                                           true);
			Future<Void> streamFuture =
			    tr->getTransaction().getRangeStream(rowsStream, metadata->keyRange, GetRangeLimits(), Snapshot::True);
			wait(streamFuture && success(snapshotWriter));
			TraceEvent(SevDebug, "BlobGranuleSnapshotFile", bwData->id)
			    .detail("Granule", metadata->keyRange)
			    .detail("Version", readVersion);
			DEBUG_KEY_RANGE("BlobWorkerFDBSnapshot", readVersion, metadata->keyRange, bwData->id);

			if (BUGGIFY && bwData->maybeInjectTargetedRestart()) {
				wait(delay(0)); // should be cancelled
				ASSERT(false);
			}

			// initial snapshot is committed in fdb, we can pop the change feed up to this version
			inFlightPops->push_back(bwData->db->popChangeFeedMutations(cfKey, readVersion + 1));
			return snapshotWriter.get();
		} catch (Error& e) {
			if (e.code() == error_code_operation_cancelled) {
				throw e;
			}
			if (BW_DEBUG) {
				fmt::print("Dumping snapshot {0} from FDB for [{1} - {2}) got error {3}\n",
				           retries + 1,
				           metadata->keyRange.begin.printable(),
				           metadata->keyRange.end.printable(),
				           e.name());
			}
			state Error err = e;
			if (e.code() == error_code_server_overloaded) {
				wait(delay(FLOW_KNOBS->PREVENT_FAST_SPIN_DELAY));
			} else {
				wait(tr->onError(e));
			}
			retries++;
			CODE_PROBE(true, "Granule initial snapshot failed");
			TraceEvent(retries < 10 ? SevDebug : SevWarn, "BlobGranuleInitialSnapshotRetry", bwData->id)
			    .error(err)
			    .detail("Granule", metadata->keyRange)
			    .detail("Count", retries);
			lastReadVersion = readVersion;
			// Pop change feed up to readVersion, because that data will be before the next snapshot
			// Do this to prevent a large amount of CF data from accumulating if we have consecutive failures to
			// snapshot
			// Also somewhat servers as a rate limiting function and checking that the database is available for this
			// key range
			// FIXME: can't do this because this granule might not own the shard anymore and another worker might have
			// successfully snapshotted already, but if it got an error before even getting to the lock check, it
			// wouldn't realize wait(bwData->db->popChangeFeedMutations(cfKey, readVersion));
		}
	}
}

// files might not be the current set of files in metadata, in the case of doing the initial snapshot of a granule that
// was split.
ACTOR Future<BlobFileIndex> compactFromBlob(Reference<BlobWorkerData> bwData,
                                            Reference<BlobConnectionProvider> bstore,
                                            Reference<GranuleMetadata> metadata,
                                            UID granuleID,
                                            std::vector<GranuleFiles> fileSet,
                                            Version version) {
	state int64_t requiredBudget = 0;
	for (auto& f : fileSet) {
		ASSERT(!f.snapshotFiles.empty());
		ASSERT(!f.deltaFiles.empty());
		Version snapshotVersion = f.snapshotFiles.back().version;
		requiredBudget += f.snapshotFiles.back().length;
		int deltaIdx = f.deltaFiles.size() - 1;
		while (deltaIdx >= 0 && f.deltaFiles[deltaIdx].version > snapshotVersion) {
			requiredBudget += f.deltaFiles[deltaIdx].length;
			deltaIdx--;
		}
	}
	// assume new snapshot is the combined size of snapshot and deltas, worst case
	requiredBudget *= 2;
	// ensure it fits in budget
	requiredBudget = std::min(requiredBudget, SERVER_KNOBS->BLOB_WORKER_RESNAPSHOT_BUDGET_BYTES);
	wait(bwData->resnapshotBudget->take(TaskPriority::DefaultYield, requiredBudget));
	state FlowLock::Releaser holdingLock(*bwData->resnapshotBudget, requiredBudget);
	wait(delay(0, TaskPriority::BlobWorkerUpdateStorage));
	if (BW_DEBUG) {
		fmt::print("Compacting snapshot from blob for [{0} - {1}) @ {2}\n",
		           metadata->keyRange.begin.printable().c_str(),
		           metadata->keyRange.end.printable().c_str(),
		           version);
	}

	state Arena filenameArena;
	state std::vector<Future<RangeResult>> chunksToRead;
	state int64_t compactBytesRead = 0;
	state double resnapshotStartTimer = g_network->timer();

	for (auto& f : fileSet) {
		state BlobGranuleChunkRef chunk;
		state GranuleFiles files = f;
		state Version snapshotVersion = files.snapshotFiles.back().version;
		state BlobFileIndex snapshotF = files.snapshotFiles.back();

		if (snapshotVersion >= version) {
			fmt::print("Chunk snapshot version [{0} - {1}) @ {2} >= compact version {3}\n",
			           chunk.keyRange.begin.printable().c_str(),
			           chunk.keyRange.end.printable().c_str(),
			           snapshotVersion,
			           version);
		}
		ASSERT(snapshotVersion < version);

		state Optional<BlobGranuleCipherKeysCtx> snapCipherKeysCtx;
		ASSERT(!(g_network && g_network->isSimulated() && bwData->encryptMode.isEncryptionEnabled() &&
		         !snapshotF.cipherKeysMeta.present()));
		if (snapshotF.cipherKeysMeta.present()) {
			ASSERT(bwData->encryptMode.isEncryptionEnabled());
			CODE_PROBE(true, "fetching cipher keys for blob snapshot file");
			BlobGranuleCipherKeysCtx keysCtx =
			    wait(getGranuleCipherKeysFromKeysMeta(bwData, snapshotF.cipherKeysMeta.get(), &filenameArena));
			snapCipherKeysCtx = std::move(keysCtx);
		}

		chunk.snapshotFile = BlobFilePointerRef(filenameArena,
		                                        snapshotF.filename,
		                                        snapshotF.offset,
		                                        snapshotF.length,
		                                        snapshotF.fullFileLength,
		                                        snapCipherKeysCtx);

		compactBytesRead += snapshotF.length;
		state int deltaIdx = files.deltaFiles.size() - 1;
		while (deltaIdx >= 0 && files.deltaFiles[deltaIdx].version > snapshotVersion) {
			deltaIdx--;
		}
		deltaIdx++;
		state Version lastDeltaVersion = snapshotVersion;
		state BlobFileIndex deltaF;
		while (deltaIdx < files.deltaFiles.size() && lastDeltaVersion < version) {
			state Optional<BlobGranuleCipherKeysCtx> deltaCipherKeysCtx;

			deltaF = files.deltaFiles[deltaIdx];

			ASSERT(!(g_network && g_network->isSimulated() && bwData->encryptMode.isEncryptionEnabled() &&
			         !deltaF.cipherKeysMeta.present()));

			if (deltaF.cipherKeysMeta.present()) {
				ASSERT(bwData->encryptMode.isEncryptionEnabled());
				CODE_PROBE(true, "fetching cipher keys for delta file");
				BlobGranuleCipherKeysCtx keysCtx =
				    wait(getGranuleCipherKeysFromKeysMeta(bwData, deltaF.cipherKeysMeta.get(), &filenameArena));
				deltaCipherKeysCtx = std::move(keysCtx);
			}

			chunk.deltaFiles.emplace_back_deep(filenameArena,
			                                   deltaF.filename,
			                                   deltaF.offset,
			                                   deltaF.length,
			                                   deltaF.fullFileLength,
			                                   deltaCipherKeysCtx);
			compactBytesRead += deltaF.length;
			lastDeltaVersion = files.deltaFiles[deltaIdx].version;
			deltaIdx++;
		}
		ASSERT(lastDeltaVersion >= version);
		chunk.includedVersion = version;
		chunksToRead.push_back(readBlobGranule(chunk, metadata->keyRange, 0, version, bstore, &bwData->stats));
	}

	if (BW_DEBUG) {
		fmt::print("Re-snapshotting [{0} - {1}) @ {2} from blob\n",
		           metadata->keyRange.begin.printable(),
		           metadata->keyRange.end.printable(),
		           version);
	}

	try {
		state PromiseStream<RangeResult> rowsStream;
		state Future<BlobFileIndex> snapshotWriter = writeSnapshot(bwData,
		                                                           bstore,
		                                                           metadata->keyRange,
		                                                           granuleID,
		                                                           metadata->originalEpoch,
		                                                           metadata->originalSeqno,
		                                                           version,
		                                                           rowsStream,
		                                                           false);
		state int resultIdx;
		for (resultIdx = 0; resultIdx < chunksToRead.size(); resultIdx++) {
			RangeResult newGranuleChunk = wait(chunksToRead[resultIdx]);
			rowsStream.send(std::move(newGranuleChunk));
		}

		bwData->stats.bytesReadFromS3ForCompaction += compactBytesRead;
		rowsStream.sendError(end_of_stream());

		BlobFileIndex f = wait(snapshotWriter);
		DEBUG_KEY_RANGE("BlobWorkerBlobSnapshot", version, metadata->keyRange, bwData->id);
		double duration = g_network->timer() - resnapshotStartTimer;
		bwData->stats.reSnapshotLatencySample.addMeasurement(duration);
		return f;
	} catch (Error& e) {
		if (BW_DEBUG) {
			fmt::print("Compacting snapshot from blob for [{0} - {1}) got error {2}\n",
			           metadata->keyRange.begin.printable(),
			           metadata->keyRange.end.printable(),
			           e.name());
		}
		throw e;
	}
}

struct CounterHolder {
	int* counter;
	bool completed;

	CounterHolder() : counter(nullptr), completed(true) {}
	CounterHolder(int* counter) : counter(counter), completed(false) { (*counter)++; }

	void complete() {
		if (!completed) {
			completed = true;
			(*counter)--;
		}
	}

	~CounterHolder() { complete(); }
};

ACTOR Future<BlobFileIndex> checkSplitAndReSnapshot(Reference<BlobWorkerData> bwData,
                                                    Reference<BlobConnectionProvider> bstore,
                                                    Reference<GranuleMetadata> metadata,
                                                    UID granuleID,
                                                    int64_t bytesInNewDeltaFiles,
                                                    Future<BlobFileIndex> lastDeltaBeforeSnapshot,
                                                    int64_t versionsSinceLastSnapshot) {

	BlobFileIndex lastDeltaIdx = wait(lastDeltaBeforeSnapshot);
	state Version reSnapshotVersion = lastDeltaIdx.version;
	while (!bwData->statusStreamInitialized) {
		wait(bwData->currentManagerStatusStream.onChange());
	}

	wait(delay(0, TaskPriority::BlobWorkerUpdateFDB));

	state CounterHolder pendingCounter(&bwData->stats.granulesPendingSplitCheck);

	if (BW_DEBUG) {
		fmt::print("Granule [{0} - {1}) checking with BM for re-snapshot after {2} bytes\n",
		           metadata->keyRange.begin.printable(),
		           metadata->keyRange.end.printable(),
		           metadata->bytesInNewDeltaFiles);
	}

	TraceEvent(SevDebug, "BlobGranuleSnapshotCheck", bwData->id)
	    .detail("Granule", metadata->keyRange)
	    .detail("Version", reSnapshotVersion);

	// Save these from the start so repeated requests are idempotent
	// Need to retry in case response is dropped or manager changes. Eventually, a manager will
	// either reassign the range with continue=true, or will revoke the range. But, we will keep the
	// range open at this version for reads until that assignment change happens
	metadata->resumeSnapshot.reset();
	state int64_t statusEpoch = metadata->continueEpoch;
	state int64_t statusSeqno = metadata->continueSeqno;

	// If two snapshots happen without a split within a low time interval, this granule is "write-hot"
	// FIXME: If a rollback happens, this could incorrectly identify a hot granule as not hot. This should be
	// rare though and is just less efficient.
	state bool writeHot = versionsSinceLastSnapshot <= SERVER_KNOBS->BG_HOT_SNAPSHOT_VERSIONS;
	// FIXME: could probably refactor all of this logic into one large choose/when state machine that's less
	// complex
	loop {
		loop {
			try {
				// wait for manager stream to become ready, and send a message
				loop {
					choose {
						when(wait(bwData->currentManagerStatusStream.get().onReady())) {
							break;
						}
						when(wait(bwData->currentManagerStatusStream.onChange())) {}
						when(wait(metadata->resumeSnapshot.getFuture())) {
							break;
						}
					}
				}
				if (metadata->resumeSnapshot.isSet()) {
					break;
				}

				bwData->currentManagerStatusStream.get().send(GranuleStatusReply(metadata->keyRange,
				                                                                 true,
				                                                                 writeHot,
				                                                                 false,
				                                                                 statusEpoch,
				                                                                 statusSeqno,
				                                                                 granuleID,
				                                                                 metadata->historyVersion,
				                                                                 reSnapshotVersion,
				                                                                 false,
				                                                                 metadata->originalEpoch,
				                                                                 metadata->originalSeqno));
				break;
			} catch (Error& e) {
				if (e.code() == error_code_operation_cancelled) {
					throw e;
				}
				CODE_PROBE(true, "Blob worker re-sending split evaluation to manager after not error/not hearing back");
				// if we got broken promise while waiting, the old stream was killed, so we don't need to wait
				// on change, just retry
				if (e.code() == error_code_broken_promise) {
					wait(delay(FLOW_KNOBS->PREVENT_FAST_SPIN_DELAY));
				} else {
					wait(bwData->currentManagerStatusStream.onChange());
				}
			}
		}

		// wait for manager reply (which will either cancel this future or call resumeSnapshot), or re-send on
		// manager change/no response
		choose {
			when(wait(bwData->currentManagerStatusStream.onChange())) {}
			when(wait(metadata->resumeSnapshot.getFuture())) {
				break;
			}
			when(wait(delay(1.0))) {}
		}

		if (BW_DEBUG) {
			fmt::print("Granule [{0} - {1}), hasn't heard back from BM in BW {2}, re-sending status\n",
			           metadata->keyRange.begin.printable(),
			           metadata->keyRange.end.printable(),
			           bwData->id.toString());
		}
	}

	pendingCounter.complete();

	if (BW_DEBUG) {
		fmt::print("Granule [{0} - {1}) re-snapshotting after {2} bytes\n",
		           metadata->keyRange.begin.printable(),
		           metadata->keyRange.end.printable(),
		           bytesInNewDeltaFiles);
	}
	TraceEvent(SevDebug, "BlobGranuleSnapshotFile", bwData->id)
	    .detail("Granule", metadata->keyRange)
	    .detail("Version", metadata->durableDeltaVersion.get());

	// wait for file updater to make sure that last delta file is in the metadata before
	while (metadata->files.deltaFiles.empty() || metadata->files.deltaFiles.back().version < reSnapshotVersion) {
		wait(delay(FLOW_KNOBS->PREVENT_FAST_SPIN_DELAY));
	}
	std::vector<GranuleFiles> toSnapshot;
	toSnapshot.push_back(metadata->files);
	BlobFileIndex reSnapshotIdx =
	    wait(compactFromBlob(bwData, bstore, metadata, granuleID, toSnapshot, reSnapshotVersion));
	return reSnapshotIdx;
}

ACTOR Future<BlobFileIndex> reSnapshotNoCheck(Reference<BlobWorkerData> bwData,
                                              Reference<BlobConnectionProvider> bstore,
                                              Reference<GranuleMetadata> metadata,
                                              UID granuleID,
                                              Future<BlobFileIndex> lastDeltaBeforeSnapshot) {
	BlobFileIndex lastDeltaIdx = wait(lastDeltaBeforeSnapshot);
	state Version reSnapshotVersion = lastDeltaIdx.version;
	wait(delay(0, TaskPriority::BlobWorkerUpdateFDB));

	CODE_PROBE(true, "re-snapshotting without BM check because still on old change feed!");

	if (BW_DEBUG) {
		fmt::print("Granule [{0} - {1}) re-snapshotting @ {2} WITHOUT checking with BM, because it is still on old "
		           "change feed!\n",
		           metadata->keyRange.begin.printable(),
		           metadata->keyRange.end.printable(),
		           reSnapshotVersion);
	}

	TraceEvent(SevDebug, "BlobGranuleReSnapshotOldFeed", bwData->id)
	    .detail("Granule", metadata->keyRange)
	    .detail("Version", reSnapshotVersion);
	++bwData->stats.oldFeedSnapshots;

	// wait for file updater to make sure that last delta file is in the metadata before
	while (metadata->files.deltaFiles.empty() || metadata->files.deltaFiles.back().version < reSnapshotVersion) {
		wait(delay(FLOW_KNOBS->PREVENT_FAST_SPIN_DELAY));
	}

	std::vector<GranuleFiles> toSnapshot;
	toSnapshot.push_back(metadata->files);
	BlobFileIndex reSnapshotIdx =
	    wait(compactFromBlob(bwData, bstore, metadata, granuleID, toSnapshot, reSnapshotVersion));

	return reSnapshotIdx;
}

// wait indefinitely to tell manager to re-evaluate this split, until the granule is revoked
ACTOR Future<Void> reevaluateInitialSplit(Reference<BlobWorkerData> bwData,
                                          UID granuleID,
                                          KeyRange keyRange,
                                          int64_t epoch,
                                          int64_t seqno,
                                          Key proposedSplitKey) {
	// wait for first stream to be initialized
	while (!bwData->statusStreamInitialized) {
		wait(bwData->currentManagerStatusStream.onChange());
	}
	loop {
		try {
			// wait for manager stream to become ready, and send a message
			loop {
				choose {
					when(wait(bwData->currentManagerStatusStream.get().onReady())) {
						break;
					}
					when(wait(bwData->currentManagerStatusStream.onChange())) {}
				}
			}

			GranuleStatusReply reply(keyRange,
			                         true,
			                         false,
			                         true,
			                         epoch,
			                         seqno,
			                         granuleID,
			                         invalidVersion,
			                         invalidVersion,
			                         false,
			                         epoch,
			                         seqno);
			reply.proposedSplitKey = proposedSplitKey;
			bwData->currentManagerStatusStream.get().send(reply);
			if (BUGGIFY && bwData->maybeInjectTargetedRestart()) {
				wait(delay(0)); // should be cancelled
				ASSERT(false);
			}
			// if a new manager appears, also tell it about this granule being splittable, or retry after a certain
			// amount of time of not hearing back
			wait(success(timeout(bwData->currentManagerStatusStream.onChange(), 10.0)));
			wait(delay(0));
			CODE_PROBE(true, "Blob worker re-sending initialsplit too big");
		} catch (Error& e) {
			if (e.code() == error_code_operation_cancelled) {
				throw e;
			}

			CODE_PROBE(true, "Blob worker re-sending merge candidate to manager after not error/not hearing back");

			// if we got broken promise while waiting, the old stream was killed, so we don't need to wait
			// on change, just retry
			if (e.code() == error_code_broken_promise) {
				wait(delay(FLOW_KNOBS->PREVENT_FAST_SPIN_DELAY));
			} else {
				wait(bwData->currentManagerStatusStream.onChange());
			}
		}
	}
}

ACTOR Future<Void> granuleCheckMergeCandidate(Reference<BlobWorkerData> bwData,
                                              Reference<GranuleMetadata> metadata,
                                              UID granuleID,
                                              Future<Void> waitStart) {
	if (!SERVER_KNOBS->BG_ENABLE_MERGING) {
		return Void();
	}
	// wait for the last snapshot to finish, so that the delay is from the last snapshot
	wait(waitStart);
	double jitter = deterministicRandom()->random01() * 0.8 * SERVER_KNOBS->BG_MERGE_CANDIDATE_DELAY_SECONDS;
	wait(delay(SERVER_KNOBS->BG_MERGE_CANDIDATE_THRESHOLD_SECONDS + jitter));
	loop {
		// this actor will be cancelled if a split check happened, or if the granule was moved away, so this
		// being here means that granule is cold enough during that period. Now we just need to check if it is
		// also small enough to be a merge candidate.
		StorageMetrics currentMetrics = wait(bwData->db->getStorageMetrics(metadata->keyRange, CLIENT_KNOBS->TOO_MANY));

		// FIXME: maybe separate knob and/or value for write rate?
		if (currentMetrics.bytes >= SERVER_KNOBS->BG_SNAPSHOT_FILE_TARGET_BYTES / 2 ||
		    currentMetrics.bytesWrittenPerKSecond >= SERVER_KNOBS->SHARD_MIN_BYTES_PER_KSEC) {
			wait(delayJittered(SERVER_KNOBS->BG_MERGE_CANDIDATE_THRESHOLD_SECONDS / 2.0));
			CODE_PROBE(true, "wait and check later to see if granule got smaller or colder");
			continue;
		}

		CODE_PROBE(true, "Blob Worker identified merge candidate granule");

		// if we are a merge candidate, send a message to the BM. Once successful, this actor is complete
		while (!bwData->statusStreamInitialized) {
			wait(bwData->currentManagerStatusStream.onChange());
		}

		state double sendTimeGiveUp = now() + SERVER_KNOBS->BG_MERGE_CANDIDATE_THRESHOLD_SECONDS / 2.0;
		loop {
			try {
				// wait for manager stream to become ready, and send a message
				loop {
					choose {
						when(wait(delay(std::max(0.0, sendTimeGiveUp - now())))) {
							break;
						}
						when(wait(bwData->currentManagerStatusStream.get().onReady())) {
							break;
						}
						when(wait(bwData->currentManagerStatusStream.onChange())) {}
					}
				}

				if (now() >= sendTimeGiveUp) {
					CODE_PROBE(true, "Blob worker could not send merge candidate in time, re-checking status");
					break;
				}

				bwData->currentManagerStatusStream.get().send(GranuleStatusReply(metadata->keyRange,
				                                                                 false,
				                                                                 false,
				                                                                 false,
				                                                                 metadata->continueEpoch,
				                                                                 metadata->continueSeqno,
				                                                                 granuleID,
				                                                                 metadata->historyVersion,
				                                                                 invalidVersion,
				                                                                 true,
				                                                                 metadata->originalEpoch,
				                                                                 metadata->originalSeqno));
				// if a new manager appears, also tell it about this granule being mergeable
				// or if a new stream from the existing manager, it may have missed the message due to a network issue
				wait(bwData->currentManagerStatusStream.onChange());
				wait(delay(0));
				CODE_PROBE(true, "Blob worker re-sending merge candidate to new manager");
			} catch (Error& e) {
				if (e.code() == error_code_operation_cancelled) {
					throw e;
				}

				CODE_PROBE(true, "Blob worker re-sending merge candidate to manager after not error/not hearing back");

				// if we got broken promise while waiting, the old stream was killed, so we don't need to wait
				// on change, just retry
				if (e.code() == error_code_broken_promise) {
					wait(delay(FLOW_KNOBS->PREVENT_FAST_SPIN_DELAY));
				} else {
					wait(bwData->currentManagerStatusStream.onChange());
				}
			}
		}
	}
}

namespace {
void handleCompletedDeltaFile(Reference<BlobWorkerData> bwData,
                              Reference<GranuleMetadata> metadata,
                              BlobFileIndex completedDeltaFile,
                              Key cfKey,
                              Version cfStartVersion,
                              std::deque<std::pair<Version, Version>>* rollbacksCompleted,
                              std::deque<Future<Void>>& inFlightPops) {
	metadata->files.deltaFiles.push_back(completedDeltaFile);
	ASSERT(metadata->durableDeltaVersion.get() < completedDeltaFile.version);
	metadata->durableDeltaVersion.set(completedDeltaFile.version);

	if (completedDeltaFile.version > cfStartVersion) {
		if (BW_DEBUG) {
			fmt::print("Popping change feed {0} at {1}\n",
			           cfKeyToGranuleID(cfKey).toString().c_str(),
			           completedDeltaFile.version);
		}
		// FIXME: for a write-hot shard, we could potentially batch these and only pop the largest one after
		// several have completed
		// FIXME: since this is async, and worker could die, new blob worker that opens granule should probably
		// kick off an async pop at its previousDurableVersion after opening the granule to guarantee it is
		// eventually popped?
		Future<Void> popFuture = bwData->db->popChangeFeedMutations(cfKey, completedDeltaFile.version + 1);
		// Do pop asynchronously
		inFlightPops.push_back(popFuture);
	}
	while (!rollbacksCompleted->empty() && completedDeltaFile.version >= rollbacksCompleted->front().second) {
		if (BW_DEBUG) {
			fmt::print("Granule [{0} - {1}) on BW {2} completed rollback {3} -> {4} with delta file {5}\n",
			           metadata->keyRange.begin.printable().c_str(),
			           metadata->keyRange.end.printable().c_str(),
			           bwData->id.toString().substr(0, 5).c_str(),
			           rollbacksCompleted->front().second,
			           rollbacksCompleted->front().first,
			           completedDeltaFile.version);
		}
		rollbacksCompleted->pop_front();
	}
}

// if we get an i/o error updating files, or a rollback, reassign the granule to ourselves and start fresh
bool granuleCanRetry(const Error& e) {
	switch (e.code()) {
	case error_code_io_error:
	case error_code_io_timeout:
	// FIXME: handle connection errors in tighter retry loop around individual files.
	// FIXME: if these requests fail at a high enough rate, the whole worker should be marked as unhealthy and
	// its granules should be moved away, as there may be some problem with this host contacting blob storage
	case error_code_http_request_failed:
	case error_code_connection_failed:
	case error_code_lookup_failed: // dns
	case error_code_platform_error: // injected faults
		return true;
	default:
		return false;
	};
}
} // namespace

struct InFlightFile {
	Future<BlobFileIndex> future;
	Version version;
	uint64_t bytes;
	bool snapshot;

	InFlightFile(Future<BlobFileIndex> future, Version version, uint64_t bytes, bool snapshot)
	  : future(future), version(version), bytes(bytes), snapshot(snapshot) {}
};

namespace {
Version doGranuleRollback(Reference<GranuleMetadata> metadata,
                          Version mutationVersion,
                          Version rollbackVersion,
                          std::deque<InFlightFile>& inFlightFiles,
                          std::deque<std::pair<Version, Version>>& rollbacksInProgress,
                          std::deque<std::pair<Version, Version>>& rollbacksCompleted) {
	Version cfRollbackVersion;
	if (metadata->pendingDeltaVersion > rollbackVersion) {
		// if we already started writing mutations to a delta or snapshot file with version > rollbackVersion,
		// we need to rescind those delta file writes
		ASSERT(!inFlightFiles.empty());
		cfRollbackVersion = metadata->durableDeltaVersion.get();
		metadata->pendingSnapshotVersion = metadata->durableSnapshotVersion.get();
		int toPop = 0;
		bool pendingSnapshot = false;
		for (auto& f : inFlightFiles) {
			if (f.snapshot) {
				if (f.version > rollbackVersion) {
					CODE_PROBE(true, "Granule rollback cancelling snapshot file");
					if (BW_DEBUG) {
						fmt::print("[{0} - {1}) rollback cancelling snapshot file @ {2}\n",
						           metadata->keyRange.begin.printable(),
						           metadata->keyRange.end.printable(),
						           f.version);
					}
					f.future.cancel();
					toPop++;
				} else {
					metadata->pendingSnapshotVersion = f.version;
					metadata->bytesInNewDeltaFiles = 0;
					pendingSnapshot = true;
				}
			} else {
				if (f.version > rollbackVersion) {
					f.future.cancel();
					if (!pendingSnapshot) {
						metadata->bytesInNewDeltaFiles -= f.bytes;
					}
					toPop++;
					CODE_PROBE(true, "Granule rollback cancelling delta file");
					if (BW_DEBUG) {
						fmt::print("[{0} - {1}) rollback cancelling delta file @ {2}\n",
						           metadata->keyRange.begin.printable(),
						           metadata->keyRange.end.printable(),
						           f.version);
					}
				} else {
					ASSERT(f.version > cfRollbackVersion);
					cfRollbackVersion = f.version;
					if (pendingSnapshot) {
						metadata->bytesInNewDeltaFiles += f.bytes;
					}
				}
			}
		}
		ASSERT(toPop > 0);
		while (toPop > 0) {
			inFlightFiles.pop_back();
			toPop--;
		}
		metadata->pendingDeltaVersion = cfRollbackVersion;
		if (BW_DEBUG) {
			fmt::print("[{0} - {1}) rollback discarding all {2} in-memory mutations",
			           metadata->keyRange.begin.printable(),
			           metadata->keyRange.end.printable(),
			           metadata->currentDeltas.size());
			if (metadata->currentDeltas.size()) {
				fmt::print(
				    " {0} - {1}", metadata->currentDeltas.front().version, metadata->currentDeltas.back().version);
			}
			fmt::print("\n");
		}

		// discard all in-memory mutations
		metadata->currentDeltas = Standalone<GranuleDeltas>();
		metadata->bufferedDeltaBytes = 0;
		metadata->bufferedDeltaVersion = cfRollbackVersion;

		// Track that this rollback happened, since we have to re-read mutations up to the rollback
		// Add this rollback to in progress, and put all completed ones back in progress
		rollbacksInProgress.push_back(std::pair(rollbackVersion, mutationVersion));
		while (!rollbacksCompleted.empty()) {
			if (rollbacksCompleted.back().first >= cfRollbackVersion) {
				rollbacksInProgress.push_front(rollbacksCompleted.back());
				rollbacksCompleted.pop_back();
			} else {
				// some rollbacks in completed could still have a delta file in flight after this rollback, they
				// should remain in completed
				break;
			}
		}

	} else {
		// No pending delta files to discard, just in-memory mutations
		CODE_PROBE(true, "Granule rollback discarding in memory mutations");

		// FIXME: could binary search?
		int mIdx = metadata->currentDeltas.size() - 1;
		Version firstDiscarded = invalidVersion;
		Version lastDiscarded = invalidVersion;
		while (mIdx >= 0) {
			if (metadata->currentDeltas[mIdx].version <= rollbackVersion) {
				break;
			}
			for (auto& m : metadata->currentDeltas[mIdx].mutations) {
				metadata->bufferedDeltaBytes -= m.totalSize();
			}
			if (firstDiscarded == invalidVersion) {
				firstDiscarded = metadata->currentDeltas[mIdx].version;
			}
			lastDiscarded = metadata->currentDeltas[mIdx].version;
			mIdx--;
		}

		if (BW_DEBUG) {
			fmt::print("[{0} - {1}) rollback discarding {2} in-memory mutations",
			           metadata->keyRange.begin.printable(),
			           metadata->keyRange.end.printable(),
			           metadata->currentDeltas.size() - mIdx - 1);

			if (firstDiscarded != invalidVersion) {
				fmt::print(" {0} - {1}", lastDiscarded, firstDiscarded);
			}

			fmt::print(", {0} mutations", mIdx);
			if (mIdx >= 0) {
				fmt::print(
				    " ({0} - {1})", metadata->currentDeltas.front().version, metadata->currentDeltas[mIdx].version);
			}
			fmt::print(" and {0} bytes left\n", metadata->bufferedDeltaBytes);
		}

		if (mIdx < 0) {
			metadata->currentDeltas = Standalone<GranuleDeltas>();
			metadata->bufferedDeltaBytes = 0;
		} else {
			metadata->currentDeltas.resize(metadata->currentDeltas.arena(), mIdx + 1);
		}

		// delete all deltas in rollback range, but we can optimize here to just skip the uncommitted mutations
		// directly and immediately pop the rollback out of inProgress to completed

		metadata->bufferedDeltaVersion = rollbackVersion;
		cfRollbackVersion = mutationVersion;
		rollbacksCompleted.push_back(std::pair(rollbackVersion, mutationVersion));
	}

	if (BW_DEBUG) {
		fmt::print("[{0} - {1}) finishing rollback to {2}\n",
		           metadata->keyRange.begin.printable(),
		           metadata->keyRange.end.printable(),
		           cfRollbackVersion);
	}

	return cfRollbackVersion;
}
} // namespace

ACTOR Future<Void> waitOnCFVersion(Reference<GranuleMetadata> metadata, Version waitVersion) {
	loop {
		try {
			// if not valid, we're about to be cancelled anyway
			state Future<Void> atLeast = metadata->activeCFData.get().isValid()
			                                 ? metadata->activeCFData.get()->whenAtLeast(waitVersion)
			                                 : Never();
			choose {
				when(wait(atLeast)) {
					break;
				}
				when(wait(metadata->activeCFData.onChange())) {}
			}
		} catch (Error& e) {
			if (e.code() == error_code_operation_cancelled || e.code() == error_code_change_feed_popped) {
				throw e;
			}

			// if waiting on a parent granule change feed and we change to the child, the parent will get
			// end_of_stream, which could cause this waiting whenAtLeast to get change_feed_cancelled. We should
			// simply retry and wait a bit, as blobGranuleUpdateFiles will switch to the new change feed
			wait(delay(0.05));
		}
	}

	// stop after change feed callback
	wait(delay(0, TaskPriority::BlobWorkerReadChangeFeed));

	return Void();
}

ACTOR Future<Void> waitCommittedGrv(Reference<BlobWorkerData> bwData,
                                    Reference<GranuleMetadata> metadata,
                                    Version version) {
	if (version > bwData->grvVersion.get()) {
		// this order is important, since we need to register a waiter on the notified version before waking the
		// GRV actor
		Future<Void> grvAtLeast = bwData->grvVersion.whenAtLeast(version);
		Promise<Void> doGrvCheck = bwData->doGRVCheck;
		if (doGrvCheck.canBeSet()) {
			doGrvCheck.send(Void());
		}
		wait(grvAtLeast);
	}

	Version grvVersion = bwData->grvVersion.get();
	wait(waitOnCFVersion(metadata, grvVersion));
	return Void();
}

ACTOR Future<Void> waitVersionCommitted(Reference<BlobWorkerData> bwData,
                                        Reference<GranuleMetadata> metadata,
                                        Version version) {
	// If GRV is way in the future, we know we can't roll back more than 5 seconds (or whatever this knob is set
	// to) worth of versions
	wait(waitCommittedGrv(bwData, metadata, version) ||
	     waitOnCFVersion(metadata, version + SERVER_KNOBS->MAX_READ_TRANSACTION_LIFE_VERSIONS));
	if (version > metadata->knownCommittedVersion) {
		metadata->knownCommittedVersion = version;
	}
	return Void();
}

ACTOR Future<bool> checkFileNotFoundForcePurgeRace(Reference<BlobWorkerData> bwData, KeyRange range) {
	state Transaction tr(bwData->db);
	loop {
		try {
			tr.setOption(FDBTransactionOptions::PRIORITY_SYSTEM_IMMEDIATE);
			tr.setOption(FDBTransactionOptions::LOCK_AWARE);
			ForcedPurgeState purgeState = wait(getForcePurgedState(&tr, range));
			return purgeState != ForcedPurgeState::NonePurged;
		} catch (Error& e) {
			wait(tr.onError(e));
		}
	}
}

// Does a force flush after consuming all data post-split from the parent granule's old change feed.
// This guarantees that all of the data from the old change feed gets persisted to blob storage, and the old feed can be
// cleaned up. This is particularly necessary for sequential workloads, where only one child granule after the split has
// new writes. Adds a delay so that, if the granule is not write-cold and would have written a delta file soon anyway,
// this does not add any extra overhead.
ACTOR Future<Void> forceFlushCleanup(Reference<BlobWorkerData> bwData, Reference<GranuleMetadata> metadata, Version v) {
	double cleanupDelay = SERVER_KNOBS->BLOB_WORKER_FORCE_FLUSH_CLEANUP_DELAY;
	if (cleanupDelay < 0) {
		return Void();
	}
	wait(delay(cleanupDelay));
	if (metadata->forceFlushVersion.get() < v && metadata->pendingDeltaVersion < v) {
		metadata->forceFlushVersion.set(v);
		++bwData->stats.forceFlushCleanups;
		if (BW_DEBUG) {
			fmt::print("Granule [{0} - {1}) forcing flush cleanup @ {2}\n",
			           metadata->keyRange.begin.printable(),
			           metadata->keyRange.end.printable(),
			           v);
		}
	}
	return Void();
}

// We have a normal target snapshot/delta ratio, but in write-heavy cases where are behind and need to catch up,
// we want to change this target to get more efficient. To maintain a consistent write amp if the snapshot size is
// growing without the ability to split, we scale the bytes before recompact to reach the target write amp. We also
// decrease the target write amp the further behind we are to be more efficient.
struct WriteAmpTarget {
	double targetWriteAmp;
	int bytesBeforeCompact;
	int targetSnapshotBytes;
	bool catchingUp;

	WriteAmpTarget() { reset(); }

	void reset() {
		catchingUp = false;
		bytesBeforeCompact = SERVER_KNOBS->BG_DELTA_BYTES_BEFORE_COMPACT;
		targetSnapshotBytes = SERVER_KNOBS->BG_SNAPSHOT_FILE_TARGET_BYTES;
		targetWriteAmp = 1.0 * (bytesBeforeCompact + targetSnapshotBytes) / bytesBeforeCompact;
	}

	void decrease(int deltaBytes) {
		if (SERVER_KNOBS->BG_ENABLE_DYNAMIC_WRITE_AMP) {
			catchingUp = true;
			double minWriteAmp =
			    SERVER_KNOBS->BG_DYNAMIC_WRITE_AMP_MIN_FACTOR *
			    (SERVER_KNOBS->BG_DELTA_BYTES_BEFORE_COMPACT + SERVER_KNOBS->BG_SNAPSHOT_FILE_TARGET_BYTES) /
			    SERVER_KNOBS->BG_DELTA_BYTES_BEFORE_COMPACT;
			targetWriteAmp = std::max(targetWriteAmp * SERVER_KNOBS->BG_DYNAMIC_WRITE_AMP_DECREASE_FACTOR, minWriteAmp);
			// To not wait for next re-snapshot, pessimistically assume that all deltas are inserts and new snapshot
			// will be bigger. This is usually the case in write-heavy catchup cases, but helps us catch up faster
			// regardless
			targetSnapshotBytes += deltaBytes;
			bytesBeforeCompact = targetSnapshotBytes / (targetWriteAmp - 1.0);
		}
	}

	void newSnapshotSize(int snapshotSize) {
		if (SERVER_KNOBS->BG_ENABLE_DYNAMIC_WRITE_AMP) {
			snapshotSize = std::max(snapshotSize, SERVER_KNOBS->BG_SNAPSHOT_FILE_TARGET_BYTES);
			if (catchingUp) {
				// if catching up, always aim for larger snapshot cycles to help catch up faster
				snapshotSize = std::max(targetSnapshotBytes, snapshotSize);
			}
			targetSnapshotBytes = snapshotSize;
			bytesBeforeCompact = targetSnapshotBytes / (targetWriteAmp - 1.0);
		}
	}

	int getDeltaFileBytes() { return getBytesBeforeCompact() / 10; }

	int getBytesBeforeCompact() { return bytesBeforeCompact; }
};

// updater for a single granule
// TODO: this is getting kind of large. Should try to split out this actor if it continues to grow?
ACTOR Future<Void> blobGranuleUpdateFiles(Reference<BlobWorkerData> bwData,
                                          Reference<GranuleMetadata> metadata,
                                          Future<GranuleStartState> assignFuture,
                                          Future<Reference<BlobConnectionProvider>> bstoreFuture) {
	state Reference<BlobConnectionProvider> bstore;
	state std::deque<InFlightFile> inFlightFiles;
	state std::deque<Future<Void>> inFlightPops;
	state Future<Void> oldChangeFeedFuture;
	state Future<Void> changeFeedFuture;
	state Future<Void> checkMergeCandidate;
	state Future<Void> forceFlushCleanupFuture;
	state GranuleStartState startState;
	state bool readOldChangeFeed;
	state Key cfKey;
	state Optional<Key> oldCFKey;
	state int pendingSnapshots = 0;
	state Version lastForceFlushVersion = invalidVersion;
	state std::deque<Version> forceFlushVersions;
	state Future<Void> nextForceFlush = metadata->forceFlushVersion.whenAtLeast(1);

	state std::deque<std::pair<Version, Version>> rollbacksInProgress;
	state std::deque<std::pair<Version, Version>> rollbacksCompleted;
	state Future<Void> startDeltaFileWrite = Future<Void>(Void());
	state WriteAmpTarget writeAmpTarget;

	state bool snapshotEligible; // just wrote a delta file or just took granule over from another worker
	state bool justDidRollback = false;

	try {
		// set resume snapshot so it's not valid until we pause to ask the blob manager for a re-snapshot
		metadata->resumeSnapshot.send(Void());

		// before starting, make sure worker persists range assignment, acquires the granule lock, and has a
		// blob store
		wait(store(startState, assignFuture));
		wait(store(bstore, bstoreFuture));

		wait(delay(0, TaskPriority::BlobWorkerUpdateStorage));

		cfKey = granuleIDToCFKey(startState.granuleID);
		if (startState.splitParentGranule.present()) {
			oldCFKey = granuleIDToCFKey(startState.splitParentGranule.get().second);
		}

		if (BW_DEBUG) {
			fmt::print("Granule File Updater Starting for [{0} - {1}) @ ({2}, {3}):\n",
			           metadata->keyRange.begin.printable(),
			           metadata->keyRange.end.printable(),
			           metadata->originalEpoch,
			           metadata->originalSeqno);
			fmt::print("  CFID: {} ({})\n", startState.granuleID.toString(), cfKey.printable());
			fmt::print("  CF Start Version: {}\n", startState.changeFeedStartVersion);
			fmt::print("  Previous Durable Version: {}\n", startState.previousDurableVersion);
			fmt::print("  doSnapshot={}\n", startState.doSnapshot ? "T" : "F");
			fmt::print("  Prev CFID: {}\n",
			           startState.splitParentGranule.present()
			               ? startState.splitParentGranule.get().second.toString().c_str()
			               : "");
			fmt::print("  blobFilesToSnapshot={}\n", startState.blobFilesToSnapshot.size());
		}

		state Version startVersion;
		state BlobFileIndex newSnapshotFile;

		// if this is a reassign, calculate how close to a snapshot the previous owner was
		if (startState.existingFiles.present()) {
			GranuleFiles files = startState.existingFiles.get();
			if (!files.snapshotFiles.empty() && !files.deltaFiles.empty()) {
				Version snapshotVersion = files.snapshotFiles.back().version;
				for (int i = files.deltaFiles.size() - 1; i >= 0; i--) {
					if (files.deltaFiles[i].version > snapshotVersion) {
						metadata->bytesInNewDeltaFiles += files.deltaFiles[i].length;
					}
				}
			}

			if (!files.snapshotFiles.empty()) {
				writeAmpTarget.newSnapshotSize(files.snapshotFiles.back().length);
			}

			metadata->files = startState.existingFiles.get();
			snapshotEligible = true;
		}

		if (!startState.doSnapshot) {
			CODE_PROBE(true, "Granule moved without split");
			startVersion = startState.previousDurableVersion;
			ASSERT(!metadata->files.snapshotFiles.empty());
			metadata->pendingSnapshotVersion = metadata->files.snapshotFiles.back().version;
			metadata->durableSnapshotVersion.set(metadata->pendingSnapshotVersion);
			metadata->initialSnapshotVersion = metadata->files.snapshotFiles.front().version;
			metadata->historyVersion = startState.history.get().version;
		} else {
			if (!startState.blobFilesToSnapshot.empty()) {
				Version minDurableSnapshotV = MAX_VERSION;
				for (auto& it : startState.blobFilesToSnapshot) {
					minDurableSnapshotV = std::min(minDurableSnapshotV, it.snapshotFiles.back().version);
				}
				startVersion = startState.previousDurableVersion;
				Future<BlobFileIndex> inFlightBlobSnapshot = compactFromBlob(
				    bwData, bstore, metadata, startState.granuleID, startState.blobFilesToSnapshot, startVersion);
				inFlightFiles.push_back(InFlightFile(inFlightBlobSnapshot, startVersion, 0, true));
				pendingSnapshots++;

				metadata->durableSnapshotVersion.set(minDurableSnapshotV);
			} else {
				ASSERT(startState.previousDurableVersion == invalidVersion);
				BlobFileIndex fromFDB = wait(
				    dumpInitialSnapshotFromFDB(bwData, bstore, metadata, startState.granuleID, cfKey, &inFlightPops));
				newSnapshotFile = fromFDB;
				ASSERT(startState.changeFeedStartVersion <= fromFDB.version);
				startVersion = newSnapshotFile.version;
				metadata->files.snapshotFiles.push_back(newSnapshotFile);
				metadata->durableSnapshotVersion.set(startVersion);

				wait(yield(TaskPriority::BlobWorkerUpdateStorage));
			}
			metadata->initialSnapshotVersion = startVersion;
			metadata->pendingSnapshotVersion = startVersion;
			metadata->historyVersion = startState.history.present() ? startState.history.get().version : startVersion;
		}

		// No need to start Change Feed in full restore mode
		if (bwData->isFullRestoreMode) {
			while (inFlightFiles.size() > 0) {
				if (inFlightFiles.front().future.isReady()) {
					BlobFileIndex completedFile = wait(inFlightFiles.front().future);
					if (inFlightFiles.front().snapshot) {
						if (metadata->files.deltaFiles.empty()) {
							ASSERT(completedFile.version == metadata->initialSnapshotVersion);
						} else {
							ASSERT(completedFile.version == metadata->files.deltaFiles.back().version);
						}
						metadata->files.snapshotFiles.push_back(completedFile);
						metadata->durableSnapshotVersion.set(completedFile.version);
						pendingSnapshots--;
					}
					inFlightFiles.pop_front();
					wait(yield(TaskPriority::BlobWorkerUpdateStorage));
				} else {
					wait(yield(TaskPriority::BlobWorkerUpdateStorage));
				}
			}
			metadata->readable.send(Void());
			return Void();
		}

		checkMergeCandidate = granuleCheckMergeCandidate(bwData,
		                                                 metadata,
		                                                 startState.granuleID,
		                                                 inFlightFiles.empty() ? Future<Void>(Void())
		                                                                       : success(inFlightFiles.back().future));

		metadata->durableDeltaVersion.set(startVersion);
		metadata->pendingDeltaVersion = startVersion;
		metadata->bufferedDeltaVersion = startVersion;
		metadata->knownCommittedVersion = startVersion;
		metadata->resetReadStats();

		Reference<ChangeFeedData> cfData = makeReference<ChangeFeedData>(bwData->db.getPtr());

		if (startState.splitParentGranule.present() && startVersion + 1 < startState.changeFeedStartVersion) {
			// read from parent change feed up until our new change feed is started
			// Required to have canReadPopped = false, otherwise another granule can take over the change feed,
			// and pop it. That could cause this worker to think it has the full correct set of data if it then
			// reads the data, until it checks the granule lock again. passing false for canReadPopped means we
			// will get an exception if we try to read any popped data, killing this actor
			readOldChangeFeed = true;

			// because several feeds will be reading the same version range of this change feed at the same time, set
			// cache result to true
			oldChangeFeedFuture = bwData->db->getChangeFeedStream(cfData,
			                                                      oldCFKey.get(),
			                                                      startVersion + 1,
			                                                      startState.changeFeedStartVersion,
			                                                      metadata->keyRange,
			                                                      bwData->changeFeedStreamReplyBufferSize,
			                                                      false,
			                                                      { ReadType::NORMAL, CacheResult::True });

		} else {
			readOldChangeFeed = false;
			changeFeedFuture = bwData->db->getChangeFeedStream(cfData,
			                                                   cfKey,
			                                                   startVersion + 1,
			                                                   MAX_VERSION,
			                                                   metadata->keyRange,
			                                                   bwData->changeFeedStreamReplyBufferSize,
			                                                   false);
			// in case previous worker died before popping the latest version, start another pop
			if (startState.previousDurableVersion != invalidVersion) {
				ASSERT(startState.previousDurableVersion + 1 >= startState.changeFeedStartVersion);
				Future<Void> popFuture =
				    bwData->db->popChangeFeedMutations(cfKey, startState.previousDurableVersion + 1);
				inFlightPops.push_back(popFuture);
			}
		}

		// Start actors BEFORE setting new change feed data to ensure the change feed data is properly
		// initialized by the client
		metadata->activeCFData.set(cfData);

		ASSERT(metadata->readable.canBeSet());
		metadata->readable.send(Void());

		loop {
			// check outstanding snapshot/delta files for completion
			while (inFlightFiles.size() > 0) {
				if (inFlightFiles.front().future.isReady()) {
					BlobFileIndex completedFile = wait(inFlightFiles.front().future);
					if (inFlightFiles.front().snapshot) {
						if (metadata->files.deltaFiles.empty()) {
							ASSERT(completedFile.version == metadata->initialSnapshotVersion);
						} else {
							ASSERT(completedFile.version == metadata->files.deltaFiles.back().version);
						}

						metadata->files.snapshotFiles.push_back(completedFile);
						metadata->durableSnapshotVersion.set(completedFile.version);
						writeAmpTarget.newSnapshotSize(completedFile.length);
						pendingSnapshots--;
					} else {
						handleCompletedDeltaFile(bwData,
						                         metadata,
						                         completedFile,
						                         cfKey,
						                         startState.changeFeedStartVersion,
						                         &rollbacksCompleted,
						                         inFlightPops);
					}

					inFlightFiles.pop_front();
					wait(yield(TaskPriority::BlobWorkerUpdateStorage));
				} else {
					break;
				}
			}

			// also check outstanding pops for errors
			while (!inFlightPops.empty() && inFlightPops.front().isReady()) {
				wait(inFlightPops.front());
				inFlightPops.pop_front();
			}

			// inject delay into reading change feed stream
			if (BUGGIFY_WITH_PROB(0.001)) {
				wait(delay(deterministicRandom()->random01(), TaskPriority::BlobWorkerReadChangeFeed));
			} else {
				// FIXME: if we're already BlobWorkerReadChangeFeed, don't do a delay?
				wait(delay(0, TaskPriority::BlobWorkerReadChangeFeed));
			}

			state Standalone<VectorRef<MutationsAndVersionRef>> mutations;
			try {
				// Even if there are no new mutations, there still might be readers waiting on
				// durableDeltaVersion to advance. We need to check whether any outstanding files have finished
				// so we don't wait on mutations forever
				choose {
					when(Standalone<VectorRef<MutationsAndVersionRef>> _mutations =
					         waitNext(metadata->activeCFData.get()->mutations.getFuture())) {
						mutations = _mutations;
						ASSERT(!mutations.empty());
						if (readOldChangeFeed) {
							ASSERT(mutations.back().version < startState.changeFeedStartVersion);
						} else {
							ASSERT(mutations.front().version >= startState.changeFeedStartVersion);
						}

						if (mutations.front().version <= metadata->bufferedDeltaVersion) {
							fmt::print("ERROR: Mutations went backwards for granule [{0} - {1}). "
							           "bufferedDeltaVersion={2}, mutationVersion={3} !!!\n",
							           metadata->keyRange.begin.printable(),
							           metadata->keyRange.end.printable(),
							           metadata->bufferedDeltaVersion,
							           mutations.front().version);
						}
						ASSERT(mutations.front().version > metadata->bufferedDeltaVersion);

						// Check to see if change feed was popped while reading. If so, someone else owns this
						// granule and we are missing data. popVersion is exclusive, so last delta @ V means
						// popped up to V+1 is ok. Or in other words, if the last delta @ V, we only missed data
						// at V+1 onward if popVersion >= V+2
						if (metadata->bufferedDeltaVersion < metadata->activeCFData.get()->popVersion - 1) {
							CODE_PROBE(true, "Blob Worker detected popped", probe::decoration::rare);
							TraceEvent("BlobWorkerChangeFeedPopped", bwData->id)
							    .detail("Granule", metadata->keyRange)
							    .detail("GranuleID", startState.granuleID)
							    .detail("BufferedDeltaVersion", metadata->bufferedDeltaVersion)
							    .detail("MutationVersion", mutations.front().version)
							    .detail("PopVersion", metadata->activeCFData.get()->popVersion);
							throw change_feed_popped();
						}
					}
					when(wait(inFlightFiles.empty() ? Never() : success(inFlightFiles.front().future))) {}
					when(wait(nextForceFlush)) {
						if (forceFlushVersions.empty() ||
						    forceFlushVersions.back() < metadata->forceFlushVersion.get()) {
							forceFlushVersions.push_back(metadata->forceFlushVersion.get());
						}
						if (metadata->forceFlushVersion.get() > lastForceFlushVersion) {
							lastForceFlushVersion = metadata->forceFlushVersion.get();
						}
						nextForceFlush = metadata->forceFlushVersion.whenAtLeast(lastForceFlushVersion + 1);
					}
					when(wait(metadata->runRDC.getFuture())) {
						// return control flow back to the triggering actor before continuing
						wait(delay(0));
					}
				}
			} catch (Error& e) {
				// only error we should expect here is when we finish consuming old change feed
				if (e.code() != error_code_end_of_stream) {
					throw;
				}
				ASSERT(readOldChangeFeed);

				readOldChangeFeed = false;
				if (BW_DEBUG) {
					fmt::print("Granule [{0} - {1}) switching to new change feed {2} @ {3}, {4}\n",
					           metadata->keyRange.begin.printable(),
					           metadata->keyRange.end.printable(),
					           startState.granuleID.toString(),
					           metadata->bufferedDeltaVersion,
					           metadata->activeCFData.get()->getVersion());
				}
				ASSERT(metadata->bufferedDeltaVersion <= metadata->activeCFData.get()->getVersion());
				// update this for change feed popped detection
				metadata->bufferedDeltaVersion = metadata->activeCFData.get()->getVersion();
				forceFlushCleanupFuture = forceFlushCleanup(bwData, metadata, metadata->bufferedDeltaVersion);

				Reference<ChangeFeedData> cfData = makeReference<ChangeFeedData>(bwData->db.getPtr());

				changeFeedFuture = bwData->db->getChangeFeedStream(cfData,
				                                                   cfKey,
				                                                   startState.changeFeedStartVersion,
				                                                   MAX_VERSION,
				                                                   metadata->keyRange,
				                                                   bwData->changeFeedStreamReplyBufferSize,
				                                                   false);

				// Start actors BEFORE setting new change feed data to ensure the change feed data is properly
				// initialized by the client
				metadata->activeCFData.set(cfData);

				// no longer catching up on old feed, resume desired write amp target
				writeAmpTarget.reset();
			}

			// process mutations
			Version lastDeltaVersion = invalidVersion;
			bool processedAnyMutations = false;
			if (!mutations.empty()) {
				for (MutationsAndVersionRef deltas : mutations) {

					// Buffer mutations at this version. There should not be multiple MutationsAndVersionRef
					// with the same version
					ASSERT(deltas.version > metadata->bufferedDeltaVersion);
					ASSERT(deltas.version > lastDeltaVersion);
					// FIXME: this assert isn't true - why
					// ASSERT(!deltas.mutations.empty());
					if (!deltas.mutations.empty()) {
						if (deltas.mutations.size() == 1 && deltas.mutations.back().param1 == lastEpochEndPrivateKey) {
							// Note rollbackVerision is durable, [rollbackVersion+1 - deltas.version] needs to
							// be tossed For correctness right now, there can be no waits and yields either in
							// rollback handling or in handleBlobGranuleFileRequest once waitForVersion has
							// succeeded, otherwise this will race and clobber results
							Version rollbackVersion;
							BinaryReader br(deltas.mutations[0].param2, Unversioned());
							br >> rollbackVersion;

							ASSERT(rollbackVersion >= metadata->durableDeltaVersion.get());

							if (!rollbacksInProgress.empty()) {
								ASSERT(rollbacksInProgress.front().first == rollbackVersion);
								ASSERT(rollbacksInProgress.front().second == deltas.version);
								if (BW_DEBUG) {
									fmt::print("Passed rollback {0} -> {1}\n", deltas.version, rollbackVersion);
								}
								rollbacksCompleted.push_back(rollbacksInProgress.front());
								rollbacksInProgress.pop_front();
							} else {
								// FIXME: add counter for granule rollbacks and rollbacks skipped?
								// explicitly check last delta in currentDeltas because lastVersion and
								// bufferedDeltaVersion include empties
								if (metadata->pendingDeltaVersion <= rollbackVersion &&
								    (metadata->currentDeltas.empty() ||
								     metadata->currentDeltas.back().version <= rollbackVersion)) {
									CODE_PROBE(true, "Granule ignoring rollback");

									if (BW_DEBUG) {
										fmt::print("Granule [{0} - {1}) on BW {2} skipping rollback {3} -> {4} "
										           "completely\n",
										           metadata->keyRange.begin.printable().c_str(),
										           metadata->keyRange.end.printable().c_str(),
										           bwData->id.toString().substr(0, 5).c_str(),
										           deltas.version,
										           rollbackVersion);
									}
									// Still have to add to rollbacksCompleted. If we later roll the granule
									// back past this because of cancelling a delta file, we need to count this
									// as in progress so we can match the rollback mutation to a
									// rollbackInProgress when we restart the stream.
									rollbacksCompleted.push_back(std::pair(rollbackVersion, deltas.version));
								} else {
									CODE_PROBE(true, "Granule processing rollback");
									if (BW_DEBUG) {
										fmt::print("[{0} - {1}) on BW {2} ROLLBACK @ {3} -> {4}\n",
										           metadata->keyRange.begin.printable(),
										           metadata->keyRange.end.printable(),
										           bwData->id.toString().substr(0, 5).c_str(),
										           deltas.version,
										           rollbackVersion);
										TraceEvent(SevDebug, "GranuleRollback", bwData->id)
										    .detail("Granule", metadata->keyRange)
										    .detail("Version", deltas.version)
										    .detail("RollbackVersion", rollbackVersion);
									}

									Version oldPendingSnapshot = metadata->pendingSnapshotVersion;
									Version cfRollbackVersion = doGranuleRollback(metadata,
									                                              deltas.version,
									                                              rollbackVersion,
									                                              inFlightFiles,
									                                              rollbacksInProgress,
									                                              rollbacksCompleted);

									if (oldPendingSnapshot > metadata->pendingSnapshotVersion) {
										// If rollback cancelled in-flight snapshot, merge candidate checker also got
										// cancelled. Restart it
										CODE_PROBE(true,
										           "Restarting merge candidate checker after rolling back snapshot");
										checkMergeCandidate = granuleCheckMergeCandidate(
										    bwData,
										    metadata,
										    startState.granuleID,
										    inFlightFiles.empty() ? Future<Void>(Void())
										                          : success(inFlightFiles.back().future));
										metadata->resetReadStats();
									}
									// reset force flush state, requests should retry and add it back once feed is ready
									forceFlushVersions.clear();
									lastForceFlushVersion = 0;
									metadata->forceFlushVersion = NotifiedVersion();
									nextForceFlush = metadata->forceFlushVersion.whenAtLeast(1);

									Reference<ChangeFeedData> cfData =
									    makeReference<ChangeFeedData>(bwData->db.getPtr());

									if (!readOldChangeFeed &&
									    cfRollbackVersion + 1 < startState.changeFeedStartVersion) {
										// It isn't possible to roll back across the parent/child feed boundary,
										// but as part of rolling back we may need to cancel in-flight delta
										// files, and those delta files may include stuff from before the
										// parent/child boundary. So we have to go back to reading the old
										// change feed
										ASSERT(cfRollbackVersion >= startState.previousDurableVersion);
										ASSERT(cfRollbackVersion >= metadata->durableDeltaVersion.get());
										CODE_PROBE(true, "rollback crossed change feed boundaries");
										readOldChangeFeed = true;
										forceFlushCleanupFuture = Never();
									}

									if (readOldChangeFeed) {
										ASSERT(cfRollbackVersion + 1 < startState.changeFeedStartVersion);
										ASSERT(oldCFKey.present());
										// because several feeds will be reading the same version range of this change
										// feed at the same time, set cache result to true
										oldChangeFeedFuture =
										    bwData->db->getChangeFeedStream(cfData,
										                                    oldCFKey.get(),
										                                    cfRollbackVersion + 1,
										                                    startState.changeFeedStartVersion,
										                                    metadata->keyRange,
										                                    bwData->changeFeedStreamReplyBufferSize,
										                                    false,
										                                    { ReadType::NORMAL, CacheResult::True });

									} else {
										if (cfRollbackVersion + 1 < startState.changeFeedStartVersion) {
											fmt::print("Rollback past CF start??. rollback={0}, start={1}\n",
											           cfRollbackVersion,
											           startState.changeFeedStartVersion);
										}
										ASSERT(cfRollbackVersion + 1 >= startState.changeFeedStartVersion);

										changeFeedFuture =
										    bwData->db->getChangeFeedStream(cfData,
										                                    cfKey,
										                                    cfRollbackVersion + 1,
										                                    MAX_VERSION,
										                                    metadata->keyRange,
										                                    bwData->changeFeedStreamReplyBufferSize,
										                                    false);
									}

									// Start actors BEFORE setting new change feed data to ensure the change
									// feed data is properly initialized by the client
									metadata->activeCFData.set(cfData);

									justDidRollback = true;
									lastDeltaVersion = cfRollbackVersion;
									break;
								}
							}
						} else if (!rollbacksInProgress.empty() && rollbacksInProgress.front().first < deltas.version &&
						           rollbacksInProgress.front().second > deltas.version) {
							CODE_PROBE(true, "Granule skipping mutations b/c prior rollback");
							if (BW_DEBUG) {
								fmt::print("Skipping mutations @ {} b/c prior rollback\n", deltas.version);
							}
						} else {
							for (auto& delta : deltas.mutations) {
								metadata->bufferedDeltaBytes += delta.totalSize();
								bwData->stats.changeFeedInputBytes += delta.totalSize();
								bwData->stats.mutationBytesBuffered += delta.totalSize();

								DEBUG_MUTATION("BlobWorkerBuffer", deltas.version, delta, bwData->id)
								    .detail("Granule", metadata->keyRange)
								    .detail("ChangeFeedID",
								            cfKeyToGranuleID(readOldChangeFeed ? oldCFKey.get() : cfKey))
								    .detail("OldChangeFeed", readOldChangeFeed ? "T" : "F");
							}
							metadata->currentDeltas.push_back_deep(metadata->currentDeltas.arena(), deltas);

							processedAnyMutations = true;
							ASSERT(deltas.version != invalidVersion);
							ASSERT(deltas.version > lastDeltaVersion);
							lastDeltaVersion = deltas.version;
						}
					}
					if (justDidRollback) {
						break;
					}
				}
			}
			if (!justDidRollback && processedAnyMutations) {
				// update buffered version
				ASSERT(lastDeltaVersion != invalidVersion);
				ASSERT(lastDeltaVersion > metadata->bufferedDeltaVersion);

				// Update buffered delta version so new waitForVersion checks can bypass waiting entirely
				metadata->bufferedDeltaVersion = lastDeltaVersion;
			}
			justDidRollback = false;

			// Write a new delta file IF we have enough bytes OR force flush.
			// The force flush contract is a version cannot be put in forceFlushVersion unless the change feed
			// is already whenAtLeast that version
			bool forceFlush = !forceFlushVersions.empty() && forceFlushVersions.back() > metadata->pendingDeltaVersion;
			bool doEarlyFlush = !metadata->currentDeltas.empty() && metadata->doEarlyReSnapshot();
			CODE_PROBE(forceFlush, "Force flushing granule");
<<<<<<< HEAD
			if (metadata->bufferedDeltaBytes >= SERVER_KNOBS->BG_DELTA_FILE_TARGET_BYTES || forceFlush ||
			    doEarlyFlush) {
=======
			if ((processedAnyMutations && metadata->bufferedDeltaBytes >= writeAmpTarget.getDeltaFileBytes()) ||
			    forceFlush || doReadDrivenFlush) {
>>>>>>> 05a8a908
				TraceEvent(SevDebug, "BlobGranuleDeltaFile", bwData->id)
				    .detail("Granule", metadata->keyRange)
				    .detail("Version", lastDeltaVersion);

				// sanity check for version order
				if (forceFlush || doEarlyFlush) {
					if (lastDeltaVersion == invalidVersion) {
						lastDeltaVersion = metadata->bufferedDeltaVersion;
					}
					if (!forceFlushVersions.empty() && lastDeltaVersion < forceFlushVersions.back()) {
						if (BW_DEBUG) {
							fmt::print("Granule [{0} - {1}) force flushing delta version {2} -> {3}\n",
							           metadata->keyRange.begin.printable(),
							           metadata->keyRange.end.printable(),
							           lastDeltaVersion,
							           forceFlushVersions.back());
						}
						lastDeltaVersion = forceFlushVersions.back();
					}
				}
				if (!metadata->currentDeltas.empty()) {
					ASSERT(lastDeltaVersion >= metadata->currentDeltas.back().version);
					ASSERT(metadata->pendingDeltaVersion < metadata->currentDeltas.front().version);
				} else {
					// FIXME: could always write special metadata for empty file, so we don't actually
					// write/read a bunch of empty blob files
					ASSERT(forceFlush);
					ASSERT(!forceFlushVersions.empty());
					CODE_PROBE(true, "Force flushing empty delta file!");
				}

				// launch pipelined, but wait for previous operation to complete before persisting to FDB
				Future<BlobFileIndex> previousFuture;
				if (!inFlightFiles.empty()) {
					previousFuture = inFlightFiles.back().future;
				} else {
					previousFuture = Future<BlobFileIndex>(BlobFileIndex());
				}

				// The last version included in the old change feed is startState.cfStartVersion - 1.
				// So if the previous delta file did not include this version, and the new delta file does, the old
				// change feed is considered complete.
				Optional<std::pair<KeyRange, UID>> oldChangeFeedDataComplete;
				if (startState.splitParentGranule.present() &&
				    metadata->pendingDeltaVersion + 1 < startState.changeFeedStartVersion &&
				    lastDeltaVersion + 1 >= startState.changeFeedStartVersion) {
					oldChangeFeedDataComplete = startState.splitParentGranule.get();
				}

				if (BW_DEBUG) {
					fmt::print("Granule [{0} - {1}) flushing delta file after {2} bytes @ {3} {4}\n",
					           metadata->keyRange.begin.printable(),
					           metadata->keyRange.end.printable(),
					           metadata->bufferedDeltaBytes,
					           lastDeltaVersion,
					           oldChangeFeedDataComplete.present() ? ". Finalizing " : "");
				}

				int64_t deltaFileBudget =
				    std::min((int64_t)metadata->bufferedDeltaBytes, SERVER_KNOBS->BLOB_WORKER_DELTA_WRITE_BUDGET_BYTES);
				startDeltaFileWrite = bwData->deltaWritesBudget->take(TaskPriority::DefaultYield, deltaFileBudget);
				Future<BlobFileIndex> dfFuture =
				    writeDeltaFile(bwData,
				                   bstore,
				                   metadata->keyRange,
				                   startState.granuleID,
				                   metadata->originalEpoch,
				                   metadata->originalSeqno,
				                   metadata->currentDeltas,
				                   lastDeltaVersion,
				                   previousFuture,
				                   waitVersionCommitted(bwData, metadata, lastDeltaVersion),
				                   oldChangeFeedDataComplete,
				                   startDeltaFileWrite,
				                   deltaFileBudget);
				inFlightFiles.push_back(InFlightFile(dfFuture, lastDeltaVersion, metadata->bufferedDeltaBytes, false));

				// add new pending delta file
				ASSERT(metadata->pendingDeltaVersion < lastDeltaVersion);
				metadata->pendingDeltaVersion = lastDeltaVersion;
				ASSERT(metadata->bufferedDeltaVersion <= lastDeltaVersion);
				metadata->bufferedDeltaVersion = lastDeltaVersion; // In case flush was forced at non-mutation version
				metadata->bytesInNewDeltaFiles += metadata->bufferedDeltaBytes;

				bwData->stats.mutationBytesBuffered -= metadata->bufferedDeltaBytes;

				// reset current deltas
				metadata->currentDeltas = Standalone<GranuleDeltas>();
				metadata->bufferedDeltaBytes = 0;

				while (!forceFlushVersions.empty() && forceFlushVersions.front() <= lastDeltaVersion) {
					forceFlushVersions.pop_front();
				}

				// if we just wrote a delta file, check if we need to compact here.
				// exhaust old change feed before compacting - otherwise we could end up with an endlessly
				// growing list of previous change feeds in the worst case.
				snapshotEligible = true;

				// Wait on delta file starting here. If we have too many pending delta file writes, we need to not
				// continue to consume from the change feed, as that will pile on even more delta files to write
				wait(startDeltaFileWrite);
			} else if (metadata->doEarlyReSnapshot()) {
				ASSERT(metadata->currentDeltas.empty());
				snapshotEligible = true;
			}

			// FIXME: if we're still reading from old change feed, we should probably compact if we're
			// making a bunch of extra delta files at some point, even if we don't consider it for a split
			// yet

			// If we have enough delta files, try to re-snapshot
<<<<<<< HEAD
			if (snapshotEligible && (metadata->doEarlyReSnapshot() ||
			                         metadata->bytesInNewDeltaFiles >= SERVER_KNOBS->BG_DELTA_BYTES_BEFORE_COMPACT)) {
=======
			// FIXME: have max file count in addition to bytes count
			if (snapshotEligible && (metadata->doReadDrivenCompaction() ||
			                         metadata->bytesInNewDeltaFiles >= writeAmpTarget.getBytesBeforeCompact())) {
>>>>>>> 05a8a908
				if (BW_DEBUG && !inFlightFiles.empty()) {
					fmt::print("Granule [{0} - {1}) ready to re-snapshot at {2} after {3} > {4} bytes, "
					           "waiting for outstanding {5} files to finish\n",
					           metadata->keyRange.begin.printable(),
					           metadata->keyRange.end.printable(),
					           metadata->pendingDeltaVersion,
					           metadata->bytesInNewDeltaFiles,
					           writeAmpTarget.getBytesBeforeCompact(),
					           inFlightFiles.size());
				}

				// cancel previous candidate checker
				checkMergeCandidate.cancel();

				// Speculatively assume we will get the range back. This is both a performance optimization,
				// and necessary to keep consuming versions from the change feed so that we can realize our
				// last delta file is committed and write it

				Future<BlobFileIndex> previousFuture;
				if (!inFlightFiles.empty()) {
					previousFuture = inFlightFiles.back().future;
					ASSERT(!inFlightFiles.back().snapshot);
				} else {
					previousFuture = Future<BlobFileIndex>(metadata->files.deltaFiles.back());
				}
				int64_t versionsSinceLastSnapshot = metadata->pendingDeltaVersion - metadata->pendingSnapshotVersion;
				Future<BlobFileIndex> inFlightBlobSnapshot;
				if (metadata->pendingDeltaVersion >= startState.changeFeedStartVersion) {
					inFlightBlobSnapshot = checkSplitAndReSnapshot(bwData,
					                                               bstore,
					                                               metadata,
					                                               startState.granuleID,
					                                               metadata->bytesInNewDeltaFiles,
					                                               previousFuture,
					                                               versionsSinceLastSnapshot);
				} else {
					inFlightBlobSnapshot =
					    reSnapshotNoCheck(bwData, bstore, metadata, startState.granuleID, previousFuture);
					writeAmpTarget.decrease(metadata->bytesInNewDeltaFiles);
				}
				inFlightFiles.push_back(InFlightFile(inFlightBlobSnapshot, metadata->pendingDeltaVersion, 0, true));
				pendingSnapshots++;

				metadata->pendingSnapshotVersion = metadata->pendingDeltaVersion;

				// reset metadata
				metadata->bytesInNewDeltaFiles = 0;
				metadata->resetReadStats();

				// If we have more than one snapshot file and that file is unblocked (committedVersion >=
				// snapshotVersion), wait for it to finish. Otherwise, we might write way too many delta files that then
				// get discarded if one of the snapshots splits If catching up on old feed, allow more parallel
				// snapshots because none of them can split
				int maxAllowedPendingSnapshots =
				    (metadata->pendingSnapshotVersion >= startState.changeFeedStartVersion) ? 1 : 3;
				if (pendingSnapshots > maxAllowedPendingSnapshots) {
					state int waitIdx = 0;
					int idx = 0;
					Version safeVersion =
					    std::max(metadata->knownCommittedVersion,
					             metadata->bufferedDeltaVersion - SERVER_KNOBS->MAX_READ_TRANSACTION_LIFE_VERSIONS);
					for (auto& f : inFlightFiles) {
						if (f.snapshot && f.version < metadata->pendingSnapshotVersion && f.version <= safeVersion) {
							if (BW_DEBUG) {
								fmt::print("[{0} - {1}) Waiting on previous snapshot file @ {2} <= {3}\n",
								           metadata->keyRange.begin.printable(),
								           metadata->keyRange.end.printable(),
								           f.version,
								           safeVersion);
							}
							waitIdx = idx + 1;
						}
						idx++;
					}
					while (waitIdx > 0) {
						CODE_PROBE(true, "Granule blocking on previous snapshot");
						// TODO don't duplicate code
						BlobFileIndex completedFile = wait(inFlightFiles.front().future);
						if (inFlightFiles.front().snapshot) {
							if (metadata->files.deltaFiles.empty()) {
								ASSERT(completedFile.version == metadata->initialSnapshotVersion);
							} else {
								ASSERT(completedFile.version == metadata->files.deltaFiles.back().version);
							}
							metadata->files.snapshotFiles.push_back(completedFile);
							metadata->durableSnapshotVersion.set(completedFile.version);
							writeAmpTarget.newSnapshotSize(completedFile.length);
							pendingSnapshots--;
						} else {
							handleCompletedDeltaFile(bwData,
							                         metadata,
							                         completedFile,
							                         cfKey,
							                         startState.changeFeedStartVersion,
							                         &rollbacksCompleted,
							                         inFlightPops);
						}

						inFlightFiles.pop_front();
						waitIdx--;
						wait(yield(TaskPriority::BlobWorkerUpdateStorage));
					}
				}

				// restart merge candidate checker
				checkMergeCandidate = granuleCheckMergeCandidate(
				    bwData,
				    metadata,
				    startState.granuleID,
				    inFlightFiles.empty() ? Future<Void>(Void()) : success(inFlightFiles.back().future));
			}
			snapshotEligible = false;
		}
	} catch (Error& e) {
		if (BW_DEBUG) {
			fmt::print("Granule file updater for [{0} - {1}) got error {2}, exiting\n",
			           metadata->keyRange.begin.printable(),
			           metadata->keyRange.end.printable(),
			           e.name());
		}
		// Free last change feed data
		metadata->activeCFData.set(Reference<ChangeFeedData>());

		if (e.code() == error_code_operation_cancelled) {
			throw;
		}

		if (metadata->cancelled.canBeSet()) {
			metadata->cancelled.send(Void());
		}

		if (e.code() == error_code_granule_assignment_conflict) {
			TraceEvent("GranuleAssignmentConflict", bwData->id)
			    .detail("Granule", metadata->keyRange)
			    .detail("GranuleID", startState.granuleID);
			return Void();
		}
		if (e.code() == error_code_change_feed_popped) {
			TraceEvent("GranuleChangeFeedPopped", bwData->id)
			    .detail("Granule", metadata->keyRange)
			    .detail("GranuleID", startState.granuleID);
			return Void();
		}
		if (e.code() == error_code_change_feed_not_registered) {
			TraceEvent(SevInfo, "GranuleDestroyed", bwData->id)
			    .detail("Granule", metadata->keyRange)
			    .detail("GranuleID", startState.granuleID);
			return Void();
		}
		++bwData->stats.granuleUpdateErrors;

		if (granuleCanRetry(e)) {
			CODE_PROBE(true, "Granule close and re-open on error");
			TraceEvent("GranuleFileUpdaterRetriableError", bwData->id)
			    .error(e)
			    .detail("Granule", metadata->keyRange)
			    .detail("GranuleID", startState.granuleID);
			// explicitly cancel all outstanding write futures BEFORE updating promise stream, to ensure
			// they can't update files after the re-assigned granule acquires the lock do it backwards
			// though because future depends on previous one, so it could cause a cascade
			for (int i = inFlightFiles.size() - 1; i >= 0; i--) {
				inFlightFiles[i].future.cancel();
			}

			// if we retry and re-open, we need to use a normal request (no continue) and update the
			// seqno
			metadata->originalReq.managerEpoch = metadata->continueEpoch;
			metadata->originalReq.managerSeqno = metadata->continueSeqno;
			metadata->originalReq.type = AssignRequestType::Normal;

			bwData->granuleUpdateErrors.send(metadata->originalReq);
			throw e;
		}

		state Error e2 = e;
		if (e.code() == error_code_file_not_found) {
			// FIXME: better way to fix this?
			bool isForcePurging = wait(checkFileNotFoundForcePurgeRace(bwData, metadata->keyRange));
			if (isForcePurging) {
				CODE_PROBE(true, "Granule got file not found from force purge", probe::decoration::rare);
				TraceEvent("GranuleFileUpdaterFileNotFoundForcePurge", bwData->id)
				    .error(e2)
				    .detail("KeyRange", metadata->keyRange)
				    .detail("GranuleID", startState.granuleID);
				return Void();
			}
		}

		TraceEvent(SevError, "GranuleFileUpdaterUnexpectedError", bwData->id)
		    .error(e2)
		    .detail("Granule", metadata->keyRange)
		    .detail("GranuleID", startState.granuleID);
		ASSERT_WE_THINK(false);

		// if not simulation, kill the BW
		if (bwData->fatalError.canBeSet()) {
			bwData->fatalError.sendError(e2);
		}
		throw e2;
	}
}

// <start version, granule id>
using OrderedHistoryKey = std::pair<Version, UID>;

struct ForwardHistoryValue {
	std::vector<OrderedHistoryKey> childGranules;
	Reference<GranuleHistoryEntry> entry;
};

static int64_t nextHistoryLoadId = 0;

// walk graph back to previous known version
// Once loaded, go reverse direction, inserting each into the graph and setting its parent pointer.
// If a racing granule already loaded a prefix of the history, skip inserting entries already present
// For the optimization that future and racing loads can reuse previous loads, a granule load must load all
// transitive parent granules, not just ones that intersect its own range.
ACTOR Future<Void> blobGranuleLoadHistory(Reference<BlobWorkerData> bwData,
                                          Reference<GranuleMetadata> metadata,
                                          Future<GranuleStartState> assignFuture) {
	try {
		GranuleStartState startState = wait(assignFuture);
		state Optional<GranuleHistory> activeHistory = startState.history;

		if (activeHistory.present() && activeHistory.get().value.parentVersions.size() > 0) {
			state int64_t loadId = nextHistoryLoadId++;
			if (BW_HISTORY_DEBUG) {
				fmt::print("HL {0} {1}) Loading history data for [{2} - {3})\n",
				           bwData->id.shortString().substr(0, 5),
				           loadId,
				           metadata->keyRange.begin.printable(),
				           metadata->keyRange.end.printable());
			}
			state std::unordered_map<UID, ForwardHistoryValue> forwardHistory;
			state std::deque<GranuleHistory> queue;
			// important this sorts by lower version
			state
			    std::priority_queue<OrderedHistoryKey, std::vector<OrderedHistoryKey>, std::greater<OrderedHistoryKey>>
			        rootGranules;
			state Transaction tr(bwData->db);
			if (!activeHistory.get().value.parentVersions.empty()) {
				if (BW_HISTORY_DEBUG) {
					fmt::print("HL {0} {1}) Starting history [{2} - {3}) @ {4}\n",
					           bwData->id.shortString().substr(0, 5),
					           loadId,
					           activeHistory.get().range.begin.printable(),
					           activeHistory.get().range.end.printable(),
					           activeHistory.get().version);
				}
				queue.push_back(activeHistory.get());
			}

			// while the start version of the current granule is not past already loaded metadata, walk
			// backwards
			while (!queue.empty()) {
				state GranuleHistory curHistory = queue.front();
				queue.pop_front();
				state GranuleHistory next;

				if (BW_HISTORY_DEBUG) {
					fmt::print("HL {0} {1}) [{2} - {3}) @ {4}: Loading\n",
					           bwData->id.shortString().substr(0, 5),
					           loadId,
					           curHistory.range.begin.printable(),
					           curHistory.range.end.printable(),
					           curHistory.version);
				}

				auto prev = bwData->granuleHistory.intersectingRanges(curHistory.range);
				bool allLess = true; // if the version is less than all existing granules
				for (auto& it : prev) {
					if (it.cvalue().isValid() && curHistory.version >= it.cvalue()->endVersion) {
						allLess = false;
						break;
					} else if (!it.cvalue().isValid()) {
						allLess = false;
						break;
					} else {
						if (BW_HISTORY_DEBUG) {
							fmt::print("HL {0} {1}) [{2} - {3}) @ {4}:    Superceded by existing [{5} - "
							           "{6}) @ {7}\n",
							           bwData->id.shortString().substr(0, 5),
							           loadId,
							           curHistory.range.begin.printable(),
							           curHistory.range.end.printable(),
							           curHistory.version,
							           it.cvalue()->range.begin.printable(),
							           it.cvalue()->range.end.printable(),
							           it.cvalue()->endVersion);
						}
					}
				}
				if (allLess) {
					if (BW_HISTORY_DEBUG) {
						fmt::print("HL {0} {1}) [{2} - {3}) @ {4}: root b/c superceded\n",
						           bwData->id.shortString().substr(0, 5),
						           loadId,
						           curHistory.range.begin.printable(),
						           curHistory.range.end.printable(),
						           curHistory.version);
					}
					rootGranules.push(OrderedHistoryKey(curHistory.version, curHistory.value.granuleID));
					continue;
				}

				state int pIdx = 0;
				state bool anyParentsMissing = curHistory.value.parentVersions.empty();
				state std::vector<GranuleHistory> nexts;
				nexts.reserve(curHistory.value.parentVersions.size());
				// FIXME: parallelize this for all parents/all entries in queue?
				loop {
					if (pIdx >= curHistory.value.parentVersions.size()) {
						break;
					}
					try {
						tr.setOption(FDBTransactionOptions::PRIORITY_SYSTEM_IMMEDIATE);
						tr.setOption(FDBTransactionOptions::LOCK_AWARE);
						state KeyRangeRef parentRange(curHistory.value.parentBoundaries[pIdx],
						                              curHistory.value.parentBoundaries[pIdx + 1]);
						state Version parentVersion = curHistory.value.parentVersions[pIdx];
						Optional<Value> v = wait(tr.get(blobGranuleHistoryKeyFor(parentRange, parentVersion)));
						if (v.present()) {
							next = GranuleHistory(parentRange, parentVersion, decodeBlobGranuleHistoryValue(v.get()));
							ASSERT(next.version != invalidVersion);

							auto inserted = forwardHistory.insert({ next.value.granuleID, ForwardHistoryValue() });
							inserted.first->second.childGranules.push_back(
							    OrderedHistoryKey(curHistory.version, curHistory.value.granuleID));
							if (inserted.second) {
								// granule next.granuleID goes from the version range [next.version,
								// curHistory.version]
								inserted.first->second.entry = makeReference<GranuleHistoryEntry>(
								    next.range, next.value.granuleID, next.version, curHistory.version);
								nexts.push_back(next);
								if (BW_HISTORY_DEBUG) {
									fmt::print("HL {0} {1}) [{2} - {3}) @ {4}: loaded parent [{5} - {6}) @ {7}\n",
									           bwData->id.shortString().substr(0, 5),
									           loadId,
									           curHistory.range.begin.printable(),
									           curHistory.range.end.printable(),
									           curHistory.version,
									           next.range.begin.printable(),
									           next.range.end.printable(),
									           next.version);
								}
							} else {
								CODE_PROBE(true, "duplicate parent in granule history (split then merge)");
								if (BW_HISTORY_DEBUG) {
									fmt::print("HL {0} {1}) [{2} - {3}) @ {4}: duplicate parent [{5} - "
									           "{6}) @ {7}\n",
									           bwData->id.shortString().substr(0, 5),
									           loadId,
									           curHistory.range.begin.printable(),
									           curHistory.range.end.printable(),
									           curHistory.version,
									           next.range.begin.printable(),
									           next.range.end.printable(),
									           next.version);
								}
								ASSERT(inserted.first->second.entry->endVersion == curHistory.version);
							}
						} else {
							anyParentsMissing = true;
						}

						pIdx++;
					} catch (Error& e) {
						wait(tr.onError(e));
					}
				}

				if (anyParentsMissing) {
					if (BW_HISTORY_DEBUG) {
						fmt::print("HL {0} {1}) [{2} - {3}) @ {4}: root b/c parents missing\n",
						           bwData->id.shortString().substr(0, 5),
						           loadId,
						           curHistory.range.begin.printable(),
						           curHistory.range.end.printable(),
						           curHistory.version);
					}

					rootGranules.push(OrderedHistoryKey(curHistory.version, curHistory.value.granuleID));
				} else {
					for (auto& it : nexts) {
						queue.push_back(it);
					}
				}
			}

			if (BW_HISTORY_DEBUG) {
				fmt::print("HL {0} {1}) Done loading, processing {2}\n",
				           bwData->id.shortString().substr(0, 5),
				           loadId,
				           rootGranules.size());
			}

			state int loadedCount = 0;
			state int skippedCount = 0;
			while (!rootGranules.empty()) {
				OrderedHistoryKey cur = rootGranules.top();
				rootGranules.pop();

				if (BW_HISTORY_DEBUG) {
					fmt::print("HL {0} {1}): Checking process {2}\n",
					           bwData->id.shortString().substr(0, 5),
					           loadId,
					           cur.second.shortString().substr(0, 6));
				}

				auto val = forwardHistory.find(cur.second);
				if (val == forwardHistory.end()) {
					continue;
				}

				if (BW_HISTORY_DEBUG) {
					fmt::print("HL {0} {1}) [{2} - {3}) @ {4}: Processing {5}\n",
					           bwData->id.shortString().substr(0, 5),
					           loadId,
					           val->second.entry->range.begin.printable(),
					           val->second.entry->range.end.printable(),
					           cur.first,
					           cur.second.shortString().substr(0, 6));
				}

				auto intersectingRanges = bwData->granuleHistory.intersectingRanges(val->second.entry->range);

				int intersectingCount = 0;
				bool foundDuplicate = false;
				std::vector<std::pair<KeyRange, Reference<GranuleHistoryEntry>>> newerHistory;
				for (auto& r : intersectingRanges) {
					intersectingCount++;
					if (r.cvalue().isValid() && r.cvalue()->endVersion == val->second.entry->endVersion) {
						// this granule is already in the history.
						foundDuplicate = true;
						break;
					} else if (r.cvalue().isValid() && r.cvalue()->endVersion > val->second.entry->endVersion) {
						if (BW_HISTORY_DEBUG) {
							fmt::print("HL {0} {1}) [{2} - {3}) @ {4}:    Superceded by existing [{5} - "
							           "{6}) @ {7}\n",
							           bwData->id.shortString().substr(0, 5),
							           loadId,
							           val->second.entry->range.begin.printable(),
							           val->second.entry->range.end.printable(),
							           cur.first,
							           r.cvalue()->range.begin.printable(),
							           r.cvalue()->range.end.printable(),
							           r.cvalue()->endVersion);
						}
						newerHistory.push_back(std::make_pair(r.range(), r.value()));
					} else if (r.value().isValid() && r.cvalue()->endVersion == val->second.entry->startVersion) {
						if (BW_HISTORY_DEBUG) {
							fmt::print("HL {0} {1}) [{2} - {3}) @ {4}:    Adding existing parent [{5} - "
							           "{6}) @ {7}\n",
							           bwData->id.shortString().substr(0, 5),
							           loadId,
							           val->second.entry->range.begin.printable(),
							           val->second.entry->range.end.printable(),
							           cur.first,
							           r.cvalue()->range.begin.printable(),
							           r.cvalue()->range.end.printable(),
							           r.cvalue()->endVersion);
						}
						val->second.entry->parentGranules.push_back(r.value());
					}
				}

				if (!foundDuplicate && !val->second.entry->parentGranules.empty() &&
				    val->second.entry->parentGranules.size() < intersectingCount) {
					// parents did not cover whole granule space, then no parents (could have been pruned or
					// other issues)
					val->second.entry->parentGranules.clear();
					if (BW_HISTORY_DEBUG) {
						fmt::print("HL {0} {1}) [{2} - {3}) @ {4}:    Clearing parents\n",
						           bwData->id.shortString().substr(0, 5),
						           loadId,
						           val->second.entry->range.begin.printable(),
						           val->second.entry->range.end.printable(),
						           cur.first);
					}
				}

				// only insert if this granule is not already in the history, or its key range is not
				// covered by later child granules in the history
				if (!foundDuplicate && newerHistory.size() < intersectingCount) {
					loadedCount++;
					if (BW_HISTORY_DEBUG) {
						fmt::print("HL {0} {1}) [{2} - {3}) @ {4}:    Adding to history\n",
						           bwData->id.shortString().substr(0, 5),
						           loadId,
						           val->second.entry->range.begin.printable(),
						           val->second.entry->range.end.printable(),
						           cur.first);
					}
					// not all granules newer, insert this guy
					bwData->granuleHistory.insert(val->second.entry->range, val->second.entry);

					// insert any newer granules over this one to maintain history space
					for (auto& it : newerHistory) {
						bwData->granuleHistory.insert(it.first, it.second);
					}
				} else {
					if (BW_HISTORY_DEBUG) {
						fmt::print("HL {0} {1}) [{2} - {3}) @ {4}:    Skipping\n",
						           bwData->id.shortString().substr(0, 5),
						           loadId,
						           val->second.entry->range.begin.printable(),
						           val->second.entry->range.end.printable(),
						           cur.first);
					}
					skippedCount++;
				}

				for (auto& c : val->second.childGranules) {
					// TODO: check for visited (and erasing) before push instead of before pop - a bit more
					// efficient
					if (BW_HISTORY_DEBUG) {
						fmt::print("HL {0} {1}) [{2} - {3}) @ {4}:    Queueing child {5} @ {6}\n",
						           bwData->id.shortString().substr(0, 5),
						           loadId,
						           val->second.entry->range.begin.printable(),
						           val->second.entry->range.end.printable(),
						           cur.first,
						           c.second.shortString().substr(0, 6),
						           c.first);
					}
					rootGranules.push(c);
				}

				// erase this granule so we don't re-process
				forwardHistory.erase(val);

				wait(yield());
			}

			if (BW_HISTORY_DEBUG) {
				fmt::print("Loaded {0} history entries for granule [{1} - {2}) ({3} skipped)\n",
				           loadedCount,
				           metadata->keyRange.begin.printable(),
				           metadata->keyRange.end.printable(),
				           skippedCount);
			}
		}

		metadata->historyLoaded.send(Void());
		return Void();
	} catch (Error& e) {
		if (e.code() == error_code_operation_cancelled) {
			throw e;
		}
		if (e.code() == error_code_granule_assignment_conflict) {
			return Void();
		}
		// SplitStorageMetrics explicitly has a SevError if it gets an error, so no errors should propagate
		// here
		TraceEvent(SevError, "BlobWorkerUnexpectedErrorLoadGranuleHistory", bwData->id).error(e);
		ASSERT_WE_THINK(false);

		// if not simulation, kill the BW
		if (bwData->fatalError.canBeSet()) {
			bwData->fatalError.sendError(e);
		}
		throw e;
	}
}

struct sort_result_chunks {
	inline bool operator()(const std::pair<KeyRange, Future<GranuleFiles>>& chunk1,
	                       const std::pair<KeyRange, Future<GranuleFiles>>& chunk2) {
		return (chunk1.first.begin < chunk2.first.begin);
	}
};

namespace {
int64_t nextHistoryQueryId = 0;
std::vector<std::pair<KeyRange, Future<GranuleFiles>>> loadHistoryChunks(Reference<BlobWorkerData> bwData,
                                                                         Version expectedEndVersion,
                                                                         KeyRange keyRange,
                                                                         Version readVersion) {
	std::unordered_set<UID> visited;
	std::deque<Reference<GranuleHistoryEntry>> queue;
	std::vector<std::pair<KeyRange, Future<GranuleFiles>>> resultChunks;
	int64_t hqId = nextHistoryQueryId++;

	if (BW_HISTORY_DEBUG) {
		fmt::print("HQ {0} {1}) [{2} - {3}) @ {4}: Starting Query\n",
		           bwData->id.shortString().substr(0, 5),
		           hqId,
		           keyRange.begin.printable(),
		           keyRange.end.printable(),
		           readVersion);
	}

	auto parents = bwData->granuleHistory.intersectingRanges(keyRange);

	for (auto it : parents) {
		if (!it.cvalue().isValid()) {
			throw blob_granule_transaction_too_old();
		}
		if (expectedEndVersion > it.cvalue()->endVersion) {
			if (BW_DEBUG) {
				// history must have been pruned up to live granule, but BW still has previous history cached.
				fmt::print("live granule history version {0} for [{1} - {2}) != history end version {3} for "
				           "[{4} - {5}) on BW {6}\n",
				           expectedEndVersion,
				           keyRange.begin.printable(),
				           keyRange.end.printable(),
				           it.cvalue()->endVersion,
				           it.begin().printable(),
				           it.end().printable(),
				           bwData->id.toString().substr(0, 5));
			}
			throw blob_granule_transaction_too_old();
		}
		visited.insert(it.cvalue()->granuleID);
		queue.push_back(it.cvalue());

		if (BW_HISTORY_DEBUG) {
			fmt::print("HQ {0} {1}) [{2} - {3}) @ {4}:     Adding immediate parent [{5} - {6}) @ {7} - {8}\n",
			           bwData->id.shortString().substr(0, 5),
			           hqId,
			           keyRange.begin.printable(),
			           keyRange.end.printable(),
			           readVersion,
			           it.cvalue()->range.begin.printable(),
			           it.cvalue()->range.end.printable(),
			           it.cvalue()->startVersion,
			           it->cvalue()->endVersion);
		}
	}

	while (!queue.empty()) {
		auto cur = queue.front();
		queue.pop_front();
		ASSERT(cur.isValid());

		if (BW_HISTORY_DEBUG) {
			fmt::print("HQ {0} {1}) [{2} - {3}) @ {4}: Processing [{5} - {6}) @ {7}, {8} parents\n",
			           bwData->id.shortString().substr(0, 5),
			           hqId,
			           keyRange.begin.printable(),
			           keyRange.end.printable(),
			           readVersion,
			           cur->range.begin.printable(),
			           cur->range.end.printable(),
			           cur->startVersion,
			           cur->parentGranules.size());
		}

		if (readVersion >= cur->startVersion) {
			if (BW_HISTORY_DEBUG) {
				fmt::print("HQ {0} {1}) [{2} - {3}) @ {4}:     Granule included!\n",
				           bwData->id.shortString().substr(0, 5),
				           hqId,
				           keyRange.begin.printable(),
				           keyRange.end.printable(),
				           readVersion);
			}
			// part of request
			ASSERT(cur->endVersion > readVersion);
			if (!cur->files.isValid() || cur->files.isError()) {
				cur->files = loadHistoryFiles(bwData->db, cur->granuleID);
			}
			resultChunks.push_back(std::pair(cur->range, cur->files));
		} else if (cur->parentGranules.empty()) {
			throw blob_granule_transaction_too_old();
		} else {
			for (auto it : cur->parentGranules) {
				if (!it.isValid()) {
					throw blob_granule_transaction_too_old();
				}
				if (BW_HISTORY_DEBUG) {
					fmt::print("HQ {0} {1}) [{2} - {3}) @ {4}:   Considering parent [{5} - {6}) @ {7} - {8}\n",
					           bwData->id.shortString().substr(0, 5),
					           hqId,
					           keyRange.begin.printable(),
					           keyRange.end.printable(),
					           readVersion,
					           it->range.begin.printable(),
					           it->range.end.printable(),
					           it->startVersion,
					           it->endVersion);
				}
				ASSERT(cur->startVersion == it->endVersion);
				if (it->range.intersects(keyRange) && visited.insert(it->granuleID).second) {
					queue.push_back(it);
					if (BW_HISTORY_DEBUG) {
						fmt::print("HQ {0} {1}) [{2} - {3}) @ {4}:        Adding parent [{5} - {6}) @ {7} - {8}\n",
						           bwData->id.shortString().substr(0, 5),
						           hqId,
						           keyRange.begin.printable(),
						           keyRange.end.printable(),
						           readVersion,
						           it->range.begin.printable(),
						           it->range.end.printable(),
						           it->startVersion,
						           it->endVersion);
					}
				}
			}
		}
	}

	ASSERT(!resultChunks.empty());
	if (resultChunks.size() >= 2) {
		CODE_PROBE(true, "Multiple history chunks for time travel query");
		std::sort(resultChunks.begin(), resultChunks.end(), sort_result_chunks());
		// Assert contiguous
		for (int i = 0; i < resultChunks.size() - 1; i++) {
			if (resultChunks[i].first.end != resultChunks[i + 1].first.begin) {
				fmt::print("HQ {0} {1}) ERROR: history chunks {2} and {3} not contiguous!! ({4}, {5})\n",
				           bwData->id.shortString().substr(0, 5),
				           hqId,
				           i,
				           i + 1,
				           resultChunks[i].first.end.printable(),
				           resultChunks[i + 1].first.begin.printable());
				fmt::print("Chunks: {0}\n", resultChunks.size());
				for (auto& it : resultChunks) {
					fmt::print("    [{0} - {1})\n", it.first.begin.printable(), it.first.end.printable());
				}
			}
			ASSERT(resultChunks[i].first.end == resultChunks[i + 1].first.begin);
		}
		ASSERT(resultChunks.front().first.begin <= keyRange.begin);
		ASSERT(resultChunks.back().first.end >= keyRange.end);
	}

	if (BW_REQUEST_DEBUG) {
		fmt::print("[{0} - {1}) @ {2} time traveled back to {3} granules [{4} - {5})\n",
		           keyRange.begin.printable(),
		           keyRange.end.printable(),
		           readVersion,
		           resultChunks.size(),
		           resultChunks.front().first.begin.printable(),
		           resultChunks.back().first.end.printable());
	}

	return resultChunks;
}

// TODO might want to separate this out for valid values for range assignments vs read requests. Assignment
// conflict and blob_worker_full isn't valid for read requests but is for assignments
bool canReplyWith(Error e) {
	switch (e.code()) {
	case error_code_blob_granule_transaction_too_old:
	case error_code_transaction_too_old:
	case error_code_future_version:
	case error_code_wrong_shard_server:
	case error_code_process_behind: // not thrown yet
	case error_code_blob_worker_full:
		return true;
	default:
		return false;
	};
}
} // namespace

// assumes metadata is already readable and the query is reading from the active granule, not a history one
ACTOR Future<Void> waitForVersion(Reference<GranuleMetadata> metadata, Version v) {
	// if we don't have to wait for change feed version to catch up or wait for any pending file writes to
	// complete, nothing to do

	if (BW_REQUEST_DEBUG) {
		fmt::print("WFV {0}) CF={1}, pendingD={2}, durableD={3}, pendingS={4}, durableS={5}\n",
		           v,
		           metadata->activeCFData.get()->getVersion(),
		           metadata->pendingDeltaVersion,
		           metadata->durableDeltaVersion.get(),
		           metadata->pendingSnapshotVersion,
		           metadata->durableSnapshotVersion.get());
	}

	ASSERT(metadata->activeCFData.get().isValid());

	if (v <= metadata->activeCFData.get()->getVersion() &&
	    (v <= metadata->durableDeltaVersion.get() ||
	     metadata->durableDeltaVersion.get() == metadata->pendingDeltaVersion) &&
	    (v <= metadata->durableSnapshotVersion.get() ||
	     metadata->durableSnapshotVersion.get() == metadata->pendingSnapshotVersion)) {
		CODE_PROBE(true, "Granule read not waiting");
		return Void();
	}

	// wait for change feed version to catch up to ensure we have all data
	if (metadata->activeCFData.get()->getVersion() < v) {
		// FIXME: add future version timeout and throw here, same as SS
		wait(metadata->activeCFData.get()->whenAtLeast(v));
		ASSERT(metadata->activeCFData.get()->getVersion() >= v);
	}

	// wait for any pending delta and snapshot files as of the moment the change feed version caught up.
	state Version pendingDeltaV = metadata->pendingDeltaVersion;
	state Version pendingSnapshotV = metadata->pendingSnapshotVersion;

	// If there are mutations that are no longer buffered but have not been
	// persisted to a delta file that are necessary for the query, wait for them
	if (pendingDeltaV > metadata->durableDeltaVersion.get() && v > metadata->durableDeltaVersion.get()) {
		CODE_PROBE(true, "Granule read waiting for pending delta");
		wait(metadata->durableDeltaVersion.whenAtLeast(pendingDeltaV));
		ASSERT(metadata->durableDeltaVersion.get() >= pendingDeltaV);
	}

	// This isn't strictly needed, but if we're in the process of re-snapshotting, we'd likely rather
	// return that snapshot file than the previous snapshot file and all its delta files.
	if (pendingSnapshotV > metadata->durableSnapshotVersion.get() && v > metadata->durableSnapshotVersion.get()) {
		CODE_PROBE(true, "Granule read waiting for pending snapshot");
		wait(metadata->durableSnapshotVersion.whenAtLeast(pendingSnapshotV));
		ASSERT(metadata->durableSnapshotVersion.get() >= pendingSnapshotV);
	}

	// There is a race here - we wait for pending delta files before this to finish, but while we do, we
	// kick off another delta file and roll the mutations. In that case, we must return the new delta
	// file instead of in memory mutations, so we wait for that delta file to complete

	while (v > metadata->durableDeltaVersion.get() && metadata->pendingDeltaVersion > pendingDeltaV) {
		CODE_PROBE(true, "Granule mutations flushed while waiting for files to complete");
		Version waitVersion = std::min(v, metadata->pendingDeltaVersion);
		pendingDeltaV = metadata->pendingDeltaVersion;
		wait(metadata->durableDeltaVersion.whenAtLeast(waitVersion));
	}

	return Void();
}

ACTOR Future<Void> doBlobGranuleFileRequest(Reference<BlobWorkerData> bwData, BlobGranuleFileRequest req) {
	if (BW_REQUEST_DEBUG) {
		fmt::print("BW {0} processing blobGranuleFileRequest for range [{1} - {2}) @ ",
		           bwData->id.toString(),
		           req.keyRange.begin.printable(),
		           req.keyRange.end.printable());
		if (req.beginVersion > 0) {
			fmt::print("{0} - {1}\n", req.beginVersion, req.readVersion);
		} else {
			fmt::print("{}\n", req.readVersion);
		}
	}

	state Optional<Key> tenantPrefix;
	state Arena arena;
	if (req.tenantInfo.hasTenant()) {
		ASSERT(req.tenantInfo.tenantId != TenantInfo::INVALID_TENANT);
		Optional<TenantMapEntry> tenantEntry = bwData->tenantData.getTenantById(req.tenantInfo.tenantId);
		if (tenantEntry.present()) {
			ASSERT(tenantEntry.get().id == req.tenantInfo.tenantId);
			tenantPrefix = tenantEntry.get().prefix;
		} else {
			CODE_PROBE(true, "Blob worker tenant not found");
			// FIXME - better way. Wait on retry here, or just have better model for tenant metadata?
			// Just throw wrong_shard_server and make the client retry and assume we load it later
			TraceEvent(SevDebug, "BlobWorkerRequestTenantNotFound", bwData->id)
			    .suppressFor(5.0)
			    .detail("Tenant", req.tenantInfo.tenantId);
			throw tenant_not_found();
		}
		req.keyRange = KeyRangeRef(req.keyRange.begin.withPrefix(tenantPrefix.get(), req.arena),
		                           req.keyRange.end.withPrefix(tenantPrefix.get(), req.arena));
	}

	state bool didCollapse = false;
	try {
		// TODO remove requirement for canCollapseBegin once we implement early replying
		ASSERT(req.beginVersion == 0 || req.canCollapseBegin);
		if (req.beginVersion != 0) {
			ASSERT(req.beginVersion > 0);
		}
		state BlobGranuleFileReply rep;
		state std::vector<Reference<GranuleMetadata>> granules;

		if (tenantPrefix.present()) {
			rep.arena.dependsOn(tenantPrefix.get().arena());
		}

		auto checkRanges = bwData->granuleMetadata.intersectingRanges(req.keyRange);
		// check for gaps as errors and copy references to granule metadata before yielding or doing any
		// work
		KeyRef lastRangeEnd = req.keyRange.begin;

		for (auto& r : checkRanges) {
			bool isValid = r.value().activeMetadata.isValid();
			if (lastRangeEnd < r.begin() || !isValid) {
				if (BW_REQUEST_DEBUG) {
					fmt::print("No {0} blob data for [{1} - {2}) in request range [{3} - {4}), skipping request\n",
					           isValid ? "" : "valid",
					           lastRangeEnd.printable(),
					           r.begin().printable(),
					           req.keyRange.begin.printable(),
					           req.keyRange.end.printable());
				}

				throw wrong_shard_server();
			}
			granules.push_back(r.value().activeMetadata);
			lastRangeEnd = r.end();
		}
		if (lastRangeEnd < req.keyRange.end) {
			if (BW_REQUEST_DEBUG) {
				fmt::print("No blob data for [{0} - {1}) in request range [{2} - {3}), skipping request\n",
				           lastRangeEnd.printable(),
				           req.keyRange.end.printable(),
				           req.keyRange.begin.printable(),
				           req.keyRange.end.printable());
			}

			throw wrong_shard_server();
		}

		// do work for each range
		state Key readThrough = req.keyRange.begin;
		for (auto m : granules) {
			if (readThrough >= m->keyRange.end) {
				// previous read did time travel that already included this granule
				continue;
			}
			state Reference<GranuleMetadata> metadata = m;
			// state Version granuleBeginVersion = req.beginVersion;
			// skip waiting for CF ready for recovery mode
			choose {
				when(wait(metadata->readable.getFuture())) {}
				when(wait(metadata->cancelled.getFuture())) {
					throw wrong_shard_server();
				}
			}

			// in case both readable and cancelled are ready, check cancelled
			if (!metadata->cancelled.canBeSet()) {
				throw wrong_shard_server();
			}

			state std::vector<std::pair<KeyRange, GranuleFiles>> rangeGranulePair;

			if (req.readVersion < metadata->historyVersion) {
				CODE_PROBE(true, "Granule Time Travel Read");
				// this is a time travel query, find previous granule
				if (metadata->historyLoaded.canBeSet()) {
					choose {
						when(wait(metadata->historyLoaded.getFuture())) {}
						when(wait(metadata->cancelled.getFuture())) {
							throw wrong_shard_server();
						}
					}
				}

				state std::vector<std::pair<KeyRange, Future<GranuleFiles>>> finalChunks = loadHistoryChunks(
				    bwData, metadata->historyVersion, req.keyRange & metadata->keyRange, req.readVersion);
				state int chunkIdx;
				for (chunkIdx = 0; chunkIdx < finalChunks.size(); chunkIdx++) {
					choose {
						when(GranuleFiles f = wait(finalChunks[chunkIdx].second)) {
							rangeGranulePair.push_back(std::pair(finalChunks[chunkIdx].first, f));
						}
						when(wait(metadata->cancelled.getFuture())) {
							throw wrong_shard_server();
						}
					}

					if (rangeGranulePair.back().second.snapshotFiles.empty()) {
						// a snapshot file must have been purged
						throw blob_granule_transaction_too_old();
					}

					ASSERT(!rangeGranulePair.back().second.deltaFiles.empty());
					ASSERT(rangeGranulePair.back().second.deltaFiles.back().version > req.readVersion);
					if (rangeGranulePair.back().second.snapshotFiles.front().version > req.readVersion) {
						// a snapshot file must have been purged
						throw blob_granule_transaction_too_old();
					}
				}

			} else {
				if (req.readVersion < metadata->initialSnapshotVersion) {
					// a snapshot file must have been pruned
					throw blob_granule_transaction_too_old();
				}

				CODE_PROBE(true, "Granule Active Read");
				// this is an active granule query
				loop {
					// skip check since CF doesn't start for bare metal recovery mode
					if (bwData->isFullRestoreMode) {
						break;
					}
					if (!metadata->activeCFData.get().isValid() || !metadata->cancelled.canBeSet()) {
						throw wrong_shard_server();
					}
					Future<Void> waitForVersionFuture = waitForVersion(metadata, req.readVersion);
					if (waitForVersionFuture.isReady() && !waitForVersionFuture.isError()) {
						// didn't wait, so no need to check rollback stuff
						break;
					}
					// rollback resets all of the version information, so we have to redo wait for
					// version on rollback
					try {
						choose {
							when(wait(waitForVersionFuture)) {
								break;
							}
							when(wait(metadata->activeCFData.onChange())) {}
							when(wait(metadata->cancelled.getFuture())) {
								throw wrong_shard_server();
							}
						}
					} catch (Error& e) {
						// We can get change feed cancelled from whenAtLeast. This means the change feed may
						// retry, or may be cancelled. Wait a bit and try again to see
						if (e.code() == error_code_change_feed_popped) {
							CODE_PROBE(true, "Change feed popped while read waiting", probe::decoration::rare);
							throw wrong_shard_server();
						}
						if (e.code() != error_code_change_feed_cancelled) {
							throw e;
						}
						CODE_PROBE(true, "Change feed switched while read waiting");
						// wait 1ms and try again
						wait(delay(0.001));
					}
					if ((BW_REQUEST_DEBUG) && metadata->activeCFData.get().isValid()) {
						fmt::print("{0} - {1}) @ {2} hit CF change, restarting waitForVersion\n",
						           req.keyRange.begin.printable().c_str(),
						           req.keyRange.end.printable().c_str(),
						           req.readVersion);
					}
				}
				// if feed was popped by another worker and BW only got empty versions, it wouldn't itself see that it
				// got popped, but we can still reject the in theory this should never happen with other protections but
				// it's a useful and inexpensive sanity check
				if (!bwData->isFullRestoreMode) {
					Version emptyVersion = metadata->activeCFData.get()->popVersion - 1;
					if (req.readVersion > metadata->durableDeltaVersion.get() &&
					    emptyVersion > metadata->bufferedDeltaVersion) {
						CODE_PROBE(true,
						           "feed popped for read but granule updater didn't notice yet",
						           probe::decoration::rare);
						// FIXME: could try to cancel the actor here somehow, but it should find out eventually
						throw wrong_shard_server();
					}
				}
				rangeGranulePair.push_back(std::pair(metadata->keyRange, metadata->files));
			}

			if (!metadata->cancelled.canBeSet()) {
				fmt::print("ERROR: Request [{0} - {1}) @ {2} cancelled for granule [{3} - {4}) after "
				           "waitForVersion!\n",
				           req.keyRange.begin.printable(),
				           req.keyRange.end.printable(),
				           req.readVersion,
				           metadata->keyRange.begin.printable(),
				           metadata->keyRange.end.printable());
			}

			// granule is up to date, do read
			ASSERT(metadata->cancelled.canBeSet());

			for (auto& item : rangeGranulePair) {
				Version granuleBeginVersion = req.beginVersion;
				// Right now we force a collapse if the version range crosses granule boundaries, for simplicity
				if (granuleBeginVersion > 0 && granuleBeginVersion <= item.second.snapshotFiles.front().version) {
					CODE_PROBE(true, "collapsed begin version request because of boundaries");
					didCollapse = true;
					granuleBeginVersion = 0;
				}
				state BlobGranuleChunkRef chunk;
				// TODO change with early reply

				chunk.keyRange =
				    KeyRangeRef(StringRef(rep.arena, item.first.begin), StringRef(rep.arena, item.first.end));
				if (tenantPrefix.present()) {
					chunk.tenantPrefix = Optional<StringRef>(tenantPrefix.get());
				}

				int64_t deltaBytes = 0;
				item.second.getFiles(granuleBeginVersion,
				                     req.readVersion,
				                     req.canCollapseBegin,
				                     chunk,
				                     rep.arena,
				                     deltaBytes,
				                     req.summarize);
				bwData->stats.readReqDeltaBytesReturned += deltaBytes;
				if (granuleBeginVersion > 0 && chunk.snapshotFile.present()) {
					CODE_PROBE(true, "collapsed begin version request for efficiency");
					didCollapse = true;
				}

				if (!req.summarize) {
					chunk.includedVersion = req.readVersion;
					// Invoke calls to populate 'EncryptionKeysCtx' for snapshot and/or deltaFiles asynchronously
					state Optional<Future<BlobGranuleCipherKeysCtx>> snapCipherKeysCtx;
					if (chunk.snapshotFile.present()) {
						const bool encrypted = chunk.snapshotFile.get().cipherKeysMetaRef.present();

						if (BW_DEBUG) {
							TraceEvent("DoBlobGranuleFileRequestDelta_KeysCtxPrepare")
							    .detail("FileName", chunk.snapshotFile.get().filename.toString())
							    .detail("Encrypted", encrypted);
						}
						ASSERT(!(g_network && g_network->isSimulated() && bwData->encryptMode.isEncryptionEnabled() &&
						         !encrypted));
						if (encrypted) {
							ASSERT(bwData->encryptMode.isEncryptionEnabled());
							ASSERT(!chunk.snapshotFile.get().cipherKeysCtx.present());
							CODE_PROBE(true, "fetching cipher keys from meta ref for snapshot file");
							snapCipherKeysCtx = getGranuleCipherKeysFromKeysMetaRef(
							    bwData, chunk.snapshotFile.get().cipherKeysMetaRef.get(), &rep.arena);
						}
					}
					state std::unordered_map<int, Future<BlobGranuleCipherKeysCtx>> deltaCipherKeysCtxs;
					for (int deltaIdx = 0; deltaIdx < chunk.deltaFiles.size(); deltaIdx++) {
						const bool encrypted = chunk.deltaFiles[deltaIdx].cipherKeysMetaRef.present();

						if (BW_DEBUG) {
							TraceEvent("DoBlobGranuleFileRequestDelta_KeysCtxPrepare")
							    .detail("FileName", chunk.deltaFiles[deltaIdx].filename.toString())
							    .detail("Encrypted", encrypted);
						}

						ASSERT(!(g_network && g_network->isSimulated() && bwData->encryptMode.isEncryptionEnabled() &&
						         !encrypted));
						if (encrypted) {
							ASSERT(bwData->encryptMode.isEncryptionEnabled());
							ASSERT(!chunk.deltaFiles[deltaIdx].cipherKeysCtx.present());
							CODE_PROBE(true, "fetching cipher keys from meta ref for delta files");
							deltaCipherKeysCtxs.emplace(
							    deltaIdx,
							    getGranuleCipherKeysFromKeysMetaRef(
							        bwData, chunk.deltaFiles[deltaIdx].cipherKeysMetaRef.get(), &rep.arena));
						}
					}

					// new deltas (if version is larger than version of last delta file)
					// FIXME: do trivial key bounds here if key range is not fully contained in request key
					// range
					if (req.readVersion > metadata->durableDeltaVersion.get() && !metadata->currentDeltas.empty()) {
						if (metadata->durableDeltaVersion.get() != metadata->pendingDeltaVersion) {
							fmt::print(
							    "real-time read [{0} - {1}) @ {2} doesn't have mutations!! durable={3}, pending={4}\n",
							    metadata->keyRange.begin.printable(),
							    metadata->keyRange.end.printable(),
							    req.readVersion,
							    metadata->durableDeltaVersion.get(),
							    metadata->pendingDeltaVersion);
						}

						// prune mutations based on begin version, if possible
						ASSERT(metadata->durableDeltaVersion.get() == metadata->pendingDeltaVersion);
						MutationsAndVersionRef* mutationIt = metadata->currentDeltas.begin();
						if (granuleBeginVersion > metadata->currentDeltas.back().version) {
							CODE_PROBE(true, "beginVersion pruning all in-memory mutations");
							mutationIt = metadata->currentDeltas.end();
						} else if (granuleBeginVersion > metadata->currentDeltas.front().version) {
							// binary search for beginVersion
							CODE_PROBE(true, "beginVersion pruning some in-memory mutations");
							mutationIt = std::lower_bound(metadata->currentDeltas.begin(),
							                              metadata->currentDeltas.end(),
							                              MutationsAndVersionRef(granuleBeginVersion, 0),
							                              MutationsAndVersionRef::OrderByVersion());
						}

						// add mutations to response
						while (mutationIt != metadata->currentDeltas.end()) {
							if (mutationIt->version > req.readVersion) {
								CODE_PROBE(true, "readVersion pruning some in-memory mutations");
								break;
							}
							chunk.newDeltas.push_back_deep(rep.arena, *mutationIt);
							mutationIt++;
						}
					}

					// Update EncryptionKeysCtx information for the chunk->snapshotFile
					if (chunk.snapshotFile.present() && snapCipherKeysCtx.present()) {
						ASSERT(chunk.snapshotFile.get().cipherKeysMetaRef.present());

						BlobGranuleCipherKeysCtx keysCtx = wait(snapCipherKeysCtx.get());
						chunk.snapshotFile.get().cipherKeysCtx = std::move(keysCtx);
						// reclaim memory from non-serializable field
						chunk.snapshotFile.get().cipherKeysMetaRef.reset();

						if (BW_DEBUG) {
							TraceEvent("DoBlobGranuleFileRequestSnap_KeysCtxDone")
							    .detail("FileName", chunk.snapshotFile.get().filename.toString());
						}
					}

					// Update EncryptionKeysCtx information for the chunk->deltaFiles
					if (!deltaCipherKeysCtxs.empty()) {
						ASSERT(!chunk.deltaFiles.empty());

						state std::unordered_map<int, Future<BlobGranuleCipherKeysCtx>>::const_iterator itr;
						for (itr = deltaCipherKeysCtxs.begin(); itr != deltaCipherKeysCtxs.end(); itr++) {
							BlobGranuleCipherKeysCtx keysCtx = wait(itr->second);
							chunk.deltaFiles[itr->first].cipherKeysCtx = std::move(keysCtx);
							// reclaim memory from non-serializable field
							chunk.deltaFiles[itr->first].cipherKeysMetaRef.reset();

							if (BW_DEBUG) {
								TraceEvent("DoBlobGranuleFileRequestDelta_KeysCtxDone")
								    .detail("FileName", chunk.deltaFiles[itr->first].filename.toString());
							}
						}
					}

					// don't update read stats on a summarize read
					if (metadata->updateReadStats(req.readVersion, chunk)) {
						bwData->triggerReadDrivenCompaction();
					}
				}

				rep.chunks.push_back(rep.arena, chunk);

				bwData->stats.readReqTotalFilesReturned += chunk.deltaFiles.size() + int(chunk.snapshotFile.present());
				readThrough = chunk.keyRange.end;
			}

			wait(yield(TaskPriority::DefaultEndpoint));
		}
		// do these together to keep them synchronous
		if (req.beginVersion != 0) {
			++bwData->stats.readRequestsWithBegin;
		}
		if (didCollapse) {
			++bwData->stats.readRequestsCollapsed;
		}

		double duration = g_network->timer() - req.requestTime();
		bwData->stats.readLatencySample.addMeasurement(duration);

		ASSERT(!req.reply.isSet());
		req.reply.send(rep);
		--bwData->stats.activeReadRequests;
	} catch (Error& e) {
		if (e.code() == error_code_operation_cancelled) {
			req.reply.sendError(wrong_shard_server());
			throw;
		}

		if (e.code() == error_code_wrong_shard_server) {
			++bwData->stats.wrongShardServer;
		}
		--bwData->stats.activeReadRequests;
		if (canReplyWith(e)) {
			req.reply.sendError(e);
		} else {
			throw e;
		}
	}
	return Void();
}

ACTOR Future<Void> handleBlobGranuleFileRequest(Reference<BlobWorkerData> bwData, BlobGranuleFileRequest req) {
	++bwData->stats.readRequests;
	++bwData->stats.activeReadRequests;
	if (req.summarize) {
		++bwData->stats.summaryReads;
	}
	choose {
		when(wait(doBlobGranuleFileRequest(bwData, req))) {}
		when(wait(delay(SERVER_KNOBS->BLOB_WORKER_REQUEST_TIMEOUT))) {
			if (!req.reply.isSet()) {
				CODE_PROBE(true, "Blob Worker request timeout hit", probe::decoration::rare);
				if (BW_DEBUG) {
					fmt::print("BW {0} request [{1} - {2}) @ {3} timed out, sending WSS\n",
					           bwData->id.toString().substr(0, 5),
					           req.keyRange.begin.printable(),
					           req.keyRange.end.printable(),
					           req.readVersion);
				}
				--bwData->stats.activeReadRequests;
				++bwData->stats.granuleRequestTimeouts;

				// return wrong_shard_server because it's possible that someone else actually owns the
				// granule now
				req.reply.sendError(wrong_shard_server());
			}
		}
	}
	return Void();
}

ACTOR Future<GranuleFiles> loadParentGranuleForMergeSnapshot(Transaction* tr, KeyRange range, Version historyVersion) {
	// translate key range to granule id
	Optional<Value> historyParentValue = wait(tr->get(blobGranuleHistoryKeyFor(range, historyVersion)));
	ASSERT(historyParentValue.present());
	Standalone<BlobGranuleHistoryValue> val = decodeBlobGranuleHistoryValue(historyParentValue.get());
	UID parentGranuleID = val.granuleID;

	// load previous files for granule
	GranuleFiles prevFiles = wait(loadPreviousFiles(tr, parentGranuleID));
	return prevFiles;
}

// FIXME: move this up by other granule state stuff like BGUF
ACTOR Future<GranuleStartState> openGranule(Reference<BlobWorkerData> bwData, AssignBlobRangeRequest req) {
	ASSERT(req.type != AssignRequestType::Continue);
	state Transaction tr(bwData->db);
	state Key lockKey = blobGranuleLockKeyFor(req.keyRange);
	state UID newGranuleID = deterministicRandom()->randomUniqueID();

	if (BW_DEBUG) {
		fmt::print("{0} [{1} - {2}) open ({3}, {4})\n",
		           bwData->id.toString().substr(0, 5),
		           req.keyRange.begin.printable(),
		           req.keyRange.end.printable(),
		           req.managerEpoch,
		           req.managerSeqno);
	}

	loop {
		try {
			tr.setOption(FDBTransactionOptions::ACCESS_SYSTEM_KEYS);
			tr.setOption(FDBTransactionOptions::PRIORITY_SYSTEM_IMMEDIATE);
			tr.setOption(FDBTransactionOptions::LOCK_AWARE);

			state GranuleStartState info;
			info.changeFeedStartVersion = invalidVersion;

			state Future<Optional<Value>> fLockValue = tr.get(lockKey);
			state Future<ForcedPurgeState> fForcedPurgeState = getForcePurgedState(&tr, req.keyRange);
			Future<Optional<GranuleHistory>> fHistory = getLatestGranuleHistory(&tr, req.keyRange);
			Optional<GranuleHistory> history = wait(fHistory);
			info.history = history;

			ForcedPurgeState purgeState = wait(fForcedPurgeState);
			if (purgeState != ForcedPurgeState::NonePurged) {
				CODE_PROBE(true, "Worker trying to open force purged granule", probe::decoration::rare);
				if (BW_DEBUG) {
					fmt::print("Granule [{0} - {1}) is force purged on BW {2}, abandoning\n",
					           req.keyRange.begin.printable(),
					           req.keyRange.end.printable(),
					           bwData->id.toString().substr(0, 5));
				}
				throw granule_assignment_conflict();
			}

			bool isFullRestore = wait(isFullRestoreMode(bwData->db, req.keyRange));
			bwData->isFullRestoreMode = isFullRestore;

			Optional<Value> prevLockValue = wait(fLockValue);
			state bool hasPrevOwner = prevLockValue.present();
			state bool createChangeFeed = false;

			if (hasPrevOwner) {
				CODE_PROBE(true, "Granule open found previous owner");
				std::tuple<int64_t, int64_t, UID> prevOwner = decodeBlobGranuleLockValue(prevLockValue.get());

				info.granuleID = std::get<2>(prevOwner);
				state bool doLockCheck = true;
				// if it's the first snapshot of a new granule, history won't be present
				if (info.history.present()) {
					if (info.granuleID != info.history.get().value.granuleID) {
						CODE_PROBE(true, "Blob Worker re-opening granule after merge+resplit", probe::decoration::rare);
						// The only case this can happen is when a granule was merged into a larger granule,
						// then split back out to the same one. Validate that this is a new granule that was
						// split previously. Just check lock based on epoch, since seqno is intentionally
						// changed
						ASSERT(std::get<1>(prevOwner) == std::numeric_limits<int64_t>::max());
						if (req.managerEpoch < std::get<0>(prevOwner)) {
							throw granule_assignment_conflict();
						}
						doLockCheck = false;
						info.granuleID = info.history.get().value.granuleID;
						createChangeFeed = true;
					}
				}
				if (doLockCheck) {
					acquireGranuleLock(
					    req.managerEpoch, req.managerSeqno, std::get<0>(prevOwner), std::get<1>(prevOwner));
				}

				GranuleFiles granuleFiles = wait(loadPreviousFiles(&tr, info.granuleID));
				info.existingFiles = granuleFiles;
				info.doSnapshot = false;

				if (!doLockCheck) {
					// validate new granule id is empty
					ASSERT(granuleFiles.snapshotFiles.empty());
					ASSERT(granuleFiles.deltaFiles.empty());
				}

				if (!info.history.present()) {
					// the only time history can be not present if a lock already exists is if it's a
					// new granule and it died before it could persist the initial snapshot from FDB
					ASSERT(info.existingFiles.get().snapshotFiles.empty());
				}

				if (info.existingFiles.get().snapshotFiles.empty()) {
					ASSERT(info.existingFiles.get().deltaFiles.empty());
					info.previousDurableVersion = invalidVersion;
					info.doSnapshot = true;
				} else if (info.existingFiles.get().deltaFiles.empty()) {
					info.previousDurableVersion = info.existingFiles.get().snapshotFiles.back().version;
				} else {
					info.previousDurableVersion = info.existingFiles.get().deltaFiles.back().version;
				}

				// for the non-splitting cases, this doesn't need to be 100% accurate, it just needs to
				// be smaller than the next delta file write.
				info.changeFeedStartVersion = info.previousDurableVersion;
			} else {
				// else we are first, no need to check for owner conflict
				if (info.history.present()) {
					// if this granule is derived from a split or merge, this history entry is already
					// present (written by the blob manager)
					info.granuleID = info.history.get().value.granuleID;
				} else {
					// FIXME: could avoid max uid for granule ids here
					// if this granule is not derived from a split or merge, use new granule id
					info.granuleID = newGranuleID;
				}

				// for recovery mode - don't create change feed, don't create snapshot
				if (bwData->isFullRestoreMode) {
					createChangeFeed = false;
					info.doSnapshot = false;
					GranuleFiles granuleFiles = wait(loadPreviousFiles(&tr, info.granuleID));
					info.existingFiles = granuleFiles;

					if (info.existingFiles.get().snapshotFiles.empty()) {
						ASSERT(info.existingFiles.get().deltaFiles.empty());
						info.previousDurableVersion = invalidVersion;
						info.doSnapshot = true;
					} else if (info.existingFiles.get().deltaFiles.empty()) {
						info.previousDurableVersion = info.existingFiles.get().snapshotFiles.back().version;
					} else {
						info.previousDurableVersion = info.existingFiles.get().deltaFiles.back().version;
					}
					info.changeFeedStartVersion = info.previousDurableVersion;
				} else {
					createChangeFeed = true;
					info.doSnapshot = true;
					info.previousDurableVersion = invalidVersion;
				}
			}

			if (createChangeFeed && !bwData->isFullRestoreMode) {
				// create new change feed for new version of granule
				wait(updateChangeFeed(
				    &tr, granuleIDToCFKey(info.granuleID), ChangeFeedStatus::CHANGE_FEED_CREATE, req.keyRange));
			}

			tr.set(lockKey, blobGranuleLockValueFor(req.managerEpoch, req.managerSeqno, info.granuleID));
			wait(krmSetRange(&tr, blobGranuleMappingKeys.begin, req.keyRange, blobGranuleMappingValueFor(bwData->id)));

			// If anything in previousGranules, need to do the handoff logic and set
			// ret.previousChangeFeedId, and the previous durable version will come from the previous
			// granules
			if (info.history.present() && info.history.get().value.parentVersions.size() > 0) {
				CODE_PROBE(true, "Granule open found parent");
				if (info.history.get().value.parentVersions.size() == 1) { // split
					state KeyRangeRef parentRange(info.history.get().value.parentBoundaries[0],
					                              info.history.get().value.parentBoundaries[1]);
					state Version parentVersion = info.history.get().value.parentVersions[0];
					state Key parentHistoryKey = blobGranuleHistoryKeyFor(parentRange, parentVersion);

					Optional<Value> historyParentValue = wait(tr.get(parentHistoryKey));

					if (historyParentValue.present()) {
						Standalone<BlobGranuleHistoryValue> val =
						    decodeBlobGranuleHistoryValue(historyParentValue.get());
						UID parentGranuleID = val.granuleID;

						info.splitParentGranule = std::pair(parentRange, parentGranuleID);

						state std::pair<BlobGranuleSplitState, Version> granuleSplitState =
						    std::pair(BlobGranuleSplitState::Initialized, invalidVersion);
						if (hasPrevOwner) {
							std::pair<BlobGranuleSplitState, Version> _gss =
							    wait(getGranuleSplitState(&tr, parentGranuleID, info.granuleID));
							granuleSplitState = _gss;
						}

						if (granuleSplitState.first == BlobGranuleSplitState::Assigned) {
							CODE_PROBE(true, "Granule open found granule in assign state");
							// was already assigned, use change feed start version
							ASSERT(granuleSplitState.second > 0);
							info.changeFeedStartVersion = granuleSplitState.second;
						} else if (granuleSplitState.first == BlobGranuleSplitState::Initialized) {
							CODE_PROBE(true, "Granule open found granule in initialized state");
							if (!bwData->isFullRestoreMode) {
								wait(updateGranuleSplitState(&tr,
								                             info.splitParentGranule.get().first,
								                             info.splitParentGranule.get().second,
								                             info.granuleID,
								                             BlobGranuleSplitState::Assigned));
							}
							// change feed was created as part of this transaction, changeFeedStartVersion
							// will be set later
						} else {
							if (!bwData->isFullRestoreMode) {
								CODE_PROBE(true, "Granule open found granule in done state");
								// this sub-granule is done splitting, no need for split logic.
								info.splitParentGranule.reset();
							}
						}
					}

					if (info.doSnapshot) {
						ASSERT(info.splitParentGranule.present());
						// only need to do snapshot if no files exist yet for this granule.
						ASSERT(info.previousDurableVersion == invalidVersion);
						GranuleFiles prevFiles = wait(loadPreviousFiles(&tr, info.splitParentGranule.get().second));
						ASSERT(!prevFiles.snapshotFiles.empty() || !prevFiles.deltaFiles.empty());

						info.blobFilesToSnapshot.push_back(prevFiles);
						info.previousDurableVersion = info.blobFilesToSnapshot[0].deltaFiles.empty()
						                                  ? info.blobFilesToSnapshot[0].snapshotFiles.back().version
						                                  : info.blobFilesToSnapshot[0].deltaFiles.back().version;
					}
				} else if (info.doSnapshot) {
					CODE_PROBE(true, "merge needs to snapshot at start");
					state std::vector<Future<GranuleFiles>> parentGranulesToSnapshot;
					ASSERT(info.previousDurableVersion == invalidVersion);
					// need first snapshot to be at history version so this granule can serve the full range
					// of data for its version range, even if the previous granule happened to persist data
					// beyond that
					info.previousDurableVersion = info.history.get().version;
					// Can't roll back past re-snapshot version
					info.changeFeedStartVersion = info.history.get().version;

					for (int i = 0; i < info.history.get().value.parentVersions.size(); i++) {
						KeyRangeRef parentRange(info.history.get().value.parentBoundaries[i],
						                        info.history.get().value.parentBoundaries[i + 1]);
						Version parentVersion = info.history.get().value.parentVersions[i];
						parentGranulesToSnapshot.push_back(
						    loadParentGranuleForMergeSnapshot(&tr, parentRange, parentVersion));
					}

					state int pIdx;
					for (pIdx = 0; pIdx < parentGranulesToSnapshot.size(); pIdx++) {
						GranuleFiles parentFiles = wait(parentGranulesToSnapshot[pIdx]);
						info.blobFilesToSnapshot.push_back(parentFiles);
						ASSERT(!parentFiles.deltaFiles.empty());
						ASSERT(parentFiles.deltaFiles.back().version >= info.previousDurableVersion);
					}
				}
			}
			wait(tr.commit());

			if (info.changeFeedStartVersion == invalidVersion) {
				info.changeFeedStartVersion = tr.getCommittedVersion();
			}

			TraceEvent openEv("GranuleOpen", bwData->id);
			openEv.detail("GranuleID", info.granuleID)
			    .detail("Granule", req.keyRange)
			    .detail("Epoch", req.managerEpoch)
			    .detail("Seqno", req.managerSeqno)
			    .detail("CFStartVersion", info.changeFeedStartVersion)
			    .detail("PreviousDurableVersion", info.previousDurableVersion);
			if (info.splitParentGranule.present()) {
				openEv.detail("SplitParentGranuleID", info.splitParentGranule.get().second);
			}

			if (BUGGIFY && bwData->maybeInjectTargetedRestart()) {
				wait(delay(0)); // should be cancelled
				ASSERT(false);
			}

			return info;
		} catch (Error& e) {
			if (e.code() == error_code_granule_assignment_conflict) {
				throw e;
			}
			wait(tr.onError(e));
		}
	}
}

ACTOR Future<Reference<BlobConnectionProvider>> loadBStoreForTenant(Reference<BlobWorkerData> bwData,
                                                                    KeyRange keyRange) {
	state int retryCount = 0;
	loop {
		state Reference<GranuleTenantData> data;
		wait(store(data, bwData->tenantData.getDataForGranule(keyRange)));
		if (data.isValid()) {
			wait(data->bstoreLoaded.getFuture());
			wait(delay(0));
			return data->bstore;
		} else {
			CODE_PROBE(true, "bstore for unknown tenant");
			// Assume not loaded yet, just wait a bit. Could do sophisticated mechanism but will redo tenant
			// loading to be versioned anyway. 10 retries means it's likely not a transient race with
			// loading tenants, and instead a persistent issue.
			retryCount++;
			TraceEvent(retryCount <= 10 ? SevDebug : SevWarn, "BlobWorkerUnknownTenantForGranule", bwData->id)
			    .detail("KeyRange", keyRange);
			wait(delay(0.1));
		}
	}
}

ACTOR Future<Void> start(Reference<BlobWorkerData> bwData, GranuleRangeMetadata* meta, AssignBlobRangeRequest req) {
	ASSERT(meta->activeMetadata.isValid());

	Future<Reference<BlobConnectionProvider>> loadBStore;
	if (SERVER_KNOBS->BG_METADATA_SOURCE != "tenant") {
		loadBStore = Future<Reference<BlobConnectionProvider>>(bwData->bstore); // done
	} else {
		loadBStore = loadBStoreForTenant(bwData, req.keyRange);
	}

	meta->activeMetadata->originalReq = req;
	meta->assignFuture = openGranule(bwData, req);
	meta->fileUpdaterFuture = blobGranuleUpdateFiles(bwData, meta->activeMetadata, meta->assignFuture, loadBStore);
	meta->historyLoaderFuture = blobGranuleLoadHistory(bwData, meta->activeMetadata, meta->assignFuture);
	wait(success(meta->assignFuture));
	return Void();
}

namespace {
GranuleRangeMetadata constructActiveBlobRange(Reference<BlobWorkerData> bwData,
                                              KeyRange keyRange,
                                              int64_t epoch,
                                              int64_t seqno) {

	Reference<GranuleMetadata> newMetadata = makeReference<GranuleMetadata>();
	newMetadata->keyRange = keyRange;
	// FIXME: original Epoch/Seqno is now not necessary with originalReq
	newMetadata->originalEpoch = epoch;
	newMetadata->originalSeqno = seqno;
	newMetadata->continueEpoch = epoch;
	newMetadata->continueSeqno = seqno;

	return GranuleRangeMetadata(epoch, seqno, newMetadata);
}

GranuleRangeMetadata constructInactiveBlobRange(int64_t epoch, int64_t seqno) {
	return GranuleRangeMetadata(epoch, seqno, Reference<GranuleMetadata>());
}

// ignore stale assignments and make repeating the same one idempotent
bool newerRangeAssignment(GranuleRangeMetadata oldMetadata, int64_t epoch, int64_t seqno) {
	return epoch > oldMetadata.lastEpoch || (epoch == oldMetadata.lastEpoch && seqno > oldMetadata.lastSeqno);
}

// TODO unit test this assignment, particularly out-of-order insertions!

// The contract from the blob manager is:
// If a key range [A, B) was assigned to the worker at seqno S1, no part of the keyspace that intersects
// [A, B] may be re-assigned to the worker until the range has been revoked from this worker. This
// revoking can either happen by the blob manager willingly relinquishing the range, or by the blob
// manager reassigning it somewhere else. This means that if the worker gets an assignment for any range
// that intersects [A, B) at S3, there must have been a revoke message for [A, B) with seqno S3 where S1
// < S2 < S3, that was delivered out of order. This means that if there are any intersecting but not
// fully overlapping ranges with a new range assignment, they had already been revoked. So the worker
// will mark them as revoked, but leave the sequence number as S1, so that when the actual revoke
// message comes in, it is a no-op, but updates the sequence number. Similarly, if a worker gets an
// assign message for any range that already has a higher sequence number, that range was either
// revoked, or revoked and then re-assigned. Either way, this assignment is no longer valid.

// Returns future to wait on to ensure prior work of other granules is done before responding to the
// manager with a successful assignment And if the change produced a new granule that needs to start
// doing work, returns the new granule so that the caller can start() it with the appropriate starting
// state.

// Not an actor because we need to guarantee it changes the synchronously as part of the request
bool changeBlobRange(Reference<BlobWorkerData> bwData,
                     KeyRange keyRange,
                     int64_t epoch,
                     int64_t seqno,
                     bool active,
                     bool disposeOnCleanup,
                     bool selfReassign,
                     std::vector<Future<Void>>& toWaitOut,
                     Optional<AssignRequestType> assignType = Optional<AssignRequestType>()) {
	ASSERT(active == assignType.present());

	if (BW_DEBUG) {
		fmt::print("{0} range for [{1} - {2}): {3} @ ({4}, {5})\n",
		           selfReassign ? "Re-assigning" : "Changing",
		           keyRange.begin.printable(),
		           keyRange.end.printable(),
		           active ? "T" : "F",
		           epoch,
		           seqno);
	}

	// For each range that intersects this update:
	// If the identical range already exists at the same assignment sequence number and it is not a
	// self-reassign, this is a noop. Otherwise, this will consist of a series of ranges that are either
	// older, or newer. For each older range, cancel it if it is active. Insert the current range.
	// Re-insert all newer ranges over the current range.

	std::vector<std::pair<KeyRange, GranuleRangeMetadata>> newerRanges;

	auto ranges = bwData->granuleMetadata.intersectingRanges(keyRange);
	bool alreadyAssigned = false;
	for (auto& r : ranges) {
		bool thisAssignmentNewer = newerRangeAssignment(r.value(), epoch, seqno);
		if (BW_DEBUG) {
			fmt::print("thisAssignmentNewer={}\n", thisAssignmentNewer ? "true" : "false");
		}

		if (BW_DEBUG) {
			fmt::print("last: ({0}, {1}). now: ({2}, {3})\n", r.value().lastEpoch, r.value().lastSeqno, epoch, seqno);
		}

		if (r.value().lastEpoch == epoch && r.value().lastSeqno == seqno) {
			// the range in our map can be different if later the range was split, but then an old request
			// gets retried. Assume that it's the same as initially

			if (selfReassign) {
				thisAssignmentNewer = true;
			} else {
				if (BW_DEBUG) {
					printf("same assignment\n");
				}
				// applied the same assignment twice, make idempotent
				if (r.value().activeMetadata.isValid()) {
					toWaitOut.push_back(success(r.value().assignFuture));
				}
				alreadyAssigned = true;
				break;
			}
		}

		if (r.value().activeMetadata.isValid() && thisAssignmentNewer) {
			// cancel actors for old range and clear reference
			if (BW_DEBUG) {
				fmt::print("  [{0} - {1}): @ ({2}, {3}) (cancelling)\n",
				           r.begin().printable(),
				           r.end().printable(),
				           r.value().lastEpoch,
				           r.value().lastSeqno);
			}
			if (!active) {
				bwData->stats.numRangesAssigned--;
			}
			r.value().cancel();
		} else if (!thisAssignmentNewer) {
			// re-insert the known newer range over this existing range
			newerRanges.push_back(std::pair(r.range(), r.value()));
		}
	}

	if (alreadyAssigned) {
		return false;
	}

	// if range is active, and isn't surpassed by a newer range already, insert an active range
	GranuleRangeMetadata newMetadata = (active && newerRanges.empty())
	                                       ? constructActiveBlobRange(bwData, keyRange, epoch, seqno)
	                                       : constructInactiveBlobRange(epoch, seqno);

	bwData->granuleMetadata.insert(keyRange, newMetadata);
	if (BW_DEBUG) {
		fmt::print("Inserting new range [{0} - {1}): {2} @ ({3}, {4})\n",
		           keyRange.begin.printable(),
		           keyRange.end.printable(),
		           newMetadata.activeMetadata.isValid() ? "T" : "F",
		           newMetadata.lastEpoch,
		           newMetadata.lastSeqno);
	}

	for (auto& it : newerRanges) {
		if (BW_DEBUG) {
			fmt::print("Re-inserting newer range [{0} - {1}): {2} @ ({3}, {4})\n",
			           it.first.begin.printable(),
			           it.first.end.printable(),
			           it.second.activeMetadata.isValid() ? "T" : "F",
			           it.second.lastEpoch,
			           it.second.lastSeqno);
		}
		bwData->granuleMetadata.insert(it.first, it.second);
	}

	return newerRanges.size() == 0;
}

bool resumeBlobRange(Reference<BlobWorkerData> bwData, KeyRange keyRange, int64_t epoch, int64_t seqno) {
	auto existingRange = bwData->granuleMetadata.rangeContaining(keyRange.begin);
	// if range boundaries don't match, or this (epoch, seqno) is old or the granule is inactive, ignore
	if (keyRange.begin != existingRange.begin() || keyRange.end != existingRange.end() ||
	    existingRange.value().lastEpoch > epoch ||
	    (existingRange.value().lastEpoch == epoch && existingRange.value().lastSeqno > seqno) ||
	    !existingRange.value().activeMetadata.isValid()) {

		if (BW_DEBUG) {
			fmt::print("BW {0} got out of date resume range for [{1} - {2}) @ ({3}, {4}). Currently  [{5} "
			           "- {6}) @ ({7}, "
			           "{8}): {9}\n",
			           bwData->id.toString(),
			           existingRange.begin().printable(),
			           existingRange.end().printable(),
			           existingRange.value().lastEpoch,
			           existingRange.value().lastSeqno,
			           keyRange.begin.printable(),
			           keyRange.end.printable(),
			           epoch,
			           seqno,
			           existingRange.value().activeMetadata.isValid() ? "T" : "F");
		}

		return false;
	}
	if (existingRange.value().lastEpoch != epoch || existingRange.value().lastSeqno != seqno) {
		// update the granule metadata map, and the continueEpoch/seqno.  Saves an extra transaction
		existingRange.value().lastEpoch = epoch;
		existingRange.value().lastSeqno = seqno;
		existingRange.value().activeMetadata->continueEpoch = epoch;
		existingRange.value().activeMetadata->continueSeqno = seqno;
		existingRange.value().activeMetadata->resume();
	}
	// else we already processed this continue, do nothing
	return true;
}
} // namespace

// the contract of handleRangeAssign and handleRangeRevoke is that they change the mapping before doing any
// waiting. This ensures GetGranuleAssignment returns an up-to-date set of ranges
ACTOR Future<Void> handleRangeAssign(Reference<BlobWorkerData> bwData,
                                     AssignBlobRangeRequest req,
                                     bool isSelfReassign) {
	try {
		if (req.type == AssignRequestType::Continue) {
			resumeBlobRange(bwData, req.keyRange, req.managerEpoch, req.managerSeqno);
		} else {
			if (!isSelfReassign && bwData->isFull()) {
				if (BW_DEBUG) {
					fmt::print("BW {0}: rejecting assignment [{1} - {2}) b/c full\n",
					           bwData->id.toString().substr(0, 6),
					           req.keyRange.begin.printable(),
					           req.keyRange.end.printable());
				}
				++bwData->stats.fullRejections;
				req.reply.sendError(blob_worker_full());
				return Void();
			}
			std::vector<Future<Void>> toWait;
			state bool shouldStart = changeBlobRange(bwData,
			                                         req.keyRange,
			                                         req.managerEpoch,
			                                         req.managerSeqno,
			                                         true,
			                                         false,
			                                         isSelfReassign,
			                                         toWait,
			                                         req.type);
			wait(waitForAll(toWait));

			if (shouldStart) {
				if (!isSelfReassign) {
					bwData->stats.numRangesAssigned++;
				}
				auto m = bwData->granuleMetadata.rangeContaining(req.keyRange.begin);
				ASSERT(m.begin() == req.keyRange.begin && m.end() == req.keyRange.end);
				if (m.value().activeMetadata.isValid()) {
					wait(start(bwData, &m.value(), req));
				}
			}
		}
		if (!isSelfReassign) {
			ASSERT(!req.reply.isSet());
			req.reply.send(Void());
		}
		return Void();
	} catch (Error& e) {
		if (e.code() == error_code_operation_cancelled) {
			if (!bwData->shuttingDown && !isSelfReassign) {
				// the cancelled was because the granule open was cancelled, not because the whole blob
				// worker was.
				ASSERT(!req.reply.isSet());
				req.reply.sendError(granule_assignment_conflict());
			}
			throw e;
		}
		if (BW_DEBUG) {
			fmt::print("AssignRange [{0} - {1}) ({2}, {3}) in BW {4} got error {5}\n",
			           req.keyRange.begin.printable().c_str(),
			           req.keyRange.end.printable().c_str(),
			           req.managerEpoch,
			           req.managerSeqno,
			           bwData->id.toString().c_str(),
			           e.name());
		}

		if (!isSelfReassign) {
			if (e.code() == error_code_granule_assignment_conflict) {
				req.reply.sendError(e);
				bwData->stats.numRangesAssigned--;
				return Void();
			}

			if (canReplyWith(e)) {
				req.reply.sendError(e);
			}
		}

		TraceEvent(SevError, "BlobWorkerUnexpectedErrorRangeAssign", bwData->id)
		    .error(e)
		    .detail("Range", req.keyRange)
		    .detail("ManagerEpoch", req.managerEpoch)
		    .detail("SeqNo", req.managerSeqno);
		ASSERT_WE_THINK(false);

		// if not simulation, kill the BW
		if (bwData->fatalError.canBeSet()) {
			bwData->fatalError.sendError(e);
		}
		throw e;
	}
}

ACTOR Future<Void> handleRangeRevoke(Reference<BlobWorkerData> bwData, RevokeBlobRangeRequest req) {
	try {
		std::vector<Future<Void>> toWait;
		changeBlobRange(bwData, req.keyRange, req.managerEpoch, req.managerSeqno, false, req.dispose, false, toWait);
		wait(waitForAll(toWait));
		req.reply.send(Void());
		return Void();
	} catch (Error& e) {
		// FIXME: retry on error if dispose fails?
		if (BW_DEBUG) {
			fmt::print("RevokeRange [{0} - {1}) ({2}, {3}) got error {4}\n",
			           req.keyRange.begin.printable(),
			           req.keyRange.end.printable(),
			           req.managerEpoch,
			           req.managerSeqno,
			           e.name());
		}
		if (canReplyWith(e)) {
			req.reply.sendError(e);
		}
		throw;
	}
}

void handleBlobVersionRequest(Reference<BlobWorkerData> bwData, MinBlobVersionRequest req) {
	bwData->db->setDesiredChangeFeedVersion(
	    std::max<Version>(0, req.grv - (SERVER_KNOBS->TARGET_BW_LAG_UPDATE * SERVER_KNOBS->VERSIONS_PER_SECOND)));
	MinBlobVersionReply rep;
	rep.version = bwData->db->getMinimumChangeFeedVersion();
	bwData->stats.minimumCFVersion = rep.version;
	bwData->stats.cfVersionLag = std::max((Version)0, req.grv - rep.version);
	bwData->stats.notAtLatestChangeFeeds = bwData->db->notAtLatestChangeFeeds.size();
	req.reply.send(rep);
}

ACTOR Future<Void> registerBlobWorker(Reference<BlobWorkerData> bwData, BlobWorkerInterface interf) {
	state Reference<ReadYourWritesTransaction> tr = makeReference<ReadYourWritesTransaction>(bwData->db);
	TraceEvent("BlobWorkerRegister", bwData->id);
	loop {
		tr->setOption(FDBTransactionOptions::ACCESS_SYSTEM_KEYS);
		tr->setOption(FDBTransactionOptions::PRIORITY_SYSTEM_IMMEDIATE);
		tr->setOption(FDBTransactionOptions::LOCK_AWARE);
		try {
			Key blobWorkerListKey = blobWorkerListKeyFor(interf.id());
			// FIXME: should be able to remove this conflict range
			tr->addReadConflictRange(singleKeyRange(blobWorkerListKey));
			tr->set(blobWorkerListKey, blobWorkerListValue(interf));

			// Get manager lock from DB
			Optional<Value> currentLockValue = wait(tr->get(blobManagerEpochKey));
			ASSERT(currentLockValue.present());
			int64_t currentEpoch = decodeBlobManagerEpochValue(currentLockValue.get());
			bwData->managerEpochOk(currentEpoch);

			wait(tr->commit());

			if (BW_DEBUG) {
				fmt::print("Registered blob worker {}\n", interf.id().toString());
			}
			TraceEvent("BlobWorkerRegistered", bwData->id);
			return Void();
		} catch (Error& e) {
			if (BW_DEBUG) {
				fmt::print("Registering blob worker {0} got error {1}\n", interf.id().toString(), e.name());
			}
			wait(tr->onError(e));
		}
	}
}

ACTOR Future<Void> monitorRemoval(Reference<BlobWorkerData> bwData) {
	state Key blobWorkerListKey = blobWorkerListKeyFor(bwData->id);
	loop {
		loop {
			state ReadYourWritesTransaction tr(bwData->db);
			try {
				tr.setOption(FDBTransactionOptions::READ_SYSTEM_KEYS);
				tr.setOption(FDBTransactionOptions::PRIORITY_SYSTEM_IMMEDIATE);
				tr.setOption(FDBTransactionOptions::LOCK_AWARE);

				Optional<Value> val = wait(tr.get(blobWorkerListKey));
				if (!val.present()) {
					CODE_PROBE(true, "Blob worker found out BM killed it from reading DB");
					return Void();
				}

				state Future<Void> watchFuture = tr.watch(blobWorkerListKey);

				wait(tr.commit());
				wait(watchFuture);
			} catch (Error& e) {
				wait(tr.onError(e));
			}
		}
	}
}

// Because change feeds send uncommitted data and explicit rollback messages, we speculatively buffer/write
// uncommitted data. This means we must ensure the data is actually committed before "committing" those
// writes in the blob granule. The simplest way to do this is to have the blob worker do a periodic GRV,
// which is guaranteed to be an earlier committed version. Then, once the change feed has consumed up
// through the GRV's data, we can guarantee nothing will roll back the in-memory mutations
ACTOR Future<Void> runGRVChecks(Reference<BlobWorkerData> bwData) {
	state Transaction tr(bwData->db);
	loop {
		// only do grvs to get committed version if we need it to persist delta files
		while (bwData->grvVersion.numWaiting() == 0) {
			wait(bwData->doGRVCheck.getFuture());
			bwData->doGRVCheck = Promise<Void>();
		}

		// batch potentially multiple delta files into one GRV, and also rate limit GRVs for this worker
		wait(delay(SERVER_KNOBS->BLOB_WORKER_BATCH_GRV_INTERVAL));

		tr.reset();
		try {
			tr.setOption(FDBTransactionOptions::PRIORITY_SYSTEM_IMMEDIATE);
			tr.setOption(FDBTransactionOptions::LOCK_AWARE);
			Version readVersion = wait(tr.getReadVersion());
			ASSERT(readVersion >= bwData->grvVersion.get());
			bwData->grvVersion.set(readVersion);

			++bwData->stats.commitVersionChecks;
		} catch (Error& e) {
			wait(tr.onError(e));
		}
	}
}

struct RDCEntry {
	double weight;
	Reference<GranuleMetadata> granule;
	RDCEntry(double weight, Reference<GranuleMetadata> granule) : weight(weight), granule(granule) {}
};

// for a top-k algorithm, we actually want a min-heap, so reverse the sort order
struct OrderForTopK {
	bool operator()(RDCEntry const& a, RDCEntry const& b) const { return b.weight - a.weight; }
};

typedef std::priority_queue<RDCEntry, std::vector<RDCEntry>, OrderForTopK> TopKPQ;

ACTOR Future<Void> runReadDrivenCompaction(Reference<BlobWorkerData> bwData) {
	state bool processedAll = true;
	loop {
		if (processedAll) {
			wait(bwData->doReadDrivenCompaction.getFuture());
			bwData->doReadDrivenCompaction.reset();
			wait(delay(0));
		}

		TopKPQ topK;

		// FIXME: possible to scan candidates instead of all granules?
		int candidates = 0;
		auto allRanges = bwData->granuleMetadata.intersectingRanges(normalKeys);
		for (auto& it : allRanges) {
			if (it.value().activeMetadata.isValid() && it.value().activeMetadata->cancelled.canBeSet()) {
				auto metadata = it.value().activeMetadata;
				if (metadata->rdcCandidate && metadata->isEligibleRDC() && metadata->runRDC.canBeSet() &&
				    metadata->pendingSnapshotVersion == metadata->durableSnapshotVersion.get()) {
					candidates++;
					double weight = metadata->weightRDC();
					if (weight > 1.0 &&
					    (topK.size() < SERVER_KNOBS->BLOB_WORKER_RDC_PARALLELISM || weight > topK.top().weight)) {
						if (topK.size() == SERVER_KNOBS->BLOB_WORKER_RDC_PARALLELISM) {
							topK.pop();
						}
						topK.push(RDCEntry(weight, metadata));
					}
				}
			}
		}

		CODE_PROBE(candidates > topK.size(), "Too many read-driven compaction candidates for one cycle");

		std::vector<Future<Void>> futures;
		futures.reserve(topK.size());
		while (!topK.empty()) {
			++bwData->stats.readDrivenCompactions;
			Promise<Void> runRDC = topK.top().granule->runRDC;
			ASSERT(runRDC.canBeSet());
			Future<Void> waitForSnapshotComplete = topK.top().granule->durableSnapshotVersion.whenAtLeast(
			                                           topK.top().granule->durableSnapshotVersion.get() + 1) ||
			                                       topK.top().granule->cancelled.getFuture();
			futures.push_back(waitForSnapshotComplete);
			topK.pop();
			runRDC.send(Void());
		}
		processedAll = futures.empty();
		if (!futures.empty()) {
			// wait at least one second to throttle this actor a bit
			wait(waitForAll(futures) && delay(1.0));
		}
	}
}

// FIXME: better way to do this?
// monitor system keyspace for new tenants
ACTOR Future<Void> monitorTenants(Reference<BlobWorkerData> bwData) {
	loop {
		state Reference<ReadYourWritesTransaction> tr = makeReference<ReadYourWritesTransaction>(bwData->db);
		loop {
			try {
				tr->setOption(FDBTransactionOptions::ACCESS_SYSTEM_KEYS);
				tr->setOption(FDBTransactionOptions::PRIORITY_SYSTEM_IMMEDIATE);
				tr->setOption(FDBTransactionOptions::LOCK_AWARE);
				state KeyBackedRangeResult<std::pair<int64_t, TenantMapEntry>> tenantResults;
				wait(
				    store(tenantResults,
				          TenantMetadata::tenantMap().getRange(tr, {}, {}, CLIENT_KNOBS->MAX_TENANTS_PER_CLUSTER + 1)));
				ASSERT(tenantResults.results.size() <= CLIENT_KNOBS->MAX_TENANTS_PER_CLUSTER && !tenantResults.more);

				std::vector<std::pair<int64_t, TenantMapEntry>> tenants;
				for (auto& it : tenantResults.results) {
					// FIXME: handle removing/moving tenants!
					tenants.push_back(std::pair(it.first, it.second));
				}
				bwData->tenantData.addTenants(tenants);

				state Future<Void> watchChange = tr->watch(TenantMetadata::lastTenantId().key);
				wait(tr->commit());
				wait(watchChange);
				tr->reset();
			} catch (Error& e) {
				wait(tr->onError(e));
			}
		}
	}
}

namespace {
void handleGetGranuleAssignmentsRequest(Reference<BlobWorkerData> self, const GetGranuleAssignmentsRequest& req) {
	GetGranuleAssignmentsReply reply;
	auto allRanges = self->granuleMetadata.intersectingRanges(normalKeys);
	for (auto& it : allRanges) {
		if (it.value().activeMetadata.isValid() && it.value().activeMetadata->cancelled.canBeSet()) {
			// range is active, copy into reply's arena
			StringRef start = StringRef(reply.arena, it.begin());
			StringRef end = StringRef(reply.arena, it.end());

			reply.assignments.push_back(
			    reply.arena, GranuleAssignmentRef(KeyRangeRef(start, end), it.value().lastEpoch, it.value().lastSeqno));
		}
	}
	if (BW_DEBUG) {
		fmt::print("Worker {0} sending {1} granule assignments back to BM {2}\n",
		           self->id.toString(),
		           reply.assignments.size(),
		           req.managerEpoch);
	}
	req.reply.send(reply);
}
} // namespace

ACTOR Future<Void> handleFlushGranuleReq(Reference<BlobWorkerData> self, FlushGranuleRequest req) {
	++self->stats.flushGranuleReqs;

	auto myGranule = self->granuleMetadata.rangeContaining(req.granuleRange.begin);
	state Reference<GranuleMetadata> metadata = myGranule.cvalue().activeMetadata;
	// if req is a client request (epoch == -1), granule ranges may not line up exactly, but if it's from the blob
	// manager, they should
	bool reqInRange =
	    (req.managerEpoch == -1) ? myGranule.range().contains(req.granuleRange) : req.granuleRange == myGranule.range();
	if (!reqInRange || !metadata.isValid() || !metadata->cancelled.canBeSet()) {
		if (BW_DEBUG) {
			fmt::print(
			    "BW {0} cannot flush req [{1} - {2}) from BM {3}: granule [{4} - {5}), valid: {6}, cancelled: {7}\n",
			    self->id.toString().substr(0, 5),
			    req.granuleRange.begin.printable(),
			    req.granuleRange.end.printable(),
			    req.managerEpoch,
			    myGranule.begin().printable(),
			    myGranule.end().printable(),
			    metadata.isValid(),
			    metadata.isValid() && !metadata->cancelled.canBeSet());
		}
		req.reply.sendError(wrong_shard_server());
		return Void();
	}

	try {
		if (BW_DEBUG) {
			fmt::print("BW {0} flushing granule [{1} - {2}) @ {3}\n",
			           self->id.toString().substr(0, 5),
			           req.granuleRange.begin.printable(),
			           req.granuleRange.end.printable(),
			           req.flushVersion);
		}
		state Promise<Void> granuleCancelled = metadata->cancelled;
		choose {
			when(wait(metadata->readable.getFuture())) {}
			when(wait(granuleCancelled.getFuture())) {
				if (BW_DEBUG) {
					fmt::print("BW {0} flush granule [{1} - {2}) cancelled 2\n",
					           self->id.toString().substr(0, 5),
					           req.granuleRange.begin.printable(),
					           req.granuleRange.end.printable());
				}
				req.reply.sendError(wrong_shard_server());
				return Void();
			}
		}

		// if delta file is already written after flush version, but that delta file did not compact,
		// we have to write another one to trigger compaction
		if (req.compactAfter && metadata->pendingSnapshotVersion < req.flushVersion &&
		    metadata->pendingDeltaVersion >= req.flushVersion) {
			CODE_PROBE(true, "Bumping granule force flush version to guarantee re-snapshot");
			if (BW_DEBUG) {
				fmt::print("BW {0} granule flush version [{1} - {2}) @ {3} increased to {4}\n",
				           self->id.toString().substr(0, 5),
				           req.granuleRange.begin.printable(),
				           req.granuleRange.end.printable(),
				           req.flushVersion,
				           metadata->pendingDeltaVersion + 1);
			}

			req.flushVersion = metadata->pendingDeltaVersion + 1;
		}
		if (req.compactAfter) {
			metadata->forceCompactVersion = std::max(req.flushVersion, metadata->forceCompactVersion);
		}

		loop {
			// force granule to flush at this version, and wait
			if (req.flushVersion > metadata->pendingDeltaVersion) {
				// first, wait for granule active
				if (!metadata->activeCFData.get().isValid()) {
					req.reply.sendError(wrong_shard_server());
					return Void();
				}

				// wait for change feed version to catch up to ensure we have all data
				if (metadata->activeCFData.get()->getVersion() < req.flushVersion) {
					if (BW_DEBUG) {
						fmt::print("BW {0} flushing granule [{1} - {2}) @ {3}: waiting for CF version "
						           "(currently {4})\n",
						           self->id.toString().substr(0, 5),
						           req.granuleRange.begin.printable(),
						           req.granuleRange.end.printable(),
						           req.flushVersion,
						           metadata->activeCFData.get()->getVersion());
					}

					loop {
						choose {
							when(wait(metadata->activeCFData.get().isValid()
							              ? metadata->activeCFData.get()->whenAtLeast(req.flushVersion)
							              : Never())) {
								break;
							}
							when(wait(metadata->activeCFData.onChange())) {}
							when(wait(granuleCancelled.getFuture())) {
								if (BW_DEBUG) {
									fmt::print("BW {0} flush granule [{1} - {2}) cancelled 2\n",
									           self->id.toString().substr(0, 5),
									           req.granuleRange.begin.printable(),
									           req.granuleRange.end.printable());
								}
								req.reply.sendError(wrong_shard_server());
								return Void();
							}
						}
					}

					ASSERT(metadata->activeCFData.get()->getVersion() >= req.flushVersion);
					if (BW_DEBUG) {
						fmt::print("BW {0} flushing granule [{1} - {2}) @ {3}: got CF version\n",
						           self->id.toString().substr(0, 5),
						           req.granuleRange.begin.printable(),
						           req.granuleRange.end.printable(),
						           req.flushVersion);
					}
				}

				if (req.flushVersion > metadata->pendingDeltaVersion &&
				    req.flushVersion > metadata->forceFlushVersion.get()) {
					if (BW_DEBUG) {
						fmt::print("BW {0} flushing granule [{1} - {2}) @ {3}: setting force flush version\n",
						           self->id.toString().substr(0, 5),
						           req.granuleRange.begin.printable(),
						           req.granuleRange.end.printable(),
						           req.flushVersion);
					}
					// if after waiting for CF version, flushVersion still higher than pendingDeltaVersion,
					// set forceFlushVersion
					metadata->forceFlushVersion.set(req.flushVersion);
				}
			}

			if (BW_DEBUG) {
				fmt::print("BW {0} flushing granule [{1} - {2}) @ {3}: waiting durable\n",
				           self->id.toString().substr(0, 5),
				           req.granuleRange.begin.printable(),
				           req.granuleRange.end.printable(),
				           req.flushVersion);
			}
			choose {
				when(wait(metadata->durableDeltaVersion.whenAtLeast(req.flushVersion))) {
					if (BW_DEBUG) {
						fmt::print("BW {0} flushing granule [{1} - {2}) @ {3}: got durable\n",
						           self->id.toString().substr(0, 5),
						           req.granuleRange.begin.printable(),
						           req.granuleRange.end.printable(),
						           req.flushVersion);
					}
					break;
				}
				when(wait(metadata->activeCFData.onChange())) {
					// if a rollback happens, need to restart flush process
				}
				when(wait(granuleCancelled.getFuture())) {
					if (BW_DEBUG) {
						fmt::print("BW {0} flush granule [{1} - {2}) cancelled 3\n",
						           self->id.toString().substr(0, 5),
						           req.granuleRange.begin.printable(),
						           req.granuleRange.end.printable());
					}
					req.reply.sendError(wrong_shard_server());
					return Void();
				}
			}
		}
	} catch (Error& e) {
		if (BW_DEBUG) {
			fmt::print("BW {0} flushing granule [{1} - {2}) @ {3}: got unexpected error {4}\n",
			           self->id.toString().substr(0, 5),
			           req.granuleRange.begin.printable(),
			           req.granuleRange.end.printable(),
			           req.flushVersion,
			           e.name());
		}
		throw e;
	}

	if (req.compactAfter) {
		// if delta is now durable, wait for re-snapshot
		choose {
			when(wait(metadata->durableSnapshotVersion.whenAtLeast(req.flushVersion))) {
				if (BW_DEBUG) {
					fmt::print("BW {0} flushing granule [{1} - {2}) @ {3}: got durable snapshot {4}\n",
					           self->id.toString().substr(0, 5),
					           req.granuleRange.begin.printable(),
					           req.granuleRange.end.printable(),
					           req.flushVersion,
					           metadata->durableSnapshotVersion.get());
				}
			}
			when(wait(granuleCancelled.getFuture())) {
				if (BW_DEBUG) {
					fmt::print("BW {0} flush granule [{1} - {2}) cancelled 4\n",
					           self->id.toString().substr(0, 5),
					           req.granuleRange.begin.printable(),
					           req.granuleRange.end.printable());
				}
				req.reply.sendError(wrong_shard_server());
				return Void();
			}
		}
	}

	req.reply.send(Void());
	return Void();
}

ACTOR Future<Void> simForceFileWriteContention(Reference<BlobWorkerData> bwData) {
	// take the file write contention lock down to just 1 or 2 open writes
	int64_t amountToLeave = (1 + 2 * deterministicRandom()->random01()) * SERVER_KNOBS->BG_DELTA_FILE_TARGET_BYTES;
	state int64_t amountToTake = SERVER_KNOBS->BLOB_WORKER_DELTA_WRITE_BUDGET_BYTES - amountToLeave;

	if (amountToTake <= 0) {
		return Void();
	}
	if (BW_DEBUG) {
		fmt::print("BW {0} forcing file contention down to {1}\n", bwData->id.toString().substr(0, 5), amountToTake);
	}

	wait(bwData->deltaWritesBudget->take(TaskPriority::DefaultYield, amountToTake));
	if (BW_DEBUG) {
		fmt::print("BW {0} force acquired {1} file write bytes\n", bwData->id.toString().substr(0, 5), amountToTake);
	}
	state FlowLock::Releaser holdingLock(*bwData->deltaWritesBudget, amountToTake);
	state Future<Void> delayFor = delay(deterministicRandom()->randomInt(10, 60));
	loop {
		choose {
			when(wait(delayFor)) {
				if (BW_DEBUG) {
					fmt::print(
					    "BW {0} releasing {1} file write bytes\n", bwData->id.toString().substr(0, 5), amountToTake);
				}
				return Void();
			}
			// check for speed up sim
			when(wait(delay(5.0))) {
				if (g_simulator->speedUpSimulation) {
					if (BW_DEBUG) {
						fmt::print("BW {0} releasing {1} file write bytes b/c speed up simulation\n",
						           bwData->id.toString().substr(0, 5),
						           amountToTake);
					}
					return Void();
				}
			}
		}
	}
}

ACTOR Future<Void> simForceFullMemory(Reference<BlobWorkerData> bwData) {
	// instead of randomly rejecting each request or not, simulate periods in which BW is full
	loop {
		wait(delayJittered(deterministicRandom()->randomInt(5, 20)));
		if (g_simulator->speedUpSimulation) {
			bwData->buggifyFull = false;
			if (BW_DEBUG) {
				fmt::print("BW {0}: ForceFullMemory exiting\n", bwData->id.toString().substr(0, 6));
			}
			return Void();
		}
		bwData->buggifyFull = !bwData->buggifyFull;
		if (BW_DEBUG) {
			fmt::print("BW {0}: ForceFullMemory {1}\n",
			           bwData->id.toString().substr(0, 6),
			           bwData->buggifyFull ? "starting" : "stopping");
		}
	}
}

ACTOR Future<Void> blobWorker(BlobWorkerInterface bwInterf,
                              ReplyPromise<InitializeBlobWorkerReply> recruitReply,
                              Reference<AsyncVar<ServerDBInfo> const> dbInfo) {
	state Database cx = openDBOnServer(dbInfo, TaskPriority::DefaultEndpoint, LockAware::True);
	state Reference<BlobWorkerData> self(new BlobWorkerData(bwInterf.id(), dbInfo, cx));
	self->id = bwInterf.id();
	self->locality = bwInterf.locality;
	// Since the blob worker gets initalized through the blob manager it is more reliable to fetch the encryption state
	// using the DB Config rather than passing it through the initalization request for the blob manager and blob worker
	DatabaseConfiguration config = wait(getDatabaseConfiguration(cx));
	self->encryptMode = config.encryptionAtRestMode;
	TraceEvent("BWEncryptionAtRestMode").detail("Mode", self->encryptMode.toString());

	state Future<Void> collection = actorCollection(self->addActor.getFuture());

	if (BW_DEBUG) {
		printf("Initializing blob worker s3 stuff\n");
	}

	try {
		if (SERVER_KNOBS->BG_METADATA_SOURCE != "tenant") {
			if (BW_DEBUG) {
				fmt::print("BW constructing backup container from {0}\n", SERVER_KNOBS->BG_URL);
			}
			self->bstore = BlobConnectionProvider::newBlobConnectionProvider(SERVER_KNOBS->BG_URL);
			if (BW_DEBUG) {
				printf("BW constructed backup container\n");
			}
		}

		// register the blob worker to the system keyspace
		wait(registerBlobWorker(self, bwInterf));
	} catch (Error& e) {
		if (BW_DEBUG) {
			fmt::print("BW got init error {0}\n", e.name());
		}
		// if any errors came up while initializing the blob worker, let the blob manager know
		// that recruitment failed
		if (!recruitReply.isSet()) {
			recruitReply.sendError(recruitment_failed());
		}
		throw e;
	}

	// By now, we know that initialization was successful, so
	// respond to the initialization request with the interface itself
	// Note: this response gets picked up by the blob manager
	InitializeBlobWorkerReply rep;
	rep.interf = bwInterf;
	recruitReply.send(rep);

	self->addActor.send(waitFailureServer(bwInterf.waitFailure.getFuture()));
	self->addActor.send(runGRVChecks(self));
	self->addActor.send(monitorTenants(self));
	self->addActor.send(runReadDrivenCompaction(self));
	state Future<Void> selfRemoved = monitorRemoval(self);
	if (g_network->isSimulated() && BUGGIFY_WITH_PROB(0.25)) {
		self->addActor.send(simForceFileWriteContention(self));
	}
	if (g_network->isSimulated() && SERVER_KNOBS->BLOB_WORKER_DO_REJECT_WHEN_FULL && BUGGIFY_WITH_PROB(0.25)) {
		self->addActor.send(simForceFullMemory(self));
	}

	TraceEvent("BlobWorkerInit", self->id).log();

	try {
		loop choose {
			when(BlobGranuleFileRequest req = waitNext(bwInterf.blobGranuleFileRequest.getFuture())) {
				self->addActor.send(handleBlobGranuleFileRequest(self, req));
			}
			when(state GranuleStatusStreamRequest req = waitNext(bwInterf.granuleStatusStreamRequest.getFuture())) {
				if (self->managerEpochOk(req.managerEpoch)) {
					if (BW_DEBUG) {
						fmt::print("Worker {0} got new granule status endpoint {1} from BM {2}\n",
						           self->id.toString(),
						           req.reply.getEndpoint().token.toString().c_str(),
						           req.managerEpoch);
					}

					// send an error to the old stream before closing it, so it doesn't get broken_promise
					// and mark this endpoint as failed
					self->currentManagerStatusStream.get().sendError(connection_failed());

					// hold a copy of the previous stream if it exists, so any waiting send calls don't get
					// proken_promise before onChange
					ReplyPromiseStream<GranuleStatusReply> copy;
					if (self->statusStreamInitialized) {
						copy = self->currentManagerStatusStream.get();
					}
					req.reply.setByteLimit(SERVER_KNOBS->BLOBWORKERSTATUSSTREAM_LIMIT_BYTES);
					self->statusStreamInitialized = true;

					self->currentManagerStatusStream.set(req.reply);
				} else {
					req.reply.sendError(blob_manager_replaced());
				}
			}
			when(AssignBlobRangeRequest _req = waitNext(bwInterf.assignBlobRangeRequest.getFuture())) {
				++self->stats.rangeAssignmentRequests;
				state AssignBlobRangeRequest assignReq = _req;
				if (BW_DEBUG) {
					fmt::print("Worker {0} assigned range [{1} - {2}) @ ({3}, {4}):\n  type={5}\n",
					           self->id.toString(),
					           assignReq.keyRange.begin.printable(),
					           assignReq.keyRange.end.printable(),
					           assignReq.managerEpoch,
					           assignReq.managerSeqno,
					           assignReq.type);
				}

				if (self->managerEpochOk(assignReq.managerEpoch)) {
					self->addActor.send(handleRangeAssign(self, assignReq, false));
				} else {
					assignReq.reply.sendError(blob_manager_replaced());
				}
			}
			when(RevokeBlobRangeRequest _req = waitNext(bwInterf.revokeBlobRangeRequest.getFuture())) {
				state RevokeBlobRangeRequest revokeReq = _req;
				if (BW_DEBUG) {
					fmt::print("Worker {0} revoked range [{1} - {2}) @ ({3}, {4}):\n  dispose={5}\n",
					           self->id.toString(),
					           revokeReq.keyRange.begin.printable(),
					           revokeReq.keyRange.end.printable(),
					           revokeReq.managerEpoch,
					           revokeReq.managerSeqno,
					           revokeReq.dispose ? "T" : "F");
				}

				if (self->managerEpochOk(revokeReq.managerEpoch)) {
					self->addActor.send(handleRangeRevoke(self, revokeReq));
				} else {
					revokeReq.reply.sendError(blob_manager_replaced());
				}
			}
			when(AssignBlobRangeRequest granuleToReassign = waitNext(self->granuleUpdateErrors.getFuture())) {
				self->addActor.send(handleRangeAssign(self, granuleToReassign, true));
			}
			when(GetGranuleAssignmentsRequest req = waitNext(bwInterf.granuleAssignmentsRequest.getFuture())) {
				// if request isn't from a manager and is just validation, let it check
				if (req.managerEpoch == -1 || self->managerEpochOk(req.managerEpoch)) {
					if (BW_DEBUG) {
						fmt::print("Worker {0} got granule assignments request from BM {1}\n",
						           self->id.toString(),
						           req.managerEpoch);
					}
					handleGetGranuleAssignmentsRequest(self, req);
				} else {
					req.reply.sendError(blob_manager_replaced());
				}
			}
			when(HaltBlobWorkerRequest req = waitNext(bwInterf.haltBlobWorker.getFuture())) {
				if (self->managerEpochOk(req.managerEpoch)) {
					TraceEvent("BlobWorkerHalted", self->id)
					    .detail("ReqID", req.requesterID)
					    .detail("ManagerEpoch", req.managerEpoch);
					if (BW_DEBUG) {
						fmt::print("BW {0} was halted by manager {1}\n", bwInterf.id().toString(), req.managerEpoch);
					}
					req.reply.send(Void());
					break;
				} else {
					req.reply.sendError(blob_manager_replaced());
				}
			}
			when(MinBlobVersionRequest req = waitNext(bwInterf.minBlobVersionRequest.getFuture())) {
				handleBlobVersionRequest(self, req);
			}
			when(FlushGranuleRequest req = waitNext(bwInterf.flushGranuleRequest.getFuture())) {
				if (req.managerEpoch == -1 || self->managerEpochOk(req.managerEpoch)) {
					if (BW_DEBUG) {
						fmt::print("BW {0} got flush granule req from {1}: [{2} - {3}) @ {4}{5}\n",
						           bwInterf.id().toString(),
						           req.managerEpoch,
						           req.granuleRange.begin.printable(),
						           req.granuleRange.end.printable(),
						           req.flushVersion,
						           req.compactAfter ? " (compact)" : "");
					}
					self->addActor.send(handleFlushGranuleReq(self, req));
				} else {
					req.reply.sendError(blob_manager_replaced());
				}
			}
			when(wait(collection)) {
				self->shuttingDown = true;
				TraceEvent("BlobWorkerActorCollectionError", self->id);
				ASSERT(false);
				throw internal_error();
			}
			when(wait(selfRemoved)) {
				if (BW_DEBUG) {
					printf("Blob worker detected removal. Exiting...\n");
				}
				TraceEvent("BlobWorkerRemoved", self->id);
				break;
			}
			when(wait(self->simInjectFailure.getFuture())) {
				// wait to let triggering actor finish to prevent weird shutdown races
				wait(delay(0));
				if (BW_DEBUG) {
					printf("Blob worker simulation injected failure. Exiting...\n");
				}
				TraceEvent("BlobWorkerSimRemoved", self->id);
				break;
			}
			when(wait(self->fatalError.getFuture())) {
				TraceEvent(SevError, "BlobWorkerActorCollectionFatalErrorNotError", self->id);
				ASSERT(false);
			}
		}
	} catch (Error& e) {
		self->shuttingDown = true;
		if (e.code() == error_code_operation_cancelled) {
			self->granuleMetadata.clear();
			throw;
		}
		if (BW_DEBUG) {
			printf("Blob worker got error %s. Exiting...\n", e.name());
		}
		TraceEvent("BlobWorkerDied", self->id).errorUnsuppressed(e);
	}

	self->shuttingDown = true;

	wait(self->granuleMetadata.clearAsync());
	return Void();
}

// TODO add unit tests for assign/revoke range, especially version ordering<|MERGE_RESOLUTION|>--- conflicted
+++ resolved
@@ -2680,16 +2680,12 @@
 			// Write a new delta file IF we have enough bytes OR force flush.
 			// The force flush contract is a version cannot be put in forceFlushVersion unless the change feed
 			// is already whenAtLeast that version
+			// FIXME: with non-uniform delta file sizes, we could potentially over-shoot target write amp
 			bool forceFlush = !forceFlushVersions.empty() && forceFlushVersions.back() > metadata->pendingDeltaVersion;
 			bool doEarlyFlush = !metadata->currentDeltas.empty() && metadata->doEarlyReSnapshot();
 			CODE_PROBE(forceFlush, "Force flushing granule");
-<<<<<<< HEAD
-			if (metadata->bufferedDeltaBytes >= SERVER_KNOBS->BG_DELTA_FILE_TARGET_BYTES || forceFlush ||
-			    doEarlyFlush) {
-=======
 			if ((processedAnyMutations && metadata->bufferedDeltaBytes >= writeAmpTarget.getDeltaFileBytes()) ||
-			    forceFlush || doReadDrivenFlush) {
->>>>>>> 05a8a908
+			    forceFlush || doEarlyFlush) {
 				TraceEvent(SevDebug, "BlobGranuleDeltaFile", bwData->id)
 				    .detail("Granule", metadata->keyRange)
 				    .detail("Version", lastDeltaVersion);
@@ -2802,14 +2798,9 @@
 			// yet
 
 			// If we have enough delta files, try to re-snapshot
-<<<<<<< HEAD
+			// FIXME: have max file count in addition to bytes count
 			if (snapshotEligible && (metadata->doEarlyReSnapshot() ||
-			                         metadata->bytesInNewDeltaFiles >= SERVER_KNOBS->BG_DELTA_BYTES_BEFORE_COMPACT)) {
-=======
-			// FIXME: have max file count in addition to bytes count
-			if (snapshotEligible && (metadata->doReadDrivenCompaction() ||
 			                         metadata->bytesInNewDeltaFiles >= writeAmpTarget.getBytesBeforeCompact())) {
->>>>>>> 05a8a908
 				if (BW_DEBUG && !inFlightFiles.empty()) {
 					fmt::print("Granule [{0} - {1}) ready to re-snapshot at {2} after {3} > {4} bytes, "
 					           "waiting for outstanding {5} files to finish\n",
