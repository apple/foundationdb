/*
 * VersionedBTree.actor.cpp
 *
 * This source file is part of the FoundationDB open source project
 *
 * Copyright 2013-2018 Apple Inc. and the FoundationDB project authors
 *
 * Licensed under the Apache License, Version 2.0 (the "License");
 * you may not use this file except in compliance with the License.
 * You may obtain a copy of the License at
 *
 *     http://www.apache.org/licenses/LICENSE-2.0
 *
 * Unless required by applicable law or agreed to in writing, software
 * distributed under the License is distributed on an "AS IS" BASIS,
 * WITHOUT WARRANTIES OR CONDITIONS OF ANY KIND, either express or implied.
 * See the License for the specific language governing permissions and
 * limitations under the License.
 */

#include "fdbserver/Knobs.h"
#include "flow/IRandom.h"
#include "flow/Knobs.h"
#include "flow/flow.h"
#include "flow/Histogram.h"
#include <limits>
#include <random>
#include "fdbrpc/ContinuousSample.h"
#include "fdbserver/IPager.h"
#include "fdbclient/Tuple.h"
#include "flow/serialize.h"
#include "flow/genericactors.actor.h"
#include "flow/UnitTest.h"
#include "fdbserver/IPager.h"
#include "fdbrpc/IAsyncFile.h"
#include "flow/ActorCollection.h"
#include <map>
#include <vector>
#include "fdbclient/CommitTransaction.h"
#include "fdbserver/IKeyValueStore.h"
#include "fdbserver/DeltaTree.h"
#include <string.h>
#include "flow/actorcompiler.h"
#include <cinttypes>
#include <boost/intrusive/list.hpp>

#define REDWOOD_DEBUG 0

// Only print redwood debug statements for a certain address. Useful in simulation with many redwood processes to reduce
// log size.
#define REDWOOD_DEBUG_ADDR 0
// example addr:  "[abcd::4:0:1:4]:1"
#define REDWOOD_DEBUG_ADDR_VAL "";

#define debug_printf_stream stdout
#define debug_printf_always(...)                                                                                       \
	{                                                                                                                  \
		std::string prefix = format("%s %f %04d ", g_network->getLocalAddress().toString().c_str(), now(), __LINE__);  \
		std::string msg = format(__VA_ARGS__);                                                                         \
		writePrefixedLines(debug_printf_stream, prefix, msg);                                                          \
		fflush(debug_printf_stream);                                                                                   \
	}

#define debug_printf_addr(...)                                                                                         \
	{                                                                                                                  \
		std::string addr = REDWOOD_DEBUG_ADDR_VAL;                                                                     \
		if (!memcmp(addr.c_str(), g_network->getLocalAddress().toString().c_str(), addr.size())) {                     \
			std::string prefix =                                                                                       \
			    format("%s %f %04d ", g_network->getLocalAddress().toString().c_str(), now(), __LINE__);               \
			std::string msg = format(__VA_ARGS__);                                                                     \
			writePrefixedLines(debug_printf_stream, prefix, msg);                                                      \
			fflush(debug_printf_stream);                                                                               \
		}                                                                                                              \
	}

#define debug_printf_noop(...)

#if defined(NO_INTELLISENSE)
#if REDWOOD_DEBUG
#define debug_printf debug_printf_always
#elif REDWOOD_DEBUG_ADDR
#define debug_printf debug_printf_addr
#else
#define debug_printf debug_printf_noop
#endif
#else
// To get error-checking on debug_printf statements in IDE
#define debug_printf printf
#endif

#define BEACON debug_printf_always("HERE\n")
#define TRACE                                                                                                          \
	debug_printf_always("%s: %s line %d %s\n", __FUNCTION__, __FILE__, __LINE__, platform::get_backtrace().c_str());

// Writes prefix:line for each line in msg to fout
void writePrefixedLines(FILE* fout, std::string prefix, std::string msg) {
	StringRef m = msg;
	while (m.size() != 0) {
		StringRef line = m.eat("\n");
		fprintf(fout, "%s %s\n", prefix.c_str(), line.toString().c_str());
	}
}

#define PRIORITYMULTILOCK_DEBUG 0

// A multi user lock with a concurrent holder limit where waiters are granted the lock according to
// an integer priority from 0 to maxPriority, inclusive, where higher integers are given priority.
//
// The interface is similar to FlowMutex except that lock holders can drop the lock to release it.
//
// Usage:
//   Lock lock = wait(prioritylock.lock(priorityLevel));
//   lock.release();  // Explicit release, or
//   // let lock and all copies of lock go out of scope to release
class PriorityMultiLock {

public:
	// Waiting on the lock returns a Lock, which is really just a Promise<Void>
	// Calling release() is not necessary, it exists in case the Lock holder wants to explicitly release
	// the Lock before it goes out of scope.
	struct Lock {
		void release() { promise.send(Void()); }

		// This is exposed in case the caller wants to use/copy it directly
		Promise<Void> promise;
	};

private:
	typedef Promise<Lock> Slot;
	typedef Deque<Slot> Queue;

#if PRIORITYMULTILOCK_DEBUG
#define prioritylock_printf(...) printf(__VA_ARGS__)
#else
#define prioritylock_printf(...)
#endif

public:
	PriorityMultiLock(int concurrency, int maxPriority) : concurrency(concurrency), available(concurrency), waiting(0) {
		waiters.resize(maxPriority + 1);
		fRunner = runner(this);
	}

	~PriorityMultiLock() { prioritylock_printf("destruct"); }

	Future<Lock> lock(int priority = 0) {
		prioritylock_printf("lock begin %s\n", toString().c_str());

		// This shortcut may enable a waiter to jump the line when the releaser loop yields
		if (available > 0) {
			--available;
			Lock p;
			addRunner(p);
			prioritylock_printf("lock exit immediate %s\n", toString().c_str());
			return p;
		}

		Slot s;
		waiters[priority].push_back(s);
		++waiting;
		prioritylock_printf("lock exit queued %s\n", toString().c_str());
		return s.getFuture();
	}

private:
	void addRunner(Lock& lock) {
		runners.push_back(map(ready(lock.promise.getFuture()), [=](Void) {
			prioritylock_printf("Lock released\n");
			++available;
			if (waiting > 0 || runners.size() > 100) {
				release.trigger();
			}
			return Void();
		}));
	}

	ACTOR static Future<Void> runner(PriorityMultiLock* self) {
		state int sinceYield = 0;
		state Future<Void> error = self->brokenOnDestruct.getFuture();
		state int maxPriority = self->waiters.size() - 1;

		loop {
			// Cleanup finished runner futures at the front of the runner queue.
			while (!self->runners.empty() && self->runners.front().isReady()) {
				self->runners.pop_front();
			}

			// Wait for a runner to release its lock
			wait(self->release.onTrigger());
			prioritylock_printf("runner wakeup %s\n", self->toString().c_str());

			if (++sinceYield == 1000) {
				sinceYield = 0;
				wait(delay(0));
			}

			// While there are available slots and there are waiters, launch tasks
			int priority = maxPriority;

			while (self->available > 0 && self->waiting > 0) {
				auto& q = self->waiters[priority];
				prioritylock_printf(
				    "Checking priority=%d prioritySize=%d %s\n", priority, q.size(), self->toString().c_str());

				while (!q.empty()) {
					Slot s = q.front();
					q.pop_front();
					--self->waiting;
					Lock lock;
					prioritylock_printf("  Running waiter priority=%d prioritySize=%d\n", priority, q.size());
					s.send(lock);

					// Self may have been destructed during the lock callback
					if (error.isReady()) {
						throw error.getError();
					}

					// If the lock was not already released, add it to the runners future queue
					if (lock.promise.canBeSet()) {
						self->addRunner(lock);

						// A slot has been consumed, so stop reading from this queue if there aren't any more
						if (--self->available == 0) {
							break;
						}
					}
				}

				// Wrap around to highest priority
				if (priority == 0) {
					priority = maxPriority;
				} else {
					--priority;
				}
			}
		}
	}

	std::string toString() const {
		return format(
		    "{ slots=%d/%d waiting=%d runners=%d }", (concurrency - available), concurrency, waiting, runners.size());
	}

	int concurrency;
	int available;
	int waiting;
	std::vector<Queue> waiters;
	Deque<Future<Void>> runners;
	Future<Void> fRunner;
	AsyncTrigger release;
	Promise<Void> brokenOnDestruct;
};

// Some convenience functions for debugging to stringify various structures
// Classes can add compatibility by either specializing toString<T> or implementing
//   std::string toString() const;
template <typename T>
std::string toString(const T& o) {
	return o.toString();
}

std::string toString(StringRef s) {
	return s.printable();
}

std::string toString(LogicalPageID id) {
	if (id == invalidLogicalPageID) {
		return "LogicalPageID{invalid}";
	}
	return format("LogicalPageID{%u}", id);
}

std::string toString(Version v) {
	if (v == invalidVersion) {
		return "invalidVersion";
	}
	return format("@%" PRId64, v);
}

std::string toString(bool b) {
	return b ? "true" : "false";
}

template <typename T>
std::string toString(const Standalone<T>& s) {
	return toString((T)s);
}

template <typename T>
std::string toString(const T* begin, const T* end) {
	std::string r = "{";

	bool comma = false;
	while (begin != end) {
		if (comma) {
			r += ", ";
		} else {
			comma = true;
		}
		r += toString(*begin++);
	}

	r += "}";
	return r;
}

template <typename T>
std::string toString(const std::vector<T>& v) {
	return toString(&v.front(), &v.back() + 1);
}

template <typename T>
std::string toString(const VectorRef<T>& v) {
	return toString(v.begin(), v.end());
}

template <typename K, typename V>
std::string toString(const std::map<K, V>& m) {
	std::string r = "{";
	bool comma = false;
	for (const auto& [key, value] : m) {
		if (comma) {
			r += ", ";
		} else {
			comma = true;
		}
		r += toString(value);
		r += " ";
		r += toString(key);
	}
	r += "}\n";
	return r;
}

template <typename K, typename V>
std::string toString(const std::unordered_map<K, V>& u) {
	std::string r = "{";
	bool comma = false;
	for (const auto& n : u) {
		if (comma) {
			r += ", ";
		} else {
			comma = true;
		}
		r += toString(n.first);
		r += " => ";
		r += toString(n.second);
	}
	r += "}";
	return r;
}

template <typename T>
std::string toString(const Optional<T>& o) {
	if (o.present()) {
		return toString(o.get());
	}
	return "<not present>";
}

template <typename F, typename S>
std::string toString(const std::pair<F, S>& o) {
	return format("{%s, %s}", toString(o.first).c_str(), toString(o.second).c_str());
}

static constexpr int ioMinPriority = 0;
static constexpr int ioLeafPriority = 1;
static constexpr int ioMaxPriority = 2;

// A FIFO queue of T stored as a linked list of pages.
// Main operations are pop(), pushBack(), pushFront(), and flush().
//
// flush() will ensure all queue pages are written to the pager and move the unflushed
// pushFront()'d records onto the front of the queue, in FIFO order.
//
// pop() will only return records that have been flushed, and pops
// from the front of the queue.
//
// Each page contains some number of T items and a link to the next page and starting position on that page.
// When the queue is flushed, the last page in the chain is ended and linked to a newly allocated
// but not-yet-written-to pageID, which future writes after the flush will write to.
// Items pushed onto the front of the queue are written to a separate linked list until flushed,
// at which point that list becomes the new front of the queue.
//
// The write pattern is designed such that no page is ever expected to be valid after
// being written to or updated but not fsync'd.  This is why a new unused page is added
// to the queue, linked to by the last data page, before commit.  The new page can't be
// added and filled with data as part of the next commit because that would mean modifying
// the previous tail page to update its next link, which risks corrupting it and losing
// data that was not yet popped if that write is never fsync'd.
//
// Requirements on T
//   - must be trivially copyable
//     OR have a specialization for FIFOQueueCodec<T>
//     OR have the following methods
//       // Deserialize from src into *this, return number of bytes from src consumed
//       int readFromBytes(const uint8_t *src);
//       // Return the size of *this serialized
//       int bytesNeeded() const;
//       // Serialize *this to dst, return number of bytes written to dst
//       int writeToBytes(uint8_t *dst) const;
//  - must be supported by toString(object) (see above)
template <typename T, typename Enable = void>
struct FIFOQueueCodec {
	static T readFromBytes(const uint8_t* src, int& bytesRead) {
		T x;
		bytesRead = x.readFromBytes(src);
		return x;
	}
	static int bytesNeeded(const T& x) { return x.bytesNeeded(); }
	static int writeToBytes(uint8_t* dst, const T& x) { return x.writeToBytes(dst); }
};

template <typename T>
struct FIFOQueueCodec<T, typename std::enable_if<std::is_trivially_copyable<T>::value>::type> {
	static_assert(std::is_trivially_copyable<T>::value);
	static T readFromBytes(const uint8_t* src, int& bytesRead) {
		bytesRead = sizeof(T);
		return *(T*)src;
	}
	static int bytesNeeded(const T& x) { return sizeof(T); }
	static int writeToBytes(uint8_t* dst, const T& x) {
		*(T*)dst = x;
		return sizeof(T);
	}
};

template <typename T, typename Codec = FIFOQueueCodec<T>>
class FIFOQueue {
public:
#pragma pack(push, 1)
	struct QueueState {
		bool operator==(const QueueState& rhs) const { return memcmp(this, &rhs, sizeof(QueueState)) == 0; }
		QueueID queueID = invalidQueueID;
		LogicalPageID headPageID = invalidLogicalPageID;
		LogicalPageID tailPageID = invalidLogicalPageID;
		uint16_t headOffset;
		// Note that there is no tail index because the tail page is always never-before-written and its index will
		// start at 0
		int64_t numPages;
		int64_t numEntries;
		bool usesExtents = false; // Is this an extent based queue?
		LogicalPageID prevExtentEndPageID = invalidLogicalPageID;
		bool tailPageNewExtent = false;
		KeyRef asKeyRef() const { return KeyRef((uint8_t*)this, sizeof(QueueState)); }

		void fromKeyRef(KeyRef k) { memcpy(this, k.begin(), k.size()); }

		std::string toString() const {
			return format("{queueID: %u head: %s:%d  tail: %s  numPages: %" PRId64 "  numEntries: %" PRId64
			              "  usesExtents:%d}",
			              queueID,
			              ::toString(headPageID).c_str(),
			              (int)headOffset,
			              ::toString(tailPageID).c_str(),
			              numPages,
			              numEntries,
			              usesExtents);
		}
	};

	struct RawPage {
		// The next page of the queue after this one
		LogicalPageID nextPageID;
		// The start offset of the next page
		uint16_t nextOffset;
		// The end offset of the current page
		uint16_t endOffset;
		// Current page within the extent
		LogicalPageID extentCurPageID;
		// The nd page within the extent
		LogicalPageID extentEndPageID;
		// Get pointer to data after page header
		uint8_t* begin() { return (uint8_t*)(this + 1); }
	};
#pragma pack(pop)

	struct Cursor {
		// Queue mode
		enum Mode { NONE, POP, READONLY, WRITE };
		Mode mode;

		// Queue this cursor is accessing
		FIFOQueue* queue;

		// The current page and pageID being read or written to
		LogicalPageID pageID;
		Reference<ArenaPage> page;

		// The first page ID to be written to the pager, if this cursor has written anything
		LogicalPageID firstPageIDWritten;

		// Offset after RawPage header in page to next read from or write to
		int offset;

		// A read cursor will not read this page (or beyond)
		LogicalPageID endPageID;

		// Page future and corresponding page ID for the expected next page to be used.  It may not
		// match the current page's next page link because queues can prepended with new front pages.
		Future<Reference<ArenaPage>> nextPageReader;
		LogicalPageID nextPageID;

		// Future that represents all outstanding write operations previously issued
		// This exists because writing the queue returns void, not a future
		Future<Void> writeOperations;

		FlowMutex mutex;

		Cursor() : mode(NONE) {}

		// Initialize a cursor.
		void init(FIFOQueue* q = nullptr,
		          Mode m = NONE,
		          LogicalPageID initialPageID = invalidLogicalPageID,
		          bool initExtentInfo = true,
		          bool tailPageNewExtent = false,
		          LogicalPageID endPage = invalidLogicalPageID,
		          int readOffset = 0,
		          LogicalPageID prevExtentEndPageID = invalidLogicalPageID) {
			queue = q;
			mode = m;
			firstPageIDWritten = invalidLogicalPageID;
			offset = readOffset;
			endPageID = endPage;
			page.clear();
			writeOperations = Void();

			if (mode == POP || mode == READONLY) {
				// If cursor is not pointed at the end page then start loading it.
				// The end page will not have been written to disk yet.
				pageID = initialPageID;
				if (pageID != endPageID) {
					// For extent based queues, we loads extents at a time during recovery
					if (queue->usesExtents && initExtentInfo)
						loadExtent();
					else
						startNextPageLoad(pageID);
				} else {
					nextPageID = invalidLogicalPageID;
				}
			} else {
				pageID = invalidLogicalPageID;
				ASSERT(mode == WRITE ||
				       (initialPageID == invalidLogicalPageID && readOffset == 0 && endPage == invalidLogicalPageID));
			}

			debug_printf("FIFOQueue::Cursor(%s) initialized\n", toString().c_str());

			if (mode == WRITE && initialPageID != invalidLogicalPageID) {
				debug_printf("FIFOQueue::Cursor(%s) init. Adding new page %u\n", toString().c_str(), initialPageID);
				addNewPage(initialPageID, 0, true, initExtentInfo, tailPageNewExtent, prevExtentEndPageID);
			}
		}

		// Reset the read cursor (this is used only for extent based remap queue after recovering the remap
		// queue contents via fastpath extent reads)
		void resetRead() {
			ASSERT(mode == POP || mode == READONLY);
			page.clear();
			if (pageID != endPageID) {
				startNextPageLoad(pageID);
			}
		}

		// Since cursors can have async operations pending which modify their state they can't be copied cleanly
		Cursor(const Cursor& other) = delete;

		~Cursor() { writeOperations.cancel(); }

		// A read cursor can be initialized from a pop cursor
		void initReadOnly(const Cursor& c, bool readExtents = false) {
			ASSERT(c.mode == READONLY || c.mode == POP);
			init(c.queue, READONLY, c.pageID, readExtents, false, c.endPageID, c.offset);
		}

		std::string toString() const {
			if (mode == WRITE) {
				return format("{WriteCursor %s:%p pos=%s:%d rawEndOffset=%d}",
				              queue->name.c_str(),
				              this,
				              ::toString(pageID).c_str(),
				              offset,
				              page ? raw()->endOffset : -1);
			}
			if (mode == POP || mode == READONLY) {
				return format("{ReadCursor %s:%p pos=%s:%d rawEndOffset=%d endPage=%s nextPage=%s}",
				              queue->name.c_str(),
				              this,
				              ::toString(pageID).c_str(),
				              offset,
				              page ? raw()->endOffset : -1,
				              ::toString(endPageID).c_str(),
				              ::toString(nextPageID).c_str());
			}
			ASSERT(mode == NONE);
			return format("{NullCursor=%p}", this);
		}

		// Returns true if the mutex cannot be immediately taken.
		bool isBusy() { return !mutex.available(); }

		// Wait for all operations started before now to be ready, which is done by
		// obtaining and releasing the mutex.
		Future<Void> notBusy() {
			return isBusy() ? map(mutex.take(),
			                      [&](FlowMutex::Lock lock) {
				                      lock.release();
				                      return Void();
			                      })
			                : Void();
		}

		// Returns true if any items have been written to the last page
		bool pendingTailWrites() const { return mode == WRITE && offset != 0; }

		RawPage* raw() const { return ((RawPage*)(page->begin())); }

		void setNext(LogicalPageID pageID, int offset) {
			ASSERT(mode == WRITE);
			RawPage* p = raw();
			p->nextPageID = pageID;
			p->nextOffset = offset;
		}

		void startNextPageLoad(LogicalPageID id) {
			nextPageID = id;
			debug_printf(
			    "FIFOQueue::Cursor(%s) loadPage start id=%s\n", toString().c_str(), ::toString(nextPageID).c_str());
			nextPageReader = queue->pager->readPage(
			    PagerEventReasons::MetaData, nonBtreeLevel, nextPageID, ioMaxPriority, true, false);
		}

		Future<Void> loadExtent() {
			ASSERT(mode == POP | mode == READONLY);
			debug_printf("FIFOQueue::Cursor(%s) loadExtent\n", toString().c_str());
			return map(queue->pager->readExtent(pageID), [=](Reference<ArenaPage> p) {
				page = p;
				debug_printf("FIFOQueue::Cursor(%s) loadExtent done. Page: %p\n", toString().c_str(), page->begin());
				return Void();
			});
		}

		void writePage() {
			ASSERT(mode == WRITE);
			debug_printf("FIFOQueue::Cursor(%s) writePage\n", toString().c_str());
			VALGRIND_MAKE_MEM_DEFINED(raw()->begin(), offset);
			VALGRIND_MAKE_MEM_DEFINED(raw()->begin() + offset, queue->dataBytesPerPage - raw()->endOffset);
			queue->pager->updatePage(PagerEventReasons::MetaData, nonBtreeLevel, pageID, page);
			if (firstPageIDWritten == invalidLogicalPageID) {
				firstPageIDWritten = pageID;
			}
		}

		// Link the current page to newPageID:newOffset and then write it to the pager.
		// The link destination could be a new page at the end of the queue, or the beginning of
		// an existing chain of queue pages.
		// If initializeNewPage is true a page buffer will be allocated for the new page and it will be initialized
		// as a new tail page.
		// if initializeExtentInfo is true in addition to initializeNewPage, update the extentEndPageID info
		// in the mew page being added using newExtentPage and prevExtentEndPageID parameters
		void addNewPage(LogicalPageID newPageID,
		                int newOffset,
		                bool initializeNewPage,
		                bool initializeExtentInfo = false,
		                bool newExtentPage = false,
		                LogicalPageID prevExtentEndPageID = invalidLogicalPageID) {
			ASSERT(mode == WRITE);
			ASSERT(newPageID != invalidLogicalPageID);
			debug_printf("FIFOQueue::Cursor(%s) Adding page %s initPage=%d initExtentInfo=%d newExtentPage=%d\n",
			             toString().c_str(),
			             ::toString(newPageID).c_str(),
			             initializeNewPage,
			             initializeExtentInfo,
			             newExtentPage);

			// Update existing page/newLastPageID and write, if it exists
			if (page) {
				setNext(newPageID, newOffset);
				debug_printf("FIFOQueue::Cursor(%s) Linked new page %s:%d\n",
				             toString().c_str(),
				             ::toString(newPageID).c_str(),
				             newOffset);
				writePage();
				auto p = raw();
				prevExtentEndPageID = p->extentEndPageID;
				if (pageID == prevExtentEndPageID)
					newExtentPage = true;
				debug_printf(
				    "FIFOQueue::Cursor(%s) Linked new page. pageID %u, newPageID %u,  prevExtentEndPageID %u\n",
				    toString().c_str(),
				    pageID,
				    newPageID,
				    prevExtentEndPageID);
			}

			pageID = newPageID;
			offset = newOffset;

			if (BUGGIFY) {
				// Randomly change the byte limit for queue pages.  The min here must be large enough for at least one
				// queue item of any type.  This change will suddenly make some pages being written to seem overfilled
				// but this won't break anything, the next write will just be detected as not fitting and the page will
				// end.
				queue->dataBytesPerPage =
				    deterministicRandom()->randomInt(50, queue->pager->getUsablePageSize() - sizeof(RawPage));
			}

			if (initializeNewPage) {
				debug_printf("FIFOQueue::Cursor(%s) Initializing new page. usesExtents: %d, initializeExtentInfo: %d\n",
				             toString().c_str(),
				             queue->usesExtents,
				             initializeExtentInfo);
				page = queue->pager->newPageBuffer();
				setNext(0, 0);
				auto p = raw();
				ASSERT(newOffset == 0);
				p->endOffset = 0;
				// For extent based queue, update the index of current page within the extent
				if (queue->usesExtents) {
					debug_printf("FIFOQueue::Cursor(%s) Adding page %s init=%d pageCount %d\n",
					             toString().c_str(),
					             ::toString(newPageID).c_str(),
					             initializeNewPage,
					             queue->pager->getPageCount());
					p->extentCurPageID = newPageID;
					if (initializeExtentInfo) {
						int pagesPerExtent = queue->pagesPerExtent;
						if (newExtentPage) {
							p->extentEndPageID = newPageID + pagesPerExtent - 1;
							debug_printf("FIFOQueue::Cursor(%s) newExtentPage. newPageID %u, pagesPerExtent %d, "
							             "ExtentEndPageID: %s\n",
							             toString().c_str(),
							             newPageID,
							             pagesPerExtent,
							             ::toString(p->extentEndPageID).c_str());
						} else {
							p->extentEndPageID = prevExtentEndPageID;
							debug_printf("FIFOQueue::Cursor(%s) Copied ExtentEndPageID: %s\n",
							             toString().c_str(),
							             ::toString(p->extentEndPageID).c_str());
						}
					}
				}
			} else {
				debug_printf("FIFOQueue::Cursor(%s) Clearing new page\n", toString().c_str());
				page.clear();
			}
		}

		// Write item to the next position in the current page or, if it won't fit, add a new page and write it there.
		ACTOR static Future<Void> write_impl(Cursor* self, T item) {
			ASSERT(self->mode == WRITE);

			state FlowMutex::Lock lock;
			state bool mustWait = self->isBusy();
			state int bytesNeeded = Codec::bytesNeeded(item);
			state bool needNewPage =
			    self->pageID == invalidLogicalPageID || self->offset + bytesNeeded > self->queue->dataBytesPerPage;

			if (BUGGIFY) {
				// Sometimes (1% probability) decide a new page is needed as long as at least 1 item has been
				// written (indicated by non-zero offset) to the current page.
				if ((self->offset > 0) && deterministicRandom()->random01() < 0.01) {
					needNewPage = true;
				}
			}

			debug_printf("FIFOQueue::Cursor(%s) write(%s) mustWait=%d needNewPage=%d\n",
			             self->toString().c_str(),
			             ::toString(item).c_str(),
			             mustWait,
			             needNewPage);

			// If we have to wait for the mutex because it's busy, or we need a new page, then wait for the mutex.
			if (mustWait || needNewPage) {
				FlowMutex::Lock _lock = wait(self->mutex.take());
				lock = _lock;

				// If we had to wait because the mutex was busy, then update needNewPage as another writer
				// would have changed the cursor state
				// Otherwise, taking the mutex would be immediate so no other writer could have run
				if (mustWait) {
					needNewPage = self->pageID == invalidLogicalPageID ||
					              self->offset + bytesNeeded > self->queue->dataBytesPerPage;
					if (BUGGIFY) {
						// Sometimes (1% probability) decide a new page is needed as long as at least 1 item has been
						// written (indicated by non-zero offset) to the current page.
						if ((self->offset > 0) && deterministicRandom()->random01() < 0.01) {
							needNewPage = true;
						}
					}
				}
			}

			// If we need a new page, add one.
			if (needNewPage) {
				debug_printf("FIFOQueue::Cursor(%s) write(%s) page is full, adding new page\n",
				             self->toString().c_str(),
				             ::toString(item).c_str(),
				             ::toString(self->pageID).c_str(),
				             bytesNeeded,
				             self->queue->dataBytesPerPage);
				state LogicalPageID newPageID;
				// If this is an extent based queue, check if there is an available page in current extent
				if (self->queue->usesExtents) {
					bool allocateNewExtent = false;
					if (self->pageID != invalidLogicalPageID) {
						auto praw = self->raw();
						if (praw->extentCurPageID < praw->extentEndPageID) {
							newPageID = praw->extentCurPageID + 1;
						} else {
							allocateNewExtent = true;
						}
					} else
						allocateNewExtent = true;
					if (allocateNewExtent) {
						LogicalPageID newPID = wait(self->queue->pager->newExtentPageID(self->queue->queueID));
						newPageID = newPID;
					}
				} else {
					LogicalPageID newPID = wait(self->queue->pager->newPageID());
					newPageID = newPID;
				}
				self->addNewPage(newPageID, 0, true, true);

				++self->queue->numPages;
			}

			debug_printf(
			    "FIFOQueue::Cursor(%s) write(%s) writing\n", self->toString().c_str(), ::toString(item).c_str());
			auto p = self->raw();
			Codec::writeToBytes(p->begin() + self->offset, item);
			self->offset += bytesNeeded;
			p->endOffset = self->offset;
			++self->queue->numEntries;

			if (mustWait || needNewPage) {
				// Prevent possible stack overflow if too many waiters which require no IO are queued up
				// Using static because multiple Cursors can be involved
				static int sinceYield = 0;
				if (++sinceYield == 1000) {
					sinceYield = 0;
					wait(delay(0));
				}

				lock.release();
			}

			return Void();
		}

		void write(const T& item) {
			// Start the write.  It may complete immediately if no IO was being waited on
			Future<Void> w = write_impl(this, item);
			// If it didn't complete immediately, then store the future in operation
			if (!w.isReady()) {
				writeOperations = writeOperations && w;
			}
		}

		// If readNext() cannot complete immediately, it will route to here
		// The mutex will be taken if locked is false
		// The next page will be waited for if load is true
		// Only mutex holders will wait on the page read.
		ACTOR static Future<Optional<T>> waitThenReadNext(Cursor* self,
		                                                  Optional<T> upperBound,
		                                                  FlowMutex::Lock* lock,
		                                                  bool load) {
			state FlowMutex::Lock localLock;

			// Lock the mutex if it wasn't already locked, so we didn't get a lock pointer
			if (lock == nullptr) {
				debug_printf("FIFOQueue::Cursor(%s) waitThenReadNext locking mutex\n", self->toString().c_str());
				FlowMutex::Lock newLock = wait(self->mutex.take());
				localLock = newLock;
			}

			if (load) {
				debug_printf("FIFOQueue::Cursor(%s) waitThenReadNext waiting for page load\n",
				             self->toString().c_str());
				wait(success(self->nextPageReader));
			}

			state Optional<T> result = wait(self->readNext(upperBound, &localLock));

			// If a lock was not passed in, so this actor locked the mutex above, then unlock it
			if (lock == nullptr) {
				// Prevent possible stack overflow if too many waiters which require no IO are queued up
				// Using static because multiple Cursors can be involved
				static int sinceYield = 0;
				if (++sinceYield == 1000) {
					sinceYield = 0;
					wait(delay(0));
				}

				debug_printf("FIFOQueue::Cursor(%s) waitThenReadNext unlocking mutex\n", self->toString().c_str());
				localLock.release();
			}

			return result;
		}

		// Read the next item at the cursor (if < upperBound), moving to a new page first if the current page is
		// exhausted If locked is true, this call owns the mutex, which would have been locked by readNext() before a
		// recursive call
		Future<Optional<T>> readNext(const Optional<T>& upperBound = {}, FlowMutex::Lock* lock = nullptr) {
			if ((mode != POP && mode != READONLY) || pageID == invalidLogicalPageID || pageID == endPageID) {
				debug_printf("FIFOQueue::Cursor(%s) readNext returning nothing\n", toString().c_str());
				return Optional<T>();
			}

			// If we don't have a lock and the mutex isn't available then acquire it
			if (lock == nullptr && isBusy()) {
				return waitThenReadNext(this, upperBound, lock, false);
			}

			// We now know pageID is valid and should be used, but page might not point to it yet
			if (!page) {
				debug_printf("FIFOQueue::Cursor(%s) loading\n", toString().c_str());

				// If the next pageID loading or loaded is not the page we should be reading then restart the load
				// nextPageID coud be different because it could be invalid or it could be no longer relevant
				// if the previous commit added new pages to the front of the queue.
				if (pageID != nextPageID) {
					debug_printf("FIFOQueue::Cursor(%s) reloading\n", toString().c_str());
					startNextPageLoad(pageID);
				}

				if (!nextPageReader.isReady()) {
					return waitThenReadNext(this, upperBound, lock, true);
				}

				page = nextPageReader.get();

				// Start loading the next page if it's not the end page
				auto p = raw();
				if (p->nextPageID != endPageID) {
					startNextPageLoad(p->nextPageID);
				} else {
					// Prevent a future next page read from reusing the same result as page would have to be updated
					// before the queue would read it again
					nextPageID = invalidLogicalPageID;
				}
			}

			auto p = raw();
			debug_printf("FIFOQueue::Cursor(%s) readNext reading at current position\n", toString().c_str());
			ASSERT(offset < p->endOffset);
			int bytesRead;
			const T result = Codec::readFromBytes(p->begin() + offset, bytesRead);

			if (upperBound.present() && upperBound.get() < result) {
				debug_printf("FIFOQueue::Cursor(%s) not popping %s, exceeds upper bound %s\n",
				             toString().c_str(),
				             ::toString(result).c_str(),
				             ::toString(upperBound.get()).c_str());

				return Optional<T>();
			}

			offset += bytesRead;
			if (mode == POP) {
				--queue->numEntries;
			}
			debug_printf("FIFOQueue::Cursor(%s) after read of %s\n", toString().c_str(), ::toString(result).c_str());
			ASSERT(offset <= p->endOffset);

			// If this page is exhausted, start reading the next page for the next readNext() to use, unless it's the
			// tail page
			if (offset == p->endOffset) {
				debug_printf("FIFOQueue::Cursor(%s) Page exhausted\n", toString().c_str());
				LogicalPageID oldPageID = pageID;
				LogicalPageID extentCurPageID = p->extentCurPageID;
				LogicalPageID extentEndPageID = p->extentEndPageID;
				pageID = p->nextPageID;
				offset = p->nextOffset;

				// If pageID isn't the tail page and nextPageID isn't pageID then start loading the next page
				if (pageID != endPageID && nextPageID != pageID) {
					startNextPageLoad(pageID);
				}

				if (mode == POP) {
					--queue->numPages;
				}

				page.clear();
				debug_printf("FIFOQueue::Cursor(%s) readNext page exhausted, moved to new page\n", toString().c_str());
				if (mode == POP) {
					if (!queue->usesExtents) {
						// Freeing the old page must happen after advancing the cursor and clearing the page reference
						// because freePage() could cause a push onto a queue that causes a newPageID() call which could
						// pop() from this very same queue. Queue pages are freed at version 0 because they can be
						// reused after the next commit.
						queue->pager->freePage(oldPageID, 0);
					} else if (extentCurPageID == extentEndPageID) {
						// Figure out the beginning of the extent
						int pagesPerExtent = queue->pagesPerExtent;
						queue->pager->freeExtent(oldPageID - pagesPerExtent + 1);
					}
				}
			}

			debug_printf("FIFOQueue(%s) %s(upperBound=%s) -> %s\n",
			             queue->name.c_str(),
			             (mode == POP ? "pop" : "peek"),
			             ::toString(upperBound).c_str(),
			             ::toString(result).c_str());
			return Optional<T>(result);
		}
	};

public:
	FIFOQueue() : pager(nullptr) {}

	~FIFOQueue() { newTailPage.cancel(); }

	FIFOQueue(const FIFOQueue& other) = delete;
	void operator=(const FIFOQueue& rhs) = delete;

	// Create a new queue at newPageID
	void create(IPager2* p, LogicalPageID newPageID, std::string queueName, QueueID id, bool extent) {
		debug_printf("FIFOQueue(%s) create from page %s. usesExtents %d\n",
		             queueName.c_str(),
		             toString(newPageID).c_str(),
		             extent);
		pager = p;
		pagerError = pager->getError();
		name = queueName;
		queueID = id;
		numPages = 1;
		numEntries = 0;
		dataBytesPerPage = pager->getUsablePageSize() - sizeof(RawPage);
		usesExtents = extent;
		pagesPerExtent = pager->getPagesPerExtent();
		headReader.init(this, Cursor::POP, newPageID, false, false, newPageID, 0);
		tailWriter.init(this, Cursor::WRITE, newPageID, true, true);
		headWriter.init(this, Cursor::WRITE);
		newTailPage = invalidLogicalPageID;
		debug_printf("FIFOQueue(%s) created\n", queueName.c_str());
	}

	// Load an existing queue from its queue state
	void recover(IPager2* p, const QueueState& qs, std::string queueName, bool loadExtents = true) {
		debug_printf("FIFOQueue(%s) recover from queue state %s\n", queueName.c_str(), qs.toString().c_str());
		pager = p;
		pagerError = pager->getError();
		name = queueName;
		queueID = qs.queueID;
		numPages = qs.numPages;
		numEntries = qs.numEntries;
		dataBytesPerPage = pager->getUsablePageSize() - sizeof(RawPage);
		usesExtents = qs.usesExtents;
		pagesPerExtent = pager->getPagesPerExtent();
		headReader.init(this, Cursor::POP, qs.headPageID, loadExtents, false, qs.tailPageID, qs.headOffset);
		tailWriter.init(this,
		                Cursor::WRITE,
		                qs.tailPageID,
		                true,
		                qs.tailPageNewExtent,
		                invalidLogicalPageID,
		                0,
		                qs.prevExtentEndPageID);
		headWriter.init(this, Cursor::WRITE);
		newTailPage = invalidLogicalPageID;
		debug_printf("FIFOQueue(%s) recovered\n", queueName.c_str());
	}

	// Reset the head reader (this is used only for extent based remap queue after recovering the remap
	// queue contents via fastpath extent reads)
	void resetHeadReader() {
		headReader.resetRead();
		debug_printf("FIFOQueue(%s) read cursor reset\n", name.c_str());
	}

	// Fast path extent peekAll (this zooms through the queue reading extents at a time)
	// Output interface is a promise stream and one vector of results per extent found is sent to the promise stream
	// Once we are finished reading all the extents of the queue, end_of_stream() is sent to mark completion
	ACTOR static Future<Void> peekAll_ext(FIFOQueue* self, PromiseStream<Standalone<VectorRef<T>>> res) {
		state Cursor c;
		c.initReadOnly(self->headReader, true);

		debug_printf("FIFOQueue::Cursor(%s) peekAllExt begin\n", c.toString().c_str());
		if (c.pageID == invalidLogicalPageID || c.pageID == c.endPageID) {
			debug_printf("FIFOQueue::Cursor(%s) peekAllExt returning nothing\n", c.toString().c_str());
			res.sendError(end_of_stream());
			return Void();
		}

		state int entriesRead = 0;
		// Loop over all the extents in this queue
		loop {
			// We now know we are pointing to PageID and it should be read and used, but it may not be loaded yet.
			if (!c.page) {
				debug_printf("FIFOQueue::Cursor(%s) peekAllExt going to Load Extent %s.\n",
				             c.toString().c_str(),
				             ::toString(c.pageID).c_str());
				wait(c.loadExtent());
				wait(yield());
			}

			state Standalone<VectorRef<T>> results;
			results.reserve(results.arena(), self->pagesPerExtent * self->pager->getPhysicalPageSize() / sizeof(T));

			// Loop over all the pages in this extent
			int pageIdx = 0;
			loop {
				// Position the page pointer to current page in the extent
				Reference<ArenaPage> page =
				    c.page->subPage(pageIdx++ * self->pager->getPhysicalPageSize(), self->pager->getLogicalPageSize());
				debug_printf("FIFOQueue::Cursor(%s) peekALLExt %s. Offset %d, CalculateChecksum %d ChecksumInPage %d\n",
				             c.toString().c_str(),
				             toString(c.pageID).c_str(),
				             c.pageID * self->pager->getPhysicalPageSize(),
				             page->calculateChecksum(c.pageID),
				             page->getChecksum());
				if (!page->verifyChecksum(c.pageID)) {
					debug_printf("FIFOQueue::Cursor(%s) peekALLExt checksum failed for %s. Offset %d, "
					             "CalculateChecksum %d ChecksumInPage %d\n",
					             c.toString().c_str(),
					             toString(c.pageID).c_str(),
					             c.pageID * self->pager->getPhysicalPageSize(),
					             page->calculateChecksum(c.pageID),
					             page->getChecksum());
					Error e = checksum_failed();
					TraceEvent(SevError, "RedwoodChecksumFailed")
					    .detail("PageID", c.pageID)
					    .detail("PageSize", self->pager->getPhysicalPageSize())
					    .detail("Offset", c.pageID * self->pager->getPhysicalPageSize())
					    .detail("CalculatedChecksum", page->calculateChecksum(c.pageID))
					    .detail("ChecksumInPage", page->getChecksum())
					    .error(e);
					throw e;
				}

				RawPage* p = (RawPage*)(page->begin());
				int bytesRead;

				// Now loop over all entries inside the current page
				loop {
					ASSERT(c.offset < p->endOffset);
					T result = Codec::readFromBytes(p->begin() + c.offset, bytesRead);
					debug_printf(
					    "FIFOQueue::Cursor(%s) after read of %s\n", c.toString().c_str(), ::toString(result).c_str());
					results.push_back(results.arena(), result);
					entriesRead++;

					c.offset += bytesRead;
					ASSERT(c.offset <= p->endOffset);

					if (c.offset == p->endOffset) {
						c.pageID = p->nextPageID;
						c.offset = p->nextOffset;
						debug_printf("FIFOQueue::Cursor(%s) peekAllExt page exhausted, moved to new page\n",
						             c.toString().c_str());
						debug_printf("FIFOQueue:: nextPageID=%s, extentCurPageID=%s, extentEndPageID=%s\n",
						             ::toString(p->nextPageID).c_str(),
						             ::toString(p->extentCurPageID).c_str(),
						             ::toString(p->extentEndPageID).c_str());
						break;
					}
				} // End of Page

				// Check if we have reached the end of the queue
				if (c.pageID == invalidLogicalPageID || c.pageID == c.endPageID) {
					debug_printf("FIFOQueue::Cursor(%s) peekAllExt Queue exhausted\n", c.toString().c_str());
					res.send(results);

					// Since we have reached the end of the queue, verify that the number of entries read matches
					// the queue metadata. If it does, send end_of_stream() to mark completion, else throw an error
					if (entriesRead != self->numEntries) {
						Error e = internal_error(); // TODO:  Something better?
						TraceEvent(SevError, "RedwoodQueueNumEntriesMisMatch")
						    .detail("EntriesRead", entriesRead)
						    .detail("ExpectedEntries", self->numEntries)
						    .error(e);
						throw e;
					}
					res.sendError(end_of_stream());
					return Void();
				}

				// Check if we have reached the end of current extent
				if (p->extentCurPageID == p->extentEndPageID) {
					c.page.clear();
					debug_printf("FIFOQueue::Cursor(%s) peekAllExt extent exhausted, moved to new extent\n",
					             c.toString().c_str());

					// send an extent worth of entries to the promise stream
					res.send(results);
					self->pager->releaseExtentReadLock();
					break;
				}
			} // End of Extent
		} // End of Queue
	}

	Future<Void> peekAllExt(PromiseStream<Standalone<VectorRef<T>>> resStream) { return peekAll_ext(this, resStream); }

	ACTOR static Future<Standalone<VectorRef<T>>> peekAll_impl(FIFOQueue* self) {
		state Standalone<VectorRef<T>> results;
		state Cursor c;
		c.initReadOnly(self->headReader);
		results.reserve(results.arena(), self->numEntries);

		state int sinceYield = 0;
		loop {
			Optional<T> x = wait(c.readNext());
			if (!x.present()) {
				break;
			}
			results.push_back(results.arena(), x.get());

			// yield periodically to avoid overflowing the stack
			if (++sinceYield >= 100) {
				sinceYield = 0;
				wait(yield());
			}
		}

		return results;
	}

	Future<Standalone<VectorRef<T>>> peekAll() { return peekAll_impl(this); }

	ACTOR static Future<Optional<T>> peek_impl(FIFOQueue* self) {
		state Cursor c;
		c.initReadOnly(self->headReader);

		Optional<T> x = wait(c.readNext());
		return x;
	}

	Future<Optional<T>> peek() { return peek_impl(this); }

	// Pop the next item on front of queue if it is <= upperBound or if upperBound is not present
	Future<Optional<T>> pop(Optional<T> upperBound = {}) { return headReader.readNext(upperBound); }

	QueueState getState() const {
		QueueState s;
		s.queueID = queueID;
		s.headOffset = headReader.offset;
		s.headPageID = headReader.pageID;
		s.tailPageID = tailWriter.pageID;
		s.numEntries = numEntries;
		s.numPages = numPages;
		s.usesExtents = usesExtents;
		s.tailPageNewExtent = tailPageNewExtent;
		s.prevExtentEndPageID = prevExtentEndPageID;

		debug_printf("FIFOQueue(%s) getState(): %s\n", name.c_str(), s.toString().c_str());
		return s;
	}

	void pushBack(const T& item) {
		debug_printf("FIFOQueue(%s) pushBack(%s)\n", name.c_str(), toString(item).c_str());
		tailWriter.write(item);
	}

	void pushFront(const T& item) {
		debug_printf("FIFOQueue(%s) pushFront(%s)\n", name.c_str(), toString(item).c_str());
		headWriter.write(item);
	}

	bool isBusy() {
		return headWriter.isBusy() || headReader.isBusy() || tailWriter.isBusy() || !newTailPage.isReady();
	}

	// Wait until all previously started operations on each cursor are done and the new tail page is ready
	Future<Void> notBusy() {
		auto f = headWriter.notBusy() && headReader.notBusy() && tailWriter.notBusy() && ready(newTailPage);
		debug_printf("FIFOQueue(%s) notBusy future ready=%d\n", name.c_str(), f.isReady());
		return f;
	}

	// preFlush() prepares this queue to be flushed to disk, but doesn't actually do it so the queue can still
	// be pushed and popped after this operation. It returns whether or not any operations were pending or
	// started during execution.
	//
	// If one or more queues are used by their pager in newPageID() or freePage() operations, then preFlush()
	// must be called on each of them inside a loop that runs until each of the preFlush() calls have returned
	// false twice in a row.
	//
	// The reason for all this is that:
	//   - queue pop() can call pager->freePage() which can call push() on the same or another queue
	//   - queue push() can call pager->newPageID() which can call pop() on the same or another queue
	// This creates a circular dependency with 1 or more queues when those queues are used by the pager
	// to manage free page IDs.
	ACTOR static Future<bool> preFlush_impl(FIFOQueue* self) {
		debug_printf("FIFOQueue(%s) preFlush begin\n", self->name.c_str());
		wait(self->notBusy());

		// Completion of the pending operations as of the start of notBusy() could have began new operations,
		// so see if any work is pending now.
		bool workPending = self->isBusy();

		if (!workPending) {
			// A newly created or flushed queue starts out in a state where its tail page to be written to is empty.
			// After pushBack() is called, this is no longer the case and never will be again until the queue is
			// flushed. Before the non-empty tail page is written it must be linked to a new empty page for use after
			// the next flush.  (This is explained more at the top of FIFOQueue but it is because queue pages can only
			// be written once because once they contain durable data a second write to link to a new page could corrupt
			// the existing data if the subsequent commit never succeeds.)
			//
			// If the newTailPage future is ready but it's an invalid page and the tail page we are currently pointed to
			// has had items added to it, then get a new tail page ID.
			if (self->newTailPage.isReady() && self->newTailPage.get() == invalidLogicalPageID) {
				if (self->tailWriter.pendingTailWrites()) {
					debug_printf("FIFOQueue(%s) preFlush starting to get new page ID\n", self->name.c_str());
					if (self->usesExtents) {
						if (self->tailWriter.pageID == invalidLogicalPageID) {
							self->newTailPage = self->pager->newExtentPageID(self->queueID);
							self->tailPageNewExtent = true;
							self->prevExtentEndPageID = invalidLogicalPageID;
						} else {
							auto p = self->tailWriter.raw();
							debug_printf(
							    "FIFOQueue(%s) newTailPage tailWriterPage %u extentCurPageID %u, extentEndPageID %u\n",
							    self->name.c_str(),
							    self->tailWriter.pageID,
							    p->extentCurPageID,
							    p->extentEndPageID);
							if (p->extentCurPageID < p->extentEndPageID) {
								self->newTailPage = p->extentCurPageID + 1;
								self->tailPageNewExtent = false;
								self->prevExtentEndPageID = p->extentEndPageID;
							} else {
								self->newTailPage = self->pager->newExtentPageID(self->queueID);
								self->tailPageNewExtent = true;
								self->prevExtentEndPageID = invalidLogicalPageID;
							}
						}
						debug_printf("FIFOQueue(%s) newTailPage tailPageNewExtent:%d prevExtentEndPageID: %u "
						             "tailWriterPage %u\n",
						             self->name.c_str(),
						             self->tailPageNewExtent,
						             self->prevExtentEndPageID,
						             self->tailWriter.pageID);
					} else
						self->newTailPage = self->pager->newPageID();
					workPending = true;
				} else {
					if (self->usesExtents) {
						auto p = self->tailWriter.raw();
						self->prevExtentEndPageID = p->extentEndPageID;
						self->tailPageNewExtent = false;
						debug_printf("FIFOQueue(%s) newTailPage tailPageNewExtent: %d prevExtentEndPageID: %u "
						             "tailWriterPage %u\n",
						             self->name.c_str(),
						             self->tailPageNewExtent,
						             self->prevExtentEndPageID,
						             self->tailWriter.pageID);
					}
				}
			}
		}

		debug_printf("FIFOQueue(%s) preFlush returning %d\n", self->name.c_str(), workPending);
		return workPending;
	}

	Future<bool> preFlush() { return preFlush_impl(this); }

	void finishFlush() {
		debug_printf("FIFOQueue(%s) finishFlush start\n", name.c_str());
		ASSERT(!isBusy());
		bool initTailWriter = true;

		// If a new tail page was allocated, link the last page of the tail writer to it.
		if (newTailPage.get() != invalidLogicalPageID) {
			tailWriter.addNewPage(newTailPage.get(), 0, false, false);
			// The flush sequence allocated a page and added it to the queue so increment numPages
			++numPages;

			// newPage() should be ready immediately since a pageID is being explicitly passed.
			ASSERT(!tailWriter.isBusy());

			newTailPage = invalidLogicalPageID;
			initTailWriter = true;
		}

		// If the headWriter wrote anything, link its tail page to the headReader position and point the headReader
		// to the start of the headWriter
		if (headWriter.pendingTailWrites()) {
			headWriter.addNewPage(headReader.pageID, headReader.offset, false);
			headReader.pageID = headWriter.firstPageIDWritten;
			headReader.offset = 0;
			headReader.page.clear();
		}

		// Update headReader's end page to the new tail page
		headReader.endPageID = tailWriter.pageID;

		// Reset the write cursors
		debug_printf("FIFOQueue(%s) Reset tailWriter cursor. tailPageNewExtent: %d\n", name.c_str(), tailPageNewExtent);
		tailWriter.init(this,
		                Cursor::WRITE,
		                tailWriter.pageID,
		                initTailWriter /*false*/,
		                tailPageNewExtent,
		                invalidLogicalPageID,
		                0,
		                prevExtentEndPageID);
		headWriter.init(this, Cursor::WRITE);

		debug_printf("FIFOQueue(%s) finishFlush end\n", name.c_str());
	}

	ACTOR static Future<Void> flush_impl(FIFOQueue* self) {
		loop {
			bool notDone = wait(self->preFlush());
			if (!notDone) {
				break;
			}
		}
		self->finishFlush();
		return Void();
	}

	Future<Void> flush() { return flush_impl(this); }

	IPager2* pager;
	QueueID queueID;
	Future<Void> pagerError;

	int64_t numPages;
	int64_t numEntries;
	int dataBytesPerPage;
	int pagesPerExtent;
	bool usesExtents;
	bool tailPageNewExtent;
	LogicalPageID prevExtentEndPageID;

	Cursor headReader;
	Cursor tailWriter;
	Cursor headWriter;

	Future<LogicalPageID> newTailPage;

	// For debugging
	std::string name;
};

int nextPowerOf2(uint32_t x) {
	return 1 << (32 - clz(x - 1));
}

struct RedwoodMetrics {
	static constexpr int btreeLevels = 5;
	static int maxRecordCount;

	struct EventReasonsArray {
		unsigned int eventReasons[(size_t)PagerEvents::MAXEVENTS][(size_t)PagerEventReasons::MAXEVENTREASONS];

		EventReasonsArray() { clear(); }
		void clear() {
			for (size_t i = 0; i < (size_t)PagerEvents::MAXEVENTS; i++) {
				for (size_t j = 0; j < (size_t)PagerEventReasons::MAXEVENTREASONS; j++) {
					eventReasons[i][j] = 0;
				}
			}
		}
		void addEventReason(PagerEvents event, PagerEventReasons reason) {
			eventReasons[(size_t)event][(size_t)reason] += 1;
		}
		const unsigned int& getEventReason(PagerEvents event, PagerEventReasons reason) {
			return eventReasons[(size_t)event][(size_t)reason];
		}

		std::string ouputSummary(int currLevel) {
			std::string result = "";
			PagerEvents prevEvent = PagerEvents::MAXEVENTS;
			if (currLevel == 0) {
				for (const auto& ER : L0PossibleEventReasonPairs) {
					if (prevEvent != ER.first) {
						result += "\n";
						result += PagerEventsStrings[(size_t)ER.first];
						result += "\n\t";
						prevEvent = ER.first;
					}
					std::string num = std::to_string(eventReasons[(size_t)ER.first][(size_t)ER.second]);
					result += PagerEventReasonsStrings[(size_t)ER.second];
					result.append(16 - PagerEventReasonsStrings[(size_t)ER.second].length(), ' ');
					result.append(8 - num.length(), ' ');
					result += num;
					result.append(13, ' ');
				}
			} else {
				for (const auto& ER : possibleEventReasonPairs) {
					if (prevEvent != ER.first) {
						result += "\n";
						result += PagerEventsStrings[(size_t)ER.first];
						result += "\n\t";
						prevEvent = ER.first;
					}
					std::string num = std::to_string(eventReasons[(size_t)ER.first][(size_t)ER.second]);
					result += PagerEventReasonsStrings[(size_t)ER.second];
					result.append(16 - PagerEventReasonsStrings[(size_t)ER.second].length(), ' ');
					result.append(8 - num.length(), ' ');
					result += num;
					result.append(13, ' ');
				}
			}
			return result;
		}
		void reportTrace(TraceEvent* t, int h) {
			if (h == 0) {
				for (const auto& ER : L0PossibleEventReasonPairs) {
					t->detail(
					    format("L%d%s",
					           h,
					           (PagerEventsStrings[(size_t)ER.first] + PagerEventReasonsStrings[(size_t)ER.second])
					               .c_str()),
					    eventReasons[(size_t)ER.first][(size_t)ER.second]);
				}
			} else {
				for (const auto& ER : possibleEventReasonPairs) {
					t->detail(
					    format("L%d%s",
					           h,
					           (PagerEventsStrings[(size_t)ER.first] + PagerEventReasonsStrings[(size_t)ER.second])
					               .c_str()),
					    eventReasons[(size_t)ER.first][(size_t)ER.second]);
				}
			}
		}
	};
	// Metrics by level
	struct Level {
		struct Counters {
			unsigned int pageRead;
			unsigned int pageReadExt;
			unsigned int pageBuild;
			unsigned int pageBuildExt;
			unsigned int pageCommitStart;
			unsigned int pageModify;
			unsigned int pageModifyExt;
			unsigned int lazyClearRequeue;
			unsigned int lazyClearRequeueExt;
			unsigned int lazyClearFree;
			unsigned int lazyClearFreeExt;
			unsigned int forceUpdate;
			unsigned int detachChild;
			EventReasonsArray eventReasons;
		};
		Counters metrics;
		Reference<Histogram> buildFillPctSketch;
		Reference<Histogram> modifyFillPctSketch;
		Reference<Histogram> buildStoredPctSketch;
		Reference<Histogram> modifyStoredPctSketch;
		Reference<Histogram> buildItemCountSketch;
		Reference<Histogram> modifyItemCountSketch;

		Level() { clear(); }

		void clear(int levelCounter = -1) {
			metrics = {};
			if (!buildFillPctSketch.isValid() ||
			    buildFillPctSketch->name() != ("buildFillPct:" + std::to_string(levelCounter))) {
				std::string levelCounterStr = std::to_string(levelCounter);
				buildFillPctSketch = Histogram::getHistogram(
				    LiteralStringRef("buildFillPct"), StringRef(levelCounterStr), Histogram::Unit::percentage);
				modifyFillPctSketch = Histogram::getHistogram(
				    LiteralStringRef("modifyFillPct"), StringRef(levelCounterStr), Histogram::Unit::percentage);
				buildStoredPctSketch = Histogram::getHistogram(
				    LiteralStringRef("buildStoredPct"), StringRef(levelCounterStr), Histogram::Unit::percentage);
				modifyStoredPctSketch = Histogram::getHistogram(
				    LiteralStringRef("modifyStoredPct"), StringRef(levelCounterStr), Histogram::Unit::percentage);
				buildItemCountSketch = Histogram::getHistogram(LiteralStringRef("buildItemCount"),
				                                               StringRef(levelCounterStr),
				                                               Histogram::Unit::count,
				                                               0,
				                                               maxRecordCount);
				modifyItemCountSketch = Histogram::getHistogram(LiteralStringRef("modifyItemCount"),
				                                                StringRef(levelCounterStr),
				                                                Histogram::Unit::count,
				                                                0,
				                                                maxRecordCount);
			}
			metrics.eventReasons.clear();
			buildFillPctSketch->clear();
			modifyFillPctSketch->clear();
			buildStoredPctSketch->clear();
			modifyStoredPctSketch->clear();
			buildItemCountSketch->clear();
			modifyItemCountSketch->clear();
		}
	};

	struct metrics {
		unsigned int opSet;
		unsigned int opSetKeyBytes;
		unsigned int opSetValueBytes;
		unsigned int opClear;
		unsigned int opClearKey;
		unsigned int opCommit;
		unsigned int opGet;
		unsigned int opGetRange;
		unsigned int pagerDiskWrite;
		unsigned int pagerDiskRead;
		unsigned int pagerRemapFree;
		unsigned int pagerRemapCopy;
		unsigned int pagerRemapSkip;
		unsigned int pagerCacheHit;
		unsigned int pagerCacheMiss;
		unsigned int pagerProbeHit;
		unsigned int pagerProbeMiss;
		unsigned int pagerEvictUnhit;
		unsigned int pagerEvictFail;
		unsigned int btreeLeafPreload;
		unsigned int btreeLeafPreloadExt;
	};

	RedwoodMetrics() {
		kvSizeWritten =
		    Histogram::getHistogram(LiteralStringRef("kvSize"), LiteralStringRef("Written"), Histogram::Unit::bytes);
		kvSizeReadByGet =
		    Histogram::getHistogram(LiteralStringRef("kvSize"), LiteralStringRef("ReadByGet"), Histogram::Unit::bytes);
		kvSizeReadByGetRange = Histogram::getHistogram(
		    LiteralStringRef("kvSize"), LiteralStringRef("ReadByGetRange"), Histogram::Unit::bytes);
		clear();
	}

	void clear() {
		unsigned int levelCounter = 0;
		for (RedwoodMetrics::Level& level : levels) {
			level.clear(levelCounter);
			++levelCounter;
		}
		level(100).clear();
		metric = {};

		kvSizeWritten->clear();
		kvSizeReadByGet->clear();
		kvSizeReadByGetRange->clear();

		startTime = g_network ? now() : 0;
	}
	// btree levels and one extra level for non btree level.
	Level levels[btreeLevels + 1];
	metrics metric;
	Reference<Histogram> kvSizeWritten;
	Reference<Histogram> kvSizeReadByGet;
	Reference<Histogram> kvSizeReadByGetRange;
	double startTime;

	// Return number of pages read or written, from cache or disk
	unsigned int pageOps() const {
		// All page reads are either a cache hit, probe hit, or a disk read
		return metric.pagerDiskWrite + metric.pagerDiskRead + metric.pagerCacheHit + metric.pagerProbeHit;
	}

	Level& level(unsigned int level) {
		static Level outOfBound;
		// Valid levels are from 0 - btreeLevels
		if (level < 0 || level > btreeLevels) {
			return outOfBound;
		}
		return levels[level];
	}

	void updateMaxRecordCount(int maxRecords) {
		if (maxRecordCount != maxRecords) {
			maxRecordCount = maxRecords;
			for (int i = 0; i < btreeLevels + 1; ++i) {
				auto& level = levels[i];
				level.buildItemCountSketch->updateUpperBound(maxRecordCount);
				level.modifyItemCountSketch->updateUpperBound(maxRecordCount);
			}
		}
	}

	// This will populate a trace event and/or a string with Redwood metrics.
	// The string is a reasonably well formatted page of information
	void getFields(TraceEvent* e, std::string* s = nullptr, bool skipZeroes = false) {
		std::pair<const char*, unsigned int> metrics[] = { { "BTreePreload", metric.btreeLeafPreload },
			                                               { "BTreePreloadExt", metric.btreeLeafPreloadExt },
			                                               { "", 0 },
			                                               { "OpSet", metric.opSet },
			                                               { "OpSetKeyBytes", metric.opSetKeyBytes },
			                                               { "OpSetValueBytes", metric.opSetValueBytes },
			                                               { "OpClear", metric.opClear },
			                                               { "OpClearKey", metric.opClearKey },
			                                               { "", 0 },
			                                               { "OpGet", metric.opGet },
			                                               { "OpGetRange", metric.opGetRange },
			                                               { "OpCommit", metric.opCommit },
			                                               { "", 0 },
			                                               { "PagerDiskWrite", metric.pagerDiskWrite },
			                                               { "PagerDiskRead", metric.pagerDiskRead },
			                                               { "PagerCacheHit", metric.pagerCacheHit },
			                                               { "PagerCacheMiss", metric.pagerCacheMiss },
			                                               { "", 0 },
			                                               { "PagerProbeHit", metric.pagerProbeHit },
			                                               { "PagerProbeMiss", metric.pagerProbeMiss },
			                                               { "PagerEvictUnhit", metric.pagerEvictUnhit },
			                                               { "PagerEvictFail", metric.pagerEvictFail },
			                                               { "", 0 },
			                                               { "PagerRemapFree", metric.pagerRemapFree },
			                                               { "PagerRemapCopy", metric.pagerRemapCopy },
			                                               { "PagerRemapSkip", metric.pagerRemapSkip } };
		GetHistogramRegistry().logReport();

		double elapsed = now() - startTime;

		if (e != nullptr) {
			for (auto& m : metrics) {
				char c = m.first[0];
				if (c != 0 && (!skipZeroes || m.second != 0)) {
					e->detail(m.first, m.second);
				}
			}
		}

		if (s != nullptr) {
			for (auto& m : metrics) {
				if (*m.first == '\0') {
					*s += "\n";
				} else if (!skipZeroes || m.second != 0) {
					*s += format("%-15s %-8u %8" PRId64 "/s  ", m.first, m.second, int64_t(m.second / elapsed));
				}
			}
			*s += "\n";
		}

		for (int i = 0; i < btreeLevels + 1; ++i) {
			auto& metric = levels[i].metrics;

			std::pair<const char*, unsigned int> metrics[] = {
				{ "PageBuild", metric.pageBuild },
				{ "PageBuildExt", metric.pageBuildExt },
				{ "PageModify", metric.pageModify },
				{ "PageModifyExt", metric.pageModifyExt },
				{ "", 0 },
				{ "PageRead", metric.pageRead },
				{ "PageReadExt", metric.pageReadExt },
				{ "PageCommitStart", metric.pageCommitStart },
				{ "", 0 },
				{ "LazyClearInt", metric.lazyClearRequeue },
				{ "LazyClearIntExt", metric.lazyClearRequeueExt },
				{ "LazyClear", metric.lazyClearFree },
				{ "LazyClearExt", metric.lazyClearFreeExt },
				{ "", 0 },
				{ "ForceUpdate", metric.forceUpdate },
				{ "DetachChild", metric.detachChild },
				{ "", 0 },
			};

			if (e != nullptr) {
				for (auto& m : metrics) {
					char c = m.first[0];
					if (c != 0 && (!skipZeroes || m.second != 0)) {
						e->detail(format("L%d%s", i + 1, m.first + (c == '-' ? 1 : 0)), m.second);
					}
				}
				metric.eventReasons.reportTrace(e, i);
			}

			if (s != nullptr) {
				*s += format("\nLevel %d\n\t", i);

				for (auto& m : metrics) {
					const char* name = m.first;
					bool rate = elapsed != 0;
					if (*name == '-') {
						++name;
						rate = false;
					}

					if (*name == '\0') {
						*s += "\n\t";
					} else if (!skipZeroes || m.second != 0) {
						*s += format("%-15s %8u %8u/s  ", name, m.second, rate ? int(m.second / elapsed) : 0);
					}
				}
				*s += '\n';
				*s += metric.eventReasons.ouputSummary(i);
			}
		}
	}

	std::string toString(bool clearAfter) {
		std::string s;
		getFields(nullptr, &s);

		if (clearAfter) {
			clear();
		}

		return s;
	}
};

// Using a global for Redwood metrics because a single process shouldn't normally have multiple storage engines
int RedwoodMetrics::maxRecordCount = 315;
RedwoodMetrics g_redwoodMetrics = {};
Future<Void> g_redwoodMetricsActor;

ACTOR Future<Void> redwoodMetricsLogger() {
	g_redwoodMetrics.clear();

	loop {
		wait(delay(SERVER_KNOBS->REDWOOD_LOGGING_INTERVAL));

		TraceEvent e("RedwoodMetrics");
		double elapsed = now() - g_redwoodMetrics.startTime;
		e.detail("Elapsed", elapsed);
		g_redwoodMetrics.getFields(&e);
		g_redwoodMetrics.clear();
	}
}

// Holds an index of recently used objects.
// ObjectType must have the methods
//   bool evictable() const;            // return true if the entry can be evicted
//   Future<Void> onEvictable() const;  // ready when entry can be evicted
template <class IndexType, class ObjectType>
class ObjectCache : NonCopyable {

	struct Entry : public boost::intrusive::list_base_hook<> {
		Entry() : hits(0), size(1) {}
		IndexType index;
		ObjectType item;
		int hits;
		int size;
	};

	typedef std::unordered_map<IndexType, Entry> CacheT;
	typedef boost::intrusive::list<Entry> EvictionOrderT;

public:
	ObjectCache(int sizeLimit = 1) : sizeLimit(sizeLimit), currentSize(0) {}

	void setSizeLimit(int n) {
		ASSERT(n > 0);
		sizeLimit = n;
		cache.reserve(n);
	}

	// Get the object for i if it exists, else return nullptr.
	// If the object exists, its eviction order will NOT change as this is not a cache hit.
	ObjectType* getIfExists(const IndexType& index) {
		auto i = cache.find(index);
		if (i != cache.end()) {
			++i->second.hits;
			return &i->second.item;
		}
		return nullptr;
	}

	// If index is in cache, move it to the front of the eviction order
	void prioritizeEviction(const IndexType& index) {
		auto i = cache.find(index);
		if (i != cache.end()) {
			auto ei = evictionOrder.iterator_to(i->second);
			evictionOrder.erase(ei);
			evictionOrder.push_front(i->second);
		}
	}

	// Try to evict the item at index from cache
	// Returns true if item is evicted or was not present in cache
	bool tryEvict(const IndexType& index) {
		auto i = cache.find(index);
		if (i == cache.end() || !i->second.item.evictable()) {
			return false;
		}
		Entry& toEvict = i->second;
		if (toEvict.hits == 0) {
			++g_redwoodMetrics.metric.pagerEvictUnhit;
		}
		currentSize -= toEvict.size;
		evictionOrder.erase(evictionOrder.iterator_to(toEvict));
		cache.erase(i);
		return true;
	}

	// Get the object for i or create a new one.
	// After a get(), the object for i is the last in evictionOrder.
	// If noHit is set, do not consider this access to be cache hit if the object is present
	// If noMiss is set, do not consider this access to be a cache miss if the object is not present
	ObjectType& get(const IndexType& index, int size, bool noHit = false) {
		Entry& entry = cache[index];

		// If entry is linked into evictionOrder then move it to the back of the order
		if (entry.is_linked()) {
			if (!noHit) {
				++entry.hits;
				// Move the entry to the back of the eviction order
				evictionOrder.erase(evictionOrder.iterator_to(entry));
				evictionOrder.push_back(entry);
			}
		} else {
			// Otherwise it was a cache miss
			// Finish initializing entry
			entry.index = index;
			entry.hits = 0;
			entry.size = size;
			currentSize += size;
			// Insert the newly created Entry at the back of the eviction order
			evictionOrder.push_back(entry);

			// While the cache is too big, evict the oldest entry until the oldest entry can't be evicted.
			while (currentSize > sizeLimit) {
				debug_printf("input pageSize is %s currentSize is %s and sizeLimit is %s\n",
							 toString(size).c_str(),
				             toString(currentSize).c_str(),
				             toString(sizeLimit).c_str());

				Entry& toEvict = evictionOrder.front();

				// It's critical that we do not evict the item we just added because it would cause the reference
				// returned to be invalid.  An eviction could happen with a no-hit access to a cache resident page
				// that is currently evictable and exists in the oversized portion of the cache eviction order due
				// to previously failed evictions.
				if (&entry == &toEvict) {
					debug_printf("Cannot evict target index %s\n", toString(index).c_str());
					break;
				}

				debug_printf("Trying to evict %s to make room for %s\n",
				             toString(toEvict.index).c_str(),
				             toString(index).c_str());

				if (!toEvict.item.evictable()) {
					// shift the front to the back
					evictionOrder.shift_forward(1);
					++g_redwoodMetrics.metric.pagerEvictFail;
					break;
				} else {
					if (toEvict.hits == 0) {
						++g_redwoodMetrics.metric.pagerEvictUnhit;
					}
					currentSize -= toEvict.size;
					debug_printf(
					    "Evicting %s to make room for %s\n", toString(toEvict.index).c_str(), toString(index).c_str());
					evictionOrder.pop_front();
					cache.erase(toEvict.index);
				}
			}
		}

		return entry.item;
	}

	// Clears the cache, saving the entries to second cache, then waits for each item to be evictable and evicts it.
	ACTOR static Future<Void> clear_impl(ObjectCache* self) {
		state ObjectCache::CacheT cache;
		state EvictionOrderT evictionOrder;

		// Swap cache contents to local state vars
		// After this, no more entries will be added to or read from these
		// structures so we know for sure that no page will become unevictable
		// after it is either evictable or onEvictable() is ready.
		cache.swap(self->cache);
		evictionOrder.swap(self->evictionOrder);

		state typename EvictionOrderT::iterator i = evictionOrder.begin();
		state typename EvictionOrderT::iterator iEnd = evictionOrder.begin();

		while (i != iEnd) {
			if (!i->item.evictable()) {
				wait(i->item.onEvictable());
			}
			++i;
		}

		evictionOrder.clear();
		cache.clear();
		self->currentSize = 0; // TODO: check if the currentSize should be 0?
		return Void();
	}

	Future<Void> clear() {
		ASSERT(evictionOrder.size() == cache.size());
		return clear_impl(this);
	}

	int count() const { return evictionOrder.size(); }

private:
	int64_t sizeLimit;
	int64_t currentSize;

	CacheT cache;
	EvictionOrderT evictionOrder;
};

ACTOR template <class T>
Future<T> forwardError(Future<T> f, Promise<Void> target) {
	try {
		T x = wait(f);
		return x;
	} catch (Error& e) {
		if (e.code() != error_code_actor_cancelled && target.canBeSet()) {
			target.sendError(e);
		}

		throw e;
	}
}

class DWALPagerSnapshot;

// An implementation of IPager2 that supports atomicUpdate() of a page without forcing a change to new page ID.
// It does this internally mapping the original page ID to alternate page IDs by write version.
// The page id remaps are kept in memory and also logged to a "remap queue" which must be reloaded on cold start.
// To prevent the set of remaps from growing unboundedly, once a remap is old enough to be at or before the
// oldest pager version being maintained the remap can be "undone" by popping it from the remap queue,
// copying the alternate page ID's data over top of the original page ID's data, and deleting the remap from memory.
// This process basically describes a "Delayed" Write-Ahead-Log (DWAL) because the remap queue and the newly allocated
// alternate pages it references basically serve as a write ahead log for pages that will eventially be copied
// back to their original location once the original version is no longer needed.
class DWALPager : public IPager2 {
public:
	typedef FIFOQueue<LogicalPageID> LogicalPageQueueT;
	typedef std::map<Version, LogicalPageID> VersionToPageMapT;
	typedef std::unordered_map<LogicalPageID, VersionToPageMapT> PageToVersionedMapT;

#pragma pack(push, 1)
	struct DelayedFreePage {
		Version version;
		LogicalPageID pageID;

		bool operator<(const DelayedFreePage& rhs) const { return version < rhs.version; }

		std::string toString() const {
			return format("DelayedFreePage{%s @%" PRId64 "}", ::toString(pageID).c_str(), version);
		}
	};

	struct RemappedPage {
		enum Type { NONE = 'N', REMAP = 'R', FREE = 'F', DETACH = 'D' };
		RemappedPage(Version v = invalidVersion,
		             LogicalPageID o = invalidLogicalPageID,
		             LogicalPageID n = invalidLogicalPageID)
		  : version(v), originalPageID(o), newPageID(n) {}

		Version version;
		LogicalPageID originalPageID;
		LogicalPageID newPageID;

		static Type getTypeOf(LogicalPageID newPageID) {
			if (newPageID == invalidLogicalPageID) {
				return FREE;
			}
			if (newPageID == 0) {
				return DETACH;
			}
			return REMAP;
		}

		Type getType() const { return getTypeOf(newPageID); }

		bool operator<(const RemappedPage& rhs) const { return version < rhs.version; }

		std::string toString() const {
			return format("RemappedPage(%c: %s -> %s %s}",
			              getType(),
			              ::toString(originalPageID).c_str(),
			              ::toString(newPageID).c_str(),
			              ::toString(version).c_str());
		}
	};

	struct ExtentUsedListEntry {
		QueueID queueID;
		LogicalPageID extentID;

		bool operator<(const ExtentUsedListEntry& rhs) const { return queueID < rhs.queueID; }

		std::string toString() const {
			return format("ExtentUsedListEntry{%s @%s}", ::toString(extentID).c_str(), ::toString(queueID).c_str());
		}
	};

#pragma pack(pop)

	typedef FIFOQueue<DelayedFreePage> DelayedFreePageQueueT;
	typedef FIFOQueue<RemappedPage> RemapQueueT;
	typedef FIFOQueue<ExtentUsedListEntry> ExtentUsedListQueueT;

	// If the file already exists, pageSize might be different than desiredPageSize
	// Use pageCacheSizeBytes == 0 to use default from flow knobs
	// If filename is empty, the pager will exist only in memory and once the cache is full writes will fail.
	DWALPager(int desiredPageSize,
	          int desiredExtentSize,
	          std::string filename,
	          int64_t pageCacheSizeBytes,
	          Version remapCleanupWindow,
	          int concurrentExtentReads,
	          bool memoryOnly = false,
	          Promise<Void> errorPromise = {})
	  : desiredPageSize(desiredPageSize), desiredExtentSize(desiredExtentSize), filename(filename), pHeader(nullptr),
	    pageCacheBytes(pageCacheSizeBytes), memoryOnly(memoryOnly), remapCleanupWindow(remapCleanupWindow),
	    concurrentExtentReads(new FlowLock(concurrentExtentReads)), errorPromise(errorPromise),
	    ioLock(FLOW_KNOBS->MAX_OUTSTANDING, ioMaxPriority) {

		if (!g_redwoodMetricsActor.isValid()) {
			g_redwoodMetricsActor = redwoodMetricsLogger();
		}

		commitFuture = Void();
		recoverFuture = forwardError(recover(this), errorPromise);
	}

	void setPageSize(int size) {
		g_redwoodMetrics.updateMaxRecordCount(315 * size / 4096);

		logicalPageSize = size;
		// Physical page size is the total size of the smallest number of physical blocks needed to store
		// logicalPageSize bytes
		int blocks = 1 + ((logicalPageSize - 1) / smallestPhysicalBlock);
		physicalPageSize = blocks * smallestPhysicalBlock;
		if (pHeader != nullptr) {
			pHeader->pageSize = logicalPageSize;
		}
		pageCache.setSizeLimit(1 + ((pageCacheBytes - 1) / physicalPageSize));
	}

	void setExtentSize(int size) {
		// if the specified extent size is smaller than the physical page size, round it off to one physical page size
		// physical extent size has to be a multiple of physical page size
		if (size <= physicalPageSize) {
			pagesPerExtent = 1;
		} else {
			pagesPerExtent = 1 + ((size - 1) / physicalPageSize);
		}
		physicalExtentSize = pagesPerExtent * physicalPageSize;

		if (pHeader != nullptr) {
			pHeader->extentSize = size;
		}

		// TODO: How should this cache be sized - not really a cache. it should hold all extentIDs?
		extentCache.setSizeLimit(100000);
	}

	void updateCommittedHeader() {
		memcpy(lastCommittedHeaderPage->mutate(), headerPage->begin(), smallestPhysicalBlock);
	}

	ACTOR static Future<Void> recover(DWALPager* self) {
		ASSERT(!self->recoverFuture.isValid());

		state bool exists = false;

		if (!self->memoryOnly) {
			int64_t flags = IAsyncFile::OPEN_UNCACHED | IAsyncFile::OPEN_UNBUFFERED | IAsyncFile::OPEN_READWRITE |
			                IAsyncFile::OPEN_LOCK;
			exists = fileExists(self->filename);
			if (!exists) {
				flags |= IAsyncFile::OPEN_ATOMIC_WRITE_AND_CREATE | IAsyncFile::OPEN_CREATE;
			}

			wait(store(self->pageFile, IAsyncFileSystem::filesystem()->open(self->filename, flags, 0644)));
		}

		// Header page is always treated as having a page size of smallestPhysicalBlock
		self->setPageSize(smallestPhysicalBlock);
		self->lastCommittedHeaderPage = self->newPageBuffer();
		self->pLastCommittedHeader = (Header*)self->lastCommittedHeaderPage->begin();

		state int64_t fileSize = 0;
		if (exists) {
			wait(store(fileSize, self->pageFile->size()));
		}

		debug_printf(
		    "DWALPager(%s) recover exists=%d fileSize=%" PRId64 "\n", self->filename.c_str(), exists, fileSize);
		// TODO:  If the file exists but appears to never have been successfully committed is this an error or
		// should recovery proceed with a new pager instance?

		// If there are at least 2 pages then try to recover the existing file
		if (exists && fileSize >= (self->smallestPhysicalBlock * 2)) {
			debug_printf("DWALPager(%s) recovering using existing file\n", self->filename.c_str());

			state bool recoveredHeader = false;

			// Read physical page 0 directly
			wait(store(self->headerPage, self->readHeaderPage(self, 0)));

			// If the checksum fails for the header page, try to recover committed header backup from page 1
			if (!self->headerPage->verifyChecksum(0)) {
				TraceEvent(SevWarn, "RedwoodRecoveringHeader").detail("Filename", self->filename);

				wait(store(self->headerPage, self->readHeaderPage(self, 1)));

				if (!self->headerPage->verifyChecksum(1)) {
					if (g_network->isSimulated()) {
						// TODO: Detect if process is being restarted and only throw injected if so?
						throw io_error().asInjectedFault();
					}

					Error e = checksum_failed();
					TraceEvent(SevError, "RedwoodRecoveryFailed").detail("Filename", self->filename).error(e);
					throw e;
				}
				recoveredHeader = true;
			}

			self->pHeader = (Header*)self->headerPage->begin();

			if (self->pHeader->formatVersion != Header::FORMAT_VERSION) {
				Error e = internal_error(); // TODO:  Something better?
				TraceEvent(SevError, "RedwoodRecoveryFailedWrongVersion")
				    .detail("Filename", self->filename)
				    .detail("Version", self->pHeader->formatVersion)
				    .detail("ExpectedVersion", Header::FORMAT_VERSION)
				    .error(e);
				throw e;
			}

			self->setPageSize(self->pHeader->pageSize);
			if (self->logicalPageSize != self->desiredPageSize) {
				TraceEvent(SevWarn, "RedwoodPageSizeNotDesired")
				    .detail("Filename", self->filename)
				    .detail("ExistingPageSize", self->logicalPageSize)
				    .detail("DesiredPageSize", self->desiredPageSize);
			}

			self->setExtentSize(self->pHeader->extentSize);

			self->freeList.recover(self, self->pHeader->freeList, "FreeListRecovered");
			self->extentFreeList.recover(self, self->pHeader->extentFreeList, "ExtentFreeListRecovered");
			self->delayedFreeList.recover(self, self->pHeader->delayedFreeList, "DelayedFreeListRecovered");
			self->extentUsedList.recover(self, self->pHeader->extentUsedList, "ExtentUsedListRecovered");
			self->remapQueue.recover(self, self->pHeader->remapQueue, "RemapQueueRecovered");

			debug_printf("DWALPager(%s) Queue recovery complete.\n", self->filename.c_str());

			// remapQueue entries are recovered using a fast path reading extents at a time
			// we first issue disk reads for remapQueue extents obtained from extentUsedList
			Standalone<VectorRef<ExtentUsedListEntry>> extents = wait(self->extentUsedList.peekAll());
			debug_printf("DWALPager(%s) ExtentUsedList size: %d.\n", self->filename.c_str(), extents.size());
			if (extents.size() > 1) {
				QueueID remapQueueID = self->remapQueue.queueID;
				for (int i = 1; i < extents.size() - 1; i++) {
					if (extents[i].queueID == remapQueueID) {
						LogicalPageID extID = extents[i].extentID;
						debug_printf("DWALPager Extents: ID: %s ", toString(extID).c_str());
						self->readExtent(extID);
					}
				}
			}

			// And here we consume results of the disk reads and populate the remappedPages map
			// Using a promiseStream for the peeked results ensures that we use the CPU to populate the map
			// and the disk concurrently
			state PromiseStream<Standalone<VectorRef<RemappedPage>>> remapStream;
			state Future<Void> remapRecoverActor;
			remapRecoverActor = self->remapQueue.peekAllExt(remapStream);
			try {
				loop choose {
					when(Standalone<VectorRef<RemappedPage>> remaps = waitNext(remapStream.getFuture())) {
						debug_printf("DWALPager(%s) recovery. remaps size: %d, queueEntries: %d\n",
						             self->filename.c_str(),
						             remaps.size(),
						             self->remapQueue.numEntries);
						for (auto& r : remaps) {
							self->remappedPages[r.originalPageID][r.version] = r.newPageID;
						}
					}
					when(wait(remapRecoverActor)) { remapRecoverActor = Never(); }
				}
			} catch (Error& e) {
				if (e.code() != error_code_end_of_stream) {
					throw;
				}
			}

			debug_printf("DWALPager(%s) recovery complete. RemappedPagesMap: %s\n",
			             self->filename.c_str(),
			             toString(self->remappedPages).c_str());

			debug_printf("DWALPager(%s) recovery complete. destroy extent cache\n", self->filename.c_str());
			wait(self->extentCache.clear());

			// If the header was recovered from the backup at Page 1 then write and sync it to Page 0 before continuing.
			// If this fails, the backup header is still in tact for the next recovery attempt.
			if (recoveredHeader) {
				// Write the header to page 0
				wait(self->writeHeaderPage(0, self->headerPage));

				// Wait for all outstanding writes to complete
				wait(self->operations.signalAndCollapse());
				// Sync header
				wait(self->pageFile->sync());
				debug_printf("DWALPager(%s) Header recovery complete.\n", self->filename.c_str());
			}

			// Update the last committed header with the one that was recovered (which is the last known committed
			// header)
			self->updateCommittedHeader();
			self->addLatestSnapshot();

			// Reset the remapQueue head reader for normal reads
			self->remapQueue.resetHeadReader();

			self->remapCleanupFuture = remapCleanup(self);
			TraceEvent(SevInfo, "RedwoodRecovered")
			    .detail("FileName", self->filename.c_str())
			    .detail("CommittedVersion", self->pHeader->committedVersion)
			    .detail("LogicalPageSize", self->logicalPageSize)
			    .detail("PhysicalPageSize", self->physicalPageSize)
			    .detail("RemapEntries", self->remapQueue.numEntries);
		} else {
			// Note: If the file contains less than 2 pages but more than 0 bytes then the pager was never successfully
			// committed. A new pager will be created in its place.
			// TODO:  Is the right behavior?

			debug_printf("DWALPager(%s) creating new pager\n", self->filename.c_str());

			self->headerPage = self->newPageBuffer();
			self->pHeader = (Header*)self->headerPage->begin();

			// Now that the header page has been allocated, set page size to desired
			self->setPageSize(self->desiredPageSize);

			// Now set the extent size, do this always after setting the page size as
			// extent size is a multiple of page size
			self->setExtentSize(self->desiredExtentSize);

			// Write new header using desiredPageSize
			self->pHeader->formatVersion = Header::FORMAT_VERSION;
			self->pHeader->committedVersion = 1;
			self->pHeader->oldestVersion = 1;
			// No meta key until a user sets one and commits
			self->pHeader->setMetaKey(Key());

			// There are 2 reserved pages:
			//   Page 0 - header
			//   Page 1 - header backup
			self->pHeader->pageCount = 2;

			// Create queues
			self->pHeader->queueCount = 0;
			self->freeList.create(self, self->newLastPageID(), "FreeList", self->newLastQueueID(), false);
			self->delayedFreeList.create(self, self->newLastPageID(), "DelayedFreeList", self->newLastQueueID(), false);
			self->extentFreeList.create(self, self->newLastPageID(), "ExtentFreeList", self->newLastQueueID(), false);
			self->extentUsedList.create(self, self->newLastPageID(), "ExtentUsedList", self->newLastQueueID(), false);
			LogicalPageID extID = self->newLastExtentID();
			self->remapQueue.create(self, extID, "RemapQueue", self->newLastQueueID(), true);
			self->extentUsedList.pushBack({ self->remapQueue.queueID, extID });

			// The first commit() below will flush the queues and update the queue states in the header,
			// but since the queues will not be used between now and then their states will not change.
			// In order to populate lastCommittedHeader, update the header now with the queue states.
			self->pHeader->freeList = self->freeList.getState();
			self->pHeader->delayedFreeList = self->delayedFreeList.getState();
			self->pHeader->extentFreeList = self->extentFreeList.getState();
			self->pHeader->extentUsedList = self->extentUsedList.getState();
			self->pHeader->remapQueue = self->remapQueue.getState();

			// Set remaining header bytes to \xff
			memset(self->headerPage->mutate() + self->pHeader->size(),
			       0xff,
			       self->headerPage->size() - self->pHeader->size());

			// Since there is no previously committed header use the initial header for the initial commit.
			self->updateCommittedHeader();

			// TODO: Double check this - need to do this as extentUsedList was pushed into
			self->addLatestSnapshot();

			self->remapCleanupFuture = Void();
			wait(self->commit());
		}

		debug_printf("DWALPager(%s) recovered.  committedVersion=%" PRId64 " logicalPageSize=%d physicalPageSize=%d\n",
		             self->filename.c_str(),
		             self->pHeader->committedVersion,
		             self->logicalPageSize,
		             self->physicalPageSize);
		return Void();
	}

	ACTOR static void extentCacheClear_impl(DWALPager* self) { wait(self->extentCache.clear()); }

	void extentCacheClear() override { extentCacheClear_impl(this); }

	// get a list of used extents for a given extent based queue (for testing purpose)
	ACTOR static Future<Standalone<VectorRef<LogicalPageID>>> getUsedExtents_impl(DWALPager* self, QueueID queueID) {
		state Standalone<VectorRef<LogicalPageID>> extentIDs;

		extentIDs.reserve(extentIDs.arena(),
		                  self->extentUsedList.numEntries); // TODO this is overreserving. is that a problem?

		Standalone<VectorRef<ExtentUsedListEntry>> extents = wait(self->extentUsedList.peekAll());
		debug_printf("DWALPager(%s) ExtentUsedList size: %d.\n", self->filename.c_str(), extents.size());
		if (extents.size() > 1) {
			for (int i = 1; i < extents.size() - 1; i++) {
				if (extents[i].queueID == queueID) {
					LogicalPageID extID = extents[i].extentID;
					debug_printf("DWALPager Extents: ID: %s ", toString(extID).c_str());
					extentIDs.push_back(extentIDs.arena(), extID);
				}
			}
		}
		return extentIDs;
	}

	Future<Standalone<VectorRef<LogicalPageID>>> getUsedExtents(QueueID queueID) override {
		return getUsedExtents_impl(this, queueID);
	}

	void pushExtentUsedList(QueueID queueID, LogicalPageID extID) override {
		extentUsedList.pushBack({ queueID, extID });
	}

	// Allocate a new queueID
	QueueID newLastQueueID() override {
		QueueID id = pHeader->queueCount;
		++pHeader->queueCount;
		return id;
	}

	Reference<ArenaPage> newPageBuffer(size_t size = 1) override {
		return Reference<ArenaPage>(new ArenaPage(logicalPageSize * size, physicalPageSize * size));
	}

	// Returns the usable size of pages returned by the pager (i.e. the size of the page that isn't pager overhead).
	// For a given pager instance, separate calls to this function must return the same value.
	// TODO: This is abstraction breaking.  This should probably be stored as a member, calculated once on construction
	// by creating an ArenaPage and getting its usable size.
	int getUsablePageSize() const override { return logicalPageSize - sizeof(ArenaPage::Checksum); }
	int getPhysicalPageSize() const override { return physicalPageSize; }
	int getLogicalPageSize() const override { return logicalPageSize; }
	int getPagesPerExtent() const override { return pagesPerExtent; }

	// Get a new, previously available page ID.  The page will be considered in-use after the next commit
	// regardless of whether or not it was written to, until it is returned to the pager via freePage()
	ACTOR static Future<LogicalPageID> newPageID_impl(DWALPager* self) {
		// First try the free list
		Optional<LogicalPageID> freePageID = wait(self->freeList.pop());
		if (freePageID.present()) {
			debug_printf("DWALPager(%s) newPageID() returning %s from free list\n",
			             self->filename.c_str(),
			             toString(freePageID.get()).c_str());
			return freePageID.get();
		}

		// Try to reuse pages up to the earlier of the oldest version set by the user or the oldest snapshot still in
		// the snapshots list
		ASSERT(!self->snapshots.empty());
		Optional<DelayedFreePage> delayedFreePageID =
		    wait(self->delayedFreeList.pop(DelayedFreePage{ self->effectiveOldestVersion(), 0 }));
		if (delayedFreePageID.present()) {
			debug_printf("DWALPager(%s) newPageID() returning %s from delayed free list\n",
			             self->filename.c_str(),
			             toString(delayedFreePageID.get()).c_str());
			return delayedFreePageID.get().pageID;
		}

		// Lastly, add a new page to the pager
		LogicalPageID id = self->newLastPageID();
		debug_printf(
		    "DWALPager(%s) newPageID() returning %s at end of file\n", self->filename.c_str(), toString(id).c_str());
		return id;
	};

	// Grow the pager file by one page and return it
	LogicalPageID newLastPageID() {
		LogicalPageID id = pHeader->pageCount;
		++pHeader->pageCount;
		return id;
	}

	Future<LogicalPageID> newPageID() override { return newPageID_impl(this); }

	Future<Standalone<VectorRef<LogicalPageID>>> newPageIDs(size_t size) override {
		return newPageIDs_impl(this, size);
	}
	ACTOR static Future<Standalone<VectorRef<LogicalPageID>>> newPageIDs_impl(DWALPager* self, size_t size) {
		state Standalone<VectorRef<LogicalPageID>> newPages;
		state size_t i = 0;
		for (; i < size; ++i) {
			LogicalPageID id = wait(self->newPageID());
			newPages.push_back(newPages.arena(), id);
		}
		return newPages;
	}

	// Get a new, previously available extent and it's first page ID.  The page will be considered in-use after the next
	// commit regardless of whether or not it was written to, until it is returned to the pager via freePage()
	ACTOR static Future<LogicalPageID> newExtentPageID_impl(DWALPager* self, QueueID queueID) {
		// First try the free list
		Optional<LogicalPageID> freeExtentID = wait(self->extentFreeList.pop());
		if (freeExtentID.present()) {
			debug_printf("DWALPager(%s) remapQueue newExtentPageID() returning %s from free list\n",
			             self->filename.c_str(),
			             toString(freeExtentID.get()).c_str());
			self->extentUsedList.pushBack({ queueID, freeExtentID.get() });
			self->extentUsedList.getState();
			return freeExtentID.get();
		}

		// Lastly, add a new extent to the pager
		LogicalPageID id = self->newLastExtentID();
		debug_printf("DWALPager(%s) remapQueue newExtentPageID() returning %s at end of file\n",
		             self->filename.c_str(),
		             toString(id).c_str());
		self->extentUsedList.pushBack({ queueID, id });
		self->extentUsedList.getState();
		return id;
	}

	// Grow the pager file by one extent and return it
	// We reserve all the pageIDs within the extent during this step
	// That translates to extentID being same as the return first pageID
	LogicalPageID newLastExtentID() {
		LogicalPageID id = pHeader->pageCount;
		pHeader->pageCount += pagesPerExtent;
		return id;
	}

	Future<LogicalPageID> newExtentPageID(QueueID queueID) override { return newExtentPageID_impl(this, queueID); }

<<<<<<< HEAD
	Future<Void> writePhysicalPage(PagerEventReasons reason,
	                               unsigned int level,
	                               Standalone<VectorRef<PhysicalPageID>> pageIDs,
	                               Reference<ArenaPage> page,
	                               bool header = false) {
=======
	ACTOR static Future<Void> writePhysicalPage_impl(DWALPager* self,
	                                                 PagerEventReasons reason,
	                                                 unsigned int level,
	                                                 PhysicalPageID pageID,
	                                                 Reference<ArenaPage> page,
	                                                 bool header = false) {

>>>>>>> 26d886c6
		debug_printf("DWALPager(%s) op=%s %s ptr=%p\n",
		             self->filename.c_str(),
		             (header ? "writePhysicalHeader" : "writePhysical"),
		             toString(pageIDs).c_str(),
		             page->begin());

		VALGRIND_MAKE_MEM_DEFINED(page->begin(), page->size());
		page->updateChecksum(pageIDs.front());

		debug_printf("DWALPager(%s) writePhysicalPage %s CalculatedChecksum=%d ChecksumInPage=%d\n",
<<<<<<< HEAD
		             filename.c_str(),
		             toString(pageIDs).c_str(),
		             page->calculateChecksum(pageIDs.front()),
=======
		             self->filename.c_str(),
		             toString(pageID).c_str(),
		             page->calculateChecksum(pageID),
>>>>>>> 26d886c6
		             page->getChecksum());

		state PriorityMultiLock::Lock lock = wait(self->ioLock.lock(header ? ioMaxPriority : ioMinPriority));
		++g_redwoodMetrics.metric.pagerDiskWrite;
		g_redwoodMetrics.level(level).metrics.eventReasons.addEventReason(PagerEvents::PageWrite, reason);

		if (self->memoryOnly) {
			return Void();
		}

		// Note:  Not using forwardError here so a write error won't be discovered until commit time.
<<<<<<< HEAD
		int blockSize = header ? smallestPhysicalBlock : physicalPageSize;

		std::vector<Future<Void>> writers;
		// for each page id
		for (size_t i = 0; i < pageIDs.size(); i++) {
			Future<Void> p =
			    pageFile->write(page->mutate() + i * blockSize, blockSize, (int64_t)pageIDs[i] * blockSize);
			if (REDWOOD_DEBUG) {
				Standalone<VectorRef<PhysicalPageID>> pageIDsCopy = pageIDs;
				p = map(p, [=](Void) {
					debug_printf("DWALPager(%s) op=%s %s ptr=%p file offset=%d\n",
					             filename.c_str(),
					             (header ? "writePhysicalHeaderComplete" : "writePhysicalComplete"),
					             toString(pageIDsCopy.front()).c_str(),
					             page->begin(),
					             (pageIDsCopy.front() * blockSize));
					return Void();
				});
			}
			writers.push_back(p);
		}
		Future<Void> f = holdWhile(page, waitForAll(writers));
=======
		state int blockSize = header ? smallestPhysicalBlock : self->physicalPageSize;
		wait(self->pageFile->write(page->begin(), blockSize, (int64_t)pageID * blockSize));

		debug_printf("DWALPager(%s) op=%s %s ptr=%p file offset=%d\n",
		             self->filename.c_str(),
		             (header ? "writePhysicalHeaderComplete" : "writePhysicalComplete"),
		             toString(pageID).c_str(),
		             page->begin(),
		             (pageID * blockSize));

		return Void();
	}

	Future<Void> writePhysicalPage(PagerEventReasons reason,
	                               unsigned int level,
	                               PhysicalPageID pageID,
	                               Reference<ArenaPage> page,
	                               bool header = false) {
		Future<Void> f = writePhysicalPage_impl(this, reason, level, pageID, page, header);
>>>>>>> 26d886c6
		operations.add(f);
		return f;
	}

	Future<Void> writeHeaderPage(PhysicalPageID pageID, Reference<ArenaPage> page) {
		return writePhysicalPage(
		    PagerEventReasons::MetaData, nonBtreeLevel, VectorRef<PhysicalPageID>(&pageID, 1), page, true);
	}

	void updatePage(PagerEventReasons reason,
	                unsigned int level,
	                Standalone<VectorRef<LogicalPageID>> pageIDs,
	                Reference<ArenaPage> data) override {
		// Get the cache entry for this page, without counting it as a cache hit as we're replacing its contents now
		// or as a cache miss because there is no benefit to the page already being in cache
<<<<<<< HEAD
		// this metaData reason will not be accounted since its not a cache hit or cache miss
		PageCacheEntry& cacheEntry = pageCache.get(pageIDs.front(), true);
=======
		// Similarly, this does not count as a point lookup for reason.
		PageCacheEntry& cacheEntry = pageCache.get(pageID, true);
>>>>>>> 26d886c6
		debug_printf("DWALPager(%s) op=write %s cached=%d reading=%d writing=%d\n",
		             filename.c_str(),
		             toString(pageIDs).c_str(),
		             cacheEntry.initialized(),
		             cacheEntry.initialized() && cacheEntry.reading(),
		             cacheEntry.initialized() && cacheEntry.writing());

		// If the page is still being read then it's not also being written because a write places
		// the new content into readFuture when the write is launched, not when it is completed.
		// Read/write ordering is being enforced so waiting readers will not see the new write.  This
		// is necessary for remap erasure to work correctly since the oldest version of a page, located
		// at the original page ID, could have a pending read when that version is expired (after which
		// future reads of the version are not allowed) and the write of the next newest version over top
		// of the original page begins.
		if (!cacheEntry.initialized()) {
			cacheEntry.writeFuture = writePhysicalPage(reason, level, pageIDs, data);
		} else if (cacheEntry.reading()) {
			// Wait for the read to finish, then start the write.
			cacheEntry.writeFuture = map(success(cacheEntry.readFuture), [=](Void) {
				writePhysicalPage(reason, level, pageIDs, data);
				return Void();
			});
		}
		// If the page is being written, wait for this write before issuing the new write to ensure the
		// writes happen in the correct order
		else if (cacheEntry.writing()) {
			cacheEntry.writeFuture = map(cacheEntry.writeFuture, [=](Void) {
				writePhysicalPage(reason, level, pageIDs, data);
				return Void();
			});
		} else {
			cacheEntry.writeFuture = writePhysicalPage(reason, level, pageIDs, data);
		}

		// Always update the page contents immediately regardless of what happened above.
		cacheEntry.readFuture = data;
	}

	Future<VectorRef<LogicalPageID>> atomicUpdatePage(PagerEventReasons reason,
	                                                  unsigned int level,
	                                                  VectorRef<LogicalPageID> pageIDs,
	                                                  Reference<ArenaPage> data,
	                                                  Version v) override {
		debug_printf(
		    "DWALPager(%s) op=writeAtomic %s @%" PRId64 "\n", filename.c_str(), toString(pageIDs).c_str(), v);
		Future<VectorRef<LogicalPageID>> f =
		    map(newPageIDs(pageIDs.size()), [=](Standalone<VectorRef<LogicalPageID>> newIDs) {
			    updatePage(reason, level, newIDs, data);
			    // TODO:  Possibly limit size of remap queue since it must be recovered on cold start
				ASSERT(newIDs.size() == pageIDs.size());
			    for (size_t i = 0; i < pageIDs.size(); i++) {
				    RemappedPage r{ v, pageIDs[i], newIDs[i] };
				    remapQueue.pushBack(r);
				    auto& versionedMap = remappedPages[pageIDs[i]];

				    // An update page is unlikely to have its old version read again soon, so prioritize its cache
				    // eviction If the versioned map is empty for this page then the prior version of the page is at
				    // stored at the PhysicalPageID pageID, otherwise it is the last mapped value in the version-ordered
				    // map.
				    pageCache.prioritizeEviction(versionedMap.empty() ? pageIDs[i] : versionedMap.rbegin()->second);
				    versionedMap[v] = newIDs[i];

				    debug_printf("DWALPager(%s) pushed %s\n", filename.c_str(), RemappedPage(r).toString().c_str());
			    }
			    return pageIDs;
		    });

		// No need for forwardError here because newPageID() is already wrapped in forwardError
		return f;
	}

	void freeUnmappedPage(PhysicalPageID pageID, Version v) {
		// If v is older than the oldest version still readable then mark pageID as free as of the next commit
		if (v < effectiveOldestVersion()) {
			debug_printf("DWALPager(%s) op=freeNow %s @%" PRId64 " oldestVersion=%" PRId64 "\n",
			             filename.c_str(),
			             toString(pageID).c_str(),
			             v,
			             pLastCommittedHeader->oldestVersion);
			freeList.pushBack(pageID);
		} else {
			// Otherwise add it to the delayed free list
			debug_printf("DWALPager(%s) op=freeLater %s @%" PRId64 " oldestVersion=%" PRId64 "\n",
			             filename.c_str(),
			             toString(pageID).c_str(),
			             v,
			             pLastCommittedHeader->oldestVersion);
			delayedFreeList.pushBack({ v, pageID });
		}

		// A freed page is unlikely to be read again soon so prioritize its cache eviction
		pageCache.prioritizeEviction(pageID);
	}

	LogicalPageID detachRemappedPage(LogicalPageID pageID, Version v) override {
		auto i = remappedPages.find(pageID);
		if (i == remappedPages.end()) {
			// Page is not remapped
			return invalidLogicalPageID;
		}

		// Get the page that id was most recently remapped to
		auto iLast = i->second.rbegin();
		LogicalPageID newID = iLast->second;
		ASSERT(RemappedPage::getTypeOf(newID) == RemappedPage::REMAP);

		// If the last change remap was also at v then change the remap to a delete, as it's essentially
		// the same as the original page being deleted at that version and newID being used from then on.
		if (iLast->first == v) {
			debug_printf("DWALPager(%s) op=detachDelete originalID=%s newID=%s @%" PRId64 " oldestVersion=%" PRId64
			             "\n",
			             filename.c_str(),
			             toString(pageID).c_str(),
			             toString(newID).c_str(),
			             v,
			             pLastCommittedHeader->oldestVersion);
			iLast->second = invalidLogicalPageID;
			remapQueue.pushBack(RemappedPage{ v, pageID, invalidLogicalPageID });
		} else {
			debug_printf("DWALPager(%s) op=detach originalID=%s newID=%s @%" PRId64 " oldestVersion=%" PRId64 "\n",
			             filename.c_str(),
			             toString(pageID).c_str(),
			             toString(newID).c_str(),
			             v,
			             pLastCommittedHeader->oldestVersion);
			// Mark id as converted to its last remapped location as of v
			i->second[v] = 0;
			remapQueue.pushBack(RemappedPage{ v, pageID, 0 });
		}
		return newID;
	}

	void freePage(LogicalPageID pageID, Version v) override {
		// If pageID has been remapped, then it can't be freed until all existing remaps for that page have been undone,
		// so queue it for later deletion
		auto i = remappedPages.find(pageID);
		if (i != remappedPages.end()) {
			debug_printf("DWALPager(%s) op=freeRemapped %s @%" PRId64 " oldestVersion=%" PRId64 "\n",
			             filename.c_str(),
			             toString(pageID).c_str(),
			             v,
			             pLastCommittedHeader->oldestVersion);
			remapQueue.pushBack(RemappedPage{ v, pageID, invalidLogicalPageID });

			// A freed page is unlikely to be read again soon so prioritize its cache eviction
			PhysicalPageID previousPhysicalPage = i->second.rbegin()->second;
			pageCache.prioritizeEviction(previousPhysicalPage);

			i->second[v] = invalidLogicalPageID;
			return;
		}

		freeUnmappedPage(pageID, v);
	};

	ACTOR static void freeExtent_impl(DWALPager* self, LogicalPageID pageID) {
		self->extentFreeList.pushBack(pageID);
		Optional<ExtentUsedListEntry> freeExtent = wait(self->extentUsedList.pop());
		// Optional<LogicalPageID> freeExtentPageID = wait(self->extentUsedList.pop());
		if (freeExtent.present()) {
			debug_printf("DWALPager(%s) freeExtentPageID() popped %s from used list\n",
			             self->filename.c_str(),
			             toString(freeExtent.get().extentID).c_str());
		}
	}
	void freeExtent(LogicalPageID pageID) override { freeExtent_impl(this, pageID); }

	// Read a physical page from the page file.  Note that header pages use a page size of smallestPhysicalBlock
	// If the user chosen physical page size is larger, then there will be a gap of unused space after the header pages
	// and before the user-chosen sized pages.
<<<<<<< HEAD
	ACTOR static Future<Reference<ArenaPage>> readPhysicalPages(DWALPager* self,
	                                                            Standalone<VectorRef<PhysicalPageID>> pageIDs,
	                                                            bool header = false) {
=======
	ACTOR static Future<Reference<ArenaPage>> readPhysicalPage(DWALPager* self,
	                                                           PhysicalPageID pageID,
	                                                           int priority,
	                                                           bool header) {
>>>>>>> 26d886c6
		ASSERT(!self->memoryOnly);

<<<<<<< HEAD
		if (g_network->getCurrentTask() > TaskPriority::DiskRead) {
			wait(delay(0, TaskPriority::DiskRead));
		}
=======
		// if (g_network->getCurrentTask() > TaskPriority::DiskRead) {
		// 	wait(delay(0, TaskPriority::DiskRead));
		// }

>>>>>>> 26d886c6
		state Reference<ArenaPage> page =
		    header ? Reference<ArenaPage>(new ArenaPage(smallestPhysicalBlock, smallestPhysicalBlock))
		           : self->newPageBuffer(pageIDs.size());
		debug_printf("DWALPager(%s) op=readPhysicalStart %s ptr=%p\n",
		             self->filename.c_str(),
		             toString(pageIDs).c_str(),
		             page->begin());

<<<<<<< HEAD
		state int blockSize = header ? smallestPhysicalBlock : self->physicalPageSize;
		// TODO:  Could a dispatched read try to write to page after it has been destroyed if this actor is cancelled?
		state size_t i = 0;
		for (; i < pageIDs.size(); i++) {
			int readBytes =
			    wait(self->pageFile->read(page->mutate() + i * blockSize, blockSize, (int64_t)pageIDs[i] * blockSize));
			debug_printf("DWALPager(%s) op=readPhysicalComplete %s ptr=%p bytes=%d\n",
			             self->filename.c_str(),
			             toString(pageIDs[i]).c_str(),
			             page->begin() + i * blockSize,
			             readBytes);
		}
=======
		state PriorityMultiLock::Lock lock = wait(self->ioLock.lock(std::min(priority, ioMaxPriority)));
		++g_redwoodMetrics.metric.pagerDiskRead;

		// TODO:  Could a dispatched read try to write to page after it has been destroyed if this actor is cancelled?
		int blockSize = header ? smallestPhysicalBlock : self->physicalPageSize;
		int readBytes = wait(self->pageFile->read(page->mutate(), blockSize, (int64_t)pageID * blockSize));
		debug_printf("DWALPager(%s) op=readPhysicalComplete %s ptr=%p bytes=%d\n",
		             self->filename.c_str(),
		             toString(pageID).c_str(),
		             page->begin(),
		             readBytes);

>>>>>>> 26d886c6
		// Header reads are checked explicitly during recovery
		if (!header) {
			if (!page->verifyChecksum(pageIDs.front())) {
				debug_printf(
				    "DWALPager(%s) checksum failed for %s\n", self->filename.c_str(), toString(pageIDs).c_str());
				Error e = checksum_failed();
				TraceEvent(SevError, "RedwoodChecksumFailed")
				    .detail("Filename", self->filename.c_str())
				    .detail("PageID", pageIDs.front())
				    .detail("NumOfPID", pageIDs.size())
				    .detail("Calculated PageSize", self->physicalPageSize * pageIDs.size())
				    .detail("True page's size()", page->size())
				    .detail("Offset", pageIDs.front() * self->physicalPageSize)
				    .detail("CalculatedChecksum", page->calculateChecksum(pageIDs.front()))
				    .detail("ChecksumInPage", page->getChecksum())
				    .error(e);
				ASSERT(false);
				throw e;
			}
		}
		return page;
	}

	static Future<Reference<ArenaPage>> readHeaderPage(DWALPager* self, PhysicalPageID pageID) {
<<<<<<< HEAD
		return readPhysicalPages(self, VectorRef<LogicalPageID>(&pageID, 1), true);
=======
		return readPhysicalPage(self, pageID, ioMaxPriority, true);
>>>>>>> 26d886c6
	}

	bool tryEvictPage(LogicalPageID logicalID, Version v) {
		PhysicalPageID physicalID = getPhysicalPageID(logicalID, v);
		return pageCache.tryEvict(physicalID);
	}

	// Reads the most recent version of pageID, either previously committed or written using updatePage()
	// in the current commit
	Future<Reference<ArenaPage>> readPage(PagerEventReasons reason,
	                                      unsigned int level,
<<<<<<< HEAD
	                                      Standalone<VectorRef<PhysicalPageID>> pageIDs,
=======
	                                      LogicalPageID pageID,
	                                      int priority,
>>>>>>> 26d886c6
	                                      bool cacheable,
	                                      bool noHit) override {
		// Use cached page if present, without triggering a cache hit.
		// Otherwise, read the page and return it but don't add it to the cache
		auto& eventReasons = g_redwoodMetrics.level(level).metrics.eventReasons;
		eventReasons.addEventReason(PagerEvents::CacheLookup, reason);
		if (!cacheable) {
			debug_printf("DWALPager(%s) op=readUncached %s\n", filename.c_str(), toString(pageIDs).c_str());
			PageCacheEntry* pCacheEntry = pageCache.getIfExists(pageIDs.front());
			if (pCacheEntry != nullptr) {
				++g_redwoodMetrics.metric.pagerProbeHit;
				debug_printf("DWALPager(%s) op=readUncachedHit %s\n", filename.c_str(), toString(pageIDs).c_str());
				return pCacheEntry->readFuture;
			}
			++g_redwoodMetrics.metric.pagerProbeMiss;
<<<<<<< HEAD
			debug_printf("DWALPager(%s) op=readUncachedMiss %s\n", filename.c_str(), toString(pageIDs).c_str());
			return forwardError(readPhysicalPages(this, pageIDs), errorPromise);
=======
			debug_printf("DWALPager(%s) op=readUncachedMiss %s\n", filename.c_str(), toString(pageID).c_str());
			return forwardError(readPhysicalPage(this, (PhysicalPageID)pageID, priority, false), errorPromise);
>>>>>>> 26d886c6
		}

		PageCacheEntry& cacheEntry = pageCache.get(pageIDs.front(), pageIDs.size(), noHit);
		debug_printf("DWALPager(%s) op=read %s cached=%d reading=%d writing=%d noHit=%d\n",
		             filename.c_str(),
		             toString(pageIDs).c_str(),
		             cacheEntry.initialized(),
		             cacheEntry.initialized() && cacheEntry.reading(),
		             cacheEntry.initialized() && cacheEntry.writing(),
		             noHit);
		if (!cacheEntry.initialized()) {
<<<<<<< HEAD
			debug_printf("DWALPager(%s) issuing actual read of %s\n", filename.c_str(), toString(pageIDs).c_str());
			cacheEntry.readFuture = forwardError(readPhysicalPages(this, pageIDs), errorPromise);
=======
			debug_printf("DWALPager(%s) issuing actual read of %s\n", filename.c_str(), toString(pageID).c_str());
			cacheEntry.readFuture =
			    forwardError(readPhysicalPage(this, (PhysicalPageID)pageID, priority, false), errorPromise);
>>>>>>> 26d886c6
			cacheEntry.writeFuture = Void();

			++g_redwoodMetrics.metric.pagerCacheMiss;
			eventReasons.addEventReason(PagerEvents::CacheMiss, reason);
		} else {
			++g_redwoodMetrics.metric.pagerCacheHit;
			eventReasons.addEventReason(PagerEvents::CacheHit, reason);
		}
		return cacheEntry.readFuture;
	}

	PhysicalPageID getPhysicalPageID(LogicalPageID pageID, Version v) {
		auto i = remappedPages.find(pageID);

		if (i != remappedPages.end()) {
			auto j = i->second.upper_bound(v);
			if (j != i->second.begin()) {
				--j;
				debug_printf("DWALPager(%s) op=lookupRemapped %s @%" PRId64 " -> %s\n",
				             filename.c_str(),
				             toString(pageID).c_str(),
				             v,
				             toString(j->second).c_str());
				pageID = j->second;
				if (pageID == invalidLogicalPageID)
					debug_printf(
					    "DWALPager(%s) remappedPagesMap: %s\n", filename.c_str(), toString(remappedPages).c_str());

				ASSERT(pageID != invalidLogicalPageID);
			}
		} else {
			debug_printf("DWALPager(%s) op=lookupNotRemapped %s @%" PRId64 " (not remapped)\n",
			             filename.c_str(),
			             toString(pageID).c_str(),
			             v);
		}

		return (PhysicalPageID)pageID;
	}
	Standalone<VectorRef<PhysicalPageID>> getPhysicalPageIDs(VectorRef<LogicalPageID> logicalIDs, Version v) {
		Standalone<VectorRef<PhysicalPageID>> physicalIDs;
		for (auto& id : logicalIDs) {
			physicalIDs.push_back(physicalIDs.arena(), getPhysicalPageID(id, v));
		}
		return physicalIDs;
	}

	Future<Reference<ArenaPage>> readPageAtVersion(PagerEventReasons reason,
	                                               unsigned int level,
<<<<<<< HEAD
	                                               VectorRef<LogicalPageID> logicalIDs,
	                                               Version v,
	                                               bool cacheable,
	                                               bool noHit) {
		Standalone<VectorRef<PhysicalPageID>> physicalIDs = getPhysicalPageIDs(logicalIDs, v);
		return readPage(reason, level, physicalIDs, cacheable, noHit);
=======
	                                               LogicalPageID logicalID,
	                                               int priority,
	                                               Version v,
	                                               bool cacheable,
	                                               bool noHit) {
		PhysicalPageID physicalID = getPhysicalPageID(logicalID, v);
		return readPage(reason, level, physicalID, priority, cacheable, noHit);
>>>>>>> 26d886c6
	}

	void releaseExtentReadLock() override { concurrentExtentReads->release(); }

	// Read the physical extent at given pageID
	// NOTE that we use the same interface (<ArenaPage>) for the extent as the page
	ACTOR static Future<Reference<ArenaPage>> readPhysicalExtent(DWALPager* self,
	                                                             PhysicalPageID pageID,
	                                                             int readSize = 0) {
		// First take the concurrentExtentReads lock to avoid issuing too many reads concurrently
		wait(self->concurrentExtentReads->take());

		ASSERT(!self->memoryOnly);

		if (g_network->getCurrentTask() > TaskPriority::DiskRead) {
			wait(delay(0, TaskPriority::DiskRead));
		}

		// readSize may not be equal to the physical extent size (for the first and last extents)
		if (!readSize)
			readSize = self->physicalExtentSize;
		state Reference<ArenaPage> extent = Reference<ArenaPage>(new ArenaPage(self->logicalPageSize, readSize));

		// physicalReadSize is the size of disk read we intend to issue
		auto physicalReadSize = SERVER_KNOBS->REDWOOD_DEFAULT_EXTENT_READ_SIZE;
		auto parallelReads = readSize / physicalReadSize;
		auto lastReadSize = readSize % physicalReadSize;

		debug_printf(
		    "DWALPager(%s) op=readPhysicalExtentStart %s readSize %d offset %d physicalReadSize %d parallelReads %d\n",
		    self->filename.c_str(),
		    toString(pageID).c_str(),
		    readSize,
		    (int64_t)pageID * (self->physicalPageSize),
		    physicalReadSize,
		    parallelReads);

		// we split the extent read into a number of parallel disk reads based on the determined physical
		// disk read size. All those reads are issued in parallel and their futures are stored into the following
		// reads vector
		std::vector<Future<int>> reads;
		int i;
		int64_t startOffset = (int64_t)pageID * (self->physicalPageSize);
		int64_t currentOffset;
		for (i = 0; i < parallelReads; i++) {
			currentOffset = i * physicalReadSize;
			debug_printf("DWALPager(%s) current offset %d\n", self->filename.c_str(), currentOffset);
			++g_redwoodMetrics.metric.pagerDiskRead;
			reads.push_back(
			    self->pageFile->read(extent->mutate() + currentOffset, physicalReadSize, startOffset + currentOffset));
		}

		// Handle the last read separately as it may be smaller than physicalReadSize
		if (lastReadSize) {
			currentOffset = i * physicalReadSize;
			debug_printf("DWALPager(%s) iter %d current offset %d lastReadSize %d\n",
			             self->filename.c_str(),
			             i,
			             currentOffset,
			             lastReadSize);
			++g_redwoodMetrics.metric.pagerDiskRead;
			reads.push_back(
			    self->pageFile->read(extent->mutate() + currentOffset, lastReadSize, startOffset + currentOffset));
		}

		// wait for all the parallel read futures for the given extent
		wait(waitForAll(reads));

		debug_printf("DWALPager(%s) op=readPhysicalExtentComplete %s ptr=%p bytes=%d file offset=%d\n",
		             self->filename.c_str(),
		             toString(pageID).c_str(),
		             extent->begin(),
		             readSize,
		             (pageID * self->physicalPageSize));

		return extent;
	}

	Future<Reference<ArenaPage>> readExtent(LogicalPageID pageID) override {
		debug_printf("DWALPager(%s) op=readExtent %s\n", filename.c_str(), toString(pageID).c_str());
		PageCacheEntry* pCacheEntry = extentCache.getIfExists(pageID);
		auto& eventReasons = g_redwoodMetrics.level(0).metrics.eventReasons;
		if (pCacheEntry != nullptr) {
			eventReasons.addEventReason(PagerEvents::CacheLookup, PagerEventReasons::MetaData);
			debug_printf("DWALPager(%s) Cache Entry exists for %s\n", filename.c_str(), toString(pageID).c_str());
			return pCacheEntry->readFuture;
		}
		eventReasons.addEventReason(PagerEvents::CacheLookup, PagerEventReasons::MetaData);

		LogicalPageID headPageID = pHeader->remapQueue.headPageID;
		LogicalPageID tailPageID = pHeader->remapQueue.tailPageID;
		int readSize = physicalExtentSize;
		bool headExt = false;
		bool tailExt = false;
		debug_printf("DWALPager(%s) #extentPages: %d, headPageID: %s, tailPageID: %s\n",
		             filename.c_str(),
		             pagesPerExtent,
		             toString(headPageID).c_str(),
		             toString(tailPageID).c_str());
		int pageSize = 1;
		if (headPageID >= pageID && ((headPageID - pageID) < pagesPerExtent))
			headExt = true;
		if ((tailPageID - pageID) < pagesPerExtent)
			tailExt = true;
		if (headExt && tailExt) {
			readSize = (tailPageID - headPageID + 1) * physicalPageSize;
			pageSize = (tailPageID - headPageID + 1);
		} else if (headExt) {
			readSize = (pagesPerExtent - (headPageID - pageID)) * physicalPageSize;
			pageSize = (pagesPerExtent - (headPageID - pageID));
		} else if (tailExt) {
			readSize = (tailPageID - pageID + 1) * physicalPageSize;
			pageSize = (tailPageID - headPageID + 1);
		}

		PageCacheEntry& cacheEntry = extentCache.get(pageID, pageSize);
		if (!cacheEntry.initialized()) {
			cacheEntry.writeFuture = Void();
			cacheEntry.readFuture =
			    forwardError(readPhysicalExtent(this, (PhysicalPageID)pageID, readSize), errorPromise);
			debug_printf("DWALPager(%s) Set the cacheEntry readFuture for page: %s\n",
			             filename.c_str(),
			             toString(pageID).c_str());

			++g_redwoodMetrics.metric.pagerCacheMiss;
			eventReasons.addEventReason(PagerEvents::CacheMiss, PagerEventReasons::MetaData);
			eventReasons.addEventReason(PagerEvents::CacheLookup, PagerEventReasons::MetaData);
		} else {
			++g_redwoodMetrics.metric.pagerCacheHit;
			eventReasons.addEventReason(PagerEvents::CacheHit, PagerEventReasons::MetaData);
			eventReasons.addEventReason(PagerEvents::CacheLookup, PagerEventReasons::MetaData);
		}
		return cacheEntry.readFuture;
	}

	// Get snapshot as of the most recent committed version of the pager
	Reference<IPagerSnapshot> getReadSnapshot(Version v) override;
	void addLatestSnapshot();

	// Set the pending oldest versiont to keep as of the next commit
	void setOldestVersion(Version v) override {
		ASSERT(v >= pHeader->oldestVersion);
		ASSERT(v <= pHeader->committedVersion);
		pHeader->oldestVersion = v;
		expireSnapshots(v);
	};

	// Get the oldest *readable* version, which is not the same as the oldest retained version as the version
	// returned could have been set as the oldest version in the pending commit
	Version getOldestVersion() const override { return pHeader->oldestVersion; };

	// Calculate the *effective* oldest version, which can be older than the one set in the last commit since we
	// are allowing active snapshots to temporarily delay page reuse.
	Version effectiveOldestVersion() {
		if (snapshots.empty()) {
			debug_printf("DWALPager(%s) snapshots list empty\n", filename.c_str());
			return pLastCommittedHeader->oldestVersion;
		}
		return std::min(pLastCommittedHeader->oldestVersion, snapshots.front().version);
	}

	ACTOR static Future<Void> removeRemapEntry(DWALPager* self, RemappedPage p, Version oldestRetainedVersion) {
		// Get iterator to the versioned page map entry for the original page
		state PageToVersionedMapT::iterator iPageMapPair = self->remappedPages.find(p.originalPageID);
		// The iterator must be valid and not empty and its first page map entry must match p's version
		ASSERT(iPageMapPair != self->remappedPages.end());
		ASSERT(!iPageMapPair->second.empty());
		state VersionToPageMapT::iterator iVersionPagePair = iPageMapPair->second.find(p.version);
		ASSERT(iVersionPagePair != iPageMapPair->second.end());

		RemappedPage::Type firstType = p.getType();
		state RemappedPage::Type secondType;
		bool secondAfterOldestRetainedVersion = false;
		state bool deleteAtSameVersion = false;
		if (p.newPageID == iVersionPagePair->second) {
			auto nextEntry = iVersionPagePair;
			++nextEntry;
			if (nextEntry == iPageMapPair->second.end()) {
				secondType = RemappedPage::NONE;
			} else {
				secondType = RemappedPage::getTypeOf(nextEntry->second);
				secondAfterOldestRetainedVersion = nextEntry->first > oldestRetainedVersion;
			}
		} else {
			ASSERT(iVersionPagePair->second == invalidLogicalPageID);
			secondType = RemappedPage::FREE;
			deleteAtSameVersion = true;
		}
		ASSERT(firstType == RemappedPage::REMAP || secondType == RemappedPage::NONE);

		// Scenarios and actions to take:
		//
		// The first letter (firstType) is the type of the entry just popped from the remap queue.
		// The second letter (secondType) is the type of the next item in the queue for the same
		// original page ID, if present.  If not present, secondType will be NONE.
		//
		// Since the next item can be arbitrarily ahead in the queue, secondType is determined by
		// looking at the remappedPages structure.
		//
		// R == Remap    F == Free   D == Detach   | == oldestRetaineedVersion
		//
		//   R R |  free new ID
		//   R F |  free new ID if R and D are at different versions
		//   R D |  do nothing
		//   R | R  copy new to original ID, free new ID
		//   R | F  copy new to original ID, free new ID
		//   R | D  copy new to original ID
		//   R |    copy new to original ID, free new ID
		//   F |    free original ID
		//   D |    free original ID
		//
		// Note that
		//
		// Special case:  Page is detached while it is being read in remapCopyAndFree()
		//   Initial state:  R |
		//   Start remapCopyAndFree(), intending to copy new, ID to originalID and free newID
		//   New state:  R | D
		//   Read of newID completes.
		//   Copy new contents over original, do NOT free new ID
		//   Later popped state:  D |
		//   free original ID
		//
		state bool freeNewID =
		    (firstType == RemappedPage::REMAP && secondType != RemappedPage::DETACH && !deleteAtSameVersion);
		state bool copyNewToOriginal = (firstType == RemappedPage::REMAP &&
		                                (secondAfterOldestRetainedVersion || secondType == RemappedPage::NONE));
		state bool freeOriginalID = (firstType == RemappedPage::FREE || firstType == RemappedPage::DETACH);

		debug_printf("DWALPager(%s) remapCleanup %s secondType=%c mapEntry=%s oldestRetainedVersion=%" PRId64 " \n",
		             self->filename.c_str(),
		             p.toString().c_str(),
		             secondType,
		             ::toString(*iVersionPagePair).c_str(),
		             oldestRetainedVersion);

		if (copyNewToOriginal) {
			if (g_network->isSimulated()) {
				ASSERT(self->remapDestinationsSimOnly.count(p.originalPageID) == 0);
				self->remapDestinationsSimOnly.insert(p.originalPageID);
			}
			debug_printf("DWALPager(%s) remapCleanup copy %s\n", self->filename.c_str(), p.toString().c_str());

			// Read the data from the page that the original was mapped to
<<<<<<< HEAD
			Reference<ArenaPage> data = wait(self->readPage(
			    PagerEventReasons::MetaData, nonBtreeLevel, VectorRef<LogicalPageID>(&p.newPageID, 1), false, true));
=======
			Reference<ArenaPage> data = wait(
			    self->readPage(PagerEventReasons::MetaData, nonBtreeLevel, p.newPageID, ioLeafPriority, false, true));
>>>>>>> 26d886c6

			// Write the data to the original page so it can be read using its original pageID
			self->updatePage(
			    PagerEventReasons::MetaData, nonBtreeLevel, VectorRef<LogicalPageID>(&p.newPageID, 1), data);
			++g_redwoodMetrics.metric.pagerRemapCopy;
		} else if (firstType == RemappedPage::REMAP) {
			++g_redwoodMetrics.metric.pagerRemapSkip;
		}

		// Now that the page contents have been copied to the original page, if the corresponding map entry
		// represented the remap and there wasn't a delete later in the queue at p for the same version then
		// erase the entry.
		if (!deleteAtSameVersion) {
			debug_printf(
			    "DWALPager(%s) remapCleanup deleting map entry %s\n", self->filename.c_str(), p.toString().c_str());
			// Erase the entry and set iVersionPagePair to the next entry or end
			iVersionPagePair = iPageMapPair->second.erase(iVersionPagePair);

			// If the map is now empty, delete it
			if (iPageMapPair->second.empty()) {
				debug_printf(
				    "DWALPager(%s) remapCleanup deleting empty map %s\n", self->filename.c_str(), p.toString().c_str());
				self->remappedPages.erase(iPageMapPair);
			} else if (freeNewID && secondType == RemappedPage::NONE &&
			           iVersionPagePair != iPageMapPair->second.end() &&
			           RemappedPage::getTypeOf(iVersionPagePair->second) == RemappedPage::DETACH) {
				// If we intend to free the new ID and there was no map entry, one could have been added during the wait
				// above. If so, and if it was a detach operation, then we can't free the new page ID as its lifetime
				// will be managed by the client starting at some later version.
				freeNewID = false;
			}
		}

		if (freeNewID) {
			debug_printf("DWALPager(%s) remapCleanup freeNew %s\n", self->filename.c_str(), p.toString().c_str());
			self->freeUnmappedPage(p.newPageID, 0);
			++g_redwoodMetrics.metric.pagerRemapFree;
		}

		if (freeOriginalID) {
			debug_printf("DWALPager(%s) remapCleanup freeOriginal %s\n", self->filename.c_str(), p.toString().c_str());
			self->freeUnmappedPage(p.originalPageID, 0);
			++g_redwoodMetrics.metric.pagerRemapFree;
		}

		return Void();
	}

	ACTOR static Future<Void> remapCleanup(DWALPager* self) {
		state ActorCollection tasks(true);
		state Promise<Void> signal;
		tasks.add(signal.getFuture());

		self->remapCleanupStop = false;

		// The oldest retained version cannot change during the cleanup run as this would allow multiple read/copy
		// operations with the same original page ID destination to be started and they could complete out of order.
		state Version oldestRetainedVersion = self->effectiveOldestVersion();

		// Cutoff is the version we can pop to
		state RemappedPage cutoff(oldestRetainedVersion - self->remapCleanupWindow);
		debug_printf("DWALPager(%s) remapCleanup cutoff %s oldestRetailedVersion=%" PRId64 " \n",
		             self->filename.c_str(),
		             ::toString(cutoff).c_str(),
		             oldestRetainedVersion);

		// Minimum version we must pop to before obeying stop command.
		state Version minStopVersion =
		    cutoff.version - (BUGGIFY ? deterministicRandom()->randomInt(0, 10)
		                              : (self->remapCleanupWindow * SERVER_KNOBS->REDWOOD_REMAP_CLEANUP_LAG));
		self->remapDestinationsSimOnly.clear();

		state int sinceYield = 0;
		loop {
			state Optional<RemappedPage> p = wait(self->remapQueue.pop(cutoff));
			debug_printf("DWALPager(%s) remapCleanup popped %s\n", self->filename.c_str(), ::toString(p).c_str());

			// Stop if we have reached the cutoff version, which is the start of the cleanup coalescing window
			if (!p.present()) {
				break;
			}

			Future<Void> task = removeRemapEntry(self, p.get(), oldestRetainedVersion);
			if (!task.isReady()) {
				tasks.add(task);
			}

			// If the stop flag is set and we've reached the minimum stop version according the the allowed lag then
			// stop.
			if (self->remapCleanupStop && p.get().version >= minStopVersion) {
				break;
			}

			// Yield to prevent slow task in case no IO waits are encountered
			if (++sinceYield >= 100) {
				sinceYield = 0;
				wait(yield());
			}
		}

		debug_printf("DWALPager(%s) remapCleanup stopped (stop=%d)\n", self->filename.c_str(), self->remapCleanupStop);
		signal.send(Void());
		wait(tasks.getResult());
		return Void();
	}

	// Flush all queues so they have no operations pending.
	ACTOR static Future<Void> flushQueues(DWALPager* self) {
		ASSERT(self->remapCleanupFuture.isReady());

		// Flush remap queue and related queues separately, they are not involved in free page management
		wait(self->remapQueue.flush());
		wait(self->extentFreeList.flush());
		wait(self->extentUsedList.flush());

		// Flush the free list and delayed free list queues together as they are used by freePage() and newPageID()
		// Since each queue's preFlush can create work for the other, we must see preflush return false for both
		// twice in row.
		state int clear = 0;
		loop {
			state bool freeBusy = wait(self->freeList.preFlush());
			state bool delayedFreeBusy = wait(self->delayedFreeList.preFlush());
			debug_printf("DWALPager(%s) flushQueues freeBusy=%d delayedFreeBusy=%d\n",
			             self->filename.c_str(),
			             freeBusy,
			             delayedFreeBusy);

			// Once preFlush() returns false for both queues then there are no more operations pending
			// on either queue.  If preFlush() returns true for either queue in one loop execution then
			// it could have generated new work for itself or the other queue.
			if (!freeBusy && !delayedFreeBusy) {
				if (++clear == 2) {
					break;
				}
			} else {
				clear = 0;
			}
		}
		self->freeList.finishFlush();
		self->delayedFreeList.finishFlush();

		return Void();
	}

	ACTOR static Future<Void> commit_impl(DWALPager* self) {
		debug_printf("DWALPager(%s) commit begin\n", self->filename.c_str());

		// Write old committed header to Page 1
		self->writeHeaderPage(1, self->lastCommittedHeaderPage);

		// Trigger the remap eraser to stop and then wait for it.
		self->remapCleanupStop = true;
		wait(self->remapCleanupFuture);

		wait(flushQueues(self));

		self->pHeader->remapQueue = self->remapQueue.getState();
		self->pHeader->extentFreeList = self->extentFreeList.getState();
		self->pHeader->extentUsedList = self->extentUsedList.getState();
		self->pHeader->freeList = self->freeList.getState();
		self->pHeader->delayedFreeList = self->delayedFreeList.getState();

		// Wait for all outstanding writes to complete
		debug_printf("DWALPager(%s) waiting for outstanding writes\n", self->filename.c_str());
		wait(self->operations.signalAndCollapse());
		debug_printf("DWALPager(%s) Syncing\n", self->filename.c_str());

		// Sync everything except the header
		if (g_network->getCurrentTask() > TaskPriority::DiskWrite) {
			wait(delay(0, TaskPriority::DiskWrite));
		}

		if (!self->memoryOnly) {
			wait(self->pageFile->sync());
			debug_printf("DWALPager(%s) commit version %" PRId64 " sync 1\n",
			             self->filename.c_str(),
			             self->pHeader->committedVersion);
		}

		// Update header on disk and sync again.
		wait(self->writeHeaderPage(0, self->headerPage));
		if (g_network->getCurrentTask() > TaskPriority::DiskWrite) {
			wait(delay(0, TaskPriority::DiskWrite));
		}

		if (!self->memoryOnly) {
			wait(self->pageFile->sync());
			debug_printf("DWALPager(%s) commit version %" PRId64 " sync 2\n",
			             self->filename.c_str(),
			             self->pHeader->committedVersion);
		}

		// Update the last committed header for use in the next commit.
		self->updateCommittedHeader();
		self->addLatestSnapshot();

		// Try to expire snapshots up to the oldest version, in case some were being kept around due to being in use,
		// because maybe some are no longer in use.
		self->expireSnapshots(self->pHeader->oldestVersion);

		// Start unmapping pages for expired versions
		self->remapCleanupFuture = remapCleanup(self);

		return Void();
	}

	Future<Void> commit() override {
		// Can't have more than one commit outstanding.
		ASSERT(commitFuture.isReady());
		commitFuture = forwardError(commit_impl(this), errorPromise);
		return commitFuture;
	}

	Key getMetaKey() const override { return pHeader->getMetaKey(); }

	void setCommitVersion(Version v) override { pHeader->committedVersion = v; }

	void setMetaKey(KeyRef metaKey) override { pHeader->setMetaKey(metaKey); }

	ACTOR void shutdown(DWALPager* self, bool dispose) {
		debug_printf("DWALPager(%s) shutdown cancel recovery\n", self->filename.c_str());
		self->recoverFuture.cancel();
		debug_printf("DWALPager(%s) shutdown cancel commit\n", self->filename.c_str());
		self->commitFuture.cancel();
		debug_printf("DWALPager(%s) shutdown cancel remap\n", self->filename.c_str());
		self->remapCleanupFuture.cancel();

		if (self->errorPromise.canBeSet()) {
			debug_printf("DWALPager(%s) shutdown sending error\n", self->filename.c_str());
			self->errorPromise.sendError(actor_cancelled()); // Ideally this should be shutdown_in_progress
		}

		// Must wait for pending operations to complete, canceling them can cause a crash because the underlying
		// operations may be uncancellable and depend on memory from calling scope's page reference
		debug_printf("DWALPager(%s) shutdown wait for operations\n", self->filename.c_str());
		wait(self->operations.signal());

		debug_printf("DWALPager(%s) shutdown destroy page cache\n", self->filename.c_str());
		wait(self->pageCache.clear());

		debug_printf("DWALPager(%s) shutdown remappedPagesMap: %s\n",
		             self->filename.c_str(),
		             toString(self->remappedPages).c_str());

		// Unreference the file and clear
		self->pageFile.clear();
		if (dispose) {
			if (!self->memoryOnly) {
				debug_printf("DWALPager(%s) shutdown deleting file\n", self->filename.c_str());
				wait(IAsyncFileSystem::filesystem()->incrementalDeleteFile(self->filename, true));
			}
		}

		self->closedPromise.send(Void());
		delete self;
	}

	void dispose() override { shutdown(this, true); }

	void close() override { shutdown(this, false); }

	Future<Void> getError() override { return errorPromise.getFuture(); }

	Future<Void> onClosed() override { return closedPromise.getFuture(); }

	StorageBytes getStorageBytes() const override {
		ASSERT(recoverFuture.isReady());
		int64_t free;
		int64_t total;
		if (memoryOnly) {
			total = pageCacheBytes;
			free = pageCacheBytes - ((int64_t)pageCache.count() * physicalPageSize);
		} else {
			g_network->getDiskBytes(parentDirectory(filename), free, total);
		}
		int64_t pagerSize = pHeader->pageCount * physicalPageSize;

		// It is not exactly known how many pages on the delayed free list are usable as of right now.  It could be
		// known, if each commit delayed entries that were freeable were shuffled from the delayed free queue to the
		// free queue, but this doesn't seem necessary.
		int64_t reusable = (freeList.numEntries + delayedFreeList.numEntries) * physicalPageSize;
		int64_t temp = remapQueue.numEntries * physicalPageSize;

		return StorageBytes(free, total, pagerSize - reusable, free + reusable, temp);
	}

	int64_t getPageCacheCount() override { return (int64_t)pageCache.count(); }
	int64_t getPageCount() override { return pHeader->pageCount; }
	int64_t getExtentCacheCount() override { return (int64_t)extentCache.count(); }

	ACTOR static Future<Void> getUserPageCount_cleanup(DWALPager* self) {
		// Wait for the remap eraser to finish all of its work (not triggering stop)
		wait(self->remapCleanupFuture);

		// Flush queues so there are no pending freelist operations
		wait(flushQueues(self));

		debug_printf("DWALPager getUserPageCount_cleanup\n");
		self->freeList.getState();
		self->delayedFreeList.getState();
		self->extentFreeList.getState();
		self->extentUsedList.getState();
		self->remapQueue.getState();
		return Void();
	}

	// Get the number of pages in use by the pager's user
	Future<int64_t> getUserPageCount() override {
		return map(getUserPageCount_cleanup(this), [=](Void) {
			int64_t userPages =
			    pHeader->pageCount - 2 - freeList.numPages - freeList.numEntries - delayedFreeList.numPages -
			    delayedFreeList.numEntries - ((((remapQueue.numPages - 1) / pagesPerExtent) + 1) * pagesPerExtent) -
			    extentFreeList.numPages - (pagesPerExtent * extentFreeList.numEntries) - extentUsedList.numPages;

			debug_printf("DWALPager(%s) userPages=%" PRId64 " totalPageCount=%" PRId64 " freeQueuePages=%" PRId64
			             " freeQueueCount=%" PRId64 " delayedFreeQueuePages=%" PRId64 " delayedFreeQueueCount=%" PRId64
			             " remapQueuePages=%" PRId64 " remapQueueCount=%" PRId64 "\n",
			             filename.c_str(),
			             userPages,
			             pHeader->pageCount,
			             freeList.numPages,
			             freeList.numEntries,
			             delayedFreeList.numPages,
			             delayedFreeList.numEntries,
			             remapQueue.numPages,
			             remapQueue.numEntries);
			return userPages;
		});
	}

	Future<Void> init() override { return recoverFuture; }

	Version getLatestVersion() const override { return pLastCommittedHeader->committedVersion; }

private:
	~DWALPager() {}

	// Try to expire snapshots up to but not including v, but do not expire any snapshots that are in use.
	void expireSnapshots(Version v);

#pragma pack(push, 1)
	// Header is the format of page 0 of the database
	struct Header {
		static constexpr int FORMAT_VERSION = 3;
		uint16_t formatVersion;
		uint32_t queueCount;
		uint32_t pageSize;
		int64_t pageCount;
		uint32_t extentSize;
		FIFOQueue<LogicalPageID>::QueueState freeList;
		FIFOQueue<LogicalPageID>::QueueState extentFreeList; // free list for extents
		FIFOQueue<ExtentUsedListEntry>::QueueState extentUsedList; // in-use list for extents
		FIFOQueue<DelayedFreePage>::QueueState delayedFreeList;
		FIFOQueue<RemappedPage>::QueueState remapQueue;
		Version committedVersion;
		Version oldestVersion;
		int32_t metaKeySize;

		KeyRef getMetaKey() const { return KeyRef((const uint8_t*)(this + 1), metaKeySize); }

		void setMetaKey(StringRef key) {
			ASSERT(key.size() < (smallestPhysicalBlock - sizeof(Header)));
			metaKeySize = key.size();
			if (key.size() > 0) {
				memcpy(this + 1, key.begin(), key.size());
			}
		}

		int size() const { return sizeof(Header) + metaKeySize; }

	private:
		Header();
	};
#pragma pack(pop)

	struct PageCacheEntry {
		Future<Reference<ArenaPage>> readFuture;
		Future<Void> writeFuture;

		bool initialized() const { return readFuture.isValid(); }

		bool reading() const { return !readFuture.isReady(); }

		bool writing() const { return !writeFuture.isReady(); }

		bool evictable() const {
			// Don't evict if a page is still being read or written
			return !reading() && !writing();
		}

		Future<Void> onEvictable() const { return ready(readFuture) && writeFuture; }
	};

	// Physical page sizes will always be a multiple of 4k because AsyncFileNonDurable requires
	// this in simulation, and it also makes sense for current SSDs.
	// Allowing a smaller 'logical' page size is very useful for testing.
	static constexpr int smallestPhysicalBlock = 4096;
	int physicalPageSize;
	int logicalPageSize; // In simulation testing it can be useful to use a small logical page size

	// Extents are multi-page blocks used by the FIFO queues
	int physicalExtentSize;
	int pagesPerExtent;

private:
	PriorityMultiLock ioLock;

	int64_t pageCacheBytes;

	// The header will be written to / read from disk as a smallestPhysicalBlock sized chunk.
	Reference<ArenaPage> headerPage;
	Header* pHeader;

	int desiredPageSize;
	int desiredExtentSize;

	Reference<ArenaPage> lastCommittedHeaderPage;
	Header* pLastCommittedHeader;

	std::string filename;
	bool memoryOnly;

	typedef ObjectCache<LogicalPageID, PageCacheEntry> PageCacheT;
	PageCacheT pageCache;

	typedef ObjectCache<LogicalPageID, PageCacheEntry> ExtentCacheT;
	ExtentCacheT extentCache;

	Promise<Void> closedPromise;
	Promise<Void> errorPromise;
	Future<Void> commitFuture;
	SignalableActorCollection operations;
	Future<Void> recoverFuture;
	Future<Void> remapCleanupFuture;
	bool remapCleanupStop;

	Reference<IAsyncFile> pageFile;

	LogicalPageQueueT freeList;

	// The delayed free list will be approximately in Version order.
	// TODO: Make this an ordered container some day.
	DelayedFreePageQueueT delayedFreeList;

	RemapQueueT remapQueue;
	LogicalPageQueueT extentFreeList;
	ExtentUsedListQueueT extentUsedList;
	Version remapCleanupWindow;
	Reference<FlowLock> concurrentExtentReads;
	std::unordered_set<PhysicalPageID> remapDestinationsSimOnly;

	struct SnapshotEntry {
		Version version;
		Promise<Void> expired;
		Reference<DWALPagerSnapshot> snapshot;
	};

	struct SnapshotEntryLessThanVersion {
		bool operator()(Version v, const SnapshotEntry& snapshot) { return v < snapshot.version; }

		bool operator()(const SnapshotEntry& snapshot, Version v) { return snapshot.version < v; }
	};

	// TODO: Better data structure
	PageToVersionedMapT remappedPages;

	std::deque<SnapshotEntry> snapshots;
};

// Prevents pager from reusing freed pages from version until the snapshot is destroyed
class DWALPagerSnapshot : public IPagerSnapshot, public ReferenceCounted<DWALPagerSnapshot> {
public:
	DWALPagerSnapshot(DWALPager* pager, Key meta, Version version, Future<Void> expiredFuture)
	  : pager(pager), metaKey(meta), version(version), expired(expiredFuture) {}
	~DWALPagerSnapshot() override {}

	Future<Reference<const ArenaPage>> getPhysicalPage(PagerEventReasons reason,
	                                                   unsigned int level,
<<<<<<< HEAD
	                                                   VectorRef<LogicalPageID> pageIDs,
=======
	                                                   LogicalPageID pageID,
	                                                   int priority,
>>>>>>> 26d886c6
	                                                   bool cacheable,
	                                                   bool noHit) override {
		if (expired.isError()) {
			throw expired.getError();
		}
<<<<<<< HEAD
		return map(pager->readPageAtVersion(reason, level, pageIDs, version, cacheable, noHit),
=======
		return map(pager->readPageAtVersion(reason, level, pageID, priority, version, cacheable, noHit),
>>>>>>> 26d886c6
		           [=](Reference<ArenaPage> p) { return Reference<const ArenaPage>(std::move(p)); });
	}

	bool tryEvictPage(LogicalPageID id) override { return pager->tryEvictPage(id, version); }

	Key getMetaKey() const override { return metaKey; }

	Version getVersion() const override { return version; }

	void addref() override { ReferenceCounted<DWALPagerSnapshot>::addref(); }

	void delref() override { ReferenceCounted<DWALPagerSnapshot>::delref(); }

	DWALPager* pager;
	Future<Void> expired;
	Version version;
	Key metaKey;
};

void DWALPager::expireSnapshots(Version v) {
	debug_printf("DWALPager(%s) expiring snapshots through %" PRId64 " snapshot count %d\n",
	             filename.c_str(),
	             v,
	             (int)snapshots.size());
	while (snapshots.size() > 1 && snapshots.front().version < v && snapshots.front().snapshot->isSoleOwner()) {
		debug_printf("DWALPager(%s) expiring snapshot for %" PRId64 " soleOwner=%d\n",
		             filename.c_str(),
		             snapshots.front().version,
		             snapshots.front().snapshot->isSoleOwner());
		// The snapshot contract could be made such that the expired promise isn't need anymore.  In practice it
		// probably is already not needed but it will gracefully handle the case where a user begins a page read
		// with a snapshot reference, keeps the page read future, and drops the snapshot reference.
		snapshots.front().expired.sendError(transaction_too_old());
		snapshots.pop_front();
	}
}

Reference<IPagerSnapshot> DWALPager::getReadSnapshot(Version v) {
	ASSERT(!snapshots.empty());

	auto i = std::upper_bound(snapshots.begin(), snapshots.end(), v, SnapshotEntryLessThanVersion());
	if (i == snapshots.begin()) {
		throw version_invalid();
	}
	--i;
	return i->snapshot;
}

void DWALPager::addLatestSnapshot() {
	Promise<Void> expired;
	snapshots.push_back(
	    { pLastCommittedHeader->committedVersion,
	      expired,
	      makeReference<DWALPagerSnapshot>(
	          this, pLastCommittedHeader->getMetaKey(), pLastCommittedHeader->committedVersion, expired.getFuture()) });
}

// TODO: Move this to a flow header once it is mature.
struct SplitStringRef {
	StringRef a;
	StringRef b;

	SplitStringRef(StringRef a = StringRef(), StringRef b = StringRef()) : a(a), b(b) {}

	SplitStringRef(Arena& arena, const SplitStringRef& toCopy) : a(toStringRef(arena)), b() {}

	SplitStringRef prefix(int len) const {
		if (len <= a.size()) {
			return SplitStringRef(a.substr(0, len));
		}
		len -= a.size();
		return SplitStringRef(a, b.substr(0, len));
	}

	StringRef toStringRef(Arena& arena) const {
		StringRef c = makeString(size(), arena);
		memcpy(mutateString(c), a.begin(), a.size());
		memcpy(mutateString(c) + a.size(), b.begin(), b.size());
		return c;
	}

	Standalone<StringRef> toStringRef() const {
		Arena a;
		return Standalone<StringRef>(toStringRef(a), a);
	}

	int size() const { return a.size() + b.size(); }

	int expectedSize() const { return size(); }

	std::string toString() const { return format("%s%s", a.toString().c_str(), b.toString().c_str()); }

	std::string toHexString() const { return format("%s%s", a.toHexString().c_str(), b.toHexString().c_str()); }

	struct const_iterator {
		const uint8_t* ptr;
		const uint8_t* end;
		const uint8_t* next;

		inline bool operator==(const const_iterator& rhs) const { return ptr == rhs.ptr; }
		inline bool operator!=(const const_iterator& rhs) const { return !(*this == rhs); }

		inline const_iterator& operator++() {
			++ptr;
			if (ptr == end) {
				ptr = next;
			}
			return *this;
		}

		inline const_iterator& operator+(int n) {
			ptr += n;
			if (ptr >= end) {
				ptr = next + (ptr - end);
			}
			return *this;
		}

		inline uint8_t operator*() const { return *ptr; }
	};

	inline const_iterator begin() const { return { a.begin(), a.end(), b.begin() }; }

	inline const_iterator end() const { return { b.end() }; }

	template <typename StringT>
	int compare(const StringT& rhs) const {
		auto j = begin();
		auto k = rhs.begin();
		auto jEnd = end();
		auto kEnd = rhs.end();

		while (j != jEnd && k != kEnd) {
			int cmp = *j - *k;
			if (cmp != 0) {
				return cmp;
			}
		}

		// If we've reached the end of *this, then values are equal if rhs is also exhausted, otherwise *this is less
		// than rhs
		if (j == jEnd) {
			return k == kEnd ? 0 : -1;
		}

		return 1;
	}
};

// A BTree "page id" is actually a list of LogicalPageID's whose contents should be concatenated together.
// NOTE: Uses host byte order
typedef VectorRef<LogicalPageID> BTreePageIDRef;
constexpr LogicalPageID maxPageID = (LogicalPageID)-1;

std::string toString(BTreePageIDRef id) {
	return std::string("BTreePageID") + toString(id.begin(), id.end());
}

#define STR(x) LiteralStringRef(x)
struct RedwoodRecordRef {
	typedef uint8_t byte;

	RedwoodRecordRef(KeyRef key = KeyRef(), Optional<ValueRef> value = {}) : key(key), value(value) {}

	RedwoodRecordRef(Arena& arena, const RedwoodRecordRef& toCopy) : key(arena, toCopy.key) {
		if (toCopy.value.present()) {
			value = ValueRef(arena, toCopy.value.get());
		}
	}

	typedef KeyRef Partial;

	void updateCache(Optional<Partial> cache, Arena& arena) const { cache = KeyRef(arena, key); }

	KeyValueRef toKeyValueRef() const { return KeyValueRef(key, value.get()); }

	// RedwoodRecordRefs are used for both internal and leaf pages of the BTree.
	// Boundary records in internal pages are made from leaf records.
	// These functions make creating and working with internal page records more convenient.
	inline BTreePageIDRef getChildPage() const {
		ASSERT(value.present());
		return BTreePageIDRef((LogicalPageID*)value.get().begin(), value.get().size() / sizeof(LogicalPageID));
	}

	inline void setChildPage(BTreePageIDRef id) {
		value = ValueRef((const uint8_t*)id.begin(), id.size() * sizeof(LogicalPageID));
	}

	inline void setChildPage(Arena& arena, BTreePageIDRef id) {
		value = ValueRef(arena, (const uint8_t*)id.begin(), id.size() * sizeof(LogicalPageID));
	}

	inline RedwoodRecordRef withPageID(BTreePageIDRef id) const {
		return RedwoodRecordRef(key, ValueRef((const uint8_t*)id.begin(), id.size() * sizeof(LogicalPageID)));
	}

	inline RedwoodRecordRef withoutValue() const { return RedwoodRecordRef(key); }

	inline RedwoodRecordRef withMaxPageID() const {
		return RedwoodRecordRef(key, StringRef((uint8_t*)&maxPageID, sizeof(maxPageID)));
	}

	// Truncate (key, version, part) tuple to len bytes.
	void truncate(int len) {
		ASSERT(len <= key.size());
		key = key.substr(0, len);
	}

	// Find the common key prefix between two records, assuming that the first skipLen bytes are the same
	inline int getCommonPrefixLen(const RedwoodRecordRef& other, int skipLen = 0) const {
		return skipLen + commonPrefixLength(key, other.key, skipLen);
	}

	// Compares and orders by key, version, chunk.total, chunk.start, value
	// This is the same order that delta compression uses for prefix borrowing
	int compare(const RedwoodRecordRef& rhs, int skip = 0) const {
		int keySkip = std::min(skip, key.size());
		int cmp = key.compareSuffix(rhs.key, keySkip);

		if (cmp == 0) {
			cmp = value.compare(rhs.value);
		}
		return cmp;
	}

	bool sameUserKey(const StringRef& k, int skipLen) const {
		// Keys are the same if the sizes are the same and either the skipLen is longer or the non-skipped suffixes are
		// the same.
		return (key.size() == k.size()) && (key.substr(skipLen) == k.substr(skipLen));
	}

	bool sameExceptValue(const RedwoodRecordRef& rhs, int skipLen = 0) const { return sameUserKey(rhs.key, skipLen); }

	// TODO: Use SplitStringRef (unless it ends up being slower)
	KeyRef key;
	Optional<ValueRef> value;

	int expectedSize() const { return key.expectedSize() + value.expectedSize(); }
	int kvBytes() const { return expectedSize(); }

#pragma pack(push, 1)
	struct Delta {

		uint8_t flags;

		// Four field sizing schemes ranging from 3 to 8 bytes, with 3 being the most common.
		union {
			struct {
				uint8_t prefixLength;
				uint8_t suffixLength;
				uint8_t valueLength;
			} LengthFormat0;

			struct {
				uint8_t prefixLength;
				uint8_t suffixLength;
				uint16_t valueLength;
			} LengthFormat1;

			struct {
				uint8_t prefixLength;
				uint8_t suffixLength;
				uint32_t valueLength;
			} LengthFormat2;

			struct {
				uint16_t prefixLength;
				uint16_t suffixLength;
				uint32_t valueLength;
			} LengthFormat3;
		};

		static constexpr int LengthFormatSizes[] = { sizeof(LengthFormat0),
			                                         sizeof(LengthFormat1),
			                                         sizeof(LengthFormat2),
			                                         sizeof(LengthFormat3) };

		// Serialized Format
		//
		// Flags - 1 byte
		//    1 bit - borrow source is prev ancestor (otherwise next ancestor)
		//    1 bit - item is deleted
		//    1 bit - has value (different from a zero-length value, which is still a value)
		//    3 unused bits
		//    2 bits - length fields format
		//
		// Length fields using 3 to 8 bytes total depending on length fields format
		//
		// Byte strings
		//    Value bytes
		//    Key suffix bytes

		enum EFlags {
			PREFIX_SOURCE_PREV = 0x80,
			IS_DELETED = 0x40,
			HAS_VALUE = 0x20,
			// 3 unused bits
			LENGTHS_FORMAT = 0x03
		};

		// Figure out which length format must be used for the given lengths
		static inline int determineLengthFormat(int prefixLength, int suffixLength, int valueLength) {
			// Large prefix or suffix length, which should be rare, is format 3
			if (prefixLength > 0xFF || suffixLength > 0xFF) {
				return 3;
			} else if (valueLength < 0x100) {
				return 0;
			} else if (valueLength < 0x10000) {
				return 1;
			} else {
				return 2;
			}
		}

		// Large prefix or suffix length, which should be rare, is format 3
		byte* data() const {
			switch (flags & LENGTHS_FORMAT) {
			case 0:
				return (byte*)(&LengthFormat0 + 1);
			case 1:
				return (byte*)(&LengthFormat1 + 1);
			case 2:
				return (byte*)(&LengthFormat2 + 1);
			case 3:
			default:
				return (byte*)(&LengthFormat3 + 1);
			}
		}

		int getKeyPrefixLength() const {
			switch (flags & LENGTHS_FORMAT) {
			case 0:
				return LengthFormat0.prefixLength;
			case 1:
				return LengthFormat1.prefixLength;
			case 2:
				return LengthFormat2.prefixLength;
			case 3:
			default:
				return LengthFormat3.prefixLength;
			}
		}

		int getKeySuffixLength() const {
			switch (flags & LENGTHS_FORMAT) {
			case 0:
				return LengthFormat0.suffixLength;
			case 1:
				return LengthFormat1.suffixLength;
			case 2:
				return LengthFormat2.suffixLength;
			case 3:
			default:
				return LengthFormat3.suffixLength;
			}
		}

		int getValueLength() const {
			switch (flags & LENGTHS_FORMAT) {
			case 0:
				return LengthFormat0.valueLength;
			case 1:
				return LengthFormat1.valueLength;
			case 2:
				return LengthFormat2.valueLength;
			case 3:
			default:
				return LengthFormat3.valueLength;
			}
		}

		StringRef getKeySuffix() const { return StringRef(data() + getValueLength(), getKeySuffixLength()); }

		StringRef getValue() const { return StringRef(data(), getValueLength()); }

		bool hasValue() const { return flags & HAS_VALUE; }

		void setPrefixSource(bool val) {
			if (val) {
				flags |= PREFIX_SOURCE_PREV;
			} else {
				flags &= ~PREFIX_SOURCE_PREV;
			}
		}

		bool getPrefixSource() const { return flags & PREFIX_SOURCE_PREV; }

		void setDeleted(bool val) {
			if (val) {
				flags |= IS_DELETED;
			} else {
				flags &= ~IS_DELETED;
			}
		}

		bool getDeleted() const { return flags & IS_DELETED; }

		// DeltaTree interface
		RedwoodRecordRef apply(const RedwoodRecordRef& base, Arena& arena) const {
			int keyPrefixLen = getKeyPrefixLength();
			int keySuffixLen = getKeySuffixLength();
			int valueLen = hasValue() ? getValueLength() : 0;
			byte* pData = data();

			StringRef k;
			// If there is a key suffix, reconstitute the complete key into a contiguous string
			if (keySuffixLen > 0) {
				k = makeString(keyPrefixLen + keySuffixLen, arena);
				memcpy(mutateString(k), base.key.begin(), keyPrefixLen);
				memcpy(mutateString(k) + keyPrefixLen, pData + valueLen, keySuffixLen);
			} else {
				// Otherwise just reference the base key's memory
				k = base.key.substr(0, keyPrefixLen);
			}

			return RedwoodRecordRef(k, hasValue() ? ValueRef(pData, valueLen) : Optional<ValueRef>());
		}

		// DeltaTree interface
		RedwoodRecordRef apply(const Partial& cache) {
			return RedwoodRecordRef(cache, hasValue() ? Optional<ValueRef>(getValue()) : Optional<ValueRef>());
		}

		RedwoodRecordRef apply(Arena& arena, const Partial& baseKey, Optional<Partial>& cache) {
			int keyPrefixLen = getKeyPrefixLength();
			int keySuffixLen = getKeySuffixLength();
			int valueLen = hasValue() ? getValueLength() : 0;
			byte* pData = data();

			StringRef k;
			// If there is a key suffix, reconstitute the complete key into a contiguous string
			if (keySuffixLen > 0) {
				k = makeString(keyPrefixLen + keySuffixLen, arena);
				memcpy(mutateString(k), baseKey.begin(), keyPrefixLen);
				memcpy(mutateString(k) + keyPrefixLen, pData + valueLen, keySuffixLen);
			} else {
				// Otherwise just reference the base key's memory
				k = baseKey.substr(0, keyPrefixLen);
			}
			cache = k;

			return RedwoodRecordRef(k, hasValue() ? ValueRef(pData, valueLen) : Optional<ValueRef>());
		}

		RedwoodRecordRef apply(Arena& arena, const RedwoodRecordRef& base, Optional<Partial>& cache) {
			return apply(arena, base.key, cache);
		}

		int size() const {
			int size = 1;
			switch (flags & LENGTHS_FORMAT) {
			case 0:
				return size + sizeof(LengthFormat0) + LengthFormat0.suffixLength + LengthFormat0.valueLength;
			case 1:
				return size + sizeof(LengthFormat1) + LengthFormat1.suffixLength + LengthFormat1.valueLength;
			case 2:
				return size + sizeof(LengthFormat2) + LengthFormat2.suffixLength + LengthFormat2.valueLength;
			case 3:
			default:
				return size + sizeof(LengthFormat3) + LengthFormat3.suffixLength + LengthFormat3.valueLength;
			}
		}

		std::string toString() const {
			std::string flagString = " ";
			if (flags & PREFIX_SOURCE_PREV) {
				flagString += "PrefixSource|";
			}
			if (flags & IS_DELETED) {
				flagString += "IsDeleted|";
			}
			if (hasValue()) {
				flagString += "HasValue|";
			}
			int lengthFormat = flags & LENGTHS_FORMAT;

			int prefixLen = getKeyPrefixLength();
			int keySuffixLen = getKeySuffixLength();
			int valueLen = getValueLength();

			return format("lengthFormat: %d  totalDeltaSize: %d  flags: %s  prefixLen: %d  keySuffixLen: %d  "
			              "valueLen %d  raw: %s",
			              lengthFormat,
			              size(),
			              flagString.c_str(),
			              prefixLen,
			              keySuffixLen,
			              valueLen,
			              StringRef((const uint8_t*)this, size()).toHexString().c_str());
		}
	};

	// Using this class as an alternative for Delta enables reading a DeltaTree2<RecordRef> while only decoding
	// its values, so the Reader does not require the original prev/next ancestors.
	struct DeltaValueOnly : Delta {
		RedwoodRecordRef apply(const RedwoodRecordRef& base, Arena& arena) const {
			return RedwoodRecordRef(KeyRef(), hasValue() ? Optional<ValueRef>(getValue()) : Optional<ValueRef>());
		}

		RedwoodRecordRef apply(const Partial& cache) {
			return RedwoodRecordRef(KeyRef(), hasValue() ? Optional<ValueRef>(getValue()) : Optional<ValueRef>());
		}

		RedwoodRecordRef apply(Arena& arena, const RedwoodRecordRef& base, Optional<Partial>& cache) {
			cache = KeyRef();
			return RedwoodRecordRef(KeyRef(), hasValue() ? Optional<ValueRef>(getValue()) : Optional<ValueRef>());
		}
	};
#pragma pack(pop)

	bool operator==(const RedwoodRecordRef& rhs) const { return compare(rhs) == 0; }

	bool operator!=(const RedwoodRecordRef& rhs) const { return compare(rhs) != 0; }

	bool operator<(const RedwoodRecordRef& rhs) const { return compare(rhs) < 0; }

	bool operator>(const RedwoodRecordRef& rhs) const { return compare(rhs) > 0; }

	bool operator<=(const RedwoodRecordRef& rhs) const { return compare(rhs) <= 0; }

	bool operator>=(const RedwoodRecordRef& rhs) const { return compare(rhs) >= 0; }

	// Worst case overhead means to assume that either the prefix length or the suffix length
	// could contain the full key size
	int deltaSize(const RedwoodRecordRef& base, int skipLen, bool worstCaseOverhead) const {
		int prefixLen = getCommonPrefixLen(base, skipLen);
		int keySuffixLen = key.size() - prefixLen;
		int valueLen = value.present() ? value.get().size() : 0;

		int formatType;
		if (worstCaseOverhead) {
			formatType = Delta::determineLengthFormat(key.size(), key.size(), valueLen);
		} else {
			formatType = Delta::determineLengthFormat(prefixLen, keySuffixLen, valueLen);
		}

		return 1 + Delta::LengthFormatSizes[formatType] + keySuffixLen + valueLen;
	}

	// commonPrefix between *this and base can be passed if known
	int writeDelta(Delta& d, const RedwoodRecordRef& base, int keyPrefixLen = -1) const {
		d.flags = value.present() ? Delta::HAS_VALUE : 0;

		if (keyPrefixLen < 0) {
			keyPrefixLen = getCommonPrefixLen(base, 0);
		}

		StringRef keySuffix = key.substr(keyPrefixLen);
		int valueLen = value.present() ? value.get().size() : 0;

		int formatType = Delta::determineLengthFormat(keyPrefixLen, keySuffix.size(), valueLen);
		d.flags |= formatType;

		switch (formatType) {
		case 0:
			d.LengthFormat0.prefixLength = keyPrefixLen;
			d.LengthFormat0.suffixLength = keySuffix.size();
			d.LengthFormat0.valueLength = valueLen;
			break;
		case 1:
			d.LengthFormat1.prefixLength = keyPrefixLen;
			d.LengthFormat1.suffixLength = keySuffix.size();
			d.LengthFormat1.valueLength = valueLen;
			break;
		case 2:
			d.LengthFormat2.prefixLength = keyPrefixLen;
			d.LengthFormat2.suffixLength = keySuffix.size();
			d.LengthFormat2.valueLength = valueLen;
			break;
		case 3:
		default:
			d.LengthFormat3.prefixLength = keyPrefixLen;
			d.LengthFormat3.suffixLength = keySuffix.size();
			d.LengthFormat3.valueLength = valueLen;
			break;
		}

		uint8_t* wptr = d.data();

		// Write value bytes
		if (valueLen > 0) {
			wptr = value.get().copyTo(wptr);
		}

		// Write key suffix string
		wptr = keySuffix.copyTo(wptr);

		return wptr - (uint8_t*)&d;
	}

	static std::string kvformat(StringRef s, int hexLimit = -1) {
		bool hex = false;

		for (auto c : s) {
			if (!isprint(c)) {
				hex = true;
				break;
			}
		}

		return hex ? s.toHexString(hexLimit) : s.toString();
	}

	std::string toString(bool leaf = true) const {
		std::string r;
		r += format("'%s' => ", key.printable().c_str());
		if (value.present()) {
			if (leaf) {
				r += format("'%s'", kvformat(value.get()).c_str());
			} else {
				r += format("[%s]", ::toString(getChildPage()).c_str());
			}
		} else {
			r += "(absent)";
		}
		return r;
	}
};

struct BTreePage {
	typedef DeltaTree2<RedwoodRecordRef> BinaryTree;
	typedef DeltaTree2<RedwoodRecordRef, RedwoodRecordRef::DeltaValueOnly> ValueTree;

#pragma pack(push, 1)
	struct {
		uint8_t height;
		uint32_t kvBytes;
	};
#pragma pack(pop)

	int size() const {
		const BinaryTree* t = tree();
		return (uint8_t*)t - (uint8_t*)this + t->size();
	}

	bool isLeaf() const { return height == 1; }

	BinaryTree* tree() { return (BinaryTree*)(this + 1); }

	BinaryTree* tree() const { return (BinaryTree*)(this + 1); }

	ValueTree* valueTree() const { return (ValueTree*)(this + 1); }

	std::string toString(bool write,
	                     BTreePageIDRef id,
	                     Version ver,
	                     const RedwoodRecordRef& lowerBound,
	                     const RedwoodRecordRef& upperBound) const {
		std::string r;
		r += format("BTreePage op=%s %s @%" PRId64
		            " ptr=%p height=%d count=%d kvBytes=%d\n  lowerBound: %s\n  upperBound: %s\n",
		            write ? "write" : "read",
		            ::toString(id).c_str(),
		            ver,
		            this,
		            height,
		            (int)tree()->numItems,
		            (int)kvBytes,
		            lowerBound.toString(false).c_str(),
		            upperBound.toString(false).c_str());
		try {
			if (tree()->numItems > 0) {
				// This doesn't use the cached reader for the page because it is only for debugging purposes,
				// a cached reader may not exist
				BinaryTree::DecodeCache cache(lowerBound, upperBound);
				BinaryTree::Cursor c(&cache, tree());

				c.moveFirst();
				ASSERT(c.valid());

				bool anyOutOfRange = false;
				do {
					r += "  ";
					r += c.get().toString(height == 1);

					bool tooLow = c.get().withoutValue() < lowerBound.withoutValue();
					bool tooHigh = c.get().withoutValue() >= upperBound.withoutValue();
					if (tooLow || tooHigh) {
						anyOutOfRange = true;
						if (tooLow) {
							r += " (below decode lower bound)";
						}
						if (tooHigh) {
							r += " (at or above decode upper bound)";
						}
					}
					r += "\n";

				} while (c.moveNext());

				// Out of range entries are actually okay now and the result of subtree deletion followed by
				// incremental insertions of records in the deleted range being added to an adjacent subtree
				// which is logically expanded encompass the deleted range but still is using the original
				// subtree boundaries as DeltaTree2 boundaries.
				// ASSERT(!anyOutOfRange);
			}
		} catch (Error& e) {
			debug_printf("BTreePage::toString ERROR: %s\n", e.what());
			debug_printf("BTreePage::toString partial result: %s\n", r.c_str());
			throw;
		}

		// All appends to r end in a linefeed, remove the final one.
		r.resize(r.size() - 1);
		return r;
	}
};

static void makeEmptyRoot(Reference<ArenaPage> page) {
	BTreePage* btpage = (BTreePage*)page->begin();
	btpage->height = 1;
	btpage->kvBytes = 0;
	btpage->tree()->build(page->size(), nullptr, nullptr, nullptr, nullptr);
}

struct BoundaryRefAndPage {
	Standalone<RedwoodRecordRef> lowerBound;
	Reference<ArenaPage> firstPage;
	std::vector<Reference<ArenaPage>> extPages;

	std::string toString() const {
		return format("[%s, %d pages]", lowerBound.toString().c_str(), extPages.size() + (firstPage ? 1 : 0));
	}
};

#pragma pack(push, 1)
template <typename T, typename SizeT = int8_t>
struct InPlaceArray {
	SizeT count;

	const T* begin() const { return (T*)(this + 1); }

	T* begin() { return (T*)(this + 1); }

	const T* end() const { return begin() + count; }

	T* end() { return begin() + count; }

	VectorRef<T> get() { return VectorRef<T>(begin(), count); }

	void set(VectorRef<T> v, int availableSpace) {
		ASSERT(sizeof(T) * v.size() <= availableSpace);
		count = v.size();
		memcpy(begin(), v.begin(), sizeof(T) * v.size());
	}

	int size() const { return count; }
	int sizeBytes() const { return count * sizeof(T); }
};
#pragma pack(pop)

class VersionedBTree {
public:
	// The first possible internal record possible in the tree
	static RedwoodRecordRef dbBegin;
	// A record which is greater than the last possible record in the tree
	static RedwoodRecordRef dbEnd;

	struct LazyClearQueueEntry {
		uint8_t height;
		Version version;
		Standalone<BTreePageIDRef> pageID;

		bool operator<(const LazyClearQueueEntry& rhs) const { return version < rhs.version; }

		int readFromBytes(const uint8_t* src) {
			height = *(uint8_t*)src;
			src += sizeof(uint8_t);
			version = *(Version*)src;
			src += sizeof(Version);
			int count = *src++;
			pageID = BTreePageIDRef((LogicalPageID*)src, count);
			return bytesNeeded();
		}

		int bytesNeeded() const {
			return sizeof(uint8_t) + sizeof(Version) + 1 + (pageID.size() * sizeof(LogicalPageID));
		}

		int writeToBytes(uint8_t* dst) const {
			*(uint8_t*)dst = height;
			dst += sizeof(uint8_t);
			*(Version*)dst = version;
			dst += sizeof(Version);
			*dst++ = pageID.size();
			memcpy(dst, pageID.begin(), pageID.size() * sizeof(LogicalPageID));
			return bytesNeeded();
		}

		std::string toString() const { return format("{%s @%" PRId64 "}", ::toString(pageID).c_str(), version); }
	};

	typedef FIFOQueue<LazyClearQueueEntry> LazyClearQueueT;

	struct ParentInfo {
		ParentInfo() {
			count = 0;
			bits = 0;
		}
		void clear() {
			count = 0;
			bits = 0;
		}

		static uint32_t mask(LogicalPageID id) { return 1 << (id & 31); }

		void pageUpdated(LogicalPageID child) {
			auto m = mask(child);
			if ((bits & m) == 0) {
				bits |= m;
				++count;
			}
		}

		bool maybeUpdated(LogicalPageID child) { return (mask(child) & bits) != 0; }

		uint32_t bits;
		int count;
	};

	typedef std::unordered_map<LogicalPageID, ParentInfo> ParentInfoMapT;

#pragma pack(push, 1)
	struct MetaKey {
		static constexpr int FORMAT_VERSION = 11;
		// This serves as the format version for the entire tree, individual pages will not be versioned
		uint16_t formatVersion;
		uint8_t height;
		LazyClearQueueT::QueueState lazyDeleteQueue;
		InPlaceArray<LogicalPageID> root;

		KeyRef asKeyRef() const { return KeyRef((uint8_t*)this, sizeof(MetaKey) + root.sizeBytes()); }

		void fromKeyRef(KeyRef k) {
			memcpy(this, k.begin(), k.size());
			ASSERT(formatVersion == FORMAT_VERSION);
		}

		std::string toString() {
			return format("{formatVersion=%d  height=%d  root=%s  lazyDeleteQueue=%s}",
			              (int)formatVersion,
			              (int)height,
			              ::toString(root.get()).c_str(),
			              lazyDeleteQueue.toString().c_str());
		}
	};
#pragma pack(pop)

	// All async opts on the btree are based on pager reads, writes, and commits, so
	// we can mostly forward these next few functions to the pager
	Future<Void> getError() { return m_pager->getError(); }

	Future<Void> onClosed() { return m_pager->onClosed(); }

	void close_impl(bool dispose) {
		auto* pager = m_pager;
		delete this;
		if (dispose)
			pager->dispose();
		else
			pager->close();
	}

	void dispose() { return close_impl(true); }

	void close() { return close_impl(false); }

	StorageBytes getStorageBytes() const { return m_pager->getStorageBytes(); }

	// Writes are provided in an ordered stream.
	// A write is considered part of (a change leading to) the version determined by the previous call to
	// setWriteVersion() A write shall not become durable until the following call to commit() begins, and shall be
	// durable once the following call to commit() returns
	void set(KeyValueRef keyValue) {
		++g_redwoodMetrics.metric.opSet;
		g_redwoodMetrics.metric.opSetKeyBytes += keyValue.key.size();
		g_redwoodMetrics.metric.opSetValueBytes += keyValue.value.size();
		m_pBuffer->insert(keyValue.key).mutation().setBoundaryValue(m_pBuffer->copyToArena(keyValue.value));
	}

	void clear(KeyRangeRef clearedRange) {
		// Optimization for single key clears to create just one mutation boundary instead of two
		if (clearedRange.begin.size() == clearedRange.end.size() - 1 &&
		    clearedRange.end[clearedRange.end.size() - 1] == 0 && clearedRange.end.startsWith(clearedRange.begin)) {
			++g_redwoodMetrics.metric.opClear;
			++g_redwoodMetrics.metric.opClearKey;
			m_pBuffer->insert(clearedRange.begin).mutation().clearBoundary();
			return;
		}

		++g_redwoodMetrics.metric.opClear;
		MutationBuffer::iterator iBegin = m_pBuffer->insert(clearedRange.begin);
		MutationBuffer::iterator iEnd = m_pBuffer->insert(clearedRange.end);

		iBegin.mutation().clearAll();
		++iBegin;
		m_pBuffer->erase(iBegin, iEnd);
	}

	void setOldestVersion(Version v) { m_newOldestVersion = v; }

	Version getOldestVersion() const { return m_pager->getOldestVersion(); }

	Version getLatestVersion() const {
		if (m_writeVersion != invalidVersion)
			return m_writeVersion;
		return m_pager->getLatestVersion();
	}

	Version getWriteVersion() const { return m_writeVersion; }

	Version getLastCommittedVersion() const { return m_lastCommittedVersion; }

	VersionedBTree(IPager2* pager, std::string name)
	  : m_pager(pager), m_writeVersion(invalidVersion), m_lastCommittedVersion(invalidVersion), m_pBuffer(nullptr),
	    m_name(name), m_pHeader(nullptr), m_headerSpace(0) {

		m_lazyClearActor = 0;
		m_init = init_impl(this);
		m_latestCommit = m_init;
	}

	ACTOR static Future<int> incrementalLazyClear(VersionedBTree* self) {
		ASSERT(self->m_lazyClearActor.isReady());
		self->m_lazyClearStop = false;

		// TODO: Is it contractually okay to always to read at the latest version?
		state Reference<IPagerSnapshot> snapshot = self->m_pager->getReadSnapshot(self->m_pager->getLatestVersion());
		state int freedPages = 0;

		loop {
			state int toPop = SERVER_KNOBS->REDWOOD_LAZY_CLEAR_BATCH_SIZE_PAGES;
			state std::vector<std::pair<LazyClearQueueEntry, Future<Reference<const ArenaPage>>>> entries;
			entries.reserve(toPop);

			// Take up to batchSize pages from front of queue
			while (toPop > 0) {
				Optional<LazyClearQueueEntry> q = wait(self->m_lazyClearQueue.pop());
				debug_printf("LazyClear: popped %s\n", toString(q).c_str());
				if (!q.present()) {
					break;
				}

				// Start reading the page, without caching
				entries.push_back(std::make_pair(q.get(),
				                                 self->readPage(PagerEventReasons::LazyClear,
				                                                q.get().height,
				                                                snapshot,
				                                                q.get().pageID,
				                                                ioLeafPriority,
				                                                true,
				                                                false)));
				--toPop;
			}

			state int i;
			for (i = 0; i < entries.size(); ++i) {
				Reference<const ArenaPage> p = wait(entries[i].second);
				const LazyClearQueueEntry& entry = entries[i].first;
				const BTreePage& btPage = *(BTreePage*)p->begin();
				ASSERT(btPage.height == entry.height);
				auto& metrics = g_redwoodMetrics.level(entry.height).metrics;

				debug_printf("LazyClear: processing %s\n", toString(entry).c_str());

				// Level 1 (leaf) nodes should never be in the lazy delete queue
				ASSERT(entry.height > 1);

				// Iterate over page entries, skipping key decoding using BTreePage::ValueTree which uses
				// RedwoodRecordRef::DeltaValueOnly as the delta type type to skip key decoding
				BTreePage::ValueTree::DecodeCache cache(dbBegin, dbEnd);
				BTreePage::ValueTree::Cursor c(&cache, btPage.valueTree());
				ASSERT(c.moveFirst());
				Version v = entry.version;
				while (1) {
					if (c.get().value.present()) {
						BTreePageIDRef btChildPageID = c.get().getChildPage();
						// If this page is height 2, then the children are leaves so free them directly
						if (entry.height == 2) {
							debug_printf("LazyClear: freeing child %s\n", toString(btChildPageID).c_str());
							self->freeBTreePage(btChildPageID, v);
							freedPages += btChildPageID.size();
							metrics.lazyClearFree += 1;
							metrics.lazyClearFreeExt += (btChildPageID.size() - 1);
						} else {
							// Otherwise, queue them for lazy delete.
							debug_printf("LazyClear: queuing child %s\n", toString(btChildPageID).c_str());
							self->m_lazyClearQueue.pushFront(
							    LazyClearQueueEntry{ (uint8_t)(entry.height - 1), v, btChildPageID });
							metrics.lazyClearRequeue += 1;
							metrics.lazyClearRequeueExt += (btChildPageID.size() - 1);
						}
					}
					if (!c.moveNext()) {
						break;
					}
				}

				// Free the page, now that its children have either been freed or queued
				debug_printf("LazyClear: freeing queue entry %s\n", toString(entry.pageID).c_str());
				self->freeBTreePage(entry.pageID, v);
				freedPages += entry.pageID.size();
				metrics.lazyClearFree += 1;
				metrics.lazyClearFreeExt += entry.pageID.size() - 1;
			}

			// Stop if
			//   - the poppable items in the queue have already been exhausted
			//   - stop flag is set and we've freed the minimum number of pages required
			//   - maximum number of pages to free met or exceeded
			if (toPop > 0 || (freedPages >= SERVER_KNOBS->REDWOOD_LAZY_CLEAR_MIN_PAGES && self->m_lazyClearStop) ||
			    (freedPages >= SERVER_KNOBS->REDWOOD_LAZY_CLEAR_MAX_PAGES)) {
				break;
			}
		}

		debug_printf("LazyClear: freed %d pages, %s has %" PRId64 " entries\n",
		             freedPages,
		             self->m_lazyClearQueue.name.c_str(),
		             self->m_lazyClearQueue.numEntries);
		return freedPages;
	}

	ACTOR static Future<Void> init_impl(VersionedBTree* self) {
		wait(self->m_pager->init());

		// TODO: Get actual max MetaKey size limit from Pager
		self->m_headerSpace = self->m_pager->getUsablePageSize();
		self->m_pHeader = (MetaKey*)new uint8_t[self->m_headerSpace];

		self->m_blockSize = self->m_pager->getUsablePageSize();
		state Version latest = self->m_pager->getLatestVersion();
		self->m_newOldestVersion = self->m_pager->getOldestVersion();

		debug_printf("Recovered pager to version %" PRId64 ", oldest version is %" PRId64 "\n",
		             self->m_newOldestVersion);

		state Key meta = self->m_pager->getMetaKey();
		if (meta.size() == 0) {
			self->m_pHeader->formatVersion = MetaKey::FORMAT_VERSION;
			LogicalPageID id = wait(self->m_pager->newPageID());
			BTreePageIDRef newRoot((LogicalPageID*)&id, 1);
			debug_printf("new root %s\n", toString(newRoot).c_str());
			self->m_pHeader->root.set(newRoot, self->m_headerSpace - sizeof(MetaKey));
			self->m_pHeader->height = 1;
			++latest;
			Reference<ArenaPage> page = self->m_pager->newPageBuffer();
			makeEmptyRoot(page);
			self->m_pager->updatePage(PagerEventReasons::MetaData, nonBtreeLevel, id, page);
			self->m_pager->setCommitVersion(latest);

			LogicalPageID newQueuePage = wait(self->m_pager->newPageID());
			self->m_lazyClearQueue.create(
			    self->m_pager, newQueuePage, "LazyClearQueue", self->m_pager->newLastQueueID(), false);
			self->m_pHeader->lazyDeleteQueue = self->m_lazyClearQueue.getState();
			self->m_pager->setMetaKey(self->m_pHeader->asKeyRef());
			wait(self->m_pager->commit());
			debug_printf("Committed initial commit.\n");
		} else {
			self->m_pHeader->fromKeyRef(meta);
			self->m_lazyClearQueue.recover(self->m_pager, self->m_pHeader->lazyDeleteQueue, "LazyClearQueueRecovered");
		}

		debug_printf("Recovered btree at version %" PRId64 ": %s\n", latest, self->m_pHeader->toString().c_str());

		self->m_lastCommittedVersion = latest;
		self->m_lazyClearActor = incrementalLazyClear(self);
		return Void();
	}

	Future<Void> init() { return m_init; }

	virtual ~VersionedBTree() {
		// This probably shouldn't be called directly (meaning deleting an instance directly) but it should be safe,
		// it will cancel init and commit and leave the pager alive but with potentially an incomplete set of
		// uncommitted writes so it should not be committed.
		m_init.cancel();
		m_latestCommit.cancel();

		if (m_pHeader != nullptr) {
			delete[](uint8_t*) m_pHeader;
		}
	}

	// Must be nondecreasing
	void setWriteVersion(Version v) {
		ASSERT(v > m_lastCommittedVersion);
		// If there was no current mutation buffer, create one in the buffer map and update m_pBuffer
		if (m_pBuffer == nullptr) {
			// When starting a new mutation buffer its start version must be greater than the last write version
			ASSERT(v > m_writeVersion);
			m_pBuffer = &m_mutationBuffers[v];
		} else {
			// It's OK to set the write version to the same version repeatedly so long as m_pBuffer is not null
			ASSERT(v >= m_writeVersion);
		}
		m_writeVersion = v;
	}

	Future<Void> commit() {
		if (m_pBuffer == nullptr)
			return m_latestCommit;
		return commit_impl(this);
	}

	ACTOR static Future<Void> clearAllAndCheckSanity_impl(VersionedBTree* self) {
		ASSERT(g_network->isSimulated());

		debug_printf("Clearing tree.\n");
		self->setWriteVersion(self->getLatestVersion() + 1);
		self->clear(KeyRangeRef(dbBegin.key, dbEnd.key));
		wait(self->commit());

		// Loop commits until the the lazy delete queue is completely processed.
		loop {
			wait(self->commit());

			// If the lazy delete queue is completely processed then the last time the lazy delete actor
			// was started it, after the last commit, it would exist immediately and do no work, so its
			// future would be ready and its value would be 0.
			if (self->m_lazyClearActor.isReady() && self->m_lazyClearActor.get() == 0) {
				break;
			}
			self->setWriteVersion(self->getLatestVersion() + 1);
		}

		// Forget all but the latest version of the tree.
		debug_printf("Discarding all old versions.\n");
		self->setOldestVersion(self->getLastCommittedVersion());
		self->setWriteVersion(self->getLatestVersion() + 1);
		wait(self->commit());

		// The lazy delete queue should now be empty and contain only the new page to start writing to
		// on the next commit.
		LazyClearQueueT::QueueState s = self->m_lazyClearQueue.getState();
		ASSERT(s.numEntries == 0);
		ASSERT(s.numPages == 1);

		// The btree should now be a single non-oversized root page.
		ASSERT(self->m_pHeader->height == 1);
		ASSERT(self->m_pHeader->root.count == 1);

		// From the pager's perspective the only pages that should be in use are the btree root and
		// the previously mentioned lazy delete queue page.
		int64_t userPageCount = wait(self->m_pager->getUserPageCount());
		debug_printf("clearAllAndCheckSanity: userPageCount: %d\n", userPageCount);
		ASSERT(userPageCount == 2);

		return Void();
	}

	Future<Void> clearAllAndCheckSanity() { return clearAllAndCheckSanity_impl(this); }

private:
	// Represents a change to a single key - set, clear, or atomic op
	struct SingleKeyMutation {
		// Clear
		SingleKeyMutation() : op(MutationRef::ClearRange) {}
		// Set
		SingleKeyMutation(Value val) : op(MutationRef::SetValue), value(val) {}
		// Atomic Op
		SingleKeyMutation(MutationRef::Type op, Value val) : op(op), value(val) {}

		MutationRef::Type op;
		Value value;

		inline bool isClear() const { return op == MutationRef::ClearRange; }
		inline bool isSet() const { return op == MutationRef::SetValue; }
		inline bool isAtomicOp() const { return !isSet() && !isClear(); }

		inline bool equalToSet(ValueRef val) { return isSet() && value == val; }

		inline RedwoodRecordRef toRecord(KeyRef userKey) const {
			// No point in serializing an atomic op, it needs to be coalesced to a real value.
			ASSERT(!isAtomicOp());

			if (isClear())
				return RedwoodRecordRef(userKey);

			return RedwoodRecordRef(userKey, value);
		}

		std::string toString() const { return format("op=%d val='%s'", op, printable(value).c_str()); }
	};

	struct RangeMutation {
		RangeMutation() : boundaryChanged(false), clearAfterBoundary(false) {}

		bool boundaryChanged;
		Optional<ValueRef> boundaryValue; // Not present means cleared
		bool clearAfterBoundary;

		bool boundaryCleared() const { return boundaryChanged && !boundaryValue.present(); }

		// Returns true if this RangeMutation doesn't actually mutate anything
		bool noChanges() const { return !boundaryChanged && !clearAfterBoundary; }

		void clearBoundary() {
			boundaryChanged = true;
			boundaryValue.reset();
		}

		void clearAll() {
			clearBoundary();
			clearAfterBoundary = true;
		}

		void setBoundaryValue(ValueRef v) {
			boundaryChanged = true;
			boundaryValue = v;
		}

		bool boundarySet() const { return boundaryChanged && boundaryValue.present(); }

		std::string toString() const {
			return format("boundaryChanged=%d clearAfterBoundary=%d boundaryValue=%s",
			              boundaryChanged,
			              clearAfterBoundary,
			              ::toString(boundaryValue).c_str());
		}
	};

public:
#include "fdbserver/ArtMutationBuffer.h"
	struct MutationBufferStdMap {
		MutationBufferStdMap() {
			// Create range representing the entire keyspace.  This reduces edge cases to applying mutations
			// because now all existing keys are within some range in the mutation map.
			mutations[dbBegin.key];
			// Setting the dbEnd key to be cleared prevents having to treat a range clear to dbEnd as a special
			// case in order to avoid traversing down the rightmost edge of the tree.
			mutations[dbEnd.key].clearBoundary();
		}

	private:
		typedef std::map<KeyRef, RangeMutation> MutationsT;
		Arena arena;
		MutationsT mutations;

	public:
		struct iterator : public MutationsT::iterator {
			typedef MutationsT::iterator Base;
			iterator() = default;
			iterator(const MutationsT::iterator& i) : Base(i) {}

			const KeyRef& key() { return (*this)->first; }

			RangeMutation& mutation() { return (*this)->second; }
		};

		struct const_iterator : public MutationsT::const_iterator {
			typedef MutationsT::const_iterator Base;
			const_iterator() = default;
			const_iterator(const MutationsT::const_iterator& i) : Base(i) {}
			const_iterator(const MutationsT::iterator& i) : Base(i) {}

			const KeyRef& key() { return (*this)->first; }

			const RangeMutation& mutation() { return (*this)->second; }
		};

		// Return a T constructed in arena
		template <typename T>
		T copyToArena(const T& object) {
			return T(arena, object);
		}

		const_iterator upper_bound(const KeyRef& k) const { return mutations.upper_bound(k); }

		const_iterator lower_bound(const KeyRef& k) const { return mutations.lower_bound(k); }

		// erase [begin, end) from the mutation map
		void erase(const const_iterator& begin, const const_iterator& end) { mutations.erase(begin, end); }

		// Find or create a mutation buffer boundary for bound and return an iterator to it
		iterator insert(KeyRef boundary) {
			// Find the first split point in buffer that is >= key
			// Since the initial state of the mutation buffer contains the range '' through
			// the maximum possible key, our search had to have found something so we
			// can assume the iterator is valid.
			iterator ib = mutations.lower_bound(boundary);

			// If we found the boundary we are looking for, return its iterator
			if (ib.key() == boundary) {
				return ib;
			}

			// ib is our insert hint.  Copy boundary into arena and insert boundary into buffer
			boundary = KeyRef(arena, boundary);
			ib = mutations.insert(ib, { boundary, RangeMutation() });

			// ib is certainly > begin() because it is guaranteed that the empty string
			// boundary exists and the only way to have found that is to look explicitly
			// for it in which case we would have returned above.
			iterator iPrevious = ib;
			--iPrevious;
			// If the range we just divided was being cleared, then the dividing boundary key and range after it must
			// also be cleared
			if (iPrevious.mutation().clearAfterBoundary) {
				ib.mutation().clearAll();
			}

			return ib;
		}
	};
#define USE_ART_MUTATION_BUFFER 1

#ifdef USE_ART_MUTATION_BUFFER
	typedef struct MutationBufferART MutationBuffer;
#else
	typedef struct MutationBufferStdMap MutationBuffer;
#endif

private:
	/* Mutation Buffer Overview
	 *
	 * This structure's organization is meant to put pending updates for the btree in an order
	 * that makes it efficient to query all pending mutations across all pending versions which are
	 * relevant to a particular subtree of the btree.
	 *
	 * At the top level, it is a map of the start of a range being modified to a RangeMutation.
	 * The end of the range is map key (which is the next range start in the map).
	 *
	 * - The buffer starts out with keys '' and endKVV.key already populated.
	 *
	 * - When a new key is inserted into the buffer map, it is by definition
	 *   splitting an existing range so it should take on the rangeClearVersion of
	 *   the immediately preceding key which is the start of that range
	 *
	 * - Keys are inserted into the buffer map for every individual operation (set/clear/atomic)
	 *   key and for both the start and end of a range clear.
	 *
	 * - To apply a single clear, add it to the individual ops only if the last entry is not also a clear.
	 *
	 * - To apply a range clear, after inserting the new range boundaries do the following to the start
	 *   boundary and all successive boundaries < end
	 *      - set the range clear version if not already set
	 *      - add a clear to the startKeyMutations if the final entry is not a clear.
	 *
	 * - Note that there are actually TWO valid ways to represent
	 *       set c = val1 at version 1
	 *       clear c\x00 to z at version 2
	 *   with this model.  Either
	 *      c =     { rangeClearVersion = 2, startKeyMutations = { 1 => val1 }
	 *      z =     { rangeClearVersion = <not present>, startKeyMutations = {}
	 *   OR
	 *      c =     { rangeClearVersion = <not present>, startKeyMutations = { 1 => val1 }
	 *      c\x00 = { rangeClearVersion = 2, startKeyMutations = { 2 => <not present> }
	 *      z =     { rangeClearVersion = <not present>, startKeyMutations = {}
	 *
	 *   This is because the rangeClearVersion applies to a range begining with the first
	 *   key AFTER the start key, so that the logic for reading the start key is more simple
	 *   as it only involves consulting startKeyMutations.  When adding a clear range, the
	 *   boundary key insert/split described above is valid, and is what is currently done,
	 *   but it would also be valid to see if the last key before startKey is equal to
	 *   keyBefore(startKey), and if so that mutation buffer boundary key can be used instead
	 *   without adding an additional key to the buffer.

	 * TODO: A possible optimization here could be to only use existing btree leaf page boundaries as keys,
	 * with mutation point keys being stored in an unsorted strucutre under those boundary map keys,
	 * to be sorted later just before being merged into the existing leaf page.
	 */

	IPager2* m_pager;
	MutationBuffer* m_pBuffer;
	std::map<Version, MutationBuffer> m_mutationBuffers;

	Version m_writeVersion;
	Version m_lastCommittedVersion;
	Version m_newOldestVersion;
	Future<Void> m_latestCommit;
	Future<Void> m_init;
	std::string m_name;
	int m_blockSize;
	ParentInfoMapT childUpdateTracker;

	// MetaKey has a variable size, it can be as large as m_headerSpace
	MetaKey* m_pHeader;
	int m_headerSpace;

	LazyClearQueueT m_lazyClearQueue;
	Future<int> m_lazyClearActor;
	bool m_lazyClearStop;

	// Describes a range of a vector of records that should be built into a BTreePage
	struct PageToBuild {
		PageToBuild(int index, int blockSize)
		  : startIndex(index), count(0), pageSize(blockSize),
		    bytesLeft(blockSize - sizeof(BTreePage) - sizeof(BTreePage::BinaryTree)),
		    largeDeltaTree(pageSize > BTreePage::BinaryTree::SmallSizeLimit), blockSize(blockSize), blockCount(1),
		    kvBytes(0) {}

		int startIndex; // Index of the first record
		int count; // Number of records added to the page
		int pageSize; // Page size required to hold a BTreePage of the added records, which is a multiple of blockSize
		int bytesLeft; // Bytes in pageSize that are unused by the BTreePage so far
		bool largeDeltaTree; // Whether or not the tree in the generated page is in the 'large' size range
		int blockSize; // Base block size by which pageSize can be incremented
		int blockCount; // The number of blocks in pageSize
		int kvBytes; // The amount of user key/value bytes added to the page

		// Number of bytes used by the generated/serialized BTreePage
		int size() const { return pageSize - bytesLeft; }

		// Used fraction of pageSize bytes
		double usedFraction() const { return (double)size() / pageSize; }

		// Unused fraction of pageSize bytes
		double slackFraction() const { return (double)bytesLeft / pageSize; }

		// Fraction of PageSize in use by key or value string bytes, disregarding all overhead including string sizes
		double kvFraction() const { return (double)kvBytes / pageSize; }

		// Index of the last record to be included in this page
		int lastIndex() const { return endIndex() - 1; }

		// Index of the first record NOT included in this page
		int endIndex() const { return startIndex + count; }

		std::string toString() const {
			return format(
			    "{start=%d count=%d used %d/%d bytes (%.2f%% slack) kvBytes=%d blocks=%d blockSize=%d large=%d}",
			    startIndex,
			    count,
			    size(),
			    pageSize,
			    slackFraction() * 100,
			    kvBytes,
			    blockCount,
			    blockSize,
			    largeDeltaTree);
		}

		// Move an item from a to b if a has 2 or more items and the item fits in b
		// a and b must be consecutive pages from the same array of records
		static bool shiftItem(PageToBuild& a, PageToBuild& b, int deltaSize, int kvBytes) {
			if (a.count < 2) {
				return false;
			}

			// Size of the nodes in A and B, respectively
			int aNodeSize = deltaSize + BTreePage::BinaryTree::Node::headerSize(a.largeDeltaTree);
			int bNodeSize = deltaSize + BTreePage::BinaryTree::Node::headerSize(b.largeDeltaTree);

			if (b.bytesLeft < bNodeSize) {
				return false;
			}

			--a.count;
			++b.count;
			--b.startIndex;
			a.bytesLeft += aNodeSize;
			b.bytesLeft -= bNodeSize;
			a.kvBytes -= kvBytes;
			b.kvBytes += kvBytes;

			return true;
		}

		// Try to add a record of the given delta size to the page.
		// If force is true, the page will be expanded to make the record fit if needed.
		// Return value is whether or not the record was added to the page.
		bool addRecord(const RedwoodRecordRef& rec, int deltaSize, bool force) {
			int nodeSize = deltaSize + BTreePage::BinaryTree::Node::headerSize(largeDeltaTree);

			// If the record doesn't fit and the page can't be expanded then return false
			if (nodeSize > bytesLeft && !force) {
				return false;
			}

			++count;
			bytesLeft -= nodeSize;
			kvBytes += rec.kvBytes();

			// If needed, expand page so that record fits.
			// This is a loop because the first expansion may increase per-node overhead which could
			// then require a second expansion.
			while (bytesLeft < 0) {
				int newBlocks = (-bytesLeft + blockSize - 1) / blockSize;
				int extraSpace = newBlocks * blockSize;
				blockCount += newBlocks;
				bytesLeft += extraSpace;
				pageSize += extraSpace;

				// If size has moved into the "large" range then every node has gotten bigger so adjust bytesLeft
				if (!largeDeltaTree && pageSize > BTreePage::BinaryTree::SmallSizeLimit) {
					largeDeltaTree = true;
					bytesLeft -= (count * BTreePage::BinaryTree::LargeTreePerNodeExtraOverhead);
				}
			}
			return true;
		}
	};

	// Scans a vector of records and decides on page split points, returning a vector of 1+ pages to build
	static std::vector<PageToBuild> splitPages(const RedwoodRecordRef* lowerBound,
	                                           const RedwoodRecordRef* upperBound,
	                                           int prefixLen,
	                                           VectorRef<RedwoodRecordRef> records,
	                                           int height,
	                                           int blockSize) {
		debug_printf("splitPages height=%d records=%d lowerBound=%s upperBound=%s\n",
		             height,
		             records.size(),
		             lowerBound->toString(false).c_str(),
		             upperBound->toString(false).c_str());
		ASSERT(!records.empty());

		// Leaves can have just one record if it's large, but internal pages should have at least 4
		int minRecords = height == 1 ? 1 : 4;
		double maxSlack = SERVER_KNOBS->REDWOOD_PAGE_REBUILD_MAX_SLACK;
		std::vector<PageToBuild> pages;

		// deltaSizes contains pair-wise delta sizes for [lowerBound, records..., upperBound]
		std::vector<int> deltaSizes(records.size() + 1);
		deltaSizes.front() = records.front().deltaSize(*lowerBound, prefixLen, true);
		deltaSizes.back() = records.back().deltaSize(*upperBound, prefixLen, true);
		for (int i = 1; i < records.size(); ++i) {
			deltaSizes[i] = records[i].deltaSize(records[i - 1], prefixLen, true);
		}

		PageToBuild p(0, blockSize);

		for (int i = 0; i < records.size(); ++i) {
			bool force = p.count < minRecords || p.slackFraction() > maxSlack;
			debug_printf(
			    "  before addRecord  i=%d  records=%d  deltaSize=%d  kvSize=%d  force=%d  pageToBuild=%s  record=%s",
			    i,
			    records.size(),
			    deltaSizes[i],
			    records[i].kvBytes(),
			    force,
			    p.toString().c_str(),
			    records[i].toString(height == 1).c_str());

			if (!p.addRecord(records[i], deltaSizes[i], force)) {
				pages.push_back(p);
				p = PageToBuild(p.endIndex(), blockSize);
				p.addRecord(records[i], deltaSizes[i], true);
			}
		}

		if (p.count > 0) {
			pages.push_back(p);
		}

		debug_printf("  Before shift: %s\n", ::toString(pages).c_str());

		// If page count is > 1, try to balance slack between last two pages
		// The buggify disables this balancing as this will result in more edge
		// cases of pages with very few records.
		if (pages.size() > 1 && !BUGGIFY) {
			PageToBuild& a = pages[pages.size() - 2];
			PageToBuild& b = pages.back();

			// While the last page page has too much slack and the second to last page
			// has more than the minimum record count, shift a record from the second
			// to last page to the last page.
			while (b.slackFraction() > maxSlack && a.count > minRecords) {
				int i = a.lastIndex();
				if (!PageToBuild::shiftItem(a, b, deltaSizes[i], records[i].kvBytes())) {
					break;
				}
				debug_printf("  After shifting i=%d: a=%s b=%s\n", i, a.toString().c_str(), b.toString().c_str());
			}
		}

		return pages;
	}

	// Writes entries to 1 or more pages and return a vector of boundary keys with their ArenaPage(s)
	ACTOR static Future<Standalone<VectorRef<RedwoodRecordRef>>> writePages(VersionedBTree* self,
	                                                                        const RedwoodRecordRef* lowerBound,
	                                                                        const RedwoodRecordRef* upperBound,
	                                                                        VectorRef<RedwoodRecordRef> entries,
	                                                                        int height,
	                                                                        Version v,
	                                                                        BTreePageIDRef previousID) {
		ASSERT(entries.size() > 0);

		state Standalone<VectorRef<RedwoodRecordRef>> records;

		// All records share the prefix shared by the lower and upper boundaries
		state int prefixLen = lowerBound->getCommonPrefixLen(*upperBound);

		state std::vector<PageToBuild> pagesToBuild =
		    splitPages(lowerBound, upperBound, prefixLen, entries, height, self->m_blockSize);
		debug_printf("splitPages returning %s\n", toString(pagesToBuild).c_str());

		// Lower bound of the page being added to
		state RedwoodRecordRef pageLowerBound = lowerBound->withoutValue();
		state RedwoodRecordRef pageUpperBound;
		state int sinceYield = 0;

		state int pageIndex;

		for (pageIndex = 0; pageIndex < pagesToBuild.size(); ++pageIndex) {
			auto& p = pagesToBuild[pageIndex];
			debug_printf("building page %d of %d %s\n", pageIndex + 1, pagesToBuild.size(), p.toString().c_str());
			ASSERT(p.count != 0);

			// For internal pages, skip first entry if child link is null.  Such links only exist
			// to maintain a borrow-able prefix for the previous subtree after a subtree deletion.
			// If the null link falls on a new page post-split, then the pageLowerBound of the page
			// being built now will serve as the previous subtree's upper boundary as it is the same
			// key as entries[p.startIndex] and there is no need to actually store the null link in
			// the new page.
			if (height != 1 && !entries[p.startIndex].value.present()) {
				p.kvBytes -= entries[p.startIndex].key.size();
				++p.startIndex;
				--p.count;
				debug_printf("Skipping first null record, new count=%d\n", p.count);

				// If the page is now empty then it must be the last page in pagesToBuild, otherwise there would
				// be more than 1 item since internal pages need to have multiple children. While there is no page
				// to be built here, a record must be added to the output set because the upper boundary of the last
				// page built does not match the upper boundary of the original page that this call to writePages() is
				// replacing.  Put another way, the upper boundary of the rightmost page of the page set that was just
				// built does not match the upper boundary of the original page that the page set is replacing, so
				// adding the extra null link fixes this.
				if (p.count == 0) {
					ASSERT(pageIndex == pagesToBuild.size() - 1);
					records.push_back_deep(records.arena(), pageUpperBound);
					break;
				}
			}

			// Use the next entry as the upper bound, or upperBound if there are no more entries beyond this page
			int endIndex = p.endIndex();
			bool lastPage = endIndex == entries.size();
			pageUpperBound = lastPage ? upperBound->withoutValue() : entries[endIndex].withoutValue();

			// If this is a leaf page, and not the last one to be written, shorten the upper boundary
			if (!lastPage && height == 1) {
				int commonPrefix = pageUpperBound.getCommonPrefixLen(entries[endIndex - 1], prefixLen);
				pageUpperBound.truncate(commonPrefix + 1);
			}

			state Reference<ArenaPage> pages;
			BTreePage* btPage;

			if (p.blockCount == 1) {
				Reference<ArenaPage> page = self->m_pager->newPageBuffer();
				btPage = (BTreePage*)page->mutate();
				pages = std::move(page);
			} else {
				ASSERT(p.blockCount > 1);
				btPage = (BTreePage*)new uint8_t[p.pageSize];
			}

			btPage->height = height;
			btPage->kvBytes = p.kvBytes;
			g_redwoodMetrics.kvSizeWritten->sample(p.kvBytes);

			debug_printf("Building tree for %s\nlower: %s\nupper: %s\n",
			             p.toString().c_str(),
			             pageLowerBound.toString(false).c_str(),
			             pageUpperBound.toString(false).c_str());

			int deltaTreeSpace = p.pageSize - sizeof(BTreePage);
			state int written = btPage->tree()->build(
			    deltaTreeSpace, &entries[p.startIndex], &entries[endIndex], &pageLowerBound, &pageUpperBound);

			if (written > deltaTreeSpace) {
				debug_printf("ERROR:  Wrote %d bytes to page %s deltaTreeSpace=%d\n",
				             written,
				             p.toString().c_str(),
				             deltaTreeSpace);
				TraceEvent(SevError, "RedwoodDeltaTreeOverflow")
				    .detail("PageSize", p.pageSize)
				    .detail("BytesWritten", written);
				ASSERT(false);
			}

			auto& metrics = g_redwoodMetrics.level(height);
			metrics.metrics.pageBuild += 1;
			metrics.metrics.pageBuildExt += p.blockCount - 1;

			metrics.buildFillPctSketch->samplePercentage(p.usedFraction());
			metrics.buildStoredPctSketch->samplePercentage(p.kvFraction());
			metrics.buildItemCountSketch->sampleRecordCounter(p.count);

			// Create chunked pages
			// TODO: Avoid copying page bytes, but this is not trivial due to how pager checksums are currently handled.
			if (p.blockCount != 1) {
				// Mark the slack in the page buffer as defined
				VALGRIND_MAKE_MEM_DEFINED(((uint8_t*)btPage) + written, (p.blockCount * p.blockSize) - written);
				Reference<ArenaPage> page = self->m_pager->newPageBuffer(p.blockCount);
				const uint8_t* rptr = (const uint8_t*)btPage;
				for (int b = 0; b < p.blockCount; ++b) {
					memcpy(page->mutate() + b * p.blockSize, rptr, p.blockSize);
					rptr += p.blockSize;
				}
				pages = std::move(page);
				delete[](uint8_t*) btPage;
			}

			// Write this btree page, which is made of 1 or more pager pages.
			state BTreePageIDRef childPageID;
			state int k;

			// If we are only writing 1 page and it has the same BTreePageID size as the original then try to reuse the
			// LogicalPageIDs in previousID and try to update them atomically.
			if (pagesToBuild.size() == 1 && previousID.size() == p.blockCount) {
				VectorRef<LogicalPageID> ids =
				    wait(self->m_pager->atomicUpdatePage(PagerEventReasons::Commit, height, previousID, pages, v));
				for (const LogicalPageID& id : ids) {
					childPageID.push_back(records.arena(), id);
				}
			} else {
				// Either the original page is being split, or it's not but it has changed BTreePageID size.
				// Either way, there is no point in reusing any of the original page IDs because the parent
				// must be rewritten anyway to count for the change in child count or child links.
				// Free the old IDs, but only once (before the first output record is added).
				if (records.empty()) {
					self->freeBTreePage(previousID, v);
				}
				Standalone<VectorRef<LogicalPageID>> emptyPages = wait(self->m_pager->newPageIDs(p.blockCount));
				self->m_pager->updatePage(PagerEventReasons::Commit, height, emptyPages, pages);
				for (const LogicalPageID& id : emptyPages) {
					childPageID.push_back(records.arena(), id);
				}
			}

			if (++sinceYield > 100) {
				sinceYield = 0;
				wait(yield());
			}

			if (REDWOOD_DEBUG) {
				auto& p = pagesToBuild[pageIndex];
				debug_printf("Wrote %s original=%s deltaTreeSize=%d for %s\nlower: %s\nupper: %s\n",
				             toString(childPageID).c_str(),
				             toString(previousID).c_str(),
				             written,
				             p.toString().c_str(),
				             pageLowerBound.toString(false).c_str(),
				             pageUpperBound.toString(false).c_str());
				for (int j = p.startIndex; j < p.endIndex(); ++j) {
					debug_printf(" %3d: %s\n", j, entries[j].toString(height == 1).c_str());
				}
				ASSERT(pageLowerBound.key <= pageUpperBound.key);
			}

			// Push a new record onto the results set, without the child page, copying it into the records arena
			records.push_back_deep(records.arena(), pageLowerBound.withoutValue());
			// Set the child page value of the inserted record to childPageID, which has already been allocated in
			// records.arena() above
			records.back().setChildPage(childPageID);

			pageLowerBound = pageUpperBound;
		}

		return records;
	}

	ACTOR static Future<Standalone<VectorRef<RedwoodRecordRef>>>
	buildNewRoot(VersionedBTree* self, Version version, Standalone<VectorRef<RedwoodRecordRef>> records, int height) {
		debug_printf("buildNewRoot start version %" PRId64 ", %lu records\n", version, records.size());

		// While there are multiple child pages for this version we must write new tree levels.
		while (records.size() > 1) {
			self->m_pHeader->height = ++height;
			ASSERT(height < std::numeric_limits<int8_t>::max());
			Standalone<VectorRef<RedwoodRecordRef>> newRecords =
			    wait(writePages(self, &dbBegin, &dbEnd, records, height, version, BTreePageIDRef()));
			debug_printf("Wrote a new root level at version %" PRId64 " height %d size %lu pages\n",
			             version,
			             height,
			             newRecords.size());
			records = newRecords;
		}

		return records;
	}

	// Try to evict a BTree page from the pager cache.
	// Returns true if, at the end of the call, the page is no longer in cache,
	// so the caller can assume its ArenaPage reference is the only one.
	bool tryEvictPage(IPagerSnapshot* pager, BTreePageIDRef id) {
		// If it's an oversized page, currently it cannot be in the cache
		if (id.size() > 0) {
			return true;
		}
		return pager->tryEvictPage(id.front());
	}

	ACTOR static Future<Reference<const ArenaPage>> readPage(PagerEventReasons reason,
	                                                         unsigned int level,
	                                                         Reference<IPagerSnapshot> snapshot,
	                                                         BTreePageIDRef id,
	                                                         int priority,
	                                                         bool forLazyClear,
	                                                         bool cacheable) {

		debug_printf("readPage() op=read%s %s @%" PRId64 "\n",
		             forLazyClear ? "ForDeferredClear" : "",
		             toString(id).c_str(),
		             snapshot->getVersion());
		ASSERT(!id.empty());
		state Reference<const ArenaPage> page;
<<<<<<< HEAD
		Reference<const ArenaPage> p = wait(snapshot->getPhysicalPage(reason, level, id, cacheable, false));
		page = std::move(p);
=======

		if (id.size() == 1) {
			Reference<const ArenaPage> p =
			    wait(snapshot->getPhysicalPage(reason, level, id.front(), priority, cacheable, false));
			page = std::move(p);
		} else {
			ASSERT(!id.empty());
			std::vector<Future<Reference<const ArenaPage>>> reads;
			for (auto& pageID : id) {
				reads.push_back(snapshot->getPhysicalPage(reason, level, pageID, priority, cacheable, false));
			}
			std::vector<Reference<const ArenaPage>> pages = wait(getAll(reads));
			// TODO:  Cache reconstituted super pages somehow, perhaps with help from the Pager.
			page = ArenaPage::concatPages(pages);
		}
>>>>>>> 26d886c6

		debug_printf("readPage() op=readComplete %s @%" PRId64 " \n", toString(id).c_str(), snapshot->getVersion());
		const BTreePage* pTreePage = (const BTreePage*)page->begin();
		auto& metrics = g_redwoodMetrics.level(pTreePage->height).metrics;
		metrics.pageRead += 1;
		metrics.pageReadExt += (id.size() - 1);

		return std::move(page);
	}

	// Get cursor into a BTree node, creating decode cache from boundaries if needed
	static BTreePage::BinaryTree::Cursor getCursor(Reference<const ArenaPage> page,
	                                               const RedwoodRecordRef& lowerBound,
	                                               const RedwoodRecordRef& upperBound) {
		if (page->userData == nullptr) {
			debug_printf("Creating DecodeCache for ptr=%p lower=%s upper=%s\n",
			             page->begin(),
			             lowerBound.toString().c_str(),
			             upperBound.toString().c_str());

			BTreePage::BinaryTree::DecodeCache* cache = new BTreePage::BinaryTree::DecodeCache(lowerBound, upperBound);
			page->userData = cache;
			page->userDataDestructor = [](void* cache) { ((BTreePage::BinaryTree::DecodeCache*)cache)->delref(); };
		}

		return BTreePage::BinaryTree::Cursor((BTreePage::BinaryTree::DecodeCache*)page->userData,
		                                     ((BTreePage*)page->begin())->tree());
	}

	// Get cursor into a BTree node from a child link
	static BTreePage::BinaryTree::Cursor getCursor(const Reference<const ArenaPage>& page,
	                                               const BTreePage::BinaryTree::Cursor& link) {
		if (page->userData == nullptr) {
			return getCursor(page, link.get(), link.next().getOrUpperBound());
		}

		return BTreePage::BinaryTree::Cursor((BTreePage::BinaryTree::DecodeCache*)page->userData,
		                                     ((BTreePage*)page->begin())->tree());
	}

<<<<<<< HEAD
	static void preLoadPage(IPagerSnapshot* snapshot, unsigned int l, BTreePageIDRef ids) {
=======
	static void preLoadPage(IPagerSnapshot* snapshot, unsigned int l, BTreePageIDRef id, int priority) {
>>>>>>> 26d886c6
		g_redwoodMetrics.metric.btreeLeafPreload += 1;
		g_redwoodMetrics.metric.btreeLeafPreloadExt += (ids.size() - 1);

<<<<<<< HEAD
		snapshot->getPhysicalPage(
		    PagerEventReasons::RangePrefetch, nonBtreeLevel, ids, true, true); // prefetch btree leaf node
=======
		for (auto pageID : id) {
			// Prefetches are always at the Leaf level currently so it isn't part of the per-level metrics set
			snapshot->getPhysicalPage(PagerEventReasons::RangePrefetch, nonBtreeLevel, pageID, priority, true, true);
		}
>>>>>>> 26d886c6
	}

	void freeBTreePage(BTreePageIDRef btPageID, Version v) {
		// Free individual pages at v
		for (LogicalPageID id : btPageID) {
			m_pager->freePage(id, v);
		}
	}

	// Write new version of pageID at version v using page as its data.
	// Attempts to reuse original id(s) in btPageID, returns BTreePageID.
<<<<<<< HEAD
	// UpdateBtreePage is only called from commitSubTree funciton
	static Future<BTreePageIDRef> updateBTreePage(VersionedBTree* self,
=======
	// updateBTreePage is only called from commitSubTree function so write reason is always btree commit
	ACTOR static Future<BTreePageIDRef> updateBTreePage(VersionedBTree* self,
>>>>>>> 26d886c6
	                                                    BTreePageIDRef oldID,
	                                                    Arena* arena,
	                                                    Reference<ArenaPage> page,
	                                                    Version writeVersion) {
		BTreePage* btPage = (BTreePage*)page->begin();
		if (REDWOOD_DEBUG) {
			BTreePage::BinaryTree::DecodeCache* cache = (BTreePage::BinaryTree::DecodeCache*)page->userData;
			debug_printf_always(
			    "updateBTreePage(%s, %s) %s\n",
			    ::toString(oldID).c_str(),
			    ::toString(writeVersion).c_str(),
			    cache == nullptr
			        ? "<noDecodeCache>"
			        : btPage->toString(true, oldID, writeVersion, cache->lowerBound, cache->upperBound).c_str());
		}
<<<<<<< HEAD
		Future<BTreePageIDRef> newID =
		    map(self->m_pager->atomicUpdatePage(PagerEventReasons::Commit, btPage->height, oldID, page, writeVersion),
		        [=](VectorRef<LogicalPageID> ids) {
			        ASSERT(ids.size() == oldID.size());
			        /*for (size_t i=0; i < ids.size(); ++i) {
				        newID[i] = ids[i];
			        }*/
			        return ids;
		        });
=======

		state int height = ((BTreePage*)page->begin())->height;
		if (oldID.size() == 1) {
			LogicalPageID id = wait(
			    self->m_pager->atomicUpdatePage(PagerEventReasons::Commit, height, oldID.front(), page, writeVersion));
			newID.front() = id;
		} else {
			state std::vector<Reference<ArenaPage>> pages;
			const uint8_t* rptr = page->begin();
			int bytesLeft = page->size();
			while (bytesLeft > 0) {
				Reference<ArenaPage> p = self->m_pager->newPageBuffer();
				int blockSize = p->size();
				memcpy(p->mutate(), rptr, blockSize);
				rptr += blockSize;
				bytesLeft -= blockSize;
				pages.push_back(p);
			}
			ASSERT(pages.size() == oldID.size());

			// Write pages, trying to reuse original page IDs
			state int i = 0;
			for (; i < pages.size(); ++i) {
				LogicalPageID id = wait(self->m_pager->atomicUpdatePage(
				    PagerEventReasons::Commit, height, oldID[i], pages[i], writeVersion));
				newID[i] = id;
			}
		}

>>>>>>> 26d886c6
		return newID;
	}

	// Copy page to a new page which shares the same DecodeCache with the old page
	static Reference<ArenaPage> clonePageForUpdate(Reference<const ArenaPage> page) {
		Reference<ArenaPage> newPage = page->cloneContents();

		BTreePage::BinaryTree::DecodeCache* cache = (BTreePage::BinaryTree::DecodeCache*)page->userData;
		cache->addref();
		newPage->userData = cache;
		newPage->userDataDestructor = [](void* cache) { ((BTreePage::BinaryTree::DecodeCache*)cache)->delref(); };

		debug_printf("cloneForUpdate(%p -> %p  size=%d\n", page->begin(), newPage->begin(), page->size());
		return newPage;
	}

	// Each call to commitSubtree() will pass most of its arguments via a this structure because the caller
	// will need access to these parameters after commitSubtree() is done.
	struct InternalPageSliceUpdate : public FastAllocated<InternalPageSliceUpdate> {
		// The logical range for the subtree's contents.  Due to subtree clears, these boundaries may not match
		// the lower/upper bounds needed to decode the page.
		// Subtree clears can cause the boundaries for decoding the page to be more restrictive than the subtree's
		// logical boundaries.  When a subtree is fully cleared, the link to it is replaced with a null link, but
		// the key boundary remains in tact to support decoding of the previous subtree.
		RedwoodRecordRef subtreeLowerBound;
		RedwoodRecordRef subtreeUpperBound;

		// The lower/upper bound for decoding the root of the subtree
		RedwoodRecordRef decodeLowerBound;
		RedwoodRecordRef decodeUpperBound;

		bool boundariesNormal() const {
			// If the decode upper boundary is the subtree upper boundary the pointers will be the same
			// For the lower boundary, if the pointers are not the same there is still a possibility
			// that the keys are the same.  This happens for the first remaining subtree of an internal page
			// after the prior subtree(s) were cleared.
			return (decodeUpperBound == subtreeUpperBound) &&
			       (decodeLowerBound == subtreeLowerBound || decodeLowerBound.sameExceptValue(subtreeLowerBound));
		}

		// The record range of the subtree slice is cBegin to cEnd
		// cBegin.get().getChildPage() is guaranteed to be valid
		// cEnd can be
		//   - the next record which also has a child page
		//   - the next-next record which has a child page because the next record does not and
		//     only existed to provide the correct upper bound for decoding cBegin's child page
		//   - a later record with a valid child page, because this slice represents a range of
		//     multiple subtrees that are either all unchanged or all cleared.
		//   - invalid, because cBegin is the last child entry in the page or because the range
		//     being cleared or unchanged extends to the end of the page's entries
		BTreePage::BinaryTree::Cursor cBegin;
		BTreePage::BinaryTree::Cursor cEnd;

		// The prefix length common to the entire logical subtree.  Might be shorter than the length common to all
		// actual items in the page.
		int skipLen;

		// Members below this point are "output" members, set by function calls from commitSubtree() once it decides
		// what is happening with this slice of the tree.

		// If true, present, the contents of newLinks should replace [cBegin, cEnd)
		bool childrenChanged;
		Standalone<VectorRef<RedwoodRecordRef>> newLinks;

		// The upper boundary expected, if any, by the last child in either [cBegin, cEnd) or newLinks
		// If the last record in the range has a null link then this will be null.
		Optional<RedwoodRecordRef> expectedUpperBound;

		bool inPlaceUpdate;

		// CommitSubtree will call one of the following three functions based on its exit path

		// Subtree was cleared.
		void cleared() {
			inPlaceUpdate = false;
			childrenChanged = true;
			expectedUpperBound.reset();
		}

		// Page was updated in-place through edits and written to maybeNewID
		void updatedInPlace(BTreePageIDRef maybeNewID, BTreePage* btPage, int capacity) {
			inPlaceUpdate = true;
			auto& metrics = g_redwoodMetrics.level(btPage->height);
			metrics.metrics.pageModify += 1;
			metrics.metrics.pageModifyExt += (maybeNewID.size() - 1);

			metrics.modifyFillPctSketch->samplePercentage((double)btPage->size() / capacity);
			metrics.modifyStoredPctSketch->samplePercentage((double)btPage->kvBytes / capacity);
			metrics.modifyItemCountSketch->sampleRecordCounter(btPage->tree()->numItems);

			g_redwoodMetrics.kvSizeWritten->sample(btPage->kvBytes);

			// The boundaries can't have changed, but the child page link may have.
			if (maybeNewID != decodeLowerBound.getChildPage()) {
				// Add page's decode lower bound to newLinks set without its child page, intially
				newLinks.push_back_deep(newLinks.arena(), decodeLowerBound.withoutValue());

				// Set the child page ID, which has already been allocated in result.arena()
				newLinks.back().setChildPage(maybeNewID);
				childrenChanged = true;
			} else {
				childrenChanged = false;
			}

			// Expected upper bound remains unchanged.
		}

		// writePages() was used to build 1 or more replacement pages.
		void rebuilt(Standalone<VectorRef<RedwoodRecordRef>> newRecords) {
			inPlaceUpdate = false;
			newLinks = newRecords;
			childrenChanged = true;

			// If the replacement records ended on a non-null child page, then the expect upper bound is
			// the subtree upper bound since that is what would have been used for the page(s) rebuild,
			// otherwise it is null.
			expectedUpperBound = newLinks.back().value.present() ? subtreeUpperBound : Optional<RedwoodRecordRef>();
		}

		// Get the first record for this range AFTER applying whatever changes were made
		const RedwoodRecordRef* getFirstBoundary() const {
			if (childrenChanged) {
				if (newLinks.empty()) {
					return nullptr;
				}
				return &newLinks.front();
			}
			return &decodeLowerBound;
		}

		std::string toString() const {
			std::string s;
			s += format("SubtreeSlice: addr=%p skipLen=%d subtreeCleared=%d childrenChanged=%d inPlaceUpdate=%d\n",
			            this,
			            skipLen,
			            childrenChanged && newLinks.empty(),
			            childrenChanged,
			            inPlaceUpdate);
			s += format("SubtreeLower: %s\n", subtreeLowerBound.toString(false).c_str());
			s += format(" DecodeLower: %s\n", decodeLowerBound.toString(false).c_str());
			s += format(" DecodeUpper: %s\n", decodeUpperBound.toString(false).c_str());
			s += format("SubtreeUpper: %s\n", subtreeUpperBound.toString(false).c_str());
			s += format("expectedUpperBound: %s\n",
			            expectedUpperBound.present() ? expectedUpperBound.get().toString(false).c_str() : "(null)");
			for (int i = 0; i < newLinks.size(); ++i) {
				s += format("  %i: %s\n", i, newLinks[i].toString(false).c_str());
			}
			s.resize(s.size() - 1);
			return s;
		}
	};

	struct InternalPageModifier {
		InternalPageModifier() {}
		InternalPageModifier(Reference<const ArenaPage> p, bool alreadyCloned, bool updating, ParentInfo* parentInfo)
		  : page(p), clonedPage(alreadyCloned), updating(updating), changesMade(false), parentInfo(parentInfo) {}

		// Whether updating the existing page is allowed
		bool updating;
		Reference<const ArenaPage> page;

		// Whether or not page has been cloned for update
		bool clonedPage;

		Standalone<VectorRef<RedwoodRecordRef>> rebuild;

		// Whether there are any changes to the page, either made in place or staged in rebuild
		bool changesMade;
		ParentInfo* parentInfo;

		BTreePage* btPage() const { return (BTreePage*)page->begin(); }

		bool empty() const {
			if (updating) {
				return btPage()->tree()->numItems == 0;
			} else {
				return rebuild.empty();
			}
		}

		void cloneForUpdate() {
			if (!clonedPage) {
				page = clonePageForUpdate(page);
				clonedPage = true;
			}
		}

		// end is the cursor position of the first record of the unvisited child link range, which
		// is needed if the insert requires switching from update to rebuild mode.
		void insert(BTreePage::BinaryTree::Cursor end, const VectorRef<RedwoodRecordRef>& recs) {
			int i = 0;
			if (updating) {
				// Update must be done in the new tree, not the original tree where the end cursor will be from
				end.tree = btPage()->tree();

				// TODO: insert recs in a random order to avoid new subtree being entirely right child links
				while (i != recs.size()) {
					const RedwoodRecordRef& rec = recs[i];
					debug_printf("internal page (updating) insert: %s\n", rec.toString(false).c_str());

					if (!end.insert(rec)) {
						debug_printf("internal page: failed to insert %s, switching to rebuild\n",
						             rec.toString(false).c_str());

						// Update failed, so populate rebuild vector with everything up to but not including end, which
						// may include items from recs that were already added.
						auto c = end;
						if (c.moveFirst()) {
							rebuild.reserve(rebuild.arena(), c.tree->numItems);
							while (c != end) {
								debug_printf("  internal page rebuild: add %s\n", c.get().toString(false).c_str());
								rebuild.push_back(rebuild.arena(), c.get());
								c.moveNext();
							}
						}
						updating = false;
						break;
					}
					btPage()->kvBytes += rec.kvBytes();
					++i;
				}
			}

			// Not updating existing page so just add recs to rebuild vector
			if (!updating) {
				rebuild.reserve(rebuild.arena(), rebuild.size() + recs.size());
				while (i != recs.size()) {
					const RedwoodRecordRef& rec = recs[i];
					debug_printf("internal page (rebuilding) insert: %s\n", rec.toString(false).c_str());
					rebuild.push_back(rebuild.arena(), rec);
					++i;
				}
			}
		}

		void keep(BTreePage::BinaryTree::Cursor begin, BTreePage::BinaryTree::Cursor end) {
			if (!updating) {
				while (begin != end) {
					debug_printf("internal page (rebuilding) keeping: %s\n", begin.get().toString(false).c_str());
					rebuild.push_back(rebuild.arena(), begin.get());
					begin.moveNext();
				}
			} else if (REDWOOD_DEBUG) {
				while (begin != end) {
					debug_printf("internal page (updating) keeping: %s\n", begin.get().toString(false).c_str());
					begin.moveNext();
				}
			}
		}

		// This must be called for each of the InternalPageSliceUpdates in sorted order.
		void applyUpdate(InternalPageSliceUpdate& u, const RedwoodRecordRef* nextBoundary) {
			debug_printf("applyUpdate nextBoundary=(%p) %s  %s\n",
			             nextBoundary,
			             (nextBoundary != nullptr) ? nextBoundary->toString(false).c_str() : "",
			             u.toString().c_str());

			// If the children changed, replace [cBegin, cEnd) with newLinks
			if (u.childrenChanged) {
				if (updating) {
					auto c = u.cBegin;

					if (c != u.cEnd) {
						cloneForUpdate();
						// must point c to the tree to erase from
						c.tree = btPage()->tree();
					}

					while (c != u.cEnd) {
						debug_printf("internal page (updating) erasing: %s\n", c.get().toString(false).c_str());
						btPage()->kvBytes -= c.get().kvBytes();
						c.erase();
					}

					// [cBegin, cEnd) is now erased, and cBegin is invalid, so cEnd represents the end
					// of the range that comes before any part of newLinks that can't be added if there
					// is not enough space.
					insert(u.cEnd, u.newLinks);
				} else {
					// Already in rebuild mode so the cursor parameter is meaningless
					insert({}, u.newLinks);
				}

				// cBegin has been erased so interating from the first entry forward will never see cBegin to use as an
				// endpoint.
				changesMade = true;
			} else {

				// If this was an in-place update, where the child page IDs do not change, notify the
				// parentInfo that those pages have been updated so it can possibly eliminate their
				// second writes later.
				if (u.inPlaceUpdate) {
					for (auto id : u.decodeLowerBound.getChildPage()) {
						parentInfo->pageUpdated(id);
					}
				}

				keep(u.cBegin, u.cEnd);
			}

			// If there is an expected upper boundary for the next range after u
			if (u.expectedUpperBound.present()) {
				// Then if it does not match the next boundary then insert a dummy record
				if (nextBoundary == nullptr || (nextBoundary != &u.expectedUpperBound.get() &&
				                                !nextBoundary->sameExceptValue(u.expectedUpperBound.get()))) {
					RedwoodRecordRef rec = u.expectedUpperBound.get().withoutValue();
					debug_printf("applyUpdate adding dummy record %s\n", rec.toString(false).c_str());

					cloneForUpdate();
					insert(u.cEnd, { &rec, 1 });
					changesMade = true;
				}
			}
		}
	};

	ACTOR static Future<Void> commitSubtree(
	    VersionedBTree* self,
	    Reference<IPagerSnapshot> snapshot,
	    MutationBuffer* mutationBuffer,
	    BTreePageIDRef rootID,
<<<<<<< HEAD
	    bool isLeaf,
	    unsigned int level,
=======
	    int height,
>>>>>>> 26d886c6
	    MutationBuffer::const_iterator mBegin, // greatest mutation boundary <= subtreeLowerBound->key
	    MutationBuffer::const_iterator mEnd, // least boundary >= subtreeUpperBound->key
	    InternalPageSliceUpdate* update) {

		state std::string context;
		if (REDWOOD_DEBUG) {
			context = format("CommitSubtree(root=%s): ", toString(rootID).c_str());
		}
		debug_printf("%s %s\n", context.c_str(), update->toString().c_str());
		if (REDWOOD_DEBUG) {
			debug_printf("%s ---------MUTATION BUFFER SLICE ---------------------\n", context.c_str());
			auto begin = mBegin;
			while (1) {
				debug_printf("%s Mutation: '%s':  %s\n",
				             context.c_str(),
				             printable(begin.key()).c_str(),
				             begin.mutation().toString().c_str());
				if (begin == mEnd) {
					break;
				}
				++begin;
			}
			debug_printf("%s -------------------------------------\n", context.c_str());
		}

		state Reference<const ArenaPage> page =
<<<<<<< HEAD
		    wait(readPage(PagerEventReasons::Commit, level, snapshot, rootID, false, false));
=======
		    wait(readPage(PagerEventReasons::Commit, height, snapshot, rootID, height, false, true));
>>>>>>> 26d886c6
		state Version writeVersion = self->getLastCommittedVersion() + 1;

		// If the page exists in the cache, it must be copied before modification.
		// That copy will be referenced by pageCopy, as page must stay in scope in case anything references its
		// memory and it gets evicted from the cache.
		// If the page is not in the cache, then no copy is needed so we will initialize pageCopy to page
		state Reference<const ArenaPage> pageCopy;

		state BTreePage* btPage = (BTreePage*)page->begin();
		ASSERT(height == btPage->height);
		++g_redwoodMetrics.level(height).metrics.pageCommitStart;

		// TODO:  Decide if it is okay to update if the subtree boundaries are expanded.  It can result in
		// records in a DeltaTree being outside its decode boundary range, which isn't actually invalid
		// though it is awkward to reason about.
		// TryToUpdate indicates insert and erase operations should be tried on the existing page first
		state bool tryToUpdate = btPage->tree()->numItems > 0 && update->boundariesNormal();

		debug_printf(
		    "%s commitSubtree(): %s\n",
		    context.c_str(),
		    btPage->toString(false, rootID, snapshot->getVersion(), update->decodeLowerBound, update->decodeUpperBound)
		        .c_str());

		state BTreePage::BinaryTree::Cursor cursor =
		    update->cBegin.valid() ? getCursor(page, update->cBegin) : getCursor(page, dbBegin, dbEnd);

		if (REDWOOD_DEBUG) {
			debug_printf("%s ---------MUTATION BUFFER SLICE ---------------------\n", context.c_str());
			auto begin = mBegin;
			while (1) {
				debug_printf("%s Mutation: '%s':  %s\n",
				             context.c_str(),
				             printable(begin.key()).c_str(),
				             begin.mutation().toString().c_str());
				if (begin == mEnd) {
					break;
				}
				++begin;
			}
			debug_printf("%s -------------------------------------\n", context.c_str());
		}

		// Leaf Page
		if (btPage->isLeaf()) {
			bool updating = tryToUpdate;
			bool changesMade = false;

			state Standalone<VectorRef<RedwoodRecordRef>> merged;
			auto switchToLinearMerge = [&]() {
				// Couldn't make changes in place, so now do a linear merge and build new pages.
				updating = false;
				auto c = cursor;
				c.moveFirst();
				while (c != cursor) {
					debug_printf("%s catch-up adding %s\n", context.c_str(), c.get().toString().c_str());
					merged.push_back(merged.arena(), c.get());
					c.moveNext();
				}
			};

			// The first mutation buffer boundary has a key <= the first key in the page.

			cursor.moveFirst();
			debug_printf("%s Leaf page, applying changes.\n", context.c_str());

			// Now, process each mutation range and merge changes with existing data.
			bool firstMutationBoundary = true;
			while (mBegin != mEnd) {
				debug_printf("%s New mutation boundary: '%s': %s\n",
				             context.c_str(),
				             printable(mBegin.key()).c_str(),
				             mBegin.mutation().toString().c_str());

				// Apply the change to the mutation buffer start boundary key only if
				//   - there actually is a change (whether a set or a clear, old records are to be removed)
				//   - either this is not the first boundary or it is but its key matches our lower bound key
				bool applyBoundaryChange = mBegin.mutation().boundaryChanged &&
				                           (!firstMutationBoundary || mBegin.key() == update->subtreeLowerBound.key);
				firstMutationBoundary = false;

				// Iterate over records for the mutation boundary key, keep them unless the boundary key was changed or
				// we are not applying it
				while (cursor.valid() && cursor.get().key == mBegin.key()) {
					// If there were no changes to the key or we're not applying it
					if (!applyBoundaryChange) {
						// If not updating, add to the output set, otherwise skip ahead past the records for the
						// mutation boundary
						if (!updating) {
							merged.push_back(merged.arena(), cursor.get());
							debug_printf("%s Added %s [existing, boundary start]\n",
							             context.c_str(),
							             cursor.get().toString().c_str());
						}
						cursor.moveNext();
					} else {
						changesMade = true;
						// If updating, erase from the page, otherwise do not add to the output set
						if (updating) {
							debug_printf("%s Erasing %s [existing, boundary start]\n",
							             context.c_str(),
							             cursor.get().toString().c_str());

							// Copy page for modification if not already copied
							if (!pageCopy.isValid()) {
								pageCopy = clonePageForUpdate(page);
								btPage = (BTreePage*)pageCopy->begin();
								cursor.tree = btPage->tree();
							}

							btPage->kvBytes -= cursor.get().kvBytes();
							cursor.erase();
						} else {
							debug_printf("%s Skipped %s [existing, boundary start]\n",
							             context.c_str(),
							             cursor.get().toString().c_str());
							cursor.moveNext();
						}
					}
				}

				constexpr int maxHeightAllowed = 8;

				// Write the new record(s) for the mutation boundary start key if its value has been set
				// Clears of this key will have been processed above by not being erased from the updated page or
				// excluded from the merge output
				if (applyBoundaryChange && mBegin.mutation().boundarySet()) {
					RedwoodRecordRef rec(mBegin.key(), mBegin.mutation().boundaryValue.get());
					changesMade = true;

					// If updating, add to the page, else add to the output set
					if (updating) {
						// Copy page for modification if not already copied
						if (!pageCopy.isValid()) {
							pageCopy = clonePageForUpdate(page);
							btPage = (BTreePage*)pageCopy->begin();
							cursor.tree = btPage->tree();
						}

						if (cursor.insert(rec, update->skipLen, maxHeightAllowed)) {
							btPage->kvBytes += rec.kvBytes();
							debug_printf(
							    "%s Inserted %s [mutation, boundary start]\n", context.c_str(), rec.toString().c_str());
						} else {
							debug_printf("%s Insert failed for %s [mutation, boundary start]\n",
							             context.c_str(),
							             rec.toString().c_str());
							switchToLinearMerge();
						}
					}

					if (!updating) {
						merged.push_back(merged.arena(), rec);
						debug_printf(
						    "%s Added %s [mutation, boundary start]\n", context.c_str(), rec.toString().c_str());
					}
				}

				// Before advancing the iterator, get whether or not the records in the following range must be removed
				bool remove = mBegin.mutation().clearAfterBoundary;
				// Advance to the next boundary because we need to know the end key for the current range.
				++mBegin;
				if (mBegin == mEnd) {
					update->skipLen = 0;
				}

				debug_printf("%s Mutation range end: '%s'\n", context.c_str(), printable(mBegin.key()).c_str());

				// Now handle the records up through but not including the next mutation boundary key
				RedwoodRecordRef end(mBegin.key());

				// If the records are being removed and we're not doing an in-place update
				// OR if we ARE doing an update but the records are NOT being removed, then just skip them.
				if (remove != updating) {
					// If not updating, then the records, if any exist, are being removed.  We don't know if there
					// actually are any but we must assume there are.
					if (!updating) {
						changesMade = true;
					}

					debug_printf("%s Seeking forward to next boundary (remove=%d updating=%d) %s\n",
					             context.c_str(),
					             remove,
					             updating,
					             mBegin.key().toString().c_str());
					cursor.seekGreaterThanOrEqual(end, update->skipLen);
				} else {
					// Otherwise we must visit the records.  If updating, the visit is to erase them, and if doing a
					// linear merge than the visit is to add them to the output set.
					while (cursor.valid() && cursor.get().compare(end, update->skipLen) < 0) {
						if (updating) {
							debug_printf("%s Erasing %s [existing, boundary start]\n",
							             context.c_str(),
							             cursor.get().toString().c_str());

							// Copy page for modification if not already copied
							if (!pageCopy.isValid()) {
								pageCopy = clonePageForUpdate(page);
								btPage = (BTreePage*)pageCopy->begin();
								cursor.tree = btPage->tree();
							}

							btPage->kvBytes -= cursor.get().kvBytes();
							cursor.erase();
							changesMade = true;
						} else {
							merged.push_back(merged.arena(), cursor.get());
							debug_printf(
							    "%s Added %s [existing, middle]\n", context.c_str(), merged.back().toString().c_str());
							cursor.moveNext();
						}
					}
				}
			}

			// If there are still more records, they have the same key as the end boundary
			if (cursor.valid()) {
				// If the end boundary is changing, we must remove the remaining records in this page
				bool remove = mEnd.mutation().boundaryChanged;
				if (remove) {
					changesMade = true;
				}

				// If we don't have to remove the records and we are updating, do nothing.
				// If we do have to remove the records and we are not updating, do nothing.
				if (remove != updating) {
					debug_printf(
					    "%s Ignoring remaining records, remove=%d updating=%d\n", context.c_str(), remove, updating);
				} else {
					// If updating and the key is changing, we must visit the records to erase them.
					// If not updating and the key is not changing, we must visit the records to add them to the output
					// set.
					while (cursor.valid()) {
						if (updating) {
							debug_printf(
							    "%s Erasing %s and beyond [existing, matches changed upper mutation boundary]\n",
							    context.c_str(),
							    cursor.get().toString().c_str());

							// Copy page for modification if not already copied
							if (!pageCopy.isValid()) {
								pageCopy = clonePageForUpdate(page);
								btPage = (BTreePage*)pageCopy->begin();
								cursor.tree = btPage->tree();
							}

							btPage->kvBytes -= cursor.get().kvBytes();
							cursor.erase();
						} else {
							merged.push_back(merged.arena(), cursor.get());
							debug_printf(
							    "%s Added %s [existing, tail]\n", context.c_str(), merged.back().toString().c_str());
							cursor.moveNext();
						}
					}
				}
			} else {
				debug_printf("%s No records matching mutation buffer end boundary key\n", context.c_str());
			}

			// No changes were actually made.  This could happen if the only mutations are clear ranges which do not
			// match any records.
			if (!changesMade) {
				debug_printf("%s No changes were made during mutation merge, returning %s\n",
				             context.c_str(),
				             toString(*update).c_str());
				return Void();
			} else {
				debug_printf(
				    "%s Changes were made, writing, but subtree may still be unchanged from parent's perspective.\n",
				    context.c_str());
			}

			writeVersion = self->getLastCommittedVersion() + 1;

			if (updating) {
				// If the tree is now empty, delete the page
				if (cursor.tree->numItems == 0) {
					update->cleared();
					self->freeBTreePage(rootID, writeVersion);
					debug_printf("%s Page updates cleared all entries, returning %s\n",
					             context.c_str(),
					             toString(*update).c_str());
				} else {
					// Otherwise update it.
					BTreePageIDRef newID = wait(self->updateBTreePage(
					    self, rootID, &update->newLinks.arena(), pageCopy.castTo<ArenaPage>(), writeVersion));

					update->updatedInPlace(newID, btPage, newID.size() * self->m_blockSize);
					debug_printf(
					    "%s Page updated in-place, returning %s\n", context.c_str(), toString(*update).c_str());
				}
				return Void();
			}

			// If everything in the page was deleted then this page should be deleted as of the new version
			if (merged.empty()) {
				update->cleared();
				self->freeBTreePage(rootID, writeVersion);

				debug_printf("%s All leaf page contents were cleared, returning %s\n",
				             context.c_str(),
				             toString(*update).c_str());
				return Void();
			}

			// Rebuild new page(s).
			state Standalone<VectorRef<RedwoodRecordRef>> entries = wait(writePages(
			    self, &update->subtreeLowerBound, &update->subtreeUpperBound, merged, height, writeVersion, rootID));

			// Put new links into update and tell update that pages were rebuilt
			update->rebuilt(entries);

			debug_printf("%s Merge complete, returning %s\n", context.c_str(), toString(*update).c_str());
			return Void();
		} else {
			// Internal Page
			std::vector<Future<Void>> recursions;
			state std::vector<std::unique_ptr<InternalPageSliceUpdate>> slices;

			cursor.moveFirst();

			bool first = true;

			while (cursor.valid()) {
				slices.emplace_back(new InternalPageSliceUpdate());
				InternalPageSliceUpdate& u = *slices.back();

				// At this point we should never be at a null child page entry because the first entry of a page
				// can't be null and this loop will skip over null entries that come after non-null entries.
				ASSERT(cursor.get().value.present());

				// Subtree lower boundary is this page's subtree lower bound or cursor
				u.cBegin = cursor;
				u.decodeLowerBound = cursor.get();
				if (first) {
					u.subtreeLowerBound = update->subtreeLowerBound;
					first = false;
					// mbegin is already the first mutation that could affect this subtree described by update
				} else {
					u.subtreeLowerBound = u.decodeLowerBound;
					mBegin = mEnd;
					// mBegin is either at or greater than subtreeLowerBound->key, which was the subtreeUpperBound->key
					// for the previous subtree slice.  But we need it to be at or *before* subtreeLowerBound->key
					// so if mBegin.key() is not exactly the subtree lower bound key then decrement it.
					if (mBegin.key() != u.subtreeLowerBound.key) {
						--mBegin;
					}
				}

				BTreePageIDRef pageID = cursor.get().getChildPage();
				ASSERT(!pageID.empty());

				// The decode upper bound is always the next key after the child link, or the decode upper bound for
				// this page
				if (cursor.moveNext()) {
					u.decodeUpperBound = cursor.get();
					// If cursor record has a null child page then it exists only to preserve a previous
					// subtree boundary that is now needed for reading the subtree at cBegin.
					if (!cursor.get().value.present()) {
						// If the upper bound is provided by a dummy record in [cBegin, cEnd) then there is no
						// requirement on the next subtree range or the parent page to have a specific upper boundary
						// for decoding the subtree.
						u.expectedUpperBound.reset();
						cursor.moveNext();
						// If there is another record after the null child record, it must have a child page value
						ASSERT(!cursor.valid() || cursor.get().value.present());
					} else {
						u.expectedUpperBound = u.decodeUpperBound;
					}
				} else {
					u.decodeUpperBound = update->decodeUpperBound;
					u.expectedUpperBound = update->decodeUpperBound;
				}
				u.subtreeUpperBound = cursor.valid() ? cursor.get() : update->subtreeUpperBound;
				u.cEnd = cursor;
				u.skipLen = 0; // TODO: set this

				// Find the mutation buffer range that includes all changes to the range described by u
				mEnd = mutationBuffer->lower_bound(u.subtreeUpperBound.key);

				// If the mutation range described by mBegin extends to mEnd, then see if the part of that range
				// that overlaps with u's subtree range is being fully cleared or fully unchanged.
				auto next = mBegin;
				++next;
				if (next == mEnd) {
					// Check for uniform clearedness or unchangedness for the range mutation where it overlaps u's
					// subtree
					const KeyRef& mutationBoundaryKey = mBegin.key();
					const RangeMutation& range = mBegin.mutation();
					bool uniform;
					if (range.clearAfterBoundary) {
						// If the mutation range after the boundary key is cleared, then the mutation boundary key must
						// be cleared or must be different than the subtree lower bound key so that it doesn't matter
						uniform = range.boundaryCleared() || mutationBoundaryKey != u.subtreeLowerBound.key;
					} else {
						// If the mutation range after the boundary key is unchanged, then the mutation boundary key
						// must be also unchanged or must be different than the subtree lower bound key so that it
						// doesn't matter
						uniform = !range.boundaryChanged || mutationBoundaryKey != u.subtreeLowerBound.key;
					}

					// If u's subtree is either all cleared or all unchanged
					if (uniform) {
						// We do not need to recurse to this subtree.  Next, let's see if we can embiggen u's range to
						// include sibling subtrees also covered by (mBegin, mEnd) so we can not recurse to those, too.
						// If the cursor is valid, u.subtreeUpperBound is the cursor's position, which is >= mEnd.key().
						// If equal, no range expansion is possible.
						if (cursor.valid() && mEnd.key() != u.subtreeUpperBound.key) {
							// TODO:  If cursor hints are available, use (cursor, 1)
							cursor.seekLessThanOrEqual(mEnd.key(), update->skipLen);

							// If this seek moved us ahead, to something other than cEnd, then update subtree range
							// boundaries
							if (cursor != u.cEnd) {
								// If the cursor is at a record with a null child, back up one step because it is in the
								// middle of the next logical subtree, as null child records are not subtree boundaries.
								ASSERT(cursor.valid());
								if (!cursor.get().value.present()) {
									cursor.movePrev();
								}

								u.cEnd = cursor;
								u.subtreeUpperBound = cursor.get();
								u.skipLen = 0; // TODO: set this

								// The new decode upper bound is either cEnd or the record before it if it has no child
								// link
								auto c = u.cEnd;
								c.movePrev();
								ASSERT(c.valid());
								if (!c.get().value.present()) {
									u.decodeUpperBound = c.get();
									u.expectedUpperBound.reset();
								} else {
									u.decodeUpperBound = u.subtreeUpperBound;
									u.expectedUpperBound = u.subtreeUpperBound;
								}
							}
						}

						// The subtree range is either fully cleared or unchanged.
						if (range.clearAfterBoundary) {
							// Cleared
							u.cleared();
							auto c = u.cBegin;
							while (c != u.cEnd) {
								RedwoodRecordRef rec = c.get();
								if (rec.value.present()) {
									if (height == 2) {
										debug_printf("%s: freeing child page in cleared subtree range: %s\n",
										             context.c_str(),
										             ::toString(rec.getChildPage()).c_str());
										self->freeBTreePage(rec.getChildPage(), writeVersion);
									} else {
										debug_printf("%s: queuing subtree deletion cleared subtree range: %s\n",
										             context.c_str(),
										             ::toString(rec.getChildPage()).c_str());
										self->m_lazyClearQueue.pushBack(LazyClearQueueEntry{
										    (uint8_t)(height - 1), writeVersion, rec.getChildPage() });
									}
								}
								c.moveNext();
							}
						} else {
							// Subtree range unchanged
						}

						debug_printf("%s: MutationBuffer covers this range in a single mutation, not recursing: %s\n",
						             context.c_str(),
						             u.toString().c_str());

						// u has already been initialized with the correct result, no recursion needed, so restart the
						// loop.
						continue;
					}
				}

				// If this page has height of 2 then its children are leaf nodes
<<<<<<< HEAD
				recursions.push_back(self->commitSubtree(
				    self, snapshot, mutationBuffer, pageID, btPage->height == 2, btPage->height - 1, mBegin, mEnd, &u)); // TODO: check if this should be btPgae->height - 1
=======
				recursions.push_back(
				    self->commitSubtree(self, snapshot, mutationBuffer, pageID, height - 1, mBegin, mEnd, &u));
>>>>>>> 26d886c6
			}

			debug_printf(
			    "%s Recursions from internal page started. pageSize=%d level=%d children=%d slices=%d recursions=%d\n",
			    context.c_str(),
			    btPage->size(),
			    btPage->height,
			    btPage->tree()->numItems,
			    slices.size(),
			    recursions.size());

			wait(waitForAll(recursions));
			debug_printf("%s Recursions done, processing slice updates.\n", context.c_str());

			// ParentInfo could be invalid after a wait and must be re-initialized.
			// All uses below occur before waits so no reinitialization is done.
			state ParentInfo* parentInfo = &self->childUpdateTracker[rootID.front()];

			// InternalPageModifier takes the results of the recursive commitSubtree() calls in order
			// and makes changes to page as needed, copying as needed, and generating an array from
			// which to build new page(s) if modification is not possible or not allowed.
			// If pageCopy is already set it was initialized to page above so the modifier doesn't need
			// to copy it
			state InternalPageModifier modifier(page, pageCopy.isValid(), tryToUpdate, parentInfo);

			// Apply the possible changes for each subtree range recursed to, except the last one.
			// For each range, the expected next record, if any, is checked against the first boundary
			// of the next range, if any.
			for (int i = 0, iEnd = slices.size() - 1; i < iEnd; ++i) {
				modifier.applyUpdate(*slices[i], slices[i + 1]->getFirstBoundary());
			}

			// The expected next record for the final range is checked against one of the upper boundaries passed to
			// this commitSubtree() instance.  If changes have already been made, then the subtree upper boundary is
			// passed, so in the event a different upper boundary is needed it will be added to the already-modified
			// page.  Otherwise, the decode boundary is used which will prevent this page from being modified for the
			// sole purpose of adding a dummy upper bound record.
			debug_printf("%s Applying final child range update. changesMade=%d  Parent update is: %s\n",
			             context.c_str(),
			             modifier.changesMade,
			             update->toString().c_str());
			modifier.applyUpdate(*slices.back(),
			                     modifier.changesMade ? &update->subtreeUpperBound : &update->decodeUpperBound);

			state bool detachChildren = (parentInfo->count > 2);
			state bool forceUpdate = false;

			// If no changes were made, but we should rewrite it to point directly to remapped child pages
			if (!modifier.changesMade && detachChildren) {
				debug_printf(
				    "%s Internal page forced rewrite because at least %d children have been updated in-place.\n",
				    context.c_str(),
				    parentInfo->count);

				forceUpdate = true;
				modifier.updating = true;

				// Make sure the modifier cloned the page so we can update the child links in-place below.
				modifier.cloneForUpdate();
				++g_redwoodMetrics.level(height).metrics.forceUpdate;
			}

			// If the modifier cloned the page for updating, then update our local pageCopy, btPage, and cursor
			if (modifier.clonedPage) {
				pageCopy = modifier.page;
				btPage = modifier.btPage();
				cursor.tree = btPage->tree();
			}

			// If page contents have changed
			if (modifier.changesMade || forceUpdate) {
				if (modifier.empty()) {
					update->cleared();
					debug_printf("%s All internal page children were deleted so deleting this page too, returning %s\n",
					             context.c_str(),
					             toString(*update).c_str());
					self->freeBTreePage(rootID, writeVersion);
					self->childUpdateTracker.erase(rootID.front());
				} else {
					if (modifier.updating) {
						// Page was updated in place (or being forced to be updated in place to update child page ids)
						debug_printf(
						    "%s Internal page modified in-place tryToUpdate=%d forceUpdate=%d detachChildren=%d\n",
						    context.c_str(),
						    tryToUpdate,
						    forceUpdate,
						    detachChildren);

						if (detachChildren) {
							int detached = 0;
							cursor.moveFirst();
							auto& stats = g_redwoodMetrics.level(height);
							while (cursor.valid()) {
								if (cursor.get().value.present()) {
									for (auto& p : cursor.get().getChildPage()) {
										if (parentInfo->maybeUpdated(p)) {
											LogicalPageID newID = self->m_pager->detachRemappedPage(p, writeVersion);
											if (newID != invalidLogicalPageID) {
												debug_printf("%s Detach updated %u -> %u\n", context.c_str(), p, newID);
												p = newID;
												++stats.metrics.detachChild;
												++detached;
											}
										}
									}
								}
								cursor.moveNext();
							}
							parentInfo->clear();
							if (forceUpdate && detached == 0) {
								debug_printf("%s No children detached during forced update, returning %s\n",
								             context.c_str(),
								             toString(*update).c_str());
								return Void();
							}
						}

						BTreePageIDRef newID = wait(self->updateBTreePage(
						    self, rootID, &update->newLinks.arena(), pageCopy.castTo<ArenaPage>(), writeVersion));
						debug_printf(
						    "%s commitSubtree(): Internal page updated in-place at version %s, new contents: %s\n",
						    context.c_str(),
						    toString(writeVersion).c_str(),
						    btPage
						        ->toString(false,
						                   newID,
						                   snapshot->getVersion(),
						                   update->decodeLowerBound,
						                   update->decodeUpperBound)
						        .c_str());

						update->updatedInPlace(newID, btPage, newID.size() * self->m_blockSize);
						debug_printf("%s Internal page updated in-place, returning %s\n",
						             context.c_str(),
						             toString(*update).c_str());
					} else {
						// Page was rebuilt, possibly split.
						debug_printf("%s Internal page could not be modified, rebuilding replacement(s).\n",
						             context.c_str());

						if (detachChildren) {
							auto& stats = g_redwoodMetrics.level(height);
							for (auto& rec : modifier.rebuild) {
								if (rec.value.present()) {
									BTreePageIDRef oldPages = rec.getChildPage();
									BTreePageIDRef newPages;
									for (int i = 0; i < oldPages.size(); ++i) {
										LogicalPageID p = oldPages[i];
										if (parentInfo->maybeUpdated(p)) {
											LogicalPageID newID = self->m_pager->detachRemappedPage(p, writeVersion);
											if (newID != invalidLogicalPageID) {
												// Rebuild record values reference original page memory so make a copy
												if (newPages.empty()) {
													newPages = BTreePageIDRef(modifier.rebuild.arena(), oldPages);
													rec.setChildPage(newPages);
												}
												debug_printf("%s Detach updated %u -> %u\n", context.c_str(), p, newID);
												newPages[i] = newID;
												++stats.metrics.detachChild;
											}
										}
									}
								}
							}
							parentInfo->clear();
						}

						Standalone<VectorRef<RedwoodRecordRef>> newChildEntries =
						    wait(writePages(self,
						                    &update->subtreeLowerBound,
						                    &update->subtreeUpperBound,
						                    modifier.rebuild,
						                    height,
						                    writeVersion,
						                    rootID));
						update->rebuilt(newChildEntries);

						debug_printf(
						    "%s Internal page rebuilt, returning %s\n", context.c_str(), toString(*update).c_str());
					}
				}
			} else {
				debug_printf("%s Page has no changes, returning %s\n", context.c_str(), toString(*update).c_str());
			}
			return Void();
		}
	}

	ACTOR static Future<Void> commit_impl(VersionedBTree* self) {
		state MutationBuffer* mutations = self->m_pBuffer;

		// No more mutations are allowed to be written to this mutation buffer we will commit
		// at m_writeVersion, which we must save locally because it could change during commit.
		self->m_pBuffer = nullptr;
		state Version writeVersion = self->m_writeVersion;

		// The latest mutation buffer start version is the one we will now (or eventually) commit.
		state Version mutationBufferStartVersion = self->m_mutationBuffers.rbegin()->first;

		// Replace the lastCommit future with a new one and then wait on the old one
		state Promise<Void> committed;
		Future<Void> previousCommit = self->m_latestCommit;
		self->m_latestCommit = committed.getFuture();

		// Wait for the latest commit to be finished.
		wait(previousCommit);

		self->m_pager->setOldestVersion(self->m_newOldestVersion);
		debug_printf("%s: Beginning commit of version %" PRId64 ", new oldest version set to %" PRId64 "\n",
		             self->m_name.c_str(),
		             writeVersion,
		             self->m_newOldestVersion);

		// Get the latest version from the pager, which is what we will read at
		state Version latestVersion = self->m_pager->getLatestVersion();
		debug_printf("%s: pager latestVersion %" PRId64 "\n", self->m_name.c_str(), latestVersion);

		state Standalone<BTreePageIDRef> rootPageID = self->m_pHeader->root.get();
		state InternalPageSliceUpdate all;
		state RedwoodRecordRef rootLink = dbBegin.withPageID(rootPageID);
		all.subtreeLowerBound = rootLink;
		all.decodeLowerBound = rootLink;
		all.subtreeUpperBound = dbEnd;
		all.decodeUpperBound = dbEnd;
		all.skipLen = 0;

		MutationBuffer::const_iterator mBegin = mutations->upper_bound(all.subtreeLowerBound.key);
		--mBegin;
		MutationBuffer::const_iterator mEnd = mutations->lower_bound(all.subtreeUpperBound.key);

		wait(commitSubtree(self,
		                   self->m_pager->getReadSnapshot(latestVersion),
		                   mutations,
		                   rootPageID,
		                   self->m_pHeader->height,
		                   mBegin,
		                   mEnd,
		                   &all));

		// If the old root was deleted, write a new empty tree root node and free the old roots
		if (all.childrenChanged) {
			if (all.newLinks.empty()) {
				debug_printf("Writing new empty root.\n");
				LogicalPageID newRootID = wait(self->m_pager->newPageID());
				Reference<ArenaPage> page = self->m_pager->newPageBuffer();
				makeEmptyRoot(page);
				self->m_pHeader->height = 1;
				self->m_pager->updatePage(PagerEventReasons::Commit, self->m_pHeader->height, newRootID, page);
				rootPageID = BTreePageIDRef((LogicalPageID*)&newRootID, 1);
			} else {
				Standalone<VectorRef<RedwoodRecordRef>> newRootRecords(all.newLinks, all.newLinks.arena());
				if (newRootRecords.size() == 1) {
					rootPageID = newRootRecords.front().getChildPage();
				} else {
					// If the new root level's size is not 1 then build new root level(s)
					Standalone<VectorRef<RedwoodRecordRef>> newRootPage =
					    wait(buildNewRoot(self, latestVersion, newRootRecords, self->m_pHeader->height));
					rootPageID = newRootPage.front().getChildPage();
				}
			}
		}

		debug_printf("new root %s\n", toString(rootPageID).c_str());
		self->m_pHeader->root.set(rootPageID, self->m_headerSpace - sizeof(MetaKey));

		self->m_lazyClearStop = true;
		wait(success(self->m_lazyClearActor));
		debug_printf("Lazy delete freed %u pages\n", self->m_lazyClearActor.get());

		self->m_pager->setCommitVersion(writeVersion);

		wait(self->m_lazyClearQueue.flush());
		self->m_pHeader->lazyDeleteQueue = self->m_lazyClearQueue.getState();

		debug_printf("Setting metakey\n");
		self->m_pager->setMetaKey(self->m_pHeader->asKeyRef());

		debug_printf("%s: Committing pager %" PRId64 "\n", self->m_name.c_str(), writeVersion);
		wait(self->m_pager->commit());
		debug_printf("%s: Committed version %" PRId64 "\n", self->m_name.c_str(), writeVersion);

		// Now that everything is committed we must delete the mutation buffer.
		// Our buffer's start version should be the oldest mutation buffer version in the map.
		ASSERT(mutationBufferStartVersion == self->m_mutationBuffers.begin()->first);
		self->m_mutationBuffers.erase(self->m_mutationBuffers.begin());

		self->m_lastCommittedVersion = writeVersion;
		++g_redwoodMetrics.metric.opCommit;
		self->m_lazyClearActor = incrementalLazyClear(self);

		committed.send(Void());
		return Void();
	}

public:
	// Cursor into BTree which enables seeking and iteration in the BTree as a whole, or
	// iteration within a specific page and movement across levels for more efficient access.
	// Cursor record's memory is only guaranteed to be valid until cursor moves to a different page.
	class BTreeCursor {
	public:
		struct PathEntry {
			Reference<const ArenaPage> page;
			BTreePage::BinaryTree::Cursor cursor;
#if REDWOOD_DEBUG
			Standalone<BTreePageIDRef> id;
#endif

			const BTreePage* btPage() const { return (BTreePage*)page->begin(); };
		};

	private:
		PagerEventReasons reason;
		VersionedBTree* btree;
		Reference<IPagerSnapshot> pager;
		bool valid;
		std::vector<PathEntry> path;

	public:
		BTreeCursor() : reason(PagerEventReasons::MAXEVENTREASONS) {}

		bool intialized() const { return pager.isValid(); }
		bool isValid() const { return valid; }

		std::string toString() const {
			std::string r = format("{ptr=%p reason=%s %s ",
			                       this,
			                       PagerEventsStrings[(int)reason].c_str(),
			                       ::toString(pager->getVersion()).c_str());
			for (int i = 0; i < path.size(); ++i) {
				std::string id = "<debugOnly>";
#if REDWOOD_DEBUG
				id = ::toString(path[i].id);
#endif
				r += format("[Level=%d ID=%s ptr=%p Cursor=%s]   ",
				            path[i].btPage()->height,
				            id.c_str(),
				            path[i].page->begin(),
				            path[i].cursor.valid() ? path[i].cursor.get().toString(path[i].btPage()->isLeaf()).c_str()
				                                   : "<invalid>");
			}
			if (!valid) {
				r += " (invalid) ";
			}
			r += "}";
			return r;
		}

		const RedwoodRecordRef get() { return path.back().cursor.get(); }

		bool inRoot() const { return path.size() == 1; }

		// To enable more efficient range scans, caller can read the lowest page
		// of the cursor and pop it.
		PathEntry& back() { return path.back(); }
		void popPath() { path.pop_back(); }

		Future<Void> pushPage(const BTreePage::BinaryTree::Cursor& link) {
			debug_printf("pushPage(link=%s)\n", link.get().toString(false).c_str());
			return map(readPage(reason,
			                    path.back().btPage()->height - 1,
			                    pager,
			                    link.get().getChildPage(),
			                    ioMaxPriority,
			                    false,
			                    true),
			           [=](Reference<const ArenaPage> p) {
#if REDWOOD_DEBUG
				           path.push_back({ p, getCursor(p, link), link.get().getChildPage() });
#else
				path.push_back({ p, getCursor(p, link) });
#endif
				           return Void();
			           });
		}

		Future<Void> pushPage(BTreePageIDRef id) {
			debug_printf("pushPage(root=%s)\n", ::toString(id).c_str());
			return map(readPage(reason, btree->m_pHeader->height, pager, id, ioMaxPriority, false, true),
			           [=](Reference<const ArenaPage> p) {
#if REDWOOD_DEBUG
				           path.push_back({ p, getCursor(p, dbBegin, dbEnd), id });
#else
				path.push_back({ p, getCursor(p, dbBegin, dbEnd) });
#endif
				           return Void();
			           });
		}

		// Initialize or reinitialize cursor
		Future<Void> init(VersionedBTree* btree_in,
		                  PagerEventReasons reason,
		                  Reference<IPagerSnapshot> pager_in,
		                  BTreePageIDRef root) {
			btree = btree_in;
			reason = reason;
			pager = pager_in;
			path.clear();
			path.reserve(6);
			valid = false;
			return pushPage(root);
		}

		// Seeks cursor to query if it exists, the record before or after it, or an undefined and invalid
		// position between those records
		// If 0 is returned, then
		//   If the cursor is valid then it points to query
		//   If the cursor is not valid then the cursor points to some place in the btree such that
		//     If there is a record in the tree < query then movePrev() will move to it, and
		//     If there is a record in the tree > query then moveNext() will move to it.
		// If non-zero is returned then the cursor is valid and the return value is logically equivalent
		// to query.compare(cursor.get())

		ACTOR Future<int> seek_impl(BTreeCursor* self, RedwoodRecordRef query) {
			state RedwoodRecordRef internalPageQuery = query.withMaxPageID();
			self->path.resize(1);
			debug_printf("seek(%s) start cursor = %s\n", query.toString().c_str(), self->toString().c_str());

			loop {
				auto& entry = self->path.back();
				if (entry.btPage()->isLeaf()) {
					int cmp = entry.cursor.seek(query);
					self->valid = entry.cursor.valid() && !entry.cursor.isErased();
					debug_printf("seek(%s) loop exit cmp=%d cursor=%s\n",
					             query.toString().c_str(),
					             cmp,
					             self->toString().c_str());
					return self->valid ? cmp : 0;
				}

				// Internal page, so seek to the branch where query must be
				// Currently, after a subtree deletion internal page boundaries are still strictly adhered
				// to and will be updated if anything is inserted into the cleared range, so if the seek fails
				// or it finds an entry with a null child page then query does not exist in the BTree.
				if (entry.cursor.seekLessThan(internalPageQuery) && entry.cursor.get().value.present()) {
					debug_printf(
					    "seek(%s) loop seek success cursor=%s\n", query.toString().c_str(), self->toString().c_str());
					Future<Void> f = self->pushPage(entry.cursor);
					wait(f);
				} else {
					self->valid = false;
					debug_printf(
					    "seek(%s) loop exit cmp=0 cursor=%s\n", query.toString().c_str(), self->toString().c_str());
					return 0;
				}
			}
		}

		Future<int> seek(RedwoodRecordRef query) { return seek_impl(this, query); }

		ACTOR Future<Void> seekGTE_impl(BTreeCursor* self, RedwoodRecordRef query) {
			debug_printf("seekGTE(%s) start\n", query.toString().c_str());
			int cmp = wait(self->seek(query));
			if (cmp > 0 || (cmp == 0 && !self->isValid())) {
				wait(self->moveNext());
			}
			return Void();
		}

		Future<Void> seekGTE(RedwoodRecordRef query) { return seekGTE_impl(this, query); }

		// Start fetching sibling nodes in the forward or backward direction, stopping after recordLimit or byteLimit
		void prefetch(KeyRef rangeEnd, bool directionForward, int recordLimit, int byteLimit) {
			// Prefetch scans level 2 so if there are less than 2 nodes in the path there is no level 2
			if (path.size() < 2) {
				return;
			}

			auto firstLeaf = path.back().btPage();

			// We know the first leaf's record count, so assume they are all relevant to the query,
			// even though some may not be.
			int recordsRead = firstLeaf->tree()->numItems;

			// We can't know for sure how many records are in a node without reading it, so just guess
			// that siblings have about the same record count as the first leaf.
			int estRecordsPerPage = recordsRead;

			// Use actual KVBytes stored for the first leaf, but use node capacity for siblings below
			int bytesRead = firstLeaf->kvBytes;

			// Cursor for moving through siblings.
			// Note that only immediate siblings under the same parent are considered for prefetch so far.
			BTreePage::BinaryTree::Cursor c = path[path.size() - 2].cursor;
			ASSERT(path[path.size() - 2].btPage()->height == 2);
			constexpr int level = 1;

			// The loop conditions are split apart into different if blocks for readability.
			// While query limits are not exceeded
			while (recordsRead < recordLimit && bytesRead < byteLimit) {
				// If prefetching right siblings
				if (directionForward) {
					// If there is no right sibling or its lower boundary is greater
					// or equal to than the range end then stop.
					if (!c.moveNext() || c.get().key >= rangeEnd) {
						break;
					}
				} else {
					// Prefetching left siblings
					// If the current leaf lower boundary is less than or equal to the range end
					// or there is no left sibling then stop
					if (c.get().key <= rangeEnd || !c.movePrev()) {
						break;
					}
				}

				// Prefetch the sibling if the link is not null
				if (c.get().value.present()) {
					BTreePageIDRef childPage = c.get().getChildPage();
					// Assertion above enforces that level is 1
					preLoadPage(pager.getPtr(), level, childPage, ioLeafPriority);
					recordsRead += estRecordsPerPage;
					// Use sibling node capacity as an estimate of bytes read.
					bytesRead += childPage.size() * this->btree->m_blockSize;
				}
			}
		}

		ACTOR Future<Void> seekLT_impl(BTreeCursor* self, RedwoodRecordRef query) {
			debug_printf("seekLT(%s) start\n", query.toString().c_str());
			int cmp = wait(self->seek(query));
			if (cmp <= 0) {
				wait(self->movePrev());
			}
			return Void();
		}

		Future<Void> seekLT(RedwoodRecordRef query) { return seekLT_impl(this, query); }

		ACTOR Future<Void> move_impl(BTreeCursor* self, bool forward) {
			// Try to the move cursor at the end of the path in the correct direction
			debug_printf("move%s() start cursor=%s\n", forward ? "Next" : "Prev", self->toString().c_str());
			while (1) {
				debug_printf("move%s() first loop cursor=%s\n", forward ? "Next" : "Prev", self->toString().c_str());
				auto& entry = self->path.back();
				bool success;
				if (entry.cursor.valid()) {
					success = forward ? entry.cursor.moveNext() : entry.cursor.movePrev();
				} else {
					success = forward ? entry.cursor.moveFirst() : false;
				}

				// Skip over internal page entries that do not link to child pages.  There should never be two in a row.
				if (success && !entry.btPage()->isLeaf() && !entry.cursor.get().value.present()) {
					success = forward ? entry.cursor.moveNext() : entry.cursor.movePrev();
					ASSERT(!success || entry.cursor.get().value.present());
				}

				// Stop if successful
				if (success) {
					break;
				}

				if (self->path.size() == 1) {
					self->valid = false;
					debug_printf("move%s() exit cursor=%s\n", forward ? "Next" : "Prev", self->toString().c_str());
					return Void();
				}

				// Move to parent
				self->path.pop_back();
			}

			// While not on a leaf page, move down to get to one.
			while (1) {
				debug_printf("move%s() second loop cursor=%s\n", forward ? "Next" : "Prev", self->toString().c_str());
				auto& entry = self->path.back();
				if (entry.btPage()->isLeaf()) {
					break;
				}

				// The last entry in an internal page could be a null link, if so move back
				if (!forward && !entry.cursor.get().value.present()) {
					ASSERT(entry.cursor.movePrev());
					ASSERT(entry.cursor.get().value.present());
				}

				wait(self->pushPage(entry.cursor));
				auto& newEntry = self->path.back();
				ASSERT(forward ? newEntry.cursor.moveFirst() : newEntry.cursor.moveLast());
			}

			self->valid = true;

			debug_printf("move%s() exit cursor=%s\n", forward ? "Next" : "Prev", self->toString().c_str());
			return Void();
		}

		Future<Void> moveNext() { return move_impl(this, true); }
		Future<Void> movePrev() { return move_impl(this, false); }
	};

	Future<Void> initBTreeCursor(BTreeCursor* cursor, Version snapshotVersion, PagerEventReasons reason) {
		// Only committed versions can be read.
		ASSERT(snapshotVersion <= m_lastCommittedVersion);
		Reference<IPagerSnapshot> snapshot = m_pager->getReadSnapshot(snapshotVersion);

		// This is a ref because snapshot will continue to hold the metakey value memory
		KeyRef m = snapshot->getMetaKey();

		return cursor->init(this, reason, snapshot, ((MetaKey*)m.begin())->root.get());
	}
};

#include "fdbserver/art_impl.h"

RedwoodRecordRef VersionedBTree::dbBegin(LiteralStringRef(""));
RedwoodRecordRef VersionedBTree::dbEnd(LiteralStringRef("\xff\xff\xff\xff\xff"));

class KeyValueStoreRedwoodUnversioned : public IKeyValueStore {
public:
	KeyValueStoreRedwoodUnversioned(std::string filePrefix, UID logID)
	  : m_filePrefix(filePrefix), m_concurrentReads(SERVER_KNOBS->REDWOOD_KVSTORE_CONCURRENT_READS, 0),
	    prefetch(SERVER_KNOBS->REDWOOD_KVSTORE_RANGE_PREFETCH) {

		int pageSize =
		    BUGGIFY ? deterministicRandom()->randomInt(1000, 4096 * 4) : SERVER_KNOBS->REDWOOD_DEFAULT_PAGE_SIZE;
		int extentSize = SERVER_KNOBS->REDWOOD_DEFAULT_EXTENT_SIZE;
		int64_t pageCacheBytes =
		    g_network->isSimulated()
		        ? (BUGGIFY ? deterministicRandom()->randomInt(pageSize, FLOW_KNOBS->BUGGIFY_SIM_PAGE_CACHE_4K)
		                   : FLOW_KNOBS->SIM_PAGE_CACHE_4K)
		        : FLOW_KNOBS->PAGE_CACHE_4K;
		Version remapCleanupWindow =
		    BUGGIFY ? deterministicRandom()->randomInt64(0, 1000) : SERVER_KNOBS->REDWOOD_REMAP_CLEANUP_WINDOW;

		IPager2* pager = new DWALPager(pageSize,
		                               extentSize,
		                               filePrefix,
		                               pageCacheBytes,
		                               remapCleanupWindow,
		                               SERVER_KNOBS->REDWOOD_EXTENT_CONCURRENT_READS,
		                               false,
		                               m_error);
		m_tree = new VersionedBTree(pager, filePrefix);
		m_init = catchError(init_impl(this));
	}

	Future<Void> init() override { return m_init; }

	ACTOR Future<Void> init_impl(KeyValueStoreRedwoodUnversioned* self) {
		TraceEvent(SevInfo, "RedwoodInit").detail("FilePrefix", self->m_filePrefix);
		wait(self->m_tree->init());
		Version v = self->m_tree->getLatestVersion();
		self->m_tree->setWriteVersion(v + 1);
		TraceEvent(SevInfo, "RedwoodInitComplete").detail("FilePrefix", self->m_filePrefix);
		return Void();
	}

	ACTOR void shutdown(KeyValueStoreRedwoodUnversioned* self, bool dispose) {
		TraceEvent(SevInfo, "RedwoodShutdown").detail("FilePrefix", self->m_filePrefix).detail("Dispose", dispose);
		if (self->m_error.canBeSet()) {
			self->m_error.sendError(actor_cancelled()); // Ideally this should be shutdown_in_progress
		}
		self->m_init.cancel();
		Future<Void> closedFuture = self->m_tree->onClosed();
		if (dispose)
			self->m_tree->dispose();
		else
			self->m_tree->close();
		wait(closedFuture);
		self->m_closed.send(Void());
		TraceEvent(SevInfo, "RedwoodShutdownComplete")
		    .detail("FilePrefix", self->m_filePrefix)
		    .detail("Dispose", dispose);
		delete self;
	}

	void close() override { shutdown(this, false); }

	void dispose() override { shutdown(this, true); }

	Future<Void> onClosed() override { return m_closed.getFuture(); }

	Future<Void> commit(bool sequential = false) override {
		Future<Void> c = m_tree->commit();
		m_tree->setOldestVersion(m_tree->getLatestVersion());
		m_tree->setWriteVersion(m_tree->getWriteVersion() + 1);
		return catchError(c);
	}

	KeyValueStoreType getType() const override { return KeyValueStoreType::SSD_REDWOOD_V1; }

	StorageBytes getStorageBytes() const override { return m_tree->getStorageBytes(); }

	Future<Void> getError() override { return delayed(m_error.getFuture()); };

	void clear(KeyRangeRef range, const Arena* arena = 0) override {
		debug_printf("CLEAR %s\n", printable(range).c_str());
		m_tree->clear(range);
	}

	void set(KeyValueRef keyValue, const Arena* arena = nullptr) override {
		debug_printf("SET %s\n", printable(keyValue).c_str());
		m_tree->set(keyValue);
	}

	Future<RangeResult> readRange(KeyRangeRef keys, int rowLimit = 1 << 30, int byteLimit = 1 << 30) override {
		debug_printf("READRANGE %s\n", printable(keys).c_str());
		return catchError(readRange_impl(this, keys, rowLimit, byteLimit));
	}

	ACTOR static Future<RangeResult> readRange_impl(KeyValueStoreRedwoodUnversioned* self,
	                                                KeyRange keys,
	                                                int rowLimit,
	                                                int byteLimit) {
		state VersionedBTree::BTreeCursor cur;
		wait(
		    self->m_tree->initBTreeCursor(&cur, self->m_tree->getLastCommittedVersion(), PagerEventReasons::RangeRead));

		state PriorityMultiLock::Lock lock = wait(self->m_concurrentReads.lock());
		++g_redwoodMetrics.metric.opGetRange;

		state RangeResult result;
		state int accumulatedBytes = 0;
		ASSERT(byteLimit > 0);

		if (rowLimit == 0) {
			return result;
		}

		if (rowLimit > 0) {
			wait(cur.seekGTE(keys.begin));

			if (self->prefetch) {
				cur.prefetch(keys.end, true, rowLimit, byteLimit);
			}

			while (cur.isValid()) {
				// Read page contents without using waits
				BTreePage::BinaryTree::Cursor leafCursor = cur.back().cursor;

				// we can bypass the bounds check for each key in the leaf if the entire leaf is in range
				// > because both query end and page upper bound are exclusive of the query results and page contents,
				// respectively
				bool checkBounds = leafCursor.cache->upperBound > keys.end;
				// Whether or not any results from this page were added to results
				bool usedPage = false;

				while (leafCursor.valid()) {
					KeyValueRef kv = leafCursor.get().toKeyValueRef();
					if (checkBounds && kv.key.compare(keys.end) >= 0) {
						break;
					}
					accumulatedBytes += kv.expectedSize();
					result.push_back(result.arena(), kv);
					usedPage = true;
					if (--rowLimit == 0 || accumulatedBytes >= byteLimit) {
						break;
					}
					leafCursor.moveNext();
				}

				// If the page was used, results must depend on the ArenaPage arena and the Mirror arena.
				// This must be done after visiting all the results in case the Mirror arena changes.
				if (usedPage) {
					result.arena().dependsOn(leafCursor.cache->arena);
					result.arena().dependsOn(cur.back().page->getArena());
				}

				// Stop if the leaf cursor is still valid which means we hit a key or size limit or
				// if the cursor is in the root page, in which case there are no more pages.
				if (leafCursor.valid() || cur.inRoot()) {
					break;
				}
				cur.popPath();
				wait(cur.moveNext());
			}
		} else {
			wait(cur.seekLT(keys.end));

			if (self->prefetch) {
				cur.prefetch(keys.begin, false, -rowLimit, byteLimit);
			}

			while (cur.isValid()) {
				// Read page contents without using waits
				BTreePage::BinaryTree::Cursor leafCursor = cur.back().cursor;

				// we can bypass the bounds check for each key in the leaf if the entire leaf is in range
				// < because both query begin and page lower bound are inclusive of the query results and page contents,
				// respectively
				bool checkBounds = leafCursor.cache->lowerBound < keys.begin;
				// Whether or not any results from this page were added to results
				bool usedPage = false;

				while (leafCursor.valid()) {
					KeyValueRef kv = leafCursor.get().toKeyValueRef();
					if (checkBounds && kv.key.compare(keys.begin) < 0) {
						break;
					}
					accumulatedBytes += kv.expectedSize();
					result.push_back(result.arena(), kv);
					usedPage = true;
					if (++rowLimit == 0 || accumulatedBytes >= byteLimit) {
						break;
					}
					leafCursor.movePrev();
				}

				// If the page was used, results must depend on the ArenaPage arena and the Mirror arena.
				// This must be done after visiting all the results in case the Mirror arena changes.
				if (usedPage) {
					result.arena().dependsOn(leafCursor.cache->arena);
					result.arena().dependsOn(cur.back().page->getArena());
				}

				// Stop if the leaf cursor is still valid which means we hit a key or size limit or
				// if we started in the root page
				if (leafCursor.valid() || cur.inRoot()) {
					break;
				}
				cur.popPath();
				wait(cur.movePrev());
			}
		}

		result.more = rowLimit == 0 || accumulatedBytes >= byteLimit;
		if (result.more) {
			ASSERT(result.size() > 0);
			result.readThrough = result[result.size() - 1].key;
		}
		g_redwoodMetrics.kvSizeReadByGetRange->sample(accumulatedBytes);
		return result;
	}

	ACTOR static Future<Optional<Value>> readValue_impl(KeyValueStoreRedwoodUnversioned* self,
	                                                    Key key,
	                                                    Optional<UID> debugID) {
		state VersionedBTree::BTreeCursor cur;
		wait(
		    self->m_tree->initBTreeCursor(&cur, self->m_tree->getLastCommittedVersion(), PagerEventReasons::PointRead));

		state PriorityMultiLock::Lock lock = wait(self->m_concurrentReads.lock());
		++g_redwoodMetrics.metric.opGet;

		wait(cur.seekGTE(key));
		if (cur.isValid() && cur.get().key == key) {
			// Return a Value whose arena depends on the source page arena
			Value v;
			v.arena().dependsOn(cur.back().page->getArena());
			v.contents() = cur.get().value.get();
			g_redwoodMetrics.kvSizeReadByGet->sample(cur.get().kvBytes());
			return v;
		}

		return Optional<Value>();
	}

	Future<Optional<Value>> readValue(KeyRef key, Optional<UID> debugID = Optional<UID>()) override {
		return catchError(readValue_impl(this, key, debugID));
	}

	Future<Optional<Value>> readValuePrefix(KeyRef key,
	                                        int maxLength,
	                                        Optional<UID> debugID = Optional<UID>()) override {
		return catchError(map(readValue_impl(this, key, debugID), [maxLength](Optional<Value> v) {
			if (v.present() && v.get().size() > maxLength) {
				v.get().contents() = v.get().substr(0, maxLength);
			}
			return v;
		}));
	}

	~KeyValueStoreRedwoodUnversioned() override{};

private:
	std::string m_filePrefix;
	VersionedBTree* m_tree;
	Future<Void> m_init;
	Promise<Void> m_closed;
	Promise<Void> m_error;
	PriorityMultiLock m_concurrentReads;
	bool prefetch;

	template <typename T>
	inline Future<T> catchError(Future<T> f) {
		return forwardError(f, m_error);
	}
};

IKeyValueStore* keyValueStoreRedwoodV1(std::string const& filename, UID logID) {
	return new KeyValueStoreRedwoodUnversioned(filename, logID);
}

int randomSize(int max) {
	int n = pow(deterministicRandom()->random01(), 3) * max;
	return n;
}

StringRef randomString(Arena& arena, int len, char firstChar = 'a', char lastChar = 'z') {
	++lastChar;
	StringRef s = makeString(len, arena);
	for (int i = 0; i < len; ++i) {
		*(uint8_t*)(s.begin() + i) = (uint8_t)deterministicRandom()->randomInt(firstChar, lastChar);
	}
	return s;
}

Standalone<StringRef> randomString(int len, char firstChar = 'a', char lastChar = 'z') {
	Standalone<StringRef> s;
	(StringRef&)s = randomString(s.arena(), len, firstChar, lastChar);
	return s;
}

KeyValue randomKV(int maxKeySize = 10, int maxValueSize = 5) {
	int kLen = randomSize(1 + maxKeySize);
	int vLen = maxValueSize > 0 ? randomSize(maxValueSize) : 0;

	KeyValue kv;

	kv.key = randomString(kv.arena(), kLen, 'a', 'm');
	for (int i = 0; i < kLen; ++i)
		mutateString(kv.key)[i] = (uint8_t)deterministicRandom()->randomInt('a', 'm');

	if (vLen > 0) {
		kv.value = randomString(kv.arena(), vLen, 'n', 'z');
		for (int i = 0; i < vLen; ++i)
			mutateString(kv.value)[i] = (uint8_t)deterministicRandom()->randomInt('o', 'z');
	}

	return kv;
}

// Verify a range using a BTreeCursor.
// Assumes that the BTree holds a single data version and the version is 0.
ACTOR Future<int> verifyRangeBTreeCursor(VersionedBTree* btree,
                                         Key start,
                                         Key end,
                                         Version v,
                                         std::map<std::pair<std::string, Version>, Optional<std::string>>* written,
                                         int* pErrorCount) {
	state int errors = 0;
	if (end <= start)
		end = keyAfter(start);

	state std::map<std::pair<std::string, Version>, Optional<std::string>>::const_iterator i =
	    written->lower_bound(std::make_pair(start.toString(), 0));
	state std::map<std::pair<std::string, Version>, Optional<std::string>>::const_iterator iEnd =
	    written->upper_bound(std::make_pair(end.toString(), 0));
	state std::map<std::pair<std::string, Version>, Optional<std::string>>::const_iterator iLast;

	state VersionedBTree::BTreeCursor cur;
	wait(btree->initBTreeCursor(&cur, v, PagerEventReasons::RangeRead));
	debug_printf("VerifyRange(@%" PRId64 ", %s, %s): Start\n", v, start.printable().c_str(), end.printable().c_str());

	// Randomly use the cursor for something else first.
	if (deterministicRandom()->coinflip()) {
		state Key randomKey = randomKV().key;
		debug_printf("VerifyRange(@%" PRId64 ", %s, %s): Dummy seek to '%s'\n",
		             v,
		             start.printable().c_str(),
		             end.printable().c_str(),
		             randomKey.toString().c_str());
		wait(success(cur.seek(randomKey)));
	}

	debug_printf(
	    "VerifyRange(@%" PRId64 ", %s, %s): Actual seek\n", v, start.printable().c_str(), end.printable().c_str());

	wait(cur.seekGTE(start));

	state Standalone<VectorRef<KeyValueRef>> results;

	while (cur.isValid() && cur.get().key < end) {
		// Find the next written kv pair that would be present at this version
		while (1) {
			iLast = i;
			if (i == iEnd)
				break;
			++i;

			if (iLast->first.second <= v && iLast->second.present() &&
			    (i == iEnd || i->first.first != iLast->first.first || i->first.second > v)) {
				debug_printf("VerifyRange(@%" PRId64 ", %s, %s) Found key in written map: %s\n",
				             v,
				             start.printable().c_str(),
				             end.printable().c_str(),
				             iLast->first.first.c_str());
				break;
			}
		}

		if (iLast == iEnd) {
			++errors;
			++*pErrorCount;
			printf("VerifyRange(@%" PRId64 ", %s, %s) ERROR: Tree key '%s' vs nothing in written map.\n",
			       v,
			       start.printable().c_str(),
			       end.printable().c_str(),
			       cur.get().key.toString().c_str());
			break;
		}

		if (cur.get().key != iLast->first.first) {
			++errors;
			++*pErrorCount;
			printf("VerifyRange(@%" PRId64 ", %s, %s) ERROR: Tree key '%s' but expected '%s'\n",
			       v,
			       start.printable().c_str(),
			       end.printable().c_str(),
			       cur.get().key.toString().c_str(),
			       iLast->first.first.c_str());
			break;
		}
		if (cur.get().value.get() != iLast->second.get()) {
			++errors;
			++*pErrorCount;
			printf("VerifyRange(@%" PRId64 ", %s, %s) ERROR: Tree key '%s' has tree value '%s' but expected '%s'\n",
			       v,
			       start.printable().c_str(),
			       end.printable().c_str(),
			       cur.get().key.toString().c_str(),
			       cur.get().value.get().toString().c_str(),
			       iLast->second.get().c_str());
			break;
		}

		ASSERT(errors == 0);

		results.push_back(results.arena(), cur.get().toKeyValueRef());
		results.arena().dependsOn(cur.back().cursor.cache->arena);
		results.arena().dependsOn(cur.back().page->getArena());

		wait(cur.moveNext());
	}

	// Make sure there are no further written kv pairs that would be present at this version.
	while (1) {
		iLast = i;
		if (i == iEnd)
			break;
		++i;
		if (iLast->first.second <= v && iLast->second.present() &&
		    (i == iEnd || i->first.first != iLast->first.first || i->first.second > v))
			break;
	}

	if (iLast != iEnd) {
		++errors;
		++*pErrorCount;
		printf("VerifyRange(@%" PRId64 ", %s, %s) ERROR: Tree range ended but written has @%" PRId64 " '%s'\n",
		       v,
		       start.printable().c_str(),
		       end.printable().c_str(),
		       iLast->first.second,
		       iLast->first.first.c_str());
	}

	debug_printf(
	    "VerifyRangeReverse(@%" PRId64 ", %s, %s): start\n", v, start.printable().c_str(), end.printable().c_str());

	// Randomly use a new cursor at the same version for the reverse range read, if the version is still available for
	// opening new cursors
	if (v >= btree->getOldestVersion() && deterministicRandom()->coinflip()) {
		cur = VersionedBTree::BTreeCursor();
		wait(btree->initBTreeCursor(&cur, v, PagerEventReasons::RangeRead));
	}

	// Now read the range from the tree in reverse order and compare to the saved results
	wait(cur.seekLT(end));

	state std::reverse_iterator<const KeyValueRef*> r = results.rbegin();

	while (cur.isValid() && cur.get().key >= start) {
		if (r == results.rend()) {
			++errors;
			++*pErrorCount;
			printf("VerifyRangeReverse(@%" PRId64 ", %s, %s) ERROR: Tree key '%s' vs nothing in written map.\n",
			       v,
			       start.printable().c_str(),
			       end.printable().c_str(),
			       cur.get().key.toString().c_str());
			break;
		}

		if (cur.get().key != r->key) {
			++errors;
			++*pErrorCount;
			printf("VerifyRangeReverse(@%" PRId64 ", %s, %s) ERROR: Tree key '%s' but expected '%s'\n",
			       v,
			       start.printable().c_str(),
			       end.printable().c_str(),
			       cur.get().key.toString().c_str(),
			       r->key.toString().c_str());
			break;
		}
		if (cur.get().value.get() != r->value) {
			++errors;
			++*pErrorCount;
			printf("VerifyRangeReverse(@%" PRId64
			       ", %s, %s) ERROR: Tree key '%s' has tree value '%s' but expected '%s'\n",
			       v,
			       start.printable().c_str(),
			       end.printable().c_str(),
			       cur.get().key.toString().c_str(),
			       cur.get().value.get().toString().c_str(),
			       r->value.toString().c_str());
			break;
		}

		++r;
		wait(cur.movePrev());
	}

	if (r != results.rend()) {
		++errors;
		++*pErrorCount;
		printf("VerifyRangeReverse(@%" PRId64 ", %s, %s) ERROR: Tree range ended but written has '%s'\n",
		       v,
		       start.printable().c_str(),
		       end.printable().c_str(),
		       r->key.toString().c_str());
	}

	return errors;
}

// Verify the result of point reads for every set or cleared key at the given version
ACTOR Future<int> seekAllBTreeCursor(VersionedBTree* btree,
                                     Version v,
                                     std::map<std::pair<std::string, Version>, Optional<std::string>>* written,
                                     int* pErrorCount) {
	state std::map<std::pair<std::string, Version>, Optional<std::string>>::const_iterator i = written->cbegin();
	state std::map<std::pair<std::string, Version>, Optional<std::string>>::const_iterator iEnd = written->cend();
	state int errors = 0;
	state VersionedBTree::BTreeCursor cur;

	wait(btree->initBTreeCursor(&cur, v, PagerEventReasons::RangeRead));

	while (i != iEnd) {
		state std::string key = i->first.first;
		state Version ver = i->first.second;
		if (ver == v) {
			state Optional<std::string> val = i->second;
			debug_printf("Verifying @%" PRId64 " '%s'\n", ver, key.c_str());
			state Arena arena;
			wait(cur.seekGTE(RedwoodRecordRef(KeyRef(arena, key))));
			bool foundKey = cur.isValid() && cur.get().key == key;
			bool hasValue = foundKey && cur.get().value.present();

			if (val.present()) {
				bool valueMatch = hasValue && cur.get().value.get() == val.get();
				if (!foundKey || !hasValue || !valueMatch) {
					++errors;
					++*pErrorCount;
					if (!foundKey) {
						printf("Verify ERROR: key_not_found: '%s' -> '%s' @%" PRId64 "\n",
						       key.c_str(),
						       val.get().c_str(),
						       ver);
					} else if (!hasValue) {
						printf("Verify ERROR: value_not_found: '%s' -> '%s' @%" PRId64 "\n",
						       key.c_str(),
						       val.get().c_str(),
						       ver);
					} else if (!valueMatch) {
						printf("Verify ERROR: value_incorrect: for '%s' found '%s' expected '%s' @%" PRId64 "\n",
						       key.c_str(),
						       cur.get().value.get().toString().c_str(),
						       val.get().c_str(),
						       ver);
					}
				}
			} else if (foundKey && hasValue) {
				++errors;
				++*pErrorCount;
				printf("Verify ERROR: cleared_key_found: '%s' -> '%s' @%" PRId64 "\n",
				       key.c_str(),
				       cur.get().value.get().toString().c_str(),
				       ver);
			}
		}
		++i;
	}
	return errors;
}

ACTOR Future<Void> verify(VersionedBTree* btree,
                          FutureStream<Version> vStream,
                          std::map<std::pair<std::string, Version>, Optional<std::string>>* written,
                          int* pErrorCount,
                          bool serial) {

	// Queue of committed versions still readable from btree
	state std::deque<Version> committedVersions;

	try {
		loop {
			state Version v = waitNext(vStream);
			committedVersions.push_back(v);

			// Remove expired versions
			while (!committedVersions.empty() && committedVersions.front() < btree->getOldestVersion()) {
				committedVersions.pop_front();
			}

			// Continue if the versions list is empty, which won't wait until it reaches the oldest readable
			// btree version which will already be in vStream.
			if (committedVersions.empty()) {
				continue;
			}

			// Choose a random committed version.
			v = committedVersions[deterministicRandom()->randomInt(0, committedVersions.size())];

			debug_printf("Using committed version %" PRId64 "\n", v);

			// Get a cursor at v so that v doesn't get expired between the possibly serial steps below.
			state VersionedBTree::BTreeCursor cur;
			wait(btree->initBTreeCursor(&cur, v, PagerEventReasons::RangeRead));

			debug_printf("Verifying entire key range at version %" PRId64 "\n", v);
			state Future<int> fRangeAll = verifyRangeBTreeCursor(
			    btree, LiteralStringRef(""), LiteralStringRef("\xff\xff"), v, written, pErrorCount);
			if (serial) {
				wait(success(fRangeAll));
			}

			Key begin = randomKV().key;
			Key end = randomKV().key;

			debug_printf(
			    "Verifying range (%s, %s) at version %" PRId64 "\n", toString(begin).c_str(), toString(end).c_str(), v);
			state Future<int> fRangeRandom = verifyRangeBTreeCursor(btree, begin, end, v, written, pErrorCount);
			if (serial) {
				wait(success(fRangeRandom));
			}

			debug_printf("Verifying seeks to each changed key at version %" PRId64 "\n", v);
			state Future<int> fSeekAll = seekAllBTreeCursor(btree, v, written, pErrorCount);
			if (serial) {
				wait(success(fSeekAll));
			}

			wait(success(fRangeAll) && success(fRangeRandom) && success(fSeekAll));

			printf("Verified version %" PRId64 ", %d errors\n", v, *pErrorCount);

			if (*pErrorCount != 0)
				break;
		}
	} catch (Error& e) {
		if (e.code() != error_code_end_of_stream && e.code() != error_code_transaction_too_old) {
			throw;
		}
	}
	return Void();
}

// Does a random range read, doesn't trap/report errors
ACTOR Future<Void> randomReader(VersionedBTree* btree) {
	try {
		state VersionedBTree::BTreeCursor cur;

		loop {
			wait(yield());
			if (!cur.intialized() || deterministicRandom()->random01() > .01) {
				wait(btree->initBTreeCursor(&cur, btree->getLastCommittedVersion(), PagerEventReasons::RangeRead));
			}

			state KeyValue kv = randomKV(10, 0);
			wait(cur.seekGTE(kv.key));
			state int c = deterministicRandom()->randomInt(0, 100);
			state bool direction = deterministicRandom()->coinflip();
			while (cur.isValid() && c-- > 0) {
				wait(success(direction ? cur.moveNext() : cur.movePrev()));
				wait(yield());
			}
		}
	} catch (Error& e) {
		if (e.code() != error_code_transaction_too_old) {
			throw e;
		}
	}

	return Void();
}

struct IntIntPair {
	IntIntPair() {}
	IntIntPair(int k, int v) : k(k), v(v) {}
	IntIntPair(Arena& arena, const IntIntPair& toCopy) { *this = toCopy; }

	typedef IntIntPair Partial;

	void updateCache(Optional<Partial> cache, Arena& arena) const {}
	struct Delta {
		bool prefixSource;
		bool deleted;
		int dk;
		int dv;

		IntIntPair apply(const IntIntPair& base, Arena& arena) { return { base.k + dk, base.v + dv }; }

		IntIntPair apply(const Partial& cache) { return cache; }

		IntIntPair apply(Arena& arena, const IntIntPair& base, Optional<Partial>& cache) {
			cache = IntIntPair(base.k + dk, base.v + dv);
			return cache.get();
		}

		void setPrefixSource(bool val) { prefixSource = val; }

		bool getPrefixSource() const { return prefixSource; }

		void setDeleted(bool val) { deleted = val; }

		bool getDeleted() const { return deleted; }

		int size() const { return sizeof(Delta); }

		std::string toString() const {
			return format(
			    "DELTA{prefixSource=%d deleted=%d dk=%d(0x%x) dv=%d(0x%x)}", prefixSource, deleted, dk, dk, dv, dv);
		}
	};

	// For IntIntPair, skipLen will be in units of fields, not bytes
	int getCommonPrefixLen(const IntIntPair& other, int skip = 0) const {
		if (k == other.k) {
			if (v == other.v) {
				return 2;
			}
			return 1;
		}
		return 0;
	}

	int compare(const IntIntPair& rhs, int skip = 0) const {
		if (skip == 2) {
			return 0;
		}
		int cmp = (skip > 0) ? 0 : (k - rhs.k);

		if (cmp == 0) {
			cmp = v - rhs.v;
		}
		return cmp;
	}

	bool operator==(const IntIntPair& rhs) const { return compare(rhs) == 0; }
	bool operator!=(const IntIntPair& rhs) const { return compare(rhs) != 0; }

	bool operator<(const IntIntPair& rhs) const { return compare(rhs) < 0; }
	bool operator>(const IntIntPair& rhs) const { return compare(rhs) > 0; }
	bool operator<=(const IntIntPair& rhs) const { return compare(rhs) <= 0; }
	bool operator>=(const IntIntPair& rhs) const { return compare(rhs) >= 0; }

	int deltaSize(const IntIntPair& base, int skipLen, bool worstcase) const { return sizeof(Delta); }

	int writeDelta(Delta& d, const IntIntPair& base, int commonPrefix = -1) const {
		d.prefixSource = false;
		d.deleted = false;
		d.dk = k - base.k;
		d.dv = v - base.v;
		return sizeof(Delta);
	}

	int k;
	int v;

	std::string toString() const { return format("{k=%d(0x%x) v=%d(0x%x)}", k, k, v, v); }
};

int deltaTest(RedwoodRecordRef rec, RedwoodRecordRef base) {
	std::vector<uint8_t> buf(rec.key.size() + rec.value.orDefault(StringRef()).size() + 20);
	RedwoodRecordRef::Delta& d = *(RedwoodRecordRef::Delta*)&buf.front();

	Arena mem;
	int expectedSize = rec.deltaSize(base, 0, false);
	int deltaSize = rec.writeDelta(d, base);
	RedwoodRecordRef decoded = d.apply(base, mem);

	if (decoded != rec || expectedSize != deltaSize || d.size() != deltaSize) {
		printf("\n");
		printf("Base:                %s\n", base.toString().c_str());
		printf("Record:              %s\n", rec.toString().c_str());
		printf("Decoded:             %s\n", decoded.toString().c_str());
		printf("deltaSize():         %d\n", expectedSize);
		printf("writeDelta():        %d\n", deltaSize);
		printf("d.size():            %d\n", d.size());
		printf("DeltaToString:       %s\n", d.toString().c_str());
		printf("RedwoodRecordRef::Delta test failure!\n");
		ASSERT(false);
	}

	return deltaSize;
}

RedwoodRecordRef randomRedwoodRecordRef(const std::string& keyBuffer, const std::string& valueBuffer) {
	RedwoodRecordRef rec;
	rec.key = StringRef((uint8_t*)keyBuffer.data(), deterministicRandom()->randomInt(0, keyBuffer.size()));
	if (deterministicRandom()->coinflip()) {
		rec.value = StringRef((uint8_t*)valueBuffer.data(), deterministicRandom()->randomInt(0, valueBuffer.size()));
	}

	return rec;
}

TEST_CASE("/redwood/correctness/unit/RedwoodRecordRef") {
	ASSERT(RedwoodRecordRef::Delta::LengthFormatSizes[0] == 3);
	ASSERT(RedwoodRecordRef::Delta::LengthFormatSizes[1] == 4);
	ASSERT(RedwoodRecordRef::Delta::LengthFormatSizes[2] == 6);
	ASSERT(RedwoodRecordRef::Delta::LengthFormatSizes[3] == 8);

	printf("sizeof(RedwoodRecordRef) = %d\n", sizeof(RedwoodRecordRef));

	// Test pageID stuff.
	{
		LogicalPageID ids[] = { 1, 5 };
		BTreePageIDRef id(ids, 2);
		RedwoodRecordRef r;
		r.setChildPage(id);
		ASSERT(r.getChildPage() == id);
		ASSERT(r.getChildPage().begin() == id.begin());

		Standalone<RedwoodRecordRef> r2 = r;
		ASSERT(r2.getChildPage() == id);
		ASSERT(r2.getChildPage().begin() != id.begin());
	}

	deltaTest(RedwoodRecordRef(LiteralStringRef(""), LiteralStringRef("")),
	          RedwoodRecordRef(LiteralStringRef(""), LiteralStringRef("")));

	deltaTest(RedwoodRecordRef(LiteralStringRef("abc"), LiteralStringRef("")),
	          RedwoodRecordRef(LiteralStringRef("abc"), LiteralStringRef("")));

	deltaTest(RedwoodRecordRef(LiteralStringRef("abc"), LiteralStringRef("")),
	          RedwoodRecordRef(LiteralStringRef("abcd"), LiteralStringRef("")));

	deltaTest(RedwoodRecordRef(LiteralStringRef("abcd"), LiteralStringRef("")),
	          RedwoodRecordRef(LiteralStringRef("abc"), LiteralStringRef("")));

	deltaTest(RedwoodRecordRef(std::string(300, 'k'), std::string(1e6, 'v')),
	          RedwoodRecordRef(std::string(300, 'k'), LiteralStringRef("")));

	deltaTest(RedwoodRecordRef(LiteralStringRef(""), LiteralStringRef("")),
	          RedwoodRecordRef(LiteralStringRef(""), LiteralStringRef("")));

	deltaTest(RedwoodRecordRef(LiteralStringRef(""), LiteralStringRef("")),
	          RedwoodRecordRef(LiteralStringRef(""), LiteralStringRef("")));

	deltaTest(RedwoodRecordRef(LiteralStringRef(""), LiteralStringRef("")),
	          RedwoodRecordRef(LiteralStringRef(""), LiteralStringRef("")));

	deltaTest(RedwoodRecordRef(LiteralStringRef(""), LiteralStringRef("")),
	          RedwoodRecordRef(LiteralStringRef(""), LiteralStringRef("")));

	deltaTest(RedwoodRecordRef(LiteralStringRef(""), LiteralStringRef("")),
	          RedwoodRecordRef(LiteralStringRef(""), LiteralStringRef("")));

	Arena mem;
	double start;
	uint64_t total;
	uint64_t count;
	uint64_t i;
	int64_t bytes;

	std::string keyBuffer(30000, 'k');
	std::string valueBuffer(70000, 'v');
	start = timer();
	count = 1000;
	bytes = 0;
	for (i = 0; i < count; ++i) {
		RedwoodRecordRef a = randomRedwoodRecordRef(keyBuffer, valueBuffer);
		RedwoodRecordRef b = randomRedwoodRecordRef(keyBuffer, valueBuffer);
		bytes += deltaTest(a, b);
	}
	double elapsed = timer() - start;
	printf("DeltaTest() on random large records %f M/s  %f MB/s\n", count / elapsed / 1e6, bytes / elapsed / 1e6);

	keyBuffer.resize(30);
	valueBuffer.resize(100);
	start = timer();
	count = 1e6;
	bytes = 0;
	for (i = 0; i < count; ++i) {
		RedwoodRecordRef a = randomRedwoodRecordRef(keyBuffer, valueBuffer);
		RedwoodRecordRef b = randomRedwoodRecordRef(keyBuffer, valueBuffer);
		bytes += deltaTest(a, b);
	}
	printf("DeltaTest() on random small records %f M/s  %f MB/s\n", count / elapsed / 1e6, bytes / elapsed / 1e6);

	RedwoodRecordRef rec1;
	RedwoodRecordRef rec2;

	rec1.key = LiteralStringRef("alksdfjaklsdfjlkasdjflkasdjfklajsdflk;ajsdflkajdsflkjadsf1");
	rec2.key = LiteralStringRef("alksdfjaklsdfjlkasdjflkasdjfklajsdflk;ajsdflkajdsflkjadsf234");

	start = timer();
	total = 0;
	count = 100e6;
	for (i = 0; i < count; ++i) {
		total += rec1.getCommonPrefixLen(rec2, 50);
	}
	printf("%" PRId64 " getCommonPrefixLen(skip=50) %f M/s\n", total, count / (timer() - start) / 1e6);

	start = timer();
	total = 0;
	count = 100e6;
	for (i = 0; i < count; ++i) {
		total += rec1.getCommonPrefixLen(rec2, 0);
	}
	printf("%" PRId64 " getCommonPrefixLen(skip=0) %f M/s\n", total, count / (timer() - start) / 1e6);

	char buf[1000];
	RedwoodRecordRef::Delta& d = *(RedwoodRecordRef::Delta*)buf;

	start = timer();
	total = 0;
	count = 100e6;
	int commonPrefix = rec1.getCommonPrefixLen(rec2, 0);

	for (i = 0; i < count; ++i) {
		total += rec1.writeDelta(d, rec2, commonPrefix);
	}
	printf("%" PRId64 " writeDelta(commonPrefix=%d) %f M/s\n", total, commonPrefix, count / (timer() - start) / 1e6);

	start = timer();
	total = 0;
	count = 10e6;
	for (i = 0; i < count; ++i) {
		total += rec1.writeDelta(d, rec2);
	}
	printf("%" PRId64 " writeDelta() %f M/s\n", total, count / (timer() - start) / 1e6);

	start = timer();
	total = 0;
	count = 10e6;
	for (i = 0; i < count; ++i) {
		total += rec1.compare(rec2, 0);
	}
	printf("%" PRId64 " compare(skip=0) %f M/s\n", total, count / (timer() - start) / 1e6);

	start = timer();
	total = 0;
	count = 10e6;
	for (i = 0; i < count; ++i) {
		total += rec1.compare(rec2, 50);
	}
	printf("%" PRId64 " compare(skip=50) %f M/s\n", total, count / (timer() - start) / 1e6);

	return Void();
}

TEST_CASE("/redwood/correctness/unit/deltaTree/RedwoodRecordRef") {
	// Sanity check on delta tree node format
	ASSERT(DeltaTree2<RedwoodRecordRef>::Node::headerSize(false) == 4);
	ASSERT(DeltaTree2<RedwoodRecordRef>::Node::headerSize(true) == 8);

	const int N = deterministicRandom()->randomInt(200, 1000);

	RedwoodRecordRef prev;
	RedwoodRecordRef next(LiteralStringRef("\xff\xff\xff\xff"));

	Arena arena;
	std::set<RedwoodRecordRef> uniqueItems;

	// Add random items to uniqueItems until its size is N
	while (uniqueItems.size() < N) {
		std::string k = deterministicRandom()->randomAlphaNumeric(30);
		std::string v = deterministicRandom()->randomAlphaNumeric(30);
		RedwoodRecordRef rec;
		rec.key = StringRef(arena, k);
		if (deterministicRandom()->coinflip()) {
			rec.value = StringRef(arena, v);
		}
		if (uniqueItems.count(rec) == 0) {
			uniqueItems.insert(rec);
		}
	}
	std::vector<RedwoodRecordRef> items(uniqueItems.begin(), uniqueItems.end());

	int bufferSize = N * 100;
	bool largeTree = bufferSize > DeltaTree<RedwoodRecordRef>::SmallSizeLimit;
	DeltaTree<RedwoodRecordRef>* tree = (DeltaTree<RedwoodRecordRef>*)new uint8_t[bufferSize];

	tree->build(bufferSize, &items[0], &items[items.size()], &prev, &next);

	printf("Count=%d  Size=%d  InitialHeight=%d  largeTree=%d\n",
	       (int)items.size(),
	       (int)tree->size(),
	       (int)tree->initialHeight,
	       largeTree);
	debug_printf("Data(%p): %s\n", tree, StringRef((uint8_t*)tree, tree->size()).toHexString().c_str());

	DeltaTree<RedwoodRecordRef>::Mirror r(tree, &prev, &next);

	// Test delete/insert behavior for each item, making no net changes
	printf("Testing seek/delete/insert for existing keys with random values\n");
	ASSERT(tree->numItems == items.size());
	for (auto rec : items) {
		// Insert existing should fail
		ASSERT(!r.insert(rec));
		ASSERT(tree->numItems == items.size());

		// Erase existing should succeed
		ASSERT(r.erase(rec));
		ASSERT(tree->numItems == items.size() - 1);

		// Erase deleted should fail
		ASSERT(!r.erase(rec));
		ASSERT(tree->numItems == items.size() - 1);

		// Insert deleted should succeed
		ASSERT(r.insert(rec));
		ASSERT(tree->numItems == items.size());

		// Insert existing should fail
		ASSERT(!r.insert(rec));
		ASSERT(tree->numItems == items.size());
	}

	DeltaTree<RedwoodRecordRef>::Cursor fwd = r.getCursor();
	DeltaTree<RedwoodRecordRef>::Cursor rev = r.getCursor();

	DeltaTree<RedwoodRecordRef, RedwoodRecordRef::DeltaValueOnly>::Mirror rValuesOnly(tree, &prev, &next);
	DeltaTree<RedwoodRecordRef, RedwoodRecordRef::DeltaValueOnly>::Cursor fwdValueOnly = rValuesOnly.getCursor();

	printf("Verifying tree contents using forward, reverse, and value-only iterators\n");
	ASSERT(fwd.moveFirst());
	ASSERT(fwdValueOnly.moveFirst());
	ASSERT(rev.moveLast());

	int i = 0;
	while (1) {
		if (fwd.get() != items[i]) {
			printf("forward iterator i=%d\n  %s found\n  %s expected\n",
			       i,
			       fwd.get().toString().c_str(),
			       items[i].toString().c_str());
			printf("Delta: %s\n", fwd.node->raw->delta(largeTree).toString().c_str());
			ASSERT(false);
		}
		if (rev.get() != items[items.size() - 1 - i]) {
			printf("reverse iterator i=%d\n  %s found\n  %s expected\n",
			       i,
			       rev.get().toString().c_str(),
			       items[items.size() - 1 - i].toString().c_str());
			printf("Delta: %s\n", rev.node->raw->delta(largeTree).toString().c_str());
			ASSERT(false);
		}
		if (fwdValueOnly.get().value != items[i].value) {
			printf("forward values-only iterator i=%d\n  %s found\n  %s expected\n",
			       i,
			       fwdValueOnly.get().toString().c_str(),
			       items[i].toString().c_str());
			printf("Delta: %s\n", fwdValueOnly.node->raw->delta(largeTree).toString().c_str());
			ASSERT(false);
		}
		++i;

		bool more = fwd.moveNext();
		ASSERT(fwdValueOnly.moveNext() == more);
		ASSERT(rev.movePrev() == more);

		ASSERT(fwd.valid() == more);
		ASSERT(fwdValueOnly.valid() == more);
		ASSERT(rev.valid() == more);

		if (!fwd.valid()) {
			break;
		}
	}
	ASSERT(i == items.size());

	{
		DeltaTree<RedwoodRecordRef>::Mirror mirror(tree, &prev, &next);
		DeltaTree<RedwoodRecordRef>::Cursor c = mirror.getCursor();

		printf("Doing 20M random seeks using the same cursor from the same mirror.\n");
		double start = timer();

		for (int i = 0; i < 20000000; ++i) {
			const RedwoodRecordRef& query = items[deterministicRandom()->randomInt(0, items.size())];
			if (!c.seekLessThanOrEqual(query)) {
				printf("Not found!  query=%s\n", query.toString().c_str());
				ASSERT(false);
			}
			if (c.get() != query) {
				printf("Found incorrect node!  query=%s  found=%s\n",
				       query.toString().c_str(),
				       c.get().toString().c_str());
				ASSERT(false);
			}
		}
		double elapsed = timer() - start;
		printf("Elapsed %f\n", elapsed);
	}

	{
		printf("Doing 5M random seeks using 10k random cursors, each from a different mirror.\n");
		double start = timer();
		std::vector<DeltaTree<RedwoodRecordRef>::Mirror*> mirrors;
		std::vector<DeltaTree<RedwoodRecordRef>::Cursor> cursors;
		for (int i = 0; i < 10000; ++i) {
			mirrors.push_back(new DeltaTree<RedwoodRecordRef>::Mirror(tree, &prev, &next));
			cursors.push_back(mirrors.back()->getCursor());
		}

		for (int i = 0; i < 5000000; ++i) {
			const RedwoodRecordRef& query = items[deterministicRandom()->randomInt(0, items.size())];
			DeltaTree<RedwoodRecordRef>::Cursor& c = cursors[deterministicRandom()->randomInt(0, cursors.size())];
			if (!c.seekLessThanOrEqual(query)) {
				printf("Not found!  query=%s\n", query.toString().c_str());
				ASSERT(false);
			}
			if (c.get() != query) {
				printf("Found incorrect node!  query=%s  found=%s\n",
				       query.toString().c_str(),
				       c.get().toString().c_str());
				ASSERT(false);
			}
		}
		double elapsed = timer() - start;
		printf("Elapsed %f\n", elapsed);
	}

	return Void();
}

TEST_CASE("/redwood/correctness/unit/deltaTree/RedwoodRecordRef2") {
	// Sanity check on delta tree node format
	ASSERT(DeltaTree2<RedwoodRecordRef>::Node::headerSize(false) == 4);
	ASSERT(DeltaTree2<RedwoodRecordRef>::Node::headerSize(true) == 8);
	ASSERT(sizeof(DeltaTree2<RedwoodRecordRef>::DecodedNode) == 28);

	const int N = deterministicRandom()->randomInt(200, 1000);

	RedwoodRecordRef prev;
	RedwoodRecordRef next(LiteralStringRef("\xff\xff\xff\xff"));

	Arena arena;
	std::set<RedwoodRecordRef> uniqueItems;

	// Add random items to uniqueItems until its size is N
	while (uniqueItems.size() < N) {
		std::string k = deterministicRandom()->randomAlphaNumeric(30);
		std::string v = deterministicRandom()->randomAlphaNumeric(30);
		RedwoodRecordRef rec;
		rec.key = StringRef(arena, k);
		if (deterministicRandom()->coinflip()) {
			rec.value = StringRef(arena, v);
		}
		if (uniqueItems.count(rec) == 0) {
			uniqueItems.insert(rec);
		}
	}
	std::vector<RedwoodRecordRef> items(uniqueItems.begin(), uniqueItems.end());

	int bufferSize = N * 100;
	bool largeTree = bufferSize > DeltaTree2<RedwoodRecordRef>::SmallSizeLimit;
	DeltaTree2<RedwoodRecordRef>* tree = (DeltaTree2<RedwoodRecordRef>*)new uint8_t[bufferSize];

	tree->build(bufferSize, &items[0], &items[items.size()], &prev, &next);

	printf("Count=%d  Size=%d  InitialHeight=%d  largeTree=%d\n",
	       (int)items.size(),
	       (int)tree->size(),
	       (int)tree->initialHeight,
	       largeTree);
	debug_printf("Data(%p): %s\n", tree, StringRef((uint8_t*)tree, tree->size()).toHexString().c_str());

	DeltaTree2<RedwoodRecordRef>::DecodeCache cache(prev, next);
	DeltaTree2<RedwoodRecordRef>::Cursor c(&cache, tree);

	// Test delete/insert behavior for each item, making no net changes
	printf("Testing seek/delete/insert for existing keys with random values\n");
	ASSERT(tree->numItems == items.size());
	for (auto rec : items) {
		// Insert existing should fail
		ASSERT(!c.insert(rec));
		ASSERT(tree->numItems == items.size());

		// Erase existing should succeed
		ASSERT(c.erase(rec));
		ASSERT(tree->numItems == items.size() - 1);

		// Erase deleted should fail
		ASSERT(!c.erase(rec));
		ASSERT(tree->numItems == items.size() - 1);

		// Insert deleted should succeed
		ASSERT(c.insert(rec));
		ASSERT(tree->numItems == items.size());

		// Insert existing should fail
		ASSERT(!c.insert(rec));
		ASSERT(tree->numItems == items.size());
	}

	DeltaTree2<RedwoodRecordRef>::Cursor fwd = c;
	DeltaTree2<RedwoodRecordRef>::Cursor rev = c;

	DeltaTree2<RedwoodRecordRef, RedwoodRecordRef::DeltaValueOnly>::DecodeCache cacheValuesOnly(prev, next);
	DeltaTree2<RedwoodRecordRef, RedwoodRecordRef::DeltaValueOnly>::Cursor fwdValueOnly(
	    &cacheValuesOnly, (DeltaTree2<RedwoodRecordRef, RedwoodRecordRef::DeltaValueOnly>*)tree);

	printf("Verifying tree contents using forward, reverse, and value-only iterators\n");
	ASSERT(fwd.moveFirst());
	ASSERT(fwdValueOnly.moveFirst());
	ASSERT(rev.moveLast());

	int i = 0;
	while (1) {
		if (fwd.get() != items[i]) {
			printf("forward iterator i=%d\n  %s found\n  %s expected\n",
			       i,
			       fwd.get().toString().c_str(),
			       items[i].toString().c_str());
			printf("Cursor: %s\n", fwd.toString().c_str());
			ASSERT(false);
		}
		if (rev.get() != items[items.size() - 1 - i]) {
			printf("reverse iterator i=%d\n  %s found\n  %s expected\n",
			       i,
			       rev.get().toString().c_str(),
			       items[items.size() - 1 - i].toString().c_str());
			printf("Cursor: %s\n", rev.toString().c_str());
			ASSERT(false);
		}
		if (fwdValueOnly.get().value != items[i].value) {
			printf("forward values-only iterator i=%d\n  %s found\n  %s expected\n",
			       i,
			       fwdValueOnly.get().toString().c_str(),
			       items[i].toString().c_str());
			printf("Cursor: %s\n", fwdValueOnly.toString().c_str());
			ASSERT(false);
		}
		++i;

		bool more = fwd.moveNext();
		ASSERT(fwdValueOnly.moveNext() == more);
		ASSERT(rev.movePrev() == more);

		ASSERT(fwd.valid() == more);
		ASSERT(fwdValueOnly.valid() == more);
		ASSERT(rev.valid() == more);

		if (!fwd.valid()) {
			break;
		}
	}
	ASSERT(i == items.size());

	{
		DeltaTree2<RedwoodRecordRef>::DecodeCache cache(prev, next);
		DeltaTree2<RedwoodRecordRef>::Cursor c(&cache, tree);

		printf("Doing 20M random seeks using the same cursor from the same mirror.\n");
		double start = timer();

		for (int i = 0; i < 20000000; ++i) {
			const RedwoodRecordRef& query = items[deterministicRandom()->randomInt(0, items.size())];
			if (!c.seekLessThanOrEqual(query)) {
				printf("Not found!  query=%s\n", query.toString().c_str());
				ASSERT(false);
			}
			if (c.get() != query) {
				printf("Found incorrect node!  query=%s  found=%s\n",
				       query.toString().c_str(),
				       c.get().toString().c_str());
				ASSERT(false);
			}
		}
		double elapsed = timer() - start;
		printf("Elapsed %f\n", elapsed);
	}

	// {
	// 	printf("Doing 5M random seeks using 10k random cursors, each from a different mirror.\n");
	// 	double start = timer();
	// 	std::vector<DeltaTree2<RedwoodRecordRef>::Mirror*> mirrors;
	// 	std::vector<DeltaTree2<RedwoodRecordRef>::Cursor> cursors;
	// 	for (int i = 0; i < 10000; ++i) {
	// 		mirrors.push_back(new DeltaTree2<RedwoodRecordRef>::Mirror(tree, &prev, &next));
	// 		cursors.push_back(mirrors.back()->getCursor());
	// 	}

	// 	for (int i = 0; i < 5000000; ++i) {
	// 		const RedwoodRecordRef& query = items[deterministicRandom()->randomInt(0, items.size())];
	// 		DeltaTree2<RedwoodRecordRef>::Cursor& c = cursors[deterministicRandom()->randomInt(0, cursors.size())];
	// 		if (!c.seekLessThanOrEqual(query)) {
	// 			printf("Not found!  query=%s\n", query.toString().c_str());
	// 			ASSERT(false);
	// 		}
	// 		if (c.get() != query) {
	// 			printf("Found incorrect node!  query=%s  found=%s\n",
	// 			       query.toString().c_str(),
	// 			       c.get().toString().c_str());
	// 			ASSERT(false);
	// 		}
	// 	}
	// 	double elapsed = timer() - start;
	// 	printf("Elapsed %f\n", elapsed);
	// }

	return Void();
}

TEST_CASE("/redwood/correctness/unit/deltaTree/IntIntPair") {
	const int N = 200;
	IntIntPair lowerBound = { 0, 0 };
	IntIntPair upperBound = { 1000, 1000 };

	state std::function<IntIntPair()> randomPair = [&]() {
		// Generate a pair >= lowerBound and < upperBound
		int k = deterministicRandom()->randomInt(lowerBound.k, upperBound.k + 1);
		int v = deterministicRandom()->randomInt(lowerBound.v, upperBound.v);

		// Only generate even values so the tests below can approach and find each
		// key with a directional seek of the adjacent absent value on either side.
		v -= v % 2;

		return IntIntPair(k, v);
	};

	// Build a set of N unique items, where no consecutive items are in the set, a requirement of the seek behavior
	// tests.
	std::set<IntIntPair> uniqueItems;
	while (uniqueItems.size() < N) {
		IntIntPair p = randomPair();
		auto nextP = p; // also check if next highest/lowest key is not in set
		nextP.v++;
		auto prevP = p;
		prevP.v--;
		if (uniqueItems.count(p) == 0 && uniqueItems.count(nextP) == 0 && uniqueItems.count(prevP) == 0) {
			uniqueItems.insert(p);
		}
	}

	// Build tree of items
	std::vector<IntIntPair> items(uniqueItems.begin(), uniqueItems.end());
	int bufferSize = N * 2 * 30;

	DeltaTree<IntIntPair>* tree = (DeltaTree<IntIntPair>*)new uint8_t[bufferSize];
	int builtSize = tree->build(bufferSize, &items[0], &items[items.size()], &lowerBound, &upperBound);
	ASSERT(builtSize <= bufferSize);
	DeltaTree<IntIntPair>::Mirror r(tree, &lowerBound, &upperBound);

	DeltaTree2<IntIntPair>* tree2 = (DeltaTree2<IntIntPair>*)new uint8_t[bufferSize];
	int builtSize2 = tree2->build(bufferSize, &items[0], &items[items.size()], &lowerBound, &upperBound);
	ASSERT(builtSize2 <= bufferSize);
	DeltaTree2<IntIntPair>::DecodeCache cache(lowerBound, upperBound);
	DeltaTree2<IntIntPair>::Cursor cur2(&cache, tree2);

	auto printItems = [&] {
		for (int k = 0; k < items.size(); ++k) {
			debug_printf("%d/%d %s\n", k + 1, items.size(), items[k].toString().c_str());
		}
	};

	auto printTrees = [&] {
		printf("DeltaTree: Count=%d  Size=%d  InitialHeight=%d  MaxHeight=%d\n",
		       (int)tree->numItems,
		       (int)tree->size(),
		       (int)tree->initialHeight,
		       (int)tree->maxHeight);
		debug_printf("Data(%p): %s\n", tree, StringRef((uint8_t*)tree, tree->size()).toHexString().c_str());

		printf("DeltaTree2: Count=%d  Size=%d  InitialHeight=%d  MaxHeight=%d\n",
		       (int)tree2->numItems,
		       (int)tree2->size(),
		       (int)tree2->initialHeight,
		       (int)tree2->maxHeight);
		debug_printf("Data(%p): %s\n", tree2, StringRef((uint8_t*)tree2, tree2->size()).toHexString().c_str());
	};

	// Iterate through items and tree forward and backward, verifying tree contents.
	auto scanAndVerify = [&]() {
		printf("Verify DeltaTree contents.\n");

		DeltaTree<IntIntPair>::Cursor fwd = r.getCursor();
		DeltaTree<IntIntPair>::Cursor rev = r.getCursor();
		ASSERT(fwd.moveFirst());
		ASSERT(rev.moveLast());

		for (int i = 0; i < items.size(); ++i) {
			if (fwd.get() != items[i]) {
				printItems();
				printf("forward iterator i=%d\n  %s found\n  %s expected\n",
				       i,
				       fwd.get().toString().c_str(),
				       items[i].toString().c_str());
				ASSERT(false);
			}
			if (rev.get() != items[items.size() - 1 - i]) {
				printItems();
				printf("reverse iterator i=%d\n  %s found\n  %s expected\n",
				       i,
				       rev.get().toString().c_str(),
				       items[items.size() - 1 - i].toString().c_str());
				ASSERT(false);
			}

			// Advance iterator, check scanning cursors for correct validity state
			int j = i + 1;
			bool end = j == items.size();

			ASSERT(fwd.moveNext() == !end);
			ASSERT(rev.movePrev() == !end);
			ASSERT(fwd.valid() == !end);
			ASSERT(rev.valid() == !end);

			if (end) {
				break;
			}
		}
	};

	// Iterate through items and tree forward and backward, verifying tree contents.
	auto scanAndVerify2 = [&]() {
		printf("Verify DeltaTree2 contents.\n");

		DeltaTree2<IntIntPair>::Cursor fwd(&cache, tree2);
		DeltaTree2<IntIntPair>::Cursor rev(&cache, tree2);

		ASSERT(fwd.moveFirst());
		ASSERT(rev.moveLast());

		for (int i = 0; i < items.size(); ++i) {
			if (fwd.get() != items[i]) {
				printItems();
				printf("forward iterator i=%d\n  %s found\n  %s expected\n",
				       i,
				       fwd.get().toString().c_str(),
				       items[i].toString().c_str());
				ASSERT(false);
			}
			if (rev.get() != items[items.size() - 1 - i]) {
				printItems();
				printf("reverse iterator i=%d\n  %s found\n  %s expected\n",
				       i,
				       rev.get().toString().c_str(),
				       items[items.size() - 1 - i].toString().c_str());
				ASSERT(false);
			}

			// Advance iterator, check scanning cursors for correct validity state
			int j = i + 1;
			bool end = j == items.size();

			ASSERT(fwd.moveNext() == !end);
			ASSERT(rev.movePrev() == !end);
			ASSERT(fwd.valid() == !end);
			ASSERT(rev.valid() == !end);

			if (end) {
				break;
			}
		}
	};

	printItems();
	printTrees();

	// Verify tree contents
	scanAndVerify();
	scanAndVerify2();

	// Grow uniqueItems until tree is full, adding half of new items to toDelete
	std::vector<IntIntPair> toDelete;
	int maxInsert = 9999999;
	bool shouldBeFull = false;
	while (maxInsert-- > 0) {
		IntIntPair p = randomPair();
		// Insert record if it, its predecessor, and its successor are not present.
		// Test data is intentionally sparse to test finding each record with a directional
		// seek from each adjacent possible but not present record.
		if (uniqueItems.count(p) == 0 && uniqueItems.count(IntIntPair(p.k, p.v - 1)) == 0 &&
		    uniqueItems.count(IntIntPair(p.k, p.v + 1)) == 0) {
			if (!cur2.insert(p)) {
				shouldBeFull = true;
				break;
			};
			ASSERT(r.insert(p));
			uniqueItems.insert(p);
			if (deterministicRandom()->coinflip()) {
				toDelete.push_back(p);
			}
			// printf("Inserted %s  size=%d\n", items.back().toString().c_str(), tree->size());
		}
	}

	// If the tree refused to insert an item, the count should be at least 2*N
	ASSERT(!shouldBeFull || tree->numItems > 2 * N);
	ASSERT(tree->size() <= bufferSize);

	// Update items vector
	items = std::vector<IntIntPair>(uniqueItems.begin(), uniqueItems.end());

	printItems();
	printTrees();

	// Verify tree contents
	scanAndVerify();
	scanAndVerify2();

	// Create a new mirror, decoding the tree from scratch since insert() modified both the tree and the mirror
	r = DeltaTree<IntIntPair>::Mirror(tree, &lowerBound, &upperBound);
	cache.clear();
	scanAndVerify();
	scanAndVerify2();

	// For each randomly selected new item to be deleted, delete it from the DeltaTree2 and from uniqueItems
	printf("Deleting some items\n");
	for (auto p : toDelete) {
		uniqueItems.erase(p);

		DeltaTree<IntIntPair>::Cursor c = r.getCursor();
		ASSERT(c.seekLessThanOrEqual(p));
		c.erase();

		ASSERT(cur2.seekLessThanOrEqual(p));
		cur2.erase();
	}
	// Update items vector
	items = std::vector<IntIntPair>(uniqueItems.begin(), uniqueItems.end());

	printItems();
	printTrees();

	// Verify tree contents after deletions
	scanAndVerify();
	scanAndVerify2();

	printf("Verifying insert/erase behavior for existing items\n");
	// Test delete/insert behavior for each item, making no net changes
	for (auto p : items) {
		// Insert existing should fail
		ASSERT(!r.insert(p));
		ASSERT(!cur2.insert(p));

		// Erase existing should succeed
		ASSERT(r.erase(p));
		ASSERT(cur2.erase(p));

		// Erase deleted should fail
		ASSERT(!r.erase(p));
		ASSERT(!cur2.erase(p));

		// Insert deleted should succeed
		ASSERT(r.insert(p));
		ASSERT(cur2.insert(p));

		// Insert existing should fail
		ASSERT(!r.insert(p));
		ASSERT(!cur2.insert(p));
	}

	printItems();
	printTrees();

	// Tree contents should still match items vector
	scanAndVerify();
	scanAndVerify2();

	printf("Verifying seek behaviors\n");
	DeltaTree<IntIntPair>::Cursor s = r.getCursor();
	DeltaTree2<IntIntPair>::Cursor s2(&cache, tree2);

	// SeekLTE to each element
	for (int i = 0; i < items.size(); ++i) {
		IntIntPair p = items[i];
		IntIntPair q = p;

		ASSERT(s.seekLessThanOrEqual(q));
		if (s.get() != p) {
			printItems();
			printf("seekLessThanOrEqual(%s) found %s expected %s\n",
			       q.toString().c_str(),
			       s.get().toString().c_str(),
			       p.toString().c_str());
			ASSERT(false);
		}

		ASSERT(s2.seekLessThanOrEqual(q));
		if (s2.get() != p) {
			printItems();
			printf("seekLessThanOrEqual(%s) found %s expected %s\n",
			       q.toString().c_str(),
			       s2.get().toString().c_str(),
			       p.toString().c_str());
			ASSERT(false);
		}
	}

	// SeekGTE to each element
	for (int i = 0; i < items.size(); ++i) {
		IntIntPair p = items[i];
		IntIntPair q = p;

		ASSERT(s.seekGreaterThanOrEqual(q));
		if (s.get() != p) {
			printItems();
			printf("seekGreaterThanOrEqual(%s) found %s expected %s\n",
			       q.toString().c_str(),
			       s.get().toString().c_str(),
			       p.toString().c_str());
			ASSERT(false);
		}

		ASSERT(s2.seekGreaterThanOrEqual(q));
		if (s2.get() != p) {
			printItems();
			printf("seekGreaterThanOrEqual(%s) found %s expected %s\n",
			       q.toString().c_str(),
			       s2.get().toString().c_str(),
			       p.toString().c_str());
			ASSERT(false);
		}
	}

	// SeekLTE to the next possible int pair value after each element to make sure the base element is found
	// Assumes no consecutive items are present in the set
	for (int i = 0; i < items.size(); ++i) {
		IntIntPair p = items[i];
		IntIntPair q = p;
		q.v++;

		ASSERT(s.seekLessThanOrEqual(q));
		if (s.get() != p) {
			printItems();
			printf("seekLessThanOrEqual(%s) found %s expected %s\n",
			       q.toString().c_str(),
			       s.get().toString().c_str(),
			       p.toString().c_str());
			ASSERT(false);
		}

		ASSERT(s2.seekLessThanOrEqual(q));
		if (s2.get() != p) {
			printItems();
			printf("seekLessThanOrEqual(%s) found %s expected %s\n",
			       q.toString().c_str(),
			       s2.get().toString().c_str(),
			       p.toString().c_str());
			ASSERT(false);
		}
	}

	// SeekGTE to the previous possible int pair value after each element to make sure the base element is found
	// Assumes no consecutive items are present in the set
	for (int i = 0; i < items.size(); ++i) {
		IntIntPair p = items[i];
		IntIntPair q = p;
		q.v--;

		ASSERT(s.seekGreaterThanOrEqual(q));
		if (s.get() != p) {
			printItems();
			printf("seekGreaterThanOrEqual(%s) found %s expected %s\n",
			       q.toString().c_str(),
			       s.get().toString().c_str(),
			       p.toString().c_str());
			ASSERT(false);
		}

		ASSERT(s2.seekGreaterThanOrEqual(q));
		if (s2.get() != p) {
			printItems();
			printf("seekGreaterThanOrEqual(%s) found %s expected %s\n",
			       q.toString().c_str(),
			       s2.get().toString().c_str(),
			       p.toString().c_str());
			ASSERT(false);
		}
	}

	// SeekLTE to each element N times, using every element as a hint
	for (int i = 0; i < items.size(); ++i) {
		IntIntPair p = items[i];
		IntIntPair q = p;
		for (int j = 0; j < items.size(); ++j) {
			ASSERT(s.seekLessThanOrEqual(items[j]));
			ASSERT(s.seekLessThanOrEqual(q, 0, &s));
			if (s.get() != p) {
				printItems();
				printf("i=%d  j=%d\n", i, j);
				printf("seekLessThanOrEqual(%s) found %s expected %s\n",
				       q.toString().c_str(),
				       s.get().toString().c_str(),
				       p.toString().c_str());
				ASSERT(false);
			}
		}
	}

	// SeekLTE to each element's next possible value, using each element as a hint
	// Assumes no consecutive items are present in the set
	for (int i = 0; i < items.size(); ++i) {
		IntIntPair p = items[i];
		IntIntPair q = p;
		q.v++;
		for (int j = 0; j < items.size(); ++j) {
			ASSERT(s.seekLessThanOrEqual(items[j]));
			ASSERT(s.seekLessThanOrEqual(q, 0, &s));
			if (s.get() != p) {
				printItems();
				printf("i=%d  j=%d\n", i, j);
				ASSERT(false);
			}
		}
	}

	auto skipSeekPerformance = [&](int jumpMax, bool old, bool useHint, int count) {
		// Skip to a series of increasing items, jump by up to jumpMax units forward in the
		// items, wrapping around to 0.
		double start = timer();
		s.moveFirst();
		auto first = s;
		int pos = 0;
		for (int c = 0; c < count; ++c) {
			int jump = deterministicRandom()->randomInt(0, jumpMax);
			int newPos = pos + jump;
			if (newPos >= items.size()) {
				pos = 0;
				newPos = jump;
				s = first;
			}
			IntIntPair q = items[newPos];
			++q.v;
			if (old) {
				if (useHint) {
					s.seekLessThanOrEqualOld(q, 0, &s, newPos - pos);
				} else {
					s.seekLessThanOrEqualOld(q, 0, nullptr, 0);
				}
			} else {
				if (useHint) {
					s.seekLessThanOrEqual(q, 0, &s, newPos - pos);
				} else {
					s.seekLessThanOrEqual(q);
				}
			}
			pos = newPos;
		}
		double elapsed = timer() - start;
		printf("Seek/skip test, count=%d jumpMax=%d, items=%d, oldSeek=%d useHint=%d:  Elapsed %f seconds  %.2f M/s\n",
		       count,
		       jumpMax,
		       items.size(),
		       old,
		       useHint,
		       elapsed,
		       double(count) / elapsed / 1e6);
	};

	auto skipSeekPerformance2 = [&](int jumpMax, bool old, bool useHint, int count) {
		// Skip to a series of increasing items, jump by up to jumpMax units forward in the
		// items, wrapping around to 0.
		double start = timer();
		s2.moveFirst();
		auto first = s2;
		int pos = 0;
		for (int c = 0; c < count; ++c) {
			int jump = deterministicRandom()->randomInt(0, jumpMax);
			int newPos = pos + jump;
			if (newPos >= items.size()) {
				pos = 0;
				newPos = jump;
				s2 = first;
			}
			IntIntPair q = items[newPos];
			++q.v;
			if (old) {
				if (useHint) {
					// s.seekLessThanOrEqualOld(q, 0, &s, newPos - pos);
				} else {
					// s.seekLessThanOrEqualOld(q, 0, nullptr, 0);
				}
			} else {
				if (useHint) {
					// s.seekLessThanOrEqual(q, 0, &s, newPos - pos);
				} else {
					s2.seekLessThanOrEqual(q);
				}
			}
			pos = newPos;
		}
		double elapsed = timer() - start;
		printf("DeltaTree2 Seek/skip test, count=%d jumpMax=%d, items=%d, oldSeek=%d useHint=%d:  Elapsed %f seconds  "
		       "%.2f M/s\n",
		       count,
		       jumpMax,
		       items.size(),
		       old,
		       useHint,
		       elapsed,
		       double(count) / elapsed / 1e6);
	};

	// Compare seeking to nearby elements with and without hints, using the old and new SeekLessThanOrEqual methods.
	// TODO:  Once seekLessThanOrEqual() with a hint is as fast as seekLessThanOrEqualOld, remove it.
	skipSeekPerformance(8, false, false, 80e6);
	skipSeekPerformance2(8, false, false, 80e6);
	skipSeekPerformance(8, true, false, 80e6);
	skipSeekPerformance(8, true, true, 80e6);
	skipSeekPerformance(8, false, true, 80e6);

	// Repeatedly seek for one of a set of pregenerated random pairs and time it.
	std::vector<IntIntPair> randomPairs;
	randomPairs.reserve(10 * N);
	for (int i = 0; i < 10 * N; ++i) {
		randomPairs.push_back(randomPair());
	}

	// Random seeks
	double start = timer();
	for (int i = 0; i < 20000000; ++i) {
		IntIntPair p = randomPairs[i % randomPairs.size()];
		// Verify the result is less than or equal, and if seek fails then p must be lower than lowest (first) item
		if (!s.seekLessThanOrEqual(p)) {
			if (p >= items.front()) {
				printf("Seek failed!  query=%s  front=%s\n", p.toString().c_str(), items.front().toString().c_str());
				ASSERT(false);
			}
		} else if (s.get() > p) {
			printf("Found incorrect node!  query=%s  found=%s\n", p.toString().c_str(), s.get().toString().c_str());
			ASSERT(false);
		}
	}
	double elapsed = timer() - start;
	printf("Random seek test: Elapsed %f\n", elapsed);

	return Void();
}

struct SimpleCounter {
	SimpleCounter() : x(0), xt(0), t(timer()), start(t) {}
	void operator+=(int n) { x += n; }
	void operator++() { x++; }
	int64_t get() { return x; }
	double rate() {
		double t2 = timer();
		int r = (x - xt) / (t2 - t);
		xt = x;
		t = t2;
		return r;
	}
	double avgRate() { return x / (timer() - start); }
	int64_t x;
	double t;
	double start;
	int64_t xt;
	std::string toString() { return format("%" PRId64 "/%.2f/%.2f", x, rate() / 1e6, avgRate() / 1e6); }
};

TEST_CASE(":/redwood/performance/mutationBuffer") {
	// This test uses pregenerated short random keys
	int count = 10e6;

	printf("Generating %d strings...\n", count);
	Arena arena;
	std::vector<KeyRef> strings;
	while (strings.size() < count) {
		strings.push_back(randomString(arena, 5));
	}

	printf("Inserting and then finding each string...\n", count);
	double start = timer();
	VersionedBTree::MutationBuffer m;
	for (int i = 0; i < count; ++i) {
		KeyRef key = strings[i];
		auto a = m.insert(key);
		auto b = m.lower_bound(key);
		ASSERT(a == b);
		m.erase(a, b);
	}

	double elapsed = timer() - start;
	printf("count=%d elapsed=%f\n", count, elapsed);

	return Void();
}

// This test is only useful with Arena debug statements which show when aligned buffers are allocated and freed.
TEST_CASE(":/redwood/pager/ArenaPage") {
	Arena x;
	printf("Making p\n");
	Reference<ArenaPage> p(new ArenaPage(4096, 4096));
	printf("Made p=%p\n", p->begin());
	printf("Clearing p\n");
	p.clear();
	printf("Making p\n");
	p = Reference<ArenaPage>(new ArenaPage(4096, 4096));
	printf("Made p=%p\n", p->begin());
	printf("Making x depend on p\n");
	x.dependsOn(p->getArena());
	printf("Clearing p\n");
	p.clear();
	printf("Clearing x\n");
	x = Arena();
	printf("Pointer should be freed\n");
	return Void();
}

TEST_CASE("/redwood/correctness/btree") {
	g_redwoodMetricsActor = Void(); // Prevent trace event metrics from starting
	g_redwoodMetrics.clear();

	state std::string fileName = params.get("fileName").orDefault("unittest_pageFile.redwood");
	IPager2* pager;

	state bool serialTest = params.getInt("serialTest").orDefault(deterministicRandom()->random01() < 0.25);
	state bool shortTest = params.getInt("shortTest").orDefault(deterministicRandom()->random01() < 0.25);

	state int pageSize =
	    shortTest ? 200 : (deterministicRandom()->coinflip() ? 4096 : deterministicRandom()->randomInt(200, 400));
	state int extentSize =
	    params.getInt("extentSize")
	        .orDefault(deterministicRandom()->coinflip() ? SERVER_KNOBS->REDWOOD_DEFAULT_EXTENT_SIZE
	                                                     : deterministicRandom()->randomInt(4096, 32768));
	state int64_t targetPageOps = params.getInt("targetPageOps").orDefault(shortTest ? 50000 : 1000000);
	state bool pagerMemoryOnly =
	    params.getInt("pagerMemoryOnly").orDefault(shortTest && (deterministicRandom()->random01() < .001));
	state int maxKeySize = params.getInt("maxKeySize").orDefault(deterministicRandom()->randomInt(1, pageSize * 2));
	state int maxValueSize = params.getInt("maxValueSize").orDefault(randomSize(pageSize * 25));
	state int maxCommitSize =
	    params.getInt("maxCommitSize")
	        .orDefault(shortTest ? 1000 : randomSize(std::min<int>((maxKeySize + maxValueSize) * 20000, 10e6)));
	state double clearProbability =
	    params.getDouble("clearProbability").orDefault(deterministicRandom()->random01() * .1);
	state double clearSingleKeyProbability =
	    params.getDouble("clearSingleKeyProbability").orDefault(deterministicRandom()->random01());
	state double clearPostSetProbability =
	    params.getDouble("clearPostSetProbability").orDefault(deterministicRandom()->random01() * .1);
	state double coldStartProbability =
	    params.getDouble("coldStartProbability").orDefault(pagerMemoryOnly ? 0 : (deterministicRandom()->random01()));
	state double advanceOldVersionProbability =
	    params.getDouble("advanceOldVersionProbability").orDefault(deterministicRandom()->random01());
	state int64_t cacheSizeBytes =
	    params.getInt("cacheSizeBytes")
	        .orDefault(pagerMemoryOnly ? 2e9
	                                   : (pageSize * deterministicRandom()->randomInt(1, (BUGGIFY ? 2 : 10000) + 1)));
	state Version versionIncrement =
	    params.getInt("versionIncrement").orDefault(deterministicRandom()->randomInt64(1, 1e8));
	state Version remapCleanupWindow =
	    params.getInt("remapCleanupWindow")
	        .orDefault(BUGGIFY ? 0 : deterministicRandom()->randomInt64(1, versionIncrement * 50));
	state int maxVerificationMapEntries = params.getInt("maxVerificationMapEntries").orDefault(300e3);
	state int concurrentExtentReads =
	    params.getInt("concurrentExtentReads").orDefault(SERVER_KNOBS->REDWOOD_EXTENT_CONCURRENT_READS);

	printf("\n");
	printf("targetPageOps: %" PRId64 "\n", targetPageOps);
	printf("pagerMemoryOnly: %d\n", pagerMemoryOnly);
	printf("serialTest: %d\n", serialTest);
	printf("shortTest: %d\n", shortTest);
	printf("pageSize: %d\n", pageSize);
	printf("extentSize: %d\n", extentSize);
	printf("maxKeySize: %d\n", maxKeySize);
	printf("maxValueSize: %d\n", maxValueSize);
	printf("maxCommitSize: %d\n", maxCommitSize);
	printf("clearProbability: %f\n", clearProbability);
	printf("clearSingleKeyProbability: %f\n", clearSingleKeyProbability);
	printf("clearPostSetProbability: %f\n", clearPostSetProbability);
	printf("coldStartProbability: %f\n", coldStartProbability);
	printf("advanceOldVersionProbability: %f\n", advanceOldVersionProbability);
	printf("cacheSizeBytes: %s\n", cacheSizeBytes == 0 ? "default" : format("%" PRId64, cacheSizeBytes).c_str());
	printf("versionIncrement: %" PRId64 "\n", versionIncrement);
	printf("remapCleanupWindow: %" PRId64 "\n", remapCleanupWindow);
	printf("maxVerificationMapEntries: %d\n", maxVerificationMapEntries);
	printf("\n");

	printf("Deleting existing test data...\n");
	deleteFile(fileName);

	printf("Initializing...\n");
	pager = new DWALPager(
	    pageSize, extentSize, fileName, cacheSizeBytes, remapCleanupWindow, concurrentExtentReads, pagerMemoryOnly);
	state VersionedBTree* btree = new VersionedBTree(pager, fileName);
	wait(btree->init());

	state std::map<std::pair<std::string, Version>, Optional<std::string>> written;
	state std::set<Key> keys;

	state Version lastVer = btree->getLatestVersion();
	printf("Starting from version: %" PRId64 "\n", lastVer);

	state Version version = lastVer + 1;
	btree->setWriteVersion(version);

	state SimpleCounter mutationBytes;
	state SimpleCounter keyBytesInserted;
	state SimpleCounter valueBytesInserted;
	state SimpleCounter sets;
	state SimpleCounter rangeClears;
	state SimpleCounter keyBytesCleared;
	state int errorCount;
	state int mutationBytesThisCommit = 0;
	state int mutationBytesTargetThisCommit = randomSize(maxCommitSize);

	state PromiseStream<Version> committedVersions;
	state Future<Void> verifyTask = verify(btree, committedVersions.getFuture(), &written, &errorCount, serialTest);
	state Future<Void> randomTask = serialTest ? Void() : (randomReader(btree) || btree->getError());
	committedVersions.send(lastVer);

	state Future<Void> commit = Void();
	state int64_t totalPageOps = 0;

	while (totalPageOps < targetPageOps && written.size() < maxVerificationMapEntries) {
		// Sometimes increment the version
		if (deterministicRandom()->random01() < 0.10) {
			++version;
			btree->setWriteVersion(version);
		}

		// Sometimes do a clear range
		if (deterministicRandom()->random01() < clearProbability) {
			Key start = randomKV(maxKeySize, 1).key;
			Key end = (deterministicRandom()->random01() < .01) ? keyAfter(start) : randomKV(maxKeySize, 1).key;

			// Sometimes replace start and/or end with a close actual (previously used) value
			if (deterministicRandom()->random01() < .10) {
				auto i = keys.upper_bound(start);
				if (i != keys.end())
					start = *i;
			}
			if (deterministicRandom()->random01() < .10) {
				auto i = keys.upper_bound(end);
				if (i != keys.end())
					end = *i;
			}

			// Do a single key clear based on probability or end being randomly chosen to be the same as begin
			// (unlikely)
			if (deterministicRandom()->random01() < clearSingleKeyProbability || end == start) {
				end = keyAfter(start);
			} else if (end < start) {
				std::swap(end, start);
			}

			// Apply clear range to verification map
			++rangeClears;
			KeyRangeRef range(start, end);
			debug_printf("      Mutation:  Clear '%s' to '%s' @%" PRId64 "\n",
			             start.toString().c_str(),
			             end.toString().c_str(),
			             version);
			auto e = written.lower_bound(std::make_pair(start.toString(), 0));
			if (e != written.end()) {
				auto last = e;
				auto eEnd = written.lower_bound(std::make_pair(end.toString(), 0));
				while (e != eEnd) {
					auto w = *e;
					++e;
					// If e key is different from last and last was present then insert clear for last's key at version
					if (last != eEnd &&
					    ((e == eEnd || e->first.first != last->first.first) && last->second.present())) {
						debug_printf(
						    "      Mutation:    Clearing key '%s' @%" PRId64 "\n", last->first.first.c_str(), version);

						keyBytesCleared += last->first.first.size();
						mutationBytes += last->first.first.size();
						mutationBytesThisCommit += last->first.first.size();

						// If the last set was at version then just make it not present
						if (last->first.second == version) {
							last->second.reset();
						} else {
							written[std::make_pair(last->first.first, version)].reset();
						}
					}
					last = e;
				}
			}

			btree->clear(range);

			// Sometimes set the range start after the clear
			if (deterministicRandom()->random01() < clearPostSetProbability) {
				KeyValue kv = randomKV(0, maxValueSize);
				kv.key = range.begin;
				btree->set(kv);
				written[std::make_pair(kv.key.toString(), version)] = kv.value.toString();
			}
		} else {
			// Set a key
			KeyValue kv = randomKV(maxKeySize, maxValueSize);
			// Sometimes change key to a close previously used key
			if (deterministicRandom()->random01() < .01) {
				auto i = keys.upper_bound(kv.key);
				if (i != keys.end())
					kv.key = StringRef(kv.arena(), *i);
			}

			debug_printf("      Mutation:  Set '%s' -> '%s' @%" PRId64 "\n",
			             kv.key.toString().c_str(),
			             kv.value.toString().c_str(),
			             version);

			++sets;
			keyBytesInserted += kv.key.size();
			valueBytesInserted += kv.value.size();
			mutationBytes += (kv.key.size() + kv.value.size());
			mutationBytesThisCommit += (kv.key.size() + kv.value.size());

			btree->set(kv);
			written[std::make_pair(kv.key.toString(), version)] = kv.value.toString();
			keys.insert(kv.key);
		}

		// Commit after any limits for this commit or the total test are reached
		if (totalPageOps >= targetPageOps || written.size() >= maxVerificationMapEntries ||
		    mutationBytesThisCommit >= mutationBytesTargetThisCommit) {
			// Wait for previous commit to finish
			wait(commit);
			printf("Last commit complete.  Next commit %d bytes, %" PRId64 " bytes committed so far.",
			       mutationBytesThisCommit,
			       mutationBytes.get() - mutationBytesThisCommit);
			printf("  Stats:  Insert %.2f MB/s  ClearedKeys %.2f MB/s  Total %.2f\n",
			       (keyBytesInserted.rate() + valueBytesInserted.rate()) / 1e6,
			       keyBytesCleared.rate() / 1e6,
			       mutationBytes.rate() / 1e6);

			Version v = version; // Avoid capture of version as a member of *this

			// Sometimes advance the oldest version to close the gap between the oldest and latest versions by a random
			// amount.
			if (deterministicRandom()->random01() < advanceOldVersionProbability) {
				btree->setOldestVersion(btree->getLastCommittedVersion() -
				                        deterministicRandom()->randomInt64(
				                            0, btree->getLastCommittedVersion() - btree->getOldestVersion() + 1));
			}

			commit = map(btree->commit(), [=, &ops = totalPageOps](Void) {
				// Update pager ops before clearing metrics
				ops += g_redwoodMetrics.pageOps();
				printf("Committed %s PageOps %" PRId64 "/%" PRId64 " (%.2f%%) VerificationMapEntries %d/%d (%.2f%%)\n",
				       toString(v).c_str(),
				       ops,
				       targetPageOps,
				       ops * 100.0 / targetPageOps,
				       written.size(),
				       maxVerificationMapEntries,
				       written.size() * 100.0 / maxVerificationMapEntries);
				printf("Committed:\n%s\n", g_redwoodMetrics.toString(true).c_str());

				// Notify the background verifier that version is committed and therefore readable
				committedVersions.send(v);
				return Void();
			});

			if (serialTest) {
				// Wait for commit, wait for verification, then start new verification
				wait(commit);
				committedVersions.sendError(end_of_stream());
				debug_printf("Waiting for verification to complete.\n");
				wait(verifyTask);
				committedVersions = PromiseStream<Version>();
				verifyTask = verify(btree, committedVersions.getFuture(), &written, &errorCount, serialTest);
			}

			mutationBytesThisCommit = 0;
			mutationBytesTargetThisCommit = randomSize(maxCommitSize);

			// Recover from disk at random
			if (!pagerMemoryOnly && deterministicRandom()->random01() < coldStartProbability) {
				printf("Recovering from disk after next commit.\n");

				// Wait for outstanding commit
				debug_printf("Waiting for outstanding commit\n");
				wait(commit);

				// Stop and wait for the verifier task
				committedVersions.sendError(end_of_stream());
				debug_printf("Waiting for verification to complete.\n");
				wait(verifyTask);

				debug_printf("Closing btree\n");
				Future<Void> closedFuture = btree->onClosed();
				btree->close();
				wait(closedFuture);

				printf("Reopening btree from disk.\n");
				IPager2* pager = new DWALPager(
				    pageSize, extentSize, fileName, cacheSizeBytes, remapCleanupWindow, concurrentExtentReads);
				btree = new VersionedBTree(pager, fileName);
				wait(btree->init());

				Version v = btree->getLatestVersion();
				printf("Recovered from disk.  Latest recovered version %" PRId64 " highest written version %" PRId64
				       "\n",
				       v,
				       version);
				ASSERT(v == version);

				// Create new promise stream and start the verifier again
				committedVersions = PromiseStream<Version>();
				verifyTask = verify(btree, committedVersions.getFuture(), &written, &errorCount, serialTest);
				if (!serialTest) {
					randomTask = randomReader(btree) || btree->getError();
				}
				committedVersions.send(v);
			}

			version += versionIncrement;
			btree->setWriteVersion(version);
		}

		// Check for errors
		ASSERT(errorCount == 0);
	}

	debug_printf("Waiting for outstanding commit\n");
	wait(commit);
	committedVersions.sendError(end_of_stream());
	randomTask.cancel();
	debug_printf("Waiting for verification to complete.\n");
	wait(verifyTask);

	// Check for errors
	ASSERT(errorCount == 0);

	// Reopen pager and btree with a remap cleanup window of 0 to reclaim all old pages
	state Future<Void> closedFuture = btree->onClosed();
	btree->close();
	wait(closedFuture);
	btree = new VersionedBTree(new DWALPager(pageSize, extentSize, fileName, cacheSizeBytes, 0, concurrentExtentReads),
	                           fileName);
	wait(btree->init());

	wait(btree->clearAllAndCheckSanity());

	closedFuture = btree->onClosed();
	btree->close();
	debug_printf("Closing.\n");
	wait(closedFuture);

	return Void();
}

ACTOR Future<Void> randomSeeks(VersionedBTree* btree, int count, char firstChar, char lastChar) {
	state Version readVer = btree->getLatestVersion();
	state int c = 0;
	state double readStart = timer();
	state VersionedBTree::BTreeCursor cur;
	wait(btree->initBTreeCursor(&cur, readVer, PagerEventReasons::PointRead));
	while (c < count) {
		state Key k = randomString(20, firstChar, lastChar);
		wait(cur.seekGTE(k));
		++c;
	}
	double elapsed = timer() - readStart;
	printf("Random seek speed %d/s\n", int(count / elapsed));
	return Void();
}

ACTOR Future<Void> randomScans(VersionedBTree* btree,
                               int count,
                               int width,
                               int prefetchBytes,
                               char firstChar,
                               char lastChar) {
	state Version readVer = btree->getLatestVersion();
	state int c = 0;
	state double readStart = timer();
	state VersionedBTree::BTreeCursor cur;
	wait(btree->initBTreeCursor(&cur, readVer, PagerEventReasons::RangeRead));

	state int totalScanBytes = 0;
	while (c++ < count) {
		state Key k = randomString(20, firstChar, lastChar);
		wait(cur.seekGTE(k));
		state int w = width;
		state bool directionFwd = deterministicRandom()->coinflip();

		if (prefetchBytes > 0) {
			cur.prefetch(directionFwd ? VersionedBTree::dbEnd.key : VersionedBTree::dbBegin.key,
			             directionFwd,
			             width,
			             prefetchBytes);
		}

		while (w > 0 && cur.isValid()) {
			totalScanBytes += cur.get().expectedSize();
			wait(success(directionFwd ? cur.moveNext() : cur.movePrev()));
			--w;
		}
	}
	double elapsed = timer() - readStart;
	printf("Completed %d scans: width=%d totalbytesRead=%d prefetchBytes=%d scansRate=%d scans/s  %.2f MB/s\n",
	       count,
	       width,
	       totalScanBytes,
	       prefetchBytes,
	       int(count / elapsed),
	       double(totalScanBytes) / 1e6 / elapsed);
	return Void();
}

TEST_CASE(":/redwood/correctness/pager/cow") {
	state std::string pagerFile = "unittest_pageFile.redwood";
	printf("Deleting old test data\n");
	deleteFile(pagerFile);

	int pageSize = 4096;
	int extentSize = SERVER_KNOBS->REDWOOD_DEFAULT_EXTENT_SIZE;
	state IPager2* pager =
	    new DWALPager(pageSize, extentSize, pagerFile, 0, 0, SERVER_KNOBS->REDWOOD_EXTENT_CONCURRENT_READS);

	wait(success(pager->init()));
	state LogicalPageID id = wait(pager->newPageID());
	Reference<ArenaPage> p = pager->newPageBuffer();
	memset(p->mutate(), (char)id, p->size());
	pager->updatePage(PagerEventReasons::MetaData, nonBtreeLevel, id, p);
	pager->setMetaKey(LiteralStringRef("asdfasdf"));
	wait(pager->commit());
	Reference<ArenaPage> p2 =
	    wait(pager->readPage(PagerEventReasons::PointRead, nonBtreeLevel, id, ioMinPriority, true, false));
	printf("%s\n", StringRef(p2->begin(), p2->size()).toHexString().c_str());

	// TODO: Verify reads, do more writes and reads to make this a real pager validator

	Future<Void> onClosed = pager->onClosed();
	pager->close();
	wait(onClosed);

	return Void();
}

template <int size>
struct ExtentQueueEntry {
	uint8_t entry[size];

	bool operator<(const ExtentQueueEntry& rhs) const { return entry < rhs.entry; }

	std::string toString() const {
		return format("{%s}", StringRef((const uint8_t*)entry, size).toHexString().c_str());
	}
};

typedef FIFOQueue<ExtentQueueEntry<16>> ExtentQueueT;
TEST_CASE(":/redwood/performance/extentQueue") {
	state ExtentQueueT m_extentQueue;
	state ExtentQueueT::QueueState extentQueueState;

	state DWALPager* pager;
	// If a test file is passed in by environment then don't write new data to it.
	state bool reload = getenv("TESTFILE") == nullptr;
	state std::string fileName = reload ? "unittest.redwood" : getenv("TESTFILE");

	if (reload) {
		printf("Deleting old test data\n");
		deleteFile(fileName);
	}

	printf("Filename: %s\n", fileName.c_str());
	state int pageSize = params.getInt("pageSize").orDefault(SERVER_KNOBS->REDWOOD_DEFAULT_PAGE_SIZE);
	state int extentSize = params.getInt("extentSize").orDefault(SERVER_KNOBS->REDWOOD_DEFAULT_EXTENT_SIZE);
	state int64_t cacheSizeBytes = params.getInt("cacheSizeBytes").orDefault(FLOW_KNOBS->PAGE_CACHE_4K);
	// Choose a large remapCleanupWindow to avoid popping the queue
	state Version remapCleanupWindow = params.getInt("remapCleanupWindow").orDefault(1e16);
	state int numEntries = params.getInt("numEntries").orDefault(10e6);
	state int concurrentExtentReads =
	    params.getInt("concurrentExtentReads").orDefault(SERVER_KNOBS->REDWOOD_EXTENT_CONCURRENT_READS);
	state int targetCommitSize = deterministicRandom()->randomInt(2e6, 30e6);
	state int currentCommitSize = 0;
	state int64_t cumulativeCommitSize = 0;

	printf("pageSize: %d\n", pageSize);
	printf("extentSize: %d\n", extentSize);
	printf("cacheSizeBytes: %" PRId64 "\n", cacheSizeBytes);
	printf("remapCleanupWindow: %" PRId64 "\n", remapCleanupWindow);

	// Do random pushes into the queue and commit periodically
	if (reload) {
		pager =
		    new DWALPager(pageSize, extentSize, fileName, cacheSizeBytes, remapCleanupWindow, concurrentExtentReads);

		wait(success(pager->init()));

		LogicalPageID extID = pager->newLastExtentID();
		m_extentQueue.create(pager, extID, "ExtentQueue", pager->newLastQueueID(), true);
		pager->pushExtentUsedList(m_extentQueue.queueID, extID);

		state int v;
		state ExtentQueueEntry<16> e;
		generateRandomData(e.entry, 16);
		state int sinceYield = 0;
		for (v = 1; v <= numEntries; ++v) {
			// Sometimes do a commit
			if (currentCommitSize >= targetCommitSize) {
				printf("currentCommitSize: %d, cumulativeCommitSize: %d, pageCacheCount: %d\n",
				       currentCommitSize,
				       cumulativeCommitSize,
				       pager->getPageCacheCount());
				wait(m_extentQueue.flush());
				wait(pager->commit());
				cumulativeCommitSize += currentCommitSize;
				targetCommitSize = deterministicRandom()->randomInt(2e6, 30e6);
				currentCommitSize = 0;
			}

			// push a random entry into the queue
			m_extentQueue.pushBack(e);
			currentCommitSize += 16;

			// yield periodically to avoid overflowing the stack
			if (++sinceYield >= 100) {
				sinceYield = 0;
				wait(yield());
			}
		}
		cumulativeCommitSize += currentCommitSize;
		printf(
		    "Final cumulativeCommitSize: %d, pageCacheCount: %d\n", cumulativeCommitSize, pager->getPageCacheCount());
		wait(m_extentQueue.flush());
		extentQueueState = m_extentQueue.getState();
		printf("Commit ExtentQueue getState(): %s\n", extentQueueState.toString().c_str());
		pager->setMetaKey(extentQueueState.asKeyRef());
		wait(pager->commit());

		Future<Void> onClosed = pager->onClosed();
		pager->close();
		wait(onClosed);
	}

	printf("Reopening pager file from disk.\n");
	pager = new DWALPager(pageSize, extentSize, fileName, cacheSizeBytes, remapCleanupWindow, concurrentExtentReads);
	wait(success(pager->init()));

	printf("Starting ExtentQueue FastPath Recovery from Disk.\n");

	// reopen the pager from disk
	state Key meta = pager->getMetaKey();
	memcpy(&extentQueueState, meta.begin(), meta.size());
	extentQueueState.fromKeyRef(meta);
	printf("Recovered ExtentQueue getState(): %s\n", extentQueueState.toString().c_str());
	m_extentQueue.recover(pager, extentQueueState, "ExtentQueueRecovered");

	state double intervalStart = timer();
	state double start = intervalStart;
	state Standalone<VectorRef<LogicalPageID>> extentIDs = wait(pager->getUsedExtents(m_extentQueue.queueID));

	// fire read requests for all used extents
	state int i;
	for (i = 1; i < extentIDs.size() - 1; i++) {
		LogicalPageID extID = extentIDs[i];
		pager->readExtent(extID);
	}

	state PromiseStream<Standalone<VectorRef<ExtentQueueEntry<16>>>> resultStream;
	state Future<Void> queueRecoverActor;
	queueRecoverActor = m_extentQueue.peekAllExt(resultStream);
	state int entriesRead = 0;
	try {
		loop choose {
			when(Standalone<VectorRef<ExtentQueueEntry<16>>> entries = waitNext(resultStream.getFuture())) {
				entriesRead += entries.size();
				if (entriesRead == m_extentQueue.numEntries)
					break;
			}
			when(wait(queueRecoverActor)) { queueRecoverActor = Never(); }
		}
	} catch (Error& e) {
		if (e.code() != error_code_end_of_stream) {
			throw;
		}
	}

	state double elapsed = timer() - start;
	printf("Completed fastpath extent queue recovery: elapsed=%f entriesRead=%d recoveryRate=%f MB/s\n",
	       elapsed,
	       entriesRead,
	       cumulativeCommitSize / elapsed / 1e6);

	printf("pageCacheCount: %d extentCacheCount: %d\n", pager->getPageCacheCount(), pager->getExtentCacheCount());

	pager->extentCacheClear();
	m_extentQueue.resetHeadReader();

	printf("Starting ExtentQueue SlowPath Recovery from Disk.\n");
	intervalStart = timer();
	start = intervalStart;
	// peekAll the queue using regular slow path
	Standalone<VectorRef<ExtentQueueEntry<16>>> entries = wait(m_extentQueue.peekAll());

	elapsed = timer() - start;
	printf("Completed slowpath extent queue recovery: elapsed=%f entriesRead=%d recoveryRate=%f MB/s\n",
	       elapsed,
	       entries.size(),
	       cumulativeCommitSize / elapsed / 1e6);

	return Void();
}

TEST_CASE(":/redwood/performance/set") {
	state SignalableActorCollection actors;

	state std::string fileName = params.get("fileName").orDefault("unittest.redwood");
	state int pageSize = params.getInt("pageSize").orDefault(SERVER_KNOBS->REDWOOD_DEFAULT_PAGE_SIZE);
	state int extentSize = params.getInt("extentSize").orDefault(SERVER_KNOBS->REDWOOD_DEFAULT_EXTENT_SIZE);
	state int64_t pageCacheBytes = params.getInt("pageCacheBytes").orDefault(FLOW_KNOBS->PAGE_CACHE_4K);
	state int nodeCount = params.getInt("nodeCount").orDefault(1e9);
	state int maxRecordsPerCommit = params.getInt("maxRecordsPerCommit").orDefault(20000);
	state int maxKVBytesPerCommit = params.getInt("maxKVBytesPerCommit").orDefault(20e6);
	state int64_t kvBytesTarget = params.getInt("kvBytesTarget").orDefault(4e9);
	state int minKeyPrefixBytes = params.getInt("minKeyPrefixBytes").orDefault(25);
	state int maxKeyPrefixBytes = params.getInt("maxKeyPrefixBytes").orDefault(25);
	state int minValueSize = params.getInt("minValueSize").orDefault(100);
	state int maxValueSize = params.getInt("maxValueSize").orDefault(500);
	state int minConsecutiveRun = params.getInt("minConsecutiveRun").orDefault(1);
	state int maxConsecutiveRun = params.getInt("maxConsecutiveRun").orDefault(100);
	state char firstKeyChar = params.get("firstKeyChar").orDefault("a")[0];
	state char lastKeyChar = params.get("lastKeyChar").orDefault("m")[0];
	state Version remapCleanupWindow =
	    params.getInt("remapCleanupWindow").orDefault(SERVER_KNOBS->REDWOOD_REMAP_CLEANUP_WINDOW);
	state int concurrentExtentReads =
	    params.getInt("concurrentExtentReads").orDefault(SERVER_KNOBS->REDWOOD_EXTENT_CONCURRENT_READS);
	state bool openExisting = params.getInt("openExisting").orDefault(0);
	state bool insertRecords = !openExisting || params.getInt("insertRecords").orDefault(0);
	state int concurrentSeeks = params.getInt("concurrentSeeks").orDefault(64);
	state int concurrentScans = params.getInt("concurrentScans").orDefault(64);
	state int seeks = params.getInt("seeks").orDefault(1000000);
	state int scans = params.getInt("scans").orDefault(20000);
	state int scanWidth = params.getInt("scanWidth").orDefault(50);
	state int scanPrefetchBytes = params.getInt("scanPrefetchBytes").orDefault(0);
	state bool pagerMemoryOnly = params.getInt("pagerMemoryOnly").orDefault(0);
	state bool traceMetrics = params.getInt("traceMetrics").orDefault(0);

	printf("pagerMemoryOnly: %d\n", pagerMemoryOnly);
	printf("pageSize: %d\n", pageSize);
	printf("extentSize: %d\n", extentSize);
	printf("pageCacheBytes: %" PRId64 "\n", pageCacheBytes);
	printf("trailingIntegerIndexRange: %d\n", nodeCount);
	printf("maxChangesPerCommit: %d\n", maxRecordsPerCommit);
	printf("minKeyPrefixBytes: %d\n", minKeyPrefixBytes);
	printf("maxKeyPrefixBytes: %d\n", maxKeyPrefixBytes);
	printf("minConsecutiveRun: %d\n", minConsecutiveRun);
	printf("maxConsecutiveRun: %d\n", maxConsecutiveRun);
	printf("minValueSize: %d\n", minValueSize);
	printf("maxValueSize: %d\n", maxValueSize);
	printf("maxCommitSize: %d\n", maxKVBytesPerCommit);
	printf("kvBytesTarget: %" PRId64 "\n", kvBytesTarget);
	printf("KeyLexicon '%c' to '%c'\n", firstKeyChar, lastKeyChar);
	printf("remapCleanupWindow: %" PRId64 "\n", remapCleanupWindow);
	printf("concurrentScans: %d\n", concurrentScans);
	printf("concurrentSeeks: %d\n", concurrentSeeks);
	printf("seeks: %d\n", seeks);
	printf("scans: %d\n", scans);
	printf("scanWidth: %d\n", scanWidth);
	printf("scanPrefetchBytes: %d\n", scanPrefetchBytes);
	printf("fileName: %s\n", fileName.c_str());
	printf("openExisting: %d\n", openExisting);
	printf("insertRecords: %d\n", insertRecords);

	// If using stdout for metrics, prevent trace event metrics logger from starting
	if (!traceMetrics) {
		g_redwoodMetricsActor = Void();
		g_redwoodMetrics.clear();
	}

	if (!openExisting) {
		printf("Deleting old test data\n");
		deleteFile(fileName);
	}

	DWALPager* pager = new DWALPager(
	    pageSize, extentSize, fileName, pageCacheBytes, remapCleanupWindow, concurrentExtentReads, pagerMemoryOnly);
	state VersionedBTree* btree = new VersionedBTree(pager, fileName);
	wait(btree->init());
	printf("Initialized.  StorageBytes=%s\n", btree->getStorageBytes().toString().c_str());

	state int64_t kvBytesThisCommit = 0;
	state int64_t kvBytesTotal = 0;
	state int recordsThisCommit = 0;
	state Future<Void> commit = Void();
	state std::string value(maxValueSize, 'v');

	printf("Starting.\n");
	state double intervalStart = timer();
	state double start = intervalStart;
	state int sinceYield = 0;

	if (insertRecords) {
		while (kvBytesTotal < kvBytesTarget) {
			Version lastVer = btree->getLatestVersion();
			state Version version = lastVer + 1;
			btree->setWriteVersion(version);
			state int changesThisVersion =
			    deterministicRandom()->randomInt(0, maxRecordsPerCommit - recordsThisCommit + 1);

			while (changesThisVersion > 0 && kvBytesThisCommit < maxKVBytesPerCommit) {
				KeyValue kv;
				kv.key = randomString(kv.arena(),
				                      deterministicRandom()->randomInt(minKeyPrefixBytes + sizeof(uint32_t),
				                                                       maxKeyPrefixBytes + sizeof(uint32_t) + 1),
				                      firstKeyChar,
				                      lastKeyChar);
				int32_t index = deterministicRandom()->randomInt(0, nodeCount);
				int runLength = deterministicRandom()->randomInt(minConsecutiveRun, maxConsecutiveRun + 1);

				while (runLength > 0 && changesThisVersion > 0) {
					*(uint32_t*)(kv.key.end() - sizeof(uint32_t)) = bigEndian32(index++);
					kv.value = StringRef((uint8_t*)value.data(),
					                     deterministicRandom()->randomInt(minValueSize, maxValueSize + 1));

					btree->set(kv);

					--runLength;
					--changesThisVersion;
					kvBytesThisCommit += kv.key.size() + kv.value.size();
					++recordsThisCommit;
				}

				if (++sinceYield >= 100) {
					sinceYield = 0;
					wait(yield());
				}
			}

			if (kvBytesThisCommit >= maxKVBytesPerCommit || recordsThisCommit >= maxRecordsPerCommit) {
				btree->setOldestVersion(btree->getLastCommittedVersion());
				wait(commit);
				printf("Cumulative %.2f MB keyValue bytes written at %.2f MB/s\n",
				       kvBytesTotal / 1e6,
				       kvBytesTotal / (timer() - start) / 1e6);

				// Avoid capturing via this to freeze counter values
				int recs = recordsThisCommit;
				int kvb = kvBytesThisCommit;

				// Capturing invervalStart via this->intervalStart makes IDE's unhappy as they do not know about the
				// actor state object
				double* pIntervalStart = &intervalStart;

				commit = map(btree->commit(), [=](Void result) {
					if (!traceMetrics) {
						printf("%s\n", g_redwoodMetrics.toString(true).c_str());
					}
					double elapsed = timer() - *pIntervalStart;
					printf("Committed %d keyValueBytes in %d records in %f seconds, %.2f MB/s\n",
					       kvb,
					       recs,
					       elapsed,
					       kvb / elapsed / 1e6);
					*pIntervalStart = timer();
					return Void();
				});

				kvBytesTotal += kvBytesThisCommit;
				kvBytesThisCommit = 0;
				recordsThisCommit = 0;
			}
		}

		wait(commit);
		printf("Cumulative %.2f MB keyValue bytes written at %.2f MB/s\n",
		       kvBytesTotal / 1e6,
		       kvBytesTotal / (timer() - start) / 1e6);
		printf("StorageBytes=%s\n", btree->getStorageBytes().toString().c_str());
	}

	if (scans > 0) {
		printf("Parallel scans, concurrency=%d, scans=%d, scanWidth=%d, scanPreftchBytes=%d ...\n",
		       concurrentScans,
		       scans,
		       scanWidth,
		       scanPrefetchBytes);
		for (int x = 0; x < concurrentScans; ++x) {
			actors.add(
			    randomScans(btree, scans / concurrentScans, scanWidth, scanPrefetchBytes, firstKeyChar, lastKeyChar));
		}
		wait(actors.signalAndReset());
		if (!traceMetrics) {
			printf("Stats:\n%s\n", g_redwoodMetrics.toString(true).c_str());
		}
	}

	if (seeks > 0) {
		printf("Parallel seeks, concurrency=%d, seeks=%d ...\n", concurrentSeeks, seeks);
		for (int x = 0; x < concurrentSeeks; ++x) {
			actors.add(randomSeeks(btree, seeks / concurrentSeeks, firstKeyChar, lastKeyChar));
		}
		wait(actors.signalAndReset());
		if (!traceMetrics) {
			printf("Stats:\n%s\n", g_redwoodMetrics.toString(true).c_str());
		}
	}

	Future<Void> closedFuture = btree->onClosed();
	btree->close();
	wait(closedFuture);

	return Void();
}

struct PrefixSegment {
	int length;
	int cardinality;

	std::string toString() const { return format("{%d bytes, %d choices}", length, cardinality); }
};

// Utility class for generating kv pairs under a prefix pattern
// It currently uses std::string in an abstraction breaking way.
struct KVSource {
	KVSource() {}

	typedef VectorRef<uint8_t> PrefixRef;
	typedef Standalone<PrefixRef> Prefix;

	std::vector<PrefixSegment> desc;
	std::vector<std::vector<std::string>> segments;
	std::vector<Prefix> prefixes;
	std::vector<Prefix*> prefixesSorted;
	std::string valueData;
	int prefixLen;
	int lastIndex;
	// TODO there is probably a better way to do this
	Prefix extraRangePrefix;

	KVSource(const std::vector<PrefixSegment>& desc, int numPrefixes = 0) : desc(desc) {
		if (numPrefixes == 0) {
			numPrefixes = 1;
			for (auto& p : desc) {
				numPrefixes *= p.cardinality;
			}
		}

		prefixLen = 0;
		for (auto& s : desc) {
			prefixLen += s.length;
			std::vector<std::string> parts;
			while (parts.size() < s.cardinality) {
				parts.push_back(deterministicRandom()->randomAlphaNumeric(s.length));
			}
			segments.push_back(std::move(parts));
		}

		while (prefixes.size() < numPrefixes) {
			std::string p;
			for (auto& s : segments) {
				p.append(s[deterministicRandom()->randomInt(0, s.size())]);
			}
			prefixes.push_back(PrefixRef((uint8_t*)p.data(), p.size()));
		}

		for (auto& p : prefixes) {
			prefixesSorted.push_back(&p);
		}
		std::sort(prefixesSorted.begin(), prefixesSorted.end(), [](const Prefix* a, const Prefix* b) {
			return KeyRef((uint8_t*)a->begin(), a->size()) < KeyRef((uint8_t*)b->begin(), b->size());
		});

		valueData = deterministicRandom()->randomAlphaNumeric(100000);
		lastIndex = 0;
	}

	// Expands the chosen prefix in the prefix list to hold suffix,
	// fills suffix with random bytes, and returns a reference to the string
	KeyRef getKeyRef(int suffixLen) { return makeKey(randomPrefix(), suffixLen); }

	// Like getKeyRef but uses the same prefix as the last randomly chosen prefix
	KeyRef getAnotherKeyRef(int suffixLen, bool sorted = false) {
		Prefix& p = sorted ? *prefixesSorted[lastIndex] : prefixes[lastIndex];
		return makeKey(p, suffixLen);
	}

	// Like getKeyRef but gets a KeyRangeRef. If samePrefix, it returns a range from the same prefix,
	// otherwise it returns a random range from the entire keyspace
	// Can technically return an empty range with low probability
	KeyRangeRef getKeyRangeRef(bool samePrefix, int suffixLen, bool sorted = false) {
		KeyRef a, b;

		a = getKeyRef(suffixLen);
		// Copy a so that b's Prefix Arena allocation doesn't overwrite a if using the same prefix
		extraRangePrefix.reserve(extraRangePrefix.arena(), a.size());
		a.copyTo((uint8_t*)extraRangePrefix.begin());
		a = KeyRef(extraRangePrefix.begin(), a.size());

		if (samePrefix) {
			b = getAnotherKeyRef(suffixLen, sorted);
		} else {
			b = getKeyRef(suffixLen);
		}

		if (a < b) {
			return KeyRangeRef(a, b);
		} else {
			return KeyRangeRef(b, a);
		}
	}

	// TODO unused, remove?
	// Like getKeyRef but gets a KeyRangeRef for two keys covering the given number of sorted adjacent prefixes
	KeyRangeRef getRangeRef(int prefixesCovered, int suffixLen) {
		prefixesCovered = std::min<int>(prefixesCovered, prefixes.size());
		int i = deterministicRandom()->randomInt(0, prefixesSorted.size() - prefixesCovered);
		Prefix* begin = prefixesSorted[i];
		Prefix* end = prefixesSorted[i + prefixesCovered];
		return KeyRangeRef(makeKey(*begin, suffixLen), makeKey(*end, suffixLen));
	}

	KeyRef getValue(int len) { return KeyRef(valueData).substr(0, len); }

	// Move lastIndex to the next position, wrapping around to 0
	void nextPrefix() {
		++lastIndex;
		if (lastIndex == prefixes.size()) {
			lastIndex = 0;
		}
	}

	Prefix& randomPrefix() {
		lastIndex = deterministicRandom()->randomInt(0, prefixes.size());
		return prefixes[lastIndex];
	}

	static KeyRef makeKey(Prefix& p, int suffixLen) {
		p.reserve(p.arena(), p.size() + suffixLen);
		uint8_t* wptr = p.end();
		for (int i = 0; i < suffixLen; ++i) {
			*wptr++ = (uint8_t)deterministicRandom()->randomAlphaNumeric();
		}
		return KeyRef(p.begin(), p.size() + suffixLen);
	}

	int numPrefixes() const { return prefixes.size(); };

	std::string toString() const {
		return format("{prefixLen=%d prefixes=%d format=%s}", prefixLen, numPrefixes(), ::toString(desc).c_str());
	}
};

ACTOR Future<StorageBytes> getStableStorageBytes(IKeyValueStore* kvs) {
	state StorageBytes sb = kvs->getStorageBytes();

	// Wait for StorageBytes used metric to stabilize
	loop {
		wait(kvs->commit());
		StorageBytes sb2 = kvs->getStorageBytes();
		bool stable = sb2.used == sb.used;
		sb = sb2;
		if (stable) {
			break;
		}
	}

	return sb;
}

ACTOR Future<Void> prefixClusteredInsert(IKeyValueStore* kvs,
                                         int suffixSize,
                                         int valueSize,
                                         KVSource source,
                                         int recordCountTarget,
                                         bool usePrefixesInOrder,
                                         bool clearAfter) {
	state int commitTarget = 5e6;

	state int recordSize = source.prefixLen + suffixSize + valueSize;
	state int64_t kvBytesTarget = (int64_t)recordCountTarget * recordSize;
	state int recordsPerPrefix = recordCountTarget / source.numPrefixes();

	printf("\nstoreType: %d\n", kvs->getType());
	printf("commitTarget: %d\n", commitTarget);
	printf("prefixSource: %s\n", source.toString().c_str());
	printf("usePrefixesInOrder: %d\n", usePrefixesInOrder);
	printf("suffixSize: %d\n", suffixSize);
	printf("valueSize: %d\n", valueSize);
	printf("recordSize: %d\n", recordSize);
	printf("recordsPerPrefix: %d\n", recordsPerPrefix);
	printf("recordCountTarget: %d\n", recordCountTarget);
	printf("kvBytesTarget: %" PRId64 "\n", kvBytesTarget);

	state int64_t kvBytes = 0;
	state int64_t kvBytesTotal = 0;
	state int records = 0;
	state Future<Void> commit = Void();
	state std::string value = deterministicRandom()->randomAlphaNumeric(1e6);

	wait(kvs->init());

	state double intervalStart = timer();
	state double start = intervalStart;

	state std::function<void()> stats = [&]() {
		double elapsed = timer() - start;
		printf("Cumulative stats: %.2f seconds  %.2f MB keyValue bytes  %d records  %.2f MB/s  %.2f rec/s\r",
		       elapsed,
		       kvBytesTotal / 1e6,
		       records,
		       kvBytesTotal / elapsed / 1e6,
		       records / elapsed);
		fflush(stdout);
	};

	while (kvBytesTotal < kvBytesTarget) {
		wait(yield());

		state int i;
		for (i = 0; i < recordsPerPrefix; ++i) {
			KeyValueRef kv(source.getAnotherKeyRef(suffixSize, usePrefixesInOrder), source.getValue(valueSize));
			kvs->set(kv);
			kvBytes += kv.expectedSize();
			++records;

			if (kvBytes >= commitTarget) {
				wait(commit);
				stats();
				commit = kvs->commit();
				kvBytesTotal += kvBytes;
				if (kvBytesTotal >= kvBytesTarget) {
					break;
				}
				kvBytes = 0;
			}
		}

		// Use every prefix, one at a time
		source.nextPrefix();
	}

	wait(commit);
	// TODO is it desired that not all records are committed? This could commit again to ensure any records set() since
	// the last commit are persisted. For the purposes of how this is used currently, I don't think it matters though
	stats();
	printf("\n");

	intervalStart = timer();
	StorageBytes sb = wait(getStableStorageBytes(kvs));
	printf("storageBytes: %s (stable after %.2f seconds)\n", toString(sb).c_str(), timer() - intervalStart);

	if (clearAfter) {
		printf("Clearing all keys\n");
		intervalStart = timer();
		kvs->clear(KeyRangeRef(LiteralStringRef(""), LiteralStringRef("\xff")));
		state StorageBytes sbClear = wait(getStableStorageBytes(kvs));
		printf("Cleared all keys in %.2f seconds, final storageByte: %s\n",
		       timer() - intervalStart,
		       toString(sbClear).c_str());
	}

	return Void();
}

ACTOR Future<Void> sequentialInsert(IKeyValueStore* kvs, int prefixLen, int valueSize, int recordCountTarget) {
	state int commitTarget = 5e6;

	state KVSource source({ { prefixLen, 1 } });
	state int recordSize = source.prefixLen + sizeof(uint64_t) + valueSize;
	state int64_t kvBytesTarget = (int64_t)recordCountTarget * recordSize;

	printf("\nstoreType: %d\n", kvs->getType());
	printf("commitTarget: %d\n", commitTarget);
	printf("valueSize: %d\n", valueSize);
	printf("recordSize: %d\n", recordSize);
	printf("recordCountTarget: %d\n", recordCountTarget);
	printf("kvBytesTarget: %" PRId64 "\n", kvBytesTarget);

	state int64_t kvBytes = 0;
	state int64_t kvBytesTotal = 0;
	state int records = 0;
	state Future<Void> commit = Void();
	state std::string value = deterministicRandom()->randomAlphaNumeric(1e6);

	wait(kvs->init());

	state double intervalStart = timer();
	state double start = intervalStart;

	state std::function<void()> stats = [&]() {
		double elapsed = timer() - start;
		printf("Cumulative stats: %.2f seconds  %.2f MB keyValue bytes  %d records  %.2f MB/s  %.2f rec/s\r",
		       elapsed,
		       kvBytesTotal / 1e6,
		       records,
		       kvBytesTotal / elapsed / 1e6,
		       records / elapsed);
		fflush(stdout);
	};

	state uint64_t c = 0;
	state Key key = source.getKeyRef(sizeof(uint64_t));

	while (kvBytesTotal < kvBytesTarget) {
		wait(yield());
		*(uint64_t*)(key.end() - sizeof(uint64_t)) = bigEndian64(c);
		KeyValueRef kv(key, source.getValue(valueSize));
		kvs->set(kv);
		kvBytes += kv.expectedSize();
		++records;

		if (kvBytes >= commitTarget) {
			wait(commit);
			stats();
			commit = kvs->commit();
			kvBytesTotal += kvBytes;
			if (kvBytesTotal >= kvBytesTarget) {
				break;
			}
			kvBytes = 0;
		}
		++c;
	}

	wait(commit);
	stats();
	printf("\n");

	return Void();
}

Future<Void> closeKVS(IKeyValueStore* kvs) {
	Future<Void> closed = kvs->onClosed();
	kvs->close();
	return closed;
}

ACTOR Future<Void> doPrefixInsertComparison(int suffixSize,
                                            int valueSize,
                                            int recordCountTarget,
                                            bool usePrefixesInOrder,
                                            KVSource source) {

	deleteFile("test.redwood");
	wait(delay(5));
	state IKeyValueStore* redwood = openKVStore(KeyValueStoreType::SSD_REDWOOD_V1, "test.redwood", UID(), 0);
	wait(prefixClusteredInsert(redwood, suffixSize, valueSize, source, recordCountTarget, usePrefixesInOrder, true));
	wait(closeKVS(redwood));
	printf("\n");

	deleteFile("test.sqlite");
	deleteFile("test.sqlite-wal");
	wait(delay(5));
	state IKeyValueStore* sqlite = openKVStore(KeyValueStoreType::SSD_BTREE_V2, "test.sqlite", UID(), 0);
	wait(prefixClusteredInsert(sqlite, suffixSize, valueSize, source, recordCountTarget, usePrefixesInOrder, true));
	wait(closeKVS(sqlite));
	printf("\n");

	return Void();
}

TEST_CASE(":/redwood/performance/prefixSizeComparison") {
	state int suffixSize = params.getInt("suffixSize").orDefault(12);
	state int valueSize = params.getInt("valueSize").orDefault(100);
	state int recordCountTarget = params.getInt("recordCountTarget").orDefault(100e6);
	state bool usePrefixesInOrder = params.getInt("usePrefixesInOrder").orDefault(0);

	wait(doPrefixInsertComparison(
	    suffixSize, valueSize, recordCountTarget, usePrefixesInOrder, KVSource({ { 10, 100000 } })));
	wait(doPrefixInsertComparison(
	    suffixSize, valueSize, recordCountTarget, usePrefixesInOrder, KVSource({ { 16, 100000 } })));
	wait(doPrefixInsertComparison(
	    suffixSize, valueSize, recordCountTarget, usePrefixesInOrder, KVSource({ { 32, 100000 } })));
	wait(doPrefixInsertComparison(suffixSize,
	                              valueSize,
	                              recordCountTarget,
	                              usePrefixesInOrder,
	                              KVSource({ { 4, 5 }, { 12, 1000 }, { 8, 5 }, { 8, 4 } })));

	return Void();
}

TEST_CASE(":/redwood/performance/sequentialInsert") {
	state int prefixLen = params.getInt("prefixLen").orDefault(30);
	state int valueSize = params.getInt("valueSize").orDefault(100);
	state int recordCountTarget = params.getInt("recordCountTarget").orDefault(100e6);

	deleteFile("test.redwood");
	wait(delay(5));
	state IKeyValueStore* redwood = openKVStore(KeyValueStoreType::SSD_REDWOOD_V1, "test.redwood", UID(), 0);
	wait(sequentialInsert(redwood, prefixLen, valueSize, recordCountTarget));
	wait(closeKVS(redwood));
	printf("\n");

	return Void();
}

// singlePrefix forces the range read to have the start and end key with the same prefix
ACTOR Future<Void> randomRangeScans(IKeyValueStore* kvs,
                                    int suffixSize,
                                    KVSource source,
                                    int valueSize,
                                    int recordCountTarget,
                                    bool singlePrefix,
                                    int rowLimit) {
	printf("\nstoreType: %d\n", kvs->getType());
	printf("prefixSource: %s\n", source.toString().c_str());
	printf("suffixSize: %d\n", suffixSize);
	printf("recordCountTarget: %d\n", recordCountTarget);
	printf("singlePrefix: %d\n", singlePrefix);
	printf("rowLimit: %d\n", rowLimit);

	state int64_t recordSize = source.prefixLen + suffixSize + valueSize;
	state int64_t bytesRead = 0;
	state int64_t recordsRead = 0;
	state int queries = 0;
	state int64_t nextPrintRecords = 1e5;

	state double start = timer();
	state std::function<void()> stats = [&]() {
		double elapsed = timer() - start;
		printf("Cumulative stats: %.2f seconds  %d queries %.2f MB %d records  %.2f qps %.2f MB/s  %.2f rec/s\r\n",
		       elapsed,
		       queries,
		       bytesRead / 1e6,
		       recordsRead,
		       queries / elapsed,
		       bytesRead / elapsed / 1e6,
		       recordsRead / elapsed);
		fflush(stdout);
	};

	while (recordsRead < recordCountTarget) {
		KeyRangeRef range = source.getKeyRangeRef(singlePrefix, suffixSize);
		int rowLim = (deterministicRandom()->randomInt(0, 2) != 0) ? rowLimit : -rowLimit;

		RangeResult result = wait(kvs->readRange(range, rowLim));

		recordsRead += result.size();
		bytesRead += result.size() * recordSize;
		++queries;

		// log stats with exponential backoff
		if (recordsRead >= nextPrintRecords) {
			stats();
			nextPrintRecords *= 2;
		}
	}

	stats();
	printf("\n");

	return Void();
}

TEST_CASE("!/redwood/performance/randomRangeScans") {
	state int prefixLen = 30;
	state int suffixSize = 12;
	state int valueSize = 100;

	// TODO change to 100e8 after figuring out no-disk redwood mode
	state int writeRecordCountTarget = 1e6;
	state int queryRecordTarget = 1e7;
	state int writePrefixesInOrder = false;

	state KVSource source({ { prefixLen, 1000 } });

	deleteFile("test.redwood");
	wait(delay(5));
	state IKeyValueStore* redwood = openKVStore(KeyValueStoreType::SSD_REDWOOD_V1, "test.redwood", UID(), 0);
	wait(prefixClusteredInsert(
	    redwood, suffixSize, valueSize, source, writeRecordCountTarget, writePrefixesInOrder, false));

	// divide targets for tiny queries by 10 because they are much slower
	wait(randomRangeScans(redwood, suffixSize, source, valueSize, queryRecordTarget / 10, true, 10));
	wait(randomRangeScans(redwood, suffixSize, source, valueSize, queryRecordTarget, true, 1000));
	wait(randomRangeScans(redwood, suffixSize, source, valueSize, queryRecordTarget / 10, false, 100));
	wait(randomRangeScans(redwood, suffixSize, source, valueSize, queryRecordTarget, false, 10000));
	wait(randomRangeScans(redwood, suffixSize, source, valueSize, queryRecordTarget, false, 1000000));
	wait(closeKVS(redwood));
	printf("\n");
	return Void();
}

TEST_CASE(":/redwood/performance/histogramThroughput") {
	std::default_random_engine generator;
	std::uniform_int_distribution<uint32_t> distribution(0, UINT32_MAX);
	state size_t inputSize = pow(10, 8);
	state vector<uint32_t> uniform;
	for (int i = 0; i < inputSize; i++) {
		uniform.push_back(distribution(generator));
	}
	std::cout << "size of input: " << uniform.size() << std::endl;
	{
		std::cout << "Histogram Unit bytes" << std::endl;
		auto t_start = std::chrono::high_resolution_clock::now();
		Reference<Histogram> h = Histogram::getHistogram(
		    LiteralStringRef("histogramTest"), LiteralStringRef("counts"), Histogram::Unit::bytes);
		ASSERT(uniform.size() == inputSize);
		for (size_t i = 0; i < uniform.size(); i++) {
			h->sample(uniform[i]);
		}
		auto t_end = std::chrono::high_resolution_clock::now();
		std::cout << h->drawHistogram();
		double elapsed_time_ms = std::chrono::duration<double, std::milli>(t_end - t_start).count();
		std::cout << "Time in millisecond: " << elapsed_time_ms << std::endl;

		Reference<Histogram> hCopy = Histogram::getHistogram(
		    LiteralStringRef("histogramTest"), LiteralStringRef("counts"), Histogram::Unit::bytes);
		std::cout << hCopy->drawHistogram();
		GetHistogramRegistry().logReport();
	}
	{
		std::cout << "Histogram Unit percentage: " << std::endl;
		auto t_start = std::chrono::high_resolution_clock::now();
		Reference<Histogram> h = Histogram::getHistogram(
		    LiteralStringRef("histogramTest"), LiteralStringRef("counts"), Histogram::Unit::percentage);
		ASSERT(uniform.size() == inputSize);
		for (size_t i = 0; i < uniform.size(); i++) {
			h->samplePercentage((double)uniform[i] / UINT32_MAX);
		}
		auto t_end = std::chrono::high_resolution_clock::now();
		std::cout << h->drawHistogram();
		GetHistogramRegistry().logReport();
		double elapsed_time_ms = std::chrono::duration<double, std::milli>(t_end - t_start).count();
		std::cout << "Time in millisecond: " << elapsed_time_ms << std::endl;
	}
	return Void();
}
TEST_CASE(":/redwood/performance/continuousSmapleThroughput") {
	std::default_random_engine generator;
	std::uniform_int_distribution<uint32_t> distribution(0, UINT32_MAX);
	state size_t inputSize = pow(10, 8);
	state vector<uint32_t> uniform;
	for (int i = 0; i < inputSize; i++) {
		uniform.push_back(distribution(generator));
	}

	{
		ContinuousSample<uint32_t> s = ContinuousSample<uint32_t>(pow(10, 3));
		auto t_start = std::chrono::high_resolution_clock::now();
		ASSERT(uniform.size() == inputSize);
		for (size_t i = 0; i < uniform.size(); i++) {
			s.addSample(uniform[i]);
		}
		auto t_end = std::chrono::high_resolution_clock::now();
		double elapsed_time_ms = std::chrono::duration<double, std::milli>(t_end - t_start).count();
		std::cout << "size of input: " << uniform.size() << std::endl;
		std::cout << "Time in millisecond: " << elapsed_time_ms << std::endl;
	}
	return Void();
}<|MERGE_RESOLUTION|>--- conflicted
+++ resolved
@@ -2517,21 +2517,13 @@
 
 	Future<LogicalPageID> newExtentPageID(QueueID queueID) override { return newExtentPageID_impl(this, queueID); }
 
-<<<<<<< HEAD
-	Future<Void> writePhysicalPage(PagerEventReasons reason,
-	                               unsigned int level,
-	                               Standalone<VectorRef<PhysicalPageID>> pageIDs,
-	                               Reference<ArenaPage> page,
-	                               bool header = false) {
-=======
 	ACTOR static Future<Void> writePhysicalPage_impl(DWALPager* self,
 	                                                 PagerEventReasons reason,
 	                                                 unsigned int level,
-	                                                 PhysicalPageID pageID,
+	                                                 Standalone<VectorRef<PhysicalPageID>> pageIDs,
 	                                                 Reference<ArenaPage> page,
 	                                                 bool header = false) {
 
->>>>>>> 26d886c6
 		debug_printf("DWALPager(%s) op=%s %s ptr=%p\n",
 		             self->filename.c_str(),
 		             (header ? "writePhysicalHeader" : "writePhysical"),
@@ -2542,15 +2534,9 @@
 		page->updateChecksum(pageIDs.front());
 
 		debug_printf("DWALPager(%s) writePhysicalPage %s CalculatedChecksum=%d ChecksumInPage=%d\n",
-<<<<<<< HEAD
-		             filename.c_str(),
+		             self->filename.c_str(),
 		             toString(pageIDs).c_str(),
 		             page->calculateChecksum(pageIDs.front()),
-=======
-		             self->filename.c_str(),
-		             toString(pageID).c_str(),
-		             page->calculateChecksum(pageID),
->>>>>>> 26d886c6
 		             page->getChecksum());
 
 		state PriorityMultiLock::Lock lock = wait(self->ioLock.lock(header ? ioMaxPriority : ioMinPriority));
@@ -2562,50 +2548,33 @@
 		}
 
 		// Note:  Not using forwardError here so a write error won't be discovered until commit time.
-<<<<<<< HEAD
-		int blockSize = header ? smallestPhysicalBlock : physicalPageSize;
-
-		std::vector<Future<Void>> writers;
-		// for each page id
+		state int blockSize = header ? smallestPhysicalBlock : self->physicalPageSize;
+		state std::vector<Future<Void>> writers;
 		for (size_t i = 0; i < pageIDs.size(); i++) {
-			Future<Void> p =
-			    pageFile->write(page->mutate() + i * blockSize, blockSize, (int64_t)pageIDs[i] * blockSize);
+			Future<Void> p = self->pageFile->write(page->mutate() + i * blockSize, blockSize, (int64_t)pageIDs[i] * blockSize);
 			if (REDWOOD_DEBUG) {
-				Standalone<VectorRef<PhysicalPageID>> pageIDsCopy = pageIDs;
-				p = map(p, [=](Void) {
-					debug_printf("DWALPager(%s) op=%s %s ptr=%p file offset=%d\n",
-					             filename.c_str(),
-					             (header ? "writePhysicalHeaderComplete" : "writePhysicalComplete"),
-					             toString(pageIDsCopy.front()).c_str(),
-					             page->begin(),
-					             (pageIDsCopy.front() * blockSize));
-					return Void();
-				});
-			}
-			writers.push_back(p);
-		}
-		Future<Void> f = holdWhile(page, waitForAll(writers));
-=======
-		state int blockSize = header ? smallestPhysicalBlock : self->physicalPageSize;
-		wait(self->pageFile->write(page->begin(), blockSize, (int64_t)pageID * blockSize));
-
-		debug_printf("DWALPager(%s) op=%s %s ptr=%p file offset=%d\n",
-		             self->filename.c_str(),
-		             (header ? "writePhysicalHeaderComplete" : "writePhysicalComplete"),
-		             toString(pageID).c_str(),
-		             page->begin(),
-		             (pageID * blockSize));
-
+				writers.push_back(p);
+			}
+		}
+		if (REDWOOD_DEBUG) {
+			Standalone<VectorRef<PhysicalPageID>> pageIDsCopy = pageIDs;
+			debug_printf("DWALPager(%s) op=%s %s ptr=%p file offset=%d\n",
+						self->filename.c_str(),
+						(header ? "writePhysicalHeaderComplete" : "writePhysicalComplete"),
+						toString(pageIDs).c_str(),
+						page->begin(),
+						(pageIDs.front() * blockSize));
+		}
+		auto f = holdWhile(page, waitForAll(writers));
 		return Void();
 	}
 
 	Future<Void> writePhysicalPage(PagerEventReasons reason,
 	                               unsigned int level,
-	                               PhysicalPageID pageID,
+	                               VectorRef<PhysicalPageID> pageIDs,
 	                               Reference<ArenaPage> page,
 	                               bool header = false) {
-		Future<Void> f = writePhysicalPage_impl(this, reason, level, pageID, page, header);
->>>>>>> 26d886c6
+		Future<Void> f = writePhysicalPage_impl(this, reason, level, pageIDs, page, header);
 		operations.add(f);
 		return f;
 	}
@@ -2621,13 +2590,8 @@
 	                Reference<ArenaPage> data) override {
 		// Get the cache entry for this page, without counting it as a cache hit as we're replacing its contents now
 		// or as a cache miss because there is no benefit to the page already being in cache
-<<<<<<< HEAD
-		// this metaData reason will not be accounted since its not a cache hit or cache miss
-		PageCacheEntry& cacheEntry = pageCache.get(pageIDs.front(), true);
-=======
 		// Similarly, this does not count as a point lookup for reason.
-		PageCacheEntry& cacheEntry = pageCache.get(pageID, true);
->>>>>>> 26d886c6
+		PageCacheEntry& cacheEntry = pageCache.get(pageIDs.front(), pageIDs.size(), true);
 		debug_printf("DWALPager(%s) op=write %s cached=%d reading=%d writing=%d\n",
 		             filename.c_str(),
 		             toString(pageIDs).c_str(),
@@ -2798,28 +2762,16 @@
 	// Read a physical page from the page file.  Note that header pages use a page size of smallestPhysicalBlock
 	// If the user chosen physical page size is larger, then there will be a gap of unused space after the header pages
 	// and before the user-chosen sized pages.
-<<<<<<< HEAD
-	ACTOR static Future<Reference<ArenaPage>> readPhysicalPages(DWALPager* self,
-	                                                            Standalone<VectorRef<PhysicalPageID>> pageIDs,
-	                                                            bool header = false) {
-=======
 	ACTOR static Future<Reference<ArenaPage>> readPhysicalPage(DWALPager* self,
-	                                                           PhysicalPageID pageID,
+	                                                           Standalone<VectorRef<PhysicalPageID>> pageIDs,
 	                                                           int priority,
 	                                                           bool header) {
->>>>>>> 26d886c6
 		ASSERT(!self->memoryOnly);
 
-<<<<<<< HEAD
-		if (g_network->getCurrentTask() > TaskPriority::DiskRead) {
-			wait(delay(0, TaskPriority::DiskRead));
-		}
-=======
 		// if (g_network->getCurrentTask() > TaskPriority::DiskRead) {
 		// 	wait(delay(0, TaskPriority::DiskRead));
 		// }
 
->>>>>>> 26d886c6
 		state Reference<ArenaPage> page =
 		    header ? Reference<ArenaPage>(new ArenaPage(smallestPhysicalBlock, smallestPhysicalBlock))
 		           : self->newPageBuffer(pageIDs.size());
@@ -2828,33 +2780,23 @@
 		             toString(pageIDs).c_str(),
 		             page->begin());
 
-<<<<<<< HEAD
-		state int blockSize = header ? smallestPhysicalBlock : self->physicalPageSize;
-		// TODO:  Could a dispatched read try to write to page after it has been destroyed if this actor is cancelled?
-		state size_t i = 0;
-		for (; i < pageIDs.size(); i++) {
-			int readBytes =
-			    wait(self->pageFile->read(page->mutate() + i * blockSize, blockSize, (int64_t)pageIDs[i] * blockSize));
-			debug_printf("DWALPager(%s) op=readPhysicalComplete %s ptr=%p bytes=%d\n",
-			             self->filename.c_str(),
-			             toString(pageIDs[i]).c_str(),
-			             page->begin() + i * blockSize,
-			             readBytes);
-		}
-=======
 		state PriorityMultiLock::Lock lock = wait(self->ioLock.lock(std::min(priority, ioMaxPriority)));
 		++g_redwoodMetrics.metric.pagerDiskRead;
 
 		// TODO:  Could a dispatched read try to write to page after it has been destroyed if this actor is cancelled?
-		int blockSize = header ? smallestPhysicalBlock : self->physicalPageSize;
-		int readBytes = wait(self->pageFile->read(page->mutate(), blockSize, (int64_t)pageID * blockSize));
+		state int blockSize = header ? smallestPhysicalBlock : self->physicalPageSize;
+		state int totalReadBytes = 0;
+		state int i = 0;
+		for (; i < pageIDs.size(); i++) {
+			int readBytes = wait(self->pageFile->read(page->mutate()+ i * blockSize, blockSize, (int64_t)pageIDs[i] * blockSize));
+			totalReadBytes += readBytes;
+		}
 		debug_printf("DWALPager(%s) op=readPhysicalComplete %s ptr=%p bytes=%d\n",
 		             self->filename.c_str(),
-		             toString(pageID).c_str(),
+		             toString(pageIDs).c_str(),
 		             page->begin(),
-		             readBytes);
-
->>>>>>> 26d886c6
+		             totalReadBytes);
+
 		// Header reads are checked explicitly during recovery
 		if (!header) {
 			if (!page->verifyChecksum(pageIDs.front())) {
@@ -2879,11 +2821,7 @@
 	}
 
 	static Future<Reference<ArenaPage>> readHeaderPage(DWALPager* self, PhysicalPageID pageID) {
-<<<<<<< HEAD
-		return readPhysicalPages(self, VectorRef<LogicalPageID>(&pageID, 1), true);
-=======
-		return readPhysicalPage(self, pageID, ioMaxPriority, true);
->>>>>>> 26d886c6
+		return readPhysicalPage(self, VectorRef<LogicalPageID>(&pageID, 1), ioMaxPriority, true);
 	}
 
 	bool tryEvictPage(LogicalPageID logicalID, Version v) {
@@ -2895,12 +2833,8 @@
 	// in the current commit
 	Future<Reference<ArenaPage>> readPage(PagerEventReasons reason,
 	                                      unsigned int level,
-<<<<<<< HEAD
 	                                      Standalone<VectorRef<PhysicalPageID>> pageIDs,
-=======
-	                                      LogicalPageID pageID,
 	                                      int priority,
->>>>>>> 26d886c6
 	                                      bool cacheable,
 	                                      bool noHit) override {
 		// Use cached page if present, without triggering a cache hit.
@@ -2916,13 +2850,8 @@
 				return pCacheEntry->readFuture;
 			}
 			++g_redwoodMetrics.metric.pagerProbeMiss;
-<<<<<<< HEAD
 			debug_printf("DWALPager(%s) op=readUncachedMiss %s\n", filename.c_str(), toString(pageIDs).c_str());
-			return forwardError(readPhysicalPages(this, pageIDs), errorPromise);
-=======
-			debug_printf("DWALPager(%s) op=readUncachedMiss %s\n", filename.c_str(), toString(pageID).c_str());
-			return forwardError(readPhysicalPage(this, (PhysicalPageID)pageID, priority, false), errorPromise);
->>>>>>> 26d886c6
+			return forwardError(readPhysicalPage(this, pageIDs, priority, false), errorPromise);
 		}
 
 		PageCacheEntry& cacheEntry = pageCache.get(pageIDs.front(), pageIDs.size(), noHit);
@@ -2934,14 +2863,9 @@
 		             cacheEntry.initialized() && cacheEntry.writing(),
 		             noHit);
 		if (!cacheEntry.initialized()) {
-<<<<<<< HEAD
 			debug_printf("DWALPager(%s) issuing actual read of %s\n", filename.c_str(), toString(pageIDs).c_str());
-			cacheEntry.readFuture = forwardError(readPhysicalPages(this, pageIDs), errorPromise);
-=======
-			debug_printf("DWALPager(%s) issuing actual read of %s\n", filename.c_str(), toString(pageID).c_str());
 			cacheEntry.readFuture =
-			    forwardError(readPhysicalPage(this, (PhysicalPageID)pageID, priority, false), errorPromise);
->>>>>>> 26d886c6
+			    forwardError(readPhysicalPage(this, pageIDs, priority, false), errorPromise);
 			cacheEntry.writeFuture = Void();
 
 			++g_redwoodMetrics.metric.pagerCacheMiss;
@@ -2991,22 +2915,13 @@
 
 	Future<Reference<ArenaPage>> readPageAtVersion(PagerEventReasons reason,
 	                                               unsigned int level,
-<<<<<<< HEAD
 	                                               VectorRef<LogicalPageID> logicalIDs,
+	                                               int priority,
 	                                               Version v,
 	                                               bool cacheable,
 	                                               bool noHit) {
 		Standalone<VectorRef<PhysicalPageID>> physicalIDs = getPhysicalPageIDs(logicalIDs, v);
-		return readPage(reason, level, physicalIDs, cacheable, noHit);
-=======
-	                                               LogicalPageID logicalID,
-	                                               int priority,
-	                                               Version v,
-	                                               bool cacheable,
-	                                               bool noHit) {
-		PhysicalPageID physicalID = getPhysicalPageID(logicalID, v);
-		return readPage(reason, level, physicalID, priority, cacheable, noHit);
->>>>>>> 26d886c6
+		return readPage(reason, level, physicalIDs, priority, cacheable, noHit);
 	}
 
 	void releaseExtentReadLock() override { concurrentExtentReads->release(); }
@@ -3250,13 +3165,8 @@
 			debug_printf("DWALPager(%s) remapCleanup copy %s\n", self->filename.c_str(), p.toString().c_str());
 
 			// Read the data from the page that the original was mapped to
-<<<<<<< HEAD
-			Reference<ArenaPage> data = wait(self->readPage(
-			    PagerEventReasons::MetaData, nonBtreeLevel, VectorRef<LogicalPageID>(&p.newPageID, 1), false, true));
-=======
 			Reference<ArenaPage> data = wait(
-			    self->readPage(PagerEventReasons::MetaData, nonBtreeLevel, p.newPageID, ioLeafPriority, false, true));
->>>>>>> 26d886c6
+			    self->readPage(PagerEventReasons::MetaData, nonBtreeLevel, VectorRef<LogicalPageID>(&p.newPageID, 1), ioLeafPriority, false, true));
 
 			// Write the data to the original page so it can be read using its original pageID
 			self->updatePage(
@@ -3735,22 +3645,14 @@
 
 	Future<Reference<const ArenaPage>> getPhysicalPage(PagerEventReasons reason,
 	                                                   unsigned int level,
-<<<<<<< HEAD
 	                                                   VectorRef<LogicalPageID> pageIDs,
-=======
-	                                                   LogicalPageID pageID,
 	                                                   int priority,
->>>>>>> 26d886c6
 	                                                   bool cacheable,
 	                                                   bool noHit) override {
 		if (expired.isError()) {
 			throw expired.getError();
 		}
-<<<<<<< HEAD
-		return map(pager->readPageAtVersion(reason, level, pageIDs, version, cacheable, noHit),
-=======
-		return map(pager->readPageAtVersion(reason, level, pageID, priority, version, cacheable, noHit),
->>>>>>> 26d886c6
+		return map(pager->readPageAtVersion(reason, level, pageIDs, priority, version, cacheable, noHit),
 		           [=](Reference<ArenaPage> p) { return Reference<const ArenaPage>(std::move(p)); });
 	}
 
@@ -5552,26 +5454,8 @@
 		             snapshot->getVersion());
 		ASSERT(!id.empty());
 		state Reference<const ArenaPage> page;
-<<<<<<< HEAD
-		Reference<const ArenaPage> p = wait(snapshot->getPhysicalPage(reason, level, id, cacheable, false));
+		Reference<const ArenaPage> p = wait(snapshot->getPhysicalPage(reason, level, id, priority, cacheable, false));
 		page = std::move(p);
-=======
-
-		if (id.size() == 1) {
-			Reference<const ArenaPage> p =
-			    wait(snapshot->getPhysicalPage(reason, level, id.front(), priority, cacheable, false));
-			page = std::move(p);
-		} else {
-			ASSERT(!id.empty());
-			std::vector<Future<Reference<const ArenaPage>>> reads;
-			for (auto& pageID : id) {
-				reads.push_back(snapshot->getPhysicalPage(reason, level, pageID, priority, cacheable, false));
-			}
-			std::vector<Reference<const ArenaPage>> pages = wait(getAll(reads));
-			// TODO:  Cache reconstituted super pages somehow, perhaps with help from the Pager.
-			page = ArenaPage::concatPages(pages);
-		}
->>>>>>> 26d886c6
 
 		debug_printf("readPage() op=readComplete %s @%" PRId64 " \n", toString(id).c_str(), snapshot->getVersion());
 		const BTreePage* pTreePage = (const BTreePage*)page->begin();
@@ -5612,23 +5496,12 @@
 		                                     ((BTreePage*)page->begin())->tree());
 	}
 
-<<<<<<< HEAD
-	static void preLoadPage(IPagerSnapshot* snapshot, unsigned int l, BTreePageIDRef ids) {
-=======
-	static void preLoadPage(IPagerSnapshot* snapshot, unsigned int l, BTreePageIDRef id, int priority) {
->>>>>>> 26d886c6
+	static void preLoadPage(IPagerSnapshot* snapshot, unsigned int l, BTreePageIDRef PageIDs, int priority) {
 		g_redwoodMetrics.metric.btreeLeafPreload += 1;
-		g_redwoodMetrics.metric.btreeLeafPreloadExt += (ids.size() - 1);
-
-<<<<<<< HEAD
+		g_redwoodMetrics.metric.btreeLeafPreloadExt += (PageIDs.size() - 1);
+
 		snapshot->getPhysicalPage(
-		    PagerEventReasons::RangePrefetch, nonBtreeLevel, ids, true, true); // prefetch btree leaf node
-=======
-		for (auto pageID : id) {
-			// Prefetches are always at the Leaf level currently so it isn't part of the per-level metrics set
-			snapshot->getPhysicalPage(PagerEventReasons::RangePrefetch, nonBtreeLevel, pageID, priority, true, true);
-		}
->>>>>>> 26d886c6
+		    PagerEventReasons::RangePrefetch, nonBtreeLevel, PageIDs, priority, true, true); // prefetch btree leaf node
 	}
 
 	void freeBTreePage(BTreePageIDRef btPageID, Version v) {
@@ -5640,19 +5513,14 @@
 
 	// Write new version of pageID at version v using page as its data.
 	// Attempts to reuse original id(s) in btPageID, returns BTreePageID.
-<<<<<<< HEAD
 	// UpdateBtreePage is only called from commitSubTree funciton
 	static Future<BTreePageIDRef> updateBTreePage(VersionedBTree* self,
-=======
-	// updateBTreePage is only called from commitSubTree function so write reason is always btree commit
-	ACTOR static Future<BTreePageIDRef> updateBTreePage(VersionedBTree* self,
->>>>>>> 26d886c6
 	                                                    BTreePageIDRef oldID,
 	                                                    Arena* arena,
 	                                                    Reference<ArenaPage> page,
 	                                                    Version writeVersion) {
-		BTreePage* btPage = (BTreePage*)page->begin();
 		if (REDWOOD_DEBUG) {
+			BTreePage* btPage = (BTreePage*)page->begin();
 			BTreePage::BinaryTree::DecodeCache* cache = (BTreePage::BinaryTree::DecodeCache*)page->userData;
 			debug_printf_always(
 			    "updateBTreePage(%s, %s) %s\n",
@@ -5662,47 +5530,13 @@
 			        ? "<noDecodeCache>"
 			        : btPage->toString(true, oldID, writeVersion, cache->lowerBound, cache->upperBound).c_str());
 		}
-<<<<<<< HEAD
+		int height = ((BTreePage*)page->begin())->height;
 		Future<BTreePageIDRef> newID =
-		    map(self->m_pager->atomicUpdatePage(PagerEventReasons::Commit, btPage->height, oldID, page, writeVersion),
+		    map(self->m_pager->atomicUpdatePage(PagerEventReasons::Commit, height, oldID, page, writeVersion),
 		        [=](VectorRef<LogicalPageID> ids) {
 			        ASSERT(ids.size() == oldID.size());
-			        /*for (size_t i=0; i < ids.size(); ++i) {
-				        newID[i] = ids[i];
-			        }*/
 			        return ids;
 		        });
-=======
-
-		state int height = ((BTreePage*)page->begin())->height;
-		if (oldID.size() == 1) {
-			LogicalPageID id = wait(
-			    self->m_pager->atomicUpdatePage(PagerEventReasons::Commit, height, oldID.front(), page, writeVersion));
-			newID.front() = id;
-		} else {
-			state std::vector<Reference<ArenaPage>> pages;
-			const uint8_t* rptr = page->begin();
-			int bytesLeft = page->size();
-			while (bytesLeft > 0) {
-				Reference<ArenaPage> p = self->m_pager->newPageBuffer();
-				int blockSize = p->size();
-				memcpy(p->mutate(), rptr, blockSize);
-				rptr += blockSize;
-				bytesLeft -= blockSize;
-				pages.push_back(p);
-			}
-			ASSERT(pages.size() == oldID.size());
-
-			// Write pages, trying to reuse original page IDs
-			state int i = 0;
-			for (; i < pages.size(); ++i) {
-				LogicalPageID id = wait(self->m_pager->atomicUpdatePage(
-				    PagerEventReasons::Commit, height, oldID[i], pages[i], writeVersion));
-				newID[i] = id;
-			}
-		}
-
->>>>>>> 26d886c6
 		return newID;
 	}
 
@@ -6024,12 +5858,7 @@
 	    Reference<IPagerSnapshot> snapshot,
 	    MutationBuffer* mutationBuffer,
 	    BTreePageIDRef rootID,
-<<<<<<< HEAD
-	    bool isLeaf,
-	    unsigned int level,
-=======
 	    int height,
->>>>>>> 26d886c6
 	    MutationBuffer::const_iterator mBegin, // greatest mutation boundary <= subtreeLowerBound->key
 	    MutationBuffer::const_iterator mEnd, // least boundary >= subtreeUpperBound->key
 	    InternalPageSliceUpdate* update) {
@@ -6056,11 +5885,7 @@
 		}
 
 		state Reference<const ArenaPage> page =
-<<<<<<< HEAD
-		    wait(readPage(PagerEventReasons::Commit, level, snapshot, rootID, false, false));
-=======
 		    wait(readPage(PagerEventReasons::Commit, height, snapshot, rootID, height, false, true));
->>>>>>> 26d886c6
 		state Version writeVersion = self->getLastCommittedVersion() + 1;
 
 		// If the page exists in the cache, it must be copied before modification.
@@ -6540,13 +6365,8 @@
 				}
 
 				// If this page has height of 2 then its children are leaf nodes
-<<<<<<< HEAD
-				recursions.push_back(self->commitSubtree(
-				    self, snapshot, mutationBuffer, pageID, btPage->height == 2, btPage->height - 1, mBegin, mEnd, &u)); // TODO: check if this should be btPgae->height - 1
-=======
 				recursions.push_back(
 				    self->commitSubtree(self, snapshot, mutationBuffer, pageID, height - 1, mBegin, mEnd, &u));
->>>>>>> 26d886c6
 			}
 
 			debug_printf(
