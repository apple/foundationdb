--- conflicted
+++ resolved
@@ -2017,16 +2017,9 @@
 	          int64_t remapCleanupWindowBytes,
 	          int concurrentExtentReads,
 	          bool memoryOnly,
-<<<<<<< HEAD
-	          Reference<IPageEncryptionKeyProvider> keyProvider,
 	          Promise<Void> errorPromise = {},
 	          double metricsInterval = SERVER_KNOBS->REDWOOD_METRICS_INTERVAL)
-	  : keyProvider(keyProvider),
-	    ioLock(makeReference<PriorityMultiLock>(FLOW_KNOBS->MAX_OUTSTANDING, SERVER_KNOBS->REDWOOD_IO_PRIORITIES)),
-=======
-	          Promise<Void> errorPromise = {})
 	  : ioLock(makeReference<PriorityMultiLock>(FLOW_KNOBS->MAX_OUTSTANDING, SERVER_KNOBS->REDWOOD_IO_PRIORITIES)),
->>>>>>> bb4fb3d8
 	    pageCacheBytes(pageCacheSizeBytes), desiredPageSize(desiredPageSize), desiredExtentSize(desiredExtentSize),
 	    filename(filename), memoryOnly(memoryOnly), errorPromise(errorPromise),
 	    remapCleanupWindowBytes(remapCleanupWindowBytes), concurrentExtentReads(new FlowLock(concurrentExtentReads)) {
@@ -7966,28 +7959,20 @@
 public:
 	KeyValueStoreRedwood(std::string filename,
 	                     UID logID,
-<<<<<<< HEAD
-	                     Reference<IPageEncryptionKeyProvider> encryptionKeyProvider,
-	                     Optional<std::map<std::string, std::string>> params)
+	                     Reference<AsyncVar<ServerDBInfo> const> db,
+	                     Optional<EncryptionAtRestMode> encryptionMode,
+	                     Optional<std::map<std::string, std::string>> params,
+	                     EncodingType encodingType = EncodingType::MAX_ENCODING_TYPE,
+	                     Reference<IPageEncryptionKeyProvider> keyProvider = {})
 	  : m_filename(filename),
 	    prefetch(getStorageEngineParamBoolean(params.get(), "kvstore_range_prefetch") /*runtime change*/),
 	    metrics_interval(getStorageEngineParamDouble(params.get(), "metrics_interval")) {
+		if (!encryptionMode.present() || encryptionMode.get().isEncryptionEnabled()) {
+			ASSERT(keyProvider.isValid() || db.isValid());
+		}
 
 		int pageSize = BUGGIFY ? deterministicRandom()->randomInt(1000, 4096 * 4)
 		                       : getStorageEngineParamInt(params.get(), "default_page_size"); // needReplacement
-=======
-	                     Reference<AsyncVar<ServerDBInfo> const> db,
-	                     Optional<EncryptionAtRestMode> encryptionMode,
-	                     EncodingType encodingType = EncodingType::MAX_ENCODING_TYPE,
-	                     Reference<IPageEncryptionKeyProvider> keyProvider = {})
-	  : m_filename(filename), prefetch(SERVER_KNOBS->REDWOOD_KVSTORE_RANGE_PREFETCH) {
-		if (!encryptionMode.present() || encryptionMode.get().isEncryptionEnabled()) {
-			ASSERT(keyProvider.isValid() || db.isValid());
-		}
-
-		int pageSize =
-		    BUGGIFY ? deterministicRandom()->randomInt(1000, 4096 * 4) : SERVER_KNOBS->REDWOOD_DEFAULT_PAGE_SIZE;
->>>>>>> bb4fb3d8
 		int extentSize = SERVER_KNOBS->REDWOOD_DEFAULT_EXTENT_SIZE;
 		int64_t pageCacheBytes =
 		    g_network->isSimulated()
@@ -8012,15 +7997,11 @@
 		                               remapCleanupWindowBytes,
 		                               SERVER_KNOBS->REDWOOD_EXTENT_CONCURRENT_READS,
 		                               false,
-<<<<<<< HEAD
-		                               m_keyProvider,
+
 		                               m_error,
 		                               metrics_interval);
-		m_tree = new VersionedBTree(pager, filename, encodingType, m_keyProvider);
-=======
-		                               m_error);
+
 		m_tree = new VersionedBTree(pager, filename, logID, db, encryptionMode, encodingType, keyProvider);
->>>>>>> bb4fb3d8
 		m_init = catchError(init_impl(this));
 	}
 
@@ -8331,7 +8312,7 @@
 				    : result.applied.push_back(k);
 			} else if (k == "metrics_interval") {
 				result.needReboot.push_back(k);
-			} 
+			}
 			// do something else
 		}
 		return result;
@@ -8357,15 +8338,10 @@
 
 IKeyValueStore* keyValueStoreRedwoodV1(std::string const& filename,
                                        UID logID,
-<<<<<<< HEAD
-                                       Reference<IPageEncryptionKeyProvider> encryptionKeyProvider,
+                                       Reference<AsyncVar<ServerDBInfo> const> db,
+                                       Optional<EncryptionAtRestMode> encryptionMode,
                                        Optional<std::map<std::string, std::string>> params) {
-	return new KeyValueStoreRedwood(filename, logID, encryptionKeyProvider, params);
-=======
-                                       Reference<AsyncVar<ServerDBInfo> const> db,
-                                       Optional<EncryptionAtRestMode> encryptionMode) {
-	return new KeyValueStoreRedwood(filename, logID, db, encryptionMode);
->>>>>>> bb4fb3d8
+	return new KeyValueStoreRedwood(filename, logID, db, encryptionMode, params);
 }
 
 int randomSize(int max) {
