--- conflicted
+++ resolved
@@ -2016,14 +2016,9 @@
 	          int64_t pageCacheSizeBytes,
 	          int64_t remapCleanupWindowBytes,
 	          int concurrentExtentReads,
-<<<<<<< HEAD
 	          bool memoryOnly,
-	          Promise<Void> errorPromise = {},
 	          double metricsInterval = SERVER_KNOBS->REDWOOD_METRICS_INTERVAL,
 	          double histogramInterval = SERVER_KNOBS->REDWOOD_HISTOGRAM_INTERVAL)
-=======
-	          bool memoryOnly)
->>>>>>> 90048d1e
 	  : ioLock(makeReference<PriorityMultiLock>(FLOW_KNOBS->MAX_OUTSTANDING, SERVER_KNOBS->REDWOOD_IO_PRIORITIES)),
 	    pageCacheBytes(pageCacheSizeBytes), desiredPageSize(desiredPageSize), desiredExtentSize(desiredExtentSize),
 	    filename(filename), memoryOnly(memoryOnly), remapCleanupWindowBytes(remapCleanupWindowBytes),
@@ -8042,15 +8037,10 @@
 		                               pageCacheBytes,
 		                               remapCleanupWindowBytes,
 		                               SERVER_KNOBS->REDWOOD_EXTENT_CONCURRENT_READS,
-<<<<<<< HEAD
 		                               false,
-		                               m_error,
 		                               metrics_interval,
 		                               histogram_interval);
 
-=======
-		                               false);
->>>>>>> 90048d1e
 		m_tree = new VersionedBTree(pager, filename, logID, db, encryptionMode, encodingType, keyProvider);
 		m_init = catchError(init_impl(this));
 	}
