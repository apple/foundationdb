/*
 * Knobs.cpp
 *
 * This source file is part of the FoundationDB open source project
 *
 * Copyright 2013-2018 Apple Inc. and the FoundationDB project authors
 *
 * Licensed under the Apache License, Version 2.0 (the "License");
 * you may not use this file except in compliance with the License.
 * You may obtain a copy of the License at
 *
 *     http://www.apache.org/licenses/LICENSE-2.0
 *
 * Unless required by applicable law or agreed to in writing, software
 * distributed under the License is distributed on an "AS IS" BASIS,
 * WITHOUT WARRANTIES OR CONDITIONS OF ANY KIND, either express or implied.
 * See the License for the specific language governing permissions and
 * limitations under the License.
 */

#include "fdbserver/Knobs.h"
#include "fdbrpc/Locality.h"
#include <cmath>

ServerKnobs const* SERVER_KNOBS = new ServerKnobs();

#define init( knob, value ) initKnob( knob, value, #knob )

ServerKnobs::ServerKnobs() {
	initialize();
}

void ServerKnobs::initialize(bool randomize, ClientKnobs* clientKnobs, bool isSimulated) {
	// clang-format off
	// Versions
	init( VERSIONS_PER_SECOND,                                   1e6 );
	init( MAX_VERSIONS_IN_FLIGHT,                100 * VERSIONS_PER_SECOND );
	init( MAX_VERSIONS_IN_FLIGHT_FORCED,         6e5 * VERSIONS_PER_SECOND ); //one week of versions
	init( MAX_READ_TRANSACTION_LIFE_VERSIONS,      5 * VERSIONS_PER_SECOND ); if (randomize && BUGGIFY) MAX_READ_TRANSACTION_LIFE_VERSIONS = VERSIONS_PER_SECOND; else if (randomize && BUGGIFY) MAX_READ_TRANSACTION_LIFE_VERSIONS = std::max<int>(1, 0.1 * VERSIONS_PER_SECOND); else if( randomize && BUGGIFY ) MAX_READ_TRANSACTION_LIFE_VERSIONS = 10 * VERSIONS_PER_SECOND;
	init( MAX_WRITE_TRANSACTION_LIFE_VERSIONS,     5 * VERSIONS_PER_SECOND ); if (randomize && BUGGIFY) MAX_WRITE_TRANSACTION_LIFE_VERSIONS=std::max<int>(1, 1 * VERSIONS_PER_SECOND);
	init( MAX_COMMIT_BATCH_INTERVAL,                             2.0 ); if( randomize && BUGGIFY ) MAX_COMMIT_BATCH_INTERVAL = 0.5; // Each master proxy generates a CommitTransactionBatchRequest at least this often, so that versions always advance smoothly
	MAX_COMMIT_BATCH_INTERVAL = std::min(MAX_COMMIT_BATCH_INTERVAL, MAX_READ_TRANSACTION_LIFE_VERSIONS/double(2*VERSIONS_PER_SECOND)); // Ensure that the proxy commits 2 times every MAX_READ_TRANSACTION_LIFE_VERSIONS, otherwise the master will not give out versions fast enough

	// TLogs
	init( TLOG_TIMEOUT,                                          0.4 ); //cannot buggify because of availability
	init( RECOVERY_TLOG_SMART_QUORUM_DELAY,                     0.25 ); if( randomize && BUGGIFY ) RECOVERY_TLOG_SMART_QUORUM_DELAY = 0.0; // smaller might be better for bug amplification
	init( TLOG_STORAGE_MIN_UPDATE_INTERVAL,                      0.5 );
	init( BUGGIFY_TLOG_STORAGE_MIN_UPDATE_INTERVAL,               30 );
	init( UNFLUSHED_DATA_RATIO,                                 0.05 ); if( randomize && BUGGIFY ) UNFLUSHED_DATA_RATIO = 0.0;
	init( DESIRED_TOTAL_BYTES,                                150000 ); if( randomize && BUGGIFY ) DESIRED_TOTAL_BYTES = 10000;
	init( DESIRED_UPDATE_BYTES,                2*DESIRED_TOTAL_BYTES );
	init( UPDATE_DELAY,                                        0.001 );
	init( MAXIMUM_PEEK_BYTES,                                   10e6 );
	init( APPLY_MUTATION_BYTES,                                  1e6 );
	init( RECOVERY_DATA_BYTE_LIMIT,                           100000 );
	init( BUGGIFY_RECOVERY_DATA_LIMIT,                          1000 );
	init( LONG_TLOG_COMMIT_TIME,                                0.25 ); //cannot buggify because of recovery time
	init( LARGE_TLOG_COMMIT_BYTES,                             4<<20 );
	init( BUGGIFY_RECOVER_MEMORY_LIMIT,                          1e6 );
	init( BUGGIFY_WORKER_REMOVED_MAX_LAG,                         30 );
	init( UPDATE_STORAGE_BYTE_LIMIT,                             1e6 );
	init( TLOG_PEEK_DELAY,                                   0.00005 );
	init( LEGACY_TLOG_UPGRADE_ENTRIES_PER_VERSION,               100 );
	init( VERSION_MESSAGES_OVERHEAD_FACTOR_1024THS,             1072 ); // Based on a naive interpretation of the gcc version of std::deque, we would expect this to be 16 bytes overhead per 512 bytes data. In practice, it seems to be 24 bytes overhead per 512.
	init( VERSION_MESSAGES_ENTRY_BYTES_WITH_OVERHEAD, std::ceil(16.0 * VERSION_MESSAGES_OVERHEAD_FACTOR_1024THS / 1024) );
	init( LOG_SYSTEM_PUSHED_DATA_BLOCK_SIZE,                     1e5 );
	init( MAX_MESSAGE_SIZE,            std::max<int>(LOG_SYSTEM_PUSHED_DATA_BLOCK_SIZE, 1e5 + 2e4 + 1) + 8 ); // VALUE_SIZE_LIMIT + SYSTEM_KEY_SIZE_LIMIT + 9 bytes (4 bytes for length, 4 bytes for sequence number, and 1 byte for mutation type)
	init( TLOG_MESSAGE_BLOCK_BYTES,                             10e6 );
	init( TLOG_MESSAGE_BLOCK_OVERHEAD_FACTOR,      double(TLOG_MESSAGE_BLOCK_BYTES) / (TLOG_MESSAGE_BLOCK_BYTES - MAX_MESSAGE_SIZE) ); //1.0121466709838096006362758832473
	init( PEEK_TRACKER_EXPIRATION_TIME,                          600 ); if( randomize && BUGGIFY ) PEEK_TRACKER_EXPIRATION_TIME = deterministicRandom()->coinflip() ? 0.1 : 60;
	init( PARALLEL_GET_MORE_REQUESTS,                             32 ); if( randomize && BUGGIFY ) PARALLEL_GET_MORE_REQUESTS = 2;
	init( MULTI_CURSOR_PRE_FETCH_LIMIT,                           10 );
	init( MAX_QUEUE_COMMIT_BYTES,                               15e6 ); if( randomize && BUGGIFY ) MAX_QUEUE_COMMIT_BYTES = 5000;
	init( DESIRED_OUTSTANDING_MESSAGES,                         5000 ); if( randomize && BUGGIFY ) DESIRED_OUTSTANDING_MESSAGES = deterministicRandom()->randomInt(0,100);
	init( DESIRED_GET_MORE_DELAY,                              0.005 );
	init( CONCURRENT_LOG_ROUTER_READS,                             5 ); if( randomize && BUGGIFY ) CONCURRENT_LOG_ROUTER_READS = 1;
	init( LOG_ROUTER_PEEK_FROM_SATELLITES_PREFERRED,               1 ); if( randomize && BUGGIFY ) LOG_ROUTER_PEEK_FROM_SATELLITES_PREFERRED = 0;
	init( DISK_QUEUE_ADAPTER_MIN_SWITCH_TIME,                    1.0 );
	init( DISK_QUEUE_ADAPTER_MAX_SWITCH_TIME,                    5.0 );
	init( TLOG_SPILL_REFERENCE_MAX_PEEK_MEMORY_BYTES,            2e9 ); if ( randomize && BUGGIFY ) TLOG_SPILL_REFERENCE_MAX_PEEK_MEMORY_BYTES = 2e6;
	init( TLOG_SPILL_REFERENCE_MAX_BATCHES_PER_PEEK,           100 ); if ( randomize && BUGGIFY ) TLOG_SPILL_REFERENCE_MAX_BATCHES_PER_PEEK = 1;
	init( TLOG_SPILL_REFERENCE_MAX_BYTES_PER_BATCH,           16<<10 ); if ( randomize && BUGGIFY ) TLOG_SPILL_REFERENCE_MAX_BYTES_PER_BATCH = 500;
	init( DISK_QUEUE_FILE_EXTENSION_BYTES,                    10<<20 ); // BUGGIFYd per file within the DiskQueue
	init( DISK_QUEUE_FILE_SHRINK_BYTES,                      100<<20 ); // BUGGIFYd per file within the DiskQueue
	init( DISK_QUEUE_MAX_TRUNCATE_BYTES,                       2<<30 ); if ( randomize && BUGGIFY ) DISK_QUEUE_MAX_TRUNCATE_BYTES = 0;
	init( TLOG_DEGRADED_DURATION,                                5.0 );
	init( MAX_CACHE_VERSIONS,                                   10e6 );
	init( TLOG_IGNORE_POP_AUTO_ENABLE_DELAY,                   300.0 );
	init( TXS_POPPED_MAX_DELAY,                                  1.0 ); if ( randomize && BUGGIFY ) TXS_POPPED_MAX_DELAY = deterministicRandom()->random01();
	init( TLOG_MAX_CREATE_DURATION,                             10.0 );
	init( PEEK_LOGGING_AMOUNT,                                     5 );
	init( PEEK_LOGGING_DELAY,                                    5.0 );
	init( PEEK_RESET_INTERVAL,                                 300.0 ); if ( randomize && BUGGIFY ) PEEK_RESET_INTERVAL = 20.0;
	init( PEEK_MAX_LATENCY,                                      0.5 ); if ( randomize && BUGGIFY ) PEEK_MAX_LATENCY = 0.0;
	init( PEEK_COUNT_SMALL_MESSAGES,                           false ); if ( randomize && BUGGIFY ) PEEK_COUNT_SMALL_MESSAGES = true;
	init( PEEK_STATS_INTERVAL,                                  10.0 );
	init( PEEK_STATS_SLOW_AMOUNT,                                  2 );
	init( PEEK_STATS_SLOW_RATIO,                                 0.5 );
	init( PUSH_RESET_INTERVAL,                                 300.0 ); if ( randomize && BUGGIFY ) PUSH_RESET_INTERVAL = 20.0;
	init( PUSH_MAX_LATENCY,                                      0.5 ); if ( randomize && BUGGIFY ) PUSH_MAX_LATENCY = 0.0;
	init( PUSH_STATS_INTERVAL,                                  10.0 );
	init( PUSH_STATS_SLOW_AMOUNT,                                  2 );
	init( PUSH_STATS_SLOW_RATIO,                                 0.5 );
	init( TLOG_POP_BATCH_SIZE,                                  1000 ); if ( randomize && BUGGIFY ) TLOG_POP_BATCH_SIZE = 10;

	// disk snapshot max timeout, to be put in TLog, storage and coordinator nodes
	init( SNAP_CREATE_MAX_TIMEOUT,                             300.0 );

	// Data distribution queue
	init( HEALTH_POLL_TIME,                                      1.0 );
	init( BEST_TEAM_STUCK_DELAY,                                 1.0 );
	init( BG_REBALANCE_POLLING_INTERVAL,                        10.0 );
	init( BG_REBALANCE_SWITCH_CHECK_INTERVAL,                    5.0 ); if (randomize && BUGGIFY) BG_REBALANCE_SWITCH_CHECK_INTERVAL = 1.0;
	init( DD_QUEUE_LOGGING_INTERVAL,                             5.0 );
	init( RELOCATION_PARALLELISM_PER_SOURCE_SERVER,                2 ); if( randomize && BUGGIFY ) RELOCATION_PARALLELISM_PER_SOURCE_SERVER = 1;
	init( DD_QUEUE_MAX_KEY_SERVERS,                              100 ); if( randomize && BUGGIFY ) DD_QUEUE_MAX_KEY_SERVERS = 1;
	init( DD_REBALANCE_PARALLELISM,                               50 );
	init( DD_REBALANCE_RESET_AMOUNT,                              30 );
	init( BG_DD_MAX_WAIT,                                      120.0 );
	init( BG_DD_MIN_WAIT,                                        0.1 );
	init( BG_DD_INCREASE_RATE,                                  1.10 );
	init( BG_DD_DECREASE_RATE,                                  1.02 );
	init( BG_DD_SATURATION_DELAY,                                1.0 );
	init( INFLIGHT_PENALTY_HEALTHY,                              1.0 );
	init( INFLIGHT_PENALTY_UNHEALTHY,                          500.0 );
	init( INFLIGHT_PENALTY_ONE_LEFT,                          1000.0 );
	init( USE_OLD_NEEDED_SERVERS,                              false );

	init( PRIORITY_RECOVER_MOVE,                                 110 );
	init( PRIORITY_REBALANCE_UNDERUTILIZED_TEAM,                 120 );
	init( PRIORITY_REBALANCE_OVERUTILIZED_TEAM,                  121 );
	init( PRIORITY_TEAM_HEALTHY,                                 140 );
	init( PRIORITY_TEAM_CONTAINS_UNDESIRED_SERVER,               150 );
	init( PRIORITY_TEAM_REDUNDANT,                               200 );
	init( PRIORITY_MERGE_SHARD,                                  340 );
	init( PRIORITY_POPULATE_REGION,                              600 );
	init( PRIORITY_TEAM_UNHEALTHY,                               700 );
	init( PRIORITY_TEAM_2_LEFT,                                  709 );
	init( PRIORITY_TEAM_1_LEFT,                                  800 );
	init( PRIORITY_TEAM_FAILED,                                  805 );
	init( PRIORITY_TEAM_0_LEFT,                                  809 );
	init( PRIORITY_SPLIT_SHARD,                                  950 ); if( randomize && BUGGIFY ) PRIORITY_SPLIT_SHARD = 350;

	// Data distribution
	init( RETRY_RELOCATESHARD_DELAY,                             0.1 );
	init( DATA_DISTRIBUTION_FAILURE_REACTION_TIME,              60.0 ); if( randomize && BUGGIFY ) DATA_DISTRIBUTION_FAILURE_REACTION_TIME = 1.0;
	bool buggifySmallShards = randomize && BUGGIFY;
	init( MIN_SHARD_BYTES,                                    200000 ); if( buggifySmallShards ) MIN_SHARD_BYTES = 40000; //FIXME: data distribution tracker (specifically StorageMetrics) relies on this number being larger than the maximum size of a key value pair
	init( SHARD_BYTES_RATIO,                                       4 );
	init( SHARD_BYTES_PER_SQRT_BYTES,                             45 ); if( buggifySmallShards ) SHARD_BYTES_PER_SQRT_BYTES = 0;//Approximately 10000 bytes per shard
	init( MAX_SHARD_BYTES,                                 500000000 );
	init( KEY_SERVER_SHARD_BYTES,                          500000000 );
	init( SHARD_MAX_READ_DENSITY_RATIO,                           8.0); if (randomize && BUGGIFY) SHARD_MAX_READ_DENSITY_RATIO = 2.0;
	/*
		The bytesRead/byteSize radio. Will be declared as read hot when larger than this. 8.0 was chosen to avoid reporting table scan as read hot.
	*/
	init ( SHARD_READ_HOT_BANDWITH_MIN_PER_KSECONDS,      1666667 * 1000);
	/*
		The read bandwidth of a given shard needs to be larger than this value in order to be evaluated if it's read hot. The roughly 1.67MB per second is calculated as following:
			- Heuristic data suggests that each storage process can do max 500K read operations per second
			- Each read has a minimum cost of EMPTY_READ_PENALTY, which is 20 bytes
			- Thus that gives a minimum 10MB per second
			- But to be conservative, set that number to be 1/6 of 10MB, which is roughly 1,666,667 bytes per second
		Shard with a read bandwidth smaller than this value will never be too busy to handle the reads.
	*/
	init( SHARD_MAX_BYTES_READ_PER_KSEC_JITTER,     0.1 );
	bool buggifySmallBandwidthSplit = randomize && BUGGIFY;
	init( SHARD_MAX_BYTES_PER_KSEC,                 1LL*1000000*1000 ); if( buggifySmallBandwidthSplit ) SHARD_MAX_BYTES_PER_KSEC = 10LL*1000*1000;
	/* 1*1MB/sec * 1000sec/ksec
		Shards with more than this bandwidth will be split immediately.
		For a large shard (100MB), it will be split into multiple shards with sizes < SHARD_SPLIT_BYTES_PER_KSEC;
		all but one split shard will be moved; so splitting may cost ~100MB of work or about 10MB/sec over a 10 sec sampling window.
		If the sampling window is too much longer, the MVCC window will fill up while we wait.
		If SHARD_MAX_BYTES_PER_KSEC is too much lower, we could do a lot of data movement work in response to a small impulse of bandwidth.
		If SHARD_MAX_BYTES_PER_KSEC is too high relative to the I/O bandwidth of a given server, a workload can remain concentrated on a single
		team indefinitely, limiting performance.
		*/

	init( SHARD_MIN_BYTES_PER_KSEC,                100 * 1000 * 1000 ); if( buggifySmallBandwidthSplit ) SHARD_MIN_BYTES_PER_KSEC = 200*1*1000;
	/* 100*1KB/sec * 1000sec/ksec
		Shards with more than this bandwidth will not be merged.
		Obviously this needs to be significantly less than SHARD_MAX_BYTES_PER_KSEC, else we will repeatedly merge and split.
		It should probably be significantly less than SHARD_SPLIT_BYTES_PER_KSEC, else we will merge right after splitting.

		The number of extra shards in the database because of bandwidth splitting can't be more than about W/SHARD_MIN_BYTES_PER_KSEC, where
		W is the maximum bandwidth of the entire database in bytes/ksec.  For 250MB/sec write bandwidth, (250MB/sec)/(200KB/sec) = 1250 extra
		shards.

		The bandwidth sample maintained by the storage server needs to be accurate enough to reliably measure this minimum bandwidth.  See
		BANDWIDTH_UNITS_PER_SAMPLE.  If this number is too low, the storage server needs to spend more memory and time on sampling.
		*/

	init( SHARD_SPLIT_BYTES_PER_KSEC,              250 * 1000 * 1000 ); if( buggifySmallBandwidthSplit ) SHARD_SPLIT_BYTES_PER_KSEC = 50 * 1000 * 1000;
	/* 250*1KB/sec * 1000sec/ksec
		When splitting a shard, it is split into pieces with less than this bandwidth.
		Obviously this should be less than half of SHARD_MAX_BYTES_PER_KSEC.

		Smaller values mean that high bandwidth shards are split into more pieces, more quickly utilizing large numbers of servers to handle the
		bandwidth.

		Too many pieces (too small a value) may stress data movement mechanisms (see e.g. RELOCATION_PARALLELISM_PER_SOURCE_SERVER).

		If this value is too small relative to SHARD_MIN_BYTES_PER_KSEC immediate merging work will be generated.
		*/

	init( STORAGE_METRIC_TIMEOUT,         isSimulated ? 60.0 : 600.0 ); if( randomize && BUGGIFY ) STORAGE_METRIC_TIMEOUT = deterministicRandom()->coinflip() ? 10.0 : 30.0;
	init( METRIC_DELAY,                                          0.1 ); if( randomize && BUGGIFY ) METRIC_DELAY = 1.0;
	init( ALL_DATA_REMOVED_DELAY,                                1.0 );
	init( INITIAL_FAILURE_REACTION_DELAY,                       30.0 ); if( randomize && BUGGIFY ) INITIAL_FAILURE_REACTION_DELAY = 0.0;
	init( CHECK_TEAM_DELAY,                                     30.0 );
	init( LOG_ON_COMPLETION_DELAY,         DD_QUEUE_LOGGING_INTERVAL );
	init( BEST_TEAM_MAX_TEAM_TRIES,                               10 );
	init( BEST_TEAM_OPTION_COUNT,                                  4 );
	init( BEST_OF_AMT,                                             4 );
	init( SERVER_LIST_DELAY,                                     1.0 );
	init( RECRUITMENT_IDLE_DELAY,                                1.0 );
	init( STORAGE_RECRUITMENT_DELAY,                            10.0 );
	init( DATA_DISTRIBUTION_LOGGING_INTERVAL,                    5.0 );
	init( DD_ENABLED_CHECK_DELAY,                                1.0 );
	init( DD_STALL_CHECK_DELAY,                                  0.4 ); //Must be larger than 2*MAX_BUGGIFIED_DELAY
	init( DD_LOW_BANDWIDTH_DELAY,         isSimulated ? 15.0 : 240.0 ); if( randomize && BUGGIFY ) DD_LOW_BANDWIDTH_DELAY = 0; //Because of delayJitter, this should be less than 0.9 * DD_MERGE_COALESCE_DELAY
	init( DD_MERGE_COALESCE_DELAY,       isSimulated ?  30.0 : 300.0 ); if( randomize && BUGGIFY ) DD_MERGE_COALESCE_DELAY = 0.001;
	init( STORAGE_METRICS_POLLING_DELAY,                         2.0 ); if( randomize && BUGGIFY ) STORAGE_METRICS_POLLING_DELAY = 15.0;
	init( STORAGE_METRICS_RANDOM_DELAY,                          0.2 );
	init( AVAILABLE_SPACE_RATIO_CUTOFF,                         0.05 );
	init( DESIRED_TEAMS_PER_SERVER,                                5 ); if( randomize && BUGGIFY ) DESIRED_TEAMS_PER_SERVER = deterministicRandom()->randomInt(1, 10);
	init( MAX_TEAMS_PER_SERVER,           5*DESIRED_TEAMS_PER_SERVER );
	init( DD_SHARD_SIZE_GRANULARITY,                         5000000 );
	init( DD_SHARD_SIZE_GRANULARITY_SIM,                      500000 ); if( randomize && BUGGIFY ) DD_SHARD_SIZE_GRANULARITY_SIM = 0;
	init( DD_MOVE_KEYS_PARALLELISM,                               15 ); if( randomize && BUGGIFY ) DD_MOVE_KEYS_PARALLELISM = 1;
	init( DD_FETCH_SOURCE_PARALLELISM,                          1000 ); if( randomize && BUGGIFY ) DD_FETCH_SOURCE_PARALLELISM = 1;
	init( DD_MERGE_LIMIT,                                       2000 ); if( randomize && BUGGIFY ) DD_MERGE_LIMIT = 2;
	init( DD_SHARD_METRICS_TIMEOUT,                             60.0 ); if( randomize && BUGGIFY ) DD_SHARD_METRICS_TIMEOUT = 0.1;
	init( DD_LOCATION_CACHE_SIZE,                            2000000 ); if( randomize && BUGGIFY ) DD_LOCATION_CACHE_SIZE = 3;
	init( MOVEKEYS_LOCK_POLLING_DELAY,                           5.0 );
	init( DEBOUNCE_RECRUITING_DELAY,                             5.0 );
	init( DD_FAILURE_TIME,                                       1.0 ); if( randomize && BUGGIFY ) DD_FAILURE_TIME = 10.0;
	init( DD_ZERO_HEALTHY_TEAM_DELAY,                            1.0 );
	init( REBALANCE_MAX_RETRIES,                                 100 );
	init( DD_OVERLAP_PENALTY,                                  10000 );
	init( DD_EXCLUDE_MIN_REPLICAS,                                 1 );
	init( DD_VALIDATE_LOCALITY,                                 true ); if( randomize && BUGGIFY ) DD_VALIDATE_LOCALITY = false;
	init( DD_CHECK_INVALID_LOCALITY_DELAY,                       60  ); if( randomize && BUGGIFY ) DD_CHECK_INVALID_LOCALITY_DELAY = 1 + deterministicRandom()->random01() * 600;
	init( DD_ENABLE_VERBOSE_TRACING,                           false ); if( randomize && BUGGIFY ) DD_ENABLE_VERBOSE_TRACING = true;
	init( DD_SS_FAILURE_VERSIONLAG,                        250000000 );
	init( DD_SS_ALLOWED_VERSIONLAG,                        200000000 ); if( randomize && BUGGIFY ) { DD_SS_FAILURE_VERSIONLAG = deterministicRandom()->randomInt(15000000, 500000000); DD_SS_ALLOWED_VERSIONLAG = 0.75 * DD_SS_FAILURE_VERSIONLAG; }
	init( DD_SS_STUCK_TIME_LIMIT,                              300.0 ); if( randomize && BUGGIFY ) { DD_SS_STUCK_TIME_LIMIT = 200.0 + deterministicRandom()->random01() * 100.0; }
	init( DD_TEAMS_INFO_PRINT_INTERVAL,                           60 ); if( randomize && BUGGIFY ) DD_TEAMS_INFO_PRINT_INTERVAL = 10;
	init( DD_TEAMS_INFO_PRINT_YIELD_COUNT,                       100 ); if( randomize && BUGGIFY ) DD_TEAMS_INFO_PRINT_YIELD_COUNT = deterministicRandom()->random01() * 1000 + 1;
	init( DD_TEAM_ZERO_SERVER_LEFT_LOG_DELAY,                    120 ); if( randomize && BUGGIFY ) DD_TEAM_ZERO_SERVER_LEFT_LOG_DELAY = 5;

	// TeamRemover
	init( TR_FLAG_DISABLE_MACHINE_TEAM_REMOVER,                false ); if( randomize && BUGGIFY ) TR_FLAG_DISABLE_MACHINE_TEAM_REMOVER = deterministicRandom()->random01() < 0.1 ? true : false; // false by default. disable the consistency check when it's true
	init( TR_REMOVE_MACHINE_TEAM_DELAY,                         60.0 ); if( randomize && BUGGIFY ) TR_REMOVE_MACHINE_TEAM_DELAY =  deterministicRandom()->random01() * 60.0;
	init( TR_FLAG_REMOVE_MT_WITH_MOST_TEAMS,                    true ); if( randomize && BUGGIFY ) TR_FLAG_REMOVE_MT_WITH_MOST_TEAMS = deterministicRandom()->random01() < 0.1 ? true : false;
	init( TR_FLAG_DISABLE_SERVER_TEAM_REMOVER,                 false ); if( randomize && BUGGIFY ) TR_FLAG_DISABLE_SERVER_TEAM_REMOVER = deterministicRandom()->random01() < 0.1 ? true : false; // false by default. disable the consistency check when it's true
	init( TR_REMOVE_SERVER_TEAM_DELAY,                          60.0 ); if( randomize && BUGGIFY ) TR_REMOVE_SERVER_TEAM_DELAY =  deterministicRandom()->random01() * 60.0;
	init( TR_REMOVE_SERVER_TEAM_EXTRA_DELAY,                     5.0 ); if( randomize && BUGGIFY ) TR_REMOVE_SERVER_TEAM_EXTRA_DELAY =  deterministicRandom()->random01() * 10.0;

	init( DD_REMOVE_STORE_ENGINE_DELAY,                         60.0 ); if( randomize && BUGGIFY ) DD_REMOVE_STORE_ENGINE_DELAY =  deterministicRandom()->random01() * 60.0;

	// Redwood Storage Engine
	init( PREFIX_TREE_IMMEDIATE_KEY_SIZE_LIMIT,                   30 );
	init( PREFIX_TREE_IMMEDIATE_KEY_SIZE_MIN,                      0 );

	// KeyValueStore SQLITE
	init( CLEAR_BUFFER_SIZE,                                   20000 );
	init( READ_VALUE_TIME_ESTIMATE,                           .00005 );
	init( READ_RANGE_TIME_ESTIMATE,                           .00005 );
	init( SET_TIME_ESTIMATE,                                  .00005 );
	init( CLEAR_TIME_ESTIMATE,                                .00005 );
	init( COMMIT_TIME_ESTIMATE,                                 .005 );
	init( CHECK_FREE_PAGE_AMOUNT,                                100 ); if( randomize && BUGGIFY ) CHECK_FREE_PAGE_AMOUNT = 5;
	init( DISK_METRIC_LOGGING_INTERVAL,                          5.0 );
	init( SOFT_HEAP_LIMIT,                                     300e6 );

	init( SQLITE_PAGE_SCAN_ERROR_LIMIT,                        10000 );
	init( SQLITE_BTREE_PAGE_USABLE,                          4096 - 8);  // pageSize - reserveSize for page checksum
	init( SQLITE_CHUNK_SIZE_PAGES,                             25600 );  // 100MB
	init( SQLITE_CHUNK_SIZE_PAGES_SIM,                          1024 );  // 4MB
	init( SQLITE_READER_THREADS,                                  64 );  // number of read threads
	init( SQLITE_WRITE_WINDOW_SECONDS,                            -1 );
	init( SQLITE_WRITE_WINDOW_LIMIT,                              -1 );
	if( randomize && BUGGIFY ) {
		// Choose an window between .01 and 1.01 seconds.
		SQLITE_WRITE_WINDOW_SECONDS = 0.01 + deterministicRandom()->random01();
		// Choose random operations per second
		int opsPerSecond = deterministicRandom()->randomInt(1000, 5000);
		// Set window limit to opsPerSecond scaled down to window size
		SQLITE_WRITE_WINDOW_LIMIT = opsPerSecond * SQLITE_WRITE_WINDOW_SECONDS;
	}

	// Maximum and minimum cell payload bytes allowed on primary page as calculated in SQLite.
	// These formulas are copied from SQLite, using its hardcoded constants, so if you are
	// changing this you should also be changing SQLite.
	init( SQLITE_BTREE_CELL_MAX_LOCAL,  (SQLITE_BTREE_PAGE_USABLE - 12) * 64/255 - 23 );
	init( SQLITE_BTREE_CELL_MIN_LOCAL,  (SQLITE_BTREE_PAGE_USABLE - 12) * 32/255 - 23 );

	// Maximum FDB fragment key and value bytes that can fit in a primary btree page
	init( SQLITE_FRAGMENT_PRIMARY_PAGE_USABLE,
					SQLITE_BTREE_CELL_MAX_LOCAL
					 - 1 // vdbeRecord header length size
					 - 2 // max key length size
					 - 4 // max index length size
					 - 2 // max value fragment length size
	);

	// Maximum FDB fragment value bytes in an overflow page
	init( SQLITE_FRAGMENT_OVERFLOW_PAGE_USABLE,
					SQLITE_BTREE_PAGE_USABLE
					 - 4 // next pageNumber size
	);
	init( SQLITE_FRAGMENT_MIN_SAVINGS,                          0.20 );

	// KeyValueStoreSqlite spring cleaning
	init( SPRING_CLEANING_NO_ACTION_INTERVAL,                    1.0 ); if( randomize && BUGGIFY ) SPRING_CLEANING_NO_ACTION_INTERVAL = deterministicRandom()->coinflip() ? 0.1 : deterministicRandom()->random01() * 5;
	init( SPRING_CLEANING_LAZY_DELETE_INTERVAL,                  0.1 ); if( randomize && BUGGIFY ) SPRING_CLEANING_LAZY_DELETE_INTERVAL = deterministicRandom()->coinflip() ? 1.0 : deterministicRandom()->random01() * 5;
	init( SPRING_CLEANING_VACUUM_INTERVAL,                       1.0 ); if( randomize && BUGGIFY ) SPRING_CLEANING_VACUUM_INTERVAL = deterministicRandom()->coinflip() ? 0.1 : deterministicRandom()->random01() * 5;
	init( SPRING_CLEANING_LAZY_DELETE_TIME_ESTIMATE,            .010 ); if( randomize && BUGGIFY ) SPRING_CLEANING_LAZY_DELETE_TIME_ESTIMATE = deterministicRandom()->random01() * 5;
	init( SPRING_CLEANING_VACUUM_TIME_ESTIMATE,                 .010 ); if( randomize && BUGGIFY ) SPRING_CLEANING_VACUUM_TIME_ESTIMATE = deterministicRandom()->random01() * 5;
	init( SPRING_CLEANING_VACUUMS_PER_LAZY_DELETE_PAGE,          0.0 ); if( randomize && BUGGIFY ) SPRING_CLEANING_VACUUMS_PER_LAZY_DELETE_PAGE = deterministicRandom()->coinflip() ? 1e9 : deterministicRandom()->random01() * 5;
	init( SPRING_CLEANING_MIN_LAZY_DELETE_PAGES,                   0 ); if( randomize && BUGGIFY ) SPRING_CLEANING_MIN_LAZY_DELETE_PAGES = deterministicRandom()->randomInt(1, 100);
	init( SPRING_CLEANING_MAX_LAZY_DELETE_PAGES,                 1e9 ); if( randomize && BUGGIFY ) SPRING_CLEANING_MAX_LAZY_DELETE_PAGES = deterministicRandom()->coinflip() ? 0 : deterministicRandom()->randomInt(1, 1e4);
	init( SPRING_CLEANING_LAZY_DELETE_BATCH_SIZE,                100 ); if( randomize && BUGGIFY ) SPRING_CLEANING_LAZY_DELETE_BATCH_SIZE = deterministicRandom()->randomInt(1, 1000);
	init( SPRING_CLEANING_MIN_VACUUM_PAGES,                        1 ); if( randomize && BUGGIFY ) SPRING_CLEANING_MIN_VACUUM_PAGES = deterministicRandom()->randomInt(0, 100);
	init( SPRING_CLEANING_MAX_VACUUM_PAGES,                      1e9 ); if( randomize && BUGGIFY ) SPRING_CLEANING_MAX_VACUUM_PAGES = deterministicRandom()->coinflip() ? 0 : deterministicRandom()->randomInt(1, 1e4);

	// KeyValueStoreMemory
	init( REPLACE_CONTENTS_BYTES,                                1e5 );

	// KeyValueStoreRocksDB
	init( ROCKSDB_BACKGROUND_PARALLELISM,                          0 );
	init( ROCKSDB_READ_PARALLELISM,                                4 );
	init( ROCKSDB_MEMTABLE_BYTES,                  512 * 1024 * 1024 );
	init( ROCKSDB_UNSAFE_AUTO_FSYNC,                           false );
	init( ROCKSDB_PERIODIC_COMPACTION_SECONDS,                     0 );
	init( ROCKSDB_PREFIX_LEN,                                      0 );
	init( ROCKSDB_BLOCK_CACHE_SIZE,                                0 );

	// Leader election
	bool longLeaderElection = randomize && BUGGIFY;
	init( MAX_NOTIFICATIONS,                                  100000 );
	init( MIN_NOTIFICATIONS,                                     100 );
	init( NOTIFICATION_FULL_CLEAR_TIME,                      10000.0 );
	init( CANDIDATE_MIN_DELAY,                                  0.05 );
	init( CANDIDATE_MAX_DELAY,                                   1.0 );
	init( CANDIDATE_GROWTH_RATE,                                 1.2 );
	init( POLLING_FREQUENCY,                                     2.0 ); if( longLeaderElection ) POLLING_FREQUENCY = 8.0;
	init( HEARTBEAT_FREQUENCY,                                   0.5 ); if( longLeaderElection ) HEARTBEAT_FREQUENCY = 1.0;

	// Master Proxy
	init( START_TRANSACTION_BATCH_INTERVAL_MIN,                 1e-6 );
	init( START_TRANSACTION_BATCH_INTERVAL_MAX,                0.010 );
	init( START_TRANSACTION_BATCH_INTERVAL_LATENCY_FRACTION,     0.5 );
	init( START_TRANSACTION_BATCH_INTERVAL_SMOOTHER_ALPHA,       0.1 );
	init( START_TRANSACTION_BATCH_QUEUE_CHECK_INTERVAL,        0.001 );
	init( START_TRANSACTION_MAX_TRANSACTIONS_TO_START,        100000 );
	init( START_TRANSACTION_MAX_REQUESTS_TO_START,             10000 );
	init( START_TRANSACTION_RATE_WINDOW,                         2.0 );
	init( START_TRANSACTION_MAX_EMPTY_QUEUE_BUDGET,             10.0 );
	init( START_TRANSACTION_MAX_QUEUE_SIZE,                      1e6 );
	init( KEY_LOCATION_MAX_QUEUE_SIZE,                           1e6 );

	init( COMMIT_TRANSACTION_BATCH_INTERVAL_FROM_IDLE,         0.0005 ); if( randomize && BUGGIFY ) COMMIT_TRANSACTION_BATCH_INTERVAL_FROM_IDLE = 0.005;
	init( COMMIT_TRANSACTION_BATCH_INTERVAL_MIN,                0.001 ); if( randomize && BUGGIFY ) COMMIT_TRANSACTION_BATCH_INTERVAL_MIN = 0.1;
	init( COMMIT_TRANSACTION_BATCH_INTERVAL_MAX,                0.020 );
	init( COMMIT_TRANSACTION_BATCH_INTERVAL_LATENCY_FRACTION,     0.1 );
	init( COMMIT_TRANSACTION_BATCH_INTERVAL_SMOOTHER_ALPHA,       0.1 );
	init( COMMIT_TRANSACTION_BATCH_COUNT_MAX,                   32768 ); if( randomize && BUGGIFY ) COMMIT_TRANSACTION_BATCH_COUNT_MAX = 1000; // Do NOT increase this number beyond 32768, as CommitIds only budget 2 bytes for storing transaction id within each batch
	init( COMMIT_BATCHES_MEM_BYTES_HARD_LIMIT,              8LL << 30 ); if (randomize && BUGGIFY) COMMIT_BATCHES_MEM_BYTES_HARD_LIMIT = deterministicRandom()->randomInt64(100LL << 20,  8LL << 30);
	init( COMMIT_BATCHES_MEM_FRACTION_OF_TOTAL,                   0.5 );
	init( COMMIT_BATCHES_MEM_TO_TOTAL_MEM_SCALE_FACTOR,           5.0 );

	// these settings disable batch bytes scaling.  Try COMMIT_TRANSACTION_BATCH_BYTES_MAX=1e6, COMMIT_TRANSACTION_BATCH_BYTES_SCALE_BASE=50000, COMMIT_TRANSACTION_BATCH_BYTES_SCALE_POWER=0.5?
	init( COMMIT_TRANSACTION_BATCH_BYTES_MIN,                  100000 );
	init( COMMIT_TRANSACTION_BATCH_BYTES_MAX,                  100000 ); if( randomize && BUGGIFY ) { COMMIT_TRANSACTION_BATCH_BYTES_MIN = COMMIT_TRANSACTION_BATCH_BYTES_MAX = 1000000; }
	init( COMMIT_TRANSACTION_BATCH_BYTES_SCALE_BASE,           100000 );
	init( COMMIT_TRANSACTION_BATCH_BYTES_SCALE_POWER,             0.0 );

	init( RESOLVER_COALESCE_TIME,                                1.0 );
	init( BUGGIFIED_ROW_LIMIT,                  APPLY_MUTATION_BYTES ); if( randomize && BUGGIFY ) BUGGIFIED_ROW_LIMIT = deterministicRandom()->randomInt(3, 30);
	init( PROXY_SPIN_DELAY,                                     0.01 );
	init( UPDATE_REMOTE_LOG_VERSION_INTERVAL,                    2.0 );
	init( MAX_TXS_POP_VERSION_HISTORY,                           1e5 );
	init( MIN_CONFIRM_INTERVAL,                                 0.05 );

	bool shortRecoveryDuration = randomize && BUGGIFY;
	init( ENFORCED_MIN_RECOVERY_DURATION,                       0.085 ); if( shortRecoveryDuration ) ENFORCED_MIN_RECOVERY_DURATION = 0.01;
	init( REQUIRED_MIN_RECOVERY_DURATION,                       0.080 ); if( shortRecoveryDuration ) REQUIRED_MIN_RECOVERY_DURATION = 0.01;
	init( ALWAYS_CAUSAL_READ_RISKY,                             false );
	init( MAX_COMMIT_UPDATES,                                    2000 ); if( randomize && BUGGIFY ) MAX_COMMIT_UPDATES = 1;
	init( MAX_PROXY_COMPUTE,                                      2.0 );
	init( MAX_COMPUTE_PER_OPERATION,                              0.1 );
	init( PROXY_COMPUTE_BUCKETS,                                20000 );
	init( PROXY_COMPUTE_GROWTH_RATE,                             0.01 );
	init( TXN_STATE_SEND_AMOUNT,                                    4 );
	init( PROXY_REJECT_BATCH_QUEUED_TOO_LONG,                    true );

	init( RESET_MASTER_BATCHES,                                   200 );
	init( RESET_RESOLVER_BATCHES,                                 200 );
	init( RESET_MASTER_DELAY,                                   300.0 );
	init( RESET_RESOLVER_DELAY,                                 300.0 );

	// Master Server
	// masterCommitter() in the master server will allow lower priority tasks (e.g. DataDistibution)
	//  by delay()ing for this amount of time between accepted batches of TransactionRequests.
	bool fastBalancing = randomize && BUGGIFY;
	init( COMMIT_SLEEP_TIME,								  0.0001 ); if( randomize && BUGGIFY ) COMMIT_SLEEP_TIME = 0;
	init( KEY_BYTES_PER_SAMPLE,                                  2e4 ); if( fastBalancing ) KEY_BYTES_PER_SAMPLE = 1e3;
	init( MIN_BALANCE_TIME,                                      0.2 );
	init( MIN_BALANCE_DIFFERENCE,                                1e6 ); if( fastBalancing ) MIN_BALANCE_DIFFERENCE = 1e4;
	init( SECONDS_BEFORE_NO_FAILURE_DELAY,                  8 * 3600 );
	init( MAX_TXS_SEND_MEMORY,                                   1e7 ); if( randomize && BUGGIFY ) MAX_TXS_SEND_MEMORY = 1e5;
	init( MAX_RECOVERY_VERSIONS,           200 * VERSIONS_PER_SECOND );
	init( MAX_RECOVERY_TIME,                                    20.0 ); if( randomize && BUGGIFY ) MAX_RECOVERY_TIME = 1.0;
	init( PROVISIONAL_START_DELAY,                               1.0 );
	init( PROVISIONAL_MAX_DELAY,                                60.0 );
	init( PROVISIONAL_DELAY_GROWTH,                              1.5 );
	init( SECONDS_BEFORE_RECRUIT_BACKUP_WORKER,                  4.0 ); if( randomize && BUGGIFY ) SECONDS_BEFORE_RECRUIT_BACKUP_WORKER = deterministicRandom()->random01() * 8;
	init( CC_INTERFACE_TIMEOUT,                                 10.0 ); if( randomize && BUGGIFY ) CC_INTERFACE_TIMEOUT = 0.0;

	// Resolver
	init( SAMPLE_OFFSET_PER_KEY,                                 100 );
	init( SAMPLE_EXPIRATION_TIME,                                1.0 );
	init( SAMPLE_POLL_TIME,                                      0.1 );
	init( RESOLVER_STATE_MEMORY_LIMIT,                           1e6 );
	init( LAST_LIMITED_RATIO,                                    2.0 );

	// Backup Worker
	init( BACKUP_TIMEOUT,                                        0.4 );
	init( BACKUP_NOOP_POP_DELAY,                                 5.0 );
	init( BACKUP_FILE_BLOCK_BYTES,                       1024 * 1024 );
	init( BACKUP_LOCK_BYTES,                                     3e9 ); if(randomize && BUGGIFY) BACKUP_LOCK_BYTES = deterministicRandom()->randomInt(1024, 4096) * 1024;
	init( BACKUP_UPLOAD_DELAY,                                  10.0 ); if(randomize && BUGGIFY) BACKUP_UPLOAD_DELAY = deterministicRandom()->random01() * 60;

	//Cluster Controller
	init( CLUSTER_CONTROLLER_LOGGING_DELAY,                      5.0 );
	init( MASTER_FAILURE_REACTION_TIME,                          0.4 ); if( randomize && BUGGIFY ) MASTER_FAILURE_REACTION_TIME = 10.0;
	init( MASTER_FAILURE_SLOPE_DURING_RECOVERY,                  0.1 );
	init( WORKER_COORDINATION_PING_DELAY,                         60 );
	init( SIM_SHUTDOWN_TIMEOUT,                                   10 );
	init( SHUTDOWN_TIMEOUT,                                      600 ); if( randomize && BUGGIFY ) SHUTDOWN_TIMEOUT = 60.0;
	init( MASTER_SPIN_DELAY,                                     1.0 ); if( randomize && BUGGIFY ) MASTER_SPIN_DELAY = 10.0;
	init( CC_CHANGE_DELAY,                                       0.1 );
	init( CC_CLASS_DELAY,                                       0.01 );
	init( WAIT_FOR_GOOD_RECRUITMENT_DELAY,                       1.0 );
	init( WAIT_FOR_GOOD_REMOTE_RECRUITMENT_DELAY,                5.0 );
	init( ATTEMPT_RECRUITMENT_DELAY,                           0.035 );
	init( WAIT_FOR_DISTRIBUTOR_JOIN_DELAY,                       1.0 );
	init( WAIT_FOR_RATEKEEPER_JOIN_DELAY,                        1.0 );
	init( WORKER_FAILURE_TIME,                                   1.0 ); if( randomize && BUGGIFY ) WORKER_FAILURE_TIME = 10.0;
	init( CHECK_OUTSTANDING_INTERVAL,                            0.5 ); if( randomize && BUGGIFY ) CHECK_OUTSTANDING_INTERVAL = 0.001;
	init( VERSION_LAG_METRIC_INTERVAL,                           0.5 ); if( randomize && BUGGIFY ) VERSION_LAG_METRIC_INTERVAL = 10.0;
	init( MAX_VERSION_DIFFERENCE,           20 * VERSIONS_PER_SECOND );
	init( FORCE_RECOVERY_CHECK_DELAY,                            5.0 );
	init( RATEKEEPER_FAILURE_TIME,                               1.0 );
	init( REPLACE_INTERFACE_DELAY,                              60.0 );
	init( REPLACE_INTERFACE_CHECK_DELAY,                         5.0 );
	init( COORDINATOR_REGISTER_INTERVAL,                         5.0 );
	init( CLIENT_REGISTER_INTERVAL,                            600.0 );

	init( INCOMPATIBLE_PEERS_LOGGING_INTERVAL,                   600 ); if( randomize && BUGGIFY ) INCOMPATIBLE_PEERS_LOGGING_INTERVAL = 60.0;
	init( EXPECTED_MASTER_FITNESS,            ProcessClass::UnsetFit );
	init( EXPECTED_TLOG_FITNESS,              ProcessClass::UnsetFit );
	init( EXPECTED_LOG_ROUTER_FITNESS,        ProcessClass::UnsetFit );
	init( EXPECTED_PROXY_FITNESS,             ProcessClass::UnsetFit );
	init( EXPECTED_RESOLVER_FITNESS,          ProcessClass::UnsetFit );
	init( RECRUITMENT_TIMEOUT,                                   600 ); if( randomize && BUGGIFY ) RECRUITMENT_TIMEOUT = deterministicRandom()->coinflip() ? 60.0 : 1.0;

	init( POLICY_RATING_TESTS,                                   200 ); if( randomize && BUGGIFY ) POLICY_RATING_TESTS = 20;
	init( POLICY_GENERATIONS,                                    100 ); if( randomize && BUGGIFY ) POLICY_GENERATIONS = 10;
	init( DBINFO_SEND_AMOUNT,                                      5 );
	init( DBINFO_BATCH_DELAY,                                    0.1 );

	//Move Keys
	init( SHARD_READY_DELAY,                                    0.25 );
	init( SERVER_READY_QUORUM_INTERVAL,                         std::min(1.0, std::min(MAX_READ_TRANSACTION_LIFE_VERSIONS, MAX_WRITE_TRANSACTION_LIFE_VERSIONS)/(5.0*VERSIONS_PER_SECOND)) );
	init( SERVER_READY_QUORUM_TIMEOUT,                          15.0 ); if( randomize && BUGGIFY ) SERVER_READY_QUORUM_TIMEOUT = 1.0;
	init( REMOVE_RETRY_DELAY,                                    1.0 );
	init( MOVE_KEYS_KRM_LIMIT,                                  2000 ); if( randomize && BUGGIFY ) MOVE_KEYS_KRM_LIMIT = 2;
	init( MOVE_KEYS_KRM_LIMIT_BYTES,                             1e5 ); if( randomize && BUGGIFY ) MOVE_KEYS_KRM_LIMIT_BYTES = 5e4; //This must be sufficiently larger than CLIENT_KNOBS->KEY_SIZE_LIMIT (fdbclient/Knobs.h) to ensure that at least two entries will be returned from an attempt to read a key range map
	init( MAX_SKIP_TAGS,                                           1 ); //The TLogs require tags to be densely packed to be memory efficient, so be careful increasing this knob
	init( MAX_ADDED_SOURCES_MULTIPLIER,                          2.0 );

	//FdbServer
	bool longReboots = randomize && BUGGIFY;
	init( MIN_REBOOT_TIME,                                       4.0 ); if( longReboots ) MIN_REBOOT_TIME = 10.0;
	init( MAX_REBOOT_TIME,                                       5.0 ); if( longReboots ) MAX_REBOOT_TIME = 20.0;
	init( LOG_DIRECTORY,                                          ".");  // Will be set to the command line flag.
	init( SERVER_MEM_LIMIT,                                8LL << 30 );

	//Ratekeeper
	bool slowRatekeeper = randomize && BUGGIFY;
	init( SMOOTHING_AMOUNT,                                      1.0 ); if( slowRatekeeper ) SMOOTHING_AMOUNT = 5.0;
	init( SLOW_SMOOTHING_AMOUNT,                                10.0 ); if( slowRatekeeper ) SLOW_SMOOTHING_AMOUNT = 50.0;
	init( METRIC_UPDATE_RATE,                                     .1 ); if( slowRatekeeper ) METRIC_UPDATE_RATE = 0.5;
	init( DETAILED_METRIC_UPDATE_RATE,                           5.0 );
	init (RATEKEEPER_DEFAULT_LIMIT,                              1e6 ); if( randomize && BUGGIFY ) RATEKEEPER_DEFAULT_LIMIT = 0;

	bool smallStorageTarget = randomize && BUGGIFY;
	init( TARGET_BYTES_PER_STORAGE_SERVER,                    1000e6 ); if( smallStorageTarget ) TARGET_BYTES_PER_STORAGE_SERVER = 3000e3;
	init( SPRING_BYTES_STORAGE_SERVER,                         100e6 ); if( smallStorageTarget ) SPRING_BYTES_STORAGE_SERVER = 300e3;
	init( AUTO_TAG_THROTTLE_STORAGE_QUEUE_BYTES,               800e6 ); if( smallStorageTarget ) AUTO_TAG_THROTTLE_STORAGE_QUEUE_BYTES = 2500e3;
	init( TARGET_BYTES_PER_STORAGE_SERVER_BATCH,               750e6 ); if( smallStorageTarget ) TARGET_BYTES_PER_STORAGE_SERVER_BATCH = 1500e3;
	init( SPRING_BYTES_STORAGE_SERVER_BATCH,                   100e6 ); if( smallStorageTarget ) SPRING_BYTES_STORAGE_SERVER_BATCH = 150e3;
	init( STORAGE_HARD_LIMIT_BYTES,                           1500e6 ); if( smallStorageTarget ) STORAGE_HARD_LIMIT_BYTES = 4500e3;
	init( STORAGE_DURABILITY_LAG_HARD_MAX,                    2000e6 ); if( smallStorageTarget ) STORAGE_DURABILITY_LAG_HARD_MAX = 100e6;
	init( STORAGE_DURABILITY_LAG_SOFT_MAX,                     250e6 ); if( smallStorageTarget ) STORAGE_DURABILITY_LAG_SOFT_MAX = 10e6;

	//FIXME: Low priority reads are disabled by assigning very high knob values, reduce knobs for 7.0
	init( LOW_PRIORITY_STORAGE_QUEUE_BYTES,                    775e8 ); if( smallStorageTarget ) LOW_PRIORITY_STORAGE_QUEUE_BYTES = 1750e3;
	init( LOW_PRIORITY_DURABILITY_LAG,                         200e6 ); if( smallStorageTarget ) LOW_PRIORITY_DURABILITY_LAG = 15e6;

	bool smallTlogTarget = randomize && BUGGIFY;
	init( TARGET_BYTES_PER_TLOG,                              2400e6 ); if( smallTlogTarget ) TARGET_BYTES_PER_TLOG = 2000e3;
	init( SPRING_BYTES_TLOG,                                   400e6 ); if( smallTlogTarget ) SPRING_BYTES_TLOG = 200e3;
	init( TARGET_BYTES_PER_TLOG_BATCH,                        1400e6 ); if( smallTlogTarget ) TARGET_BYTES_PER_TLOG_BATCH = 1400e3;
	init( SPRING_BYTES_TLOG_BATCH,                             300e6 ); if( smallTlogTarget ) SPRING_BYTES_TLOG_BATCH = 150e3;
	init( TLOG_SPILL_THRESHOLD,                               1500e6 ); if( smallTlogTarget ) TLOG_SPILL_THRESHOLD = 1500e3; if( randomize && BUGGIFY ) TLOG_SPILL_THRESHOLD = 0;
	init( REFERENCE_SPILL_UPDATE_STORAGE_BYTE_LIMIT,            20e6 ); if( (randomize && BUGGIFY) || smallTlogTarget ) REFERENCE_SPILL_UPDATE_STORAGE_BYTE_LIMIT = 1e6;
	init( TLOG_HARD_LIMIT_BYTES,                              3000e6 ); if( smallTlogTarget ) TLOG_HARD_LIMIT_BYTES = 30e6;
	init( TLOG_RECOVER_MEMORY_LIMIT, TARGET_BYTES_PER_TLOG + SPRING_BYTES_TLOG );

	init( MAX_TRANSACTIONS_PER_BYTE,                            1000 );

	init( MIN_AVAILABLE_SPACE,                                   1e8 );
	init( MIN_AVAILABLE_SPACE_RATIO,                            0.05 );
	init( TARGET_AVAILABLE_SPACE_RATIO,                         0.30 );
	init( AVAILABLE_SPACE_UPDATE_DELAY,                          5.0 );

	init( MAX_TL_SS_VERSION_DIFFERENCE,                         1e99 ); // if( randomize && BUGGIFY ) MAX_TL_SS_VERSION_DIFFERENCE = std::max(1.0, 0.25 * VERSIONS_PER_SECOND); // spring starts at half this value //FIXME: this knob causes ratekeeper to clamp on idle cluster in simulation that have a large number of logs
	init( MAX_TL_SS_VERSION_DIFFERENCE_BATCH,                   1e99 );
	init( MAX_MACHINES_FALLING_BEHIND,                             1 );

	init( MAX_TPS_HISTORY_SAMPLES,                               600 );
	init( NEEDED_TPS_HISTORY_SAMPLES,                            200 );
	init( TARGET_DURABILITY_LAG_VERSIONS,                      350e6 ); // Should be larger than STORAGE_DURABILITY_LAG_SOFT_MAX
<<<<<<< HEAD
	init( AUTO_TAG_THROTTLE_DURABILITY_LAG_VERSIONS,           250e6 );
	init( TARGET_DURABILITY_LAG_VERSIONS_BATCH,                250e6 ); // Should be larger than STORAGE_DURABILITY_LAG_SOFT_MAX
=======
	init( TARGET_DURABILITY_LAG_VERSIONS_BATCH,                150e6 ); // Should be larger than STORAGE_DURABILITY_LAG_SOFT_MAX
>>>>>>> 7561b925
	init( DURABILITY_LAG_UNLIMITED_THRESHOLD,                   50e6 );
	init( INITIAL_DURABILITY_LAG_MULTIPLIER,                    1.02 );
	init( DURABILITY_LAG_REDUCTION_RATE,                      0.9999 );
	init( DURABILITY_LAG_INCREASE_RATE,                        1.001 );
	init( STORAGE_SERVER_LIST_FETCH_TIMEOUT,                    20.0 );

	init( MAX_AUTO_THROTTLED_TRANSACTION_TAGS,                     5 ); if(randomize && BUGGIFY) MAX_AUTO_THROTTLED_TRANSACTION_TAGS = 1;
	init( MAX_MANUAL_THROTTLED_TRANSACTION_TAGS,                  40 ); if(randomize && BUGGIFY) MAX_MANUAL_THROTTLED_TRANSACTION_TAGS = 1;
	init( MIN_TAG_COST,                                          200 ); if(randomize && BUGGIFY) MIN_TAG_COST = 0.0;
	init( AUTO_THROTTLE_TARGET_TAG_BUSYNESS,                     0.1 ); if(randomize && BUGGIFY) AUTO_THROTTLE_TARGET_TAG_BUSYNESS = 0.0;
	init( AUTO_TAG_THROTTLE_RAMP_UP_TIME,                      120.0 ); if(randomize && BUGGIFY) AUTO_TAG_THROTTLE_RAMP_UP_TIME = 5.0;
	init( AUTO_TAG_THROTTLE_DURATION,                          240.0 ); if(randomize && BUGGIFY) AUTO_TAG_THROTTLE_DURATION = 20.0;
	init( TAG_THROTTLE_PUSH_INTERVAL,                            1.0 ); if(randomize && BUGGIFY) TAG_THROTTLE_PUSH_INTERVAL = 0.0;
	init( AUTO_TAG_THROTTLE_START_AGGREGATION_TIME,              5.0 ); if(randomize && BUGGIFY) AUTO_TAG_THROTTLE_START_AGGREGATION_TIME = 0.5;
	init( AUTO_TAG_THROTTLE_UPDATE_FREQUENCY,                   10.0 ); if(randomize && BUGGIFY) AUTO_TAG_THROTTLE_UPDATE_FREQUENCY = 0.5;
	init( TAG_THROTTLE_EXPIRED_CLEANUP_INTERVAL,                30.0 ); if(randomize && BUGGIFY) TAG_THROTTLE_EXPIRED_CLEANUP_INTERVAL = 1.0;
	init( AUTO_TAG_THROTTLING_ENABLED,                          true ); if(randomize && BUGGIFY) AUTO_TAG_THROTTLING_ENABLED = false;

	//Storage Metrics
	init( STORAGE_METRICS_AVERAGE_INTERVAL,                    120.0 );
	init( STORAGE_METRICS_AVERAGE_INTERVAL_PER_KSECONDS,        1000.0 / STORAGE_METRICS_AVERAGE_INTERVAL );  // milliHz!
	init( SPLIT_JITTER_AMOUNT,                                  0.05 ); if( randomize && BUGGIFY ) SPLIT_JITTER_AMOUNT = 0.2;
	init( IOPS_UNITS_PER_SAMPLE,                                10000 * 1000 / STORAGE_METRICS_AVERAGE_INTERVAL_PER_KSECONDS / 100 );
	init( BANDWIDTH_UNITS_PER_SAMPLE,                           SHARD_MIN_BYTES_PER_KSEC / STORAGE_METRICS_AVERAGE_INTERVAL_PER_KSECONDS / 25 );
	init( BYTES_READ_UNITS_PER_SAMPLE,                          100000 ); // 100K bytes
	init( READ_HOT_SUB_RANGE_CHUNK_SIZE,                        10000000); // 10MB
	init( EMPTY_READ_PENALTY,                                   20 ); // 20 bytes
	init( READ_SAMPLING_ENABLED,                                false ); if ( randomize && BUGGIFY ) READ_SAMPLING_ENABLED = true;// enable/disable read sampling

	//Storage Server
	init( STORAGE_LOGGING_DELAY,                                 5.0 );
	init( STORAGE_SERVER_POLL_METRICS_DELAY,                     1.0 );
	init( FUTURE_VERSION_DELAY,                                  1.0 );
	init( STORAGE_LIMIT_BYTES,                                500000 );
	init( BUGGIFY_LIMIT_BYTES,                                  1000 );
	init( FETCH_BLOCK_BYTES,                                     2e6 );
	init( FETCH_KEYS_PARALLELISM_BYTES,                          4e6 ); if( randomize && BUGGIFY ) FETCH_KEYS_PARALLELISM_BYTES = 3e6;
	init( FETCH_KEYS_LOWER_PRIORITY,                               0 );
	init( BUGGIFY_BLOCK_BYTES,                                 10000 );
	init( STORAGE_COMMIT_BYTES,                             10000000 ); if( randomize && BUGGIFY ) STORAGE_COMMIT_BYTES = 2000000;
	init( STORAGE_DURABILITY_LAG_REJECT_THRESHOLD,              0.25 );
	init( STORAGE_DURABILITY_LAG_MIN_RATE,                       0.1 );
	init( STORAGE_COMMIT_INTERVAL,                               0.5 ); if( randomize && BUGGIFY ) STORAGE_COMMIT_INTERVAL = 2.0;
	init( UPDATE_SHARD_VERSION_INTERVAL,                        0.25 ); if( randomize && BUGGIFY ) UPDATE_SHARD_VERSION_INTERVAL = 1.0;
	init( BYTE_SAMPLING_FACTOR,                                  250 ); //cannot buggify because of differences in restarting tests
	init( BYTE_SAMPLING_OVERHEAD,                                100 );
	init( MAX_STORAGE_SERVER_WATCH_BYTES,                      100e6 ); if( randomize && BUGGIFY ) MAX_STORAGE_SERVER_WATCH_BYTES = 10e3;
	init( MAX_BYTE_SAMPLE_CLEAR_MAP_SIZE,                        1e9 ); if( randomize && BUGGIFY ) MAX_BYTE_SAMPLE_CLEAR_MAP_SIZE = 1e3;
	init( LONG_BYTE_SAMPLE_RECOVERY_DELAY,                      60.0 );
	init( BYTE_SAMPLE_LOAD_PARALLELISM,                            8 ); if( randomize && BUGGIFY ) BYTE_SAMPLE_LOAD_PARALLELISM = 1;
	init( BYTE_SAMPLE_LOAD_DELAY,                                0.0 ); if( randomize && BUGGIFY ) BYTE_SAMPLE_LOAD_DELAY = 0.1;
	init( BYTE_SAMPLE_START_DELAY,                               1.0 ); if( randomize && BUGGIFY ) BYTE_SAMPLE_START_DELAY = 0.0;
	init( UPDATE_STORAGE_PROCESS_STATS_INTERVAL,                 5.0 );
	init( BEHIND_CHECK_DELAY,                                    2.0 );
	init( BEHIND_CHECK_COUNT,                                      2 );
	init( BEHIND_CHECK_VERSIONS,             5 * VERSIONS_PER_SECOND );
	init( WAIT_METRICS_WRONG_SHARD_CHANCE,   isSimulated ? 1.0 : 0.1 );
	init( MIN_TAG_PAGES_READ_RATE,                             1.0e4 ); if( randomize && BUGGIFY ) MIN_TAG_PAGES_READ_RATE = 0;
	init( READ_TAG_MEASUREMENT_INTERVAL,                        30.0 ); if( randomize && BUGGIFY ) READ_TAG_MEASUREMENT_INTERVAL = 1.0;
	init( OPERATION_COST_BYTE_FACTOR,                          16384 ); if( randomize && BUGGIFY ) OPERATION_COST_BYTE_FACTOR = 4096;
	init( PREFIX_COMPRESS_KVS_MEM_SNAPSHOTS,                    true ); if( randomize && BUGGIFY ) PREFIX_COMPRESS_KVS_MEM_SNAPSHOTS = false;
	init( REPORT_DD_METRICS,                                    true );
	init( DD_METRICS_REPORT_INTERVAL,                           30.0 );
	init( FETCH_KEYS_TOO_LONG_TIME_CRITERIA,                   300.0 );
	init( MAX_STORAGE_COMMIT_TIME,                             120.0 ); //The max fsync stall time on the storage server and tlog before marking a disk as failed

	//Wait Failure
	init( MAX_OUTSTANDING_WAIT_FAILURE_REQUESTS,                 250 ); if( randomize && BUGGIFY ) MAX_OUTSTANDING_WAIT_FAILURE_REQUESTS = 2;
	init( WAIT_FAILURE_DELAY_LIMIT,                              1.0 ); if( randomize && BUGGIFY ) WAIT_FAILURE_DELAY_LIMIT = 5.0;

	//Worker
	init( WORKER_LOGGING_INTERVAL,                               5.0 );
	init( HEAP_PROFILER_INTERVAL,                               30.0 );
	init( DEGRADED_RESET_INTERVAL,                          24*60*60 ); if ( randomize && BUGGIFY ) DEGRADED_RESET_INTERVAL = 10;
	init( DEGRADED_WARNING_LIMIT,                                  1 );
	init( DEGRADED_WARNING_RESET_DELAY,                   7*24*60*60 );
	init( TRACE_LOG_FLUSH_FAILURE_CHECK_INTERVAL_SECONDS,         10 );
	init( TRACE_LOG_PING_TIMEOUT_SECONDS,                        5.0 );
	init( MIN_DELAY_CC_WORST_FIT_CANDIDACY_SECONDS,             10.0 );
	init( MAX_DELAY_CC_WORST_FIT_CANDIDACY_SECONDS,             30.0 );
	init( DBINFO_FAILED_DELAY,                                   1.0 );

	// Test harness
	init( WORKER_POLL_DELAY,                                     1.0 );

	// Coordination
	init( COORDINATED_STATE_ONCONFLICT_POLL_INTERVAL,            1.0 ); if( randomize && BUGGIFY ) COORDINATED_STATE_ONCONFLICT_POLL_INTERVAL = 10.0;

	// Buggification
	init( BUGGIFIED_EVENTUAL_CONSISTENCY,                        1.0 );
	init( BUGGIFY_ALL_COORDINATION,                            false ); if( randomize && BUGGIFY ) BUGGIFY_ALL_COORDINATION = true;

	// Status
	init( STATUS_MIN_TIME_BETWEEN_REQUESTS,                      0.0 );
	init( MAX_STATUS_REQUESTS_PER_SECOND,                      256.0 );
	init( CONFIGURATION_ROWS_TO_FETCH,                         20000 );
	init( DISABLE_DUPLICATE_LOG_WARNING,                       false );
	init( HISTOGRAM_REPORT_INTERVAL,                           300.0 );

	// IPager
	init( PAGER_RESERVED_PAGES,                                    1 );

	// IndirectShadowPager
	init( FREE_PAGE_VACUUM_THRESHOLD,                              1 );
	init( VACUUM_QUEUE_SIZE,                                  100000 );
	init( VACUUM_BYTES_PER_SECOND,                               1e6 );

	// Timekeeper
	init( TIME_KEEPER_DELAY,                                      10 );
	init( TIME_KEEPER_MAX_ENTRIES,                3600 * 24 * 30 * 6 ); if( randomize && BUGGIFY ) { TIME_KEEPER_MAX_ENTRIES = 2; }

	// Fast Restore
	init( FASTRESTORE_FAILURE_TIMEOUT,                          3600 );
	init( FASTRESTORE_HEARTBEAT_INTERVAL,                         60 );
	init( FASTRESTORE_SAMPLING_PERCENT,                          100 ); if( randomize && BUGGIFY ) { FASTRESTORE_SAMPLING_PERCENT = deterministicRandom()->random01() * 100; }
	init( FASTRESTORE_NUM_LOADERS,                                 3 ); if( randomize && BUGGIFY ) { FASTRESTORE_NUM_LOADERS = deterministicRandom()->random01() * 10 + 1; }
	init( FASTRESTORE_NUM_APPLIERS,                                3 ); if( randomize && BUGGIFY ) { FASTRESTORE_NUM_APPLIERS = deterministicRandom()->random01() * 10 + 1; }
	init( FASTRESTORE_TXN_BATCH_MAX_BYTES,           1024.0 * 1024.0 ); if( randomize && BUGGIFY ) { FASTRESTORE_TXN_BATCH_MAX_BYTES = deterministicRandom()->random01() * 1024.0 * 1024.0 + 1.0; }
	init( FASTRESTORE_VERSIONBATCH_MAX_BYTES, 10.0 * 1024.0 * 1024.0 ); if( randomize && BUGGIFY ) { FASTRESTORE_VERSIONBATCH_MAX_BYTES = deterministicRandom()->random01() < 0.2 ? 10 * 1024 : deterministicRandom()->random01() < 0.4 ? 100 * 1024 * 1024 : deterministicRandom()->random01() * 1000.0 * 1024.0 * 1024.0; } // too small value may increase chance of TooManyFile error
	init( FASTRESTORE_VB_PARALLELISM,                              5 ); if( randomize && BUGGIFY ) { FASTRESTORE_VB_PARALLELISM = deterministicRandom()->random01() < 0.2 ? 2 : deterministicRandom()->random01() * 10 + 1; }
	init( FASTRESTORE_VB_MONITOR_DELAY,                           30 ); if( randomize && BUGGIFY ) { FASTRESTORE_VB_MONITOR_DELAY = deterministicRandom()->random01() * 20 + 1; }
	init( FASTRESTORE_VB_LAUNCH_DELAY,                           1.0 ); if( randomize && BUGGIFY ) { FASTRESTORE_VB_LAUNCH_DELAY = deterministicRandom()->random01() < 0.2 ? 0.1 : deterministicRandom()->random01() * 10.0 + 1; }
	init( FASTRESTORE_ROLE_LOGGING_DELAY,                          5 ); if( randomize && BUGGIFY ) { FASTRESTORE_ROLE_LOGGING_DELAY = deterministicRandom()->random01() * 60 + 1; }
	init( FASTRESTORE_UPDATE_PROCESS_STATS_INTERVAL,               5 ); if( randomize && BUGGIFY ) { FASTRESTORE_UPDATE_PROCESS_STATS_INTERVAL = deterministicRandom()->random01() * 60 + 1; }
	init( FASTRESTORE_ATOMICOP_WEIGHT,                             1 ); if( randomize && BUGGIFY ) { FASTRESTORE_ATOMICOP_WEIGHT = deterministicRandom()->random01() * 200 + 1; }
	init( FASTRESTORE_APPLYING_PARALLELISM,               	   10000 ); if( randomize && BUGGIFY ) { FASTRESTORE_APPLYING_PARALLELISM = deterministicRandom()->random01() * 10 + 1; }
	init( FASTRESTORE_MONITOR_LEADER_DELAY,                        5 ); if( randomize && BUGGIFY ) { FASTRESTORE_MONITOR_LEADER_DELAY = deterministicRandom()->random01() * 100; }
	init( FASTRESTORE_STRAGGLER_THRESHOLD_SECONDS,                60 ); if( randomize && BUGGIFY ) { FASTRESTORE_STRAGGLER_THRESHOLD_SECONDS = deterministicRandom()->random01() * 240 + 10; }
	init( FASTRESTORE_TRACK_REQUEST_LATENCY,              	   false ); if( randomize && BUGGIFY ) { FASTRESTORE_TRACK_REQUEST_LATENCY = false; }
	init( FASTRESTORE_TRACK_LOADER_SEND_REQUESTS,              false ); if( randomize && BUGGIFY ) { FASTRESTORE_TRACK_LOADER_SEND_REQUESTS = true; }
	init( FASTRESTORE_MEMORY_THRESHOLD_MB_SOFT,                 6144 ); if( randomize && BUGGIFY ) { FASTRESTORE_MEMORY_THRESHOLD_MB_SOFT = 1; }
	init( FASTRESTORE_WAIT_FOR_MEMORY_LATENCY,                    10 ); if( randomize && BUGGIFY ) { FASTRESTORE_WAIT_FOR_MEMORY_LATENCY = 60; }
	init( FASTRESTORE_HEARTBEAT_DELAY,                            10 ); if( randomize && BUGGIFY ) { FASTRESTORE_HEARTBEAT_DELAY = deterministicRandom()->random01() * 120 + 2; }
	init( FASTRESTORE_HEARTBEAT_MAX_DELAY,                        10 ); if( randomize && BUGGIFY ) { FASTRESTORE_HEARTBEAT_MAX_DELAY = FASTRESTORE_HEARTBEAT_DELAY * 10; }
	init( FASTRESTORE_APPLIER_FETCH_KEYS_SIZE,                   100 ); if( randomize && BUGGIFY ) { FASTRESTORE_APPLIER_FETCH_KEYS_SIZE = deterministicRandom()->random01() * 10240 + 1; }
	init( FASTRESTORE_LOADER_SEND_MUTATION_MSG_BYTES, 1.0 * 1024.0 * 1024.0 ); if( randomize && BUGGIFY ) { FASTRESTORE_LOADER_SEND_MUTATION_MSG_BYTES = deterministicRandom()->random01() < 0.2 ? 1024 : deterministicRandom()->random01() * 5.0 * 1024.0 * 1024.0 + 1; }
	init( FASTRESTORE_GET_RANGE_VERSIONS_EXPENSIVE,            false ); if( randomize && BUGGIFY ) { FASTRESTORE_GET_RANGE_VERSIONS_EXPENSIVE = deterministicRandom()->random01() < 0.5 ? true : false; }
	init( FASTRESTORE_REQBATCH_PARALLEL,                          50 ); if( randomize && BUGGIFY ) { FASTRESTORE_REQBATCH_PARALLEL = deterministicRandom()->random01() * 100 + 1; }
	init( FASTRESTORE_REQBATCH_LOG,                            false ); if( randomize && BUGGIFY ) { FASTRESTORE_REQBATCH_LOG = deterministicRandom()->random01() < 0.2 ? true : false; }
	init( FASTRESTORE_TXN_CLEAR_MAX,                             100 ); if( randomize && BUGGIFY ) { FASTRESTORE_TXN_CLEAR_MAX = deterministicRandom()->random01() * 100 + 1; }
	init( FASTRESTORE_TXN_RETRY_MAX,                              10 ); if( randomize && BUGGIFY ) { FASTRESTORE_TXN_RETRY_MAX = deterministicRandom()->random01() * 100 + 1; }
	init( FASTRESTORE_TXN_EXTRA_DELAY,                           0.0 ); if( randomize && BUGGIFY ) { FASTRESTORE_TXN_EXTRA_DELAY = deterministicRandom()->random01() * 1 + 0.001;}
	init( FASTRESTORE_NOT_WRITE_DB,                            false ); // Perf test only: set it to true will cause simulation failure
	init( FASTRESTORE_USE_RANGE_FILE,                           true ); // Perf test only: set it to false will cause simulation failure
	init( FASTRESTORE_USE_LOG_FILE,                             true ); // Perf test only: set it to false will cause simulation failure
	init( FASTRESTORE_SAMPLE_MSG_BYTES,                      1048576 ); if( randomize && BUGGIFY ) { FASTRESTORE_SAMPLE_MSG_BYTES = deterministicRandom()->random01() * 2048;}
	init( FASTRESTORE_SCHED_UPDATE_DELAY,                        0.1 ); if( randomize && BUGGIFY ) { FASTRESTORE_SCHED_UPDATE_DELAY = deterministicRandom()->random01() * 2;}
	init( FASTRESTORE_SCHED_TARGET_CPU_PERCENT,                   70 ); if( randomize && BUGGIFY ) { FASTRESTORE_SCHED_TARGET_CPU_PERCENT = deterministicRandom()->random01() * 100 + 50;} // simulate cpu usage can be larger than 100
	init( FASTRESTORE_SCHED_MAX_CPU_PERCENT,                      90 ); if( randomize && BUGGIFY ) { FASTRESTORE_SCHED_MAX_CPU_PERCENT = FASTRESTORE_SCHED_TARGET_CPU_PERCENT + deterministicRandom()->random01() * 100;}
	init( FASTRESTORE_SCHED_INFLIGHT_LOAD_REQS,                   50 ); if( randomize && BUGGIFY ) { FASTRESTORE_SCHED_INFLIGHT_LOAD_REQS = deterministicRandom()->random01() < 0.2 ? 1 : deterministicRandom()->random01() * 30 + 1;}
	init( FASTRESTORE_SCHED_INFLIGHT_SEND_REQS,                    3 ); if( randomize && BUGGIFY ) { FASTRESTORE_SCHED_INFLIGHT_SEND_REQS = deterministicRandom()->random01() < 0.2 ? 1 : deterministicRandom()->random01() * 10 + 1;}
	init( FASTRESTORE_SCHED_LOAD_REQ_BATCHSIZE,                    5 ); if( randomize && BUGGIFY ) { FASTRESTORE_SCHED_LOAD_REQ_BATCHSIZE = deterministicRandom()->random01() < 0.2 ? 1 : deterministicRandom()->random01() * 10 + 1;}
	init( FASTRESTORE_SCHED_INFLIGHT_SENDPARAM_THRESHOLD,         10 ); if( randomize && BUGGIFY ) { FASTRESTORE_SCHED_INFLIGHT_SENDPARAM_THRESHOLD = deterministicRandom()->random01() < 0.2 ? 1 : deterministicRandom()->random01() * 15 + 1;}
	init( FASTRESTORE_SCHED_SEND_FUTURE_VB_REQS_BATCH,             2 ); if( randomize && BUGGIFY ) { FASTRESTORE_SCHED_SEND_FUTURE_VB_REQS_BATCH = deterministicRandom()->random01() < 0.2 ? 1 : deterministicRandom()->random01() * 15 + 1;}
	init( FASTRESTORE_NUM_TRACE_EVENTS,                          100 ); if( randomize && BUGGIFY ) { FASTRESTORE_NUM_TRACE_EVENTS = deterministicRandom()->random01() < 0.2 ? 1 : deterministicRandom()->random01() * 500 + 1;}
	init( FASTRESTORE_EXPENSIVE_VALIDATION,                    false ); if( randomize && BUGGIFY ) { FASTRESTORE_EXPENSIVE_VALIDATION = deterministicRandom()->random01() < 0.5 ? true : false;}
	init( FASTRESTORE_WRITE_BW_MB,                                70 ); if( randomize && BUGGIFY ) { FASTRESTORE_WRITE_BW_MB = deterministicRandom()->random01() < 0.5 ? 2 : 100;}
	init( FASTRESTORE_RATE_UPDATE_SECONDS,                       1.0 ); if( randomize && BUGGIFY ) { FASTRESTORE_RATE_UPDATE_SECONDS = deterministicRandom()->random01() < 0.5 ? 0.1 : 2;}

	init( REDWOOD_DEFAULT_PAGE_SIZE,                            4096 );
	init( REDWOOD_KVSTORE_CONCURRENT_READS,                       64 );
	init( REDWOOD_COMMIT_CONCURRENT_READS,                        64 );
	init( REDWOOD_PAGE_REBUILD_FILL_FACTOR,                     0.66 );
	init( REDWOOD_LAZY_CLEAR_BATCH_SIZE_PAGES,                    10 );
	init( REDWOOD_LAZY_CLEAR_MIN_PAGES,                            0 );
	init( REDWOOD_LAZY_CLEAR_MAX_PAGES,                          1e6 );
	init( REDWOOD_REMAP_CLEANUP_WINDOW,                           50 );
	init( REDWOOD_REMAP_CLEANUP_LAG,                             0.1 );
	init( REDWOOD_LOGGING_INTERVAL,                              5.0 );

	// Server request latency measurement
	init( LATENCY_SAMPLE_SIZE,                                100000 );
	init( LATENCY_METRICS_LOGGING_INTERVAL,                     60.0 );

	// clang-format on

	if(clientKnobs)
		clientKnobs->IS_ACCEPTABLE_DELAY = clientKnobs->IS_ACCEPTABLE_DELAY*std::min(MAX_READ_TRANSACTION_LIFE_VERSIONS, MAX_WRITE_TRANSACTION_LIFE_VERSIONS)/(5.0*VERSIONS_PER_SECOND);
}<|MERGE_RESOLUTION|>--- conflicted
+++ resolved
@@ -535,12 +535,8 @@
 	init( MAX_TPS_HISTORY_SAMPLES,                               600 );
 	init( NEEDED_TPS_HISTORY_SAMPLES,                            200 );
 	init( TARGET_DURABILITY_LAG_VERSIONS,                      350e6 ); // Should be larger than STORAGE_DURABILITY_LAG_SOFT_MAX
-<<<<<<< HEAD
 	init( AUTO_TAG_THROTTLE_DURABILITY_LAG_VERSIONS,           250e6 );
-	init( TARGET_DURABILITY_LAG_VERSIONS_BATCH,                250e6 ); // Should be larger than STORAGE_DURABILITY_LAG_SOFT_MAX
-=======
 	init( TARGET_DURABILITY_LAG_VERSIONS_BATCH,                150e6 ); // Should be larger than STORAGE_DURABILITY_LAG_SOFT_MAX
->>>>>>> 7561b925
 	init( DURABILITY_LAG_UNLIMITED_THRESHOLD,                   50e6 );
 	init( INITIAL_DURABILITY_LAG_MULTIPLIER,                    1.02 );
 	init( DURABILITY_LAG_REDUCTION_RATE,                      0.9999 );
