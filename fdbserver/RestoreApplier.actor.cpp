/*
 * RestoreApplier.actor.cpp
 *
 * This source file is part of the FoundationDB open source project
 *
 * Copyright 2013-2018 Apple Inc. and the FoundationDB project authors
 *
 * Licensed under the Apache License, Version 2.0 (the "License");
 * you may not use this file except in compliance with the License.
 * You may obtain a copy of the License at
 *
 *     http://www.apache.org/licenses/LICENSE-2.0
 *
 * Unless required by applicable law or agreed to in writing, software
 * distributed under the License is distributed on an "AS IS" BASIS,
 * WITHOUT WARRANTIES OR CONDITIONS OF ANY KIND, either express or implied.
 * See the License for the specific language governing permissions and
 * limitations under the License.
 */

// This file defines the functions used by the RestoreApplier role.
// RestoreApplier role starts at restoreApplierCore actor

#include "fdbclient/NativeAPI.actor.h"
#include "fdbclient/SystemData.h"
#include "fdbclient/BackupAgent.actor.h"
#include "fdbclient/ManagementAPI.actor.h"
#include "fdbclient/MutationList.h"
#include "fdbclient/BackupContainer.h"
#include "fdbserver/RestoreCommon.actor.h"
#include "fdbserver/RestoreUtil.h"
#include "fdbserver/RestoreRoleCommon.actor.h"
#include "fdbserver/RestoreApplier.actor.h"

#include "flow/actorcompiler.h" // This must be the last #include.

ACTOR static Future<Void> handleSendMutationVectorRequest(RestoreSendMutationVectorVersionedRequest req,
                                                          Reference<RestoreApplierData> self);
ACTOR static Future<Void> handleApplyToDBRequest(RestoreVersionBatchRequest req, Reference<RestoreApplierData> self,
                                                 Database cx);

ACTOR Future<Void> restoreApplierCore(RestoreApplierInterface applierInterf, int nodeIndex, Database cx) {
	state Reference<RestoreApplierData> self =
	    Reference<RestoreApplierData>(new RestoreApplierData(applierInterf.id(), nodeIndex));

	state ActorCollection actors(false);
	state Future<Void> exitRole = Never();
	loop {
		state std::string requestTypeStr = "[Init]";

		try {
			choose {
				when(RestoreSimpleRequest req = waitNext(applierInterf.heartbeat.getFuture())) {
					requestTypeStr = "heartbeat";
					actors.add(handleHeartbeat(req, applierInterf.id()));
				}
				when(RestoreSendMutationVectorVersionedRequest req =
				         waitNext(applierInterf.sendMutationVector.getFuture())) {
					requestTypeStr = "sendMutationVector";
					actors.add(handleSendMutationVectorRequest(req, self));
				}
				when(RestoreVersionBatchRequest req = waitNext(applierInterf.applyToDB.getFuture())) {
					requestTypeStr = "applyToDB";
					actors.add(handleApplyToDBRequest(req, self, cx));
				}
				when(RestoreVersionBatchRequest req = waitNext(applierInterf.initVersionBatch.getFuture())) {
					requestTypeStr = "initVersionBatch";
					actors.add(handleInitVersionBatchRequest(req, self));
				}
				when(RestoreVersionBatchRequest req = waitNext(applierInterf.finishRestore.getFuture())) {
					requestTypeStr = "finishRestore";
					exitRole = handleFinishRestoreRequest(req, self);
				}
				when(wait(exitRole)) {
					TraceEvent("FastRestore").detail("RestoreApplierCore", "ExitRole").detail("NodeID", self->id());
					break;
				}
			}
		} catch (Error& e) {
			TraceEvent(SevWarn, "FastRestore")
			    .detail("RestoreLoaderError", e.what())
			    .detail("RequestType", requestTypeStr);
			break;
		}
	}

	return Void();
}

double getNotifiedDoubleValue(Version ver, int fileIndex) {
	return ver * SERVER_KNOBS->FASTRESTORE_MAX_FILES_IN_VB + fileIndex;
}

void getDetailsOfNotifiedDoubleValue(double val, Version &version, int &fileIndex) {
	version = val / SERVER_KNOBS->FASTRESTORE_MAX_FILES_IN_VB;
	fileIndex = val - version * SERVER_KNOBS->FASTRESTORE_MAX_FILES_IN_VB;
	return;
}

// The actor may be invovked multiple times and executed async.
// No race condition as long as we do not wait or yield when operate the shared data, it should be fine,
// because all actors run on 1 thread.
ACTOR static Future<Void> handleSendMutationVectorRequest(RestoreSendMutationVectorVersionedRequest req,
                                                          Reference<RestoreApplierData> self) {
	state int numMutations = 0;
	state double prevDoubleVersion = getNotifiedDoubleValue(req.prevVersion, req.prevFileIndex);
	state double doubleVersion = getNotifiedDoubleValue(req.version, req.fileIndex);
	state Version logVersion, rangeVersion;
	state int logFileIndex, rangeFileIndex;
	getDetailsOfNotifiedDoubleValue(self->logVersion.get(), logVersion, logFileIndex);
	getDetailsOfNotifiedDoubleValue(self->rangeVersion.get(), rangeVersion, rangeFileIndex);

	if (self->processedFileState.find(req.fileUID) == self->processedFileState.end()) {
		self->processedFileState.insert(std::make_pair(req.fileUID, NotifiedVersion(0)));
	}
	state std::map<uint32_t, NotifiedVersion>::iterator curFileState = self->processedFileState.find(req.fileUID);

	TraceEvent("FastRestore")
	    .detail("ApplierNode", self->id())
		.detail("FileUID", req.fileUID)
	    .detail("LogVersion", logVersion)
		.detail("LogFileIndex", logFileIndex)
	    .detail("RangeVersion", rangeVersion)
		.detail("RangeFileIndex", rangeFileIndex)
		.detail("ProcessedFileVersion", curFileState->second.get())
	    .detail("Request", req.toString());
	
	wait(curFileState->second.whenAtLeast(req.prevVersion));

	if (curFileState->second.get() == req.prevVersion) {
		// Applier will cache the mutations at each version. Once receive all mutations, applier will apply them to DB
		state Version commitVersion = req.version;
		VectorRef<MutationRef> mutations(req.mutations);
		if (self->kvOps.find(commitVersion) == self->kvOps.end()) {
			self->kvOps.insert(std::make_pair(commitVersion, VectorRef<MutationRef>()));
		}
		state int mIndex = 0;
		for (mIndex = 0; mIndex < mutations.size(); mIndex++) {
			MutationRef mutation = mutations[mIndex];
			TraceEvent(SevDebug, "FastRestore").detail("ApplierNode", self->id()).detail("FileUID", req.fileUID).detail("Version", commitVersion).detail("MutationReceived", mutation.toString());
			self->kvOps[commitVersion].push_back_deep(self->kvOps[commitVersion].arena(), mutation);
			numMutations++;
		}
		curFileState->second.set(req.version);
	}

	// if (req.isRangeFile) {
	// 	wait(self->rangeVersion.whenAtLeast(prevDoubleVersion));
	// } else {
	// 	wait(self->logVersion.whenAtLeast(prevDoubleVersion));
	// }

	// // Not a duplicate (check relies on no waiting between here and self->version.set() below!)
	// if ((req.isRangeFile && self->rangeVersion.get() == prevDoubleVersion) ||
	//     (!req.isRangeFile && self->logVersion.get() == prevDoubleVersion)) { 
	// 	// Applier will cache the mutations at each version. Once receive all mutations, applier will apply them to DB
	// 	state Version commitVersion = req.version;
	// 	VectorRef<MutationRef> mutations(req.mutations);
	// 	if (self->kvOps.find(commitVersion) == self->kvOps.end()) {
	// 		self->kvOps.insert(std::make_pair(commitVersion, VectorRef<MutationRef>()));
	// 	}
	// 	state int mIndex = 0;
	// 	for (mIndex = 0; mIndex < mutations.size(); mIndex++) {
	// 		MutationRef mutation = mutations[mIndex];
	// 		self->kvOps[commitVersion].push_back_deep(self->kvOps[commitVersion].arena(), mutation);
	// 		numMutations++;
	// 	}

	// 	// Notify the same actor and unblock the request at the next version
	// 	if (req.isRangeFile) {
	// 		self->rangeVersion.set(doubleVersion);
	// 	} else {
	// 		self->logVersion.set(doubleVersion);
	// 	}
	// }

	req.reply.send(RestoreCommonReply(self->id()));
	return Void();
}

ACTOR Future<Void> applyToDB(Reference<RestoreApplierData> self, Database cx) {
	state std::string typeStr = "";

	// Assume the process will not crash when it apply mutations to DB. The reply message can be lost though
	if (self->kvOps.empty()) {
<<<<<<< HEAD
		TraceEvent("FastRestore_ApplierTxn").detail("ApplierApplyToDBFinished", self->id()).detail("Reason", "EmptyVersionMutation");
=======
		TraceEvent("FastRestore_ApplierTxn")
		    .detail("ApplierApplyToDBFinished", self->id())
		    .detail("Reason", "EmptyVersionMutation");
>>>>>>> 7b36fee3
		return Void();
	}
	ASSERT_WE_THINK(self->kvOps.size());
	std::map<Version, Standalone<VectorRef<MutationRef>>>::iterator begin = self->kvOps.begin();
	TraceEvent("FastRestore")
	    .detail("ApplierApplyToDB", self->id())
	    .detail("FromVersion", begin->first)
	    .detail("EndVersion", self->kvOps.rbegin()->first);

	self->sanityCheckMutationOps();

<<<<<<< HEAD
	// When the current txn fails and retries, startItInUncommittedTxn is the starting iterator in retry; startIndexInUncommittedTxn is the starting index in retry;
	state std::map<Version, Standalone<VectorRef<MutationRef>>>::iterator curItInCurTxn = self->kvOps.begin();
	state int curIndexInCurTxn = 0; // current index in current txn; it increases per mutation

	// In case a version has 0 txns
	while (curItInCurTxn != self->kvOps.end() && curIndexInCurTxn >= curItInCurTxn->second.size()) {
		curIndexInCurTxn = 0;
		curItInCurTxn++;
	}
	if (curItInCurTxn == self->kvOps.end()) {
		TraceEvent("FastRestore_ApplierTxn").detail("ApplierApplyToDBFinished", self->id()).detail("Reason", "NoMutationAtVersions");
		return Void();
	}
	// Save the starting point for current txn
	state std::map<Version, Standalone<VectorRef<MutationRef>>>::iterator startItInUncommittedTxn = curItInCurTxn; // Starting iter. in the most recent succeeded txn
	state int startIndexInUncommittedTxn = curIndexInCurTxn; // start index in the most recent succeeded txn. Note: Txns have different number of mutations
	
	// Track txn succeess or fail; Handle commit_unknown_result in txn commit
	state Version curTxnId = 0; // The id of the current uncommitted txn, which monotonically increase for each successful transaction
	state Version uncommittedTxnId = 0; // The id of the most recent succeeded txn. Used to recover the failed txn id in retry 
	state bool lastTxnHasError = false; // Does the last txn has error. TODO: Only need to handle txn_commit_unknown error
=======
	// When the current txn fails and retries,
	// startIndexInUncommittedTxn is the starting index in retry;
	state VersionedMutationsMap::iterator curItInCurTxn = self->kvOps.begin();
	state int curIndexInCurTxn = 0; // current index in current txn; it increases per mutation

	// In case a version has 0 txns
	while (curItInCurTxn != self->kvOps.end() && curItInCurTxn->second.empty()) {
		curItInCurTxn++;
	}
	if (curItInCurTxn == self->kvOps.end()) {
		TraceEvent("FastRestore_ApplierTxn")
		    .detail("ApplierApplyToDBFinished", self->id())
		    .detail("Reason", "NoMutationAtVersions");
		return Void();
	}
	// Save the starting point for current txn
	// startItInUncommittedTxn is starting iterator in the most recent succeeded txn
	// startIndexInUncommittedTxn is start index in the most recent succeeded txn. Note: Txns have different number of mutations
	state std::map<Version, Standalone<VectorRef<MutationRef>>>::iterator startItInUncommittedTxn = curItInCurTxn;
	state int startIndexInUncommittedTxn = curIndexInCurTxn;

	// Track txn succeess or fail; Handle commit_unknown_result in txn commit
	// curTxnId: The id of the current uncommitted txn, which monotonically increase for each successful transaction
	// uncommittedTxnId: The id of the most recent succeeded txn. Used to recover the failed txn id in retry
	// lastTxnHasError: Does the last txn has error. TODO: Only need to handle txn_commit_unknown error
	state Version curTxnId = 0; 
	state Version uncommittedTxnId = 0; 
	state bool lastTxnHasError = false; 
>>>>>>> 7b36fee3

	// Decide when to commit a transaction. We buffer enough mutations in a txn before commit the txn
	state bool startNextVersion = false; // The next txn will include mutations in next version
	state int numAtomicOps = 0;
	state double transactionSize = 0;

	state Reference<ReadYourWritesTransaction> tr(new ReadYourWritesTransaction(cx));

	loop { // Transaction retry loop
		try {
			// Check if the transaction succeeds
			if (lastTxnHasError) {
				tr->reset();
				tr->setOption(FDBTransactionOptions::ACCESS_SYSTEM_KEYS);
				tr->setOption(FDBTransactionOptions::LOCK_AWARE);
				Optional<Value> txnSucceeded = wait(tr->get(restoreApplierKeyFor(self->id(), curTxnId)));
				if (!txnSucceeded.present()) {
<<<<<<< HEAD
					TraceEvent(SevWarn, "FastRestore_ApplyTxnError").detail("TxnStatusFailed",  curTxnId).detail("ApplierApplyToDB", self->id())
						.detail("CurrentFailedTxnId", curIndexInCurTxn).detail("UncommittedTxnId", uncommittedTxnId)
						.detail("CurIteratorVersion", curItInCurTxn->first).detail("StartIteratorVersionInUncommittedTxn", startItInUncommittedTxn->first)
						.detail("CurrentIndexInFailedTxn", curIndexInCurTxn).detail("StartIndexInUncommittedTxn", startIndexInUncommittedTxn)
						.detail("NumIncludedAtomicOps", numAtomicOps);
=======
					TraceEvent(SevWarn, "FastRestore_ApplyTxnError")
					    .detail("TxnStatusFailed", curTxnId)
					    .detail("ApplierApplyToDB", self->id())
					    .detail("UncommittedTxnId", uncommittedTxnId)
					    .detail("CurIteratorVersion", curItInCurTxn->first)
					    .detail("StartIteratorVersionInUncommittedTxn", startItInUncommittedTxn->first)
					    .detail("CurrentIndexInFailedTxn", curIndexInCurTxn)
					    .detail("StartIndexInUncommittedTxn", startIndexInUncommittedTxn)
					    .detail("NumIncludedAtomicOps", numAtomicOps);
>>>>>>> 7b36fee3
					// Re-execute uncommitted txn
					curItInCurTxn = startItInUncommittedTxn;
					curIndexInCurTxn = startIndexInUncommittedTxn;
					curTxnId = uncommittedTxnId;

					numAtomicOps = 0;
					transactionSize = 0;
					startNextVersion = false;

					lastTxnHasError = false;
					continue;
				} else {
<<<<<<< HEAD
					TraceEvent(SevWarn, "FastRestore_ApplyTxnError").detail("TxnStatusSucceeded",  curTxnId).detail("ApplierApplyToDB", self->id())
						.detail("CurrentSucceedTxnId", curIndexInCurTxn)
						.detail("CurIteratorVersion", curItInCurTxn->first).detail("CurrentIteratorMutations", curItInCurTxn->second.size())
						.detail("CurrentIndexInSucceedTxn", curIndexInCurTxn)
						.detail("NumIncludedAtomicOps", numAtomicOps);

					// Skip else, and execute the logic when a txn succeed
					
					// Increase curIndexInCurTxn and curTxnId accordingly for succeeded txn; updated uncommitted txn info.
					// curIndexInCurTxn++;
					// while (curItInCurTxn != self->kvOps.end() && curIndexInCurTxn >= curItInCurTxn->second.size()) {
					// 	curIndexInCurTxn = 0;
					// 	curItInCurTxn++;
					// }
					// if (curItInCurTxn == self->kvOps.end()) {
					// 	//wait(tr->commit()); // Empty txn
					// 	break;
					// }
					// curTxnId++;

					// startItInUncommittedTxn = curItInCurTxn;
					// startIndexInUncommittedTxn = curIndexInCurTxn;
					// uncommittedTxnId = curTxnId;

					// transactionSize = 0;
					// numAtomicOps = 0;
					// lastTxnHasError = false;
					
=======
					TraceEvent(SevWarn, "FastRestore_ApplyTxnError")
					    .detail("TxnStatusSucceeded", curTxnId)
					    .detail("ApplierApplyToDB", self->id())
					    .detail("CurIteratorVersion", curItInCurTxn->first)
					    .detail("CurrentIteratorMutations", curItInCurTxn->second.size())
					    .detail("CurrentIndexInSucceedTxn", curIndexInCurTxn)
					    .detail("NumIncludedAtomicOps", numAtomicOps);

					// Skip else, and execute the logic when a txn succeed
>>>>>>> 7b36fee3
				}
			} else { // !lastTxnHasError: accumulate mutations in a txn
				tr->reset();
				tr->setOption(FDBTransactionOptions::ACCESS_SYSTEM_KEYS);
				tr->setOption(FDBTransactionOptions::LOCK_AWARE);
<<<<<<< HEAD
				TraceEvent("FastRestore_ApplierTxn").detail("ApplierApplyToDB", self->id())
							.detail("TxnId", curTxnId).detail("StartIndexInCurrentTxn", curIndexInCurTxn)
							.detail("CurrentIteratorMutations", curItInCurTxn->second.size())
							.detail("Version", curItInCurTxn->first);

				tr->set(restoreApplierKeyFor(self->id(), curTxnId), restoreApplierTxnValue); // UUID to tell if txn succeeds at an unknown error

				loop { // Loop: Accumulate mutations in a transaction

					state MutationRef m;
					ASSERT_WE_THINK(curIndexInCurTxn < curItInCurTxn->second.size());
							
=======
				TraceEvent("FastRestore_ApplierTxn")
				    .detail("ApplierApplyToDB", self->id())
				    .detail("TxnId", curTxnId)
				    .detail("StartIndexInCurrentTxn", curIndexInCurTxn)
				    .detail("CurrentIteratorMutations", curItInCurTxn->second.size())
				    .detail("Version", curItInCurTxn->first);

				// restoreApplierKeyFor(self->id(), curTxnId) to tell if txn succeeds at an unknown error
				tr->set(restoreApplierKeyFor(self->id(), curTxnId), restoreApplierTxnValue);

				loop { // Loop: Accumulate mutations in a transaction
					state MutationRef m;
					ASSERT_WE_THINK(curIndexInCurTxn < curItInCurTxn->second.size());

>>>>>>> 7b36fee3
					m = curItInCurTxn->second[curIndexInCurTxn];
					if (m.type >= MutationRef::Type::SetValue && m.type <= MutationRef::Type::MAX_ATOMIC_OP) {
						typeStr = typeString[m.type];
					} else {
						TraceEvent(SevError, "FastRestore").detail("InvalidMutationType", m.type);
					}

					//TraceEvent(SevDebug, "FastRestore_Debug").detail("ApplierApplyToDB", self->describeNode()).detail("Version", it->first).detail("Mutation", m.toString());
					if (m.type == MutationRef::SetValue) {
						tr->set(m.param1, m.param2);
					} else if (m.type == MutationRef::ClearRange) {
						KeyRangeRef mutationRange(m.param1, m.param2);
						tr->clear(mutationRange);
					} else if (isAtomicOp((MutationRef::Type)m.type)) {
						tr->atomicOp(m.param1, m.param2, m.type);
						numAtomicOps++;
					} else {
						TraceEvent(SevError, "FastRestore")
							.detail("UnhandledMutationType", m.type)
							.detail("TypeName", typeStr);
					}

					transactionSize += m.expectedSize();

					if (transactionSize >= opConfig.transactionBatchSizeThreshold) { // commit per 512B
						break; // Got enough mutation in the txn
					} else {
						curIndexInCurTxn++;
						while (curItInCurTxn != self->kvOps.end() && curIndexInCurTxn >= curItInCurTxn->second.size()) {
							curIndexInCurTxn = 0;
							curItInCurTxn++;
							startNextVersion = true;
						}
<<<<<<< HEAD

						if (startNextVersion || curItInCurTxn == self->kvOps.end()) {
							break;
						}
					}				
				}
			} // !lastTxnHasError 


=======

						if (startNextVersion || curItInCurTxn == self->kvOps.end()) {
							break;
						}
					}
				}
			} // !lastTxnHasError

>>>>>>> 7b36fee3
			// Commit the txn and prepare the starting point for next txn
			if (!lastTxnHasError && (startNextVersion || transactionSize > 0 || curItInCurTxn == self->kvOps.end())) {
				wait(tr->commit());
			}
<<<<<<< HEAD
			
=======

>>>>>>> 7b36fee3
			// Logic for a successful transaction: Update current txn info and uncommitted txn info
			lastTxnHasError = false;
			curIndexInCurTxn++;
			while (curItInCurTxn != self->kvOps.end() && curIndexInCurTxn >= curItInCurTxn->second.size()) {
				curIndexInCurTxn = 0;
				curItInCurTxn++;
			}
			if (curItInCurTxn == self->kvOps.end()) {
				break;
			}
			curTxnId++;

			startIndexInUncommittedTxn = curIndexInCurTxn;
			startItInUncommittedTxn = curItInCurTxn;
			uncommittedTxnId = curTxnId;
<<<<<<< HEAD
			
=======

>>>>>>> 7b36fee3
			transactionSize = 0;
			numAtomicOps = 0;
			startNextVersion = false;
			//}
		} catch (Error& e) {
<<<<<<< HEAD
			TraceEvent(SevWarnAlways, "FastRestore_ApplyTxnError").detail("Error", e.what()).detail("TxnStatus", "?")
				.detail("ApplierApplyToDB", self->id()).detail("TxnId", curTxnId).detail("StartIndexInCurrentTxn", curIndexInCurTxn).detail("Version", curItInCurTxn->first);
=======
			TraceEvent(SevWarnAlways, "FastRestore_ApplyTxnError")
			    .detail("TxnStatus", "?")
			    .detail("ApplierApplyToDB", self->id())
			    .detail("TxnId", curTxnId)
			    .detail("StartIndexInCurrentTxn", curIndexInCurTxn)
			    .detail("Version", curItInCurTxn->first)
			    .error(e, true);
>>>>>>> 7b36fee3
			lastTxnHasError = true;
			// if (e.code() == commit_unknown_result) {
			// 	lastTxnHasError = true;
			// }
			wait(tr->onError(e));
		}
	}

<<<<<<< HEAD
	TraceEvent("FastRestore_ApplierTxn").detail("ApplierApplyToDBFinished", self->id()).detail("CleanupCurTxnIds", curTxnId);
=======
	TraceEvent("FastRestore_ApplierTxn")
	    .detail("ApplierApplyToDBFinished", self->id())
	    .detail("CleanupCurTxnIds", curTxnId);
>>>>>>> 7b36fee3
	// House cleaning
	self->kvOps.clear();
	// clean up txn ids
	loop {
		try {
			tr->reset();
			tr->setOption(FDBTransactionOptions::ACCESS_SYSTEM_KEYS);
			tr->setOption(FDBTransactionOptions::LOCK_AWARE);
<<<<<<< HEAD
			tr->clear( KeyRangeRef(restoreApplierKeyFor(self->id(),0), restoreApplierKeyFor(self->id(),curTxnId+1)) );
=======
			tr->clear(KeyRangeRef(restoreApplierKeyFor(self->id(), 0), restoreApplierKeyFor(self->id(), curTxnId + 1)));
>>>>>>> 7b36fee3
			wait(tr->commit());
			break;
		} catch (Error& e) {
			wait(tr->onError(e));
		}
	}
	TraceEvent("FastRestore_ApplierTxn").detail("ApplierApplyToDBFinished", self->id());

	return Void();
}

ACTOR static Future<Void> handleApplyToDBRequest(RestoreVersionBatchRequest req, Reference<RestoreApplierData> self,
                                                 Database cx) {
	TraceEvent("FastRestore")
	    .detail("ApplierApplyToDB", self->id())
		.detail("BatchID", req.batchID)
	    .detail("DBApplierPresent", self->dbApplier.present());
	if (!self->dbApplier.present()) {
		self->dbApplier = applyToDB(self, cx);
	}

	ASSERT(self->dbApplier.present());

	wait(self->dbApplier.get());
	req.reply.send(RestoreCommonReply(self->id()));

	return Void();
}<|MERGE_RESOLUTION|>--- conflicted
+++ resolved
@@ -183,13 +183,9 @@
 
 	// Assume the process will not crash when it apply mutations to DB. The reply message can be lost though
 	if (self->kvOps.empty()) {
-<<<<<<< HEAD
-		TraceEvent("FastRestore_ApplierTxn").detail("ApplierApplyToDBFinished", self->id()).detail("Reason", "EmptyVersionMutation");
-=======
 		TraceEvent("FastRestore_ApplierTxn")
 		    .detail("ApplierApplyToDBFinished", self->id())
 		    .detail("Reason", "EmptyVersionMutation");
->>>>>>> 7b36fee3
 		return Void();
 	}
 	ASSERT_WE_THINK(self->kvOps.size());
@@ -201,29 +197,6 @@
 
 	self->sanityCheckMutationOps();
 
-<<<<<<< HEAD
-	// When the current txn fails and retries, startItInUncommittedTxn is the starting iterator in retry; startIndexInUncommittedTxn is the starting index in retry;
-	state std::map<Version, Standalone<VectorRef<MutationRef>>>::iterator curItInCurTxn = self->kvOps.begin();
-	state int curIndexInCurTxn = 0; // current index in current txn; it increases per mutation
-
-	// In case a version has 0 txns
-	while (curItInCurTxn != self->kvOps.end() && curIndexInCurTxn >= curItInCurTxn->second.size()) {
-		curIndexInCurTxn = 0;
-		curItInCurTxn++;
-	}
-	if (curItInCurTxn == self->kvOps.end()) {
-		TraceEvent("FastRestore_ApplierTxn").detail("ApplierApplyToDBFinished", self->id()).detail("Reason", "NoMutationAtVersions");
-		return Void();
-	}
-	// Save the starting point for current txn
-	state std::map<Version, Standalone<VectorRef<MutationRef>>>::iterator startItInUncommittedTxn = curItInCurTxn; // Starting iter. in the most recent succeeded txn
-	state int startIndexInUncommittedTxn = curIndexInCurTxn; // start index in the most recent succeeded txn. Note: Txns have different number of mutations
-	
-	// Track txn succeess or fail; Handle commit_unknown_result in txn commit
-	state Version curTxnId = 0; // The id of the current uncommitted txn, which monotonically increase for each successful transaction
-	state Version uncommittedTxnId = 0; // The id of the most recent succeeded txn. Used to recover the failed txn id in retry 
-	state bool lastTxnHasError = false; // Does the last txn has error. TODO: Only need to handle txn_commit_unknown error
-=======
 	// When the current txn fails and retries,
 	// startIndexInUncommittedTxn is the starting index in retry;
 	state VersionedMutationsMap::iterator curItInCurTxn = self->kvOps.begin();
@@ -252,7 +225,6 @@
 	state Version curTxnId = 0; 
 	state Version uncommittedTxnId = 0; 
 	state bool lastTxnHasError = false; 
->>>>>>> 7b36fee3
 
 	// Decide when to commit a transaction. We buffer enough mutations in a txn before commit the txn
 	state bool startNextVersion = false; // The next txn will include mutations in next version
@@ -270,13 +242,6 @@
 				tr->setOption(FDBTransactionOptions::LOCK_AWARE);
 				Optional<Value> txnSucceeded = wait(tr->get(restoreApplierKeyFor(self->id(), curTxnId)));
 				if (!txnSucceeded.present()) {
-<<<<<<< HEAD
-					TraceEvent(SevWarn, "FastRestore_ApplyTxnError").detail("TxnStatusFailed",  curTxnId).detail("ApplierApplyToDB", self->id())
-						.detail("CurrentFailedTxnId", curIndexInCurTxn).detail("UncommittedTxnId", uncommittedTxnId)
-						.detail("CurIteratorVersion", curItInCurTxn->first).detail("StartIteratorVersionInUncommittedTxn", startItInUncommittedTxn->first)
-						.detail("CurrentIndexInFailedTxn", curIndexInCurTxn).detail("StartIndexInUncommittedTxn", startIndexInUncommittedTxn)
-						.detail("NumIncludedAtomicOps", numAtomicOps);
-=======
 					TraceEvent(SevWarn, "FastRestore_ApplyTxnError")
 					    .detail("TxnStatusFailed", curTxnId)
 					    .detail("ApplierApplyToDB", self->id())
@@ -286,7 +251,6 @@
 					    .detail("CurrentIndexInFailedTxn", curIndexInCurTxn)
 					    .detail("StartIndexInUncommittedTxn", startIndexInUncommittedTxn)
 					    .detail("NumIncludedAtomicOps", numAtomicOps);
->>>>>>> 7b36fee3
 					// Re-execute uncommitted txn
 					curItInCurTxn = startItInUncommittedTxn;
 					curIndexInCurTxn = startIndexInUncommittedTxn;
@@ -299,36 +263,6 @@
 					lastTxnHasError = false;
 					continue;
 				} else {
-<<<<<<< HEAD
-					TraceEvent(SevWarn, "FastRestore_ApplyTxnError").detail("TxnStatusSucceeded",  curTxnId).detail("ApplierApplyToDB", self->id())
-						.detail("CurrentSucceedTxnId", curIndexInCurTxn)
-						.detail("CurIteratorVersion", curItInCurTxn->first).detail("CurrentIteratorMutations", curItInCurTxn->second.size())
-						.detail("CurrentIndexInSucceedTxn", curIndexInCurTxn)
-						.detail("NumIncludedAtomicOps", numAtomicOps);
-
-					// Skip else, and execute the logic when a txn succeed
-					
-					// Increase curIndexInCurTxn and curTxnId accordingly for succeeded txn; updated uncommitted txn info.
-					// curIndexInCurTxn++;
-					// while (curItInCurTxn != self->kvOps.end() && curIndexInCurTxn >= curItInCurTxn->second.size()) {
-					// 	curIndexInCurTxn = 0;
-					// 	curItInCurTxn++;
-					// }
-					// if (curItInCurTxn == self->kvOps.end()) {
-					// 	//wait(tr->commit()); // Empty txn
-					// 	break;
-					// }
-					// curTxnId++;
-
-					// startItInUncommittedTxn = curItInCurTxn;
-					// startIndexInUncommittedTxn = curIndexInCurTxn;
-					// uncommittedTxnId = curTxnId;
-
-					// transactionSize = 0;
-					// numAtomicOps = 0;
-					// lastTxnHasError = false;
-					
-=======
 					TraceEvent(SevWarn, "FastRestore_ApplyTxnError")
 					    .detail("TxnStatusSucceeded", curTxnId)
 					    .detail("ApplierApplyToDB", self->id())
@@ -338,26 +272,11 @@
 					    .detail("NumIncludedAtomicOps", numAtomicOps);
 
 					// Skip else, and execute the logic when a txn succeed
->>>>>>> 7b36fee3
 				}
 			} else { // !lastTxnHasError: accumulate mutations in a txn
 				tr->reset();
 				tr->setOption(FDBTransactionOptions::ACCESS_SYSTEM_KEYS);
 				tr->setOption(FDBTransactionOptions::LOCK_AWARE);
-<<<<<<< HEAD
-				TraceEvent("FastRestore_ApplierTxn").detail("ApplierApplyToDB", self->id())
-							.detail("TxnId", curTxnId).detail("StartIndexInCurrentTxn", curIndexInCurTxn)
-							.detail("CurrentIteratorMutations", curItInCurTxn->second.size())
-							.detail("Version", curItInCurTxn->first);
-
-				tr->set(restoreApplierKeyFor(self->id(), curTxnId), restoreApplierTxnValue); // UUID to tell if txn succeeds at an unknown error
-
-				loop { // Loop: Accumulate mutations in a transaction
-
-					state MutationRef m;
-					ASSERT_WE_THINK(curIndexInCurTxn < curItInCurTxn->second.size());
-							
-=======
 				TraceEvent("FastRestore_ApplierTxn")
 				    .detail("ApplierApplyToDB", self->id())
 				    .detail("TxnId", curTxnId)
@@ -372,7 +291,6 @@
 					state MutationRef m;
 					ASSERT_WE_THINK(curIndexInCurTxn < curItInCurTxn->second.size());
 
->>>>>>> 7b36fee3
 					m = curItInCurTxn->second[curIndexInCurTxn];
 					if (m.type >= MutationRef::Type::SetValue && m.type <= MutationRef::Type::MAX_ATOMIC_OP) {
 						typeStr = typeString[m.type];
@@ -406,17 +324,6 @@
 							curItInCurTxn++;
 							startNextVersion = true;
 						}
-<<<<<<< HEAD
-
-						if (startNextVersion || curItInCurTxn == self->kvOps.end()) {
-							break;
-						}
-					}				
-				}
-			} // !lastTxnHasError 
-
-
-=======
 
 						if (startNextVersion || curItInCurTxn == self->kvOps.end()) {
 							break;
@@ -425,16 +332,10 @@
 				}
 			} // !lastTxnHasError
 
->>>>>>> 7b36fee3
 			// Commit the txn and prepare the starting point for next txn
 			if (!lastTxnHasError && (startNextVersion || transactionSize > 0 || curItInCurTxn == self->kvOps.end())) {
 				wait(tr->commit());
 			}
-<<<<<<< HEAD
-			
-=======
-
->>>>>>> 7b36fee3
 			// Logic for a successful transaction: Update current txn info and uncommitted txn info
 			lastTxnHasError = false;
 			curIndexInCurTxn++;
@@ -450,20 +351,11 @@
 			startIndexInUncommittedTxn = curIndexInCurTxn;
 			startItInUncommittedTxn = curItInCurTxn;
 			uncommittedTxnId = curTxnId;
-<<<<<<< HEAD
-			
-=======
-
->>>>>>> 7b36fee3
 			transactionSize = 0;
 			numAtomicOps = 0;
 			startNextVersion = false;
 			//}
 		} catch (Error& e) {
-<<<<<<< HEAD
-			TraceEvent(SevWarnAlways, "FastRestore_ApplyTxnError").detail("Error", e.what()).detail("TxnStatus", "?")
-				.detail("ApplierApplyToDB", self->id()).detail("TxnId", curTxnId).detail("StartIndexInCurrentTxn", curIndexInCurTxn).detail("Version", curItInCurTxn->first);
-=======
 			TraceEvent(SevWarnAlways, "FastRestore_ApplyTxnError")
 			    .detail("TxnStatus", "?")
 			    .detail("ApplierApplyToDB", self->id())
@@ -471,7 +363,6 @@
 			    .detail("StartIndexInCurrentTxn", curIndexInCurTxn)
 			    .detail("Version", curItInCurTxn->first)
 			    .error(e, true);
->>>>>>> 7b36fee3
 			lastTxnHasError = true;
 			// if (e.code() == commit_unknown_result) {
 			// 	lastTxnHasError = true;
@@ -480,13 +371,9 @@
 		}
 	}
 
-<<<<<<< HEAD
-	TraceEvent("FastRestore_ApplierTxn").detail("ApplierApplyToDBFinished", self->id()).detail("CleanupCurTxnIds", curTxnId);
-=======
 	TraceEvent("FastRestore_ApplierTxn")
 	    .detail("ApplierApplyToDBFinished", self->id())
 	    .detail("CleanupCurTxnIds", curTxnId);
->>>>>>> 7b36fee3
 	// House cleaning
 	self->kvOps.clear();
 	// clean up txn ids
@@ -495,11 +382,7 @@
 			tr->reset();
 			tr->setOption(FDBTransactionOptions::ACCESS_SYSTEM_KEYS);
 			tr->setOption(FDBTransactionOptions::LOCK_AWARE);
-<<<<<<< HEAD
-			tr->clear( KeyRangeRef(restoreApplierKeyFor(self->id(),0), restoreApplierKeyFor(self->id(),curTxnId+1)) );
-=======
 			tr->clear(KeyRangeRef(restoreApplierKeyFor(self->id(), 0), restoreApplierKeyFor(self->id(), curTxnId + 1)));
->>>>>>> 7b36fee3
 			wait(tr->commit());
 			break;
 		} catch (Error& e) {
