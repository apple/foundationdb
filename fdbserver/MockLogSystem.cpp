--- conflicted
+++ resolved
@@ -196,14 +196,10 @@
     int8_t primaryLocality,
     int8_t remoteLocality,
     const vector<Tag>& allTags,
-<<<<<<< HEAD
+    const Reference<AsyncVar<bool>>& recruitmentStalled,
     TLogGroupCollectionRef tLogGroupCollection,
-    const Reference<AsyncVar<bool>>& recruitmentStalled) {
-=======
-    const Reference<AsyncVar<bool>>& recruitmentStalled,
     std::unordered_map<UID, std::vector<UID>> tLogGroupIdToServerIds,
     std::unordered_map<UID, std::vector<TLogGroupRef>> tlogServerIdToTlogGroups) {
->>>>>>> 32e3579d
 	logMethodName(__func__);
 	return Future<Reference<ILogSystem>>();
 }
