--- conflicted
+++ resolved
@@ -397,11 +397,8 @@
 		state Future<TraceEventFields> eventLogReply =
 		    wi.eventLogRequest.getReply(EventLogRequest(StringRef(storage.toString() + "/StorageMetrics")));
 		state Future<Void> timeout = delay(30.0);
-<<<<<<< HEAD
 		TraceEvent("QuietDatabaseGettingStorageMetrics").detail("Storage", storage);
-=======
 		state TraceEventFields storageMetrics;
->>>>>>> 0b65f874
 		choose {
 			when(wait(store(storageMetrics, eventLogReply))) {
 				try {
