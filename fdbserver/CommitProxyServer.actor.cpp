/*
 * CommitProxyServer.actor.cpp
 *
 * This source file is part of the FoundationDB open source project
 *
 * Copyright 2013-2022 Apple Inc. and the FoundationDB project authors
 *
 * Licensed under the Apache License, Version 2.0 (the "License");
 * you may not use this file except in compliance with the License.
 * You may obtain a copy of the License at
 *
 *     http://www.apache.org/licenses/LICENSE-2.0
 *
 * Unless required by applicable law or agreed to in writing, software
 * distributed under the License is distributed on an "AS IS" BASIS,
 * WITHOUT WARRANTIES OR CONDITIONS OF ANY KIND, either express or implied.
 * See the License for the specific language governing permissions and
 * limitations under the License.
 */

#include <algorithm>
#include <tuple>

#include "fdbclient/Atomic.h"
#include "fdbclient/BackupAgent.actor.h"
#include "fdbclient/BlobCipher.h"
#include "fdbclient/CommitTransaction.h"
#include "fdbclient/DatabaseContext.h"
#include "fdbclient/FDBTypes.h"
#include "fdbclient/Knobs.h"
#include "fdbclient/CommitProxyInterface.h"
#include "fdbclient/NativeAPI.actor.h"
#include "fdbclient/SystemData.h"
#include "fdbclient/Tenant.h"
#include "fdbclient/TransactionLineage.h"
#include "fdbrpc/TenantInfo.h"
#include "fdbrpc/sim_validation.h"
#include "fdbserver/ApplyMetadataMutation.h"
#include "fdbserver/ConflictSet.h"
#include "fdbserver/DataDistributorInterface.h"
#include "fdbserver/EncryptionOpsUtils.h"
#include "fdbserver/FDBExecHelper.actor.h"
#include "fdbclient/GetEncryptCipherKeys.actor.h"
#include "fdbserver/IKeyValueStore.h"
#include "fdbserver/Knobs.h"
#include "fdbserver/LogSystem.h"
#include "fdbserver/LogSystemDiskQueueAdapter.h"
#include "fdbserver/MasterInterface.h"
#include "fdbserver/MutationTracking.h"
#include "fdbserver/ProxyCommitData.actor.h"
#include "fdbserver/RatekeeperInterface.h"
#include "fdbserver/RecoveryState.h"
#include "fdbserver/RestoreUtil.h"
#include "fdbserver/ServerDBInfo.actor.h"
#include "fdbserver/WaitFailure.h"
#include "fdbserver/WorkerInterface.actor.h"
#include "flow/ActorCollection.h"
#include "flow/EncryptUtils.h"
#include "flow/Error.h"
#include "flow/IRandom.h"
#include "flow/Knobs.h"
#include "flow/Trace.h"
#include "fdbclient/Tracing.h"

#include "flow/actorcompiler.h" // This must be the last #include.
#include "flow/network.h"

ACTOR Future<Void> broadcastTxnRequest(TxnStateRequest req, int sendAmount, bool sendReply) {
	state ReplyPromise<Void> reply = req.reply;
	resetReply(req);
	std::vector<Future<Void>> replies;
	int currentStream = 0;
	std::vector<Endpoint> broadcastEndpoints = req.broadcastInfo;
	for (int i = 0; i < sendAmount && currentStream < broadcastEndpoints.size(); i++) {
		std::vector<Endpoint> endpoints;
		RequestStream<TxnStateRequest> cur(broadcastEndpoints[currentStream++]);
		while (currentStream < broadcastEndpoints.size() * (i + 1) / sendAmount) {
			endpoints.push_back(broadcastEndpoints[currentStream++]);
		}
		req.broadcastInfo = endpoints;
		replies.push_back(brokenPromiseToNever(cur.getReply(req)));
		resetReply(req);
	}
	wait(waitForAll(replies));
	if (sendReply) {
		reply.send(Void());
	}
	return Void();
}

ACTOR void discardCommit(UID id, Future<LogSystemDiskQueueAdapter::CommitMessage> fcm, Future<Void> dummyCommitState) {
	ASSERT(!dummyCommitState.isReady());
	LogSystemDiskQueueAdapter::CommitMessage cm = wait(fcm);
	TraceEvent("Discarding", id).detail("Count", cm.messages.size());
	cm.acknowledge.send(Void());
	ASSERT(dummyCommitState.isReady());
}

struct ResolutionRequestBuilder {
	const ProxyCommitData* self;

	// One request per resolver.
	std::vector<ResolveTransactionBatchRequest> requests;

	// Txn i to resolvers that have i'th data sent
	std::vector<std::vector<int>> transactionResolverMap;
	std::vector<CommitTransactionRef*> outTr;

	// Used to report conflicting keys, the format is
	// [CommitTransactionRef_Index][Resolver_Index][Read_Conflict_Range_Index_on_Resolver]
	// -> read_conflict_range's original index in the commitTransactionRef
	std::vector<std::vector<std::vector<int>>> txReadConflictRangeIndexMap;

	ResolutionRequestBuilder(ProxyCommitData* self,
	                         Version version,
	                         Version prevVersion,
	                         Version lastReceivedVersion,
	                         Span& parentSpan)
	  : self(self), requests(self->resolvers.size()) {
		for (auto& req : requests) {
			req.spanContext = parentSpan.context;
			req.prevVersion = prevVersion;
			req.version = version;
			req.lastReceivedVersion = lastReceivedVersion;
		}
	}

	CommitTransactionRef& getOutTransaction(int resolver, Version read_snapshot) {
		CommitTransactionRef*& out = outTr[resolver];
		if (!out) {
			ResolveTransactionBatchRequest& request = requests[resolver];
			request.transactions.resize(request.arena, request.transactions.size() + 1);
			out = &request.transactions.back();
			out->read_snapshot = read_snapshot;
		}
		return *out;
	}

	// Returns a read conflict index map: [resolver_index][read_conflict_range_index_on_the_resolver]
	// -> read_conflict_range's original index
	std::vector<std::vector<int>> addReadConflictRanges(CommitTransactionRef& trIn) {
		std::vector<std::vector<int>> rCRIndexMap(requests.size());
		for (int idx = 0; idx < trIn.read_conflict_ranges.size(); ++idx) {
			const auto& r = trIn.read_conflict_ranges[idx];
			auto ranges = self->keyResolvers.intersectingRanges(r);
			std::set<int> resolvers;
			for (auto& ir : ranges) {
				auto& version_resolver = ir.value();
				for (int i = version_resolver.size() - 1; i >= 0; i--) {
					resolvers.insert(version_resolver[i].second);
					if (version_resolver[i].first < trIn.read_snapshot)
						break;
				}
			}
			if (SERVER_KNOBS->PROXY_USE_RESOLVER_PRIVATE_MUTATIONS && systemKeys.intersects(r)) {
				for (int k = 0; k < self->resolvers.size(); k++) {
					resolvers.insert(k);
				}
			}
			ASSERT(resolvers.size());
			for (int resolver : resolvers) {
				getOutTransaction(resolver, trIn.read_snapshot)
				    .read_conflict_ranges.push_back(requests[resolver].arena, r);
				rCRIndexMap[resolver].push_back(idx);
			}
		}
		return rCRIndexMap;
	}

	void addWriteConflictRanges(CommitTransactionRef& trIn) {
		for (auto& r : trIn.write_conflict_ranges) {
			auto ranges = self->keyResolvers.intersectingRanges(r);
			std::set<int> resolvers;
			for (auto& ir : ranges) {
				auto& version_resolver = ir.value();
				if (!version_resolver.empty()) {
					resolvers.insert(version_resolver.back().second);
				}
			}
			if (SERVER_KNOBS->PROXY_USE_RESOLVER_PRIVATE_MUTATIONS && systemKeys.intersects(r)) {
				for (int k = 0; k < self->resolvers.size(); k++) {
					resolvers.insert(k);
				}
			}
			ASSERT(resolvers.size());
			for (int resolver : resolvers)
				getOutTransaction(resolver, trIn.read_snapshot)
				    .write_conflict_ranges.push_back(requests[resolver].arena, r);
		}
	}

	void addTransaction(CommitTransactionRequest& trRequest, Version ver, int transactionNumberInBatch) {
		auto& trIn = trRequest.transaction;
		// SOMEDAY: There are a couple of unnecessary O( # resolvers ) steps here
		outTr.assign(requests.size(), nullptr);
		ASSERT(transactionNumberInBatch >= 0 && transactionNumberInBatch < 32768);

		bool isTXNStateTransaction = false;
		for (auto& m : trIn.mutations) {
			DEBUG_MUTATION("AddTr", ver, m, self->dbgid).detail("Idx", transactionNumberInBatch);
			if (m.type == MutationRef::SetVersionstampedKey) {
				transformVersionstampMutation(m, &MutationRef::param1, requests[0].version, transactionNumberInBatch);
				trIn.write_conflict_ranges.push_back(requests[0].arena, singleKeyRange(m.param1, requests[0].arena));
			} else if (m.type == MutationRef::SetVersionstampedValue) {
				transformVersionstampMutation(m, &MutationRef::param2, requests[0].version, transactionNumberInBatch);
			}
			if (isMetadataMutation(m)) {
				isTXNStateTransaction = true;
				auto& tr = getOutTransaction(0, trIn.read_snapshot);
				tr.mutations.push_back(requests[0].arena, m);
				tr.lock_aware = trRequest.isLockAware();
			}
		}
		if (isTXNStateTransaction && !trRequest.isLockAware()) {
			// This mitigates https://github.com/apple/foundationdb/issues/3647. Since this transaction is not lock
			// aware, if this transaction got a read version then \xff/dbLocked must not have been set at this
			// transaction's read snapshot. If that changes by commit time, then it won't commit on any proxy because of
			// a conflict. A client could set a read version manually so this isn't totally bulletproof.
			trIn.read_conflict_ranges.push_back(trRequest.arena, KeyRangeRef(databaseLockedKey, databaseLockedKeyEnd));
		}

		std::vector<std::vector<int>> rCRIndexMap = addReadConflictRanges(trIn);
		txReadConflictRangeIndexMap.push_back(std::move(rCRIndexMap));

		addWriteConflictRanges(trIn);

		if (isTXNStateTransaction) {
			for (int r = 0; r < requests.size(); r++) {
				int transactionNumberInRequest =
				    &getOutTransaction(r, trIn.read_snapshot) - requests[r].transactions.begin();
				requests[r].txnStateTransactions.push_back(requests[r].arena, transactionNumberInRequest);
			}
			// Note only Resolver 0 got the correct spanContext, which means
			// the reply from Resolver 0 has the right one back.
			getOutTransaction(0, trIn.read_snapshot).spanContext = trRequest.spanContext;
		}

		std::vector<int> resolversUsed;
		for (int r = 0; r < outTr.size(); r++)
			if (outTr[r]) {
				resolversUsed.push_back(r);
				outTr[r]->report_conflicting_keys = trIn.report_conflicting_keys;
			}
		transactionResolverMap.emplace_back(std::move(resolversUsed));
	}
};

ErrorOr<Optional<TenantMapEntry>> getTenantEntry(ProxyCommitData* commitData,
                                                 Optional<TenantNameRef> tenant,
                                                 Optional<int64_t> tenantId,
                                                 bool logOnFailure) {
	if (tenant.present()) {
		auto itr = commitData->tenantMap.find(tenant.get());
		if (itr == commitData->tenantMap.end()) {
			if (logOnFailure) {
				TraceEvent(SevWarn, "CommitProxyUnknownTenant", commitData->dbgid).detail("Tenant", tenant.get());
			}

			return unknown_tenant();
		} else if (tenantId.present() && tenantId.get() != itr->second.id) {
			if (logOnFailure) {
				TraceEvent(SevWarn, "CommitProxyTenantIdMismatch", commitData->dbgid)
				    .detail("Tenant", tenant.get())
				    .detail("TenantId", tenantId)
				    .detail("ExistingId", itr->second.id);
			}

			return unknown_tenant();
		}

		return ErrorOr<Optional<TenantMapEntry>>(Optional<TenantMapEntry>(itr->second));
	}

	return Optional<TenantMapEntry>();
}

bool verifyTenantPrefix(ProxyCommitData* const commitData, const CommitTransactionRequest& req) {
	ErrorOr<Optional<TenantMapEntry>> tenantEntry =
	    getTenantEntry(commitData, req.tenantInfo.name.castTo<TenantNameRef>(), req.tenantInfo.tenantId, true);

	if (tenantEntry.isError()) {
		return true;
	}

	if (tenantEntry.get().present()) {
		Key tenantPrefix = tenantEntry.get().get().prefix;
		for (auto& m : req.transaction.mutations) {
			if (m.param1 != metadataVersionKey) {
				if (!m.param1.startsWith(tenantPrefix)) {
					TraceEvent(SevWarnAlways, "TenantPrefixMismatch")
					    .suppressFor(60)
					    .detail("Tenant", req.tenantInfo.name)
					    .detail("TenantID", req.tenantInfo.tenantId)
					    .detail("Prefix", tenantPrefix)
					    .detail("Key", m.param1);
					return false;
				}

				if (m.type == MutationRef::ClearRange && !m.param2.startsWith(tenantPrefix)) {
					TraceEvent(SevWarnAlways, "TenantClearRangePrefixMismatch")
					    .suppressFor(60)
					    .detail("Tenant", req.tenantInfo.name)
					    .detail("TenantID", req.tenantInfo.tenantId)
					    .detail("Prefix", tenantPrefix)
					    .detail("Key", m.param2);
					return false;
				} else if (m.type == MutationRef::SetVersionstampedKey) {
					ASSERT(m.param1.size() >= 4);
					uint8_t* key = const_cast<uint8_t*>(m.param1.begin());
					int* offset = reinterpret_cast<int*>(&key[m.param1.size() - 4]);
					if (*offset < tenantPrefix.size()) {
						TraceEvent(SevWarnAlways, "TenantVersionstampInvalidOffset")
						    .suppressFor(60)
						    .detail("Tenant", req.tenantInfo.name)
						    .detail("TenantID", req.tenantInfo.tenantId)
						    .detail("Prefix", tenantPrefix)
						    .detail("Key", m.param1)
						    .detail("Offset", *offset);
						return false;
					}
				}
			}
		}

		for (auto& rc : req.transaction.read_conflict_ranges) {
			if (rc.begin != metadataVersionKey &&
			    (!rc.begin.startsWith(tenantPrefix) || !rc.end.startsWith(tenantPrefix))) {
				TraceEvent(SevWarnAlways, "TenantReadConflictPrefixMismatch")
				    .suppressFor(60)
				    .detail("Tenant", req.tenantInfo.name)
				    .detail("TenantID", req.tenantInfo.tenantId)
				    .detail("Prefix", tenantPrefix)
				    .detail("BeginKey", rc.begin)
				    .detail("EndKey", rc.end);
				return false;
			}
		}

		for (auto& wc : req.transaction.write_conflict_ranges) {
			if (wc.begin != metadataVersionKey &&
			    (!wc.begin.startsWith(tenantPrefix) || !wc.end.startsWith(tenantPrefix))) {
				TraceEvent(SevWarnAlways, "TenantWriteConflictPrefixMismatch")
				    .suppressFor(60)
				    .detail("Tenant", req.tenantInfo.name)
				    .detail("TenantID", req.tenantInfo.tenantId)
				    .detail("Prefix", tenantPrefix)
				    .detail("BeginKey", wc.begin)
				    .detail("EndKey", wc.end);
				return false;
			}
		}
	}

	return true;
}

ACTOR Future<Void> commitBatcher(ProxyCommitData* commitData,
                                 PromiseStream<std::pair<std::vector<CommitTransactionRequest>, int>> out,
                                 FutureStream<CommitTransactionRequest> in,
                                 int desiredBytes,
                                 int64_t memBytesLimit) {
	wait(delayJittered(commitData->commitBatchInterval, TaskPriority::ProxyCommitBatcher));

	state double lastBatch = 0;

	loop {
		state Future<Void> timeout;
		state std::vector<CommitTransactionRequest> batch;
		state int batchBytes = 0;
		// TODO: Enable this assertion (currently failing with gcc)
		// static_assert(std::is_nothrow_move_constructible_v<CommitTransactionRequest>);

		if (SERVER_KNOBS->MAX_COMMIT_BATCH_INTERVAL <= 0) {
			timeout = Never();
		} else {
			timeout = delayJittered(SERVER_KNOBS->MAX_COMMIT_BATCH_INTERVAL, TaskPriority::ProxyCommitBatcher);
		}

		while (!timeout.isReady() &&
		       !(batch.size() == SERVER_KNOBS->COMMIT_TRANSACTION_BATCH_COUNT_MAX || batchBytes >= desiredBytes)) {
			choose {
				when(CommitTransactionRequest req = waitNext(in)) {
					// WARNING: this code is run at a high priority, so it needs to do as little work as possible
					int bytes = getBytes(req);

					// Drop requests if memory is under severe pressure
					if (commitData->commitBatchesMemBytesCount + bytes > memBytesLimit) {
						++commitData->stats.txnCommitErrors;
						req.reply.sendError(commit_proxy_memory_limit_exceeded());
						TraceEvent(SevWarnAlways, "ProxyCommitBatchMemoryThresholdExceeded")
						    .suppressFor(60)
						    .detail("MemBytesCount", commitData->commitBatchesMemBytesCount)
						    .detail("MemLimit", memBytesLimit);
						continue;
					}

					if (bytes > FLOW_KNOBS->PACKET_WARNING) {
						TraceEvent(!g_network->isSimulated() ? SevWarnAlways : SevWarn, "LargeTransaction")
						    .suppressFor(1.0)
						    .detail("Size", bytes)
						    .detail("Client", req.reply.getEndpoint().getPrimaryAddress());
					}

					if (!verifyTenantPrefix(commitData, req)) {
						++commitData->stats.txnCommitErrors;
						req.reply.sendError(illegal_tenant_access());
						continue;
					}

					++commitData->stats.txnCommitIn;

					if (req.debugID.present()) {
						g_traceBatch.addEvent("CommitDebug", req.debugID.get().first(), "CommitProxyServer.batcher");
					}

					if (!batch.size()) {
						if (now() - lastBatch > commitData->commitBatchInterval) {
							timeout = delayJittered(SERVER_KNOBS->COMMIT_TRANSACTION_BATCH_INTERVAL_FROM_IDLE,
							                        TaskPriority::ProxyCommitBatcher);
						} else {
							timeout = delayJittered(commitData->commitBatchInterval - (now() - lastBatch),
							                        TaskPriority::ProxyCommitBatcher);
						}
					}

					if ((batchBytes + bytes > CLIENT_KNOBS->TRANSACTION_SIZE_LIMIT || req.firstInBatch()) &&
					    batch.size()) {
						out.send({ std::move(batch), batchBytes });
						lastBatch = now();
						timeout = delayJittered(commitData->commitBatchInterval, TaskPriority::ProxyCommitBatcher);
						batch.clear();
						batchBytes = 0;
					}

					batch.push_back(req);
					batchBytes += bytes;
					commitData->commitBatchesMemBytesCount += bytes;
				}
				when(wait(timeout)) {}
			}
		}
		out.send({ std::move(batch), batchBytes });
		lastBatch = now();
	}
}

void createWhitelistBinPathVec(const std::string& binPath, std::vector<Standalone<StringRef>>& binPathVec) {
	TraceEvent(SevDebug, "BinPathConverter").detail("Input", binPath);
	StringRef input(binPath);
	while (input != StringRef()) {
		StringRef token = input.eat(","_sr);
		if (token != StringRef()) {
			const uint8_t* ptr = token.begin();
			while (ptr != token.end() && *ptr == ' ') {
				ptr++;
			}
			if (ptr != token.end()) {
				Standalone<StringRef> newElement(token.substr(ptr - token.begin()));
				TraceEvent(SevDebug, "BinPathItem").detail("Element", newElement);
				binPathVec.push_back(newElement);
			}
		}
	}
	return;
}

bool isWhitelisted(const std::vector<Standalone<StringRef>>& binPathVec, StringRef binPath) {
	TraceEvent("BinPath").detail("Value", binPath);
	for (const auto& item : binPathVec) {
		TraceEvent("Element").detail("Value", item);
	}
	return std::find(binPathVec.begin(), binPathVec.end(), binPath) != binPathVec.end();
}

ACTOR Future<Void> addBackupMutations(ProxyCommitData* self,
                                      const std::map<Key, MutationListRef>* logRangeMutations,
                                      LogPushData* toCommit,
                                      Version commitVersion,
                                      double* computeDuration,
                                      double* computeStart) {
	state std::map<Key, MutationListRef>::const_iterator logRangeMutation = logRangeMutations->cbegin();
	state int32_t version = commitVersion / CLIENT_KNOBS->LOG_RANGE_BLOCK_SIZE;
	state int yieldBytes = 0;
	state BinaryWriter valueWriter(Unversioned());

	toCommit->addTransactionInfo(SpanContext());

	// Serialize the log range mutations within the map
	for (; logRangeMutation != logRangeMutations->cend(); ++logRangeMutation) {
		// FIXME: this is re-implementing the serialize function of MutationListRef in order to have a yield
		valueWriter = BinaryWriter(IncludeVersion(ProtocolVersion::withBackupMutations()));
		valueWriter << logRangeMutation->second.totalSize();

		state MutationListRef::Blob* blobIter = logRangeMutation->second.blob_begin;
		while (blobIter) {
			if (yieldBytes > SERVER_KNOBS->DESIRED_TOTAL_BYTES) {
				yieldBytes = 0;
				if (g_network->check_yield(TaskPriority::ProxyCommitYield1)) {
					*computeDuration += g_network->timer() - *computeStart;
					wait(delay(0, TaskPriority::ProxyCommitYield1));
					*computeStart = g_network->timer();
				}
			}
			valueWriter.serializeBytes(blobIter->data);
			yieldBytes += blobIter->data.size();
			blobIter = blobIter->next;
		}

		Key val = valueWriter.toValue();

		BinaryWriter wr(Unversioned());

		// Serialize the log destination
		wr.serializeBytes(logRangeMutation->first);

		// Write the log keys and version information
		wr << (uint8_t)hashlittle(&version, sizeof(version), 0);
		wr << bigEndian64(commitVersion);

		MutationRef backupMutation;
		backupMutation.type = MutationRef::SetValue;
		uint32_t* partBuffer = nullptr;

		for (int part = 0; part * CLIENT_KNOBS->MUTATION_BLOCK_SIZE < val.size(); part++) {

			// Assign the second parameter as the part
			backupMutation.param2 = val.substr(
			    part * CLIENT_KNOBS->MUTATION_BLOCK_SIZE,
			    std::min(val.size() - part * CLIENT_KNOBS->MUTATION_BLOCK_SIZE, CLIENT_KNOBS->MUTATION_BLOCK_SIZE));

			// Write the last part of the mutation to the serialization, if the buffer is not defined
			if (!partBuffer) {
				// Serialize the part to the writer
				wr << bigEndian32(part);

				// Define the last buffer part
				partBuffer = (uint32_t*)((char*)wr.getData() + wr.getLength() - sizeof(uint32_t));
			} else {
				*partBuffer = bigEndian32(part);
			}

			// Define the mutation type and and location
			backupMutation.param1 = wr.toValue();
			ASSERT(backupMutation.param1.startsWith(
			    logRangeMutation->first)); // We are writing into the configured destination

			auto& tags = self->tagsForKey(backupMutation.param1);
			toCommit->addTags(tags);
			toCommit->writeTypedMessage(backupMutation);

			//			if (DEBUG_MUTATION("BackupProxyCommit", commitVersion, backupMutation)) {
			//				TraceEvent("BackupProxyCommitTo", self->dbgid).detail("To",
			// describe(tags)).detail("BackupMutation", backupMutation.toString())
			// .detail("BackupMutationSize", val.size()).detail("Version", commitVersion).detail("DestPath",
			// logRangeMutation.first) 					.detail("PartIndex", part).detail("PartIndexEndian",
			// bigEndian32(part)).detail("PartData", backupMutation.param1);
			//			}
		}
	}
	return Void();
}

ACTOR Future<Void> releaseResolvingAfter(ProxyCommitData* self, Future<Void> releaseDelay, int64_t localBatchNumber) {
	wait(releaseDelay);
	ASSERT(self->latestLocalCommitBatchResolving.get() == localBatchNumber - 1);
	self->latestLocalCommitBatchResolving.set(localBatchNumber);
	return Void();
}

ACTOR static Future<ResolveTransactionBatchReply> trackResolutionMetrics(Reference<Histogram> dist,
                                                                         Future<ResolveTransactionBatchReply> in) {
	state double startTime = now();
	ResolveTransactionBatchReply reply = wait(in);
	dist->sampleSeconds(now() - startTime);
	return reply;
}

namespace CommitBatch {

struct CommitBatchContext {
	using StoreCommit_t = std::vector<std::pair<Future<LogSystemDiskQueueAdapter::CommitMessage>, Future<Void>>>;

	ProxyCommitData* const pProxyCommitData;
	std::vector<CommitTransactionRequest> trs;
	int currentBatchMemBytesCount;

	double startTime;

	Optional<UID> debugID;

	bool forceRecovery = false;
	bool rejected = false; // If rejected due to long queue length

	int64_t localBatchNumber;
	LogPushData toCommit;

	int batchOperations = 0;

	Span span;

	int64_t batchBytes = 0;

	int latencyBucket = 0;

	Version commitVersion;
	Version prevVersion;

	int64_t maxTransactionBytes;
	std::vector<std::vector<int>> transactionResolverMap;
	std::vector<std::vector<std::vector<int>>> txReadConflictRangeIndexMap;

	Future<Void> releaseDelay;
	Future<Void> releaseFuture;

	std::vector<ResolveTransactionBatchReply> resolution;

	double computeStart;
	double computeDuration = 0;

	Arena arena;

	/// true if the batch is the 1st batch for this proxy, additional metadata
	/// processing is involved for this batch.
	bool isMyFirstBatch;
	bool firstStateMutations;

	Optional<Value> previousCoordinators;

	StoreCommit_t storeCommits;

	std::vector<uint8_t> committed;

	Optional<Key> lockedKey;
	bool locked;

	int commitCount = 0;

	std::vector<int> nextTr;

	bool lockedAfter;

	Optional<Value> metadataVersionAfter;

	int mutationCount = 0;
	int mutationBytes = 0;

	std::map<Key, MutationListRef> logRangeMutations;
	Arena logRangeMutationsArena;

	int transactionNum = 0;
	int yieldBytes = 0;

	LogSystemDiskQueueAdapter::CommitMessage msg;

	Future<Version> loggingComplete;

	double commitStartTime;

	std::unordered_map<uint16_t, Version> tpcvMap; // obtained from resolver
	std::set<Tag> writtenTags; // final set tags written to in the batch
	std::set<Tag> writtenTagsPreResolution; // tags written to in the batch not including any changes from the resolver.

	// Cipher keys to be used to encrypt mutations
	std::unordered_map<EncryptCipherDomainId, Reference<BlobCipherKey>> cipherKeys;

	CommitBatchContext(ProxyCommitData*, const std::vector<CommitTransactionRequest>*, const int);

	void setupTraceBatch();

	std::set<Tag> getWrittenTagsPreResolution();

private:
	void evaluateBatchSize();
};

std::set<Tag> CommitBatchContext::getWrittenTagsPreResolution() {
	std::set<Tag> transactionTags;
	std::vector<Tag> cacheVector = { cacheTag };
	for (int transactionNum = 0; transactionNum < trs.size(); transactionNum++) {
		int mutationNum = 0;
		VectorRef<MutationRef>* pMutations = &trs[transactionNum].transaction.mutations;
		for (; mutationNum < pMutations->size(); mutationNum++) {
			auto& m = (*pMutations)[mutationNum];
			if (isSingleKeyMutation((MutationRef::Type)m.type)) {
				auto& tags = pProxyCommitData->tagsForKey(m.param1);
				transactionTags.insert(tags.begin(), tags.end());
				if (pProxyCommitData->cacheInfo[m.param1]) {
					transactionTags.insert(cacheTag);
				}
			} else if (m.type == MutationRef::ClearRange) {
				KeyRangeRef clearRange(KeyRangeRef(m.param1, m.param2));
				auto ranges = pProxyCommitData->keyInfo.intersectingRanges(clearRange);
				auto firstRange = ranges.begin();
				++firstRange;
				if (firstRange == ranges.end()) {
					std::set<Tag> filteredTags;
					ranges.begin().value().populateTags();
					filteredTags.insert(ranges.begin().value().tags.begin(), ranges.begin().value().tags.end());
					transactionTags.insert(ranges.begin().value().tags.begin(), ranges.begin().value().tags.end());
				} else {
					std::set<Tag> allSources;
					for (auto r : ranges) {
						r.value().populateTags();
						allSources.insert(r.value().tags.begin(), r.value().tags.end());
						transactionTags.insert(r.value().tags.begin(), r.value().tags.end());
					}
				}
				if (pProxyCommitData->needsCacheTag(clearRange)) {
					transactionTags.insert(cacheTag);
				}
			} else {
				UNREACHABLE();
			}
		}
	}

	return transactionTags;
}

CommitBatchContext::CommitBatchContext(ProxyCommitData* const pProxyCommitData_,
                                       const std::vector<CommitTransactionRequest>* trs_,
                                       const int currentBatchMemBytesCount)
  : pProxyCommitData(pProxyCommitData_), trs(std::move(*const_cast<std::vector<CommitTransactionRequest>*>(trs_))),
    currentBatchMemBytesCount(currentBatchMemBytesCount), startTime(g_network->now()),
    localBatchNumber(++pProxyCommitData->localCommitBatchesStarted),
    toCommit(pProxyCommitData->logSystem, pProxyCommitData->localTLogCount), span("MP:commitBatch"_loc),
    committed(trs.size()) {

	evaluateBatchSize();

	if (batchOperations != 0) {
		latencyBucket =
		    std::min<int>(SERVER_KNOBS->PROXY_COMPUTE_BUCKETS - 1,
		                  SERVER_KNOBS->PROXY_COMPUTE_BUCKETS * batchBytes /
		                      (batchOperations * (CLIENT_KNOBS->VALUE_SIZE_LIMIT + CLIENT_KNOBS->KEY_SIZE_LIMIT)));
	}

	// since we are using just the former to limit the number of versions actually in flight!
	ASSERT(SERVER_KNOBS->MAX_READ_TRANSACTION_LIFE_VERSIONS <= SERVER_KNOBS->MAX_VERSIONS_IN_FLIGHT);
}

void CommitBatchContext::setupTraceBatch() {
	for (const auto& tr : trs) {
		if (tr.debugID.present()) {
			if (!debugID.present()) {
				debugID = nondeterministicRandom()->randomUniqueID();
			}

			g_traceBatch.addAttach("CommitAttachID", tr.debugID.get().first(), debugID.get().first());
		}
		span.addLink(tr.spanContext);
	}

	if (debugID.present()) {
		g_traceBatch.addEvent("CommitDebug", debugID.get().first(), "CommitProxyServer.commitBatch.Before");
	}
}

void CommitBatchContext::evaluateBatchSize() {
	for (const auto& tr : trs) {
		const auto& mutations = tr.transaction.mutations;
		batchOperations += mutations.size();
		batchBytes += mutations.expectedSize();
	}
}

// Try to identify recovery transaction and backup's apply mutations (blind writes).
// Both cannot be rejected and are approximated by looking at first mutation
// starting with 0xff.
bool canReject(const std::vector<CommitTransactionRequest>& trs) {
	for (const auto& tr : trs) {
		if (tr.transaction.mutations.empty())
			continue;
		if (!tr.tenantInfo.name.present() &&
		    (tr.transaction.mutations[0].param1.startsWith("\xff"_sr) || tr.transaction.read_conflict_ranges.empty())) {
			return false;
		}
	}
	return true;
}

double computeReleaseDelay(CommitBatchContext* self, double latencyBucket) {
	return std::min(SERVER_KNOBS->MAX_PROXY_COMPUTE,
	                self->batchOperations * self->pProxyCommitData->commitComputePerOperation[latencyBucket]);
}

ACTOR Future<Void> preresolutionProcessing(CommitBatchContext* self) {

	state ProxyCommitData* const pProxyCommitData = self->pProxyCommitData;
	state std::vector<CommitTransactionRequest>& trs = self->trs;
	state const int64_t localBatchNumber = self->localBatchNumber;
	state const int latencyBucket = self->latencyBucket;
	state const Optional<UID>& debugID = self->debugID;
	state Span span("MP:preresolutionProcessing"_loc, self->span.context);
	state double timeStart = now();

	if (self->localBatchNumber - self->pProxyCommitData->latestLocalCommitBatchResolving.get() >
	        SERVER_KNOBS->RESET_MASTER_BATCHES &&
	    now() - self->pProxyCommitData->lastMasterReset > SERVER_KNOBS->RESET_MASTER_DELAY) {
		TraceEvent(SevWarnAlways, "ResetMasterNetwork", self->pProxyCommitData->dbgid)
		    .detail("CurrentBatch", self->localBatchNumber)
		    .detail("InProcessBatch", self->pProxyCommitData->latestLocalCommitBatchResolving.get());
		FlowTransport::transport().resetConnection(self->pProxyCommitData->master.address());
		self->pProxyCommitData->lastMasterReset = now();
	}

	// Pre-resolution the commits
	CODE_PROBE(pProxyCommitData->latestLocalCommitBatchResolving.get() < localBatchNumber - 1, "Wait for local batch");
	wait(pProxyCommitData->latestLocalCommitBatchResolving.whenAtLeast(localBatchNumber - 1));
	pProxyCommitData->stats.computeLatency.addMeasurement(now() - timeStart);
	double queuingDelay = g_network->now() - timeStart;
	pProxyCommitData->stats.commitBatchQueuingDist->sampleSeconds(queuingDelay);
	if ((queuingDelay > (double)SERVER_KNOBS->MAX_READ_TRANSACTION_LIFE_VERSIONS / SERVER_KNOBS->VERSIONS_PER_SECOND ||
	     (g_network->isSimulated() && BUGGIFY_WITH_PROB(0.01))) &&
	    SERVER_KNOBS->PROXY_REJECT_BATCH_QUEUED_TOO_LONG && canReject(trs)) {
		// Disabled for the recovery transaction. otherwise, recovery can't finish and keeps doing more recoveries.
		CODE_PROBE(true, "Reject transactions in the batch");
		TraceEvent(SevWarnAlways, "ProxyReject", pProxyCommitData->dbgid)
		    .suppressFor(0.1)
		    .detail("QDelay", queuingDelay)
		    .detail("Transactions", trs.size())
		    .detail("BatchNumber", localBatchNumber);
		ASSERT(pProxyCommitData->latestLocalCommitBatchResolving.get() == localBatchNumber - 1);
		pProxyCommitData->latestLocalCommitBatchResolving.set(localBatchNumber);

		wait(pProxyCommitData->latestLocalCommitBatchLogging.whenAtLeast(localBatchNumber - 1));
		ASSERT(pProxyCommitData->latestLocalCommitBatchLogging.get() == localBatchNumber - 1);
		pProxyCommitData->latestLocalCommitBatchLogging.set(localBatchNumber);
		for (const auto& tr : trs) {
			tr.reply.sendError(transaction_too_old());
		}
		++pProxyCommitData->stats.commitBatchOut;
		pProxyCommitData->stats.txnCommitOut += trs.size();
		pProxyCommitData->stats.txnRejectedForQueuedTooLong += trs.size();
		self->rejected = true;
		return Void();
	}

	self->releaseDelay = delay(computeReleaseDelay(self, latencyBucket), TaskPriority::ProxyMasterVersionReply);

	if (debugID.present()) {
		g_traceBatch.addEvent(
		    "CommitDebug", debugID.get().first(), "CommitProxyServer.commitBatch.GettingCommitVersion");
	}

	if (SERVER_KNOBS->ENABLE_VERSION_VECTOR_TLOG_UNICAST) {
		self->writtenTagsPreResolution = self->getWrittenTagsPreResolution();
	}
	GetCommitVersionRequest req(span.context,
	                            pProxyCommitData->commitVersionRequestNumber++,
	                            pProxyCommitData->mostRecentProcessedRequestNumber,
	                            pProxyCommitData->dbgid);
	state double beforeGettingCommitVersion = now();
	GetCommitVersionReply versionReply = wait(brokenPromiseToNever(
	    pProxyCommitData->master.getCommitVersion.getReply(req, TaskPriority::ProxyMasterVersionReply)));

	pProxyCommitData->mostRecentProcessedRequestNumber = versionReply.requestNum;

	pProxyCommitData->stats.txnCommitVersionAssigned += trs.size();
	pProxyCommitData->stats.lastCommitVersionAssigned = versionReply.version;
	pProxyCommitData->stats.getCommitVersionDist->sampleSeconds(now() - beforeGettingCommitVersion);

	self->commitVersion = versionReply.version;
	self->prevVersion = versionReply.prevVersion;

	//TraceEvent("CPGetVersion", pProxyCommitData->dbgid).detail("Master", pProxyCommitData->master.id().toString()).detail("CommitVersion", self->commitVersion).detail("PrvVersion", self->prevVersion);

	for (auto it : versionReply.resolverChanges) {
		auto rs = pProxyCommitData->keyResolvers.modify(it.range);
		for (auto r = rs.begin(); r != rs.end(); ++r)
			r->value().emplace_back(versionReply.resolverChangesVersion, it.dest);
	}

	//TraceEvent("ProxyGotVer", pProxyContext->dbgid).detail("Commit", commitVersion).detail("Prev", prevVersion);

	if (debugID.present()) {
		g_traceBatch.addEvent("CommitDebug", debugID.get().first(), "CommitProxyServer.commitBatch.GotCommitVersion");
	}

	return Void();
}

namespace {
// Routine allows caller to find TenantName for a given TenantId. It returns empty optional when either TenantId is
// invalid or tenant is unknown
Optional<TenantName> getTenantName(ProxyCommitData* commitData, int64_t tenantId) {
	if (tenantId != TenantInfo::INVALID_TENANT) {
		auto itr = commitData->tenantIdIndex.find(tenantId);
		if (itr != commitData->tenantIdIndex.end()) {
			return Optional<TenantName>(itr->second);
		}
	}

	return Optional<TenantName>();
}

std::pair<EncryptCipherDomainName, EncryptCipherDomainId> getEncryptDetailsFromMutationRef(ProxyCommitData* commitData,
                                                                                           MutationRef m) {
	std::pair<EncryptCipherDomainName, EncryptCipherDomainId> details(EncryptCipherDomainName(),
	                                                                  INVALID_ENCRYPT_DOMAIN_ID);

	// Possible scenarios:
	// 1. Encryption domain (Tenant details) weren't explicitly provided, extract Tenant details using
	// TenantPrefix (first 8 bytes of FDBKey)
	// 2. Encryption domain isn't available, leverage 'default encryption domain'

	if (isSystemKey(m.param1)) {
		// Encryption domain == FDB SystemKeyspace encryption domain
		details.first = EncryptCipherDomainName(FDB_SYSTEM_KEYSPACE_ENCRYPT_DOMAIN_NAME);
		details.second = SYSTEM_KEYSPACE_ENCRYPT_DOMAIN_ID;
	} else if (commitData->tenantMap.empty()) {
		// Cluster serves no-tenants; use 'default encryption domain'
	} else if (isSingleKeyMutation((MutationRef::Type)m.type)) {
		ASSERT_NE((MutationRef::Type)m.type, MutationRef::Type::ClearRange);

		if (m.param1.size() >= TENANT_PREFIX_SIZE) {
			// Parse mutation key to determine mutation encryption domain
			StringRef prefix = m.param1.substr(0, TENANT_PREFIX_SIZE);
			int64_t tenantId = TenantMapEntry::prefixToId(prefix, EnforceValidTenantId::False);
			if (tenantId != TenantInfo::INVALID_TENANT) {
				Optional<TenantName> tenantName = getTenantName(commitData, tenantId);
				if (tenantName.present()) {
					details.first = tenantName.get();
					details.second = tenantId;
				}
			} else {
				// Leverage 'default encryption domain'
			}
		}
	} else {
		// ClearRange is the 'only' MultiKey transaction allowed
		ASSERT_EQ((MutationRef::Type)m.type, MutationRef::Type::ClearRange);

		// FIXME: Handle Clear-range transaction, actions needed:
		// 1. Transaction range can spawn multiple encryption domains (tenants)
		// 2. Transaction can be a multi-key transaction spawning multiple tenants
		// For now fallback to 'default encryption domain'

		CODE_PROBE(true, "ClearRange mutation encryption");
	}

	// Unknown tenant, fallback to fdb default encryption domain
	if (details.second == INVALID_ENCRYPT_DOMAIN_ID) {
		ASSERT_EQ(details.first.size(), 0);
		details.first = EncryptCipherDomainName(FDB_DEFAULT_ENCRYPT_DOMAIN_NAME);
		details.second = FDB_DEFAULT_ENCRYPT_DOMAIN_ID;

		CODE_PROBE(true, "Default domain mutation encryption");
	}

	ASSERT_GT(details.first.size(), 0);

	return details;
}

} // namespace

ACTOR Future<Void> getResolution(CommitBatchContext* self) {
	state double resolutionStart = now();
	// Sending these requests is the fuzzy border between phase 1 and phase 2; it could conceivably overlap with
	// resolution processing but is still using CPU
	state ProxyCommitData* pProxyCommitData = self->pProxyCommitData;
	std::vector<CommitTransactionRequest>& trs = self->trs;
	state Span span("MP:getResolution"_loc, self->span.context);

	ResolutionRequestBuilder requests(
	    pProxyCommitData, self->commitVersion, self->prevVersion, pProxyCommitData->version.get(), span);
	int conflictRangeCount = 0;
	self->maxTransactionBytes = 0;
	for (int t = 0; t < trs.size(); t++) {
		requests.addTransaction(trs[t], self->commitVersion, t);
		conflictRangeCount +=
		    trs[t].transaction.read_conflict_ranges.size() + trs[t].transaction.write_conflict_ranges.size();
		//TraceEvent("MPTransactionDump", self->dbgid).detail("Snapshot", trs[t].transaction.read_snapshot);
		// for(auto& m : trs[t].transaction.mutations)
		self->maxTransactionBytes = std::max<int64_t>(self->maxTransactionBytes, trs[t].transaction.expectedSize());
		//	TraceEvent("MPTransactionsDump", self->dbgid).detail("Mutation", m.toString());
	}
	pProxyCommitData->stats.conflictRanges += conflictRangeCount;

	for (int r = 1; r < pProxyCommitData->resolvers.size(); r++)
		ASSERT(requests.requests[r].txnStateTransactions.size() == requests.requests[0].txnStateTransactions.size());

	pProxyCommitData->stats.txnCommitResolving += trs.size();
	std::vector<Future<ResolveTransactionBatchReply>> replies;
	for (int r = 0; r < pProxyCommitData->resolvers.size(); r++) {
		requests.requests[r].debugID = self->debugID;
		requests.requests[r].writtenTags = self->writtenTagsPreResolution;
		replies.push_back(trackResolutionMetrics(pProxyCommitData->stats.resolverDist[r],
		                                         brokenPromiseToNever(pProxyCommitData->resolvers[r].resolve.getReply(
		                                             requests.requests[r], TaskPriority::ProxyResolverReply))));
	}

	self->transactionResolverMap.swap(requests.transactionResolverMap);
	// Used to report conflicting keys
	self->txReadConflictRangeIndexMap.swap(requests.txReadConflictRangeIndexMap);

	// Fetch cipher keys if needed.
	state Future<std::unordered_map<EncryptCipherDomainId, Reference<BlobCipherKey>>> getCipherKeys;
	if (pProxyCommitData->isEncryptionEnabled) {
		static std::unordered_map<EncryptCipherDomainId, EncryptCipherDomainName> defaultDomains = {
			{ SYSTEM_KEYSPACE_ENCRYPT_DOMAIN_ID, FDB_SYSTEM_KEYSPACE_ENCRYPT_DOMAIN_NAME },
			{ ENCRYPT_HEADER_DOMAIN_ID, FDB_ENCRYPT_HEADER_DOMAIN_NAME },
			{ FDB_DEFAULT_ENCRYPT_DOMAIN_ID, FDB_DEFAULT_ENCRYPT_DOMAIN_NAME }
		};
		std::unordered_map<EncryptCipherDomainId, EncryptCipherDomainName> encryptDomains = defaultDomains;
		for (int t = 0; t < trs.size(); t++) {
			TenantInfo const& tenantInfo = trs[t].tenantInfo;
			int64_t tenantId = tenantInfo.tenantId;
			Optional<TenantNameRef> const& tenantName = tenantInfo.name;
			if (tenantId != TenantInfo::INVALID_TENANT) {
				ASSERT(tenantName.present());
				encryptDomains[tenantId] = Standalone(tenantName.get(), tenantInfo.arena);
			} else {
				// Optimization: avoid enumerating mutations if cluster only serves default encryption domains
				if (pProxyCommitData->tenantMap.size() > 0) {
					for (auto m : trs[t].transaction.mutations) {
						std::pair<EncryptCipherDomainName, int64_t> details =
						    getEncryptDetailsFromMutationRef(pProxyCommitData, m);
						encryptDomains[details.second] = details.first;
					}
				} else {
					// Ensure default encryption domain-ids are present.
					ASSERT_EQ(encryptDomains.count(SYSTEM_KEYSPACE_ENCRYPT_DOMAIN_ID), 1);
					ASSERT_EQ(encryptDomains.count(FDB_DEFAULT_ENCRYPT_DOMAIN_ID), 1);
				}
			}
		}
		getCipherKeys = getLatestEncryptCipherKeys(pProxyCommitData->db, encryptDomains, BlobCipherMetrics::TLOG);
	}

	self->releaseFuture = releaseResolvingAfter(pProxyCommitData, self->releaseDelay, self->localBatchNumber);

	if (self->localBatchNumber - self->pProxyCommitData->latestLocalCommitBatchLogging.get() >
	        SERVER_KNOBS->RESET_RESOLVER_BATCHES &&
	    now() - self->pProxyCommitData->lastResolverReset > SERVER_KNOBS->RESET_RESOLVER_DELAY) {
		for (int r = 0; r < self->pProxyCommitData->resolvers.size(); r++) {
			TraceEvent(SevWarnAlways, "ResetResolverNetwork", self->pProxyCommitData->dbgid)
			    .detail("PeerAddr", self->pProxyCommitData->resolvers[r].address())
			    .detail("CurrentBatch", self->localBatchNumber)
			    .detail("InProcessBatch", self->pProxyCommitData->latestLocalCommitBatchLogging.get());
			FlowTransport::transport().resetConnection(self->pProxyCommitData->resolvers[r].address());
		}
		self->pProxyCommitData->lastResolverReset = now();
	}

	// Wait for the final resolution
	std::vector<ResolveTransactionBatchReply> resolutionResp = wait(getAll(replies));
	self->resolution.swap(*const_cast<std::vector<ResolveTransactionBatchReply>*>(&resolutionResp));

	self->pProxyCommitData->stats.resolutionDist->sampleSeconds(now() - resolutionStart);
	if (self->debugID.present()) {
		g_traceBatch.addEvent(
		    "CommitDebug", self->debugID.get().first(), "CommitProxyServer.commitBatch.AfterResolution");
	}
	if (pProxyCommitData->isEncryptionEnabled) {
		std::unordered_map<EncryptCipherDomainId, Reference<BlobCipherKey>> cipherKeys = wait(getCipherKeys);
		self->cipherKeys = cipherKeys;
	}

	return Void();
}

void assertResolutionStateMutationsSizeConsistent(const std::vector<ResolveTransactionBatchReply>& resolution) {
	for (int r = 1; r < resolution.size(); r++) {
		ASSERT(resolution[r].stateMutations.size() == resolution[0].stateMutations.size());
		if (SERVER_KNOBS->ENABLE_VERSION_VECTOR_TLOG_UNICAST) {
			ASSERT_EQ(resolution[0].tpcvMap.size(), resolution[r].tpcvMap.size());
		}
		for (int s = 0; s < resolution[r].stateMutations.size(); s++) {
			ASSERT(resolution[r].stateMutations[s].size() == resolution[0].stateMutations[s].size());
		}
	}
}

// Compute and apply "metadata" effects of each other proxy's most recent batch
void applyMetadataEffect(CommitBatchContext* self) {
	bool initialState = self->isMyFirstBatch;
	self->firstStateMutations = self->isMyFirstBatch;
	for (int versionIndex = 0; versionIndex < self->resolution[0].stateMutations.size(); versionIndex++) {
		// pProxyCommitData->logAdapter->setNextVersion( ??? );  << Ideally we would be telling the log adapter that the
		// pushes in this commit will be in the version at which these state mutations were committed by another proxy,
		// but at present we don't have that information here.  So the disk queue may be unnecessarily conservative
		// about popping.

		for (int transactionIndex = 0;
		     transactionIndex < self->resolution[0].stateMutations[versionIndex].size() && !self->forceRecovery;
		     transactionIndex++) {
			bool committed = true;
			for (int resolver = 0; resolver < self->resolution.size(); resolver++)
				committed =
				    committed && self->resolution[resolver].stateMutations[versionIndex][transactionIndex].committed;
			if (committed) {
				applyMetadataMutations(SpanContext(),
				                       *self->pProxyCommitData,
				                       self->arena,
				                       self->pProxyCommitData->logSystem,
				                       self->resolution[0].stateMutations[versionIndex][transactionIndex].mutations,
				                       /* pToCommit= */ nullptr,
				                       /* pCipherKeys= */ nullptr,
				                       self->forceRecovery,
				                       /* version= */ self->commitVersion,
				                       /* popVersion= */ 0,
				                       /* initialCommit */ false);
			}
			if (self->resolution[0].stateMutations[versionIndex][transactionIndex].mutations.size() &&
			    self->firstStateMutations) {
				ASSERT(committed);
				self->firstStateMutations = false;
				self->forceRecovery = false;
			}
		}

		// These changes to txnStateStore will be committed by the other proxy, so we simply discard the commit message
		auto fcm = self->pProxyCommitData->logAdapter->getCommitMessage();
		self->storeCommits.emplace_back(fcm, self->pProxyCommitData->txnStateStore->commit());

		if (initialState) {
			initialState = false;
			self->forceRecovery = false;
			self->pProxyCommitData->txnStateStore->resyncLog();

			for (auto& p : self->storeCommits) {
				ASSERT(!p.second.isReady());
				p.first.get().acknowledge.send(Void());
				ASSERT(p.second.isReady());
			}
			self->storeCommits.clear();
		}
	}
}

/// Determine which transactions actually committed (conservatively) by combining results from the resolvers
void determineCommittedTransactions(CommitBatchContext* self) {
	auto pProxyCommitData = self->pProxyCommitData;
	const auto& trs = self->trs;

	ASSERT(self->transactionResolverMap.size() == self->committed.size());
	// For each commitTransactionRef, it is only sent to resolvers specified in transactionResolverMap
	// Thus, we use this nextTr to track the correct transaction index on each resolver.
	self->nextTr.resize(self->resolution.size());
	for (int t = 0; t < trs.size(); t++) {
		uint8_t commit = ConflictBatch::TransactionCommitted;
		for (int r : self->transactionResolverMap[t]) {
			commit = std::min(self->resolution[r].committed[self->nextTr[r]++], commit);
		}
		self->committed[t] = commit;
	}
	for (int r = 0; r < self->resolution.size(); r++)
		ASSERT(self->nextTr[r] == self->resolution[r].committed.size());

	pProxyCommitData->logAdapter->setNextVersion(self->commitVersion);

	self->lockedKey = pProxyCommitData->txnStateStore->readValue(databaseLockedKey).get();
	self->locked = self->lockedKey.present() && self->lockedKey.get().size();

	const Optional<Value> mustContainSystemKey =
	    pProxyCommitData->txnStateStore->readValue(mustContainSystemMutationsKey).get();
	if (mustContainSystemKey.present() && mustContainSystemKey.get().size()) {
		for (int t = 0; t < trs.size(); t++) {
			if (self->committed[t] == ConflictBatch::TransactionCommitted) {
				bool foundSystem = false;
				for (auto& m : trs[t].transaction.mutations) {
					if ((m.type == MutationRef::ClearRange ? m.param2 : m.param1) >= nonMetadataSystemKeys.end) {
						foundSystem = true;
						break;
					}
				}
				if (!foundSystem) {
					self->committed[t] = ConflictBatch::TransactionConflict;
				}
			}
		}
	}
}

// This first pass through committed transactions deals with "metadata" effects (modifications of txnStateStore, changes
// to storage servers' responsibilities)
ACTOR Future<Void> applyMetadataToCommittedTransactions(CommitBatchContext* self) {
	auto pProxyCommitData = self->pProxyCommitData;
	const auto& trs = self->trs;

	int t;
	for (t = 0; t < trs.size() && !self->forceRecovery; t++) {
		if (self->committed[t] == ConflictBatch::TransactionCommitted && (!self->locked || trs[t].isLockAware())) {
			ErrorOr<Optional<TenantMapEntry>> result = getTenantEntry(
			    pProxyCommitData, trs[t].tenantInfo.name.castTo<TenantNameRef>(), trs[t].tenantInfo.tenantId, true);

			if (result.isError()) {
				self->committed[t] = ConflictBatch::TransactionTenantFailure;
				trs[t].reply.sendError(result.getError());
			} else {
				self->commitCount++;
				applyMetadataMutations(trs[t].spanContext,
				                       *pProxyCommitData,
				                       self->arena,
				                       pProxyCommitData->logSystem,
				                       trs[t].transaction.mutations,
				                       SERVER_KNOBS->PROXY_USE_RESOLVER_PRIVATE_MUTATIONS ? nullptr : &self->toCommit,
				                       pProxyCommitData->isEncryptionEnabled ? &self->cipherKeys : nullptr,
				                       self->forceRecovery,
				                       self->commitVersion,
				                       self->commitVersion + 1,
				                       /* initialCommit= */ false);
			}
		}
		if (self->firstStateMutations) {
			ASSERT(self->committed[t] == ConflictBatch::TransactionCommitted);
			self->firstStateMutations = false;
			self->forceRecovery = false;
		}
	}
	if (self->forceRecovery) {
		for (; t < trs.size(); t++)
			self->committed[t] = ConflictBatch::TransactionConflict;
		TraceEvent(SevWarn, "RestartingTxnSubsystem", pProxyCommitData->dbgid).detail("Stage", "AwaitCommit");
	}
	if (SERVER_KNOBS->PROXY_USE_RESOLVER_PRIVATE_MUTATIONS) {
		// Resolver also calculates forceRecovery and only applies metadata mutations
		// in the same set of transactions as this proxy.
		ResolveTransactionBatchReply& reply = self->resolution[0];
		self->toCommit.setMutations(reply.privateMutationCount, reply.privateMutations);
		if (SERVER_KNOBS->ENABLE_VERSION_VECTOR_TLOG_UNICAST) {
			// TraceEvent("ResolverReturn").detail("ReturnTags",reply.writtenTags).detail("TPCVsize",reply.tpcvMap.size()).detail("ReqTags",self->writtenTagsPreResolution);
			self->tpcvMap = reply.tpcvMap;
		}
		self->toCommit.addWrittenTags(reply.writtenTags);
	}

	self->lockedKey = pProxyCommitData->txnStateStore->readValue(databaseLockedKey).get();
	self->lockedAfter = self->lockedKey.present() && self->lockedKey.get().size();

	self->metadataVersionAfter = pProxyCommitData->txnStateStore->readValue(metadataVersionKey).get();

	auto fcm = pProxyCommitData->logAdapter->getCommitMessage();
	self->storeCommits.emplace_back(fcm, pProxyCommitData->txnStateStore->commit());
	pProxyCommitData->version.set(self->commitVersion);
	if (!pProxyCommitData->validState.isSet())
		pProxyCommitData->validState.send(Void());
	ASSERT(self->commitVersion);

	if (!self->isMyFirstBatch &&
	    pProxyCommitData->txnStateStore->readValue(coordinatorsKey).get().get() != self->previousCoordinators.get()) {
		wait(brokenPromiseToNever(pProxyCommitData->db->get().clusterInterface.changeCoordinators.getReply(
		    ChangeCoordinatorsRequest(pProxyCommitData->txnStateStore->readValue(coordinatorsKey).get().get(),
		                              self->pProxyCommitData->master.id()))));
		ASSERT(false); // ChangeCoordinatorsRequest should always throw
	}

	return Void();
}

ACTOR Future<MutationRef> writeMutation(CommitBatchContext* self,
                                        int64_t tenantId,
                                        const MutationRef* mutation,
                                        Optional<MutationRef>* encryptedMutationOpt,
                                        Arena* arena) {
	static_assert(TenantInfo::INVALID_TENANT == INVALID_ENCRYPT_DOMAIN_ID);

	if (self->pProxyCommitData->isEncryptionEnabled) {
		state EncryptCipherDomainId domainId = tenantId;
		state MutationRef encryptedMutation;

		if (encryptedMutationOpt->present()) {
			CODE_PROBE(true, "using already encrypted mutation");
			encryptedMutation = encryptedMutationOpt->get();
			ASSERT(encryptedMutation.isEncrypted());
			// During simulation check whether the encrypted mutation matches the decrpyted mutation
			if (g_network && g_network->isSimulated()) {
				Reference<AsyncVar<ServerDBInfo> const> dbInfo = self->pProxyCommitData->db;
				state const BlobCipherEncryptHeader* header = encryptedMutation.encryptionHeader();
				TextAndHeaderCipherKeys cipherKeys =
				    wait(getEncryptCipherKeys(dbInfo, *header, BlobCipherMetrics::TLOG));
				MutationRef decryptedMutation = encryptedMutation.decrypt(cipherKeys, *arena, BlobCipherMetrics::TLOG);
				ASSERT(decryptedMutation.param1 == mutation->param1 && decryptedMutation.param2 == mutation->param2 &&
				       decryptedMutation.type == mutation->type);
			}
		} else {
			if (domainId == INVALID_ENCRYPT_DOMAIN_ID) {
				std::pair<EncryptCipherDomainName, EncryptCipherDomainId> p =
				    getEncryptDetailsFromMutationRef(self->pProxyCommitData, *mutation);
				domainId = p.second;

				if (self->cipherKeys.find(domainId) == self->cipherKeys.end()) {
					Reference<BlobCipherKey> cipherKey = wait(getLatestEncryptCipherKey(
					    self->pProxyCommitData->db, domainId, p.first, BlobCipherMetrics::TLOG));
					self->cipherKeys[domainId] = cipherKey;
				}

				CODE_PROBE(true, "Raw access mutation encryption");
			}

			ASSERT_NE(domainId, INVALID_ENCRYPT_DOMAIN_ID);
			encryptedMutation = mutation->encrypt(self->cipherKeys, domainId, *arena, BlobCipherMetrics::TLOG);
		}
		self->toCommit.writeTypedMessage(encryptedMutation);
		return encryptedMutation;
	} else {
		self->toCommit.writeTypedMessage(*mutation);
		return *mutation;
	}
}

/// This second pass through committed transactions assigns the actual mutations to the appropriate storage servers'
/// tags
ACTOR Future<Void> assignMutationsToStorageServers(CommitBatchContext* self) {
	state ProxyCommitData* const pProxyCommitData = self->pProxyCommitData;
	state std::vector<CommitTransactionRequest>& trs = self->trs;

	for (; self->transactionNum < trs.size(); self->transactionNum++) {
		if (!(self->committed[self->transactionNum] == ConflictBatch::TransactionCommitted &&
		      (!self->locked || trs[self->transactionNum].isLockAware()))) {
			continue;
		}

		state bool checkSample = trs[self->transactionNum].commitCostEstimation.present();
		state Optional<ClientTrCommitCostEstimation>* trCost = &trs[self->transactionNum].commitCostEstimation;
		state int mutationNum = 0;
		state VectorRef<MutationRef>* pMutations = &trs[self->transactionNum].transaction.mutations;
		state VectorRef<Optional<MutationRef>>* encryptedMutations =
		    &trs[self->transactionNum].transaction.encryptedMutations;
		ASSERT(encryptedMutations->size() == 0 || encryptedMutations->size() == pMutations->size());
		state int64_t tenantId = trs[self->transactionNum].tenantInfo.tenantId;

		self->toCommit.addTransactionInfo(trs[self->transactionNum].spanContext);

		for (; mutationNum < pMutations->size(); mutationNum++) {
			if (self->yieldBytes > SERVER_KNOBS->DESIRED_TOTAL_BYTES) {
				self->yieldBytes = 0;
				if (g_network->check_yield(TaskPriority::ProxyCommitYield1)) {
					self->computeDuration += g_network->timer() - self->computeStart;
					wait(delay(0, TaskPriority::ProxyCommitYield1));
					self->computeStart = g_network->timer();
				}
			}

			state MutationRef m = (*pMutations)[mutationNum];
			state Optional<MutationRef> encryptedMutation =
			    encryptedMutations->size() > 0 ? (*encryptedMutations)[mutationNum] : Optional<MutationRef>();
			state Arena arena;
			state MutationRef writtenMutation;
			self->mutationCount++;
			self->mutationBytes += m.expectedSize();
			self->yieldBytes += m.expectedSize();
			ASSERT(!m.isEncrypted());
			// Determine the set of tags (responsible storage servers) for the mutation, splitting it
			// if necessary.  Serialize (splits of) the mutation into the message buffer and add the tags.
			if (isSingleKeyMutation((MutationRef::Type)m.type)) {
				auto& tags = pProxyCommitData->tagsForKey(m.param1);

				// sample single key mutation based on cost
				// the expectation of sampling is every COMMIT_SAMPLE_COST sample once
				if (checkSample) {
					double totalCosts = trCost->get().writeCosts;
					double cost = getWriteOperationCost(m.expectedSize());
					double mul = std::max(1.0, totalCosts / std::max(1.0, (double)CLIENT_KNOBS->COMMIT_SAMPLE_COST));
					ASSERT(totalCosts > 0);
					double prob = mul * cost / totalCosts;

					if (deterministicRandom()->random01() < prob) {
						for (const auto& ssInfo : pProxyCommitData->keyInfo[m.param1].src_info) {
							auto id = ssInfo->interf.id();
							// scale cost
							cost = cost < CLIENT_KNOBS->COMMIT_SAMPLE_COST ? CLIENT_KNOBS->COMMIT_SAMPLE_COST : cost;
							pProxyCommitData->updateSSTagCost(id, trs[self->transactionNum].tagSet.get(), m, cost);
						}
					}
				}

				if (pProxyCommitData->singleKeyMutationEvent->enabled) {
					KeyRangeRef shard = pProxyCommitData->keyInfo.rangeContaining(m.param1).range();
					pProxyCommitData->singleKeyMutationEvent->tag1 = (int64_t)tags[0].id;
					pProxyCommitData->singleKeyMutationEvent->tag2 = (int64_t)tags[1].id;
					pProxyCommitData->singleKeyMutationEvent->tag3 = (int64_t)tags[2].id;
					pProxyCommitData->singleKeyMutationEvent->shardBegin = shard.begin;
					pProxyCommitData->singleKeyMutationEvent->shardEnd = shard.end;
					pProxyCommitData->singleKeyMutationEvent->log();
				}

				DEBUG_MUTATION("ProxyCommit", self->commitVersion, m, pProxyCommitData->dbgid).detail("To", tags);
				self->toCommit.addTags(tags);
				if (pProxyCommitData->cacheInfo[m.param1]) {
					self->toCommit.addTag(cacheTag);
				}
				if (encryptedMutation.present()) {
					ASSERT(encryptedMutation.get().isEncrypted());
				}
				MutationRef tempMutation = wait(writeMutation(self, tenantId, &m, &encryptedMutation, &arena));
				writtenMutation = tempMutation;
			} else if (m.type == MutationRef::ClearRange) {
				KeyRangeRef clearRange(KeyRangeRef(m.param1, m.param2));
				auto ranges = pProxyCommitData->keyInfo.intersectingRanges(clearRange);
				auto firstRange = ranges.begin();
				++firstRange;
				if (firstRange == ranges.end()) {
					// Fast path
					DEBUG_MUTATION("ProxyCommit", self->commitVersion, m, pProxyCommitData->dbgid)
					    .detail("To", ranges.begin().value().tags);
					ranges.begin().value().populateTags();
					self->toCommit.addTags(ranges.begin().value().tags);

					// check whether clear is sampled
					if (checkSample && !trCost->get().clearIdxCosts.empty() &&
					    trCost->get().clearIdxCosts[0].first == mutationNum) {
						for (const auto& ssInfo : ranges.begin().value().src_info) {
							auto id = ssInfo->interf.id();
							pProxyCommitData->updateSSTagCost(
							    id, trs[self->transactionNum].tagSet.get(), m, trCost->get().clearIdxCosts[0].second);
						}
						trCost->get().clearIdxCosts.pop_front();
					}
				} else {
					CODE_PROBE(true, "A clear range extends past a shard boundary");
					std::set<Tag> allSources;
					for (auto r : ranges) {
						r.value().populateTags();
						allSources.insert(r.value().tags.begin(), r.value().tags.end());

						// check whether clear is sampled
						if (checkSample && !trCost->get().clearIdxCosts.empty() &&
						    trCost->get().clearIdxCosts[0].first == mutationNum) {
							for (const auto& ssInfo : r.value().src_info) {
								auto id = ssInfo->interf.id();
								pProxyCommitData->updateSSTagCost(id,
								                                  trs[self->transactionNum].tagSet.get(),
								                                  m,
								                                  trCost->get().clearIdxCosts[0].second);
							}
							trCost->get().clearIdxCosts.pop_front();
						}
					}

					DEBUG_MUTATION("ProxyCommit", self->commitVersion, m)
					    .detail("Dbgid", pProxyCommitData->dbgid)
					    .detail("To", allSources);
					self->toCommit.addTags(allSources);
				}

				if (pProxyCommitData->needsCacheTag(clearRange)) {
					self->toCommit.addTag(cacheTag);
				}
				MutationRef tempMutation = wait(writeMutation(self, tenantId, &m, &encryptedMutation, &arena));
				writtenMutation = tempMutation;
			} else {
				UNREACHABLE();
			}

			if (pProxyCommitData->vecBackupKeys.size() <= 1) {
				continue;
			}

			// Check whether the mutation intersects any legal backup ranges
			// If so, it will be clamped to the intersecting range(s) later
			bool hasCandidateBackupKeys = false;
			if (normalKeys.contains(m.param1) || m.param1 == metadataVersionKey) {
				hasCandidateBackupKeys = true;
			} else if (m.type != MutationRef::Type::ClearRange) {
				hasCandidateBackupKeys = systemBackupMutationMask().rangeContaining(m.param1).value();
			} else {
				for (auto& r : systemBackupMutationMask().intersectingRanges(KeyRangeRef(m.param1, m.param2))) {
					if (r->value()) {
						hasCandidateBackupKeys = true;
						break;
					}
				}
			}
			if (!hasCandidateBackupKeys) {
				continue;
			}

			if (m.type != MutationRef::Type::ClearRange) {
				// Add the mutation to the relevant backup tag
				for (auto backupName : pProxyCommitData->vecBackupKeys[m.param1]) {
					// If encryption is enabled make sure the mutation we are writing is also encrypted
					ASSERT(!self->pProxyCommitData->isEncryptionEnabled || writtenMutation.isEncrypted());
					self->logRangeMutations[backupName].push_back_deep(self->logRangeMutationsArena, writtenMutation);
				}
			} else {
				KeyRangeRef mutationRange(m.param1, m.param2);
				KeyRangeRef intersectionRange;

				// Identify and add the intersecting ranges of the mutation to the array of mutations to serialize
				for (auto backupRange : pProxyCommitData->vecBackupKeys.intersectingRanges(mutationRange)) {
					// Get the backup sub range
					const auto& backupSubrange = backupRange.range();

					// Determine the intersecting range
					intersectionRange = mutationRange & backupSubrange;

					// Create the custom mutation for the specific backup tag
					MutationRef backupMutation(
					    MutationRef::Type::ClearRange, intersectionRange.begin, intersectionRange.end);

					// TODO (Nim): Currently clear ranges are encrypted using the default encryption key, this must be
					// changed to account for clear ranges which span tenant boundaries
					if (self->pProxyCommitData->isEncryptionEnabled) {
						if (backupMutation.param1 == m.param1 && backupMutation.param2 == m.param2 &&
						    encryptedMutation.present()) {
							backupMutation = encryptedMutation.get();
						} else {
							std::pair<EncryptCipherDomainName, EncryptCipherDomainId> p =
							    getEncryptDetailsFromMutationRef(self->pProxyCommitData, backupMutation);
							EncryptCipherDomainId domainId = p.second;
							backupMutation =
							    backupMutation.encrypt(self->cipherKeys, domainId, arena, BlobCipherMetrics::BACKUP);
						}
					}

					// Add the mutation to the relevant backup tag
					for (auto backupName : backupRange.value()) {
						self->logRangeMutations[backupName].push_back_deep(self->logRangeMutationsArena,
						                                                   backupMutation);
					}
				}
			}
		}

		if (checkSample) {
			self->pProxyCommitData->stats.txnExpensiveClearCostEstCount +=
			    trs[self->transactionNum].commitCostEstimation.get().expensiveCostEstCount;
		}
	}

	return Void();
}

// Send the version and the set of tags we are writing to to the version indexers. This can be made asynchronous in the
// future, but for now it isn't in order to simplify the implementation.
Future<Void> informVersionIndexers(CommitBatchContext* self) {
	const auto& versionIndexers = self->pProxyCommitData->db->get().versionIndexers;
	// If there are no version indexers configured, then we don't have to wait for them.
	if (versionIndexers.empty()) {
		return Future<Void>(Void());
	}

	VersionIndexerCommitRequest req;
	req.commitVersion = self->commitVersion;
	req.previousVersion = self->prevVersion;
	req.minKnownCommittedVersion = self->pProxyCommitData->minKnownCommittedVersion;
	const std::unordered_set<Tag>& tags = self->toCommit.getWrittenTags();
	req.tags.reserve(tags.size());
	req.tags.insert(req.tags.end(), tags.begin(), tags.end());

	std::vector<Future<Void>> resp;
	resp.reserve(versionIndexers.size());
	for (const auto& vi : versionIndexers) {
		req.reply = ReplyPromise<Void>();
		resp.emplace_back(vi.commit.getReply(req));
	}

	return waitForAll(resp);
}

// A helper function. We need to wait on logging and on the version indexers to acknowledge the write. However, we are
// only interested in the result from the tlogs.
ACTOR Future<Version> loggingComplete(Future<Version> logging, Future<Void> versionIndexersInformed) {
	wait(versionIndexersInformed && success(logging));
	return logging.get();
}

ACTOR Future<Void> postResolution(CommitBatchContext* self) {
	state double postResolutionStart = now();
	state ProxyCommitData* const pProxyCommitData = self->pProxyCommitData;
	state std::vector<CommitTransactionRequest>& trs = self->trs;
	state const int64_t localBatchNumber = self->localBatchNumber;
	state const Optional<UID>& debugID = self->debugID;
	state Span span("MP:postResolution"_loc, self->span.context);

	bool queuedCommits = pProxyCommitData->latestLocalCommitBatchLogging.get() < localBatchNumber - 1;
	CODE_PROBE(queuedCommits, "Queuing post-resolution commit processing");
	wait(pProxyCommitData->latestLocalCommitBatchLogging.whenAtLeast(localBatchNumber - 1));
	state double postResolutionQueuing = now();
	pProxyCommitData->stats.postResolutionDist->sampleSeconds(postResolutionQueuing - postResolutionStart);
	wait(yield(TaskPriority::ProxyCommitYield1));

	self->computeStart = g_network->timer();

	pProxyCommitData->stats.txnCommitResolved += trs.size();

	if (debugID.present()) {
		g_traceBatch.addEvent(
		    "CommitDebug", debugID.get().first(), "CommitProxyServer.commitBatch.ProcessingMutations");
	}

	self->isMyFirstBatch = !pProxyCommitData->version.get();
	self->previousCoordinators = pProxyCommitData->txnStateStore->readValue(coordinatorsKey).get();

	assertResolutionStateMutationsSizeConsistent(self->resolution);

	applyMetadataEffect(self);

	if (debugID.present()) {
		g_traceBatch.addEvent("CommitDebug", debugID.get().first(), "CommitProxyServer.commitBatch.ApplyMetadaEffect");
	}

	determineCommittedTransactions(self);

	if (debugID.present()) {
		g_traceBatch.addEvent("CommitDebug", debugID.get().first(), "CommitProxyServer.commitBatch.ApplyMetadaEffect");
	}

	if (self->forceRecovery) {
		wait(Future<Void>(Never()));
	}

	// First pass
	wait(applyMetadataToCommittedTransactions(self));

	if (debugID.present()) {
		g_traceBatch.addEvent(
		    "CommitDebug", debugID.get().first(), "CommitProxyServer.commitBatch.ApplyMetadaToCommittedTxn");
	}

	// Second pass
	wait(assignMutationsToStorageServers(self));

	if (debugID.present()) {
		g_traceBatch.addEvent("CommitDebug", debugID.get().first(), "CommitProxyServer.commitBatch.AssignMutationToSS");
	}

	// Serialize and backup the mutations as a single mutation
	if ((pProxyCommitData->vecBackupKeys.size() > 1) && self->logRangeMutations.size()) {
		wait(addBackupMutations(pProxyCommitData,
		                        &self->logRangeMutations,
		                        &self->toCommit,
		                        self->commitVersion,
		                        &self->computeDuration,
		                        &self->computeStart));
	}

	self->toCommit.saveTags(self->writtenTags);

	pProxyCommitData->stats.mutations += self->mutationCount;
	pProxyCommitData->stats.mutationBytes += self->mutationBytes;

	// Storage servers mustn't make durable versions which are not fully committed (because then they are impossible
	// to roll back) We prevent this by limiting the number of versions which are semi-committed but not fully
	// committed to be less than the MVCC window
	if (pProxyCommitData->committedVersion.get() <
	    self->commitVersion - SERVER_KNOBS->MAX_READ_TRANSACTION_LIFE_VERSIONS) {
		self->computeDuration += g_network->timer() - self->computeStart;
		state Span waitVersionSpan;
		while (pProxyCommitData->committedVersion.get() <
		       self->commitVersion - SERVER_KNOBS->MAX_READ_TRANSACTION_LIFE_VERSIONS) {
			// This should be *extremely* rare in the real world, but knob buggification should make it happen in
			// simulation
			CODE_PROBE(true, "Semi-committed pipeline limited by MVCC window");
			//TraceEvent("ProxyWaitingForCommitted", pProxyCommitData->dbgid).detail("CommittedVersion", pProxyCommitData->committedVersion.get()).detail("NeedToCommit", commitVersion);
			waitVersionSpan = Span("MP:overMaxReadTransactionLifeVersions"_loc, span.context);
			choose {
				when(wait(pProxyCommitData->committedVersion.whenAtLeast(
				    self->commitVersion - SERVER_KNOBS->MAX_READ_TRANSACTION_LIFE_VERSIONS))) {
					wait(yield());
					break;
				}
				when(wait(pProxyCommitData->cx->onProxiesChanged())) {}
				// @todo probably there is no need to get the (entire) version vector from the sequencer
				// in this case, and if so, consider adding a flag to the request to tell the sequencer
				// to not send the version vector information.
				when(GetRawCommittedVersionReply v = wait(pProxyCommitData->master.getLiveCommittedVersion.getReply(
				         GetRawCommittedVersionRequest(waitVersionSpan.context, debugID, invalidVersion),
				         TaskPriority::GetLiveCommittedVersionReply))) {
					if (v.version > pProxyCommitData->committedVersion.get()) {
						pProxyCommitData->locked = v.locked;
						pProxyCommitData->metadataVersion = v.metadataVersion;
						pProxyCommitData->committedVersion.set(v.version);
					}

					if (pProxyCommitData->committedVersion.get() <
					    self->commitVersion - SERVER_KNOBS->MAX_READ_TRANSACTION_LIFE_VERSIONS)
						wait(delay(SERVER_KNOBS->PROXY_SPIN_DELAY));
				}
			}
		}
		waitVersionSpan = Span{};
		self->computeStart = g_network->timer();
	}

	self->msg = self->storeCommits.back().first.get();

	if (self->debugID.present())
		g_traceBatch.addEvent(
		    "CommitDebug", self->debugID.get().first(), "CommitProxyServer.commitBatch.AfterStoreCommits");

	// txnState (transaction subsystem state) tag: message extracted from log adapter
	bool firstMessage = true;
	for (auto m : self->msg.messages) {
		if (firstMessage) {
			self->toCommit.addTxsTag();
		}
		self->toCommit.writeMessage(StringRef(m.begin(), m.size()), !firstMessage);
		firstMessage = false;
	}

	if (self->prevVersion && self->commitVersion - self->prevVersion < SERVER_KNOBS->MAX_VERSIONS_IN_FLIGHT / 2)
		debug_advanceMaxCommittedVersion(UID(), self->commitVersion); //< Is this valid?

	// TraceEvent("ProxyPush", pProxyCommitData->dbgid)
	//     .detail("PrevVersion", self->prevVersion)
	//     .detail("Version", self->commitVersion)
	//     .detail("TransactionsSubmitted", trs.size())
	//     .detail("TransactionsCommitted", self->commitCount)
	//     .detail("TxsPopTo", self->msg.popTo);

	if (self->prevVersion && self->commitVersion - self->prevVersion < SERVER_KNOBS->MAX_VERSIONS_IN_FLIGHT / 2)
		debug_advanceMaxCommittedVersion(UID(), self->commitVersion);

	self->commitStartTime = now();
	pProxyCommitData->lastStartCommit = self->commitStartTime;
	Optional<std::unordered_map<uint16_t, Version>> tpcvMap = Optional<std::unordered_map<uint16_t, Version>>();
	if (SERVER_KNOBS->ENABLE_VERSION_VECTOR) {
		tpcvMap = self->tpcvMap;
	}
	self->loggingComplete =
	    loggingComplete(pProxyCommitData->logSystem->push(self->prevVersion,
	                                                      self->commitVersion,
	                                                      pProxyCommitData->committedVersion.get(),
	                                                      pProxyCommitData->minKnownCommittedVersion,
	                                                      self->toCommit,
	                                                      span.context,
	                                                      self->debugID,
	                                                      tpcvMap),
	                    informVersionIndexers(self));

	float ratio = self->toCommit.getEmptyMessageRatio();
	pProxyCommitData->stats.commitBatchingEmptyMessageRatio.addMeasurement(ratio);

	if (!self->forceRecovery) {
		ASSERT(pProxyCommitData->latestLocalCommitBatchLogging.get() == self->localBatchNumber - 1);
		pProxyCommitData->latestLocalCommitBatchLogging.set(self->localBatchNumber);
	}

	self->computeDuration += g_network->timer() - self->computeStart;
	if (self->batchOperations > 0) {
		double estimatedDelay = computeReleaseDelay(self, self->latencyBucket);
		double computePerOperation =
		    std::min(SERVER_KNOBS->MAX_COMPUTE_PER_OPERATION, self->computeDuration / self->batchOperations);

		if (computePerOperation <= pProxyCommitData->commitComputePerOperation[self->latencyBucket]) {
			pProxyCommitData->commitComputePerOperation[self->latencyBucket] = computePerOperation;
		} else {
			pProxyCommitData->commitComputePerOperation[self->latencyBucket] =
			    SERVER_KNOBS->PROXY_COMPUTE_GROWTH_RATE * computePerOperation +
			    ((1.0 - SERVER_KNOBS->PROXY_COMPUTE_GROWTH_RATE) *
			     pProxyCommitData->commitComputePerOperation[self->latencyBucket]);
		}
		pProxyCommitData->stats.maxComputeNS =
		    std::max<int64_t>(pProxyCommitData->stats.maxComputeNS,
		                      1e9 * pProxyCommitData->commitComputePerOperation[self->latencyBucket]);
		pProxyCommitData->stats.minComputeNS =
		    std::min<int64_t>(pProxyCommitData->stats.minComputeNS,
		                      1e9 * pProxyCommitData->commitComputePerOperation[self->latencyBucket]);

		if (estimatedDelay >= SERVER_KNOBS->MAX_COMPUTE_DURATION_LOG_CUTOFF ||
		    self->computeDuration >= SERVER_KNOBS->MAX_COMPUTE_DURATION_LOG_CUTOFF) {
			TraceEvent(SevInfo, "LongComputeDuration", pProxyCommitData->dbgid)
			    .suppressFor(10.0)
			    .detail("EstimatedComputeDuration", estimatedDelay)
			    .detail("ComputeDuration", self->computeDuration)
			    .detail("ComputePerOperation", computePerOperation)
			    .detail("LatencyBucket", self->latencyBucket)
			    .detail("UpdatedComputePerOperationEstimate",
			            pProxyCommitData->commitComputePerOperation[self->latencyBucket])
			    .detail("BatchBytes", self->batchBytes)
			    .detail("BatchOperations", self->batchOperations);
		}
	}

	pProxyCommitData->stats.processingMutationDist->sampleSeconds(now() - postResolutionQueuing);
	return Void();
}

ACTOR Future<Void> transactionLogging(CommitBatchContext* self) {
	state double tLoggingStart = now();
	state ProxyCommitData* const pProxyCommitData = self->pProxyCommitData;
	state Span span("MP:transactionLogging"_loc, self->span.context);

	try {
		choose {
			when(Version ver = wait(self->loggingComplete)) {
				pProxyCommitData->minKnownCommittedVersion = std::max(pProxyCommitData->minKnownCommittedVersion, ver);
			}
			when(wait(pProxyCommitData->committedVersion.whenAtLeast(self->commitVersion + 1))) {}
		}
	} catch (Error& e) {
		if (e.code() == error_code_broken_promise) {
			throw tlog_failed();
		}
		throw;
	}

	pProxyCommitData->lastCommitLatency = now() - self->commitStartTime;
	pProxyCommitData->lastCommitTime = std::max(pProxyCommitData->lastCommitTime.get(), self->commitStartTime);

	wait(yield(TaskPriority::ProxyCommitYield2));

	if (pProxyCommitData->popRemoteTxs &&
	    self->msg.popTo > (pProxyCommitData->txsPopVersions.size() ? pProxyCommitData->txsPopVersions.back().second
	                                                               : pProxyCommitData->lastTxsPop)) {
		if (pProxyCommitData->txsPopVersions.size() >= SERVER_KNOBS->MAX_TXS_POP_VERSION_HISTORY) {
			TraceEvent(SevWarnAlways, "DiscardingTxsPopHistory").suppressFor(1.0);
			pProxyCommitData->txsPopVersions.pop_front();
		}

		pProxyCommitData->txsPopVersions.emplace_back(self->commitVersion, self->msg.popTo);
	}
	pProxyCommitData->logSystem->popTxs(self->msg.popTo);
	pProxyCommitData->stats.tlogLoggingDist->sampleSeconds(now() - tLoggingStart);
	return Void();
}

ACTOR Future<Void> reply(CommitBatchContext* self) {
	state double replyStart = now();
	state ProxyCommitData* const pProxyCommitData = self->pProxyCommitData;
	state Span span("MP:reply"_loc, self->span.context);

	state const Optional<UID>& debugID = self->debugID;

	if (self->prevVersion && self->commitVersion - self->prevVersion < SERVER_KNOBS->MAX_VERSIONS_IN_FLIGHT / 2) {
		//TraceEvent("CPAdvanceMinVersion", self->pProxyCommitData->dbgid).detail("PrvVersion", self->prevVersion).detail("CommitVersion", self->commitVersion).detail("Master", self->pProxyCommitData->master.id().toString()).detail("TxSize", self->trs.size());
		debug_advanceMinCommittedVersion(UID(), self->commitVersion);
	}

	// TraceEvent("ProxyPushed", pProxyCommitData->dbgid)
	//     .detail("PrevVersion", self->prevVersion)
	//     .detail("Version", self->commitVersion);
	if (debugID.present())
		g_traceBatch.addEvent("CommitDebug", debugID.get().first(), "CommitProxyServer.commitBatch.AfterLogPush");

	for (auto& p : self->storeCommits) {
		ASSERT(!p.second.isReady());
		p.first.get().acknowledge.send(Void());
		ASSERT(p.second.isReady());
	}

	// After logging finishes, we report the commit version to master so that every other proxy can get the most
	// up-to-date live committed version. We also maintain the invariant that master's committed version >=
	// self->committedVersion by reporting commit version first before updating self->committedVersion. Otherwise, a
	// client may get a commit version that the master is not aware of, and next GRV request may get a version less
	// than self->committedVersion.

	CODE_PROBE(pProxyCommitData->committedVersion.get() > self->commitVersion,
	           "later version was reported committed first");

	if (self->commitVersion >= pProxyCommitData->committedVersion.get()) {
		state Optional<std::set<Tag>> writtenTags;
		if (SERVER_KNOBS->ENABLE_VERSION_VECTOR) {
			writtenTags = self->writtenTags;
		}
		wait(pProxyCommitData->master.reportLiveCommittedVersion.getReply(
		    ReportRawCommittedVersionRequest(self->commitVersion,
		                                     self->lockedAfter,
		                                     self->metadataVersionAfter,
		                                     pProxyCommitData->minKnownCommittedVersion,
		                                     self->prevVersion,
		                                     writtenTags),
		    TaskPriority::ProxyMasterVersionReply));
	}

	if (debugID.present()) {
		g_traceBatch.addEvent(
		    "CommitDebug", debugID.get().first(), "CommitProxyServer.commitBatch.AfterReportRawCommittedVersion");
	}

	if (self->commitVersion > pProxyCommitData->committedVersion.get()) {
		pProxyCommitData->locked = self->lockedAfter;
		pProxyCommitData->metadataVersion = self->metadataVersionAfter;
		pProxyCommitData->committedVersion.set(self->commitVersion);
	}

	if (self->forceRecovery) {
		TraceEvent(SevWarn, "RestartingTxnSubsystem", pProxyCommitData->dbgid).detail("Stage", "ProxyShutdown");
		throw worker_removed();
	}

	// Send replies to clients
	double endTime = g_network->timer();
	// Reset all to zero, used to track the correct index of each commitTransacitonRef on each resolver

	std::fill(self->nextTr.begin(), self->nextTr.end(), 0);
	for (int t = 0; t < self->trs.size(); t++) {
		auto& tr = self->trs[t];
		if (self->committed[t] == ConflictBatch::TransactionCommitted && (!self->locked || tr.isLockAware())) {
			ASSERT_WE_THINK(self->commitVersion != invalidVersion);
			tr.reply.send(CommitID(self->commitVersion, t, self->metadataVersionAfter));
		} else if (self->committed[t] == ConflictBatch::TransactionTooOld) {
			tr.reply.sendError(transaction_too_old());
		} else if (self->committed[t] == ConflictBatch::TransactionTenantFailure) {
			// We already sent the error
			ASSERT(tr.reply.isSet());
		} else {
			// If enable the option to report conflicting keys from resolvers, we send back all keyranges' indices
			// through CommitID
			if (tr.transaction.report_conflicting_keys) {
				Standalone<VectorRef<int>> conflictingKRIndices;
				for (int resolverInd : self->transactionResolverMap[t]) {
					auto const& cKRs =
					    self->resolution[resolverInd]
					        .conflictingKeyRangeMap[self->nextTr[resolverInd]]; // nextTr[resolverInd] -> index of
					                                                            // this trs[t] on the resolver
					for (auto const& rCRIndex : cKRs)
						// read_conflict_range can change when sent to resolvers, mapping the index from
						// resolver-side to original index in commitTransactionRef
						conflictingKRIndices.push_back(conflictingKRIndices.arena(),
						                               self->txReadConflictRangeIndexMap[t][resolverInd][rCRIndex]);
				}
				// At least one keyRange index should be returned
				ASSERT(conflictingKRIndices.size());
				tr.reply.send(CommitID(
				    invalidVersion, t, Optional<Value>(), Optional<Standalone<VectorRef<int>>>(conflictingKRIndices)));
			} else {
				tr.reply.sendError(not_committed());
			}
		}

		// Update corresponding transaction indices on each resolver
		for (int resolverInd : self->transactionResolverMap[t])
			self->nextTr[resolverInd]++;

		// TODO: filter if pipelined with large commit
		const double duration = endTime - tr.requestTime();
		pProxyCommitData->stats.commitLatencySample.addMeasurement(duration);
		if (pProxyCommitData->latencyBandConfig.present()) {
			bool filter = self->maxTransactionBytes >
			              pProxyCommitData->latencyBandConfig.get().commitConfig.maxCommitBytes.orDefault(
			                  std::numeric_limits<int>::max());
			pProxyCommitData->stats.commitLatencyBands.addMeasurement(duration, filter);
		}
	}

	++pProxyCommitData->stats.commitBatchOut;
	pProxyCommitData->stats.txnCommitOut += self->trs.size();
	pProxyCommitData->stats.txnConflicts += self->trs.size() - self->commitCount;
	pProxyCommitData->stats.txnCommitOutSuccess += self->commitCount;

	if (now() - pProxyCommitData->lastCoalesceTime > SERVER_KNOBS->RESOLVER_COALESCE_TIME) {
		pProxyCommitData->lastCoalesceTime = now();
		int lastSize = pProxyCommitData->keyResolvers.size();
		auto rs = pProxyCommitData->keyResolvers.ranges();
		Version oldestVersion = self->prevVersion - SERVER_KNOBS->MAX_WRITE_TRANSACTION_LIFE_VERSIONS;
		for (auto r = rs.begin(); r != rs.end(); ++r) {
			while (r->value().size() > 1 && r->value()[1].first < oldestVersion)
				r->value().pop_front();
			if (r->value().size() && r->value().front().first < oldestVersion)
				r->value().front().first = 0;
		}
		if (SERVER_KNOBS->PROXY_USE_RESOLVER_PRIVATE_MUTATIONS) {
			// Only normal key space, because \xff key space is processed by all resolvers.
			pProxyCommitData->keyResolvers.coalesce(normalKeys);
			auto& versions = pProxyCommitData->systemKeyVersions;
			while (versions.size() > 1 && versions[1] < oldestVersion) {
				versions.pop_front();
			}
			if (!versions.empty() && versions[0] < oldestVersion) {
				versions[0] = 0;
			}
		} else {
			pProxyCommitData->keyResolvers.coalesce(allKeys);
		}
		if (pProxyCommitData->keyResolvers.size() != lastSize)
			TraceEvent("KeyResolverSize", pProxyCommitData->dbgid)
			    .detail("Size", pProxyCommitData->keyResolvers.size());
	}

	// Dynamic batching for commits
	double target_latency =
	    (now() - self->startTime) * SERVER_KNOBS->COMMIT_TRANSACTION_BATCH_INTERVAL_LATENCY_FRACTION;
	pProxyCommitData->commitBatchInterval =
	    std::max(SERVER_KNOBS->COMMIT_TRANSACTION_BATCH_INTERVAL_MIN,
	             std::min(SERVER_KNOBS->COMMIT_TRANSACTION_BATCH_INTERVAL_MAX,
	                      target_latency * SERVER_KNOBS->COMMIT_TRANSACTION_BATCH_INTERVAL_SMOOTHER_ALPHA +
	                          pProxyCommitData->commitBatchInterval *
	                              (1 - SERVER_KNOBS->COMMIT_TRANSACTION_BATCH_INTERVAL_SMOOTHER_ALPHA)));

	pProxyCommitData->stats.commitBatchingWindowSize.addMeasurement(pProxyCommitData->commitBatchInterval);
	pProxyCommitData->commitBatchesMemBytesCount -= self->currentBatchMemBytesCount;
	ASSERT_ABORT(pProxyCommitData->commitBatchesMemBytesCount >= 0);
	wait(self->releaseFuture);
	pProxyCommitData->stats.replyCommitDist->sampleSeconds(now() - replyStart);
	return Void();
}

} // namespace CommitBatch

// Commit one batch of transactions trs
ACTOR Future<Void> commitBatch(ProxyCommitData* self,
                               std::vector<CommitTransactionRequest>* trs,
                               int currentBatchMemBytesCount) {
	// WARNING: this code is run at a high priority (until the first delay(0)), so it needs to do as little work as
	// possible
	state CommitBatch::CommitBatchContext context(self, trs, currentBatchMemBytesCount);
	getCurrentLineage()->modify(&TransactionLineage::operation) = TransactionLineage::Operation::Commit;

	// Active load balancing runs at a very high priority (to obtain accurate estimate of memory used by commit batches)
	// so we need to downgrade here
	wait(delay(0, TaskPriority::ProxyCommit));

	context.pProxyCommitData->lastVersionTime = context.startTime;
	++context.pProxyCommitData->stats.commitBatchIn;
	context.setupTraceBatch();

	/////// Phase 1: Pre-resolution processing (CPU bound except waiting for a version # which is separately pipelined
	/// and *should* be available by now (unless empty commit); ordered; currently atomic but could yield)
	wait(CommitBatch::preresolutionProcessing(&context));
	if (context.rejected) {
		self->commitBatchesMemBytesCount -= currentBatchMemBytesCount;
		return Void();
	}

	/////// Phase 2: Resolution (waiting on the network; pipelined)
	wait(CommitBatch::getResolution(&context));

	////// Phase 3: Post-resolution processing (CPU bound except for very rare situations; ordered; currently atomic but
	/// doesn't need to be)
	wait(CommitBatch::postResolution(&context));

	/////// Phase 4: Logging (network bound; pipelined up to MAX_READ_TRANSACTION_LIFE_VERSIONS (limited by loop above))
	wait(CommitBatch::transactionLogging(&context));

	/////// Phase 5: Replies (CPU bound; no particular order required, though ordered execution would be best for
	/// latency)
	wait(CommitBatch::reply(&context));

	return Void();
}

// Add tss mapping data to the reply, if any of the included storage servers have a TSS pair
void maybeAddTssMapping(GetKeyServerLocationsReply& reply,
                        ProxyCommitData* commitData,
                        std::unordered_set<UID>& included,
                        UID ssId) {
	if (!included.count(ssId)) {
		auto mappingItr = commitData->tssMapping.find(ssId);
		if (mappingItr != commitData->tssMapping.end()) {
			reply.resultsTssMapping.push_back(*mappingItr);
		}
		included.insert(ssId);
	}
}

void addTagMapping(GetKeyServerLocationsReply& reply, ProxyCommitData* commitData) {
	for (const auto& [_, shard] : reply.results) {
		for (auto& ssi : shard) {
			auto iter = commitData->storageCache.find(ssi.id());
			ASSERT_WE_THINK(iter != commitData->storageCache.end());
			reply.resultsTagMapping.emplace_back(ssi.id(), iter->second->tag);
		}
	}
}

ACTOR static Future<Void> doKeyServerLocationRequest(GetKeyServerLocationsRequest req, ProxyCommitData* commitData) {
	// We can't respond to these requests until we have valid txnStateStore
	getCurrentLineage()->modify(&TransactionLineage::operation) = TransactionLineage::Operation::GetKeyServersLocations;
	getCurrentLineage()->modify(&TransactionLineage::txID) = req.spanContext.traceID;
	wait(commitData->validState.getFuture());
	wait(delay(0, TaskPriority::DefaultEndpoint));

	state ErrorOr<Optional<TenantMapEntry>> tenantEntry;
	state Version minTenantVersion =
	    req.minTenantVersion == latestVersion ? commitData->stats.lastCommitVersionAssigned + 1 : req.minTenantVersion;

	// If a large minTenantVersion is specified, we limit how long we wait for it to be available
	state Future<Void> futureVersionDelay = minTenantVersion > commitData->stats.lastCommitVersionAssigned + 1
	                                            ? delay(SERVER_KNOBS->FUTURE_VERSION_DELAY)
	                                            : Never();

	while (tenantEntry.isError()) {
		bool finalQuery = commitData->version.get() >= minTenantVersion;
		ErrorOr<Optional<TenantMapEntry>> _tenantEntry =
		    getTenantEntry(commitData, req.tenant.name, Optional<int64_t>(), finalQuery);
		tenantEntry = _tenantEntry;

		if (tenantEntry.isError()) {
			if (finalQuery) {
				req.reply.sendError(tenant_not_found());
				return Void();
			} else {
				choose {
					// Wait until we are sure that we've received metadata updates through minTenantVersion
					// If latestVersion is specified, this will wait until we have definitely received
					// updates through the version at the time we received the request
					when(wait(commitData->version.whenAtLeast(minTenantVersion))) {}
					when(wait(futureVersionDelay)) {
						req.reply.sendError(future_version());
						return Void();
					}
				}
			}
		}
	}

	std::unordered_set<UID> tssMappingsIncluded;
	GetKeyServerLocationsReply rep;

	if (tenantEntry.get().present()) {
		rep.tenantEntry = tenantEntry.get().get();
		req.begin = req.begin.withPrefix(rep.tenantEntry.prefix, req.arena);
		if (req.end.present()) {
			req.end = req.end.get().withPrefix(rep.tenantEntry.prefix, req.arena);
		}
	}

	if (!req.end.present()) {
		auto r = req.reverse ? commitData->keyInfo.rangeContainingKeyBefore(req.begin)
		                     : commitData->keyInfo.rangeContaining(req.begin);
		std::vector<StorageServerInterface> ssis;
		ssis.reserve(r.value().src_info.size());
		for (auto& it : r.value().src_info) {
			ssis.push_back(it->interf);
			maybeAddTssMapping(rep, commitData, tssMappingsIncluded, it->interf.id());
		}
		rep.results.emplace_back(r.range(), ssis);
	} else if (!req.reverse) {
		int count = 0;
		for (auto r = commitData->keyInfo.rangeContaining(req.begin);
		     r != commitData->keyInfo.ranges().end() && count < req.limit && r.begin() < req.end.get();
		     ++r) {
			std::vector<StorageServerInterface> ssis;
			ssis.reserve(r.value().src_info.size());
			for (auto& it : r.value().src_info) {
				ssis.push_back(it->interf);
				maybeAddTssMapping(rep, commitData, tssMappingsIncluded, it->interf.id());
			}
			rep.results.emplace_back(r.range(), ssis);
			count++;
		}
	} else {
		int count = 0;
		auto r = commitData->keyInfo.rangeContainingKeyBefore(req.end.get());
		while (count < req.limit && req.begin < r.end()) {
			std::vector<StorageServerInterface> ssis;
			ssis.reserve(r.value().src_info.size());
			for (auto& it : r.value().src_info) {
				ssis.push_back(it->interf);
				maybeAddTssMapping(rep, commitData, tssMappingsIncluded, it->interf.id());
			}
			rep.results.emplace_back(r.range(), ssis);
			if (r == commitData->keyInfo.ranges().begin()) {
				break;
			}
			count++;
			--r;
		}
	}
	addTagMapping(rep, commitData);
	req.reply.send(rep);
	++commitData->stats.keyServerLocationOut;
	return Void();
}

ACTOR static Future<Void> readRequestServer(CommitProxyInterface proxy,
                                            PromiseStream<Future<Void>> addActor,
                                            ProxyCommitData* commitData) {
	loop {
		GetKeyServerLocationsRequest req = waitNext(proxy.getKeyServersLocations.getFuture());
		// WARNING: this code is run at a high priority, so it needs to do as little work as possible
		if (req.limit != CLIENT_KNOBS->STORAGE_METRICS_SHARD_LIMIT && // Always do data distribution requests
		    commitData->stats.keyServerLocationIn.getValue() - commitData->stats.keyServerLocationOut.getValue() >
		        SERVER_KNOBS->KEY_LOCATION_MAX_QUEUE_SIZE) {
			++commitData->stats.keyServerLocationErrors;
			req.reply.sendError(commit_proxy_memory_limit_exceeded());
			TraceEvent(SevWarnAlways, "ProxyLocationRequestThresholdExceeded").suppressFor(60);
		} else {
			++commitData->stats.keyServerLocationIn;
			addActor.send(doKeyServerLocationRequest(req, commitData));
		}
	}
}

ACTOR static Future<Void> rejoinServer(CommitProxyInterface proxy, ProxyCommitData* commitData) {
	// We can't respond to these requests until we have valid txnStateStore
	wait(commitData->validState.getFuture());

	TraceEvent("ProxyReadyForReads", proxy.id()).log();

	loop {
		GetStorageServerRejoinInfoRequest req = waitNext(proxy.getStorageServerRejoinInfo.getFuture());
		if (commitData->txnStateStore->readValue(serverListKeyFor(req.id)).get().present()) {
			GetStorageServerRejoinInfoReply rep;
			rep.version = commitData->version.get();
			rep.tag = decodeServerTagValue(commitData->txnStateStore->readValue(serverTagKeyFor(req.id)).get().get());
			RangeResult history = commitData->txnStateStore->readRange(serverTagHistoryRangeFor(req.id)).get();
			for (int i = history.size() - 1; i >= 0; i--) {
				rep.history.push_back(
				    std::make_pair(decodeServerTagHistoryKey(history[i].key), decodeServerTagValue(history[i].value)));
			}
			auto localityKey = commitData->txnStateStore->readValue(tagLocalityListKeyFor(req.dcId)).get();
			rep.newLocality = false;
			if (localityKey.present()) {
				int8_t locality = decodeTagLocalityListValue(localityKey.get());
				if (rep.tag.locality != tagLocalityUpgraded && locality != rep.tag.locality) {
					TraceEvent(SevWarnAlways, "SSRejoinedWithChangedLocality")
					    .detail("Tag", rep.tag.toString())
					    .detail("DcId", req.dcId)
					    .detail("NewLocality", locality);
				} else if (locality != rep.tag.locality) {
					uint16_t tagId = 0;
					std::vector<uint16_t> usedTags;
					auto tagKeys = commitData->txnStateStore->readRange(serverTagKeys).get();
					for (auto& kv : tagKeys) {
						Tag t = decodeServerTagValue(kv.value);
						if (t.locality == locality) {
							usedTags.push_back(t.id);
						}
					}
					auto historyKeys = commitData->txnStateStore->readRange(serverTagHistoryKeys).get();
					for (auto& kv : historyKeys) {
						Tag t = decodeServerTagValue(kv.value);
						if (t.locality == locality) {
							usedTags.push_back(t.id);
						}
					}
					std::sort(usedTags.begin(), usedTags.end());

					int usedIdx = 0;
					for (; usedTags.size() > 0 && tagId <= usedTags.end()[-1]; tagId++) {
						if (tagId < usedTags[usedIdx]) {
							break;
						} else {
							usedIdx++;
						}
					}
					rep.newTag = Tag(locality, tagId);
				}
			} else if (rep.tag.locality != tagLocalityUpgraded) {
				TraceEvent(SevWarnAlways, "SSRejoinedWithUnknownLocality")
				    .detail("Tag", rep.tag.toString())
				    .detail("DcId", req.dcId);
			} else {
				rep.newLocality = true;
				int8_t maxTagLocality = -1;
				auto localityKeys = commitData->txnStateStore->readRange(tagLocalityListKeys).get();
				for (auto& kv : localityKeys) {
					maxTagLocality = std::max(maxTagLocality, decodeTagLocalityListValue(kv.value));
				}
				rep.newTag = Tag(maxTagLocality + 1, 0);
			}
			req.reply.send(rep);
		} else {
			req.reply.sendError(worker_removed());
		}
	}
}

ACTOR Future<Void> ddMetricsRequestServer(CommitProxyInterface proxy, Reference<AsyncVar<ServerDBInfo> const> db) {
	loop {
		choose {
			when(state GetDDMetricsRequest req = waitNext(proxy.getDDMetrics.getFuture())) {
				if (!db->get().distributor.present()) {
					req.reply.sendError(dd_not_found());
					continue;
				}
				ErrorOr<GetDataDistributorMetricsReply> reply =
				    wait(errorOr(db->get().distributor.get().dataDistributorMetrics.getReply(
				        GetDataDistributorMetricsRequest(req.keys, req.shardLimit))));
				if (reply.isError()) {
					req.reply.sendError(reply.getError());
				} else {
					GetDDMetricsReply newReply;
					newReply.storageMetricsList = reply.get().storageMetricsList;
					req.reply.send(newReply);
				}
			}
		}
	}
}

ACTOR Future<Void> monitorRemoteCommitted(ProxyCommitData* self) {
	loop {
		wait(delay(0)); // allow this actor to be cancelled if we are removed after db changes.
		state Optional<std::vector<OptionalInterface<TLogInterface>>> remoteLogs;
		if (self->db->get().recoveryState >= RecoveryState::ALL_LOGS_RECRUITED) {
			for (auto& logSet : self->db->get().logSystemConfig.tLogs) {
				if (!logSet.isLocal) {
					remoteLogs = logSet.tLogs;
					for (auto& tLog : logSet.tLogs) {
						if (!tLog.present()) {
							remoteLogs = Optional<std::vector<OptionalInterface<TLogInterface>>>();
							break;
						}
					}
					break;
				}
			}
		}

		if (!remoteLogs.present()) {
			wait(self->db->onChange());
			continue;
		}
		self->popRemoteTxs = true;

		state Future<Void> onChange = self->db->onChange();
		loop {
			state std::vector<Future<TLogQueuingMetricsReply>> replies;
			for (auto& it : remoteLogs.get()) {
				replies.push_back(
				    brokenPromiseToNever(it.interf().getQueuingMetrics.getReply(TLogQueuingMetricsRequest())));
			}
			wait(waitForAll(replies) || onChange);

			if (onChange.isReady()) {
				break;
			}

			// FIXME: use the configuration to calculate a more precise minimum recovery version.
			Version minVersion = std::numeric_limits<Version>::max();
			for (auto& it : replies) {
				minVersion = std::min(minVersion, it.get().v);
			}

			while (self->txsPopVersions.size() && self->txsPopVersions.front().first <= minVersion) {
				self->lastTxsPop = self->txsPopVersions.front().second;
				self->logSystem->popTxs(self->txsPopVersions.front().second, tagLocalityRemoteLog);
				self->txsPopVersions.pop_front();
			}

			wait(delay(SERVER_KNOBS->UPDATE_REMOTE_LOG_VERSION_INTERVAL) || onChange);
			if (onChange.isReady()) {
				break;
			}
		}
	}
}

ACTOR Future<Void> proxySnapCreate(ProxySnapRequest snapReq, ProxyCommitData* commitData) {
	TraceEvent("SnapCommitProxy_SnapReqEnter")
	    .detail("SnapPayload", snapReq.snapPayload)
	    .detail("SnapUID", snapReq.snapUID);
	try {
		// whitelist check
		ExecCmdValueString execArg(snapReq.snapPayload);
		StringRef binPath = execArg.getBinaryPath();
		if (!isWhitelisted(commitData->whitelistedBinPathVec, binPath)) {
			TraceEvent("SnapCommitProxy_WhiteListCheckFailed")
			    .detail("SnapPayload", snapReq.snapPayload)
			    .detail("SnapUID", snapReq.snapUID);
			throw snap_path_not_whitelisted();
		}
		// db fully recovered check
		if (commitData->db->get().recoveryState != RecoveryState::FULLY_RECOVERED) {
			// Cluster is not fully recovered and needs TLogs
			// from previous generation for full recovery.
			// Currently, snapshot of old tlog generation is not
			// supported and hence failing the snapshot request until
			// cluster is fully_recovered.
			TraceEvent("SnapCommitProxy_ClusterNotFullyRecovered")
			    .detail("SnapPayload", snapReq.snapPayload)
			    .detail("SnapUID", snapReq.snapUID);
			throw snap_not_fully_recovered_unsupported();
		}

		auto result = commitData->txnStateStore->readValue("log_anti_quorum"_sr.withPrefix(configKeysPrefix)).get();
		int logAntiQuorum = 0;
		if (result.present()) {
			logAntiQuorum = atoi(result.get().toString().c_str());
		}
		// FIXME: logAntiQuorum not supported, remove it later,
		// In version2, we probably don't need this limtiation, but this needs to be tested.
		if (logAntiQuorum > 0) {
			TraceEvent("SnapCommitProxy_LogAntiQuorumNotSupported")
			    .detail("SnapPayload", snapReq.snapPayload)
			    .detail("SnapUID", snapReq.snapUID);
			throw snap_log_anti_quorum_unsupported();
		}

		state int snapReqRetry = 0;
		state double snapRetryBackoff = FLOW_KNOBS->PREVENT_FAST_SPIN_DELAY;
		loop {
			// send a snap request to DD
			if (!commitData->db->get().distributor.present()) {
				TraceEvent(SevWarnAlways, "DataDistributorNotPresent").detail("Operation", "SnapRequest");
				throw dd_not_found();
			}
			try {
				Future<ErrorOr<Void>> ddSnapReq =
				    commitData->db->get().distributor.get().distributorSnapReq.tryGetReply(
				        DistributorSnapRequest(snapReq.snapPayload, snapReq.snapUID));
				wait(throwErrorOr(ddSnapReq));
				break;
			} catch (Error& e) {
				TraceEvent("SnapCommitProxy_DDSnapResponseError")
				    .errorUnsuppressed(e)
				    .detail("SnapPayload", snapReq.snapPayload)
				    .detail("SnapUID", snapReq.snapUID)
				    .detail("Retry", snapReqRetry);
				// Retry if we have network issues
				if (e.code() != error_code_request_maybe_delivered ||
				    ++snapReqRetry > SERVER_KNOBS->SNAP_NETWORK_FAILURE_RETRY_LIMIT)
					throw e;
				wait(delay(snapRetryBackoff));
				snapRetryBackoff = snapRetryBackoff * 2; // exponential backoff
			}
		}
		snapReq.reply.send(Void());
	} catch (Error& e) {
		TraceEvent("SnapCommitProxy_SnapReqError")
		    .errorUnsuppressed(e)
		    .detail("SnapPayload", snapReq.snapPayload)
		    .detail("SnapUID", snapReq.snapUID);
		if (e.code() != error_code_operation_cancelled) {
			snapReq.reply.sendError(e);
		} else {
			throw e;
		}
	}
	TraceEvent("SnapCommitProxy_SnapReqExit")
	    .detail("SnapPayload", snapReq.snapPayload)
	    .detail("SnapUID", snapReq.snapUID);
	return Void();
}

ACTOR Future<Void> proxyCheckSafeExclusion(Reference<AsyncVar<ServerDBInfo> const> db,
                                           ExclusionSafetyCheckRequest req) {
	TraceEvent("SafetyCheckCommitProxyBegin").log();
	state ExclusionSafetyCheckReply reply(false);
	if (!db->get().distributor.present()) {
		TraceEvent(SevWarnAlways, "DataDistributorNotPresent").detail("Operation", "ExclusionSafetyCheck");
		req.reply.send(reply);
		return Void();
	}
	try {
		state Future<ErrorOr<DistributorExclusionSafetyCheckReply>> ddSafeFuture =
		    db->get().distributor.get().distributorExclCheckReq.tryGetReply(
		        DistributorExclusionSafetyCheckRequest(req.exclusions));
		DistributorExclusionSafetyCheckReply _reply = wait(throwErrorOr(ddSafeFuture));
		reply.safe = _reply.safe;
		if (db->get().blobManager.present()) {
			TraceEvent("SafetyCheckCommitProxyBM").detail("BMID", db->get().blobManager.get().id());
			state Future<ErrorOr<BlobManagerExclusionSafetyCheckReply>> bmSafeFuture =
			    db->get().blobManager.get().blobManagerExclCheckReq.tryGetReply(
			        BlobManagerExclusionSafetyCheckRequest(req.exclusions));
			BlobManagerExclusionSafetyCheckReply _reply = wait(throwErrorOr(bmSafeFuture));
			reply.safe &= _reply.safe;
		} else {
			TraceEvent("SafetyCheckCommitProxyNoBM");
		}
	} catch (Error& e) {
		TraceEvent("SafetyCheckCommitProxyResponseError").error(e);
		if (e.code() != error_code_operation_cancelled) {
			req.reply.sendError(e);
			return Void();
		} else {
			throw e;
		}
	}
	TraceEvent("SafetyCheckCommitProxyFinish").log();
	req.reply.send(reply);
	return Void();
}

ACTOR Future<Void> reportTxnTagCommitCost(UID myID,
                                          Reference<AsyncVar<ServerDBInfo> const> db,
                                          UIDTransactionTagMap<TransactionCommitCostEstimation>* ssTrTagCommitCost) {
	state Future<Void> nextRequestTimer = Never();
	state Future<Void> nextReply = Never();
	if (db->get().ratekeeper.present())
		nextRequestTimer = Void();
	loop choose {
		when(wait(db->onChange())) {
			if (db->get().ratekeeper.present()) {
				TraceEvent("ProxyRatekeeperChanged", myID).detail("RKID", db->get().ratekeeper.get().id());
				nextRequestTimer = Void();
			} else {
				TraceEvent("ProxyRatekeeperDied", myID).log();
				nextRequestTimer = Never();
			}
		}
		when(wait(nextRequestTimer)) {
			nextRequestTimer = Never();
			if (db->get().ratekeeper.present()) {
				nextReply = brokenPromiseToNever(db->get().ratekeeper.get().reportCommitCostEstimation.getReply(
				    ReportCommitCostEstimationRequest(*ssTrTagCommitCost)));
			} else {
				nextReply = Never();
			}
		}
		when(wait(nextReply)) {
			nextReply = Never();
			ssTrTagCommitCost->clear();
			nextRequestTimer = delay(SERVER_KNOBS->REPORT_TRANSACTION_COST_ESTIMATION_DELAY);
		}
	}
}

namespace {

struct TransactionStateResolveContext {
	// Maximum sequence for txnStateRequest, this is defined when the request last flag is set.
	Sequence maxSequence = std::numeric_limits<Sequence>::max();

	// Flags marks received transaction state requests, we only process the transaction request when *all* requests are
	// received.
	std::unordered_set<Sequence> receivedSequences;

	ProxyCommitData* pCommitData = nullptr;

	// Pointer to transaction state store, shortcut for commitData.txnStateStore
	IKeyValueStore* pTxnStateStore = nullptr;

	Future<Void> txnRecovery;

	// Actor streams
	PromiseStream<Future<Void>>* pActors = nullptr;

	// Flag reports if the transaction state request is complete. This request should only happen during recover, i.e.
	// once per commit proxy.
	bool processed = false;

	TransactionStateResolveContext() = default;

	TransactionStateResolveContext(ProxyCommitData* pCommitData_, PromiseStream<Future<Void>>* pActors_)
	  : pCommitData(pCommitData_), pTxnStateStore(pCommitData_->txnStateStore), pActors(pActors_) {
		ASSERT(pTxnStateStore != nullptr);
	}
};

ACTOR Future<Void> processCompleteTransactionStateRequest(TransactionStateResolveContext* pContext) {
	state KeyRange txnKeys = allKeys;
	state std::map<Tag, UID> tag_uid;

	RangeResult UIDtoTagMap = pContext->pTxnStateStore->readRange(serverTagKeys).get();
	for (const KeyValueRef& kv : UIDtoTagMap) {
		tag_uid[decodeServerTagValue(kv.value)] = decodeServerTagKey(kv.key);
	}

	loop {
		wait(yield());

		RangeResult data =
		    pContext->pTxnStateStore
		        ->readRange(txnKeys, SERVER_KNOBS->BUGGIFIED_ROW_LIMIT, SERVER_KNOBS->APPLY_MUTATION_BYTES)
		        .get();
		if (!data.size())
			break;

		((KeyRangeRef&)txnKeys) = KeyRangeRef(keyAfter(data.back().key, txnKeys.arena()), txnKeys.end);

		MutationsVec mutations;
		std::vector<std::pair<MapPair<Key, ServerCacheInfo>, int>> keyInfoData;
		std::vector<UID> src, dest;
		ServerCacheInfo info;
		// NOTE: An ACTOR will be compiled into several classes, the this pointer is from one of them.
<<<<<<< HEAD
		auto updateTagInfo = [=](const std::vector<UID>& uids,
		                         std::vector<Tag>& tags,
		                         std::vector<Reference<StorageInfo>>& storageInfoItems) {
=======
		auto updateTagInfo = [pContext = pContext](const std::vector<UID>& uids,
		                                           std::vector<Tag>& tags,
		                                           std::vector<Reference<StorageInfo>>& storageInfoItems) {
>>>>>>> e823fbe1
			for (const auto& id : uids) {
				auto storageInfo = getStorageInfo(id, &pContext->pCommitData->storageCache, pContext->pTxnStateStore);
				ASSERT(storageInfo->tag != invalidTag);
				tags.push_back(storageInfo->tag);
				storageInfoItems.push_back(storageInfo);
			}
		};
		for (auto& kv : data) {
			if (!kv.key.startsWith(keyServersPrefix)) {
				mutations.emplace_back(mutations.arena(), MutationRef::SetValue, kv.key, kv.value);
				continue;
			}

			KeyRef k = kv.key.removePrefix(keyServersPrefix);
			if (k == allKeys.end) {
				continue;
			}
			decodeKeyServersValue(tag_uid, kv.value, src, dest);

			info.tags.clear();

			info.src_info.clear();
			updateTagInfo(src, info.tags, info.src_info);

			info.dest_info.clear();
			updateTagInfo(dest, info.tags, info.dest_info);

			uniquify(info.tags);
			keyInfoData.emplace_back(MapPair<Key, ServerCacheInfo>(k, info), 1);
		}

		// insert keyTag data separately from metadata mutations so that we can do one bulk insert which
		// avoids a lot of map lookups.
		pContext->pCommitData->keyInfo.rawInsert(keyInfoData);

		Arena arena;
		bool confChanges;
		applyMetadataMutations(SpanContext(),
		                       *pContext->pCommitData,
		                       arena,
		                       Reference<ILogSystem>(),
		                       mutations,
		                       /* pToCommit= */ nullptr,
		                       /* pCipherKeys= */ nullptr,
		                       confChanges,
		                       /* version= */ 0,
		                       /* popVersion= */ 0,
		                       /* initialCommit= */ true);
	} // loop

	auto lockedKey = pContext->pTxnStateStore->readValue(databaseLockedKey).get();
	pContext->pCommitData->locked = lockedKey.present() && lockedKey.get().size();
	pContext->pCommitData->metadataVersion = pContext->pTxnStateStore->readValue(metadataVersionKey).get();

	pContext->pTxnStateStore->enableSnapshot();

	return Void();
}

ACTOR Future<Void> processTransactionStateRequestPart(TransactionStateResolveContext* pContext,
                                                      TxnStateRequest request) {
	ASSERT(pContext->pCommitData != nullptr);
	ASSERT(pContext->pActors != nullptr);

	if (pContext->receivedSequences.count(request.sequence)) {
		if (pContext->receivedSequences.size() == pContext->maxSequence) {
			wait(pContext->txnRecovery);
		}
		// This part is already received. Still we will re-broadcast it to other CommitProxies
		pContext->pActors->send(broadcastTxnRequest(request, SERVER_KNOBS->TXN_STATE_SEND_AMOUNT, true));
		wait(yield());
		return Void();
	}

	if (request.last) {
		// This is the last piece of subsequence, yet other pieces might still on the way.
		pContext->maxSequence = request.sequence + 1;
	}
	pContext->receivedSequences.insert(request.sequence);

	// Although we may receive the CommitTransactionRequest for the recovery transaction before all of the
	// TxnStateRequest, we will not get a resolution result from any resolver until the master has submitted its initial
	// (sequence 0) resolution request, which it doesn't do until we have acknowledged all TxnStateRequests
	ASSERT(!pContext->pCommitData->validState.isSet());

	for (auto& kv : request.data) {
		pContext->pTxnStateStore->set(kv, &request.arena);
	}
	pContext->pTxnStateStore->commit(true);

	if (pContext->receivedSequences.size() == pContext->maxSequence) {
		// Received all components of the txnStateRequest
		ASSERT(!pContext->processed);
		pContext->txnRecovery = processCompleteTransactionStateRequest(pContext);
		wait(pContext->txnRecovery);
		pContext->processed = true;
	}

	pContext->pActors->send(broadcastTxnRequest(request, SERVER_KNOBS->TXN_STATE_SEND_AMOUNT, true));
	wait(yield());
	return Void();
}

} // anonymous namespace

ACTOR Future<Void> commitProxyServerCore(CommitProxyInterface proxy,
                                         MasterInterface master,
                                         LifetimeToken masterLifetime,
                                         Reference<AsyncVar<ServerDBInfo> const> db,
                                         LogEpoch epoch,
                                         Version recoveryTransactionVersion,
                                         bool firstProxy,
                                         std::string whitelistBinPaths) {
	state ProxyCommitData commitData(
	    proxy.id(), master, proxy.getConsistentReadVersion, recoveryTransactionVersion, proxy.commit, db, firstProxy);

	state Future<Sequence> sequenceFuture = (Sequence)0;
	state PromiseStream<std::pair<std::vector<CommitTransactionRequest>, int>> batchedCommits;
	state Future<Void> commitBatcherActor;
	state Future<Void> lastCommitComplete = Void();

	state PromiseStream<Future<Void>> addActor;
	state Future<Void> onError = transformError(actorCollection(addActor.getFuture()), broken_promise(), tlog_failed());

	state GetHealthMetricsReply healthMetricsReply;
	state GetHealthMetricsReply detailedHealthMetricsReply;

	addActor.send(waitFailureServer(proxy.waitFailure.getFuture()));
	addActor.send(traceRole(Role::COMMIT_PROXY, proxy.id()));

	//TraceEvent("CommitProxyInit1", proxy.id());

	// Wait until we can load the "real" logsystem, since we don't support switching them currently
	while (!(masterLifetime.isEqual(commitData.db->get().masterLifetime) &&
	         commitData.db->get().recoveryState >= RecoveryState::RECOVERY_TRANSACTION &&
	         (!isEncryptionOpSupported(EncryptOperationType::TLOG_ENCRYPTION, db->get().client) ||
	          commitData.db->get().encryptKeyProxy.present()))) {
		//TraceEvent("ProxyInit2", proxy.id()).detail("LSEpoch", db->get().logSystemConfig.epoch).detail("Need", epoch);
		wait(commitData.db->onChange());
	}
	state Future<Void> dbInfoChange = commitData.db->onChange();
	//TraceEvent("ProxyInit3", proxy.id());

	commitData.resolvers = commitData.db->get().resolvers;
	commitData.localTLogCount = commitData.db->get().logSystemConfig.numLogs();
	ASSERT(commitData.resolvers.size() != 0);
	for (int i = 0; i < commitData.resolvers.size(); ++i) {
		commitData.stats.resolverDist.push_back(Histogram::getHistogram(
		    "CommitProxy"_sr, "ToResolver_" + commitData.resolvers[i].id().toString(), Histogram::Unit::microseconds));
	}

	// Initialize keyResolvers map
	auto rs = commitData.keyResolvers.modify(SERVER_KNOBS->PROXY_USE_RESOLVER_PRIVATE_MUTATIONS ? normalKeys : allKeys);
	for (auto r = rs.begin(); r != rs.end(); ++r)
		r->value().emplace_back(0, 0);
	commitData.systemKeyVersions.push_back(0);

	commitData.logSystem = ILogSystem::fromServerDBInfo(proxy.id(), commitData.db->get(), false, addActor);
	commitData.logAdapter =
	    new LogSystemDiskQueueAdapter(commitData.logSystem, Reference<AsyncVar<PeekTxsInfo>>(), 1, false);
	commitData.txnStateStore =
	    keyValueStoreLogSystem(commitData.logAdapter,
	                           commitData.db,
	                           proxy.id(),
	                           2e9,
	                           true,
	                           true,
	                           true,
	                           isEncryptionOpSupported(EncryptOperationType::TLOG_ENCRYPTION, db->get().client));
	createWhitelistBinPathVec(whitelistBinPaths, commitData.whitelistedBinPathVec);

	commitData.updateLatencyBandConfig(commitData.db->get().latencyBandConfig);

	// ((SERVER_MEM_LIMIT * COMMIT_BATCHES_MEM_FRACTION_OF_TOTAL) / COMMIT_BATCHES_MEM_TO_TOTAL_MEM_SCALE_FACTOR) is
	// only a approximate formula for limiting the memory used. COMMIT_BATCHES_MEM_TO_TOTAL_MEM_SCALE_FACTOR is an
	// estimate based on experiments and not an accurate one.
	state int64_t commitBatchesMemoryLimit = SERVER_KNOBS->COMMIT_BATCHES_MEM_BYTES_HARD_LIMIT;
	if (SERVER_KNOBS->SERVER_MEM_LIMIT > 0) {
		commitBatchesMemoryLimit = std::min(
		    commitBatchesMemoryLimit,
		    static_cast<int64_t>((SERVER_KNOBS->SERVER_MEM_LIMIT * SERVER_KNOBS->COMMIT_BATCHES_MEM_FRACTION_OF_TOTAL) /
		                         SERVER_KNOBS->COMMIT_BATCHES_MEM_TO_TOTAL_MEM_SCALE_FACTOR));
	}
	TraceEvent(SevInfo, "CommitBatchesMemoryLimit").detail("BytesLimit", commitBatchesMemoryLimit);

	addActor.send(monitorRemoteCommitted(&commitData));
	addActor.send(readRequestServer(proxy, addActor, &commitData));
	addActor.send(rejoinServer(proxy, &commitData));
	addActor.send(ddMetricsRequestServer(proxy, db));
	addActor.send(reportTxnTagCommitCost(proxy.id(), db, &commitData.ssTrTagCommitCost));

	// wait for txnStateStore recovery
	wait(success(commitData.txnStateStore->readValue(StringRef())));

	int commitBatchByteLimit =
	    (int)std::min<double>(SERVER_KNOBS->COMMIT_TRANSACTION_BATCH_BYTES_MAX,
	                          std::max<double>(SERVER_KNOBS->COMMIT_TRANSACTION_BATCH_BYTES_MIN,
	                                           SERVER_KNOBS->COMMIT_TRANSACTION_BATCH_BYTES_SCALE_BASE *
	                                               pow(commitData.db->get().client.commitProxies.size(),
	                                                   SERVER_KNOBS->COMMIT_TRANSACTION_BATCH_BYTES_SCALE_POWER)));

	commitBatcherActor = commitBatcher(
	    &commitData, batchedCommits, proxy.commit.getFuture(), commitBatchByteLimit, commitBatchesMemoryLimit);

	// This has to be declared after the commitData.txnStateStore get initialized
	state TransactionStateResolveContext transactionStateResolveContext(&commitData, &addActor);

	loop choose {
		when(wait(dbInfoChange)) {
			dbInfoChange = commitData.db->onChange();
			if (masterLifetime.isEqual(commitData.db->get().masterLifetime) &&
			    commitData.db->get().recoveryState >= RecoveryState::RECOVERY_TRANSACTION) {
				commitData.logSystem = ILogSystem::fromServerDBInfo(proxy.id(), commitData.db->get(), false, addActor);
				for (auto it : commitData.tag_popped) {
					commitData.logSystem->pop(it.second, it.first);
				}
				commitData.logSystem->popTxs(commitData.lastTxsPop, tagLocalityRemoteLog);
			}

			commitData.updateLatencyBandConfig(commitData.db->get().latencyBandConfig);
		}
		when(wait(onError)) {}
		when(std::pair<std::vector<CommitTransactionRequest>, int> batchedRequests =
		         waitNext(batchedCommits.getFuture())) {
			// WARNING: this code is run at a high priority, so it needs to do as little work as possible
			const std::vector<CommitTransactionRequest>& trs = batchedRequests.first;
			int batchBytes = batchedRequests.second;
			//TraceEvent("CommitProxyCTR", proxy.id()).detail("CommitTransactions", trs.size()).detail("TransactionRate", transactionRate).detail("TransactionQueue", transactionQueue.size()).detail("ReleasedTransactionCount", transactionCount);
			//TraceEvent("CommitProxyCore", commitData.dbgid).detail("TxSize", trs.size()).detail("MasterLifetime", masterLifetime.toString()).detail("DbMasterLifetime", commitData.db->get().masterLifetime.toString()).detail("RecoveryState", commitData.db->get().recoveryState).detail("CCInf", commitData.db->get().clusterInterface.id().toString());
			if (trs.size() || (commitData.db->get().recoveryState >= RecoveryState::ACCEPTING_COMMITS &&
			                   masterLifetime.isEqual(commitData.db->get().masterLifetime))) {

				if (trs.size() || lastCommitComplete.isReady()) {
					lastCommitComplete = transformError(
					    timeoutError(
					        commitBatch(&commitData,
					                    const_cast<std::vector<CommitTransactionRequest>*>(&batchedRequests.first),
					                    batchBytes),
					        SERVER_KNOBS->COMMIT_PROXY_LIVENESS_TIMEOUT),
					    timed_out(),
					    failed_to_progress());
					addActor.send(lastCommitComplete);
				}
			}
		}
		when(ProxySnapRequest snapReq = waitNext(proxy.proxySnapReq.getFuture())) {
			TraceEvent(SevDebug, "SnapMasterEnqueue").log();
			addActor.send(proxySnapCreate(snapReq, &commitData));
		}
		when(ExclusionSafetyCheckRequest exclCheckReq = waitNext(proxy.exclusionSafetyCheckReq.getFuture())) {
			addActor.send(proxyCheckSafeExclusion(db, exclCheckReq));
		}
		when(TxnStateRequest request = waitNext(proxy.txnState.getFuture())) {
			addActor.send(processTransactionStateRequestPart(&transactionStateResolveContext, request));
		}
	}
}

ACTOR Future<Void> checkRemoved(Reference<AsyncVar<ServerDBInfo> const> db,
                                uint64_t recoveryCount,
                                CommitProxyInterface myInterface) {
	loop {
		if (db->get().recoveryCount >= recoveryCount &&
		    !std::count(db->get().client.commitProxies.begin(), db->get().client.commitProxies.end(), myInterface)) {
			throw worker_removed();
		}
		wait(db->onChange());
	}
}

ACTOR Future<Void> commitProxyServer(CommitProxyInterface proxy,
                                     InitializeCommitProxyRequest req,
                                     Reference<AsyncVar<ServerDBInfo> const> db,
                                     std::string whitelistBinPaths) {
	try {
		state Future<Void> core = commitProxyServerCore(proxy,
		                                                req.master,
		                                                req.masterLifetime,
		                                                db,
		                                                req.recoveryCount,
		                                                req.recoveryTransactionVersion,
		                                                req.firstProxy,
		                                                whitelistBinPaths);
		wait(core || checkRemoved(db, req.recoveryCount, proxy));
	} catch (Error& e) {
		TraceEvent("CommitProxyTerminated", proxy.id()).errorUnsuppressed(e);

		if (e.code() != error_code_worker_removed && e.code() != error_code_tlog_stopped &&
		    e.code() != error_code_tlog_failed && e.code() != error_code_coordinators_changed &&
		    e.code() != error_code_coordinated_state_conflict && e.code() != error_code_new_coordinators_timed_out &&
		    e.code() != error_code_failed_to_progress) {
			throw;
		}
		CODE_PROBE(e.code() == error_code_failed_to_progress, "Commit proxy failed to progress");
	}
	return Void();
}<|MERGE_RESOLUTION|>--- conflicted
+++ resolved
@@ -2541,15 +2541,9 @@
 		std::vector<UID> src, dest;
 		ServerCacheInfo info;
 		// NOTE: An ACTOR will be compiled into several classes, the this pointer is from one of them.
-<<<<<<< HEAD
-		auto updateTagInfo = [=](const std::vector<UID>& uids,
-		                         std::vector<Tag>& tags,
-		                         std::vector<Reference<StorageInfo>>& storageInfoItems) {
-=======
 		auto updateTagInfo = [pContext = pContext](const std::vector<UID>& uids,
 		                                           std::vector<Tag>& tags,
 		                                           std::vector<Reference<StorageInfo>>& storageInfoItems) {
->>>>>>> e823fbe1
 			for (const auto& id : uids) {
 				auto storageInfo = getStorageInfo(id, &pContext->pCommitData->storageCache, pContext->pTxnStateStore);
 				ASSERT(storageInfo->tag != invalidTag);
