--- conflicted
+++ resolved
@@ -858,16 +858,10 @@
 		}
 	}
 
-<<<<<<< HEAD
 	if (toCommit.getLogRouterTags()) {
 		toCommit.storeRandomRouterTag();
 		transactionTags.insert(toCommit.savedRandomRouterTag.get());
 	}
-=======
-	// SOMEDAY: add knob to specify number of random remote logs
-	toCommit.storeRandomRouterTag();
-	transactionTags.insert(toCommit.savedRandomRouterTag.get());
->>>>>>> bfad3c35
 
 	return transactionTags;
 }
