/*
 * ServerDBInfo.actor.h
 *
 * This source file is part of the FoundationDB open source project
 *
 * Copyright 2013-2018 Apple Inc. and the FoundationDB project authors
 *
 * Licensed under the Apache License, Version 2.0 (the "License");
 * you may not use this file except in compliance with the License.
 * You may obtain a copy of the License at
 *
 *     http://www.apache.org/licenses/LICENSE-2.0
 *
 * Unless required by applicable law or agreed to in writing, software
 * distributed under the License is distributed on an "AS IS" BASIS,
 * WITHOUT WARRANTIES OR CONDITIONS OF ANY KIND, either express or implied.
 * See the License for the specific language governing permissions and
 * limitations under the License.
 */

#if defined(NO_INTELLISENSE) && !defined(FDBSERVER_SERVERDBINFO_ACTOR_G_H)
#define FDBSERVER_SERVERDBINFO_ACTOR_G_H
#include "fdbserver/ServerDBInfo.actor.g.h"
#elif !defined(FDBSERVER_SERVERDBINFO_ACTOR_H)
#define FDBSERVER_SERVERDBINFO_ACTOR_H
#define FDBSERVER_SERVERDBINFO_H
#pragma once

#include "fdbserver/DataDistributorInterface.h"
#include "fdbserver/MasterInterface.h"
#include "fdbserver/LogSystemConfig.h"
#include "fdbserver/RatekeeperInterface.h"
<<<<<<< HEAD
#include "fdbserver/ConsistencyCheckerInterface.h"
=======
#include "fdbserver/BlobManagerInterface.h"
>>>>>>> 5b079acd
#include "fdbserver/RecoveryState.h"
#include "fdbserver/LatencyBandConfig.h"
#include "fdbserver/WorkerInterface.actor.h"
#include "flow/actorcompiler.h" // This must be the last #include.

struct ServerDBInfo {
	constexpr static FileIdentifier file_identifier = 13838807;
	// This structure contains transient information which is broadcast to all workers for a database,
	// permitting them to communicate with each other.  It is not available to the client.  This mechanism
	// (see GetServerDBInfoRequest) is closely parallel to OpenDatabaseRequest for the client.

	UID id; // Changes each time any other member changes
	ClusterControllerFullInterface clusterInterface;
	ClientDBInfo client; // After a successful recovery, eventually proxies that communicate with it
	Optional<DataDistributorInterface> distributor; // The best guess of current data distributor.
	MasterInterface master; // The best guess as to the most recent master, which might still be recovering
	Optional<RatekeeperInterface> ratekeeper;
<<<<<<< HEAD
	Optional<ConsistencyCheckerInterface> consistencyChecker;
=======
	Optional<BlobManagerInterface> blobManager;
>>>>>>> 5b079acd
	std::vector<ResolverInterface> resolvers;
	DBRecoveryCount
	    recoveryCount; // A recovery count from DBCoreState.  A successful master recovery increments it twice;
	                   // unsuccessful recoveries may increment it once. Depending on where the current master is in its
	                   // recovery process, this might not have been written by the current master.
	RecoveryState recoveryState;
	LifetimeToken masterLifetime; // Used by masterserver to detect not being the currently chosen master
	LocalityData myLocality; // (Not serialized) Locality information, if available, for the *local* process
	LogSystemConfig logSystemConfig;
	std::vector<UID> priorCommittedLogServers; // If !fullyRecovered and logSystemConfig refers to a new log system
	                                           // which may not have been committed to the coordinated state yet, then
	                                           // priorCommittedLogServers are the previous, fully committed generation
	                                           // which need to stay alive in case this recovery fails
	Optional<LatencyBandConfig> latencyBandConfig;
	int64_t infoGeneration;
	UID clusterId;

	ServerDBInfo()
	  : recoveryCount(0), recoveryState(RecoveryState::UNINITIALIZED), logSystemConfig(0), infoGeneration(0) {}

	bool operator==(ServerDBInfo const& r) const { return id == r.id; }
	bool operator!=(ServerDBInfo const& r) const { return id != r.id; }

	template <class Ar>
	void serialize(Ar& ar) {
		serializer(ar,
		           id,
		           clusterInterface,
		           client,
		           distributor,
		           master,
		           ratekeeper,
<<<<<<< HEAD
		           consistencyChecker,
=======
		           blobManager,
>>>>>>> 5b079acd
		           resolvers,
		           recoveryCount,
		           recoveryState,
		           masterLifetime,
		           logSystemConfig,
		           priorCommittedLogServers,
		           latencyBandConfig,
		           infoGeneration,
		           clusterId);
	}
};

struct UpdateServerDBInfoRequest {
	constexpr static FileIdentifier file_identifier = 9467438;
	Standalone<StringRef> serializedDbInfo;
	std::vector<Endpoint> broadcastInfo;
	ReplyPromise<std::vector<Endpoint>> reply;

	template <class Ar>
	void serialize(Ar& ar) {
		serializer(ar, serializedDbInfo, broadcastInfo, reply);
	}
};

struct GetServerDBInfoRequest {
	constexpr static FileIdentifier file_identifier = 9467439;
	UID knownServerInfoID;
	ReplyPromise<struct ServerDBInfo> reply;

	template <class Ar>
	void serialize(Ar& ar) {
		serializer(ar, knownServerInfoID, reply);
	}
};

ACTOR Future<Void> broadcastTxnRequest(TxnStateRequest req, int sendAmount, bool sendReply);

ACTOR Future<std::vector<Endpoint>> broadcastDBInfoRequest(UpdateServerDBInfoRequest req,
                                                           int sendAmount,
                                                           Optional<Endpoint> sender,
                                                           bool sendReply);

#include "flow/unactorcompiler.h"
#endif<|MERGE_RESOLUTION|>--- conflicted
+++ resolved
@@ -30,11 +30,8 @@
 #include "fdbserver/MasterInterface.h"
 #include "fdbserver/LogSystemConfig.h"
 #include "fdbserver/RatekeeperInterface.h"
-<<<<<<< HEAD
 #include "fdbserver/ConsistencyCheckerInterface.h"
-=======
 #include "fdbserver/BlobManagerInterface.h"
->>>>>>> 5b079acd
 #include "fdbserver/RecoveryState.h"
 #include "fdbserver/LatencyBandConfig.h"
 #include "fdbserver/WorkerInterface.actor.h"
@@ -52,11 +49,8 @@
 	Optional<DataDistributorInterface> distributor; // The best guess of current data distributor.
 	MasterInterface master; // The best guess as to the most recent master, which might still be recovering
 	Optional<RatekeeperInterface> ratekeeper;
-<<<<<<< HEAD
 	Optional<ConsistencyCheckerInterface> consistencyChecker;
-=======
 	Optional<BlobManagerInterface> blobManager;
->>>>>>> 5b079acd
 	std::vector<ResolverInterface> resolvers;
 	DBRecoveryCount
 	    recoveryCount; // A recovery count from DBCoreState.  A successful master recovery increments it twice;
@@ -89,11 +83,8 @@
 		           distributor,
 		           master,
 		           ratekeeper,
-<<<<<<< HEAD
 		           consistencyChecker,
-=======
 		           blobManager,
->>>>>>> 5b079acd
 		           resolvers,
 		           recoveryCount,
 		           recoveryState,
