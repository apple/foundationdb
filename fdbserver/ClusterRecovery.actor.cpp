--- conflicted
+++ resolved
@@ -442,17 +442,6 @@
 	}
 }
 
-<<<<<<< HEAD
-namespace {
-EncryptionAtRestMode getEncryptionAtRest(DatabaseConfiguration config) {
-	// TODO: Remove the guard on the server knob once all locations have been updated to use the DB config
-	TraceEvent(SevDebug, "CCEncryptionAtRestMode").detail("Mode", config.encryptionAtRestMode.toString());
-	return config.encryptionAtRestMode;
-}
-} // namespace
-
-=======
->>>>>>> c9fd51d2
 // Keeps the coordinated state (cstate) updated as the set of recruited tlogs change through recovery.
 ACTOR Future<Void> trackTlogRecovery(Reference<ClusterRecoveryData> self,
                                      Reference<AsyncVar<Reference<ILogSystem>>> oldLogSystems,
