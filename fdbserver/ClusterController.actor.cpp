--- conflicted
+++ resolved
@@ -215,10 +215,7 @@
 		throw no_more_servers();
 	}
 
-<<<<<<< HEAD
-std::vector<std::pair<WorkerInterface, ProcessClass>> getWorkersForTlogs( DatabaseConfiguration const& conf, std::map< Optional<Standalone<StringRef>>, int>& id_used, bool checkStable = false, std::set<Optional<Key>> dcIds = std::set<Optional<Key>>(), std::set<NetworkAddress> additionalExlusions = std::set<NetworkAddress>() )
-=======
-	std::vector<std::pair<WorkerInterface, ProcessClass>> getWorkersForSeedServers( DatabaseConfiguration const& conf ) {
+	std::vector<std::pair<WorkerInterface, ProcessClass>> getWorkersForSeedServers( DatabaseConfiguration const& conf, IRepPolicyRef const& policy, Optional<Optional<Standalone<StringRef>>> const& dcId = Optional<Optional<Standalone<StringRef>>>() ) {
 		std::map<ProcessClass::Fitness, vector<std::pair<WorkerInterface, ProcessClass>>> fitness_workers;
 		std::vector<std::pair<WorkerInterface, ProcessClass>> results;
 		LocalitySetRef logServerSet = Reference<LocalitySet>(new LocalityMap<std::pair<WorkerInterface, ProcessClass>>());
@@ -227,7 +224,7 @@
 
 		for( auto& it : id_worker ) {
 			auto fitness = it.second.processClass.machineClassFitness( ProcessClass::Storage );
-			if( workerAvailable(it.second, false) && !conf.isExcludedServer(it.second.interf.address()) && fitness != ProcessClass::NeverAssign ) {
+			if( workerAvailable(it.second, false) && !conf.isExcludedServer(it.second.interf.address()) && fitness != ProcessClass::NeverAssign && ( !dcId.present() || it.second.interf.locality.dcId()==dcId.get() ) ) {
 				fitness_workers[ fitness ].push_back(std::make_pair(it.second.interf, it.second.processClass));
 			}
 		}
@@ -238,7 +235,7 @@
 			}
 
 			std::vector<LocalityEntry> bestSet;
-			if( logServerSet->selectReplicas(conf.storagePolicy, bestSet) ) {
+			if( logServerSet->selectReplicas(policy, bestSet) ) {
 				results.reserve(bestSet.size());
 				for (auto& entry : bestSet) {
 					auto object = logServerMap->getObject(entry);
@@ -259,18 +256,12 @@
 		return results;
 	}
 
-	std::vector<std::pair<WorkerInterface, ProcessClass>> getWorkersForTlogsAcrossDatacenters( DatabaseConfiguration const& conf, std::map< Optional<Standalone<StringRef>>, int>& id_used, bool checkStable = false )
->>>>>>> 63570ccb
-	{
+	std::vector<std::pair<WorkerInterface, ProcessClass>> getWorkersForTlogs( DatabaseConfiguration const& conf, int32_t tLogReplicationFactor, int32_t desired, IRepPolicyRef const& policy, std::map< Optional<Standalone<StringRef>>, int>& id_used, bool checkStable = false, std::set<Optional<Key>> dcIds = std::set<Optional<Key>>(), std::set<NetworkAddress> additionalExlusions = std::set<NetworkAddress>() ) {
 		std::map<ProcessClass::Fitness, vector<std::pair<WorkerInterface, ProcessClass>>> fitness_workers;
 		std::vector<std::pair<WorkerInterface, ProcessClass>> results;
 		std::vector<LocalityData> unavailableLocals;
 		LocalitySetRef logServerSet;
 		LocalityMap<std::pair<WorkerInterface, ProcessClass>>* logServerMap;
-<<<<<<< HEAD
-=======
-		UID functionId = g_nondeterministic_random->randomUniqueID();
->>>>>>> 63570ccb
 		bool bCompleted = false;
 
 		logServerSet = Reference<LocalitySet>(new LocalityMap<std::pair<WorkerInterface, ProcessClass>>());
@@ -294,9 +285,9 @@
 						.detail("reboots", it.second.reboots)
 						.detail("isAvailable", IFailureMonitor::failureMonitor().getState(it.second.interf.storage.getEndpoint()).isAvailable())
 						.detail("Locality", it.second.interf.locality.toString())
-						.detail("tLogReplicationFactor", conf.tLogReplicationFactor)
-						.detail("tLogPolicy", conf.tLogPolicy ? conf.tLogPolicy->info() : "[unset]")
-						.detail("DesiredLogs", conf.getDesiredLogs());
+						.detail("tLogReplicationFactor", tLogReplicationFactor)
+						.detail("tLogPolicy", policy->info())
+						.detail("DesiredLogs", desired);
 				unavailableLocals.push_back(it.second.interf.locality);
 			}
 		}
@@ -310,17 +301,16 @@
 			for (auto& worker : fitness_workers[(ProcessClass::Fitness) fitness] ) {
 				logServerMap->add(worker.first.locality, &worker);
 			}
-			if (logServerSet->size() < conf.tLogReplicationFactor) {
+			if (logServerSet->size() < tLogReplicationFactor) {
 				TraceEvent(SevWarn,"GWFTADTooFew", id)
 					.detail("Fitness", fitness)
 					.detail("Processes", logServerSet->size())
-					.detail("tLogReplicationFactor", conf.tLogReplicationFactor)
-					.detail("tLogPolicy", conf.tLogPolicy ? conf.tLogPolicy->info() : "[unset]")
-					.detail("DesiredLogs", conf.getDesiredLogs());
-			}
-			else if (logServerSet->size() <= conf.getDesiredLogs()) {
-				ASSERT(conf.tLogPolicy);
-				if (logServerSet->validate(conf.tLogPolicy)) {
+					.detail("tLogReplicationFactor", tLogReplicationFactor)
+					.detail("tLogPolicy", policy->info())
+					.detail("DesiredLogs", desired);
+			}
+			else if (logServerSet->size() <= desired) {
+				if (logServerSet->validate(policy)) {
 					for (auto& object : logServerMap->getObjects()) {
 						results.push_back(*object);
 					}
@@ -331,19 +321,18 @@
 					TraceEvent(SevWarn,"GWFTADNotAcceptable", id)
 						.detail("Fitness", fitness)
 						.detail("Processes", logServerSet->size())
-						.detail("tLogReplicationFactor", conf.tLogReplicationFactor)
-						.detail("tLogPolicy", conf.tLogPolicy ? conf.tLogPolicy->info() : "[unset]")
-						.detail("DesiredLogs", conf.getDesiredLogs());
+						.detail("tLogReplicationFactor", tLogReplicationFactor)
+						.detail("tLogPolicy",policy->info())
+						.detail("DesiredLogs", desired);
 				}
 			}
 			// Try to select the desired size, if larger
 			else {
 				std::vector<LocalityEntry> bestSet;
 				std::vector<LocalityData> tLocalities;
-				ASSERT(conf.tLogPolicy);
-
+				
 				// Try to find the best team of servers to fulfill the policy
-				if (findBestPolicySet(bestSet, logServerSet, conf.tLogPolicy, conf.getDesiredLogs(),
+				if (findBestPolicySet(bestSet, logServerSet, policy, desired,
 						SERVER_KNOBS->POLICY_RATING_TESTS, SERVER_KNOBS->POLICY_GENERATIONS))
 				{
 					results.reserve(results.size() + bestSet.size());
@@ -359,9 +348,9 @@
 						.detail("BestCount", bestSet.size())
 						.detail("BestZones", ::describeZones(tLocalities))
 						.detail("BestDataHalls", ::describeDataHalls(tLocalities))
-						.detail("tLogPolicy", conf.tLogPolicy ? conf.tLogPolicy->info() : "[unset]")
+						.detail("tLogPolicy", policy->info())
 						.detail("TotalResults", results.size())
-						.detail("DesiredLogs", conf.getDesiredLogs());
+						.detail("DesiredLogs", desired);
 					bCompleted = true;
 					break;
 				}
@@ -369,9 +358,9 @@
 					TraceEvent(SevWarn,"GWFTADNoBest", id)
 						.detail("Fitness", fitness)
 						.detail("Processes", logServerSet->size())
-						.detail("tLogReplicationFactor", conf.tLogReplicationFactor)
-						.detail("tLogPolicy", conf.tLogPolicy ? conf.tLogPolicy->info() : "[unset]")
-						.detail("DesiredLogs", conf.getDesiredLogs());
+						.detail("tLogReplicationFactor", tLogReplicationFactor)
+						.detail("tLogPolicy", policy->info())
+						.detail("DesiredLogs", desired);
 				}
 			}
 		}
@@ -385,7 +374,7 @@
 				}
 
 				TraceEvent(SevWarn, "GetTLogTeamFailed")
-					.detail("Policy", conf.tLogPolicy->info())
+					.detail("Policy", policy->info())
 					.detail("Processes", logServerSet->size())
 					.detail("Workers", id_worker.size())
 					.detail("FitnessGroups", fitness_workers.size())
@@ -393,8 +382,8 @@
 					.detail("TLogDataHalls", ::describeDataHalls(tLocalities))
 					.detail("MissingZones", ::describeZones(unavailableLocals))
 					.detail("MissingDataHalls", ::describeDataHalls(unavailableLocals))
-					.detail("Replication", conf.tLogReplicationFactor)
-					.detail("DesiredLogs", conf.getDesiredLogs())
+					.detail("Replication", tLogReplicationFactor)
+					.detail("DesiredLogs", desired)
 					.detail("RatingTests",SERVER_KNOBS->POLICY_RATING_TESTS)
 					.detail("checkStable", checkStable)
 					.detail("PolicyGenerations",SERVER_KNOBS->POLICY_GENERATIONS).backtrace();
@@ -410,11 +399,11 @@
 		}
 
 		TraceEvent("GetTLogTeamDone")
-			.detail("Completed", bCompleted).detail("Policy", conf.tLogPolicy->info())
+			.detail("Completed", bCompleted).detail("Policy", policy->info())
 			.detail("Results", results.size()).detail("Processes", logServerSet->size())
 			.detail("Workers", id_worker.size())
-			.detail("Replication", conf.tLogReplicationFactor)
-			.detail("Desired", conf.getDesiredLogs())
+			.detail("Replication", tLogReplicationFactor)
+			.detail("Desired", desired)
 			.detail("RatingTests",SERVER_KNOBS->POLICY_RATING_TESTS)
 			.detail("PolicyGenerations",SERVER_KNOBS->POLICY_GENERATIONS);
 
@@ -605,22 +594,13 @@
 	RecruitRemoteFromConfigurationReply findRemoteWorkersForConfiguration( RecruitRemoteFromConfigurationRequest const& req ) {
 		RecruitRemoteFromConfigurationReply result;
 		std::map< Optional<Standalone<StringRef>>, int> id_used;
-<<<<<<< HEAD
-=======
-
-		if(req.recruitSeedServers) {
-			auto storageServers = getWorkersForSeedServers(req.configuration);
-			for(int i = 0; i < storageServers.size(); i++)
-				result.storageServers.push_back(storageServers[i].first);
-		}
-
->>>>>>> 63570ccb
+
 		id_used[masterProcessId]++;
 
 		std::set<Optional<Key>> remoteDC;
 		remoteDC.insert(req.dcId);
 			
-		auto remoteLogs = getWorkersForTlogs( req.configuration, id_used, false, remoteDC );
+		auto remoteLogs = getWorkersForTlogs( req.configuration, req.configuration.remoteTLogReplicationFactor, req.configuration.getDesiredRemoteLogs(), req.configuration.remoteTLogPolicy, id_used, false, remoteDC );
 		for(int i = 0; i < remoteLogs.size(); i++) {
 			result.remoteTLogs.push_back(remoteLogs[i].first);
 		}
@@ -647,8 +627,20 @@
 		std::set<Optional<Key>> primaryDC;
 		primaryDC.insert(dcId == req.configuration.primaryDcId ? req.configuration.primaryDcId : req.configuration.remoteDcId);
 		result.remoteDcId = dcId == req.configuration.primaryDcId ? req.configuration.remoteDcId : req.configuration.primaryDcId;
+
+		if(req.recruitSeedServers) {
+			auto primaryStorageServers = getWorkersForSeedServers( req.configuration, req.configuration.storagePolicy, dcId );
+			for(int i = 0; i < primaryStorageServers.size(); i++)
+				result.storageServers.push_back(primaryStorageServers[i].first);
+
+			if(req.configuration.remoteTLogReplicationFactor > 0) {
+				auto remoteStorageServers = getWorkersForSeedServers( req.configuration, req.configuration.remoteStoragePolicy, result.remoteDcId );
+				for(int i = 0; i < remoteStorageServers.size(); i++)
+					result.storageServers.push_back(remoteStorageServers[i].first);
+			}
+		}
 			
-		auto tlogs = getWorkersForTlogs( req.configuration, id_used, false, primaryDC );
+		auto tlogs = getWorkersForTlogs( req.configuration, req.configuration.tLogReplicationFactor, req.configuration.getDesiredLogs(), req.configuration.tLogPolicy, id_used, false, primaryDC );
 		for(int i = 0; i < tlogs.size(); i++) {
 			result.tLogs.push_back(tlogs[i].first);
 		}
@@ -660,7 +652,7 @@
 			} else {
 				satelliteDCs.insert( req.configuration.remoteSatelliteDcIds.begin(), req.configuration.remoteSatelliteDcIds.end() );
 			}
-			auto satelliteLogs = getWorkersForTlogs( req.configuration, id_used, false, satelliteDCs );
+			auto satelliteLogs = getWorkersForTlogs( req.configuration, req.configuration.satelliteTLogReplicationFactor, req.configuration.getDesiredSatelliteLogs(), req.configuration.satelliteTLogPolicy, id_used, false, satelliteDCs );
 
 			for(int i = 0; i < satelliteLogs.size(); i++) {
 				result.satelliteTLogs.push_back(satelliteLogs[i].first);
@@ -709,7 +701,7 @@
 			std::map< Optional<Standalone<StringRef>>, int> id_used;
 			id_used[masterProcessId]++;
 			
-			auto tlogs = getWorkersForTlogs( req.configuration, id_used );
+			auto tlogs = getWorkersForTlogs( req.configuration, req.configuration.tLogReplicationFactor, req.configuration.getDesiredLogs(), req.configuration.tLogPolicy, id_used );
 			for(int i = 0; i < tlogs.size(); i++) {
 				result.tLogs.push_back(tlogs[i].first);
 			}
@@ -718,6 +710,12 @@
 
 			InDatacenterFitness bestFitness;
 			int numEquivalent = 1;
+
+			if(req.recruitSeedServers) {
+				auto primaryStorageServers = getWorkersForSeedServers( req.configuration, req.configuration.storagePolicy );
+				for(int i = 0; i < primaryStorageServers.size(); i++)
+					result.storageServers.push_back(primaryStorageServers[i].first);
+			}
 
 			for(auto dcId : datacenters ) {
 				auto used = id_used;
@@ -800,7 +798,7 @@
 			tlogProcessClasses.push_back(tlogWorker->second.processClass);
 		}
 		AcrossDatacenterFitness oldAcrossFit(dbi.logSystemConfig.tLogs[0].tLogs, tlogProcessClasses);
-		AcrossDatacenterFitness newAcrossFit(getWorkersForTlogs(db.config, id_used, true));
+		AcrossDatacenterFitness newAcrossFit(getWorkersForTlogs(db.config, db.config.tLogReplicationFactor, db.config.getDesiredLogs(), db.config.tLogPolicy, id_used, true));
 
 		if(oldAcrossFit < newAcrossFit) return false;
 
