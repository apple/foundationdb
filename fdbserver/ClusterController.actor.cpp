/*
 * ClusterController.actor.cpp
 *
 * This source file is part of the FoundationDB open source project
 *
 * Copyright 2013-2019 Apple Inc. and the FoundationDB project authors
 *
 * Licensed under the Apache License, Version 2.0 (the "License");
 * you may not use this file except in compliance with the License.
 * You may obtain a copy of the License at
 *
 *     http://www.apache.org/licenses/LICENSE-2.0
 *
 * Unless required by applicable law or agreed to in writing, software
 * distributed under the License is distributed on an "AS IS" BASIS,
 * WITHOUT WARRANTIES OR CONDITIONS OF ANY KIND, either express or implied.
 * See the License for the specific language governing permissions and
 * limitations under the License.
 */

#include <algorithm>
#include <iterator>
#include <map>
#include <set>
#include <vector>

#include "fdbrpc/FailureMonitor.h"
#include "flow/ActorCollection.h"
#include "fdbclient/NativeAPI.actor.h"
#include "fdbserver/BackupInterface.h"
#include "fdbserver/CoordinationInterface.h"
#include "fdbserver/DataDistributorInterface.h"
#include "fdbserver/Knobs.h"
#include "fdbserver/MoveKeys.actor.h"
#include "fdbserver/WorkerInterface.actor.h"
#include "fdbserver/LeaderElection.h"
#include "fdbserver/LogSystemConfig.h"
#include "fdbserver/WaitFailure.h"
#include "fdbserver/RatekeeperInterface.h"
#include "fdbserver/ServerDBInfo.h"
#include "fdbserver/Status.h"
#include "fdbserver/LatencyBandConfig.h"
#include "fdbclient/DatabaseContext.h"
#include "fdbserver/RecoveryState.h"
#include "fdbclient/ReadYourWrites.h"
#include "fdbrpc/Replication.h"
#include "fdbrpc/ReplicationUtils.h"
#include "fdbclient/KeyBackedTypes.h"
#include "flow/Util.h"
#include "flow/actorcompiler.h"  // This must be the last #include.

void failAfter( Future<Void> trigger, Endpoint e );

struct WorkerInfo : NonCopyable {
	Future<Void> watcher;
	ReplyPromise<RegisterWorkerReply> reply;
	Generation gen;
	int reboots;
	ProcessClass initialClass;
	ClusterControllerPriorityInfo priorityInfo;
	WorkerDetails details;
	Future<Void> haltRatekeeper;
	Future<Void> haltDistributor;
<<<<<<< HEAD
=======
	Optional<uint16_t> storageCacheInfo;
	Standalone<VectorRef<StringRef>> issues;
>>>>>>> 939a6244

	WorkerInfo() : gen(-1), reboots(0), priorityInfo(ProcessClass::UnsetFit, false, ClusterControllerPriorityInfo::FitnessUnknown) {}
	WorkerInfo( Future<Void> watcher, ReplyPromise<RegisterWorkerReply> reply, Generation gen, WorkerInterface interf, ProcessClass initialClass, ProcessClass processClass, ClusterControllerPriorityInfo priorityInfo, bool degraded, Standalone<VectorRef<StringRef>> issues ) :
		watcher(watcher), reply(reply), gen(gen), reboots(0), initialClass(initialClass), priorityInfo(priorityInfo), details(interf, processClass, degraded), issues(issues) {}

	WorkerInfo( WorkerInfo&& r ) BOOST_NOEXCEPT : watcher(std::move(r.watcher)), reply(std::move(r.reply)), gen(r.gen),
		reboots(r.reboots), initialClass(r.initialClass), priorityInfo(r.priorityInfo), details(std::move(r.details)),
<<<<<<< HEAD
		haltRatekeeper(r.haltRatekeeper), haltDistributor(r.haltDistributor) {}
=======
		haltRatekeeper(r.haltRatekeeper), haltDistributor(r.haltDistributor), storageCacheInfo(r.storageCacheInfo), issues(r.issues) {}
>>>>>>> 939a6244
	void operator=( WorkerInfo&& r ) BOOST_NOEXCEPT {
		watcher = std::move(r.watcher);
		reply = std::move(r.reply);
		gen = r.gen;
		reboots = r.reboots;
		initialClass = r.initialClass;
		priorityInfo = r.priorityInfo;
		details = std::move(r.details);
		haltRatekeeper = r.haltRatekeeper;
		haltDistributor = r.haltDistributor;
<<<<<<< HEAD
=======
		storageCacheInfo = r.storageCacheInfo;
		issues = r.issues;
>>>>>>> 939a6244
	}
};

struct WorkerFitnessInfo {
	WorkerDetails worker;
	ProcessClass::Fitness fitness;
	int used;

	WorkerFitnessInfo() : fitness(ProcessClass::NeverAssign), used(0) {}
	WorkerFitnessInfo(WorkerDetails worker, ProcessClass::Fitness fitness, int used) : worker(worker), fitness(fitness), used(used) {}
};

class ClusterControllerData {
public:
	struct DBInfo {
		Reference<AsyncVar<ClientDBInfo>> clientInfo;
		Reference<AsyncVar<ServerDBInfo>> serverInfo;
		std::map<NetworkAddress, double> incompatibleConnections;
		AsyncTrigger forceMasterFailure;
		int64_t masterRegistrationCount;
		int64_t dbInfoCount;
		bool recoveryStalled;
		bool forceRecovery;
		DatabaseConfiguration config;   // Asynchronously updated via master registration
		DatabaseConfiguration fullyRecoveredConfig;
		Database db;
		int unfinishedRecoveries;
		int logGenerations;
		bool cachePopulated;
		std::map<NetworkAddress, std::pair<double, OpenDatabaseRequest>> clientStatus;

		DBInfo() : masterRegistrationCount(0), recoveryStalled(false), forceRecovery(false), unfinishedRecoveries(0), logGenerations(0), cachePopulated(false),
			clientInfo( new AsyncVar<ClientDBInfo>( ClientDBInfo() ) ), dbInfoCount(0),
			serverInfo( new AsyncVar<ServerDBInfo>( ServerDBInfo() ) ),
			db( DatabaseContext::create( clientInfo, Future<Void>(), LocalityData(), true, TaskPriority::DefaultEndpoint, true ) )  // SOMEDAY: Locality!
		{
		}

		void setDistributor(const DataDistributorInterface& interf) {
			auto newInfo = serverInfo->get();
			newInfo.id = deterministicRandom()->randomUniqueID();
			newInfo.infoGeneration = ++dbInfoCount;
			newInfo.distributor = interf;
			serverInfo->set( newInfo );
		}

		void setRatekeeper(const RatekeeperInterface& interf) {
			auto newInfo = serverInfo->get();
			newInfo.id = deterministicRandom()->randomUniqueID();
			newInfo.infoGeneration = ++dbInfoCount;
			newInfo.ratekeeper = interf;
			serverInfo->set( newInfo );
		}

<<<<<<< HEAD
=======
		void setStorageCache(uint16_t id, const StorageServerInterface& interf) {
			auto newInfo = serverInfo->get();
			bool found = false;
			for(auto& it : newInfo.storageCaches) {
				if(it.first == id) {
					if(it.second != interf) {
						newInfo.id = deterministicRandom()->randomUniqueID();
						newInfo.infoGeneration = ++dbInfoCount;
						it.second = interf;
					}
					found = true;
					break;
				}
			}
			if(!found) {
				newInfo.id = deterministicRandom()->randomUniqueID();
				newInfo.infoGeneration = ++dbInfoCount;
				newInfo.storageCaches.push_back(std::make_pair(id, interf));
			}
			serverInfo->set( newInfo );
		}

>>>>>>> 939a6244
		void clearInterf(ProcessClass::ClassType t) {
			auto newInfo = serverInfo->get();
			newInfo.id = deterministicRandom()->randomUniqueID();
			newInfo.infoGeneration = ++dbInfoCount;
			if (t == ProcessClass::DataDistributorClass) {
				newInfo.distributor = Optional<DataDistributorInterface>();
			} else if (t == ProcessClass::RatekeeperClass) {
				newInfo.ratekeeper = Optional<RatekeeperInterface>();
			}
			serverInfo->set( newInfo );
		}

<<<<<<< HEAD
=======
		void clearStorageCache(uint16_t id) {
			auto newInfo = serverInfo->get();
			for(auto it = newInfo.storageCaches.begin(); it != newInfo.storageCaches.end(); ++it) {
				if(it->first == id) {
					newInfo.id = deterministicRandom()->randomUniqueID();
					newInfo.infoGeneration = ++dbInfoCount;
					newInfo.storageCaches.erase(it);
					break;
				}
			}
			serverInfo->set( newInfo );
		}
>>>>>>> 939a6244
	};

	struct UpdateWorkerList {
		Future<Void> init( Database const& db ) {
			return update(this, db);
		}

		void set(Optional<Standalone<StringRef>> processID, Optional<ProcessData> data ) {
			delta[processID] = data;
			anyDelta.set(true);
		}

	private:
		std::map<Optional<Standalone<StringRef>>, Optional<ProcessData>> delta;
		AsyncVar<bool> anyDelta;

		ACTOR static Future<Void> update( UpdateWorkerList* self, Database db ) {
			// The Database we are using is based on worker registrations to this cluster controller, which come only
			// from master servers that we started, so it shouldn't be possible for multiple cluster controllers to fight.
			state Transaction tr(db);
			loop {
				try {
					tr.clear( workerListKeys );
					wait( tr.commit() );
					break;
				} catch (Error& e) {
					wait( tr.onError(e) );
				}
			}

			loop {
				// Wait for some changes
				while (!self->anyDelta.get())
					wait( self->anyDelta.onChange() );
				self->anyDelta.set(false);

				state std::map<Optional<Standalone<StringRef>>, Optional<ProcessData>> delta;
				delta.swap( self->delta );

				TraceEvent("UpdateWorkerList").detail("DeltaCount", delta.size());

				// Do a transaction to write the changes
				loop {
					try {
						for(auto w = delta.begin(); w != delta.end(); ++w) {
							if (w->second.present()) {
								tr.set( workerListKeyFor( w->first.get() ), workerListValue( w->second.get()) );
							} else
								tr.clear( workerListKeyFor( w->first.get() ) );
						}
						wait( tr.commit() );
						break;
					} catch (Error& e) {
						wait( tr.onError(e) );
					}
				}
			}
		}
	};

	bool workerAvailable( WorkerInfo const& worker, bool checkStable ) {
		return ( now() - startTime < 2 * FLOW_KNOBS->SERVER_REQUEST_INTERVAL ) || ( IFailureMonitor::failureMonitor().getState(worker.details.interf.storage.getEndpoint()).isAvailable() && ( !checkStable || worker.reboots < 2 ) );
	}

	bool isLongLivedStateless( Optional<Key> const& processId ) {
		return (db.serverInfo->get().distributor.present() && db.serverInfo->get().distributor.get().locality.processId() == processId) ||
				   (db.serverInfo->get().ratekeeper.present() && db.serverInfo->get().ratekeeper.get().locality.processId() == processId);
	}

	WorkerDetails getStorageWorker( RecruitStorageRequest const& req ) {
		std::set<Optional<Standalone<StringRef>>> excludedMachines( req.excludeMachines.begin(), req.excludeMachines.end() );
		std::set<Optional<Standalone<StringRef>>> includeDCs( req.includeDCs.begin(), req.includeDCs.end() );
		std::set<AddressExclusion> excludedAddresses( req.excludeAddresses.begin(), req.excludeAddresses.end() );

		for( auto& it : id_worker )
			if( workerAvailable( it.second, false ) &&
					!excludedMachines.count(it.second.details.interf.locality.zoneId()) &&
					( includeDCs.size() == 0 || includeDCs.count(it.second.details.interf.locality.dcId()) ) &&
					!addressExcluded(excludedAddresses, it.second.details.interf.address()) &&
					( !it.second.details.interf.secondaryAddress().present() || !addressExcluded(excludedAddresses, it.second.details.interf.secondaryAddress().get()) ) &&
					it.second.details.processClass.machineClassFitness( ProcessClass::Storage ) <= ProcessClass::UnsetFit ) {
				return it.second.details;
			}

		if( req.criticalRecruitment ) {
			ProcessClass::Fitness bestFit = ProcessClass::NeverAssign;
			Optional<WorkerDetails> bestInfo;
			for( auto& it : id_worker ) {
				ProcessClass::Fitness fit = it.second.details.processClass.machineClassFitness( ProcessClass::Storage );
				if( workerAvailable( it.second, false ) &&
						!excludedMachines.count(it.second.details.interf.locality.zoneId()) &&
						( includeDCs.size() == 0 || includeDCs.count(it.second.details.interf.locality.dcId()) ) &&
						!addressExcluded(excludedAddresses, it.second.details.interf.address()) &&
						fit < bestFit ) {
					bestFit = fit;
					bestInfo = it.second.details;
				}
			}

			if( bestInfo.present() ) {
				return bestInfo.get();
			}
		}

		throw no_more_servers();
	}

	std::vector<WorkerDetails> getWorkersForSeedServers( DatabaseConfiguration const& conf, Reference<IReplicationPolicy> const& policy, Optional<Optional<Standalone<StringRef>>> const& dcId = Optional<Optional<Standalone<StringRef>>>() ) {
		std::map<ProcessClass::Fitness, vector<WorkerDetails>> fitness_workers;
		std::vector<WorkerDetails> results;
		Reference<LocalitySet> logServerSet = Reference<LocalitySet>(new LocalityMap<WorkerDetails>());
		LocalityMap<WorkerDetails>* logServerMap = (LocalityMap<WorkerDetails>*) logServerSet.getPtr();
		bool bCompleted = false;

		for( auto& it : id_worker ) {
			auto fitness = it.second.details.processClass.machineClassFitness( ProcessClass::Storage );
			if( workerAvailable(it.second, false) && !conf.isExcludedServer(it.second.details.interf.addresses()) && fitness != ProcessClass::NeverAssign && ( !dcId.present() || it.second.details.interf.locality.dcId()==dcId.get() ) ) {
				fitness_workers[ fitness ].push_back(it.second.details);
			}
		}

		for( auto& it : fitness_workers ) {
			for (auto& worker : it.second ) {
				logServerMap->add(worker.interf.locality, &worker);
			}

			std::vector<LocalityEntry> bestSet;
			if( logServerSet->selectReplicas(policy, bestSet) ) {
				results.reserve(bestSet.size());
				for (auto& entry : bestSet) {
					auto object = logServerMap->getObject(entry);
					results.push_back(*object);
				}
				bCompleted = true;
				break;
			}
		}

		logServerSet->clear();
		logServerSet.clear();

		if (!bCompleted) {
			throw no_more_servers();
		}

		return results;
	}

	std::vector<WorkerDetails> getWorkersForTlogs( DatabaseConfiguration const& conf, int32_t required, int32_t desired, Reference<IReplicationPolicy> const& policy, std::map< Optional<Standalone<StringRef>>, int>& id_used, bool checkStable = false, std::set<Optional<Key>> dcIds = std::set<Optional<Key>>(), std::vector<UID> exclusionWorkerIds = {}) {
		std::map<std::pair<ProcessClass::Fitness,bool>, vector<WorkerDetails>> fitness_workers;
		std::vector<WorkerDetails> results;
		std::vector<LocalityData> unavailableLocals;
		Reference<LocalitySet> logServerSet;
		LocalityMap<WorkerDetails>* logServerMap;
		bool bCompleted = false;

		logServerSet = Reference<LocalitySet>(new LocalityMap<WorkerDetails>());
		logServerMap = (LocalityMap<WorkerDetails>*) logServerSet.getPtr();
		for( auto& it : id_worker ) {
			if (std::find(exclusionWorkerIds.begin(), exclusionWorkerIds.end(), it.second.details.interf.id()) == exclusionWorkerIds.end()) {
				auto fitness = it.second.details.processClass.machineClassFitness(ProcessClass::TLog);
				if (workerAvailable(it.second, checkStable) && !conf.isExcludedServer(it.second.details.interf.addresses()) && fitness != ProcessClass::NeverAssign && (!dcIds.size() || dcIds.count(it.second.details.interf.locality.dcId()))) {
					fitness_workers[std::make_pair(fitness, it.second.details.degraded)].push_back(it.second.details);
				}
				else {
					unavailableLocals.push_back(it.second.details.interf.locality);
				}
			}
		}

		results.reserve(results.size() + id_worker.size());
		for (int fitness = ProcessClass::BestFit; fitness != ProcessClass::NeverAssign && !bCompleted; fitness++)
		{
			auto fitnessEnum = (ProcessClass::Fitness) fitness;
			for(int addingDegraded = 0; addingDegraded < 2; addingDegraded++) {
				auto workerItr = fitness_workers.find(std::make_pair(fitnessEnum,(bool)addingDegraded));
				if (workerItr != fitness_workers.end()) {
					for (auto& worker : workerItr->second ) {
						logServerMap->add(worker.interf.locality, &worker);
					}
				}

				if (logServerSet->size() < (addingDegraded == 0 ? desired : required)) {
				}
				else if (logServerSet->size() == required || logServerSet->size() <= desired) {
					if (logServerSet->validate(policy)) {
						for (auto& object : logServerMap->getObjects()) {
							results.push_back(*object);
						}
						bCompleted = true;
						break;
					}
					TraceEvent(SevWarn,"GWFTADNotAcceptable", id).detail("Fitness", fitness).detail("Processes", logServerSet->size()).detail("Required", required).detail("TLogPolicy",policy->info()).detail("DesiredLogs", desired).detail("AddingDegraded", addingDegraded);
				}
				// Try to select the desired size, if larger
				else {
					std::vector<LocalityEntry> bestSet;
					std::vector<LocalityData> tLocalities;

					// Try to find the best team of servers to fulfill the policy
					if (findBestPolicySet(bestSet, logServerSet, policy, desired, SERVER_KNOBS->POLICY_RATING_TESTS,
					                      SERVER_KNOBS->POLICY_GENERATIONS)) {
						results.reserve(results.size() + bestSet.size());
						for (auto& entry : bestSet) {
							auto object = logServerMap->getObject(entry);
							ASSERT(object);
							results.push_back(*object);
							tLocalities.push_back(object->interf.locality);
						}
						TraceEvent("GWFTADBestResults", id).detail("Fitness", fitness).detail("Processes", logServerSet->size()).detail("BestCount", bestSet.size()).detail("BestZones", ::describeZones(tLocalities))
							.detail("BestDataHalls", ::describeDataHalls(tLocalities)).detail("TLogPolicy", policy->info()).detail("TotalResults", results.size()).detail("DesiredLogs", desired).detail("AddingDegraded", addingDegraded);
						bCompleted = true;
						break;
					}
					TraceEvent(SevWarn,"GWFTADNoBest", id).detail("Fitness", fitness).detail("Processes", logServerSet->size()).detail("Required", required).detail("TLogPolicy", policy->info()).detail("DesiredLogs", desired).detail("AddingDegraded", addingDegraded);
				}
			}
		}

		// If policy cannot be satisfied
		if (!bCompleted) {
			std::vector<LocalityData> tLocalities;
			for (auto& object : logServerMap->getObjects()) {
				tLocalities.push_back(object->interf.locality);
			}

			TraceEvent(SevWarn, "GetTLogTeamFailed").detail("Policy", policy->info()).detail("Processes", logServerSet->size()).detail("Workers", id_worker.size()).detail("FitnessGroups", fitness_workers.size())
				.detail("TLogZones", ::describeZones(tLocalities)).detail("TLogDataHalls", ::describeDataHalls(tLocalities)).detail("MissingZones", ::describeZones(unavailableLocals))
				.detail("MissingDataHalls", ::describeDataHalls(unavailableLocals)).detail("Required", required).detail("DesiredLogs", desired).detail("RatingTests",SERVER_KNOBS->POLICY_RATING_TESTS)
				.detail("CheckStable", checkStable).detail("NumExclusionWorkers", exclusionWorkerIds.size()).detail("PolicyGenerations",SERVER_KNOBS->POLICY_GENERATIONS).backtrace();

			logServerSet->clear();
			logServerSet.clear();
			throw no_more_servers();
		}

		for (auto& result : results) {
			id_used[result.interf.locality.processId()]++;
		}

		TraceEvent("GetTLogTeamDone").detail("Completed", bCompleted).detail("Policy", policy->info()).detail("Results", results.size()).detail("Processes", logServerSet->size()).detail("Workers", id_worker.size())
			.detail("Required", required).detail("Desired", desired).detail("RatingTests",SERVER_KNOBS->POLICY_RATING_TESTS).detail("PolicyGenerations",SERVER_KNOBS->POLICY_GENERATIONS);


		return results;
	}

	//FIXME: This logic will fallback unnecessarily when usable dcs > 1 because it does not check all combinations of potential satellite locations
	std::vector<WorkerDetails> getWorkersForSatelliteLogs( const DatabaseConfiguration& conf, const RegionInfo& region, const RegionInfo& remoteRegion, std::map< Optional<Standalone<StringRef>>, int>& id_used, bool& satelliteFallback, bool checkStable = false ) {
		int startDC = 0;
		loop {
			if(startDC > 0 && startDC >= region.satellites.size() + 1 - (satelliteFallback ? region.satelliteTLogUsableDcsFallback : region.satelliteTLogUsableDcs)) {
				if(satelliteFallback || region.satelliteTLogUsableDcsFallback == 0) {
					throw no_more_servers();
				} else {
					if(!goodRecruitmentTime.isReady()) {
						throw operation_failed();
					}
					satelliteFallback = true;
					startDC = 0;
				}
			}

			try {
				bool remoteDCUsedAsSatellite = false;
				std::set<Optional<Key>> satelliteDCs;
				int32_t desiredSatelliteTLogs = 0;
				for(int s = startDC; s < std::min<int>(startDC + (satelliteFallback ? region.satelliteTLogUsableDcsFallback : region.satelliteTLogUsableDcs), region.satellites.size()); s++) {
					satelliteDCs.insert(region.satellites[s].dcId);
					if(region.satellites[s].satelliteDesiredTLogCount == -1 || desiredSatelliteTLogs == -1) {
						desiredSatelliteTLogs = -1;
					} else {
						desiredSatelliteTLogs += region.satellites[s].satelliteDesiredTLogCount;
					}
					if (region.satellites[s].dcId == remoteRegion.dcId) {
						remoteDCUsedAsSatellite = true;
					}
				}
				std::vector<UID> exclusionWorkerIds;
				// FIXME: If remote DC is used as satellite then this logic only ensures that required number of remote TLogs can be recruited. It does not balance the number of desired TLogs
				// across the satellite and remote sides.
				if (remoteDCUsedAsSatellite) {
					std::map< Optional<Standalone<StringRef>>, int> tmpIdUsed;
					auto remoteLogs = getWorkersForTlogs(conf, conf.getRemoteTLogReplicationFactor(), conf.getRemoteTLogReplicationFactor(), conf.getRemoteTLogPolicy(), tmpIdUsed, false, { remoteRegion.dcId }, {});
					std::transform(remoteLogs.begin(), remoteLogs.end(), std::back_inserter(exclusionWorkerIds), [](const WorkerDetails &in) { return in.interf.id(); });
				}
				if(satelliteFallback) {
					return getWorkersForTlogs( conf, region.satelliteTLogReplicationFactorFallback, desiredSatelliteTLogs>0 ? desiredSatelliteTLogs : conf.getDesiredSatelliteLogs(region.dcId)*region.satelliteTLogUsableDcsFallback/region.satelliteTLogUsableDcs, region.satelliteTLogPolicyFallback, id_used, checkStable, satelliteDCs, exclusionWorkerIds);
				} else {
					return getWorkersForTlogs( conf, region.satelliteTLogReplicationFactor, desiredSatelliteTLogs>0 ? desiredSatelliteTLogs : conf.getDesiredSatelliteLogs(region.dcId), region.satelliteTLogPolicy, id_used, checkStable, satelliteDCs, exclusionWorkerIds);
				}
			} catch (Error &e) {
				if(e.code() != error_code_no_more_servers) {
					throw;
				}
			}

			startDC++;
		}
	}

	ProcessClass::Fitness getBestFitnessForRoleInDatacenter(ProcessClass::ClusterRole role) {
		ProcessClass::Fitness bestFitness = ProcessClass::NeverAssign;
		for (const auto& it : id_worker) {
			if (it.second.priorityInfo.isExcluded || it.second.details.interf.locality.dcId() != clusterControllerDcId) {
				continue;
			}
			bestFitness = std::min(bestFitness, it.second.details.processClass.machineClassFitness(role));
		}
		return bestFitness;
	}

	WorkerFitnessInfo getWorkerForRoleInDatacenter(Optional<Standalone<StringRef>> const& dcId, ProcessClass::ClusterRole role, ProcessClass::Fitness unacceptableFitness, DatabaseConfiguration const& conf, std::map< Optional<Standalone<StringRef>>, int>& id_used, bool checkStable = false ) {
		std::map<std::pair<ProcessClass::Fitness,int>, std::pair<vector<WorkerDetails>,vector<WorkerDetails>>> fitness_workers;

		for( auto& it : id_worker ) {
			auto fitness = it.second.details.processClass.machineClassFitness( role );
			if(conf.isExcludedServer(it.second.details.interf.addresses())) {
				fitness = std::max(fitness, ProcessClass::ExcludeFit);
			}
			if( workerAvailable(it.second, checkStable) && fitness < unacceptableFitness && it.second.details.interf.locality.dcId()==dcId ) {
				if (isLongLivedStateless(it.first)) {
					fitness_workers[ std::make_pair(fitness, id_used[it.first]) ].second.push_back(it.second.details);
				} else {
					fitness_workers[ std::make_pair(fitness, id_used[it.first]) ].first.push_back(it.second.details);
				}
			}
		}

		for( auto& it : fitness_workers ) {
			for( int j=0; j < 2; j++ ) {
				auto& w = j==0 ? it.second.first : it.second.second;
				deterministicRandom()->randomShuffle(w);
				for( int i=0; i < w.size(); i++ ) {
					id_used[w[i].interf.locality.processId()]++;
					return WorkerFitnessInfo(w[i], std::max(ProcessClass::GoodFit, it.first.first), it.first.second);
				}
			}
		}

		throw no_more_servers();
	}

	vector<WorkerDetails> getWorkersForRoleInDatacenter(Optional<Standalone<StringRef>> const& dcId, ProcessClass::ClusterRole role, int amount, DatabaseConfiguration const& conf, std::map< Optional<Standalone<StringRef>>, int>& id_used, Optional<WorkerFitnessInfo> minWorker = Optional<WorkerFitnessInfo>(), bool checkStable = false ) {
		std::map<std::pair<ProcessClass::Fitness,int>, std::pair<vector<WorkerDetails>,vector<WorkerDetails>>> fitness_workers;
		vector<WorkerDetails> results;
		if(minWorker.present()) {
			results.push_back(minWorker.get().worker);
		}
		if (amount <= results.size()) {
			return results;
		}

		for( auto& it : id_worker ) {
			auto fitness = it.second.details.processClass.machineClassFitness( role );
			if( workerAvailable(it.second, checkStable) && !conf.isExcludedServer(it.second.details.interf.addresses()) && it.second.details.interf.locality.dcId() == dcId &&
			  ( !minWorker.present() || ( it.second.details.interf.id() != minWorker.get().worker.interf.id() && ( fitness < minWorker.get().fitness || (fitness == minWorker.get().fitness && id_used[it.first] <= minWorker.get().used ) ) ) ) ) {
				if (isLongLivedStateless(it.first)) {
					fitness_workers[ std::make_pair(fitness, id_used[it.first]) ].second.push_back(it.second.details);
				} else {
					fitness_workers[ std::make_pair(fitness, id_used[it.first]) ].first.push_back(it.second.details);
				}
			}
		}

		for( auto& it : fitness_workers ) {
			for( int j=0; j < 2; j++ ) {
				auto& w = j==0 ? it.second.first : it.second.second;
				deterministicRandom()->randomShuffle(w);
				for( int i=0; i < w.size(); i++ ) {
					results.push_back(w[i]);
					id_used[w[i].interf.locality.processId()]++;
					if( results.size() == amount )
						return results;
				}
			}
		}

		return results;
	}

	struct RoleFitness {
		ProcessClass::Fitness bestFit;
		ProcessClass::Fitness worstFit;
		ProcessClass::ClusterRole role;
		int count;
		bool worstIsDegraded;

		RoleFitness(int bestFit, int worstFit, int count, ProcessClass::ClusterRole role) : bestFit((ProcessClass::Fitness)bestFit), worstFit((ProcessClass::Fitness)worstFit), count(count), role(role), worstIsDegraded(false) {}

		RoleFitness(int fitness, int count, ProcessClass::ClusterRole role) : bestFit((ProcessClass::Fitness)fitness), worstFit((ProcessClass::Fitness)fitness), count(count), role(role), worstIsDegraded(false) {}

		RoleFitness() : bestFit(ProcessClass::NeverAssign), worstFit(ProcessClass::NeverAssign), role(ProcessClass::NoRole), count(0), worstIsDegraded(false) {}

		RoleFitness( vector<WorkerDetails> workers, ProcessClass::ClusterRole role ) : role(role) {
			worstFit = ProcessClass::GoodFit;
			worstIsDegraded = false;
			bestFit = ProcessClass::NeverAssign;
			for(auto& it : workers) {
				auto thisFit = it.processClass.machineClassFitness( role );
				if(thisFit > worstFit) {
					worstFit = thisFit;
					worstIsDegraded = it.degraded;
				} else if(thisFit == worstFit) {
					worstIsDegraded = worstIsDegraded || it.degraded;
				}
				bestFit = std::min(bestFit, thisFit);
			}
			count = workers.size();
			//degraded is only used for recruitment of tlogs
			if(role != ProcessClass::TLog) {
				worstIsDegraded = false;
			}
		}

		bool operator < (RoleFitness const& r) const {
			if (worstFit != r.worstFit) return worstFit < r.worstFit;
			if (worstIsDegraded != r.worstIsDegraded) return r.worstIsDegraded;
			// FIXME: TLog recruitment process does not guarantee the best fit is not worsened.
			if (role != ProcessClass::TLog && role != ProcessClass::LogRouter && bestFit != r.bestFit) return bestFit < r.bestFit;
			return count > r.count;
		}

		bool betterFitness (RoleFitness const& r) const {
			if (worstFit != r.worstFit) return worstFit < r.worstFit;
			if (worstIsDegraded != r.worstIsDegraded) return r.worstFit;
			if (bestFit != r.bestFit) return bestFit < r.bestFit;
			return false;
		}

		bool betterCount (RoleFitness const& r) const {
			if(count > r.count) return true;
			if(worstFit != r.worstFit) return worstFit < r.worstFit;
			if (worstIsDegraded != r.worstIsDegraded) return r.worstFit;
			return false;
		}

		bool operator == (RoleFitness const& r) const { return worstFit == r.worstFit && bestFit == r.bestFit && count == r.count && worstIsDegraded == r.worstIsDegraded; }

		std::string toString() const { return format("%d %d %d %d", bestFit, worstFit, count, worstIsDegraded); }
	};

	struct RoleFitnessPair {
		RoleFitness proxy;
		RoleFitness resolver;

		RoleFitnessPair() {}
		RoleFitnessPair(RoleFitness const& proxy, RoleFitness const& resolver) : proxy(proxy), resolver(resolver) {}

		bool operator < (RoleFitnessPair const& r) const {
			if(proxy.betterFitness(r.proxy)) {
				return true;
			}
			if(r.proxy.betterFitness(proxy)) {
				return false;
			}
			if(resolver.betterFitness(r.resolver)) {
				return true;
			}
			if(r.resolver.betterFitness(resolver)) {
				return false;
			}
			if(proxy.count != r.proxy.count) {
				return proxy.count > r.proxy.count;
			}
			return resolver.count > r.resolver.count;
		}

		bool operator == (RoleFitnessPair const& r) const { return proxy == r.proxy && resolver == r.resolver; }
	};

	std::set<Optional<Standalone<StringRef>>> getDatacenters( DatabaseConfiguration const& conf, bool checkStable = false ) {
		std::set<Optional<Standalone<StringRef>>> result;
		for( auto& it : id_worker )
			if( workerAvailable( it.second, checkStable ) && !conf.isExcludedServer( it.second.details.interf.addresses() ) )
				result.insert(it.second.details.interf.locality.dcId());
		return result;
	}

	void updateKnownIds(std::map< Optional<Standalone<StringRef>>, int>* id_used) {
		(*id_used)[masterProcessId]++;
		(*id_used)[clusterControllerProcessId]++;
	}

	RecruitRemoteFromConfigurationReply findRemoteWorkersForConfiguration( RecruitRemoteFromConfigurationRequest const& req ) {
		RecruitRemoteFromConfigurationReply result;
		std::map< Optional<Standalone<StringRef>>, int> id_used;

		updateKnownIds(&id_used);

		std::set<Optional<Key>> remoteDC;
		remoteDC.insert(req.dcId);

		auto remoteLogs = getWorkersForTlogs( req.configuration, req.configuration.getRemoteTLogReplicationFactor(), req.configuration.getDesiredRemoteLogs(), req.configuration.getRemoteTLogPolicy(), id_used, false, remoteDC, req.exclusionWorkerIds );
		for(int i = 0; i < remoteLogs.size(); i++) {
			result.remoteTLogs.push_back(remoteLogs[i].interf);
		}

		auto logRouters = getWorkersForRoleInDatacenter( req.dcId, ProcessClass::LogRouter, req.logRouterCount, req.configuration, id_used );
		for(int i = 0; i < logRouters.size(); i++) {
			result.logRouters.push_back(logRouters[i].interf);
		}


		if( !goodRemoteRecruitmentTime.isReady() &&
			( ( RoleFitness(SERVER_KNOBS->EXPECTED_TLOG_FITNESS, req.configuration.getDesiredRemoteLogs(), ProcessClass::TLog).betterCount(RoleFitness(remoteLogs, ProcessClass::TLog)) ) ||
			  ( RoleFitness(SERVER_KNOBS->EXPECTED_LOG_ROUTER_FITNESS, req.logRouterCount, ProcessClass::LogRouter).betterCount(RoleFitness(logRouters, ProcessClass::LogRouter)) ) ) ) {
			throw operation_failed();
		}

		return result;
	}

	ErrorOr<RecruitFromConfigurationReply> findWorkersForConfiguration( RecruitFromConfigurationRequest const& req, Optional<Key> dcId ) {
		RecruitFromConfigurationReply result;
		std::map< Optional<Standalone<StringRef>>, int> id_used;
		updateKnownIds(&id_used);

		ASSERT(dcId.present());

		std::set<Optional<Key>> primaryDC;
		primaryDC.insert(dcId);
		result.dcId = dcId;

		RegionInfo region;
		RegionInfo remoteRegion;
		for(auto& r : req.configuration.regions) {
			if(r.dcId == dcId.get()) {
				region = r;
			}
			else {
				remoteRegion = r;
			}
		}

		if(req.recruitSeedServers) {
			auto primaryStorageServers = getWorkersForSeedServers( req.configuration, req.configuration.storagePolicy, dcId );
			for(int i = 0; i < primaryStorageServers.size(); i++) {
				result.storageServers.push_back(primaryStorageServers[i].interf);
			}
		}

		auto tlogs = getWorkersForTlogs( req.configuration, req.configuration.tLogReplicationFactor, req.configuration.getDesiredLogs(), req.configuration.tLogPolicy, id_used, false, primaryDC );
		for(int i = 0; i < tlogs.size(); i++) {
			result.tLogs.push_back(tlogs[i].interf);
		}

		std::vector<WorkerDetails> satelliteLogs;
		if(region.satelliteTLogReplicationFactor > 0 && req.configuration.usableRegions > 1) {
			satelliteLogs = getWorkersForSatelliteLogs( req.configuration, region, remoteRegion, id_used, result.satelliteFallback );
			for(int i = 0; i < satelliteLogs.size(); i++) {
				result.satelliteTLogs.push_back(satelliteLogs[i].interf);
			}
		}

		auto first_resolver = getWorkerForRoleInDatacenter( dcId, ProcessClass::Resolver, ProcessClass::ExcludeFit, req.configuration, id_used );
		auto first_proxy = getWorkerForRoleInDatacenter( dcId, ProcessClass::Proxy, ProcessClass::ExcludeFit, req.configuration, id_used );

		auto proxies = getWorkersForRoleInDatacenter( dcId, ProcessClass::Proxy, req.configuration.getDesiredProxies(), req.configuration, id_used, first_proxy );
		auto resolvers = getWorkersForRoleInDatacenter( dcId, ProcessClass::Resolver, req.configuration.getDesiredResolvers(), req.configuration, id_used, first_resolver );

		for(int i = 0; i < resolvers.size(); i++)
			result.resolvers.push_back(resolvers[i].interf);
		for(int i = 0; i < proxies.size(); i++)
			result.proxies.push_back(proxies[i].interf);

		if(req.maxOldLogRouters > 0) {
			if(tlogs.size() == 1) {
				result.oldLogRouters.push_back(tlogs[0].interf);
			} else {
				for(int i = 0; i < tlogs.size(); i++) {
					if(tlogs[i].interf.locality.processId() != clusterControllerProcessId) {
						result.oldLogRouters.push_back(tlogs[i].interf);
					}
				}
			}
		}

		if (req.configuration.backupWorkerEnabled) {
			const int nBackup = std::max<int>(
			    (req.configuration.desiredLogRouterCount > 0 ? req.configuration.desiredLogRouterCount : tlogs.size()),
			    req.maxOldLogRouters);
			auto backupWorkers =
			    getWorkersForRoleInDatacenter(dcId, ProcessClass::Backup, nBackup, req.configuration, id_used);
			std::transform(backupWorkers.begin(), backupWorkers.end(), std::back_inserter(result.backupWorkers),
			               [](const WorkerDetails& w) { return w.interf; });
		}

		if( !goodRecruitmentTime.isReady() &&
			( RoleFitness(SERVER_KNOBS->EXPECTED_TLOG_FITNESS, req.configuration.getDesiredLogs(), ProcessClass::TLog).betterCount(RoleFitness(tlogs, ProcessClass::TLog)) ||
			  ( region.satelliteTLogReplicationFactor > 0 && req.configuration.usableRegions > 1 && RoleFitness(SERVER_KNOBS->EXPECTED_TLOG_FITNESS, req.configuration.getDesiredSatelliteLogs(dcId), ProcessClass::TLog).betterCount(RoleFitness(satelliteLogs, ProcessClass::TLog)) ) ||
			  RoleFitness(SERVER_KNOBS->EXPECTED_PROXY_FITNESS, req.configuration.getDesiredProxies(), ProcessClass::Proxy).betterCount(RoleFitness(proxies, ProcessClass::Proxy)) ||
			  RoleFitness(SERVER_KNOBS->EXPECTED_RESOLVER_FITNESS, req.configuration.getDesiredResolvers(), ProcessClass::Resolver).betterCount(RoleFitness(resolvers, ProcessClass::Resolver)) ) ) {
			return operation_failed();
		}

		return result;
	}

	RecruitFromConfigurationReply findWorkersForConfiguration( RecruitFromConfigurationRequest const& req ) {
		if(req.configuration.regions.size() > 1) {
			std::vector<RegionInfo> regions = req.configuration.regions;
			if(regions[0].priority == regions[1].priority && regions[1].dcId == clusterControllerDcId.get()) {
				std::swap(regions[0], regions[1]);
			}

			if(regions[1].dcId == clusterControllerDcId.get() && regions[1].priority >= 0 && (!versionDifferenceUpdated || datacenterVersionDifference >= SERVER_KNOBS->MAX_VERSION_DIFFERENCE)) {
				std::swap(regions[0], regions[1]);
			}

			bool setPrimaryDesired = false;
			try {
				auto reply = findWorkersForConfiguration(req, regions[0].dcId);
				setPrimaryDesired = true;
				vector<Optional<Key>> dcPriority;
				dcPriority.push_back(regions[0].dcId);
				dcPriority.push_back(regions[1].dcId);
				desiredDcIds.set(dcPriority);
				if(reply.isError()) {
					throw reply.getError();
				} else if(regions[0].dcId == clusterControllerDcId.get()) {
					return reply.get();
				}
				throw no_more_servers();
			} catch( Error& e ) {
				if (!goodRemoteRecruitmentTime.isReady() && regions[1].dcId != clusterControllerDcId.get()) {
					throw operation_failed();
				}

				if (e.code() != error_code_no_more_servers || regions[1].priority < 0) {
					throw;
				}
				TraceEvent(SevWarn, "AttemptingRecruitmentInRemoteDC", id).error(e);
				auto reply = findWorkersForConfiguration(req, regions[1].dcId);
				if(!setPrimaryDesired) {
					vector<Optional<Key>> dcPriority;
					dcPriority.push_back(regions[1].dcId);
					dcPriority.push_back(regions[0].dcId);
					desiredDcIds.set(dcPriority);
				}
				if(reply.isError()) {
					throw reply.getError();
				} else if (regions[1].dcId == clusterControllerDcId.get()) {
					return reply.get();
				}
				throw;
			}
		} else if(req.configuration.regions.size() == 1) {
			vector<Optional<Key>> dcPriority;
			dcPriority.push_back(req.configuration.regions[0].dcId);
			desiredDcIds.set(dcPriority);
			auto reply = findWorkersForConfiguration(req, req.configuration.regions[0].dcId);
			if(reply.isError()) {
				throw reply.getError();
			} else if (req.configuration.regions[0].dcId == clusterControllerDcId.get()) {
				return reply.get();
			}
			throw no_more_servers();
		} else {
			RecruitFromConfigurationReply result;
			std::map< Optional<Standalone<StringRef>>, int> id_used;
			updateKnownIds(&id_used);
			auto tlogs = getWorkersForTlogs( req.configuration, req.configuration.tLogReplicationFactor, req.configuration.getDesiredLogs(), req.configuration.tLogPolicy, id_used );
			for(int i = 0; i < tlogs.size(); i++) {
				result.tLogs.push_back(tlogs[i].interf);
			}

			if(req.maxOldLogRouters > 0) {
				if(tlogs.size() == 1) {
					result.oldLogRouters.push_back(tlogs[0].interf);
				} else {
					for(int i = 0; i < tlogs.size(); i++) {
						if(tlogs[i].interf.locality.processId() != clusterControllerProcessId) {
							result.oldLogRouters.push_back(tlogs[i].interf);
						}
					}
				}
			}

			if(req.recruitSeedServers) {
				auto primaryStorageServers = getWorkersForSeedServers( req.configuration, req.configuration.storagePolicy );
				for(int i = 0; i < primaryStorageServers.size(); i++)
					result.storageServers.push_back(primaryStorageServers[i].interf);
			}

			auto datacenters = getDatacenters( req.configuration );

			RoleFitnessPair bestFitness;
			int numEquivalent = 1;
			Optional<Key> bestDC;

			for(auto dcId : datacenters ) {
				try {
					//SOMEDAY: recruitment in other DCs besides the clusterControllerDcID will not account for the processes used by the master and cluster controller properly.
					auto used = id_used;
					auto first_resolver = getWorkerForRoleInDatacenter( dcId, ProcessClass::Resolver, ProcessClass::ExcludeFit, req.configuration, used );
					auto first_proxy = getWorkerForRoleInDatacenter( dcId, ProcessClass::Proxy, ProcessClass::ExcludeFit, req.configuration, used );

					auto proxies = getWorkersForRoleInDatacenter( dcId, ProcessClass::Proxy, req.configuration.getDesiredProxies(), req.configuration, used, first_proxy );
					auto resolvers = getWorkersForRoleInDatacenter( dcId, ProcessClass::Resolver, req.configuration.getDesiredResolvers(), req.configuration, used, first_resolver );

					RoleFitnessPair fitness( RoleFitness(proxies, ProcessClass::Proxy), RoleFitness(resolvers, ProcessClass::Resolver) );

					if(dcId == clusterControllerDcId) {
						bestFitness = fitness;
						bestDC = dcId;
						for(int i = 0; i < resolvers.size(); i++)
							result.resolvers.push_back(resolvers[i].interf);
						for(int i = 0; i < proxies.size(); i++)
							result.proxies.push_back(proxies[i].interf);

						if (req.configuration.backupWorkerEnabled) {
							const int nBackup = std::max<int>(tlogs.size(), req.maxOldLogRouters);
							auto backupWorkers = getWorkersForRoleInDatacenter(dcId, ProcessClass::Backup, nBackup,
							                                                   req.configuration, id_used);
							std::transform(backupWorkers.begin(), backupWorkers.end(),
							               std::back_inserter(result.backupWorkers),
							               [](const WorkerDetails& w) { return w.interf; });
						}

						break;
					} else {
						if(fitness < bestFitness) {
							bestFitness = fitness;
							numEquivalent = 1;
							bestDC = dcId;
						} else if( fitness == bestFitness && deterministicRandom()->random01() < 1.0/++numEquivalent ) {
							bestDC = dcId;
						}
					}
				} catch( Error &e ) {
					if(e.code() != error_code_no_more_servers) {
						throw;
					}
				}
			}

			if(bestDC != clusterControllerDcId) {
				vector<Optional<Key>> dcPriority;
				dcPriority.push_back(bestDC);
				desiredDcIds.set(dcPriority);
				throw no_more_servers();
			}
			//If this cluster controller dies, do not prioritize recruiting the next one in the same DC
			desiredDcIds.set(vector<Optional<Key>>());
			TraceEvent("FindWorkersForConfig").detail("Replication", req.configuration.tLogReplicationFactor)
				.detail("DesiredLogs", req.configuration.getDesiredLogs()).detail("ActualLogs", result.tLogs.size())
				.detail("DesiredProxies", req.configuration.getDesiredProxies()).detail("ActualProxies", result.proxies.size())
				.detail("DesiredResolvers", req.configuration.getDesiredResolvers()).detail("ActualResolvers", result.resolvers.size());

			if( !goodRecruitmentTime.isReady() &&
				( RoleFitness(SERVER_KNOBS->EXPECTED_TLOG_FITNESS, req.configuration.getDesiredLogs(), ProcessClass::TLog).betterCount(RoleFitness(tlogs, ProcessClass::TLog)) ||
				  RoleFitness(SERVER_KNOBS->EXPECTED_PROXY_FITNESS, req.configuration.getDesiredProxies(), ProcessClass::Proxy).betterCount(bestFitness.proxy) ||
				  RoleFitness(SERVER_KNOBS->EXPECTED_RESOLVER_FITNESS, req.configuration.getDesiredResolvers(), ProcessClass::Resolver).betterCount(bestFitness.resolver) ) ) {
				throw operation_failed();
			}

			return result;
		}
	}

	void checkRegions(const std::vector<RegionInfo>& regions) {
		if(desiredDcIds.get().present() && desiredDcIds.get().get().size() == 2 && desiredDcIds.get().get()[0].get() == regions[0].dcId && desiredDcIds.get().get()[1].get() == regions[1].dcId) {
			return;
		}

		try {
			std::map< Optional<Standalone<StringRef>>, int> id_used;
			getWorkerForRoleInDatacenter(regions[0].dcId, ProcessClass::ClusterController, ProcessClass::ExcludeFit, db.config, id_used, true);
			getWorkerForRoleInDatacenter(regions[0].dcId, ProcessClass::Master, ProcessClass::ExcludeFit, db.config, id_used, true);

			std::set<Optional<Key>> primaryDC;
			primaryDC.insert(regions[0].dcId);
			getWorkersForTlogs(db.config, db.config.tLogReplicationFactor, db.config.getDesiredLogs(), db.config.tLogPolicy, id_used, true, primaryDC);
			if(regions[0].satelliteTLogReplicationFactor > 0 && db.config.usableRegions > 1) {
				bool satelliteFallback = false;
				getWorkersForSatelliteLogs(db.config, regions[0], regions[1], id_used, satelliteFallback, true);
			}

			getWorkerForRoleInDatacenter( regions[0].dcId, ProcessClass::Resolver, ProcessClass::ExcludeFit, db.config, id_used, true );
			getWorkerForRoleInDatacenter( regions[0].dcId, ProcessClass::Proxy, ProcessClass::ExcludeFit, db.config, id_used, true );

			vector<Optional<Key>> dcPriority;
			dcPriority.push_back(regions[0].dcId);
			dcPriority.push_back(regions[1].dcId);
			desiredDcIds.set(dcPriority);
		} catch( Error &e ) {
			if(e.code() != error_code_no_more_servers) {
				throw;
			}
		}
	}

	void checkRecoveryStalled() {
		if( (db.serverInfo->get().recoveryState == RecoveryState::RECRUITING || db.serverInfo->get().recoveryState == RecoveryState::ACCEPTING_COMMITS || db.serverInfo->get().recoveryState == RecoveryState::ALL_LOGS_RECRUITED) && db.recoveryStalled ) {
			if (db.config.regions.size() > 1) {
				auto regions = db.config.regions;
				if(clusterControllerDcId.get() == regions[0].dcId) {
					std::swap(regions[0], regions[1]);
				}
				ASSERT(clusterControllerDcId.get() == regions[1].dcId);
				checkRegions(regions);
			}
		}
	}

	//FIXME: determine when to fail the cluster controller when a primaryDC has not been set
	bool betterMasterExists() {
		const ServerDBInfo dbi = db.serverInfo->get();

		if(dbi.recoveryState < RecoveryState::ACCEPTING_COMMITS) {
			return false;
		}

		// Do not trigger better master exists if the cluster controller is excluded, since the master will change anyways once the cluster controller is moved
		if(id_worker[clusterControllerProcessId].priorityInfo.isExcluded) {
			return false;
		}

		if (db.config.regions.size() > 1 && db.config.regions[0].priority > db.config.regions[1].priority &&
			db.config.regions[0].dcId != clusterControllerDcId.get() && versionDifferenceUpdated && datacenterVersionDifference < SERVER_KNOBS->MAX_VERSION_DIFFERENCE) {
			checkRegions(db.config.regions);
		}

		// Get master process
		auto masterWorker = id_worker.find(dbi.master.locality.processId());
		if(masterWorker == id_worker.end()) {
			return false;
		}

		// Get tlog processes
		std::vector<WorkerDetails> tlogs;
		std::vector<WorkerDetails> remote_tlogs;
		std::vector<WorkerDetails> satellite_tlogs;
		std::vector<WorkerDetails> log_routers;
		std::set<NetworkAddress> logRouterAddresses;
		std::vector<WorkerDetails> backup_workers;
		std::set<NetworkAddress> backup_addresses;

		for( auto& logSet : dbi.logSystemConfig.tLogs ) {
			for( auto& it : logSet.tLogs ) {
				auto tlogWorker = id_worker.find(it.interf().locality.processId());
				if ( tlogWorker == id_worker.end() )
					return false;
				if ( tlogWorker->second.priorityInfo.isExcluded )
					return true;

				if(logSet.isLocal && logSet.locality == tagLocalitySatellite) {
					satellite_tlogs.push_back(tlogWorker->second.details);
				}
				else if(logSet.isLocal) {
					tlogs.push_back(tlogWorker->second.details);
				} else {
					remote_tlogs.push_back(tlogWorker->second.details);
				}
			}

			for( auto& it : logSet.logRouters ) {
				auto tlogWorker = id_worker.find(it.interf().locality.processId());
				if ( tlogWorker == id_worker.end() )
					return false;
				if ( tlogWorker->second.priorityInfo.isExcluded )
					return true;
				if( !logRouterAddresses.count( tlogWorker->second.details.interf.address() ) ) {
					logRouterAddresses.insert( tlogWorker->second.details.interf.address() );
					log_routers.push_back(tlogWorker->second.details);
				}
			}

			for (const auto& worker : logSet.backupWorkers) {
				auto workerIt = id_worker.find(worker.interf().locality.processId());
				if (workerIt == id_worker.end()) return false;
				if (workerIt->second.priorityInfo.isExcluded) return true;
				if (backup_addresses.count(workerIt->second.details.interf.address()) == 0) {
					backup_addresses.insert(workerIt->second.details.interf.address());
					backup_workers.push_back(workerIt->second.details);
				}
			}
		}

		// Get proxy classes
		std::vector<WorkerDetails> proxyClasses;
		for(auto& it : dbi.client.proxies ) {
			auto proxyWorker = id_worker.find(it.locality.processId());
			if ( proxyWorker == id_worker.end() )
				return false;
			if ( proxyWorker->second.priorityInfo.isExcluded )
				return true;
			proxyClasses.push_back(proxyWorker->second.details);
		}

		// Get resolver classes
		std::vector<WorkerDetails> resolverClasses;
		for(auto& it : dbi.resolvers ) {
			auto resolverWorker = id_worker.find(it.locality.processId());
			if ( resolverWorker == id_worker.end() )
				return false;
			if ( resolverWorker->second.priorityInfo.isExcluded )
				return true;
			resolverClasses.push_back(resolverWorker->second.details);
		}

		// Check master fitness. Don't return false if master is excluded in case all the processes are excluded, we still need master for recovery.
		ProcessClass::Fitness oldMasterFit = masterWorker->second.details.processClass.machineClassFitness( ProcessClass::Master );
		if(db.config.isExcludedServer(dbi.master.addresses())) {
			oldMasterFit = std::max(oldMasterFit, ProcessClass::ExcludeFit);
		}

		std::map< Optional<Standalone<StringRef>>, int> id_used;
		id_used[clusterControllerProcessId]++;
		WorkerFitnessInfo mworker = getWorkerForRoleInDatacenter(clusterControllerDcId, ProcessClass::Master, ProcessClass::NeverAssign, db.config, id_used, true);
		auto newMasterFit = mworker.worker.processClass.machineClassFitness( ProcessClass::Master );
		if(db.config.isExcludedServer(mworker.worker.interf.addresses())) {
			newMasterFit = std::max(newMasterFit, ProcessClass::ExcludeFit);
		}

		if ( oldMasterFit <  newMasterFit )
			return false;
		if ( oldMasterFit > newMasterFit || ( dbi.master.locality.processId() == clusterControllerProcessId && mworker.worker.interf.locality.processId() != clusterControllerProcessId ) )
			return true;

		std::set<Optional<Key>> primaryDC;
		std::set<Optional<Key>> remoteDC;

		RegionInfo region;
		RegionInfo remoteRegion;
		if (db.config.regions.size()) {
			primaryDC.insert(clusterControllerDcId);
			for(auto& r : db.config.regions) {
				if(r.dcId != clusterControllerDcId.get()) {
					ASSERT(remoteDC.empty());
					remoteDC.insert(r.dcId);
					remoteRegion = r;
				} else {
					ASSERT(region.dcId == StringRef());
					region = r;
				}
			}
		}

		// Check tLog fitness
		RoleFitness oldTLogFit(tlogs, ProcessClass::TLog);
		auto newTLogs = getWorkersForTlogs(db.config, db.config.tLogReplicationFactor, db.config.getDesiredLogs(), db.config.tLogPolicy, id_used, true, primaryDC);
		RoleFitness newTLogFit(newTLogs, ProcessClass::TLog);

		if(oldTLogFit < newTLogFit) return false;

		bool oldSatelliteFallback = false;

		for(auto& logSet : dbi.logSystemConfig.tLogs) {
			if(logSet.isLocal && logSet.locality == tagLocalitySatellite) {
				oldSatelliteFallback = logSet.tLogPolicy->info() != region.satelliteTLogPolicy->info();
				ASSERT(!oldSatelliteFallback || logSet.tLogPolicy->info() == region.satelliteTLogPolicyFallback->info());
				break;
			}
		}

		RoleFitness oldSatelliteTLogFit(satellite_tlogs, ProcessClass::TLog);
		bool newSatelliteFallback = false;
		auto newSatelliteTLogs = (region.satelliteTLogReplicationFactor > 0 && db.config.usableRegions > 1) ? getWorkersForSatelliteLogs(db.config, region, remoteRegion, id_used, newSatelliteFallback, true) : satellite_tlogs;
		RoleFitness newSatelliteTLogFit(newSatelliteTLogs, ProcessClass::TLog);

		std::map<Optional<Key>,int32_t> satellite_priority;
		for(auto& r : region.satellites) {
			satellite_priority[r.dcId] = r.priority;
		}

		int32_t oldSatelliteRegionFit = std::numeric_limits<int32_t>::max();
		for(auto& it : satellite_tlogs) {
			if(satellite_priority.count(it.interf.locality.dcId())) {
				oldSatelliteRegionFit = std::min(oldSatelliteRegionFit, satellite_priority[it.interf.locality.dcId()]);
			} else {
				oldSatelliteRegionFit = -1;
			}
		}

		int32_t newSatelliteRegionFit = std::numeric_limits<int32_t>::max();
		for(auto& it : newSatelliteTLogs) {
			if(satellite_priority.count(it.interf.locality.dcId())) {
				newSatelliteRegionFit = std::min(newSatelliteRegionFit, satellite_priority[it.interf.locality.dcId()]);
			} else {
				newSatelliteRegionFit = -1;
			}
		}

		if(oldSatelliteFallback && !newSatelliteFallback)
			return true;
		if(!oldSatelliteFallback && newSatelliteFallback)
			return false;

		if(oldSatelliteRegionFit < newSatelliteRegionFit)
			return true;
		if(oldSatelliteRegionFit > newSatelliteRegionFit)
			return false;

		if(oldSatelliteTLogFit < newSatelliteTLogFit)
			return false;

		RoleFitness oldRemoteTLogFit(remote_tlogs, ProcessClass::TLog);
		std::vector<UID> exclusionWorkerIds;
		auto fn = [](const WorkerDetails &in) { return in.interf.id(); };
		std::transform(newTLogs.begin(), newTLogs.end(), std::back_inserter(exclusionWorkerIds), fn);
		std::transform(newSatelliteTLogs.begin(), newSatelliteTLogs.end(), std::back_inserter(exclusionWorkerIds), fn);
		RoleFitness newRemoteTLogFit(
			(db.config.usableRegions > 1 && (dbi.recoveryState == RecoveryState::ALL_LOGS_RECRUITED || dbi.recoveryState == RecoveryState::FULLY_RECOVERED)) ?
			getWorkersForTlogs(db.config, db.config.getRemoteTLogReplicationFactor(), db.config.getDesiredRemoteLogs(), db.config.getRemoteTLogPolicy(), id_used, true, remoteDC, exclusionWorkerIds)
			: remote_tlogs, ProcessClass::TLog);
		if(oldRemoteTLogFit < newRemoteTLogFit) return false;
		int oldRouterCount = oldTLogFit.count * std::max<int>(1, db.config.desiredLogRouterCount / std::max(1,oldTLogFit.count));
		int newRouterCount = newTLogFit.count * std::max<int>(1, db.config.desiredLogRouterCount / std::max(1,newTLogFit.count));
		RoleFitness oldLogRoutersFit(log_routers, ProcessClass::LogRouter);
		RoleFitness newLogRoutersFit((db.config.usableRegions > 1 && dbi.recoveryState == RecoveryState::FULLY_RECOVERED) ? getWorkersForRoleInDatacenter( *remoteDC.begin(), ProcessClass::LogRouter, newRouterCount, db.config, id_used, Optional<WorkerFitnessInfo>(), true ) : log_routers, ProcessClass::LogRouter);

		if(oldLogRoutersFit.count < oldRouterCount) {
			oldLogRoutersFit.worstFit = ProcessClass::NeverAssign;
		}
		if(newLogRoutersFit.count < newRouterCount) {
			newLogRoutersFit.worstFit = ProcessClass::NeverAssign;
		}
		if(oldLogRoutersFit < newLogRoutersFit) return false;
		// Check proxy/resolver fitness
		RoleFitnessPair oldInFit(RoleFitness(proxyClasses, ProcessClass::Proxy), RoleFitness(resolverClasses, ProcessClass::Resolver));

		auto first_resolver = getWorkerForRoleInDatacenter( clusterControllerDcId, ProcessClass::Resolver, ProcessClass::ExcludeFit, db.config, id_used, true );
		auto first_proxy = getWorkerForRoleInDatacenter( clusterControllerDcId, ProcessClass::Proxy, ProcessClass::ExcludeFit, db.config, id_used, true );

		auto proxies = getWorkersForRoleInDatacenter( clusterControllerDcId, ProcessClass::Proxy, db.config.getDesiredProxies(), db.config, id_used, first_proxy, true );
		auto resolvers = getWorkersForRoleInDatacenter( clusterControllerDcId, ProcessClass::Resolver, db.config.getDesiredResolvers(), db.config, id_used, first_resolver, true );

		RoleFitnessPair newInFit(RoleFitness(proxies, ProcessClass::Proxy), RoleFitness(resolvers, ProcessClass::Resolver));
		if(oldInFit.proxy.betterFitness(newInFit.proxy) || oldInFit.resolver.betterFitness(newInFit.resolver)) {
			return false;
		}

		// Check backup worker fitness
		RoleFitness oldBackupWorkersFit(backup_workers, ProcessClass::Backup);
		const int nBackup = backup_addresses.size();
		RoleFitness newBackupWorkersFit(
		    getWorkersForRoleInDatacenter(clusterControllerDcId, ProcessClass::Backup, nBackup, db.config, id_used),
		    ProcessClass::Backup);

		if (oldTLogFit > newTLogFit || oldInFit > newInFit || oldSatelliteTLogFit > newSatelliteTLogFit ||
		    oldRemoteTLogFit > newRemoteTLogFit || oldLogRoutersFit > newLogRoutersFit ||
		    oldBackupWorkersFit > newBackupWorkersFit) {
			TraceEvent("BetterMasterExists", id)
			    .detail("OldMasterFit", oldMasterFit)
			    .detail("NewMasterFit", newMasterFit)
			    .detail("OldTLogFit", oldTLogFit.toString())
			    .detail("NewTLogFit", newTLogFit.toString())
			    .detail("OldProxyFit", oldInFit.proxy.toString())
			    .detail("NewProxyFit", newInFit.proxy.toString())
			    .detail("OldResolverFit", oldInFit.resolver.toString())
			    .detail("NewResolverFit", newInFit.resolver.toString())
			    .detail("OldSatelliteFit", oldSatelliteTLogFit.toString())
			    .detail("NewSatelliteFit", newSatelliteTLogFit.toString())
			    .detail("OldRemoteFit", oldRemoteTLogFit.toString())
			    .detail("NewRemoteFit", newRemoteTLogFit.toString())
			    .detail("OldRouterFit", oldLogRoutersFit.toString())
			    .detail("NewRouterFit", newLogRoutersFit.toString())
			    .detail("OldBackupWorkerFit", oldBackupWorkersFit.toString())
			    .detail("NewBackupWorkerFit", newBackupWorkersFit.toString())
			    .detail("OldSatelliteFallback", oldSatelliteFallback)
			    .detail("NewSatelliteFallback", newSatelliteFallback);
			return true;
		}

		return false;
	}

	bool isUsedNotMaster(Optional<Key> processId) {
		ASSERT(masterProcessId.present());
		if (processId == masterProcessId) return false;

		auto& dbInfo = db.serverInfo->get();
		for (const auto& tlogset : dbInfo.logSystemConfig.tLogs) {
			for (const auto& tlog: tlogset.tLogs) {
				if (tlog.present() && tlog.interf().locality.processId() == processId) return true;
			}
		}
		for (const MasterProxyInterface& interf : dbInfo.client.proxies) {
			if (interf.locality.processId() == processId) return true;
		}
		for (const ResolverInterface& interf: dbInfo.resolvers) {
			if (interf.locality.processId() == processId) return true;
		}
		if (processId == clusterControllerProcessId) return true;

		return false;
	}

	bool onMasterIsBetter(const WorkerDetails& worker, ProcessClass::ClusterRole role) {
		ASSERT(masterProcessId.present());
		const auto& pid = worker.interf.locality.processId();
		if ((role != ProcessClass::DataDistributor && role != ProcessClass::Ratekeeper) || pid == masterProcessId.get()) {
			return false;
		}
		return isUsedNotMaster(pid);
	}

	std::map< Optional<Standalone<StringRef>>, int> getUsedIds() {
		std::map<Optional<Standalone<StringRef>>, int> idUsed;
		updateKnownIds(&idUsed);

		auto& dbInfo = db.serverInfo->get();
		for (const auto& tlogset : dbInfo.logSystemConfig.tLogs) {
			for (const auto& tlog: tlogset.tLogs) {
				if (tlog.present()) {
					idUsed[tlog.interf().locality.processId()]++;
				}
			}
		}
		for (const MasterProxyInterface& interf : dbInfo.client.proxies) {
			ASSERT(interf.locality.processId().present());
			idUsed[interf.locality.processId()]++;
		}
		for (const ResolverInterface& interf: dbInfo.resolvers) {
			ASSERT(interf.locality.processId().present());
			idUsed[interf.locality.processId()]++;
		}
		return idUsed;
	}

	std::map< Optional<Standalone<StringRef>>, WorkerInfo > id_worker;
	std::map< Optional<Standalone<StringRef>>, ProcessClass > id_class; //contains the mapping from process id to process class from the database
	Standalone<RangeResultRef> lastProcessClasses;
	bool gotProcessClasses;
	bool gotFullyRecoveredConfig;
	Optional<Standalone<StringRef>> masterProcessId;
	Optional<Standalone<StringRef>> clusterControllerProcessId;
	Optional<Standalone<StringRef>> clusterControllerDcId;
	AsyncVar<Optional<vector<Optional<Key>>>> desiredDcIds; //desired DC priorities
	AsyncVar<std::pair<bool,Optional<vector<Optional<Key>>>>> changingDcIds; //current DC priorities to change first, and whether that is the cluster controller
	AsyncVar<std::pair<bool,Optional<vector<Optional<Key>>>>> changedDcIds; //current DC priorities to change second, and whether the cluster controller has been changed
	UID id;
	std::vector<RecruitFromConfigurationRequest> outstandingRecruitmentRequests;
	std::vector<RecruitRemoteFromConfigurationRequest> outstandingRemoteRecruitmentRequests;
	std::vector<std::pair<RecruitStorageRequest, double>> outstandingStorageRequests;
	ActorCollection ac;
	UpdateWorkerList updateWorkerList;
	Future<Void> outstandingRequestChecker;
	Future<Void> outstandingRemoteRequestChecker;
	AsyncTrigger updateDBInfo;
	std::set<Endpoint> updateDBInfoEndpoints;
	std::set<Endpoint> removedDBInfoEndpoints;

	DBInfo db;
	Database cx;
	double startTime;
	Future<Void> goodRecruitmentTime;
	Future<Void> goodRemoteRecruitmentTime;
	Version datacenterVersionDifference;
	PromiseStream<Future<Void>> addActor;
	bool versionDifferenceUpdated;
	bool recruitingDistributor;
	Optional<UID> recruitingRatekeeperID;
	AsyncVar<bool> recruitRatekeeper;

	CounterCollection clusterControllerMetrics;

	Counter openDatabaseRequests;
	Counter registerWorkerRequests;
	Counter getWorkersRequests;
	Counter getClientWorkersRequests;
	Counter registerMasterRequests;
	Counter statusRequests;
	Counter failureMonitoringRequests;

	Counter serversFailed;
	Counter serversUnfailed;

	ClusterControllerData( ClusterControllerFullInterface const& ccInterface, LocalityData const& locality )
		: clusterControllerProcessId(locality.processId()), clusterControllerDcId(locality.dcId()),
			id(ccInterface.id()), ac(false), outstandingRequestChecker(Void()), outstandingRemoteRequestChecker(Void()), gotProcessClasses(false),
			gotFullyRecoveredConfig(false), startTime(now()), goodRecruitmentTime(Never()),
			goodRemoteRecruitmentTime(Never()), datacenterVersionDifference(0),
			versionDifferenceUpdated(false), recruitingDistributor(false), recruitRatekeeper(false),
			clusterControllerMetrics("ClusterController", id.toString()),
			openDatabaseRequests("OpenDatabaseRequests", clusterControllerMetrics),
			registerWorkerRequests("RegisterWorkerRequests", clusterControllerMetrics),
			getWorkersRequests("GetWorkersRequests", clusterControllerMetrics),
			getClientWorkersRequests("GetClientWorkersRequests", clusterControllerMetrics),
			registerMasterRequests("RegisterMasterRequests", clusterControllerMetrics),
			statusRequests("StatusRequests", clusterControllerMetrics),
			failureMonitoringRequests("FailureMonitoringRequests", clusterControllerMetrics),
			serversFailed("ServersFailed", clusterControllerMetrics),
			serversUnfailed("ServersUnfailed", clusterControllerMetrics)
	{
		auto serverInfo = ServerDBInfo();
		serverInfo.id = deterministicRandom()->randomUniqueID();
		serverInfo.infoGeneration = ++db.dbInfoCount;
		serverInfo.masterLifetime.ccID = id;
		serverInfo.clusterInterface = ccInterface;
		serverInfo.myLocality = locality;
		db.serverInfo->set( serverInfo );
		cx = openDBOnServer(db.serverInfo, TaskPriority::DefaultEndpoint, true, true);
	}

	~ClusterControllerData() {
		ac.clear(false);
		id_worker.clear();
	}
};

ACTOR Future<Void> clusterWatchDatabase( ClusterControllerData* cluster, ClusterControllerData::DBInfo* db )
{
	state MasterInterface iMaster;

	// SOMEDAY: If there is already a non-failed master referenced by zkMasterInfo, use that one until it fails
	// When this someday is implemented, make sure forced failures still cause the master to be recruited again

	loop {
		TraceEvent("CCWDB", cluster->id);
		try {
			state double recoveryStart = now();
			TraceEvent("CCWDB", cluster->id).detail("Recruiting", "Master");

			//We must recruit the master in the same data center as the cluster controller.
			//This should always be possible, because we can recruit the master on the same process as the cluster controller.
			std::map< Optional<Standalone<StringRef>>, int> id_used;
			id_used[cluster->clusterControllerProcessId]++;
			state WorkerFitnessInfo masterWorker = cluster->getWorkerForRoleInDatacenter(cluster->clusterControllerDcId, ProcessClass::Master, ProcessClass::NeverAssign, db->config, id_used);
			if( ( masterWorker.worker.processClass.machineClassFitness( ProcessClass::Master ) > SERVER_KNOBS->EXPECTED_MASTER_FITNESS || masterWorker.worker.interf.locality.processId() == cluster->clusterControllerProcessId )
				&& !cluster->goodRecruitmentTime.isReady() ) {
				TraceEvent("CCWDB", cluster->id).detail("Fitness", masterWorker.worker.processClass.machineClassFitness( ProcessClass::Master ));
				wait( delay(SERVER_KNOBS->ATTEMPT_RECRUITMENT_DELAY) );
				continue;
			}
			RecruitMasterRequest rmq;
			rmq.lifetime = db->serverInfo->get().masterLifetime;
			rmq.forceRecovery = db->forceRecovery;

			cluster->masterProcessId = masterWorker.worker.interf.locality.processId();
			cluster->db.unfinishedRecoveries++;
			state Future<ErrorOr<MasterInterface>> fNewMaster = masterWorker.worker.interf.master.tryGetReply( rmq );
			wait( ready(fNewMaster) || db->forceMasterFailure.onTrigger() );
			if (fNewMaster.isReady() && fNewMaster.get().present()) {
				TraceEvent("CCWDB", cluster->id).detail("Recruited", fNewMaster.get().get().id());

				// for status tool
				TraceEvent("RecruitedMasterWorker", cluster->id)
					.detail("Address", fNewMaster.get().get().address())
					.trackLatest("RecruitedMasterWorker");

				iMaster = fNewMaster.get().get();

				db->masterRegistrationCount = 0;
				db->recoveryStalled = false;

				auto dbInfo = ServerDBInfo();
				dbInfo.master = iMaster;
				dbInfo.id = deterministicRandom()->randomUniqueID();
				dbInfo.infoGeneration = ++db->dbInfoCount;
				dbInfo.masterLifetime = db->serverInfo->get().masterLifetime;
				++dbInfo.masterLifetime;
<<<<<<< HEAD
				dbInfo.clusterInterface = db->serverInfo->get().read().clusterInterface;
				dbInfo.distributor = db->serverInfo->get().read().distributor;
				dbInfo.ratekeeper = db->serverInfo->get().read().ratekeeper;
				dbInfo.latencyBandConfig = db->serverInfo->get().read().latencyBandConfig;
=======
				dbInfo.clusterInterface = db->serverInfo->get().clusterInterface;
				dbInfo.distributor = db->serverInfo->get().distributor;
				dbInfo.ratekeeper = db->serverInfo->get().ratekeeper;
				dbInfo.storageCaches = db->serverInfo->get().storageCaches;
				dbInfo.latencyBandConfig = db->serverInfo->get().latencyBandConfig;
>>>>>>> 939a6244

				TraceEvent("CCWDB", cluster->id).detail("Lifetime", dbInfo.masterLifetime.toString()).detail("ChangeID", dbInfo.id);
				db->serverInfo->set( dbInfo );

				state Future<Void> spinDelay = delay(SERVER_KNOBS->MASTER_SPIN_DELAY);  // Don't retry master recovery more than once per second, but don't delay the "first" recovery after more than a second of normal operation

				TraceEvent("CCWDB", cluster->id).detail("Watching", iMaster.id());

				// Master failure detection is pretty sensitive, but if we are in the middle of a very long recovery we really don't want to have to start over
				loop choose {
					when (wait( waitFailureClient( iMaster.waitFailure, db->masterRegistrationCount ?
						SERVER_KNOBS->MASTER_FAILURE_REACTION_TIME : (now() - recoveryStart) * SERVER_KNOBS->MASTER_FAILURE_SLOPE_DURING_RECOVERY,
						db->masterRegistrationCount ? -SERVER_KNOBS->MASTER_FAILURE_REACTION_TIME/SERVER_KNOBS->SECONDS_BEFORE_NO_FAILURE_DELAY : SERVER_KNOBS->MASTER_FAILURE_SLOPE_DURING_RECOVERY ) || db->forceMasterFailure.onTrigger() )) { break; }
					when (wait( db->serverInfo->onChange() )) {}
				}
				wait(spinDelay);

				TEST(true); // clusterWatchDatabase() master failed
				TraceEvent(SevWarn,"DetectedFailedMaster", cluster->id).detail("OldMaster", iMaster.id());
			} else {
				TEST(true); //clusterWatchDatabas() !newMaster.present()
				wait( delay(SERVER_KNOBS->MASTER_SPIN_DELAY) );
			}
		} catch (Error& e) {
			TraceEvent("CCWDB", cluster->id).error(e, true).detail("Master", iMaster.id());
			if (e.code() == error_code_actor_cancelled) throw;

			bool ok = e.code() == error_code_no_more_servers;
			TraceEvent(ok ? SevWarn : SevError,"ClusterWatchDatabaseRetrying", cluster->id).error(e);
			if (!ok)
				throw e;
			wait( delay(SERVER_KNOBS->ATTEMPT_RECRUITMENT_DELAY) );
		}
	}
}

ACTOR Future<Void> clusterGetServerInfo(ClusterControllerData::DBInfo* db, UID knownServerInfoID,
                                        ReplyPromise<ServerDBInfo> reply) {
	while(db->serverInfo->get().id == knownServerInfoID) {
		choose {
			when (wait( yieldedFuture(db->serverInfo->onChange()) )) {}
			when (wait( delayJittered( 300 ) )) { break; }  // The server might be long gone!
		}
	}
	reply.send( db->serverInfo->get() );
	return Void();
}

ACTOR Future<Void> clusterOpenDatabase(ClusterControllerData::DBInfo* db, OpenDatabaseRequest req) {
	db->clientStatus[req.reply.getEndpoint().getPrimaryAddress()] = std::make_pair(now(), req);
	if(db->clientStatus.size() > 10000) {
		TraceEvent(SevWarnAlways, "TooManyClientStatusEntries").suppressFor(1.0);
	}

	while (db->clientInfo->get().id == req.knownClientInfoID) {
		choose {
			when (wait( db->clientInfo->onChange() )) {}
			when (wait( delayJittered( SERVER_KNOBS->COORDINATOR_REGISTER_INTERVAL ) )) { break; }  // The client might be long gone!
		}
	}

	req.reply.send( db->clientInfo->get() );
	return Void();
}

void checkOutstandingRecruitmentRequests( ClusterControllerData* self ) {
	for( int i = 0; i < self->outstandingRecruitmentRequests.size(); i++ ) {
		RecruitFromConfigurationRequest& req = self->outstandingRecruitmentRequests[i];
		try {
			RecruitFromConfigurationReply rep = self->findWorkersForConfiguration( req );
			req.reply.send( rep );
			swapAndPop( &self->outstandingRecruitmentRequests, i-- );
		} catch (Error& e) {
			if (e.code() == error_code_no_more_servers || e.code() == error_code_operation_failed) {
				TraceEvent(SevWarn, "RecruitTLogMatchingSetNotAvailable", self->id).error(e);
			} else {
				TraceEvent(SevError, "RecruitTLogsRequestError", self->id).error(e);
				throw;
			}
		}
	}
}

void checkOutstandingRemoteRecruitmentRequests( ClusterControllerData* self ) {
	for( int i = 0; i < self->outstandingRemoteRecruitmentRequests.size(); i++ ) {
		RecruitRemoteFromConfigurationRequest& req = self->outstandingRemoteRecruitmentRequests[i];
		try {
			RecruitRemoteFromConfigurationReply rep = self->findRemoteWorkersForConfiguration( req );
			req.reply.send( rep );
			swapAndPop( &self->outstandingRemoteRecruitmentRequests, i-- );
		} catch (Error& e) {
			if (e.code() == error_code_no_more_servers || e.code() == error_code_operation_failed) {
				TraceEvent(SevWarn, "RecruitRemoteTLogMatchingSetNotAvailable", self->id).error(e);
			} else {
				TraceEvent(SevError, "RecruitRemoteTLogsRequestError", self->id).error(e);
				throw;
			}
		}
	}
}

void checkOutstandingStorageRequests( ClusterControllerData* self ) {
	for( int i = 0; i < self->outstandingStorageRequests.size(); i++ ) {
		auto& req = self->outstandingStorageRequests[i];
		try {
			if(req.second < now()) {
				req.first.reply.sendError(timed_out());
				swapAndPop( &self->outstandingStorageRequests, i-- );
			} else {
				if(!self->gotProcessClasses && !req.first.criticalRecruitment)
					throw no_more_servers();

				auto worker = self->getStorageWorker(req.first);
				RecruitStorageReply rep;
				rep.worker = worker.interf;
				rep.processClass = worker.processClass;
				req.first.reply.send( rep );
				swapAndPop( &self->outstandingStorageRequests, i-- );
			}
		} catch (Error& e) {
			if (e.code() == error_code_no_more_servers) {
				TraceEvent(SevWarn, "RecruitStorageNotAvailable", self->id)
				    .suppressFor(1.0)
				    .detail("OutstandingReq", i)
				    .detail("IsCriticalRecruitment", req.first.criticalRecruitment)
				    .error(e);
			} else {
				TraceEvent(SevError, "RecruitStorageError", self->id).error(e);
				throw;
			}
		}
	}
}

void checkBetterDDOrRK(ClusterControllerData* self) {
	if (!self->masterProcessId.present() || self->db.serverInfo->get().recoveryState < RecoveryState::ACCEPTING_COMMITS) {
		return;
	}

	std::map<Optional<Standalone<StringRef>>, int> id_used = self->getUsedIds();
	WorkerDetails newRKWorker = self->getWorkerForRoleInDatacenter(self->clusterControllerDcId, ProcessClass::Ratekeeper, ProcessClass::NeverAssign, self->db.config, id_used, true).worker;
	if (self->onMasterIsBetter(newRKWorker, ProcessClass::Ratekeeper)) {
		newRKWorker = self->id_worker[self->masterProcessId.get()].details;
	}
	id_used = self->getUsedIds();
	for(auto& it : id_used) {
		it.second *= 2;
	}
	id_used[newRKWorker.interf.locality.processId()]++;
	WorkerDetails newDDWorker = self->getWorkerForRoleInDatacenter(self->clusterControllerDcId, ProcessClass::DataDistributor, ProcessClass::NeverAssign, self->db.config, id_used, true).worker;
	if (self->onMasterIsBetter(newDDWorker, ProcessClass::DataDistributor)) {
		newDDWorker = self->id_worker[self->masterProcessId.get()].details;
	}
	auto bestFitnessForRK = newRKWorker.processClass.machineClassFitness(ProcessClass::Ratekeeper);
	if(self->db.config.isExcludedServer(newRKWorker.interf.addresses())) {
		bestFitnessForRK = std::max(bestFitnessForRK, ProcessClass::ExcludeFit);
	}
	auto bestFitnessForDD = newDDWorker.processClass.machineClassFitness(ProcessClass::DataDistributor);
	if(self->db.config.isExcludedServer(newDDWorker.interf.addresses())) {
		bestFitnessForDD = std::max(bestFitnessForDD, ProcessClass::ExcludeFit);
	}
	//TraceEvent("CheckBetterDDorRKNewRecruits", self->id).detail("MasterProcessId", self->masterProcessId)
	//.detail("NewRecruitRKProcessId", newRKWorker.interf.locality.processId()).detail("NewRecruiteDDProcessId", newDDWorker.interf.locality.processId());

	Optional<Standalone<StringRef>> currentRKProcessId;
	Optional<Standalone<StringRef>> currentDDProcessId;
<<<<<<< HEAD

	auto& db = self->db.serverInfo->get().read();
=======
	
	auto& db = self->db.serverInfo->get();
>>>>>>> 939a6244
	bool ratekeeperHealthy = false;
	if (db.ratekeeper.present() && self->id_worker.count(db.ratekeeper.get().locality.processId()) &&
	   (!self->recruitingRatekeeperID.present() || (self->recruitingRatekeeperID.get() == db.ratekeeper.get().id()))) {
		auto& rkWorker = self->id_worker[db.ratekeeper.get().locality.processId()];
		currentRKProcessId = rkWorker.details.interf.locality.processId();
		auto rkFitness = rkWorker.details.processClass.machineClassFitness(ProcessClass::Ratekeeper);
		if(rkWorker.priorityInfo.isExcluded) {
			rkFitness = ProcessClass::ExcludeFit;
		}
		if (self->isUsedNotMaster(rkWorker.details.interf.locality.processId()) || bestFitnessForRK < rkFitness
				|| (rkFitness == bestFitnessForRK && rkWorker.details.interf.locality.processId() == self->masterProcessId && newRKWorker.interf.locality.processId() != self->masterProcessId)) {
			TraceEvent("CCHaltRK", self->id).detail("RKID", db.ratekeeper.get().id())
			.detail("Excluded", rkWorker.priorityInfo.isExcluded)
			.detail("Fitness", rkFitness).detail("BestFitness", bestFitnessForRK);
			self->recruitRatekeeper.set(true);
		} else {
			ratekeeperHealthy = true;
		}
	}

	if (!self->recruitingDistributor && db.distributor.present() && self->id_worker.count(db.distributor.get().locality.processId())) {
		auto& ddWorker = self->id_worker[db.distributor.get().locality.processId()];
		auto ddFitness = ddWorker.details.processClass.machineClassFitness(ProcessClass::DataDistributor);
		currentDDProcessId = ddWorker.details.interf.locality.processId();
		if(ddWorker.priorityInfo.isExcluded) {
			ddFitness = ProcessClass::ExcludeFit;
		}
		if (self->isUsedNotMaster(ddWorker.details.interf.locality.processId()) || bestFitnessForDD < ddFitness
				|| (ddFitness == bestFitnessForDD && ddWorker.details.interf.locality.processId() == self->masterProcessId && newDDWorker.interf.locality.processId() != self->masterProcessId)
				|| (ddFitness == bestFitnessForDD && newRKWorker.interf.locality.processId() != newDDWorker.interf.locality.processId() && ratekeeperHealthy && currentRKProcessId.present() && currentDDProcessId == currentRKProcessId
							&& (newRKWorker.interf.locality.processId() != self->masterProcessId  && newDDWorker.interf.locality.processId() != self->masterProcessId) )) {
			TraceEvent("CCHaltDD", self->id).detail("DDID", db.distributor.get().id())
			.detail("Excluded", ddWorker.priorityInfo.isExcluded)
			.detail("Fitness", ddFitness).detail("BestFitness", bestFitnessForDD)
			.detail("CurrentRateKeeperProcessId", currentRKProcessId.present() ? currentRKProcessId.get() : LiteralStringRef("None"))
			.detail("CurrentDDProcessId", currentDDProcessId)
			.detail("MasterProcessID", self->masterProcessId)
			.detail("NewRKWorkers", newRKWorker.interf.locality.processId())
			.detail("NewDDWorker", newDDWorker.interf.locality.processId());
			ddWorker.haltDistributor = brokenPromiseToNever(db.distributor.get().haltDataDistributor.getReply(HaltDataDistributorRequest(self->id)));
		}
	}
}

ACTOR Future<Void> doCheckOutstandingRequests( ClusterControllerData* self ) {
	try {
		wait( delay(SERVER_KNOBS->CHECK_OUTSTANDING_INTERVAL) );
		while( !self->goodRecruitmentTime.isReady() ) {
			wait(self->goodRecruitmentTime);
		}

		checkOutstandingRecruitmentRequests( self );
		checkOutstandingStorageRequests( self );
		checkBetterDDOrRK(self);

		self->checkRecoveryStalled();
		if (self->betterMasterExists()) {
			self->db.forceMasterFailure.trigger();
			TraceEvent("MasterRegistrationKill", self->id).detail("MasterId", self->db.serverInfo->get().master.id());
		}
	} catch( Error &e ) {
		if(e.code() != error_code_no_more_servers) {
			TraceEvent(SevError, "CheckOutstandingError").error(e);
		}
	}
	return Void();
}

ACTOR Future<Void> doCheckOutstandingRemoteRequests( ClusterControllerData* self ) {
	try {
		wait( delay(SERVER_KNOBS->CHECK_OUTSTANDING_INTERVAL) );
		while( !self->goodRemoteRecruitmentTime.isReady() ) {
			wait(self->goodRemoteRecruitmentTime);
		}

		checkOutstandingRemoteRecruitmentRequests( self );
	} catch( Error &e ) {
		if(e.code() != error_code_no_more_servers) {
			TraceEvent(SevError, "CheckOutstandingError").error(e);
		}
	}
	return Void();
}

void checkOutstandingRequests( ClusterControllerData* self ) {
	if( self->outstandingRemoteRequestChecker.isReady() ) {
		self->outstandingRemoteRequestChecker = doCheckOutstandingRemoteRequests(self);
	}

	if( self->outstandingRequestChecker.isReady() ) {
		self->outstandingRequestChecker = doCheckOutstandingRequests(self);
	}
}

ACTOR Future<Void> rebootAndCheck( ClusterControllerData* cluster, Optional<Standalone<StringRef>> processID ) {
	{
		auto watcher = cluster->id_worker.find(processID);
		ASSERT(watcher != cluster->id_worker.end());

		watcher->second.reboots++;
		wait( delay( g_network->isSimulated() ? SERVER_KNOBS->SIM_SHUTDOWN_TIMEOUT : SERVER_KNOBS->SHUTDOWN_TIMEOUT ) );
	}

	{
		auto watcher = cluster->id_worker.find(processID);
		if(watcher != cluster->id_worker.end()) {
			watcher->second.reboots--;
			if( watcher->second.reboots < 2 )
				checkOutstandingRequests( cluster );
		}
	}

	return Void();
}

ACTOR Future<Void> workerAvailabilityWatch( WorkerInterface worker, ProcessClass startingClass, ClusterControllerData* cluster) {
	state Future<Void> failed =
	    (worker.address() == g_network->getLocalAddress() || startingClass.classType() == ProcessClass::TesterClass)
	        ? Never()
	        : waitFailureClient(worker.waitFailure, SERVER_KNOBS->WORKER_FAILURE_TIME);
	cluster->updateWorkerList.set( worker.locality.processId(), ProcessData(worker.locality, startingClass, worker.stableAddress()) );
	cluster->updateDBInfoEndpoints.insert(worker.updateServerDBInfo.getEndpoint());
	cluster->updateDBInfo.trigger();
	// This switching avoids a race where the worker can be added to id_worker map after the workerAvailabilityWatch fails for the worker.
	wait(delay(0));

	loop {
		choose {
			when( wait( IFailureMonitor::failureMonitor().onStateEqual( worker.storage.getEndpoint(), FailureStatus(IFailureMonitor::failureMonitor().getState( worker.storage.getEndpoint() ).isAvailable()) ) ) ) {
				if( IFailureMonitor::failureMonitor().getState( worker.storage.getEndpoint() ).isAvailable() ) {
					cluster->ac.add( rebootAndCheck( cluster, worker.locality.processId() ) );
					checkOutstandingRequests( cluster );
				}
			}
			when( wait( failed ) ) {  // remove workers that have failed
				WorkerInfo& failedWorkerInfo = cluster->id_worker[ worker.locality.processId() ];

				if (!failedWorkerInfo.reply.isSet()) {
					failedWorkerInfo.reply.send( RegisterWorkerReply(failedWorkerInfo.details.processClass, failedWorkerInfo.priorityInfo) );
				}
				if (worker.locality.processId() == cluster->masterProcessId) {
					cluster->masterProcessId = Optional<Key>();
				}
				cluster->removedDBInfoEndpoints.insert(worker.updateServerDBInfo.getEndpoint());
				cluster->id_worker.erase( worker.locality.processId() );
				cluster->updateWorkerList.set( worker.locality.processId(), Optional<ProcessData>() );
				return Void();
			}
		}
	}
}

struct FailureStatusInfo {
	FailureStatus status;
	double lastRequestTime;
	double penultimateRequestTime;

	FailureStatusInfo() : lastRequestTime(0), penultimateRequestTime(0) {}

	void insertRequest(double now) {
		penultimateRequestTime = lastRequestTime;
		lastRequestTime = now;
	}

	double latency(double now) const {
		return std::max( now - lastRequestTime, lastRequestTime - penultimateRequestTime );
	}
};

//The failure monitor client relies on the fact that the failure detection server will not declare itself failed
ACTOR Future<Void> failureDetectionServer( UID uniqueID, ClusterControllerData* self, FutureStream< FailureMonitoringRequest > requests ) {
	state Version currentVersion = 0;
	state std::map<NetworkAddressList, FailureStatusInfo> currentStatus;	// The status at currentVersion
	state std::deque<SystemFailureStatus> statusHistory;	// The last change in statusHistory is from currentVersion-1 to currentVersion
	state Future<Void> periodically = Void();
	state double lastT = 0;

	loop choose {
		when ( FailureMonitoringRequest req = waitNext( requests ) ) {
			// TODO: Handling this request should no longer be necessary.
			++self->failureMonitoringRequests;
			if ( req.senderStatus.present() ) {
				// Update the status of requester, if necessary
				auto& stat = currentStatus[ req.addresses ];
				auto& newStat = req.senderStatus.get();

				ASSERT( !newStat.failed || req.addresses != g_network->getLocalAddresses() );

				stat.insertRequest(now());
				if (req.senderStatus != stat.status) {
					if(newStat.failed) {
						++self->serversFailed;
					}
					else {
						++self->serversUnfailed;
					}
					TraceEvent("FailureDetectionStatus", uniqueID).detail("System", req.addresses.toString()).detail("Status", newStat.failed ? "Failed" : "OK").detail("Why", "Request");
					statusHistory.push_back( SystemFailureStatus( req.addresses, newStat ) );
					++currentVersion;

					if (req.senderStatus == FailureStatus()){
						// failureMonitorClient reports explicitly that it is failed
						ASSERT(false); // This can't happen at the moment; if that changes, make this a TEST instead
						currentStatus.erase(req.addresses);
					} else {
						TEST(true);
						stat.status = newStat;
					}

					while (statusHistory.size() > currentStatus.size())
						statusHistory.pop_front();
				}
			}

			// Return delta-compressed status changes to requester
			Version reqVersion = req.failureInformationVersion;
			if (reqVersion > currentVersion){
				req.reply.sendError( future_version() );
				ASSERT(false);
			} else {
				TEST(true); // failureDetectionServer sending failure data to requester
				FailureMonitoringReply reply;
				reply.failureInformationVersion = currentVersion;
				if( req.senderStatus.present() ) {
					reply.clientRequestIntervalMS = FLOW_KNOBS->SERVER_REQUEST_INTERVAL * 1000;
					reply.considerServerFailedTimeoutMS = CLIENT_KNOBS->FAILURE_TIMEOUT_DELAY * 1000;
				} else {
					reply.clientRequestIntervalMS = FLOW_KNOBS->CLIENT_REQUEST_INTERVAL * 1000;
					reply.considerServerFailedTimeoutMS = CLIENT_KNOBS->CLIENT_FAILURE_TIMEOUT_DELAY * 1000;
				}

				ASSERT( currentVersion >= (int64_t)statusHistory.size());

				if (reqVersion < currentVersion - (int64_t)statusHistory.size() || reqVersion == 0) {
					// Send everything
					TEST(true); // failureDetectionServer sending all current data to requester
					reply.allOthersFailed = true;
					for(auto it = currentStatus.begin(); it != currentStatus.end(); ++it)
						reply.changes.push_back( reply.arena, SystemFailureStatus( it->first, it->second.status ) );
				} else {
					TEST(true); // failureDetectionServer sending delta-compressed data to requester
					// SOMEDAY: Send only the last change for a given address?
					reply.allOthersFailed = false;
					for(int v = reqVersion - currentVersion + statusHistory.size(); v < statusHistory.size(); v++) {
						reply.changes.push_back( reply.arena, statusHistory[v] );
					}
				}
				req.reply.send( reply );
			}
		}
		when ( wait( periodically ) ) {
			periodically = delay( FLOW_KNOBS->SERVER_REQUEST_INTERVAL );
			double t = now();
			if (lastT != 0 && t - lastT > 1)
				TraceEvent("LongDelayOnClusterController").detail("Duration", t - lastT);
			lastT = t;

			// Adapt to global unresponsiveness
			vector<double> delays;
			for(auto it=currentStatus.begin(); it!=currentStatus.end(); it++)
				if (it->second.penultimateRequestTime) {
					delays.push_back(it->second.latency(t));
					//TraceEvent("FDData", uniqueID).detail("S", it->first.toString()).detail("L", it->second.latency(t));
				}
			int pivot = std::max(0, (int)delays.size()-2);
			double pivotDelay = 0;
			if (delays.size()) {
				std::nth_element(delays.begin(), delays.begin()+pivot, delays.end());
				pivotDelay = *(delays.begin()+pivot);
			}
			pivotDelay = std::max(0.0, pivotDelay - FLOW_KNOBS->SERVER_REQUEST_INTERVAL);

			//TraceEvent("FailureDetectionPoll", uniqueID).detail("PivotDelay", pivotDelay).detail("Clients", currentStatus.size());
			//TraceEvent("FailureDetectionAcceptableDelay").detail("Delay", acceptableDelay1000);

			bool useEmergencyDelay = (std::max(self->db.unfinishedRecoveries, self->db.logGenerations) > CLIENT_KNOBS->FAILURE_MAX_GENERATIONS) ||
										 (now() - self->startTime < CLIENT_KNOBS->FAILURE_EMERGENCY_DELAY);

			for(auto it = currentStatus.begin(); it != currentStatus.end(); ) {
				double delay = t - it->second.lastRequestTime;
				if ( it->first != g_network->getLocalAddresses() && ( useEmergencyDelay ?
					( delay > CLIENT_KNOBS->FAILURE_EMERGENCY_DELAY ) :
					( delay > pivotDelay * 2 + FLOW_KNOBS->SERVER_REQUEST_INTERVAL + CLIENT_KNOBS->FAILURE_MIN_DELAY || delay > CLIENT_KNOBS->FAILURE_MAX_DELAY ) ) ) {
					//printf("Failure Detection Server: Status of '%s' is now '%s' after %f sec\n", it->first.toString().c_str(), "Failed", now() - it->second.lastRequestTime);
					TraceEvent("FailureDetectionStatus", uniqueID).detail("System", describe(it->first)).detail("Status","Failed").detail("Why", "Timeout").detail("LastRequestAge", delay)
						.detail("PivotDelay", pivotDelay).detail("UnfinishedRecoveries", self->db.unfinishedRecoveries).detail("LogGenerations", self->db.logGenerations);
					++self->serversFailed;
					statusHistory.push_back( SystemFailureStatus( it->first, FailureStatus(true) ) );
					++currentVersion;
					it = currentStatus.erase(it);
					while (statusHistory.size() > currentStatus.size())
						statusHistory.pop_front();
				} else {
					++it;
				}
			}
		}
	}
}

ACTOR Future<vector<TLogInterface>> requireAll( vector<Future<Optional<vector<TLogInterface>>>> in ) {
	state vector<TLogInterface> out;
	state int i;
	for(i=0; i<in.size(); i++) {
		Optional<vector<TLogInterface>> x = wait(in[i]);
		if (!x.present()) throw recruitment_failed();
		out.insert(out.end(), x.get().begin(), x.get().end());
	}
	return out;
}

void clusterRecruitStorage( ClusterControllerData* self, RecruitStorageRequest req ) {
	try {
		if(!self->gotProcessClasses && !req.criticalRecruitment)
			throw no_more_servers();
		auto worker = self->getStorageWorker(req);
		RecruitStorageReply rep;
		rep.worker = worker.interf;
		rep.processClass = worker.processClass;
		req.reply.send( rep );
	} catch ( Error& e ) {
		if (e.code() == error_code_no_more_servers) {
			self->outstandingStorageRequests.push_back( std::make_pair(req, now() + SERVER_KNOBS->RECRUITMENT_TIMEOUT) );
			TraceEvent(SevWarn, "RecruitStorageNotAvailable", self->id)
			    .detail("IsCriticalRecruitment", req.criticalRecruitment)
			    .error(e);
		} else {
			TraceEvent(SevError, "RecruitStorageError", self->id).error(e);
			throw;  // Any other error will bring down the cluster controller
		}
	}
}

ACTOR Future<Void> clusterRecruitFromConfiguration( ClusterControllerData* self, RecruitFromConfigurationRequest req ) {
	// At the moment this doesn't really need to be an actor (it always completes immediately)
	TEST(true); //ClusterController RecruitTLogsRequest
	loop {
		try {
			auto rep = self->findWorkersForConfiguration( req );
			req.reply.send( rep );
			return Void();
		} catch (Error& e) {
			if (e.code() == error_code_no_more_servers && self->goodRecruitmentTime.isReady()) {
				self->outstandingRecruitmentRequests.push_back( req );
				TraceEvent(SevWarn, "RecruitFromConfigurationNotAvailable", self->id).error(e);
				return Void();
			} else if(e.code() == error_code_operation_failed || e.code() == error_code_no_more_servers) {
				//recruitment not good enough, try again
			}
			else {
				TraceEvent(SevError, "RecruitFromConfigurationError", self->id).error(e);
				throw;  // goodbye, cluster controller
			}
		}
		wait( lowPriorityDelay(SERVER_KNOBS->ATTEMPT_RECRUITMENT_DELAY) );
	}
}

ACTOR Future<Void> clusterRecruitRemoteFromConfiguration( ClusterControllerData* self, RecruitRemoteFromConfigurationRequest req ) {
	// At the moment this doesn't really need to be an actor (it always completes immediately)
	TEST(true); //ClusterController RecruitTLogsRequest
	loop {
		try {
			RecruitRemoteFromConfigurationReply rep = self->findRemoteWorkersForConfiguration( req );
			req.reply.send( rep );
			return Void();
		} catch (Error& e) {
			if (e.code() == error_code_no_more_servers && self->goodRemoteRecruitmentTime.isReady()) {
				self->outstandingRemoteRecruitmentRequests.push_back( req );
				TraceEvent(SevWarn, "RecruitRemoteFromConfigurationNotAvailable", self->id).error(e);
				return Void();
			} else if(e.code() == error_code_operation_failed || e.code() == error_code_no_more_servers) {
				//recruitment not good enough, try again
			}
			else {
				TraceEvent(SevError, "RecruitRemoteFromConfigurationError", self->id).error(e);
				throw;  // goodbye, cluster controller
			}
		}
		wait( lowPriorityDelay(SERVER_KNOBS->ATTEMPT_RECRUITMENT_DELAY) );
	}
}

void clusterRegisterMaster( ClusterControllerData* self, RegisterMasterRequest const& req ) {
	req.reply.send( Void() );

	TraceEvent("MasterRegistrationReceived", self->id)
	    .detail("MasterId", req.id)
	    .detail("Master", req.mi.toString())
	    .detail("Tlogs", describe(req.logSystemConfig.tLogs))
	    .detail("Resolvers", req.resolvers.size())
	    .detail("RecoveryState", (int)req.recoveryState)
	    .detail("RegistrationCount", req.registrationCount)
	    .detail("Proxies", req.proxies.size())
	    .detail("RecoveryCount", req.recoveryCount)
	    .detail("Stalled", req.recoveryStalled)
	    .detail("OldestBackupEpoch", req.logSystemConfig.oldestBackupEpoch);

	//make sure the request comes from an active database
	auto db = &self->db;
	if ( db->serverInfo->get().master.id() != req.id || req.registrationCount <= db->masterRegistrationCount ) {
		TraceEvent("MasterRegistrationNotFound", self->id).detail("MasterId", req.id).detail("ExistingId", db->serverInfo->get().master.id()).detail("RegCount", req.registrationCount).detail("ExistingRegCount", db->masterRegistrationCount);
		return;
	}

	if ( req.recoveryState == RecoveryState::FULLY_RECOVERED ) {
		self->db.unfinishedRecoveries = 0;
		self->db.logGenerations = 0;
		ASSERT( !req.logSystemConfig.oldTLogs.size() );
	} else {
		self->db.logGenerations = std::max<int>(self->db.logGenerations, req.logSystemConfig.oldTLogs.size());
	}

	db->masterRegistrationCount = req.registrationCount;
	db->recoveryStalled = req.recoveryStalled;
	if ( req.configuration.present() ) {
		db->config = req.configuration.get();

		if ( req.recoveryState >= RecoveryState::ACCEPTING_COMMITS ) {
			self->gotFullyRecoveredConfig = true;
			db->fullyRecoveredConfig = req.configuration.get();
			for ( auto& it : self->id_worker ) {
				bool isExcludedFromConfig = db->fullyRecoveredConfig.isExcludedServer(it.second.details.interf.addresses());
				if ( it.second.priorityInfo.isExcluded != isExcludedFromConfig ) {
					it.second.priorityInfo.isExcluded = isExcludedFromConfig;
					if( !it.second.reply.isSet() ) {
						it.second.reply.send( RegisterWorkerReply( it.second.details.processClass, it.second.priorityInfo ) );
					}
				}
			}
		}
	}

	bool isChanged = false;
	auto dbInfo = self->db.serverInfo->get();

	if (dbInfo.recoveryState != req.recoveryState) {
		dbInfo.recoveryState = req.recoveryState;
		isChanged = true;
	}

	if (dbInfo.priorCommittedLogServers != req.priorCommittedLogServers) {
		dbInfo.priorCommittedLogServers = req.priorCommittedLogServers;
		isChanged = true;
	}

	// Construct the client information
	if (db->clientInfo->get().proxies != req.proxies) {
		isChanged = true;
		ClientDBInfo clientInfo;
		clientInfo.id = deterministicRandom()->randomUniqueID();
		clientInfo.proxies = req.proxies;
		clientInfo.clientTxnInfoSampleRate = db->clientInfo->get().clientTxnInfoSampleRate;
		clientInfo.clientTxnInfoSizeLimit = db->clientInfo->get().clientTxnInfoSizeLimit;
		db->clientInfo->set( clientInfo );
		dbInfo.client = db->clientInfo->get();
	}

	if( !dbInfo.logSystemConfig.isEqual(req.logSystemConfig) ) {
		isChanged = true;
		dbInfo.logSystemConfig = req.logSystemConfig;
	}

	if( dbInfo.resolvers != req.resolvers ) {
		isChanged = true;
		dbInfo.resolvers = req.resolvers;
	}

	if( dbInfo.recoveryCount != req.recoveryCount ) {
		isChanged = true;
		dbInfo.recoveryCount = req.recoveryCount;
	}

	if( isChanged ) {
		dbInfo.id = deterministicRandom()->randomUniqueID();
		dbInfo.infoGeneration = ++self->db.dbInfoCount;
		self->db.serverInfo->set( dbInfo );
	}

	checkOutstandingRequests(self);
}

void registerWorker( RegisterWorkerRequest req, ClusterControllerData *self ) {
	const WorkerInterface& w = req.wi;
	ProcessClass newProcessClass = req.processClass;
	auto info = self->id_worker.find( w.locality.processId() );
	ClusterControllerPriorityInfo newPriorityInfo = req.priorityInfo;
	newPriorityInfo.processClassFitness = newProcessClass.machineClassFitness(ProcessClass::ClusterController);

	for(auto it : req.incompatiblePeers) {
		self->db.incompatibleConnections[it] = now() + SERVER_KNOBS->INCOMPATIBLE_PEERS_LOGGING_INTERVAL;
	}
	self->removedDBInfoEndpoints.erase(w.updateServerDBInfo.getEndpoint());

	if(info == self->id_worker.end()) {
		TraceEvent("ClusterControllerActualWorkers", self->id).detail("WorkerId",w.id()).detail("ProcessId", w.locality.processId()).detail("ZoneId", w.locality.zoneId()).detail("DataHall", w.locality.dataHallId()).detail("PClass", req.processClass.toString()).detail("Workers", self->id_worker.size());
		self->goodRecruitmentTime = lowPriorityDelay(SERVER_KNOBS->WAIT_FOR_GOOD_RECRUITMENT_DELAY);
		self->goodRemoteRecruitmentTime = lowPriorityDelay(SERVER_KNOBS->WAIT_FOR_GOOD_REMOTE_RECRUITMENT_DELAY);
	} else {
		TraceEvent("ClusterControllerWorkerAlreadyRegistered", self->id).suppressFor(1.0).detail("WorkerId",w.id()).detail("ProcessId", w.locality.processId()).detail("ZoneId", w.locality.zoneId()).detail("DataHall", w.locality.dataHallId()).detail("PClass", req.processClass.toString()).detail("Workers", self->id_worker.size());
	}
	if ( w.address() == g_network->getLocalAddress() ) {
		if(self->changingDcIds.get().first) {
			if(self->changingDcIds.get().second.present()) {
				newPriorityInfo.dcFitness = ClusterControllerPriorityInfo::calculateDCFitness( w.locality.dcId(), self->changingDcIds.get().second.get() );
			}
		} else if(self->changedDcIds.get().second.present()) {
			newPriorityInfo.dcFitness = ClusterControllerPriorityInfo::calculateDCFitness( w.locality.dcId(), self->changedDcIds.get().second.get() );
		}
	} else {
		if(!self->changingDcIds.get().first) {
			if(self->changingDcIds.get().second.present()) {
				newPriorityInfo.dcFitness = ClusterControllerPriorityInfo::calculateDCFitness( w.locality.dcId(), self->changingDcIds.get().second.get() );
			}
		} else if(self->changedDcIds.get().second.present()) {
			newPriorityInfo.dcFitness = ClusterControllerPriorityInfo::calculateDCFitness( w.locality.dcId(), self->changedDcIds.get().second.get() );
		}
	}

	// Check process class and exclusive property
	if ( info == self->id_worker.end() || info->second.details.interf.id() != w.id() || req.generation >= info->second.gen ) {
		if ( self->gotProcessClasses ) {
			auto classIter = self->id_class.find(w.locality.processId());

			if( classIter != self->id_class.end() && (classIter->second.classSource() == ProcessClass::DBSource || req.initialClass.classType() == ProcessClass::UnsetClass)) {
				newProcessClass = classIter->second;
			} else {
				newProcessClass = req.initialClass;
			}
			newPriorityInfo.processClassFitness = newProcessClass.machineClassFitness(ProcessClass::ClusterController);
		}

		if ( self->gotFullyRecoveredConfig ) {
			newPriorityInfo.isExcluded = self->db.fullyRecoveredConfig.isExcludedServer(w.addresses());
		}
	}

	if( info == self->id_worker.end() ) {
		self->id_worker[w.locality.processId()] = WorkerInfo( workerAvailabilityWatch( w, newProcessClass, self ), req.reply, req.generation, w, req.initialClass, newProcessClass, newPriorityInfo, req.degraded, req.issues );
		if (!self->masterProcessId.present() && w.locality.processId() == self->db.serverInfo->get().master.locality.processId()) {
			self->masterProcessId = w.locality.processId();
		}
		checkOutstandingRequests( self );
	} else if( info->second.details.interf.id() != w.id() || req.generation >= info->second.gen ) {
		if (!info->second.reply.isSet()) {
			info->second.reply.send( Never() );
		}
		info->second.reply = req.reply;
		info->second.details.processClass = newProcessClass;
		info->second.priorityInfo = newPriorityInfo;
		info->second.initialClass = req.initialClass;
		info->second.details.degraded = req.degraded;
		info->second.gen = req.generation;
		info->second.issues = req.issues;

		if(info->second.details.interf.id() != w.id()) {
			self->removedDBInfoEndpoints.insert(info->second.details.interf.updateServerDBInfo.getEndpoint());
			info->second.details.interf = w;
			info->second.watcher = workerAvailabilityWatch( w, newProcessClass, self );
		}
		checkOutstandingRequests( self );
	} else {
		TEST(true); // Received an old worker registration request.
	}

	if (req.distributorInterf.present() && !self->db.serverInfo->get().distributor.present() &&
			self->clusterControllerDcId == req.distributorInterf.get().locality.dcId() &&
			!self->recruitingDistributor) {
		const DataDistributorInterface& di = req.distributorInterf.get();
		TraceEvent("CCRegisterDataDistributor", self->id).detail("DDID", di.id());
		self->db.setDistributor(di);
	}
	if (req.ratekeeperInterf.present()) {
		if((self->recruitingRatekeeperID.present() && self->recruitingRatekeeperID.get() != req.ratekeeperInterf.get().id()) ||
			self->clusterControllerDcId != w.locality.dcId()) {
			TraceEvent("CCHaltRegisteringRatekeeper", self->id)
			    .detail("RKID", req.ratekeeperInterf.get().id())
			    .detail("DcID", printable(self->clusterControllerDcId))
			    .detail("ReqDcID", printable(w.locality.dcId()))
			    .detail("RecruitingRKID",
			            self->recruitingRatekeeperID.present() ? self->recruitingRatekeeperID.get() : UID());
			self->id_worker[w.locality.processId()].haltRatekeeper = brokenPromiseToNever(
			    req.ratekeeperInterf.get().haltRatekeeper.getReply(HaltRatekeeperRequest(self->id)));
		} else if (!self->recruitingRatekeeperID.present()) {
			const RatekeeperInterface& rki = req.ratekeeperInterf.get();
			const auto& ratekeeper = self->db.serverInfo->get().ratekeeper;
			TraceEvent("CCRegisterRatekeeper", self->id).detail("RKID", rki.id());
			if (ratekeeper.present() && ratekeeper.get().id() != rki.id() && self->id_worker.count(ratekeeper.get().locality.processId())) {
				TraceEvent("CCHaltPreviousRatekeeper", self->id).detail("RKID", ratekeeper.get().id())
				.detail("DcID", printable(self->clusterControllerDcId))
				.detail("ReqDcID", printable(w.locality.dcId()))
				.detail("RecruitingRKID", self->recruitingRatekeeperID.present() ? self->recruitingRatekeeperID.get() : UID());
				self->id_worker[ratekeeper.get().locality.processId()].haltRatekeeper = brokenPromiseToNever(ratekeeper.get().haltRatekeeper.getReply(HaltRatekeeperRequest(self->id)));
			}
			if(!ratekeeper.present() || ratekeeper.get().id() != rki.id()) {
				self->db.setRatekeeper(rki);
			}
		}
	}

	// Notify the worker to register again with new process class/exclusive property
	if ( !req.reply.isSet() && newPriorityInfo != req.priorityInfo ) {
		req.reply.send( RegisterWorkerReply(newProcessClass, newPriorityInfo) );
	}
}

#define TIME_KEEPER_VERSION LiteralStringRef("1")

ACTOR Future<Void> timeKeeperSetVersion(ClusterControllerData *self) {
	state Reference<ReadYourWritesTransaction> tr = Reference<ReadYourWritesTransaction>(new ReadYourWritesTransaction(self->cx));
	loop {
		try {
			tr->setOption(FDBTransactionOptions::ACCESS_SYSTEM_KEYS);
			tr->setOption(FDBTransactionOptions::LOCK_AWARE);
			tr->setOption(FDBTransactionOptions::PRIORITY_SYSTEM_IMMEDIATE);
			tr->set(timeKeeperVersionKey, TIME_KEEPER_VERSION);
			wait(tr->commit());
			break;
		} catch (Error &e) {
			wait(tr->onError(e));
		}
	}

	return Void();
}

// This actor periodically gets read version and writes it to cluster with current timestamp as key. To avoid running
// out of space, it limits the max number of entries and clears old entries on each update. This mapping is used from
// backup and restore to get the version information for a timestamp.
ACTOR Future<Void> timeKeeper(ClusterControllerData *self) {
	state KeyBackedMap<int64_t, Version> versionMap(timeKeeperPrefixRange.begin);

	TraceEvent("TimeKeeperStarted");

	wait(timeKeeperSetVersion(self));

	loop {
		state Reference<ReadYourWritesTransaction> tr = Reference<ReadYourWritesTransaction>(new ReadYourWritesTransaction(self->cx));
		loop {
			try {
				if(!g_network->isSimulated()) {
					// This is done to provide an arbitrary logged transaction every ~10s.
					// FIXME: replace or augment this with logging on the proxy which tracks
					//       how long it is taking to hear responses from each other component.

					UID debugID = deterministicRandom()->randomUniqueID();
					TraceEvent("TimeKeeperCommit", debugID);
					tr->debugTransaction(debugID);
				}
				tr->setOption(FDBTransactionOptions::ACCESS_SYSTEM_KEYS);
				tr->setOption(FDBTransactionOptions::LOCK_AWARE);
				tr->setOption(FDBTransactionOptions::PRIORITY_SYSTEM_IMMEDIATE);

				Optional<Value> disableValue = wait( tr->get(timeKeeperDisableKey) );
				if(disableValue.present()) {
					break;
				}

				Version v = tr->getReadVersion().get();
				int64_t currentTime = (int64_t)now();
				versionMap.set(tr, currentTime, v);

				int64_t ttl = currentTime - SERVER_KNOBS->TIME_KEEPER_DELAY * SERVER_KNOBS->TIME_KEEPER_MAX_ENTRIES;
				if (ttl > 0) {
					versionMap.erase(tr, 0, ttl);
				}

				wait(tr->commit());
				break;
			} catch (Error &e) {
				wait(tr->onError(e));
			}
		}

		wait(delay(SERVER_KNOBS->TIME_KEEPER_DELAY));
	}
}

ACTOR Future<Void> statusServer(FutureStream< StatusRequest> requests,
								ClusterControllerData *self,
								ServerCoordinators coordinators)
{
	// Seconds since the END of the last GetStatus executed
	state double last_request_time = 0.0;

	// Place to accumulate a batch of requests to respond to
	state std::vector<StatusRequest> requests_batch;

	loop {
		try {
			// Wait til first request is ready
			StatusRequest req = waitNext(requests);
			++self->statusRequests;
			requests_batch.push_back(req);

			// Earliest time at which we may begin a new request
			double next_allowed_request_time = last_request_time + SERVER_KNOBS->STATUS_MIN_TIME_BETWEEN_REQUESTS;

			// Wait if needed to satisfy min_time knob, also allows more requets to queue up.
			double minwait = std::max(next_allowed_request_time - now(), 0.0);
			wait(delay(minwait));

			// Get all requests that are ready right *now*, before GetStatus() begins.
			// All of these requests will be responded to with the next GetStatus() result.
			// If requests are batched, do not respond to more than MAX_STATUS_REQUESTS_PER_SECOND
			// requests per second
			while (requests.isReady()) {
				auto req = requests.pop();
				if (SERVER_KNOBS->STATUS_MIN_TIME_BETWEEN_REQUESTS > 0.0 &&
					requests_batch.size() + 1 >
						SERVER_KNOBS->STATUS_MIN_TIME_BETWEEN_REQUESTS * SERVER_KNOBS->MAX_STATUS_REQUESTS_PER_SECOND) {
					TraceEvent(SevWarnAlways, "TooManyStatusRequests").suppressFor(1.0).detail("BatchSize", requests_batch.size());
					req.reply.sendError(server_overloaded());
				} else {
					requests_batch.push_back(req);
				}
			}

			// Get status but trap errors to send back to client.
			vector<WorkerDetails> workers;
			std::vector<ProcessIssues> workerIssues;

			for(auto& it : self->id_worker) {
				workers.push_back(it.second.details);
				if(it.second.issues.size()) {
					workerIssues.push_back(ProcessIssues(it.second.details.interf.address(), it.second.issues));
				}
			}

			std::vector<NetworkAddress> incompatibleConnections;
			for(auto it = self->db.incompatibleConnections.begin(); it != self->db.incompatibleConnections.end();) {
				if(it->second < now()) {
					it = self->db.incompatibleConnections.erase(it);
				} else {
					incompatibleConnections.push_back(it->first);
					it++;
				}
			}

			state ErrorOr<StatusReply> result = wait(errorOr(clusterGetStatus(self->db.serverInfo, self->cx, workers, workerIssues, &self->db.clientStatus, coordinators, incompatibleConnections, self->datacenterVersionDifference)));

			if (result.isError() && result.getError().code() == error_code_actor_cancelled)
				throw result.getError();

			// Update last_request_time now because GetStatus is finished and the delay is to be measured between requests
			last_request_time = now();

			while (!requests_batch.empty())
			{
				if (result.isError())
					requests_batch.back().reply.sendError(result.getError());
				else
					requests_batch.back().reply.send(result.get());
				requests_batch.pop_back();
				wait( yield() );
			}
		}
		catch (Error &e) {
			TraceEvent(SevError, "StatusServerError").error(e);
			throw e;
		}
	}
}

ACTOR Future<Void> monitorProcessClasses(ClusterControllerData *self) {

	state ReadYourWritesTransaction trVer( self->db.db );
	loop {
		try {
			trVer.setOption( FDBTransactionOptions::ACCESS_SYSTEM_KEYS );
			trVer.setOption( FDBTransactionOptions::PRIORITY_SYSTEM_IMMEDIATE );

			Optional<Value> val = wait(trVer.get(processClassVersionKey));

			if (val.present())
				break;

			Standalone<RangeResultRef> processClasses = wait( trVer.getRange( processClassKeys, CLIENT_KNOBS->TOO_MANY ) );
			ASSERT( !processClasses.more && processClasses.size() < CLIENT_KNOBS->TOO_MANY );

			trVer.clear(processClassKeys);
			trVer.set(processClassVersionKey, processClassVersionValue);
			for (auto it : processClasses) {
				UID processUid = decodeProcessClassKeyOld(it.key);
				trVer.set(processClassKeyFor(processUid.toString()), it.value);
			}

			wait(trVer.commit());
			TraceEvent("ProcessClassUpgrade");
			break;
		}
		catch(Error &e) {
			wait( trVer.onError(e) );
		}
	}

	loop {
		state ReadYourWritesTransaction tr( self->db.db );

		loop {
			try {
				tr.setOption( FDBTransactionOptions::ACCESS_SYSTEM_KEYS );
				tr.setOption( FDBTransactionOptions::PRIORITY_SYSTEM_IMMEDIATE );
				Standalone<RangeResultRef> processClasses = wait( tr.getRange( processClassKeys, CLIENT_KNOBS->TOO_MANY ) );
				ASSERT( !processClasses.more && processClasses.size() < CLIENT_KNOBS->TOO_MANY );

				if(processClasses != self->lastProcessClasses || !self->gotProcessClasses) {
					self->id_class.clear();
					for( int i = 0; i < processClasses.size(); i++ ) {
						auto c = decodeProcessClassValue( processClasses[i].value );
						ASSERT( c.classSource() != ProcessClass::CommandLineSource );
						self->id_class[decodeProcessClassKey( processClasses[i].key )] = c;
					}

					for( auto& w : self->id_worker ) {
						auto classIter = self->id_class.find(w.first);
						ProcessClass newProcessClass;

						if( classIter != self->id_class.end() && (classIter->second.classSource() == ProcessClass::DBSource || w.second.initialClass.classType() == ProcessClass::UnsetClass) ) {
							newProcessClass = classIter->second;
						} else {
							newProcessClass = w.second.initialClass;
						}


						if (newProcessClass != w.second.details.processClass) {
							w.second.details.processClass = newProcessClass;
							w.second.priorityInfo.processClassFitness = newProcessClass.machineClassFitness(ProcessClass::ClusterController);
							if (!w.second.reply.isSet()) {
								w.second.reply.send( RegisterWorkerReply(w.second.details.processClass, w.second.priorityInfo) );
							}
						}
					}

					self->lastProcessClasses = processClasses;
					self->gotProcessClasses = true;
					checkOutstandingRequests( self );
				}

				state Future<Void> watchFuture = tr.watch(processClassChangeKey);
				wait(tr.commit());
				wait(watchFuture);
				break;
			}
			catch(Error &e) {
				wait( tr.onError(e) );
			}
		}
	}
}

ACTOR Future<Void> monitorServerInfoConfig(ClusterControllerData::DBInfo* db) {
	loop {
		state ReadYourWritesTransaction tr(db->db);
		loop {
			try {
				tr.setOption(FDBTransactionOptions::READ_SYSTEM_KEYS);
				tr.setOption(FDBTransactionOptions::PRIORITY_SYSTEM_IMMEDIATE);
				tr.setOption(FDBTransactionOptions::READ_LOCK_AWARE);

				Optional<Value> configVal = wait(tr.get(latencyBandConfigKey));
				Optional<LatencyBandConfig> config;
				if(configVal.present()) {
					config = LatencyBandConfig::parse(configVal.get());
				}

				auto serverInfo = db->serverInfo->get();
				if(config != serverInfo.latencyBandConfig) {
					TraceEvent("LatencyBandConfigChanged").detail("Present", config.present());
					serverInfo.id = deterministicRandom()->randomUniqueID();
					serverInfo.infoGeneration = ++db->dbInfoCount;
					serverInfo.latencyBandConfig = config;
					db->serverInfo->set(serverInfo);
				}

				state Future<Void> configChangeFuture = tr.watch(latencyBandConfigKey);

				wait(tr.commit());
				wait(configChangeFuture);

				break;
			}
			catch (Error &e) {
				wait(tr.onError(e));
			}
		}
	}
}

ACTOR Future<Void> monitorClientTxnInfoConfigs(ClusterControllerData::DBInfo* db) {
	loop {
		state ReadYourWritesTransaction tr(db->db);
		loop {
			try {
				tr.setOption(FDBTransactionOptions::ACCESS_SYSTEM_KEYS);
				tr.setOption(FDBTransactionOptions::PRIORITY_SYSTEM_IMMEDIATE);
				state Optional<Value> rateVal = wait(tr.get(fdbClientInfoTxnSampleRate));
				state Optional<Value> limitVal = wait(tr.get(fdbClientInfoTxnSizeLimit));
				ClientDBInfo clientInfo = db->clientInfo->get();
				double sampleRate = rateVal.present() ? BinaryReader::fromStringRef<double>(rateVal.get(), Unversioned()) : std::numeric_limits<double>::infinity();
				int64_t sizeLimit = limitVal.present() ? BinaryReader::fromStringRef<int64_t>(limitVal.get(), Unversioned()) : -1;
				if (sampleRate != clientInfo.clientTxnInfoSampleRate || sizeLimit != clientInfo.clientTxnInfoSampleRate) {
					clientInfo.id = deterministicRandom()->randomUniqueID();
					clientInfo.clientTxnInfoSampleRate = sampleRate;
					clientInfo.clientTxnInfoSizeLimit = sizeLimit;
					db->clientInfo->set(clientInfo);
				}

				state Future<Void> watchRateFuture = tr.watch(fdbClientInfoTxnSampleRate);
				state Future<Void> watchLimitFuture = tr.watch(fdbClientInfoTxnSizeLimit);
				wait(tr.commit());
				choose {
					when(wait(watchRateFuture)) { break; }
					when (wait(watchLimitFuture)) { break; }
				}
			}
			catch (Error &e) {
				wait(tr.onError(e));
			}
		}
	}
}

ACTOR Future<Void> updatedChangingDatacenters(ClusterControllerData *self) {
	//do not change the cluster controller until all the processes have had a chance to register
	wait( delay(SERVER_KNOBS->WAIT_FOR_GOOD_RECRUITMENT_DELAY) );
	loop {
		state Future<Void> onChange = self->desiredDcIds.onChange();
		if(!self->desiredDcIds.get().present()) {
			self->changingDcIds.set(std::make_pair(false,self->desiredDcIds.get()));
		} else {
			auto& worker = self->id_worker[self->clusterControllerProcessId];
			uint8_t newFitness = ClusterControllerPriorityInfo::calculateDCFitness( worker.details.interf.locality.dcId(), self->desiredDcIds.get().get() );
			self->changingDcIds.set(std::make_pair(worker.priorityInfo.dcFitness > newFitness,self->desiredDcIds.get()));

			TraceEvent("UpdateChangingDatacenter", self->id).detail("OldFitness", worker.priorityInfo.dcFitness).detail("NewFitness", newFitness);
			if ( worker.priorityInfo.dcFitness > newFitness ) {
				worker.priorityInfo.dcFitness = newFitness;
				if(!worker.reply.isSet()) {
					worker.reply.send( RegisterWorkerReply( worker.details.processClass, worker.priorityInfo ) );
				}
			} else {
				state int currentFit = ProcessClass::BestFit;
				while(currentFit <= ProcessClass::NeverAssign) {
					bool updated = false;
					for ( auto& it : self->id_worker ) {
						if( ( !it.second.priorityInfo.isExcluded && it.second.priorityInfo.processClassFitness == currentFit ) || currentFit == ProcessClass::NeverAssign ) {
							uint8_t fitness = ClusterControllerPriorityInfo::calculateDCFitness( it.second.details.interf.locality.dcId(), self->changingDcIds.get().second.get() );
							if ( it.first != self->clusterControllerProcessId && it.second.priorityInfo.dcFitness != fitness ) {
								updated = true;
								it.second.priorityInfo.dcFitness = fitness;
								if(!it.second.reply.isSet()) {
									it.second.reply.send( RegisterWorkerReply( it.second.details.processClass, it.second.priorityInfo ) );
								}
							}
						}
					}
					if(updated && currentFit < ProcessClass::NeverAssign) {
						wait( delay(SERVER_KNOBS->CC_CLASS_DELAY) );
					}
					currentFit++;
				}
			}
		}

		wait(onChange);
	}
}

ACTOR Future<Void> updatedChangedDatacenters(ClusterControllerData *self) {
	state Future<Void> changeDelay = delay(SERVER_KNOBS->CC_CHANGE_DELAY);
	state Future<Void> onChange = self->changingDcIds.onChange();
	loop {
		choose {
			when( wait(onChange) ) {
				changeDelay = delay(SERVER_KNOBS->CC_CHANGE_DELAY);
				onChange = self->changingDcIds.onChange();
			}
			when( wait(changeDelay) ) {
				changeDelay = Never();
				onChange = self->changingDcIds.onChange();

				self->changedDcIds.set(self->changingDcIds.get());
				if(self->changedDcIds.get().second.present()) {
					TraceEvent("UpdateChangedDatacenter", self->id).detail("CCFirst", self->changedDcIds.get().first);
					if( !self->changedDcIds.get().first ) {
						auto& worker = self->id_worker[self->clusterControllerProcessId];
						uint8_t newFitness = ClusterControllerPriorityInfo::calculateDCFitness( worker.details.interf.locality.dcId(), self->changedDcIds.get().second.get() );
						if( worker.priorityInfo.dcFitness != newFitness ) {
							worker.priorityInfo.dcFitness = newFitness;
							if(!worker.reply.isSet()) {
								worker.reply.send( RegisterWorkerReply( worker.details.processClass, worker.priorityInfo ) );
							}
						}
					} else {
						state int currentFit = ProcessClass::BestFit;
						while(currentFit <= ProcessClass::NeverAssign) {
							bool updated = false;
							for ( auto& it : self->id_worker ) {
								if( ( !it.second.priorityInfo.isExcluded && it.second.priorityInfo.processClassFitness == currentFit ) || currentFit == ProcessClass::NeverAssign ) {
									uint8_t fitness = ClusterControllerPriorityInfo::calculateDCFitness( it.second.details.interf.locality.dcId(), self->changedDcIds.get().second.get() );
									if ( it.first != self->clusterControllerProcessId && it.second.priorityInfo.dcFitness != fitness ) {
										updated = true;
										it.second.priorityInfo.dcFitness = fitness;
										if(!it.second.reply.isSet()) {
											it.second.reply.send( RegisterWorkerReply( it.second.details.processClass, it.second.priorityInfo ) );
										}
									}
								}
							}
							if(updated && currentFit < ProcessClass::NeverAssign) {
								wait( delay(SERVER_KNOBS->CC_CLASS_DELAY) );
							}
							currentFit++;
						}
					}
				}
			}
		}
	}
}

ACTOR Future<Void> updateDatacenterVersionDifference( ClusterControllerData *self ) {
	state double lastLogTime = 0;
	loop {
		self->versionDifferenceUpdated = false;
		if(self->db.serverInfo->get().recoveryState >= RecoveryState::ACCEPTING_COMMITS && self->db.config.usableRegions == 1) {
			bool oldDifferenceTooLarge = !self->versionDifferenceUpdated || self->datacenterVersionDifference >= SERVER_KNOBS->MAX_VERSION_DIFFERENCE;
			self->versionDifferenceUpdated = true;
			self->datacenterVersionDifference = 0;

			if(oldDifferenceTooLarge) {
				checkOutstandingRequests(self);
			}

			wait(self->db.serverInfo->onChange());
			continue;
		}

		state Optional<TLogInterface> primaryLog;
		state Optional<TLogInterface> remoteLog;
		if(self->db.serverInfo->get().recoveryState >= RecoveryState::ALL_LOGS_RECRUITED) {
			for(auto& logSet : self->db.serverInfo->get().logSystemConfig.tLogs) {
				if(logSet.isLocal && logSet.locality != tagLocalitySatellite) {
					for(auto& tLog : logSet.tLogs) {
						if(tLog.present()) {
							primaryLog = tLog.interf();
							break;
						}
					}
				}
				if(!logSet.isLocal) {
					for(auto& tLog : logSet.tLogs) {
						if(tLog.present()) {
							remoteLog = tLog.interf();
							break;
						}
					}
				}
			}
		}

		if(!primaryLog.present() || !remoteLog.present()) {
			wait(self->db.serverInfo->onChange());
			continue;
		}

		state Future<Void> onChange = self->db.serverInfo->onChange();
		loop {
			state Future<TLogQueuingMetricsReply> primaryMetrics = brokenPromiseToNever( primaryLog.get().getQueuingMetrics.getReply( TLogQueuingMetricsRequest() ) );
			state Future<TLogQueuingMetricsReply> remoteMetrics = brokenPromiseToNever( remoteLog.get().getQueuingMetrics.getReply( TLogQueuingMetricsRequest() ) );

			wait( ( success(primaryMetrics) && success(remoteMetrics) ) || onChange );
			if(onChange.isReady()) {
				break;
			}

			bool oldDifferenceTooLarge = !self->versionDifferenceUpdated || self->datacenterVersionDifference >= SERVER_KNOBS->MAX_VERSION_DIFFERENCE;
			self->versionDifferenceUpdated = true;
			self->datacenterVersionDifference = primaryMetrics.get().v - remoteMetrics.get().v;

			if(oldDifferenceTooLarge && self->datacenterVersionDifference < SERVER_KNOBS->MAX_VERSION_DIFFERENCE) {
				checkOutstandingRequests(self);
			}

			if(now() - lastLogTime > SERVER_KNOBS->CLUSTER_CONTROLLER_LOGGING_DELAY) {
				lastLogTime = now();
				TraceEvent("DatacenterVersionDifference", self->id).detail("Difference", self->datacenterVersionDifference);
			}

			wait( delay(SERVER_KNOBS->VERSION_LAG_METRIC_INTERVAL) || onChange );
			if(onChange.isReady()) {
				break;
			}
		}
	}
}

ACTOR Future<Void> doEmptyCommit(Database cx) {
	state Transaction tr(cx);
	loop {
		try {
			tr.setOption(FDBTransactionOptions::PRIORITY_SYSTEM_IMMEDIATE);
			tr.setOption(FDBTransactionOptions::LOCK_AWARE);
			tr.makeSelfConflicting();
			wait(tr.commit());
			return Void();
		} catch( Error &e ) {
			wait( tr.onError(e) );
		}
	}
}

ACTOR Future<Void> handleForcedRecoveries( ClusterControllerData *self, ClusterControllerFullInterface interf ) {
	loop {
		state ForceRecoveryRequest req = waitNext( interf.clientInterface.forceRecovery.getFuture() );
		TraceEvent("ForcedRecoveryStart", self->id).detail("ClusterControllerDcId", self->clusterControllerDcId).detail("DcId", req.dcId.printable());
		state Future<Void> fCommit = doEmptyCommit(self->cx);
		wait(fCommit || delay(SERVER_KNOBS->FORCE_RECOVERY_CHECK_DELAY));
		if(!fCommit.isReady() || fCommit.isError()) {
			if (self->clusterControllerDcId != req.dcId) {
				vector<Optional<Key>> dcPriority;
				dcPriority.push_back(req.dcId);
				dcPriority.push_back(self->clusterControllerDcId);
				self->desiredDcIds.set(dcPriority);
			} else {
				self->db.forceRecovery = true;
				self->db.forceMasterFailure.trigger();
			}
			wait(fCommit);
		}
		TraceEvent("ForcedRecoveryFinish", self->id);
		self->db.forceRecovery = false;
		req.reply.send(Void());
	}
}

ACTOR Future<DataDistributorInterface> startDataDistributor( ClusterControllerData *self ) {
	wait(delay(0.0));  // If master fails at the same time, give it a chance to clear master PID.

	TraceEvent("CCStartDataDistributor", self->id);
	loop {
		try {
			state bool no_distributor = !self->db.serverInfo->get().distributor.present();
			while (!self->masterProcessId.present() || self->masterProcessId != self->db.serverInfo->get().master.locality.processId() || self->db.serverInfo->get().recoveryState < RecoveryState::ACCEPTING_COMMITS) {
				wait(self->db.serverInfo->onChange() || delay(SERVER_KNOBS->WAIT_FOR_GOOD_RECRUITMENT_DELAY));
			}
			if (no_distributor && self->db.serverInfo->get().distributor.present()) {
				return self->db.serverInfo->get().distributor.get();
			}

			std::map<Optional<Standalone<StringRef>>, int> id_used = self->getUsedIds();
			WorkerFitnessInfo data_distributor = self->getWorkerForRoleInDatacenter(self->clusterControllerDcId, ProcessClass::DataDistributor, ProcessClass::NeverAssign, self->db.config, id_used);
			state WorkerDetails worker = data_distributor.worker;
			if (self->onMasterIsBetter(worker, ProcessClass::DataDistributor)) {
				worker = self->id_worker[self->masterProcessId.get()].details;
			}

			InitializeDataDistributorRequest req(deterministicRandom()->randomUniqueID());
			TraceEvent("CCDataDistributorRecruit", self->id).detail("Addr", worker.interf.address());

			ErrorOr<DataDistributorInterface> distributor = wait( worker.interf.dataDistributor.getReplyUnlessFailedFor(req, SERVER_KNOBS->WAIT_FOR_DISTRIBUTOR_JOIN_DELAY, 0) );
			if (distributor.present()) {
				TraceEvent("CCDataDistributorRecruited", self->id).detail("Addr", worker.interf.address());
				return distributor.get();
			}
		}
		catch (Error& e) {
			TraceEvent("CCDataDistributorRecruitError", self->id).error(e);
			if ( e.code() != error_code_no_more_servers ) {
				throw;
			}
		}
		wait( lowPriorityDelay(SERVER_KNOBS->ATTEMPT_RECRUITMENT_DELAY) );
	}
}

ACTOR Future<Void> monitorDataDistributor(ClusterControllerData *self) {
	while(self->db.serverInfo->get().recoveryState < RecoveryState::ACCEPTING_COMMITS) {
		wait(self->db.serverInfo->onChange());
	}

	loop {
		if ( self->db.serverInfo->get().distributor.present() ) {
			wait( waitFailureClient( self->db.serverInfo->get().distributor.get().waitFailure, SERVER_KNOBS->DD_FAILURE_TIME ) );
			TraceEvent("CCDataDistributorDied", self->id)
			.detail("DistributorId", self->db.serverInfo->get().distributor.get().id());
			self->db.clearInterf(ProcessClass::DataDistributorClass);
		} else {
			self->recruitingDistributor = true;
			DataDistributorInterface distributorInterf = wait( startDataDistributor(self) );
			self->recruitingDistributor = false;
			self->db.setDistributor(distributorInterf);
		}
	}
}

ACTOR Future<Void> startRatekeeper(ClusterControllerData *self) {
	wait(delay(0.0));  // If master fails at the same time, give it a chance to clear master PID.

	TraceEvent("CCStartRatekeeper", self->id);
	loop {
		try {
			state bool no_ratekeeper = !self->db.serverInfo->get().ratekeeper.present();
			while (!self->masterProcessId.present() || self->masterProcessId != self->db.serverInfo->get().master.locality.processId() || self->db.serverInfo->get().recoveryState < RecoveryState::ACCEPTING_COMMITS) {
				wait(self->db.serverInfo->onChange() || delay(SERVER_KNOBS->WAIT_FOR_GOOD_RECRUITMENT_DELAY));
			}
			if (no_ratekeeper && self->db.serverInfo->get().ratekeeper.present()) {
				// Existing ratekeeper registers while waiting, so skip.
				return Void();
			}

			std::map<Optional<Standalone<StringRef>>, int> id_used = self->getUsedIds();
			WorkerFitnessInfo rkWorker = self->getWorkerForRoleInDatacenter(self->clusterControllerDcId, ProcessClass::Ratekeeper, ProcessClass::NeverAssign, self->db.config, id_used);
			InitializeRatekeeperRequest req(deterministicRandom()->randomUniqueID());
			state WorkerDetails worker = rkWorker.worker;
			if (self->onMasterIsBetter(worker, ProcessClass::Ratekeeper)) {
				worker = self->id_worker[self->masterProcessId.get()].details;
			}

			self->recruitingRatekeeperID = req.reqId;
			TraceEvent("CCRecruitRatekeeper", self->id).detail("Addr", worker.interf.address()).detail("RKID", req.reqId);

			ErrorOr<RatekeeperInterface> interf = wait( worker.interf.ratekeeper.getReplyUnlessFailedFor(req, SERVER_KNOBS->WAIT_FOR_RATEKEEPER_JOIN_DELAY, 0) );
			if (interf.present()) {
				self->recruitRatekeeper.set(false);
				self->recruitingRatekeeperID = interf.get().id();
				const auto& ratekeeper = self->db.serverInfo->get().ratekeeper;
				TraceEvent("CCRatekeeperRecruited", self->id).detail("Addr", worker.interf.address()).detail("RKID", interf.get().id());
				if (ratekeeper.present() && ratekeeper.get().id() != interf.get().id() && self->id_worker.count(ratekeeper.get().locality.processId())) {
					TraceEvent("CCHaltRatekeeperAfterRecruit", self->id).detail("RKID", ratekeeper.get().id())
					.detail("DcID", printable(self->clusterControllerDcId));
					self->id_worker[ratekeeper.get().locality.processId()].haltRatekeeper = brokenPromiseToNever(ratekeeper.get().haltRatekeeper.getReply(HaltRatekeeperRequest(self->id)));
				}
				if(!ratekeeper.present() || ratekeeper.get().id() != interf.get().id()) {
					self->db.setRatekeeper(interf.get());
				}
				checkOutstandingRequests(self);
				return Void();
			}
		}
		catch (Error& e) {
			TraceEvent("CCRatekeeperRecruitError", self->id).error(e);
			if ( e.code() != error_code_no_more_servers ) {
				throw;
			}
		}
		wait( lowPriorityDelay(SERVER_KNOBS->ATTEMPT_RECRUITMENT_DELAY) );
	}
}

ACTOR Future<Void> monitorRatekeeper(ClusterControllerData *self) {
	while(self->db.serverInfo->get().recoveryState < RecoveryState::ACCEPTING_COMMITS) {
		wait(self->db.serverInfo->onChange());
	}

	loop {
		if ( self->db.serverInfo->get().ratekeeper.present() && !self->recruitRatekeeper.get() ) {
			choose {
				when(wait(waitFailureClient( self->db.serverInfo->get().ratekeeper.get().waitFailure, SERVER_KNOBS->RATEKEEPER_FAILURE_TIME )))  {
					TraceEvent("CCRatekeeperDied", self->id)
					.detail("RKID", self->db.serverInfo->get().ratekeeper.get().id());
					self->db.clearInterf(ProcessClass::RatekeeperClass);
				}
				when(wait(self->recruitRatekeeper.onChange())) {}
			}
		} else {
			wait( startRatekeeper(self) );
		}
	}
}

ACTOR Future<Void> dbInfoUpdater( ClusterControllerData* self ) {
	state Future<Void> dbInfoChange = self->db.serverInfo->onChange();
	state Future<Void> updateDBInfo = self->updateDBInfo.onTrigger();
	loop {
		choose {
			when(wait(updateDBInfo)) {
				wait(delay(SERVER_KNOBS->DBINFO_BATCH_DELAY) || dbInfoChange);
			}
			when(wait(dbInfoChange)) {}
		}
		
		UpdateServerDBInfoRequest req;
		if(dbInfoChange.isReady()) {
			for(auto &it : self->id_worker) {
				req.broadcastInfo.push_back(it.second.details.interf.updateServerDBInfo.getEndpoint());
			}
		} else {
			for(auto it : self->removedDBInfoEndpoints) {
				self->updateDBInfoEndpoints.erase(it);
			}
			req.broadcastInfo = std::vector<Endpoint>(self->updateDBInfoEndpoints.begin(), self->updateDBInfoEndpoints.end());
		}

		self->updateDBInfoEndpoints.clear();
		self->removedDBInfoEndpoints.clear();
		
		dbInfoChange = self->db.serverInfo->onChange();
		updateDBInfo = self->updateDBInfo.onTrigger();

		req.serializedDbInfo = BinaryWriter::toValue(self->db.serverInfo->get(), AssumeVersion(currentProtocolVersion));

		TraceEvent("DBInfoStartBroadcast", self->id);
		choose {
			when(std::vector<Endpoint> notUpdated = wait( broadcastDBInfoRequest(req, SERVER_KNOBS->DBINFO_SEND_AMOUNT, Optional<Endpoint>(), false) )) {
				TraceEvent("DBInfoFinishBroadcast", self->id);
				for(auto &it : notUpdated) {
					TraceEvent("DBInfoNotUpdated", self->id).detail("Addr", it.getPrimaryAddress());
				}
				if(notUpdated.size()) {
					self->updateDBInfoEndpoints.insert(notUpdated.begin(), notUpdated.end());
					self->updateDBInfo.trigger();
				}
			}
			when(wait(dbInfoChange)) {}
		}
	}
}

ACTOR Future<Void> clusterControllerCore( ClusterControllerFullInterface interf, Future<Void> leaderFail, ServerCoordinators coordinators, LocalityData locality ) {
	state ClusterControllerData self( interf, locality );
	state Future<Void> coordinationPingDelay = delay( SERVER_KNOBS->WORKER_COORDINATION_PING_DELAY );
	state uint64_t step = 0;
	state Future<ErrorOr<Void>> error = errorOr( actorCollection( self.addActor.getFuture() ) );

	self.addActor.send( failureDetectionServer( self.id, &self, interf.clientInterface.failureMonitoring.getFuture() ) );
	self.addActor.send( clusterWatchDatabase( &self, &self.db ) );  // Start the master database
	self.addActor.send( self.updateWorkerList.init( self.db.db ) );
	self.addActor.send( statusServer( interf.clientInterface.databaseStatus.getFuture(), &self, coordinators));
	self.addActor.send( timeKeeper(&self) );
	self.addActor.send( monitorProcessClasses(&self) );
	self.addActor.send( monitorServerInfoConfig(&self.db) );
	self.addActor.send( monitorClientTxnInfoConfigs(&self.db) );
	self.addActor.send( updatedChangingDatacenters(&self) );
	self.addActor.send( updatedChangedDatacenters(&self) );
	self.addActor.send( updateDatacenterVersionDifference(&self) );
	self.addActor.send( handleForcedRecoveries(&self, interf) );
	self.addActor.send( monitorDataDistributor(&self) );
	self.addActor.send( monitorRatekeeper(&self) );
<<<<<<< HEAD
=======
	self.addActor.send( monitorStorageCache(&self) );
	self.addActor.send( dbInfoUpdater(&self) );
>>>>>>> 939a6244
	self.addActor.send( traceCounters("ClusterControllerMetrics", self.id, SERVER_KNOBS->STORAGE_LOGGING_DELAY, &self.clusterControllerMetrics, self.id.toString() + "/ClusterControllerMetrics") );
	//printf("%s: I am the cluster controller\n", g_network->getLocalAddress().toString().c_str());

	loop choose {
		when( ErrorOr<Void> err = wait( error ) ) {
			if (err.isError()) {
				endRole(Role::CLUSTER_CONTROLLER, interf.id(), "Stop Received Error", false, err.getError());
			}
			else {
				endRole(Role::CLUSTER_CONTROLLER, interf.id(), "Stop Received Signal", true);
			}

			// We shut down normally even if there was a serious error (so this fdbserver may be re-elected cluster controller)
			return Void();
		}
		when( OpenDatabaseRequest req = waitNext( interf.clientInterface.openDatabase.getFuture() ) ) {
			++self.openDatabaseRequests;
			self.addActor.send(clusterOpenDatabase(&self.db, req));
		}
		when( RecruitFromConfigurationRequest req = waitNext( interf.recruitFromConfiguration.getFuture() ) ) {
			self.addActor.send( clusterRecruitFromConfiguration( &self, req ) );
		}
		when( RecruitRemoteFromConfigurationRequest req = waitNext( interf.recruitRemoteFromConfiguration.getFuture() ) ) {
			self.addActor.send( clusterRecruitRemoteFromConfiguration( &self, req ) );
		}
		when( RecruitStorageRequest req = waitNext( interf.recruitStorage.getFuture() ) ) {
			clusterRecruitStorage( &self, req );
		}
		when( RegisterWorkerRequest req = waitNext( interf.registerWorker.getFuture() ) ) {
			++self.registerWorkerRequests;
			registerWorker( req, &self );
		}
		when( GetWorkersRequest req = waitNext( interf.getWorkers.getFuture() ) ) {
			++self.getWorkersRequests;
			vector<WorkerDetails> workers;

			for(auto& it : self.id_worker) {
				if ( (req.flags & GetWorkersRequest::NON_EXCLUDED_PROCESSES_ONLY) && self.db.config.isExcludedServer(it.second.details.interf.addresses()) ) {
					continue;
				}

				if ( (req.flags & GetWorkersRequest::TESTER_CLASS_ONLY) && it.second.details.processClass.classType() != ProcessClass::TesterClass ) {
					continue;
				}

				workers.push_back(it.second.details);
			}

			req.reply.send( workers );
		}
		when( GetClientWorkersRequest req = waitNext( interf.clientInterface.getClientWorkers.getFuture() ) ) {
			++self.getClientWorkersRequests;
			vector<ClientWorkerInterface> workers;
			for(auto& it : self.id_worker) {
				if (it.second.details.processClass.classType() != ProcessClass::TesterClass) {
					workers.push_back(it.second.details.interf.clientInterface);
				}
			}
			req.reply.send(workers);
		}
		when( wait( coordinationPingDelay ) ) {
			CoordinationPingMessage message(self.id, step++);
			for(auto& it : self.id_worker)
				it.second.details.interf.coordinationPing.send(message);
			coordinationPingDelay = delay( SERVER_KNOBS->WORKER_COORDINATION_PING_DELAY );
			TraceEvent("CoordinationPingSent", self.id).detail("TimeStep", message.timeStep);
		}
		when( RegisterMasterRequest req = waitNext( interf.registerMaster.getFuture() ) ) {
			++self.registerMasterRequests;
			clusterRegisterMaster( &self, req );
		}
		when( GetServerDBInfoRequest req = waitNext( interf.getServerDBInfo.getFuture() ) ) {
			self.addActor.send( clusterGetServerInfo(&self.db, req.knownServerInfoID, req.reply) );
		}
		when( wait( leaderFail ) ) {
			// We are no longer the leader if this has changed.
			endRole(Role::CLUSTER_CONTROLLER, interf.id(), "Leader Replaced", true);
			TEST(true); // Lost Cluster Controller Role
			return Void();
		}
		when( ReplyPromise<Void> ping = waitNext( interf.clientInterface.ping.getFuture() ) ) {
			ping.send( Void() );
		}
	}
}

ACTOR Future<Void> replaceInterface( ClusterControllerFullInterface interf ) {
	loop {
		if( interf.hasMessage() ) {
			wait(delay(SERVER_KNOBS->REPLACE_INTERFACE_DELAY));
			return Void();
		}
		wait(delay(SERVER_KNOBS->REPLACE_INTERFACE_CHECK_DELAY));
	}
}

ACTOR Future<Void> clusterController( ServerCoordinators coordinators, Reference<AsyncVar<Optional<ClusterControllerFullInterface>>> currentCC, bool hasConnected, Reference<AsyncVar<ClusterControllerPriorityInfo>> asyncPriorityInfo, LocalityData locality ) {
	loop {
		state ClusterControllerFullInterface cci;
		state bool inRole = false;
		cci.initEndpoints();
		try {
			//Register as a possible leader; wait to be elected
			state Future<Void> leaderFail = tryBecomeLeader( coordinators, cci, currentCC, hasConnected, asyncPriorityInfo );
			state Future<Void> shouldReplace = replaceInterface( cci );

			while (!currentCC->get().present() || currentCC->get().get() != cci) {
				choose {
					when( wait(currentCC->onChange()) ) {}
					when( wait(leaderFail) ) { ASSERT(false); throw internal_error(); }
					when( wait(shouldReplace) ) { break; }
				}
			}
			if(!shouldReplace.isReady()) {
				shouldReplace = Future<Void>();
				hasConnected = true;
				startRole(Role::CLUSTER_CONTROLLER, cci.id(), UID());
				inRole = true;

				wait( clusterControllerCore( cci, leaderFail, coordinators, locality ) );
			}
		} catch(Error& e) {
			if (inRole)
				endRole(Role::CLUSTER_CONTROLLER, cci.id(), "Error", e.code() == error_code_actor_cancelled || e.code() == error_code_coordinators_changed, e);
			else
				TraceEvent( e.code() == error_code_coordinators_changed ? SevInfo : SevError, "ClusterControllerCandidateError", cci.id()).error(e);
			throw;
		}
	}
}

ACTOR Future<Void> clusterController( Reference<ClusterConnectionFile> connFile, Reference<AsyncVar<Optional<ClusterControllerFullInterface>>> currentCC, Reference<AsyncVar<ClusterControllerPriorityInfo>> asyncPriorityInfo, Future<Void> recoveredDiskFiles, LocalityData locality ) {
	wait(recoveredDiskFiles);
	state bool hasConnected = false;
	loop {
		try {
			ServerCoordinators coordinators( connFile );
			wait( clusterController( coordinators, currentCC, hasConnected, asyncPriorityInfo, locality ) );
		} catch( Error &e ) {
			if( e.code() != error_code_coordinators_changed )
				throw; // Expected to terminate fdbserver
		}

		hasConnected = true;
	}
}<|MERGE_RESOLUTION|>--- conflicted
+++ resolved
@@ -61,11 +61,7 @@
 	WorkerDetails details;
 	Future<Void> haltRatekeeper;
 	Future<Void> haltDistributor;
-<<<<<<< HEAD
-=======
-	Optional<uint16_t> storageCacheInfo;
 	Standalone<VectorRef<StringRef>> issues;
->>>>>>> 939a6244
 
 	WorkerInfo() : gen(-1), reboots(0), priorityInfo(ProcessClass::UnsetFit, false, ClusterControllerPriorityInfo::FitnessUnknown) {}
 	WorkerInfo( Future<Void> watcher, ReplyPromise<RegisterWorkerReply> reply, Generation gen, WorkerInterface interf, ProcessClass initialClass, ProcessClass processClass, ClusterControllerPriorityInfo priorityInfo, bool degraded, Standalone<VectorRef<StringRef>> issues ) :
@@ -73,11 +69,7 @@
 
 	WorkerInfo( WorkerInfo&& r ) BOOST_NOEXCEPT : watcher(std::move(r.watcher)), reply(std::move(r.reply)), gen(r.gen),
 		reboots(r.reboots), initialClass(r.initialClass), priorityInfo(r.priorityInfo), details(std::move(r.details)),
-<<<<<<< HEAD
-		haltRatekeeper(r.haltRatekeeper), haltDistributor(r.haltDistributor) {}
-=======
-		haltRatekeeper(r.haltRatekeeper), haltDistributor(r.haltDistributor), storageCacheInfo(r.storageCacheInfo), issues(r.issues) {}
->>>>>>> 939a6244
+		haltRatekeeper(r.haltRatekeeper), haltDistributor(r.haltDistributor), issues(r.issues) {}
 	void operator=( WorkerInfo&& r ) BOOST_NOEXCEPT {
 		watcher = std::move(r.watcher);
 		reply = std::move(r.reply);
@@ -88,11 +80,7 @@
 		details = std::move(r.details);
 		haltRatekeeper = r.haltRatekeeper;
 		haltDistributor = r.haltDistributor;
-<<<<<<< HEAD
-=======
-		storageCacheInfo = r.storageCacheInfo;
 		issues = r.issues;
->>>>>>> 939a6244
 	}
 };
 
@@ -147,31 +135,6 @@
 			serverInfo->set( newInfo );
 		}
 
-<<<<<<< HEAD
-=======
-		void setStorageCache(uint16_t id, const StorageServerInterface& interf) {
-			auto newInfo = serverInfo->get();
-			bool found = false;
-			for(auto& it : newInfo.storageCaches) {
-				if(it.first == id) {
-					if(it.second != interf) {
-						newInfo.id = deterministicRandom()->randomUniqueID();
-						newInfo.infoGeneration = ++dbInfoCount;
-						it.second = interf;
-					}
-					found = true;
-					break;
-				}
-			}
-			if(!found) {
-				newInfo.id = deterministicRandom()->randomUniqueID();
-				newInfo.infoGeneration = ++dbInfoCount;
-				newInfo.storageCaches.push_back(std::make_pair(id, interf));
-			}
-			serverInfo->set( newInfo );
-		}
-
->>>>>>> 939a6244
 		void clearInterf(ProcessClass::ClassType t) {
 			auto newInfo = serverInfo->get();
 			newInfo.id = deterministicRandom()->randomUniqueID();
@@ -184,21 +147,6 @@
 			serverInfo->set( newInfo );
 		}
 
-<<<<<<< HEAD
-=======
-		void clearStorageCache(uint16_t id) {
-			auto newInfo = serverInfo->get();
-			for(auto it = newInfo.storageCaches.begin(); it != newInfo.storageCaches.end(); ++it) {
-				if(it->first == id) {
-					newInfo.id = deterministicRandom()->randomUniqueID();
-					newInfo.infoGeneration = ++dbInfoCount;
-					newInfo.storageCaches.erase(it);
-					break;
-				}
-			}
-			serverInfo->set( newInfo );
-		}
->>>>>>> 939a6244
 	};
 
 	struct UpdateWorkerList {
@@ -1453,18 +1401,10 @@
 				dbInfo.infoGeneration = ++db->dbInfoCount;
 				dbInfo.masterLifetime = db->serverInfo->get().masterLifetime;
 				++dbInfo.masterLifetime;
-<<<<<<< HEAD
-				dbInfo.clusterInterface = db->serverInfo->get().read().clusterInterface;
-				dbInfo.distributor = db->serverInfo->get().read().distributor;
-				dbInfo.ratekeeper = db->serverInfo->get().read().ratekeeper;
-				dbInfo.latencyBandConfig = db->serverInfo->get().read().latencyBandConfig;
-=======
 				dbInfo.clusterInterface = db->serverInfo->get().clusterInterface;
 				dbInfo.distributor = db->serverInfo->get().distributor;
 				dbInfo.ratekeeper = db->serverInfo->get().ratekeeper;
-				dbInfo.storageCaches = db->serverInfo->get().storageCaches;
 				dbInfo.latencyBandConfig = db->serverInfo->get().latencyBandConfig;
->>>>>>> 939a6244
 
 				TraceEvent("CCWDB", cluster->id).detail("Lifetime", dbInfo.masterLifetime.toString()).detail("ChangeID", dbInfo.id);
 				db->serverInfo->set( dbInfo );
@@ -1631,13 +1571,8 @@
 
 	Optional<Standalone<StringRef>> currentRKProcessId;
 	Optional<Standalone<StringRef>> currentDDProcessId;
-<<<<<<< HEAD
-
-	auto& db = self->db.serverInfo->get().read();
-=======
 	
 	auto& db = self->db.serverInfo->get();
->>>>>>> 939a6244
 	bool ratekeeperHealthy = false;
 	if (db.ratekeeper.present() && self->id_worker.count(db.ratekeeper.get().locality.processId()) &&
 	   (!self->recruitingRatekeeperID.present() || (self->recruitingRatekeeperID.get() == db.ratekeeper.get().id()))) {
@@ -2978,11 +2913,7 @@
 	self.addActor.send( handleForcedRecoveries(&self, interf) );
 	self.addActor.send( monitorDataDistributor(&self) );
 	self.addActor.send( monitorRatekeeper(&self) );
-<<<<<<< HEAD
-=======
-	self.addActor.send( monitorStorageCache(&self) );
 	self.addActor.send( dbInfoUpdater(&self) );
->>>>>>> 939a6244
 	self.addActor.send( traceCounters("ClusterControllerMetrics", self.id, SERVER_KNOBS->STORAGE_LOGGING_DELAY, &self.clusterControllerMetrics, self.id.toString() + "/ClusterControllerMetrics") );
 	//printf("%s: I am the cluster controller\n", g_network->getLocalAddress().toString().c_str());
 
