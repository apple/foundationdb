--- conflicted
+++ resolved
@@ -2177,7 +2177,6 @@
 	}
 }
 
-<<<<<<< HEAD
 ACTOR Future<Void> startConsistencyScan(ClusterControllerData* self) {
 	wait(delay(0.0)); // If master fails at the same time, give it a chance to clear master PID.
 	TraceEvent("CCStartConsistencyScan", self->id).log();
@@ -2276,34 +2275,10 @@
 }
 
 // Acquires the BM lock by getting the next epoch no.
-ACTOR Future<int64_t> getNextBMEpoch(ClusterControllerData* self) {
-	state Reference<ReadYourWritesTransaction> tr = makeReference<ReadYourWritesTransaction>(self->cx);
-
-	loop {
-		tr->setOption(FDBTransactionOptions::ACCESS_SYSTEM_KEYS);
-		tr->setOption(FDBTransactionOptions::PRIORITY_SYSTEM_IMMEDIATE);
-		try {
-			Optional<Value> oldEpoch = wait(tr->get(blobManagerEpochKey));
-			state int64_t newEpoch = oldEpoch.present() ? decodeBlobManagerEpochValue(oldEpoch.get()) + 1 : 1;
-			tr->set(blobManagerEpochKey, blobManagerEpochValueFor(newEpoch));
-
-			wait(tr->commit());
-			TraceEvent(SevDebug, "CCNextBlobManagerEpoch", self->id).detail("Epoch", newEpoch);
-			return newEpoch;
-		} catch (Error& e) {
-			wait(tr->onError(e));
-		}
-	}
-}
-
-ACTOR Future<Void> startEncryptKeyProxy(ClusterControllerData* self) {
-	wait(delay(0.0)); // If master fails at the same time, give it a chance to clear master PID.
-=======
 ACTOR Future<Void> startEncryptKeyProxy(ClusterControllerData* self, double waitTime) {
 	// If master fails at the same time, give it a chance to clear master PID.
 	// Also wait to avoid too many consecutive recruits in a small time window.
 	wait(delay(waitTime));
->>>>>>> 74b82205
 
 	TraceEvent("CCEKP_Start", self->id).log();
 	loop {
@@ -2709,7 +2684,6 @@
 	self.addActor.send(monitorBlobManager(&self));
 	self.addActor.send(watchBlobGranulesConfigKey(&self));
 	self.addActor.send(monitorConsistencyScan(&self));
-	//self.addActor.send(watchConsistencyScanInfoKey(&self));
 	self.addActor.send(dbInfoUpdater(&self));
 	self.addActor.send(traceCounters("ClusterControllerMetrics",
 	                                 self.id,
