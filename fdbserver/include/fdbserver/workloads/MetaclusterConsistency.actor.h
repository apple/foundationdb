
/*
 * MetaclusterConsistency.actor.h
 *
 * This source file is part of the FoundationDB open source project
 *
 * Copyright 2013-2022 Apple Inc. and the FoundationDB project authors
 *
 * Licensed under the Apache License, Version 2.0 (the "License");
 * you may not use this file except in compliance with the License.
 * You may obtain a copy of the License at
 *
 *     http://www.apache.org/licenses/LICENSE-2.0
 *
 * Unless required by applicable law or agreed to in writing, software
 * distributed under the License is distributed on an "AS IS" BASIS,
 * WITHOUT WARRANTIES OR CONDITIONS OF ANY KIND, either express or implied.
 * See the License for the specific language governing permissions and
 * limitations under the License.
 */

#pragma once

// When actually compiled (NO_INTELLISENSE), include the generated version of this file.  In intellisense use the source
// version.
#include "fdbclient/FDBOptions.g.h"
#include "fdbclient/Tenant.h"
#include "fdbclient/TenantManagement.actor.h"
#include "flow/BooleanParam.h"
#if defined(NO_INTELLISENSE) && !defined(WORKLOADS_METACLUSTER_CONSISTENCY_ACTOR_G_H)
#define WORKLOADS_METACLUSTER_CONSISTENCY_ACTOR_G_H
#include "fdbserver/workloads/MetaclusterConsistency.actor.g.h"
#elif !defined(WORKLOADS_METACLUSTER_CONSISTENCY_ACTOR_H)
#define WORKLOADS_METACLUSTER_CONSISTENCY_ACTOR_H

#include "fdbclient/Metacluster.h"
#include "fdbclient/MetaclusterManagement.actor.h"
#include "fdbserver/workloads/MetaclusterData.actor.h"
#include "fdbserver/workloads/TenantConsistency.actor.h"
#include "flow/actorcompiler.h" // This must be the last #include.

FDB_DECLARE_BOOLEAN_PARAM(AllowPartialMetaclusterOperations);

template <class DB>
class MetaclusterConsistencyCheck {
private:
	Reference<DB> managementDb;
	AllowPartialMetaclusterOperations allowPartialMetaclusterOperations = AllowPartialMetaclusterOperations::True;
<<<<<<< HEAD

	struct ManagementClusterData {
		Optional<MetaclusterRegistrationEntry> metaclusterRegistration;
		std::map<ClusterName, DataClusterMetadata> dataClusters;
		KeyBackedRangeResult<Tuple> clusterCapacityTuples;
		KeyBackedRangeResult<std::pair<ClusterName, int64_t>> clusterTenantCounts;
		KeyBackedRangeResult<Tuple> clusterTenantTuples;
		KeyBackedRangeResult<Tuple> clusterTenantGroupTuples;

		std::map<int64_t, MetaclusterTenantMapEntry> tenantMap;
		KeyBackedRangeResult<std::pair<TenantGroupName, MetaclusterTenantGroupEntry>> tenantGroups;

		std::map<ClusterName, std::set<int64_t>> clusterTenantMap;
		std::map<ClusterName, std::set<TenantGroupName>> clusterTenantGroupMap;

		int64_t tenantCount;
		RangeResult systemTenantSubspaceKeys;
		Optional<int64_t> tenantIdPrefix;
		Optional<int64_t> lastTenantId;
	};

	ManagementClusterData managementMetadata;
=======
	MetaclusterData<DB> metaclusterData;
>>>>>>> 0c55749f

	// Note: this check can only be run on metaclusters with a reasonable number of tenants, as should be
	// the case with the current metacluster simulation workloads
	static inline const int metaclusterMaxTenants = 10e6;

	ACTOR static Future<Void> checkManagementSystemKeys(MetaclusterConsistencyCheck* self) {
		state Reference<typename DB::TransactionT> tr = self->managementDb->createTransaction();
		loop {
			try {
				tr->setOption(FDBTransactionOptions::READ_SYSTEM_KEYS);
				state typename transaction_future_type<typename DB::TransactionT, RangeResult>::type
				    systemTenantSubspaceKeysFuture = tr->getRange(prefixRange(TenantMetadata::subspace()), 2);
				RangeResult systemTenantSubspaceKeys = wait(safeThreadFutureToFuture(systemTenantSubspaceKeysFuture));

				// The only key in the `\xff` tenant subspace should be the tenant id prefix
				ASSERT(systemTenantSubspaceKeys.size() == 1);
				return Void();
			} catch (Error& e) {
				wait(safeThreadFutureToFuture(tr->onError(e)));
			}
		}
	}

	void validateManagementCluster() {
		auto const& data = metaclusterData.managementMetadata;

		ASSERT(data.metaclusterRegistration.present());
		ASSERT_EQ(data.metaclusterRegistration.get().clusterType, ClusterType::METACLUSTER_MANAGEMENT);
		ASSERT(data.metaclusterRegistration.get().id == data.metaclusterRegistration.get().metaclusterId &&
		       data.metaclusterRegistration.get().name == data.metaclusterRegistration.get().metaclusterName);
		ASSERT_LE(data.dataClusters.size(), CLIENT_KNOBS->MAX_DATA_CLUSTERS);
		ASSERT_LE(data.tenantData.tenantCount, metaclusterMaxTenants);
		ASSERT(data.clusterTenantCounts.results.size() <= data.dataClusters.size() && !data.clusterTenantCounts.more);
		ASSERT_EQ(data.tenantData.tenantMap.size(), data.tenantData.tenantCount);
		ASSERT_LE(data.tenantData.tenantGroupMap.size(), data.tenantData.tenantCount);
		ASSERT(data.tenantIdPrefix.present());
		ASSERT_LE(data.clusterAllocatedMap.size(), data.dataClusters.size());

		if (data.tenantData.lastTenantId != -1) {
			ASSERT(TenantAPI::getTenantIdPrefix(data.tenantData.lastTenantId) == data.tenantIdPrefix.get());
		}

		// Validate various properties for each data cluster
		int numFoundInAllocatedMap = 0;
		int numFoundInTenantGroupMap = 0;
		for (auto const& [clusterName, clusterMetadata] : data.dataClusters) {
			// If the cluster has capacity, it should be in the capacity index and have the correct count of
			// allocated tenants stored there
			auto allocatedItr = data.clusterAllocatedMap.find(clusterName);
			if (!clusterMetadata.entry.hasCapacity()) {
				ASSERT(allocatedItr == data.clusterAllocatedMap.end());
			} else {
				ASSERT(allocatedItr != data.clusterAllocatedMap.end());
				ASSERT_EQ(allocatedItr->second, clusterMetadata.entry.allocated.numTenantGroups);
				++numFoundInAllocatedMap;
			}

			// Check that the number of tenant groups in the cluster is smaller than the allocated number of tenant
			// groups.
			auto tenantGroupItr = data.clusterTenantGroupMap.find(clusterName);
			if (tenantGroupItr != data.clusterTenantGroupMap.end()) {
				ASSERT_LE(tenantGroupItr->second.size(), clusterMetadata.entry.allocated.numTenantGroups);
				++numFoundInTenantGroupMap;
			}
		}
		// Check that we exhausted the cluster capacity index and the cluster tenant group index
		ASSERT_EQ(numFoundInAllocatedMap, data.clusterAllocatedMap.size());
		ASSERT_EQ(numFoundInTenantGroupMap, data.clusterTenantGroupMap.size());

		// Check that our cluster tenant counters match the number of tenants in the cluster index
		std::map<ClusterName, int64_t> countsMap(data.clusterTenantCounts.results.begin(),
		                                         data.clusterTenantCounts.results.end());
		int64_t totalTenants = 0;
		for (auto const& [cluster, clusterTenants] : data.clusterTenantMap) {
			auto itr = countsMap.find(cluster);
			ASSERT((clusterTenants.empty() && itr == countsMap.end()) || itr->second == clusterTenants.size());
			totalTenants += clusterTenants.size();
		}
		ASSERT_EQ(totalTenants, data.tenantData.tenantCount);

		// Iterate through all tenants and verify related metadata
		std::map<ClusterName, int> clusterAllocated;
		std::set<TenantGroupName> processedTenantGroups;
		for (auto const& [tenantId, entry] : data.tenantData.tenantMap) {
			// Each tenant should be assigned to the same cluster where it is stored in the cluster tenant index
			auto clusterItr = data.clusterTenantMap.find(entry.assignedCluster);
			ASSERT(clusterItr != data.clusterTenantMap.end());
			ASSERT(clusterItr->second.count(tenantId));

			if (entry.tenantGroup.present()) {
				// Count the number of tenant groups allocated in each cluster
				if (processedTenantGroups.insert(entry.tenantGroup.get()).second) {
					++clusterAllocated[entry.assignedCluster];
				}
				// The tenant group should be stored in the same cluster where it is stored in the cluster tenant
				// group index
				auto clusterTenantGroupItr = data.clusterTenantGroupMap.find(entry.assignedCluster);
				ASSERT(clusterTenantGroupItr != data.clusterTenantGroupMap.end());
				ASSERT(clusterTenantGroupItr->second.count(entry.tenantGroup.get()));
			} else {
				// Track the actual tenant group allocation per cluster (a tenant with no group counts against the
				// allocation)
				++clusterAllocated[entry.assignedCluster];
			}
		}

		// The actual allocation for each cluster should match what is stored in the cluster metadata
		for (auto const& [name, allocated] : clusterAllocated) {
			auto itr = data.dataClusters.find(name);
			ASSERT(itr != data.dataClusters.end());
			ASSERT_EQ(allocated, itr->second.entry.allocated.numTenantGroups);
		}

		// Each tenant group in the tenant group map should be present in the cluster tenant group map
		// and have the correct cluster assigned to it.
<<<<<<< HEAD
		for (auto [name, entry] : managementMetadata.tenantGroups.results) {
			auto clusterItr = managementMetadata.clusterTenantGroupMap.find(entry.assignedCluster);
=======
		for (auto const& [name, entry] : data.tenantData.tenantGroupMap) {
			ASSERT(entry.assignedCluster.present());
			auto clusterItr = data.clusterTenantGroupMap.find(entry.assignedCluster.get());
>>>>>>> 0c55749f
			ASSERT(clusterItr->second.count(name));
		}

		// The cluster tenant group map should have the same number of tenant groups as the full tenant group map
		int totalTenantGroups = 0;
		for (auto const& [_, groups] : data.clusterTenantGroupMap) {
			totalTenantGroups += groups.size();
		}
		ASSERT_EQ(totalTenantGroups, data.tenantData.tenantGroupMap.size());
	}

	ACTOR static Future<Void> validateDataCluster(MetaclusterConsistencyCheck* self,
	                                              ClusterName clusterName,
	                                              DataClusterMetadata clusterMetadata) {
		state Reference<IDatabase> dataDb = wait(MetaclusterAPI::openDatabase(clusterMetadata.connectionString));
		state TenantConsistencyCheck<IDatabase, TenantMapEntry> tenantConsistencyCheck(dataDb,
		                                                                               &TenantMetadata::instance());
		wait(tenantConsistencyCheck.run());

		auto dataClusterItr = self->metaclusterData.dataClusterMetadata.find(clusterName);
		ASSERT(dataClusterItr != self->metaclusterData.dataClusterMetadata.end());
		auto const& data = dataClusterItr->second;
		auto const& managementData = self->metaclusterData.managementMetadata;

		ASSERT(data.metaclusterRegistration.present());
		ASSERT_EQ(data.metaclusterRegistration.get().clusterType, ClusterType::METACLUSTER_DATA);
		ASSERT(data.metaclusterRegistration.get().matches(managementData.metaclusterRegistration.get()));
		ASSERT(data.metaclusterRegistration.get().name == clusterName);
		ASSERT(data.metaclusterRegistration.get().id == clusterMetadata.entry.id);

		std::set<int64_t> expectedTenants;
		auto clusterTenantMapItr = managementData.clusterTenantMap.find(clusterName);
		if (clusterTenantMapItr != managementData.clusterTenantMap.end()) {
			expectedTenants = clusterTenantMapItr->second;
		}

		std::set<TenantGroupName> tenantGroupsWithCompletedTenants;
		if (!self->allowPartialMetaclusterOperations) {
			ASSERT_EQ(data.tenantData.tenantMap.size(), expectedTenants.size());
		} else {
			ASSERT_LE(data.tenantData.tenantMap.size(), expectedTenants.size());
			for (auto const& tenantId : expectedTenants) {
				auto tenantMapItr = managementData.tenantData.tenantMap.find(tenantId);
				ASSERT(tenantMapItr != managementData.tenantData.tenantMap.end());
				MetaclusterTenantMapEntry const& metaclusterEntry = tenantMapItr->second;
				if (!data.tenantData.tenantMap.count(tenantId)) {
					ASSERT(metaclusterEntry.tenantState == MetaclusterAPI::TenantState::REGISTERING ||
					       metaclusterEntry.tenantState == MetaclusterAPI::TenantState::REMOVING ||
					       metaclusterEntry.tenantState == MetaclusterAPI::TenantState::ERROR);
				} else if (metaclusterEntry.tenantGroup.present()) {
					tenantGroupsWithCompletedTenants.insert(metaclusterEntry.tenantGroup.get());
				}
			}
		}

		for (auto const& [tenantId, entry] : data.tenantData.tenantMap) {
			ASSERT(expectedTenants.count(tenantId));
			auto tenantMapItr = managementData.tenantData.tenantMap.find(tenantId);
			ASSERT(tenantMapItr != managementData.tenantData.tenantMap.end());
			MetaclusterTenantMapEntry const& metaclusterEntry = tenantMapItr->second;
			ASSERT_EQ(entry.id, metaclusterEntry.id);
			ASSERT(entry.tenantName == metaclusterEntry.tenantName);

			if (!self->allowPartialMetaclusterOperations) {
				ASSERT_EQ(metaclusterEntry.tenantState, MetaclusterAPI::TenantState::READY);
			}
			if (metaclusterEntry.tenantState != MetaclusterAPI::TenantState::UPDATING_CONFIGURATION &&
			    metaclusterEntry.tenantState != MetaclusterAPI::TenantState::REMOVING) {
				ASSERT_EQ(entry.configurationSequenceNum, metaclusterEntry.configurationSequenceNum);
			} else {
				ASSERT_LE(entry.configurationSequenceNum, metaclusterEntry.configurationSequenceNum);
			}

			if (entry.configurationSequenceNum == metaclusterEntry.configurationSequenceNum) {
				ASSERT(entry.tenantGroup == metaclusterEntry.tenantGroup);
			}
		}

		std::set<TenantGroupName> expectedTenantGroups;
		auto clusterTenantGroupItr = managementData.clusterTenantGroupMap.find(clusterName);
		if (clusterTenantGroupItr != managementData.clusterTenantGroupMap.end()) {
			expectedTenantGroups = clusterTenantGroupItr->second;
		}
		if (!self->allowPartialMetaclusterOperations) {
			ASSERT_EQ(data.tenantData.tenantGroupMap.size(), expectedTenantGroups.size());
		} else {
			ASSERT_LE(data.tenantData.tenantGroupMap.size(), expectedTenantGroups.size());
			for (auto const& name : expectedTenantGroups) {
				if (!data.tenantData.tenantGroupMap.count(name)) {
					auto itr = tenantGroupsWithCompletedTenants.find(name);
					ASSERT(itr == tenantGroupsWithCompletedTenants.end());
				}
			}
		}
		for (auto const& [name, entry] : data.tenantData.tenantGroupMap) {
			ASSERT(expectedTenantGroups.count(name));
			expectedTenantGroups.erase(name);
		}

		for (auto const& name : expectedTenantGroups) {
			ASSERT(tenantGroupsWithCompletedTenants.count(name) == 0);
		}

		return Void();
	}

	ACTOR static Future<Void> run(MetaclusterConsistencyCheck* self) {
		state TenantConsistencyCheck<DB, MetaclusterTenantMapEntry> managementTenantConsistencyCheck(
		    self->managementDb, &MetaclusterAPI::ManagementClusterMetadata::tenantMetadata());

		wait(managementTenantConsistencyCheck.run() && self->metaclusterData.load() && checkManagementSystemKeys(self));

		self->validateManagementCluster();

		state std::vector<Future<Void>> dataClusterChecks;
		state std::map<ClusterName, DataClusterMetadata>::iterator dataClusterItr;
		for (auto const& [clusterName, clusterMetadata] : self->metaclusterData.managementMetadata.dataClusters) {
			dataClusterChecks.push_back(validateDataCluster(self, clusterName, clusterMetadata));
		}
		wait(waitForAll(dataClusterChecks));

		return Void();
	}

public:
	MetaclusterConsistencyCheck() {}
	MetaclusterConsistencyCheck(Reference<DB> managementDb,
	                            AllowPartialMetaclusterOperations allowPartialMetaclusterOperations)
	  : managementDb(managementDb), metaclusterData(managementDb),
	    allowPartialMetaclusterOperations(allowPartialMetaclusterOperations) {}

	Future<Void> run() { return run(this); }
};

#include "flow/unactorcompiler.h"

#endif<|MERGE_RESOLUTION|>--- conflicted
+++ resolved
@@ -46,32 +46,7 @@
 private:
 	Reference<DB> managementDb;
 	AllowPartialMetaclusterOperations allowPartialMetaclusterOperations = AllowPartialMetaclusterOperations::True;
-<<<<<<< HEAD
-
-	struct ManagementClusterData {
-		Optional<MetaclusterRegistrationEntry> metaclusterRegistration;
-		std::map<ClusterName, DataClusterMetadata> dataClusters;
-		KeyBackedRangeResult<Tuple> clusterCapacityTuples;
-		KeyBackedRangeResult<std::pair<ClusterName, int64_t>> clusterTenantCounts;
-		KeyBackedRangeResult<Tuple> clusterTenantTuples;
-		KeyBackedRangeResult<Tuple> clusterTenantGroupTuples;
-
-		std::map<int64_t, MetaclusterTenantMapEntry> tenantMap;
-		KeyBackedRangeResult<std::pair<TenantGroupName, MetaclusterTenantGroupEntry>> tenantGroups;
-
-		std::map<ClusterName, std::set<int64_t>> clusterTenantMap;
-		std::map<ClusterName, std::set<TenantGroupName>> clusterTenantGroupMap;
-
-		int64_t tenantCount;
-		RangeResult systemTenantSubspaceKeys;
-		Optional<int64_t> tenantIdPrefix;
-		Optional<int64_t> lastTenantId;
-	};
-
-	ManagementClusterData managementMetadata;
-=======
 	MetaclusterData<DB> metaclusterData;
->>>>>>> 0c55749f
 
 	// Note: this check can only be run on metaclusters with a reasonable number of tenants, as should be
 	// the case with the current metacluster simulation workloads
@@ -187,14 +162,9 @@
 
 		// Each tenant group in the tenant group map should be present in the cluster tenant group map
 		// and have the correct cluster assigned to it.
-<<<<<<< HEAD
-		for (auto [name, entry] : managementMetadata.tenantGroups.results) {
-			auto clusterItr = managementMetadata.clusterTenantGroupMap.find(entry.assignedCluster);
-=======
 		for (auto const& [name, entry] : data.tenantData.tenantGroupMap) {
 			ASSERT(entry.assignedCluster.present());
 			auto clusterItr = data.clusterTenantGroupMap.find(entry.assignedCluster.get());
->>>>>>> 0c55749f
 			ASSERT(clusterItr->second.count(name));
 		}
 
