--- conflicted
+++ resolved
@@ -119,11 +119,7 @@
 			ASSERT_EQ(t.size(), 3);
 			TenantName tenantName = t.getString(1);
 			int64_t tenantId = t.getInt(2);
-<<<<<<< HEAD
-			ASSERT(tenantId == self->managementMetadata.tenantMap[tenantName].tenantMinimalMetadata.id);
-=======
 			ASSERT_EQ(tenantId, self->managementMetadata.tenantMap[tenantName].id);
->>>>>>> d47a2ab6
 			self->managementMetadata.clusterTenantMap[t.getString(0)].insert(tenantName);
 		}
 
@@ -320,11 +316,7 @@
 			ASSERT(expectedTenants.count(name));
 			TenantMapEntry const& metaclusterEntry = self->managementMetadata.tenantMap[name];
 			ASSERT(!entry.assignedCluster.present());
-<<<<<<< HEAD
-			ASSERT(entry.tenantMinimalMetadata.id == metaclusterEntry.tenantMinimalMetadata.id);
-=======
 			ASSERT_EQ(entry.id, metaclusterEntry.id);
->>>>>>> d47a2ab6
 
 			ASSERT_EQ(entry.tenantState, TenantState::READY);
 			if (!self->allowPartialMetaclusterOperations) {
