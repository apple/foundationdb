/*
 * DataDistribution.actor.h
 *
 * This source file is part of the FoundationDB open source project
 *
 * Copyright 2013-2022 Apple Inc. and the FoundationDB project authors
 *
 * Licensed under the Apache License, Version 2.0 (the "License");
 * you may not use this file except in compliance with the License.
 * You may obtain a copy of the License at
 *
 *     http://www.apache.org/licenses/LICENSE-2.0
 *
 * Unless required by applicable law or agreed to in writing, software
 * distributed under the License is distributed on an "AS IS" BASIS,
 * WITHOUT WARRANTIES OR CONDITIONS OF ANY KIND, either express or implied.
 * See the License for the specific language governing permissions and
 * limitations under the License.
 */

#if defined(NO_INTELLISENSE) && !defined(FDBSERVER_DATA_DISTRIBUTION_ACTOR_G_H)
#define FDBSERVER_DATA_DISTRIBUTION_ACTOR_G_H
#include "fdbserver/DataDistribution.actor.g.h"
#elif !defined(FDBSERVER_DATA_DISTRIBUTION_ACTOR_H)
#define FDBSERVER_DATA_DISTRIBUTION_ACTOR_H

#include "fdbclient/NativeAPI.actor.h"
#include "fdbclient/RunTransaction.actor.h"
#include "fdbserver/DDTxnProcessor.h"
#include "fdbserver/Knobs.h"
#include "fdbserver/LogSystem.h"
#include "fdbserver/MoveKeys.actor.h"
#include "fdbserver/ShardsAffectedByTeamFailure.h"
#include <boost/heap/policies.hpp>
#include <boost/heap/skew_heap.hpp>

#include "flow/actorcompiler.h" // This must be the last #include.

<<<<<<< HEAD
/////////////////////////////// Data //////////////////////////////////////
#ifndef __INTEL_COMPILER
#pragma region Data
#endif

enum class RelocateReason { OTHER = 0, REBALANCE_DISK, REBALANCE_READ };
=======
// SOMEDAY: whether it's possible to combine RelocateReason and DataMovementReason together?
// RelocateReason to DataMovementReason is one-to-N mapping
class RelocateReason {
public:
	enum Value : int8_t { OTHER = 0, REBALANCE_DISK, REBALANCE_READ, MERGE_SHARD, SIZE_SPLIT, WRITE_SPLIT, __COUNT };
	RelocateReason(Value v) : value(v) { ASSERT(value != __COUNT); }
	explicit RelocateReason(int v) : value((Value)v) { ASSERT(value != __COUNT); }
	std::string toString() const {
		switch (value) {
		case OTHER:
			return "Other";
		case REBALANCE_DISK:
			return "RebalanceDisk";
		case REBALANCE_READ:
			return "RebalanceRead";
		case MERGE_SHARD:
			return "MergeShard";
		case SIZE_SPLIT:
			return "SizeSplit";
		case WRITE_SPLIT:
			return "WriteSplit";
		case __COUNT:
			ASSERT(false);
		}
		return "";
	}
	operator int() const { return (int)value; }
	constexpr static int8_t typeCount() { return (int)__COUNT; }

private:
	Value value;
};
>>>>>>> 4317e528

// One-to-one relationship to the priority knobs
enum class DataMovementReason {
	INVALID,
	RECOVER_MOVE,
	REBALANCE_UNDERUTILIZED_TEAM,
	REBALANCE_OVERUTILIZED_TEAM,
	REBALANCE_READ_OVERUTIL_TEAM,
	REBALANCE_READ_UNDERUTIL_TEAM,
	PERPETUAL_STORAGE_WIGGLE,
	TEAM_HEALTHY,
	TEAM_CONTAINS_UNDESIRED_SERVER,
	TEAM_REDUNDANT,
	MERGE_SHARD,
	POPULATE_REGION,
	TEAM_UNHEALTHY,
	TEAM_2_LEFT,
	TEAM_1_LEFT,
	TEAM_FAILED,
	TEAM_0_LEFT,
	SPLIT_SHARD
};
extern int dataMovementPriority(DataMovementReason moveReason);
extern DataMovementReason priorityToDataMovementReason(int priority);

struct DDShardInfo;

// Represents a data move in DD.
struct DataMove {
	DataMove() : meta(DataMoveMetaData()), restore(false), valid(false), cancelled(false) {}
	explicit DataMove(DataMoveMetaData meta, bool restore)
	  : meta(std::move(meta)), restore(restore), valid(true), cancelled(meta.getPhase() == DataMoveMetaData::Deleting) {
	}

	// Checks if the DataMove is consistent with the shard.
	void validateShard(const DDShardInfo& shard, KeyRangeRef range, int priority = SERVER_KNOBS->PRIORITY_RECOVER_MOVE);

	bool isCancelled() const { return this->cancelled; }

	const DataMoveMetaData meta;
	bool restore; // The data move is scheduled by a previous DD, and is being recovered now.
	bool valid; // The data move data is integral.
	bool cancelled; // The data move has been cancelled.
	std::vector<UID> primarySrc;
	std::vector<UID> remoteSrc;
	std::vector<UID> primaryDest;
	std::vector<UID> remoteDest;
};

struct RelocateShard {
	KeyRange keys;
	int priority;
	bool cancelled; // The data move should be cancelled.
	std::shared_ptr<DataMove> dataMove; // Not null if this is a restored data move.
	UID dataMoveId;
	RelocateReason reason;
	DataMovementReason moveReason;

	UID traceId; // track the lifetime of this relocate shard

	// Initialization when define is a better practice. We should avoid assignment of member after definition.
	// static RelocateShard emptyRelocateShard() { return {}; }

	RelocateShard(KeyRange const& keys, DataMovementReason moveReason, RelocateReason reason, UID traceId = UID())
	  : keys(keys), priority(dataMovementPriority(moveReason)), cancelled(false), dataMoveId(anonymousShardId),
	    reason(reason), moveReason(moveReason), traceId(traceId) {}

	RelocateShard(KeyRange const& keys, int priority, RelocateReason reason, UID traceId = UID())
	  : keys(keys), priority(priority), cancelled(false), dataMoveId(anonymousShardId), reason(reason),
	    moveReason(priorityToDataMovementReason(priority)), traceId(traceId) {}

	bool isRestore() const { return this->dataMove != nullptr; }

private:
	RelocateShard()
	  : priority(0), cancelled(false), dataMoveId(anonymousShardId), reason(RelocateReason::OTHER),
	    moveReason(DataMovementReason::INVALID) {}
};

struct IDataDistributionTeam {
	virtual std::vector<StorageServerInterface> getLastKnownServerInterfaces() const = 0;
	virtual int size() const = 0;
	virtual std::vector<UID> const& getServerIDs() const = 0;
	virtual void addDataInFlightToTeam(int64_t delta) = 0;
	virtual void addReadInFlightToTeam(int64_t delta) = 0;
	virtual int64_t getDataInFlightToTeam() const = 0;
	virtual int64_t getLoadBytes(bool includeInFlight = true, double inflightPenalty = 1.0) const = 0;
	virtual int64_t getReadInFlightToTeam() const = 0;
	virtual double getLoadReadBandwidth(bool includeInFlight = true, double inflightPenalty = 1.0) const = 0;
	virtual int64_t getMinAvailableSpace(bool includeInFlight = true) const = 0;
	virtual double getMinAvailableSpaceRatio(bool includeInFlight = true) const = 0;
	virtual bool hasHealthyAvailableSpace(double minRatio) const = 0;
	virtual Future<Void> updateStorageMetrics() = 0;
	virtual void addref() const = 0;
	virtual void delref() const = 0;
	virtual bool isHealthy() const = 0;
	virtual void setHealthy(bool) = 0;
	virtual int getPriority() const = 0;
	virtual void setPriority(int) = 0;
	virtual bool isOptimal() const = 0;
	virtual bool isWrongConfiguration() const = 0;
	virtual void setWrongConfiguration(bool) = 0;
	virtual void addServers(const std::vector<UID>& servers) = 0;
	virtual std::string getTeamID() const = 0;

	std::string getDesc() const {
		const auto& servers = getLastKnownServerInterfaces();
		std::string s = format("TeamID %s; ", getTeamID().c_str());
		s += format("Size %d; ", servers.size());
		for (int i = 0; i < servers.size(); i++) {
			if (i)
				s += ", ";
			s += servers[i].address().toString() + " " + servers[i].id().shortString();
		}
		return s;
	}
};

FDB_DECLARE_BOOLEAN_PARAM(WantNewServers);
FDB_DECLARE_BOOLEAN_PARAM(WantTrueBest);
FDB_DECLARE_BOOLEAN_PARAM(PreferLowerDiskUtil);
FDB_DECLARE_BOOLEAN_PARAM(TeamMustHaveShards);
FDB_DECLARE_BOOLEAN_PARAM(ForReadBalance);
FDB_DECLARE_BOOLEAN_PARAM(PreferLowerReadUtil);
FDB_DECLARE_BOOLEAN_PARAM(FindTeamByServers);

struct GetTeamRequest {
	bool wantsNewServers; // In additional to servers in completeSources, try to find teams with new server
	bool wantsTrueBest;
	bool preferLowerDiskUtil; // if true, lower utilized team has higher score
	bool teamMustHaveShards;
	bool forReadBalance;
	bool preferLowerReadUtil; // only make sense when forReadBalance is true
	double inflightPenalty;
	bool findTeamByServers;
	std::vector<UID> completeSources;
	std::vector<UID> src;
	Promise<std::pair<Optional<Reference<IDataDistributionTeam>>, bool>> reply;

	typedef Reference<IDataDistributionTeam> TeamRef;

	GetTeamRequest() {}
	GetTeamRequest(WantNewServers wantsNewServers,
	               WantTrueBest wantsTrueBest,
	               PreferLowerDiskUtil preferLowerDiskUtil,
	               TeamMustHaveShards teamMustHaveShards,
	               ForReadBalance forReadBalance = ForReadBalance::False,
	               PreferLowerReadUtil preferLowerReadUtil = PreferLowerReadUtil::False,
	               double inflightPenalty = 1.0)
	  : wantsNewServers(wantsNewServers), wantsTrueBest(wantsTrueBest), preferLowerDiskUtil(preferLowerDiskUtil),
	    teamMustHaveShards(teamMustHaveShards), forReadBalance(forReadBalance),
	    preferLowerReadUtil(preferLowerReadUtil), inflightPenalty(inflightPenalty),
	    findTeamByServers(FindTeamByServers::False) {}
	GetTeamRequest(std::vector<UID> servers)
	  : wantsNewServers(WantNewServers::False), wantsTrueBest(WantTrueBest::False),
	    preferLowerDiskUtil(PreferLowerDiskUtil::False), teamMustHaveShards(TeamMustHaveShards::False),
	    forReadBalance(ForReadBalance::False), preferLowerReadUtil(PreferLowerReadUtil::False), inflightPenalty(1.0),
	    findTeamByServers(FindTeamByServers::True), src(std::move(servers)) {}

	// return true if a.score < b.score
	[[nodiscard]] bool lessCompare(TeamRef a, TeamRef b, int64_t aLoadBytes, int64_t bLoadBytes) const {
		int res = 0;
		if (forReadBalance) {
			res = preferLowerReadUtil ? greaterReadLoad(a, b) : lessReadLoad(a, b);
		}
		return res == 0 ? lessCompareByLoad(aLoadBytes, bLoadBytes) : res < 0;
	}

	std::string getDesc() const {
		std::stringstream ss;

		ss << "WantsNewServers:" << wantsNewServers << " WantsTrueBest:" << wantsTrueBest
		   << " PreferLowerDiskUtil:" << preferLowerDiskUtil << " teamMustHaveShards:" << teamMustHaveShards
		   << "forReadBalance" << forReadBalance << " inflightPenalty:" << inflightPenalty
		   << " findTeamByServers:" << findTeamByServers << ";";
		ss << "CompleteSources:";
		for (const auto& cs : completeSources) {
			ss << cs.toString() << ",";
		}

		return std::move(ss).str();
	}

private:
	// return true if preferHigherUtil && aLoadBytes <= bLoadBytes (higher load bytes has larger score)
	// or preferLowerUtil && aLoadBytes > bLoadBytes
	bool lessCompareByLoad(int64_t aLoadBytes, int64_t bLoadBytes) const {
		bool lessLoad = aLoadBytes <= bLoadBytes;
		return preferLowerDiskUtil ? !lessLoad : lessLoad;
	}

	// return -1 if a.readload > b.readload
	static int greaterReadLoad(TeamRef a, TeamRef b) {
		auto r1 = a->getLoadReadBandwidth(true), r2 = b->getLoadReadBandwidth(true);
		return r1 == r2 ? 0 : (r1 > r2 ? -1 : 1);
	}
	// return -1 if a.readload < b.readload
	static int lessReadLoad(TeamRef a, TeamRef b) {
		auto r1 = a->getLoadReadBandwidth(false), r2 = b->getLoadReadBandwidth(false);
		return r1 == r2 ? 0 : (r1 < r2 ? -1 : 1);
	}
};

struct GetMetricsRequest {
	KeyRange keys;
	Promise<StorageMetrics> reply;
	GetMetricsRequest() {}
	GetMetricsRequest(KeyRange const& keys) : keys(keys) {}
};

struct GetTopKMetricsReply {
	struct KeyRangeStorageMetrics {
		KeyRange range;
		StorageMetrics metrics;
		KeyRangeStorageMetrics() = default;
		KeyRangeStorageMetrics(const KeyRange& range, const StorageMetrics& s) : range(range), metrics(s) {}
	};
	std::vector<KeyRangeStorageMetrics> shardMetrics;
	double minReadLoad = -1, maxReadLoad = -1;
	GetTopKMetricsReply() {}
	GetTopKMetricsReply(std::vector<KeyRangeStorageMetrics> const& m, double minReadLoad, double maxReadLoad)
	  : shardMetrics(m), minReadLoad(minReadLoad), maxReadLoad(maxReadLoad) {}
};

struct GetTopKMetricsRequest {
	int topK = 1; // default only return the top 1 shard based on the GetTopKMetricsRequest::compare function
	std::vector<KeyRange> keys;
	Promise<GetTopKMetricsReply> reply; // topK storage metrics
	double maxBytesReadPerKSecond = 0, minBytesReadPerKSecond = 0; // all returned shards won't exceed this read load

	GetTopKMetricsRequest() {}
	GetTopKMetricsRequest(std::vector<KeyRange> const& keys,
	                      int topK = 1,
	                      double maxBytesReadPerKSecond = std::numeric_limits<double>::max(),
	                      double minBytesReadPerKSecond = 0)
	  : topK(topK), keys(keys), maxBytesReadPerKSecond(maxBytesReadPerKSecond),
	    minBytesReadPerKSecond(minBytesReadPerKSecond) {}

	// Return true if a.score > b.score, return the largest topK in keys
	static bool compare(const GetTopKMetricsReply::KeyRangeStorageMetrics& a,
	                    const GetTopKMetricsReply::KeyRangeStorageMetrics& b) {
		return compareByReadDensity(a, b);
	}

private:
	// larger read density means higher score
	static bool compareByReadDensity(const GetTopKMetricsReply::KeyRangeStorageMetrics& a,
	                                 const GetTopKMetricsReply::KeyRangeStorageMetrics& b) {
		return a.metrics.bytesReadPerKSecond / std::max(a.metrics.bytes * 1.0, 1.0) >
		       b.metrics.bytesReadPerKSecond / std::max(b.metrics.bytes * 1.0, 1.0);
	}
};

struct GetMetricsListRequest {
	KeyRange keys;
	int shardLimit;
	Promise<Standalone<VectorRef<DDMetricsRef>>> reply;

	GetMetricsListRequest() {}
	GetMetricsListRequest(KeyRange const& keys, const int shardLimit) : keys(keys), shardLimit(shardLimit) {}
};

// DDShardInfo is so named to avoid link-time name collision with ShardInfo within the StorageServer
struct DDShardInfo {
	Key key;
	std::vector<UID> primarySrc;
	std::vector<UID> remoteSrc;
	std::vector<UID> primaryDest;
	std::vector<UID> remoteDest;
	bool hasDest;
	UID srcId;
	UID destId;

	explicit DDShardInfo(Key key) : key(key), hasDest(false) {}
	DDShardInfo(Key key, UID srcId, UID destId) : key(key), hasDest(false), srcId(srcId), destId(destId) {}
};

struct InitialDataDistribution : ReferenceCounted<InitialDataDistribution> {
	InitialDataDistribution() : dataMoveMap(std::make_shared<DataMove>()) {}

	// Read from dataDistributionModeKey. Whether DD is disabled. DD can be disabled persistently (mode = 0). Set mode
	// to 1 will enable all disabled parts
	int mode;
	std::vector<std::pair<StorageServerInterface, ProcessClass>> allServers;
	std::set<std::vector<UID>> primaryTeams;
	std::set<std::vector<UID>> remoteTeams;
	std::vector<DDShardInfo> shards;
	Optional<Key> initHealthyZoneValue; // set for maintenance mode
	KeyRangeMap<std::shared_ptr<DataMove>> dataMoveMap;
};

struct ShardMetrics {
	StorageMetrics metrics;
	double lastLowBandwidthStartTime;
	int shardCount; // number of smaller shards whose metrics are aggregated in the ShardMetrics

	bool operator==(ShardMetrics const& rhs) const {
		return metrics == rhs.metrics && lastLowBandwidthStartTime == rhs.lastLowBandwidthStartTime &&
		       shardCount == rhs.shardCount;
	}

	ShardMetrics(StorageMetrics const& metrics, double lastLowBandwidthStartTime, int shardCount)
	  : metrics(metrics), lastLowBandwidthStartTime(lastLowBandwidthStartTime), shardCount(shardCount) {}
};

struct ShardTrackedData {
	Future<Void> trackShard;
	Future<Void> trackBytes;
	Reference<AsyncVar<Optional<ShardMetrics>>> stats;
};

// Holds the permitted size and IO Bounds for a shard
struct ShardSizeBounds {
	StorageMetrics max;
	StorageMetrics min;
	StorageMetrics permittedError;

	bool operator==(ShardSizeBounds const& rhs) const {
		return max == rhs.max && min == rhs.min && permittedError == rhs.permittedError;
	}
};

// Gets the permitted size and IO bounds for a shard
ShardSizeBounds getShardSizeBounds(KeyRangeRef shard, int64_t maxShardSize);

// Determines the maximum shard size based on the size of the database
int64_t getMaxShardSize(double dbSizeEstimate);

#ifndef __INTEL_COMPILER
#pragma endregion
#endif

/////////////////////////////// DD Components //////////////////////////////////////
#ifndef __INTEL_COMPILER
#pragma region DD Components
#endif
class DDTeamCollection;

// send request/signal to TeamCollection through interface
// call synchronous method from components outside DDTeamCollection
struct ITeamCollection {
	struct Interface {
		PromiseStream<GetTeamRequest> getTeam;
	};
	virtual ~ITeamCollection() {}
};

// send request/signal to DDTracker through interface
// call synchronous method from components outside DDTracker
struct IDDTracker {
	struct Interface {
		Promise<Void> readyToStart;
		PromiseStream<GetMetricsRequest> getShardMetrics;
		PromiseStream<GetTopKMetricsRequest> getTopKMetrics;
		PromiseStream<GetMetricsListRequest> getShardMetricsList;
		PromiseStream<KeyRange> restartShardTracker;
		PromiseStream<Promise<int64_t>> getAverageShardBytes; // FIXME(xwang): change it to a synchronous call
	};
	virtual double getAverageShardBytes() = 0;
	virtual ~IDDTracker() = 0;
};

// send request/signal to DDQueue through interface
// call synchronous method from components outside DDQueue
struct IDDQueue {
	struct Interface {
		PromiseStream<RelocateShard> relocationProducer, relocationConsumer;
		PromiseStream<Promise<int>> getUnhealthyRelocationCount; // FIXME(xwang): change it to a synchronous call
	};
	virtual int getUnhealthyRelocationCount() = 0;
	virtual ~IDDQueue() = 0;
};

// The common info shared by all DD components. Normally the DD components should share the reference to the same
// context.
struct DDContext : public ReferenceCounted<DDContext> {
	// FIXME(xwang) mark fields privates
	// private:
	std::shared_ptr<DDEnabledState>
	    ddEnabledState; // Note: don't operate directly because it's shared with snapshot server
	IDDTracker::Interface trackerInterface;
	IDDQueue::Interface queueInterface;
	// public:
	UID ddId;
	MoveKeysLock lock;
	bool trackerCancelled = false;
	DatabaseConfiguration configuration;

	Reference<ShardsAffectedByTeamFailure> shardsAffectedByTeamFailure;
	Reference<AsyncVar<bool>> processingUnhealthy, processingWiggle;

	DDContext() = default;

	DDContext(UID id, std::shared_ptr<DDEnabledState> ddEnabledState)
	  : ddEnabledState(std::move(ddEnabledState)), ddId(id),
	    shardsAffectedByTeamFailure(new ShardsAffectedByTeamFailure), processingUnhealthy(new AsyncVar<bool>(false)),
	    processingWiggle(new AsyncVar<bool>(false)) {}

	void proposeRelocation(const RelocateShard& rs) const { return queueInterface.relocationProducer.send(rs); }

	void requestRestartShardTracker(KeyRange keys) const { return trackerInterface.restartShardTracker.send(keys); }
};

// provide common behavior to manage shared state. Beware of expose too much details
class DDComponent {
protected:
	Reference<DDContext> context;

public:
	DDComponent() : context(makeReference<DDContext>()) {}
	explicit DDComponent(Reference<DDContext> context) : context(context) {}

	UID id() const { return context->ddId; }

	void markTrackerCancelled() { context->trackerCancelled = true; }

	bool isTrackerCancelled() const { return context->trackerCancelled; }

	decltype(auto) usableRegions() { return context->configuration.usableRegions; }

	bool isDDEnabled() const { return context->ddEnabledState->isDDEnabled(); };

	std::shared_ptr<DDEnabledState> getDDEnableState() { return context->ddEnabledState; }

	Future<Standalone<VectorRef<DDMetricsRef>>> getDDMetricsList(const GetMetricsListRequest& req);

	Reference<DDContext> rawContext() { return context; }
};

ACTOR Future<Void> dataDistributionTracker(Reference<DDContext> context,
                                           Reference<InitialDataDistribution> initData,
                                           Database cx,
                                           KeyRangeMap<ShardTrackedData>* shards);

ACTOR Future<Void> dataDistributionQueue(Reference<DDContext> context, Database cx);

#ifndef __INTEL_COMPILER
#pragma endregion
#endif

// FIXME(xwang): Delete Old DD Actors once the refactoring is done
/////////////////////////////// Old DD Actors //////////////////////////////////////
#ifndef __INTEL_COMPILER
#pragma region Old DD Actors
#endif

struct TeamCollectionInterface {
	PromiseStream<GetTeamRequest> getTeam;
};

ACTOR Future<Void> dataDistributionTracker(Reference<InitialDataDistribution> initData,
                                           Database cx,
                                           PromiseStream<RelocateShard> output,
                                           Reference<ShardsAffectedByTeamFailure> shardsAffectedByTeamFailure,
                                           PromiseStream<GetMetricsRequest> getShardMetrics,
                                           FutureStream<GetTopKMetricsRequest> getTopKMetrics,
                                           PromiseStream<GetMetricsListRequest> getShardMetricsList,
                                           FutureStream<Promise<int64_t>> getAverageShardBytes,
                                           Promise<Void> readyToStart,
                                           Reference<AsyncVar<bool>> zeroHealthyTeams,
                                           UID distributorId,
                                           KeyRangeMap<ShardTrackedData>* shards,
                                           bool* trackerCancelled);

ACTOR Future<Void> dataDistributionQueue(Database cx,
                                         PromiseStream<RelocateShard> output,
                                         FutureStream<RelocateShard> input,
                                         PromiseStream<GetMetricsRequest> getShardMetrics,
                                         PromiseStream<GetTopKMetricsRequest> getTopKMetrics,
                                         Reference<AsyncVar<bool>> processingUnhealthy,
                                         Reference<AsyncVar<bool>> processingWiggle,
                                         std::vector<TeamCollectionInterface> teamCollection,
                                         Reference<ShardsAffectedByTeamFailure> shardsAffectedByTeamFailure,
                                         MoveKeysLock lock,
                                         PromiseStream<Promise<int64_t>> getAverageShardBytes,
                                         FutureStream<Promise<int>> getUnhealthyRelocationCount,
                                         UID distributorId,
                                         int teamSize,
                                         int singleRegionTeamSize,
                                         const DDEnabledState* ddEnabledState);
#ifndef __INTEL_COMPILER
#pragma endregion
#endif

/////////////////////////////// Perpetual Storage Wiggle //////////////////////////////////////
#ifndef __INTEL_COMPILER
#pragma region Perpetual Storage Wiggle
#endif

struct StorageWiggleMetrics {
	constexpr static FileIdentifier file_identifier = 4728961;

	// round statistics
	// One StorageServer wiggle round is considered 'complete', when all StorageServers with creationTime < T are
	// wiggled
	// Start and finish are in epoch seconds
	double last_round_start = 0;
	double last_round_finish = 0;
	TimerSmoother smoothed_round_duration;
	int finished_round = 0; // finished round since storage wiggle is open

	// step statistics
	// 1 wiggle step as 1 storage server is wiggled in the current round
	// Start and finish are in epoch seconds
	double last_wiggle_start = 0;
	double last_wiggle_finish = 0;
	TimerSmoother smoothed_wiggle_duration;
	int finished_wiggle = 0; // finished step since storage wiggle is open

	StorageWiggleMetrics() : smoothed_round_duration(20.0 * 60), smoothed_wiggle_duration(10.0 * 60) {}

	template <class Ar>
	void serialize(Ar& ar) {
		double step_total, round_total;
		if (!ar.isDeserializing) {
			step_total = smoothed_wiggle_duration.getTotal();
			round_total = smoothed_round_duration.getTotal();
		}
		serializer(ar,
		           last_wiggle_start,
		           last_wiggle_finish,
		           step_total,
		           finished_wiggle,
		           last_round_start,
		           last_round_finish,
		           round_total,
		           finished_round);
		if (ar.isDeserializing) {
			smoothed_round_duration.reset(round_total);
			smoothed_wiggle_duration.reset(step_total);
		}
	}

	static Future<Void> runSetTransaction(Reference<ReadYourWritesTransaction> tr,
	                                      bool primary,
	                                      StorageWiggleMetrics metrics) {
		tr->setOption(FDBTransactionOptions::ACCESS_SYSTEM_KEYS);
		tr->setOption(FDBTransactionOptions::LOCK_AWARE);
		tr->set(perpetualStorageWiggleStatsPrefix.withSuffix(primary ? "primary"_sr : "remote"_sr),
		        ObjectWriter::toValue(metrics, IncludeVersion()));
		return Void();
	}

	static Future<Void> runSetTransaction(Database cx, bool primary, StorageWiggleMetrics metrics) {
		return runRYWTransaction(cx, [=](Reference<ReadYourWritesTransaction> tr) -> Future<Void> {
			return runSetTransaction(tr, primary, metrics);
		});
	}

	static Future<Optional<Value>> runGetTransaction(Reference<ReadYourWritesTransaction> tr, bool primary) {
		tr->setOption(FDBTransactionOptions::READ_SYSTEM_KEYS);
		tr->setOption(FDBTransactionOptions::READ_LOCK_AWARE);
		return tr->get(perpetualStorageWiggleStatsPrefix.withSuffix(primary ? "primary"_sr : "remote"_sr));
	}

	static Future<Optional<Value>> runGetTransaction(Database cx, bool primary) {
		return runRYWTransaction(cx, [=](Reference<ReadYourWritesTransaction> tr) -> Future<Optional<Value>> {
			return runGetTransaction(tr, primary);
		});
	}

	StatusObject toJSON() const {
		StatusObject result;
		result["last_round_start_datetime"] = epochsToGMTString(last_round_start);
		result["last_round_finish_datetime"] = epochsToGMTString(last_round_finish);
		result["last_round_start_timestamp"] = last_round_start;
		result["last_round_finish_timestamp"] = last_round_finish;
		result["smoothed_round_seconds"] = smoothed_round_duration.smoothTotal();
		result["finished_round"] = finished_round;

		result["last_wiggle_start_datetime"] = epochsToGMTString(last_wiggle_start);
		result["last_wiggle_finish_datetime"] = epochsToGMTString(last_wiggle_finish);
		result["last_wiggle_start_timestamp"] = last_wiggle_start;
		result["last_wiggle_finish_timestamp"] = last_wiggle_finish;
		result["smoothed_wiggle_seconds"] = smoothed_wiggle_duration.smoothTotal();
		result["finished_wiggle"] = finished_wiggle;
		return result;
	}
};

struct StorageWiggler : ReferenceCounted<StorageWiggler> {
	static constexpr double MIN_ON_CHECK_DELAY_SEC = 5.0;
	enum State : uint8_t { INVALID = 0, RUN = 1, PAUSE = 2 };

	DDTeamCollection const* teamCollection;
	StorageWiggleMetrics metrics;
	// data structures
	typedef std::pair<StorageMetadataType, UID> MetadataUIDP;
	// min-heap
	boost::heap::skew_heap<MetadataUIDP, boost::heap::mutable_<true>, boost::heap::compare<std::greater<MetadataUIDP>>>
	    wiggle_pq;
	std::unordered_map<UID, decltype(wiggle_pq)::handle_type> pq_handles;

	State wiggleState = State::INVALID;
	double lastStateChangeTs = 0.0; // timestamp describes when did the state change

	explicit StorageWiggler(DDTeamCollection* collection) : teamCollection(collection){};
	// add server to wiggling queue
	void addServer(const UID& serverId, const StorageMetadataType& metadata);
	// remove server from wiggling queue
	void removeServer(const UID& serverId);
	// update metadata and adjust priority_queue
	void updateMetadata(const UID& serverId, const StorageMetadataType& metadata);
	bool contains(const UID& serverId) const { return pq_handles.count(serverId) > 0; }
	bool empty() const { return wiggle_pq.empty(); }

	// It's guarantee that When a.metadata >= b.metadata, if !necessary(a) then !necessary(b)
	bool necessary(const UID& serverId, const StorageMetadataType& metadata) const;

	// try to return the next storage server that is necessary to wiggle
	Optional<UID> getNextServerId(bool necessaryOnly = true);
	// next check time to avoid busy loop
	Future<Void> onCheck() const;
	State getWiggleState() const { return wiggleState; }
	void setWiggleState(State s) {
		if (wiggleState != s) {
			wiggleState = s;
			lastStateChangeTs = g_network->now();
		}
	}
	static std::string getWiggleStateStr(State s) {
		switch (s) {
		case State::RUN:
			return "running";
		case State::PAUSE:
			return "paused";
		default:
			return "unknown";
		}
	}

	// -- statistic update

	// reset Statistic in database when perpetual wiggle is closed by user
	Future<Void> resetStats();
	// restore Statistic from database when the perpetual wiggle is opened
	Future<Void> restoreStats();
	// called when start wiggling a SS
	Future<Void> startWiggle();
	Future<Void> finishWiggle();
	bool shouldStartNewRound() const { return metrics.last_round_finish >= metrics.last_round_start; }
	bool shouldFinishRound() const {
		if (wiggle_pq.empty())
			return true;
		return (wiggle_pq.top().first.createdTime >= metrics.last_round_start);
	}
};

#ifndef __INTEL_COMPILER
#pragma endregion
#endif

#include "flow/unactorcompiler.h"
#endif<|MERGE_RESOLUTION|>--- conflicted
+++ resolved
@@ -36,14 +36,11 @@
 
 #include "flow/actorcompiler.h" // This must be the last #include.
 
-<<<<<<< HEAD
 /////////////////////////////// Data //////////////////////////////////////
 #ifndef __INTEL_COMPILER
 #pragma region Data
 #endif
 
-enum class RelocateReason { OTHER = 0, REBALANCE_DISK, REBALANCE_READ };
-=======
 // SOMEDAY: whether it's possible to combine RelocateReason and DataMovementReason together?
 // RelocateReason to DataMovementReason is one-to-N mapping
 class RelocateReason {
@@ -76,7 +73,6 @@
 private:
 	Value value;
 };
->>>>>>> 4317e528
 
 // One-to-one relationship to the priority knobs
 enum class DataMovementReason {
