/*
 * ClusterController.actor.h
 *
 * This source file is part of the FoundationDB open source project
 *
 * Copyright 2013-2022 Apple Inc. and the FoundationDB project authors
 *
 * Licensed under the Apache License, Version 2.0 (the "License");
 * you may not use this file except in compliance with the License.
 * You may obtain a copy of the License at
 *
 *     http://www.apache.org/licenses/LICENSE-2.0
 *
 * Unless required by applicable law or agreed to in writing, software
 * distributed under the License is distributed on an "AS IS" BASIS,
 * WITHOUT WARRANTIES OR CONDITIONS OF ANY KIND, either express or implied.
 * See the License for the specific language governing permissions and
 * limitations under the License.
 */

#pragma once

// When actually compiled (NO_INTELLISENSE), include the generated version of this file.  In intellisense use the source
// version.
#include <utility>

#if defined(NO_INTELLISENSE) && !defined(FDBSERVER_CLUSTERCONTROLLER_ACTOR_G_H)
#define FDBSERVER_CLUSTERCONTROLLER_ACTOR_G_H
#include "fdbserver/ClusterController.actor.g.h"
#elif !defined(FDBSERVER_CLUSTERCONTROLLER_ACTOR_H)
#define FDBSERVER_CLUSTERCONTROLLER_ACTOR_H

#include "fdbclient/DatabaseContext.h"
#include "fdbrpc/Replication.h"
#include "fdbrpc/ReplicationUtils.h"
#include "fdbserver/Knobs.h"
#include "fdbserver/WorkerInterface.actor.h"
#include "flow/SystemMonitor.h"

#include "flow/actorcompiler.h" // This must be the last #include.

struct WorkerInfo : NonCopyable {
	Future<Void> watcher;
	ReplyPromise<RegisterWorkerReply> reply;
	Generation gen;
	int reboots;
	ProcessClass initialClass;
	ClusterControllerPriorityInfo priorityInfo;
	WorkerDetails details;
	Future<Void> haltRatekeeper;
	Future<Void> haltDistributor;
	Future<Void> haltBlobManager;
	Future<Void> haltEncryptKeyProxy;
	Future<Void> haltConsistencyScan;
	Standalone<VectorRef<StringRef>> issues;

	WorkerInfo()
	  : gen(-1), reboots(0),
	    priorityInfo(ProcessClass::UnsetFit, false, ClusterControllerPriorityInfo::FitnessUnknown) {}
	WorkerInfo(Future<Void> watcher,
	           ReplyPromise<RegisterWorkerReply> reply,
	           Generation gen,
	           WorkerInterface interf,
	           ProcessClass initialClass,
	           ProcessClass processClass,
	           ClusterControllerPriorityInfo priorityInfo,
	           bool degraded,
	           bool recoveredDiskFiles,
	           Standalone<VectorRef<StringRef>> issues)
	  : watcher(watcher), reply(reply), gen(gen), reboots(0), initialClass(initialClass), priorityInfo(priorityInfo),
	    details(interf, processClass, degraded, recoveredDiskFiles), issues(issues) {}

	WorkerInfo(WorkerInfo&& r) noexcept
	  : watcher(std::move(r.watcher)), reply(std::move(r.reply)), gen(r.gen), reboots(r.reboots),
	    initialClass(r.initialClass), priorityInfo(r.priorityInfo), details(std::move(r.details)),
	    haltRatekeeper(r.haltRatekeeper), haltDistributor(r.haltDistributor), haltBlobManager(r.haltBlobManager),
	    haltEncryptKeyProxy(r.haltEncryptKeyProxy), haltConsistencyScan(r.haltConsistencyScan), issues(r.issues) {}
	void operator=(WorkerInfo&& r) noexcept {
		watcher = std::move(r.watcher);
		reply = std::move(r.reply);
		gen = r.gen;
		reboots = r.reboots;
		initialClass = r.initialClass;
		priorityInfo = r.priorityInfo;
		details = std::move(r.details);
		haltRatekeeper = r.haltRatekeeper;
		haltDistributor = r.haltDistributor;
		haltBlobManager = r.haltBlobManager;
		haltEncryptKeyProxy = r.haltEncryptKeyProxy;
		issues = r.issues;
	}
};

struct WorkerFitnessInfo {
	WorkerDetails worker;
	ProcessClass::Fitness fitness;
	int used;

	WorkerFitnessInfo() : fitness(ProcessClass::NeverAssign), used(0) {}
	WorkerFitnessInfo(WorkerDetails worker, ProcessClass::Fitness fitness, int used)
	  : worker(worker), fitness(fitness), used(used) {}
};

struct RecruitWorkersInfo : ReferenceCounted<RecruitWorkersInfo> {
	RecruitFromConfigurationRequest req;
	RecruitFromConfigurationReply rep;
	AsyncTrigger waitForCompletion;
	Optional<UID> dbgId;

	RecruitWorkersInfo(RecruitFromConfigurationRequest const& req) : req(req) {}
};

struct RecruitRemoteWorkersInfo : ReferenceCounted<RecruitRemoteWorkersInfo> {
	RecruitRemoteFromConfigurationRequest req;
	RecruitRemoteFromConfigurationReply rep;
	AsyncTrigger waitForCompletion;
	Optional<UID> dbgId;

	RecruitRemoteWorkersInfo(RecruitRemoteFromConfigurationRequest const& req) : req(req) {}
};

class ClusterControllerData {
public:
	struct DBInfo {
		Reference<AsyncVar<ClientDBInfo>> clientInfo;
		Reference<AsyncVar<ServerDBInfo>> serverInfo;
		std::map<NetworkAddress, double> incompatibleConnections;
		AsyncTrigger forceMasterFailure;
		int64_t masterRegistrationCount;
		int64_t dbInfoCount;
		bool recoveryStalled;
		bool forceRecovery;
		DatabaseConfiguration config; // Asynchronously updated via master registration
		DatabaseConfiguration fullyRecoveredConfig;
		Database db;
		int unfinishedRecoveries;
		int logGenerations;
		bool cachePopulated;
		std::map<NetworkAddress, std::pair<double, OpenDatabaseRequest>> clientStatus;
		Future<Void> clientCounter;
		int clientCount;
		AsyncVar<bool> blobGranulesEnabled;
		ClusterType clusterType = ClusterType::STANDALONE;
		Optional<ClusterName> metaclusterName;

		DBInfo()
		  : clientInfo(new AsyncVar<ClientDBInfo>()), serverInfo(new AsyncVar<ServerDBInfo>()),
		    masterRegistrationCount(0), dbInfoCount(0), recoveryStalled(false), forceRecovery(false),
		    db(DatabaseContext::create(clientInfo,
		                               Future<Void>(),
		                               LocalityData(),
		                               EnableLocalityLoadBalance::True,
		                               TaskPriority::DefaultEndpoint,
		                               LockAware::True)), // SOMEDAY: Locality!
		    unfinishedRecoveries(0), logGenerations(0), cachePopulated(false), clientCount(0),
		    blobGranulesEnabled(config.blobGranulesEnabled) {
			clientCounter = countClients(this);
		}

		void setDistributor(const DataDistributorInterface& interf) {
			auto newInfo = serverInfo->get();
			newInfo.id = deterministicRandom()->randomUniqueID();
			newInfo.infoGeneration = ++dbInfoCount;
			newInfo.distributor = interf;
			serverInfo->set(newInfo);
		}

		void setRatekeeper(const RatekeeperInterface& interf) {
			auto newInfo = serverInfo->get();
			newInfo.id = deterministicRandom()->randomUniqueID();
			newInfo.infoGeneration = ++dbInfoCount;
			newInfo.ratekeeper = interf;
			serverInfo->set(newInfo);
		}

		void setBlobManager(const BlobManagerInterface& interf) {
			auto newInfo = serverInfo->get();
			newInfo.id = deterministicRandom()->randomUniqueID();
			newInfo.infoGeneration = ++dbInfoCount;
			newInfo.blobManager = interf;
			serverInfo->set(newInfo);
		}

		void setEncryptKeyProxy(const EncryptKeyProxyInterface& interf) {
			auto newInfo = serverInfo->get();
			auto newClientInfo = clientInfo->get();
			newClientInfo.id = deterministicRandom()->randomUniqueID();
			newInfo.id = deterministicRandom()->randomUniqueID();
			newInfo.infoGeneration = ++dbInfoCount;
			newInfo.encryptKeyProxy = interf;
			newInfo.client.encryptKeyProxy = interf;
<<<<<<< HEAD
=======
			newClientInfo.encryptKeyProxy = interf;
			serverInfo->set(newInfo);
			clientInfo->set(newClientInfo);
		}

		void setConsistencyScan(const ConsistencyScanInterface& interf) {
			auto newInfo = serverInfo->get();
			newInfo.id = deterministicRandom()->randomUniqueID();
			newInfo.infoGeneration = ++dbInfoCount;
			newInfo.consistencyScan = interf;
>>>>>>> c237186e
			serverInfo->set(newInfo);
			auto newClientInfo = clientInfo->get();
			newClientInfo.id = deterministicRandom()->randomUniqueID();
			newClientInfo.encryptKeyProxy = interf;
			clientInfo->set(newClientInfo);
		}

		void clearInterf(ProcessClass::ClassType t) {
			auto newInfo = serverInfo->get();
			auto newClientInfo = clientInfo->get();
			newInfo.id = deterministicRandom()->randomUniqueID();
			newClientInfo.id = deterministicRandom()->randomUniqueID();
			newInfo.infoGeneration = ++dbInfoCount;
			auto newClientInfo = clientInfo->get();
			newClientInfo.id = deterministicRandom()->randomUniqueID();
			if (t == ProcessClass::DataDistributorClass) {
				newInfo.distributor = Optional<DataDistributorInterface>();
			} else if (t == ProcessClass::RatekeeperClass) {
				newInfo.ratekeeper = Optional<RatekeeperInterface>();
			} else if (t == ProcessClass::BlobManagerClass) {
				newInfo.blobManager = Optional<BlobManagerInterface>();
			} else if (t == ProcessClass::EncryptKeyProxyClass) {
				newInfo.encryptKeyProxy = Optional<EncryptKeyProxyInterface>();
				newInfo.client.encryptKeyProxy = Optional<EncryptKeyProxyInterface>();
				newClientInfo.encryptKeyProxy = Optional<EncryptKeyProxyInterface>();
<<<<<<< HEAD
=======
			} else if (t == ProcessClass::ConsistencyScanClass) {
				newInfo.consistencyScan = Optional<ConsistencyScanInterface>();
>>>>>>> c237186e
			}
			serverInfo->set(newInfo);
			clientInfo->set(newClientInfo);
		}

		ACTOR static Future<Void> countClients(DBInfo* self) {
			loop {
				wait(delay(SERVER_KNOBS->CC_PRUNE_CLIENTS_INTERVAL));

				self->clientCount = 0;
				for (auto itr = self->clientStatus.begin(); itr != self->clientStatus.end();) {
					if (now() - itr->second.first < 2 * SERVER_KNOBS->COORDINATOR_REGISTER_INTERVAL) {
						self->clientCount += itr->second.second.clientCount;
						++itr;
					} else {
						itr = self->clientStatus.erase(itr);
					}
				}
			}
		}
	};

	struct UpdateWorkerList {
		Future<Void> init(Database const& db) { return update(this, db); }

		void set(Optional<Standalone<StringRef>> processID, Optional<ProcessData> data) {
			delta[processID] = data;
			anyDelta.set(true);
		}

	private:
		std::map<Optional<Standalone<StringRef>>, Optional<ProcessData>> delta;
		AsyncVar<bool> anyDelta;

		ACTOR static Future<Void> update(UpdateWorkerList* self, Database db) {
			// The Database we are using is based on worker registrations to this cluster controller, which come only
			// from master servers that we started, so it shouldn't be possible for multiple cluster controllers to
			// fight.
			state Transaction tr(db);
			loop {
				try {
					tr.clear(workerListKeys);
					wait(tr.commit());
					break;
				} catch (Error& e) {
					wait(tr.onError(e));
				}
			}

			loop {
				tr.reset();

				// Wait for some changes
				while (!self->anyDelta.get())
					wait(self->anyDelta.onChange());
				self->anyDelta.set(false);

				state std::map<Optional<Standalone<StringRef>>, Optional<ProcessData>> delta;
				delta.swap(self->delta);

				TraceEvent("UpdateWorkerList").detail("DeltaCount", delta.size());

				// Do a transaction to write the changes
				loop {
					try {
						for (auto w = delta.begin(); w != delta.end(); ++w) {
							if (w->second.present()) {
								tr.set(workerListKeyFor(w->first.get()), workerListValue(w->second.get()));
							} else
								tr.clear(workerListKeyFor(w->first.get()));
						}
						wait(tr.commit());
						break;
					} catch (Error& e) {
						wait(tr.onError(e));
					}
				}
			}
		}
	};

	bool workerAvailable(WorkerInfo const& worker, bool checkStable) {
		return (now() - startTime < 2 * FLOW_KNOBS->SERVER_REQUEST_INTERVAL) ||
		       (IFailureMonitor::failureMonitor().getState(worker.details.interf.storage.getEndpoint()).isAvailable() &&
		        (!checkStable || worker.reboots < 2));
	}

	bool isLongLivedStateless(Optional<Key> const& processId) {
		return (db.serverInfo->get().distributor.present() &&
		        db.serverInfo->get().distributor.get().locality.processId() == processId) ||
		       (db.serverInfo->get().ratekeeper.present() &&
		        db.serverInfo->get().ratekeeper.get().locality.processId() == processId) ||
		       (db.serverInfo->get().blobManager.present() &&
		        db.serverInfo->get().blobManager.get().locality.processId() == processId) ||
		       (db.serverInfo->get().encryptKeyProxy.present() &&
		        db.serverInfo->get().encryptKeyProxy.get().locality.processId() == processId) ||
		       (db.serverInfo->get().consistencyScan.present() &&
		        db.serverInfo->get().consistencyScan.get().locality.processId() == processId);
	}

	WorkerDetails getStorageWorker(RecruitStorageRequest const& req) {
		std::set<Optional<Standalone<StringRef>>> excludedMachines(req.excludeMachines.begin(),
		                                                           req.excludeMachines.end());
		std::set<Optional<Standalone<StringRef>>> includeDCs(req.includeDCs.begin(), req.includeDCs.end());
		std::set<AddressExclusion> excludedAddresses(req.excludeAddresses.begin(), req.excludeAddresses.end());

		for (auto& it : id_worker)
			if (workerAvailable(it.second, false) && it.second.details.recoveredDiskFiles &&
			    !excludedMachines.count(it.second.details.interf.locality.zoneId()) &&
			    (includeDCs.size() == 0 || includeDCs.count(it.second.details.interf.locality.dcId())) &&
			    !addressExcluded(excludedAddresses, it.second.details.interf.address()) &&
			    (!it.second.details.interf.secondaryAddress().present() ||
			     !addressExcluded(excludedAddresses, it.second.details.interf.secondaryAddress().get())) &&
			    it.second.details.processClass.machineClassFitness(ProcessClass::Storage) <= ProcessClass::UnsetFit) {
				return it.second.details;
			}

		if (req.criticalRecruitment) {
			ProcessClass::Fitness bestFit = ProcessClass::NeverAssign;
			Optional<WorkerDetails> bestInfo;
			for (auto& it : id_worker) {
				ProcessClass::Fitness fit = it.second.details.processClass.machineClassFitness(ProcessClass::Storage);
				if (workerAvailable(it.second, false) && it.second.details.recoveredDiskFiles &&
				    !excludedMachines.count(it.second.details.interf.locality.zoneId()) &&
				    (includeDCs.size() == 0 || includeDCs.count(it.second.details.interf.locality.dcId())) &&
				    !addressExcluded(excludedAddresses, it.second.details.interf.address()) && fit < bestFit) {
					bestFit = fit;
					bestInfo = it.second.details;
				}
			}

			if (bestInfo.present()) {
				return bestInfo.get();
			}
		}

		throw no_more_servers();
	}

	// Returns a worker that can be used by a blob worker
	// Note: we restrict the set of possible workers to those in the same DC as the BM/CC
	WorkerDetails getBlobWorker(RecruitBlobWorkerRequest const& req) {
		std::set<AddressExclusion> excludedAddresses(req.excludeAddresses.begin(), req.excludeAddresses.end());
		for (auto& it : id_worker) {
			// the worker must be available, have the same dcID as CC,
			// not be one of the excluded addrs from req and have the approriate fitness
			if (workerAvailable(it.second, false) &&
			    clusterControllerDcId == it.second.details.interf.locality.dcId() &&
			    !addressExcluded(excludedAddresses, it.second.details.interf.address()) &&
			    (!it.second.details.interf.secondaryAddress().present() ||
			     !addressExcluded(excludedAddresses, it.second.details.interf.secondaryAddress().get())) &&
			    it.second.details.processClass.machineClassFitness(ProcessClass::BlobWorker) == ProcessClass::BestFit) {
				return it.second.details;
			}
		}

		throw no_more_servers();
	}

	std::vector<WorkerDetails> getWorkersForSeedServers(
	    DatabaseConfiguration const& conf,
	    Reference<IReplicationPolicy> const& policy,
	    Optional<Optional<Standalone<StringRef>>> const& dcId = Optional<Optional<Standalone<StringRef>>>()) {
		std::map<ProcessClass::Fitness, std::vector<WorkerDetails>> fitness_workers;
		std::vector<WorkerDetails> results;
		Reference<LocalitySet> logServerSet = Reference<LocalitySet>(new LocalityMap<WorkerDetails>());
		LocalityMap<WorkerDetails>* logServerMap = (LocalityMap<WorkerDetails>*)logServerSet.getPtr();
		bool bCompleted = false;

		for (auto& it : id_worker) {
			auto fitness = it.second.details.processClass.machineClassFitness(ProcessClass::Storage);
			if (workerAvailable(it.second, false) && it.second.details.recoveredDiskFiles &&
			    !conf.isExcludedServer(it.second.details.interf.addresses()) &&
			    !isExcludedDegradedServer(it.second.details.interf.addresses()) &&
			    fitness != ProcessClass::NeverAssign &&
			    (!dcId.present() || it.second.details.interf.locality.dcId() == dcId.get())) {
				fitness_workers[fitness].push_back(it.second.details);
			}
		}

		for (auto& it : fitness_workers) {
			for (auto& worker : it.second) {
				logServerMap->add(worker.interf.locality, &worker);
			}

			std::vector<LocalityEntry> bestSet;
			if (logServerSet->selectReplicas(policy, bestSet)) {
				results.reserve(bestSet.size());
				for (auto& entry : bestSet) {
					auto object = logServerMap->getObject(entry);
					results.push_back(*object);
				}
				bCompleted = true;
				break;
			}
		}

		logServerSet->clear();
		logServerSet.clear();

		if (!bCompleted) {
			throw no_more_servers();
		}

		return results;
	}

	// Adds workers to the result such that each field is used in the result set as evenly as possible,
	// with a secondary criteria of minimizing the reuse of zoneIds
	// only add workers which have a field which is already in the result set
	void addWorkersByLowestField(StringRef field,
	                             int desired,
	                             const std::vector<WorkerDetails>& workers,
	                             std::set<WorkerDetails>& resultSet) {
		typedef Optional<Standalone<StringRef>> Field;
		typedef Optional<Standalone<StringRef>> Zone;
		typedef std::tuple<int, bool, Field> FieldCount;
		typedef std::pair<int, Zone> ZoneCount;

		std::priority_queue<FieldCount, std::vector<FieldCount>, std::greater<FieldCount>> fieldQueue;
		std::map<Field, std::priority_queue<ZoneCount, std::vector<ZoneCount>, std::greater<ZoneCount>>>
		    field_zoneQueue;

		std::map<Field, std::pair<int, bool>> field_count;
		std::map<Zone, std::pair<int, Field>> zone_count;
		std::map<Zone, std::vector<WorkerDetails>> zone_workers;

		// Count the amount of fields and zones already in the result set
		for (auto& worker : resultSet) {
			auto thisField = worker.interf.locality.get(field);
			auto thisZone = worker.interf.locality.zoneId();
			auto thisDc = worker.interf.locality.dcId();

			auto& fitness = field_count[thisField];
			fitness.first++;
			fitness.second = thisDc == clusterControllerDcId;

			auto& zc = zone_count[thisZone];
			zc.first++;
			zc.second = thisField;
		}

		for (auto& worker : workers) {
			auto thisField = worker.interf.locality.get(field);
			auto thisZone = worker.interf.locality.zoneId();

			if (field_count.count(thisField)) {
				zone_workers[thisZone].push_back(worker);
				zone_count[thisZone].second = thisField;
			}
		}

		// try to avoid fields in the cluster controller datacenter if everything else is equal
		for (auto& it : field_count) {
			fieldQueue.emplace(it.second.first, it.second.second, it.first);
		}

		for (auto& it : zone_count) {
			field_zoneQueue[it.second.second].emplace(it.second.first, it.first);
		}

		// start with the least used field, and try to find a worker with that field
		while (fieldQueue.size()) {
			auto lowestField = fieldQueue.top();
			auto& lowestZoneQueue = field_zoneQueue[std::get<2>(lowestField)];
			bool added = false;
			// start with the least used zoneId, and try and find a worker with that zone
			while (lowestZoneQueue.size() && !added) {
				auto lowestZone = lowestZoneQueue.top();
				auto& zoneWorkers = zone_workers[lowestZone.second];

				while (zoneWorkers.size() && !added) {
					if (!resultSet.count(zoneWorkers.back())) {
						resultSet.insert(zoneWorkers.back());
						if (resultSet.size() == desired) {
							return;
						}
						added = true;
					}
					zoneWorkers.pop_back();
				}
				lowestZoneQueue.pop();
				if (added && zoneWorkers.size()) {
					++lowestZone.first;
					lowestZoneQueue.push(lowestZone);
				}
			}
			fieldQueue.pop();
			if (added) {
				++std::get<0>(lowestField);
				fieldQueue.push(lowestField);
			}
		}
	}

	// Adds workers to the result which minimize the reuse of zoneIds
	void addWorkersByLowestZone(int desired,
	                            const std::vector<WorkerDetails>& workers,
	                            std::set<WorkerDetails>& resultSet) {
		typedef Optional<Standalone<StringRef>> Zone;
		typedef std::pair<int, Zone> ZoneCount;

		std::map<Zone, int> zone_count;
		std::map<Zone, std::vector<WorkerDetails>> zone_workers;
		std::priority_queue<ZoneCount, std::vector<ZoneCount>, std::greater<ZoneCount>> zoneQueue;

		for (const auto& worker : workers) {
			auto thisZone = worker.interf.locality.zoneId();
			zone_count[thisZone] = 0;
			zone_workers[thisZone].push_back(worker);
		}

		for (auto& worker : resultSet) {
			auto thisZone = worker.interf.locality.zoneId();
			zone_count[thisZone]++;
		}

		for (auto& it : zone_count) {
			zoneQueue.emplace(it.second, it.first);
		}

		while (zoneQueue.size()) {
			auto lowestZone = zoneQueue.top();
			auto& zoneWorkers = zone_workers[lowestZone.second];

			bool added = false;
			while (zoneWorkers.size() && !added) {
				if (!resultSet.count(zoneWorkers.back())) {
					resultSet.insert(zoneWorkers.back());
					if (resultSet.size() == desired) {
						return;
					}
					added = true;
				}
				zoneWorkers.pop_back();
			}
			zoneQueue.pop();
			if (added && zoneWorkers.size()) {
				++lowestZone.first;
				zoneQueue.push(lowestZone);
			}
		}
	}

	// Log the reason why the worker is considered as unavailable.
	void logWorkerUnavailable(const Severity severity,
	                          const UID& id,
	                          const std::string& method,
	                          const std::string& reason,
	                          const WorkerDetails& details,
	                          const ProcessClass::Fitness& fitness,
	                          const std::set<Optional<Key>>& dcIds) {
		// Construct the list of DCs where the TLog recruitment is happening. This is mainly for logging purpose.
		std::string dcList;
		for (const auto& dc : dcIds) {
			if (!dcList.empty()) {
				dcList += ',';
			}
			dcList += printable(dc);
		}
		// Logging every possible options is a lot for every recruitment; logging all of the options with GoodFit or
		// BestFit may work because there should only be like 30 tlog class processes. Plus, the recruitment happens
		// only during initial database creation and recovery. So these trace events should be sparse.
		if (fitness == ProcessClass::GoodFit || fitness == ProcessClass::BestFit ||
		    fitness == ProcessClass::NeverAssign) {
			TraceEvent(severity, "GetTLogTeamWorkerUnavailable", id)
			    .detail("TLogRecruitMethod", method)
			    .detail("Reason", reason)
			    .detail("WorkerID", details.interf.id())
			    .detail("WorkerDC", details.interf.locality.dcId())
			    .detail("Address", details.interf.addresses().toString())
			    .detail("Fitness", fitness)
			    .detail("RecruitmentDcIds", dcList);
		}
	}

	// A TLog recruitment method specialized for three_data_hall and three_datacenter configurations
	// It attempts to evenly recruit processes from across data_halls or datacenters
	std::vector<WorkerDetails> getWorkersForTlogsComplex(DatabaseConfiguration const& conf,
	                                                     int32_t desired,
	                                                     std::map<Optional<Standalone<StringRef>>, int>& id_used,
	                                                     StringRef field,
	                                                     int minFields,
	                                                     int minPerField,
	                                                     bool allowDegraded,
	                                                     bool checkStable,
	                                                     const std::set<Optional<Key>>& dcIds,
	                                                     const std::vector<UID>& exclusionWorkerIds) {
		std::map<std::tuple<ProcessClass::Fitness, int, bool>, std::vector<WorkerDetails>> fitness_workers;

		// Go through all the workers to list all the workers that can be recruited.
		for (const auto& [worker_process_id, worker_info] : id_worker) {
			const auto& worker_details = worker_info.details;
			auto fitness = worker_details.processClass.machineClassFitness(ProcessClass::TLog);

			if (std::find(exclusionWorkerIds.begin(), exclusionWorkerIds.end(), worker_details.interf.id()) !=
			    exclusionWorkerIds.end()) {
				logWorkerUnavailable(SevInfo, id, "complex", "Worker is excluded", worker_details, fitness, dcIds);
				continue;
			}
			if (!workerAvailable(worker_info, checkStable)) {
				logWorkerUnavailable(SevInfo, id, "complex", "Worker is not available", worker_details, fitness, dcIds);
				continue;
			}
			if (!worker_details.recoveredDiskFiles) {
				logWorkerUnavailable(
				    SevInfo, id, "complex", "Worker disk file recovery unfinished", worker_details, fitness, dcIds);
				continue;
			}
			if (conf.isExcludedServer(worker_details.interf.addresses())) {
				logWorkerUnavailable(SevInfo,
				                     id,
				                     "complex",
				                     "Worker server is excluded from the cluster",
				                     worker_details,
				                     fitness,
				                     dcIds);
				continue;
			}
			if (isExcludedDegradedServer(worker_details.interf.addresses())) {
				logWorkerUnavailable(SevInfo,
				                     id,
				                     "complex",
				                     "Worker server is excluded from the cluster due to degradation",
				                     worker_details,
				                     fitness,
				                     dcIds);
				continue;
			}
			if (fitness == ProcessClass::NeverAssign) {
				logWorkerUnavailable(
				    SevDebug, id, "complex", "Worker's fitness is NeverAssign", worker_details, fitness, dcIds);
				continue;
			}
			if (!dcIds.empty() && dcIds.count(worker_details.interf.locality.dcId()) == 0) {
				logWorkerUnavailable(
				    SevDebug, id, "complex", "Worker is not in the target DC", worker_details, fitness, dcIds);
				continue;
			}
			if (!allowDegraded && worker_details.degraded) {
				logWorkerUnavailable(
				    SevInfo, id, "complex", "Worker is degraded and not allowed", worker_details, fitness, dcIds);
				continue;
			}

			fitness_workers[std::make_tuple(
			                    fitness, id_used[worker_process_id], isLongLivedStateless(worker_process_id))]
			    .push_back(worker_details);
		}

		auto requiredFitness = ProcessClass::NeverAssign;
		int requiredUsed = 1e6;

		typedef Optional<Standalone<StringRef>> Field;
		typedef Optional<Standalone<StringRef>> Zone;
		std::map<Field, std::pair<std::set<Zone>, std::vector<WorkerDetails>>> field_zones;
		std::set<Field> fieldsWithMin;
		std::map<Field, int> field_count;
		std::map<Field, std::tuple<ProcessClass::Fitness, int, bool>> field_fitness;

		// Determine the best required workers by finding the workers with enough unique zoneIds per field
		for (auto workerIter = fitness_workers.begin(); workerIter != fitness_workers.end(); ++workerIter) {
			deterministicRandom()->randomShuffle(workerIter->second);
			auto fitness = std::get<0>(workerIter->first);
			auto used = std::get<1>(workerIter->first);

			if (fitness > requiredFitness || (fitness == requiredFitness && used > requiredUsed)) {
				break;
			}

			for (auto& worker : workerIter->second) {
				auto thisField = worker.interf.locality.get(field);
				auto& zones = field_zones[thisField];
				if (zones.first.insert(worker.interf.locality.zoneId()).second) {
					zones.second.push_back(worker);
					if (zones.first.size() == minPerField) {
						fieldsWithMin.insert(thisField);
					}
				}
				field_count[thisField]++;
				field_fitness.insert(
				    { thisField,
				      std::make_tuple(fitness, used, worker.interf.locality.dcId() == clusterControllerDcId) });
			}
			if (fieldsWithMin.size() >= minFields) {
				requiredFitness = fitness;
				requiredUsed = used;
			}
		}

		if (fieldsWithMin.size() < minFields) {
			throw no_more_servers();
		}

		std::set<Field> chosenFields;
		// If we cannot use all of the fields, use the fields which allow the best workers to be chosen
		if (fieldsWithMin.size() * minPerField > desired) {
			std::vector<std::tuple<ProcessClass::Fitness, int, bool, int, Field>> orderedFields;
			for (auto& it : fieldsWithMin) {
				auto& fitness = field_fitness[it];
				orderedFields.emplace_back(
				    std::get<0>(fitness), std::get<1>(fitness), std::get<2>(fitness), field_count[it], it);
			}
			std::sort(orderedFields.begin(), orderedFields.end());
			int totalFields = desired / minPerField;
			int maxCount = 0;
			for (int i = 0; i < orderedFields.size() && chosenFields.size() < totalFields; i++) {
				if (chosenFields.size() == totalFields - 1 && maxCount + std::get<3>(orderedFields[i]) < desired) {
					for (int j = i + 1; j < orderedFields.size(); j++) {
						if (maxCount + std::get<3>(orderedFields[j]) >= desired) {
							chosenFields.insert(std::get<4>(orderedFields[j]));
							break;
						}
					}
				}
				if (chosenFields.size() < totalFields) {
					maxCount += std::get<3>(orderedFields[i]);
					chosenFields.insert(std::get<4>(orderedFields[i]));
				}
			}
		} else {
			chosenFields = fieldsWithMin;
		}

		// Create a result set with fulfills the minField and minPerField requirements before adding more workers
		std::set<WorkerDetails> resultSet;
		for (auto& it : chosenFields) {
			auto& w = field_zones[it].second;
			for (int i = 0; i < minPerField; i++) {
				resultSet.insert(w[i]);
			}
		}

		// Continue adding workers to the result set until we reach the desired number of workers
		for (auto workerIter = fitness_workers.begin();
		     workerIter != fitness_workers.end() && resultSet.size() < desired;
		     ++workerIter) {
			auto fitness = std::get<0>(workerIter->first);
			auto used = std::get<1>(workerIter->first);

			if (fitness > requiredFitness || (fitness == requiredFitness && used > requiredUsed)) {
				break;
			}
			if (workerIter->second.size() + resultSet.size() <= desired) {
				for (auto& worker : workerIter->second) {
					if (chosenFields.count(worker.interf.locality.get(field))) {
						resultSet.insert(worker);
					}
				}
			} else {
				addWorkersByLowestField(field, desired, workerIter->second, resultSet);
			}
		}

		for (auto& result : resultSet) {
			id_used[result.interf.locality.processId()]++;
		}

		return std::vector<WorkerDetails>(resultSet.begin(), resultSet.end());
	}

	// Attempt to recruit TLogs without degraded processes and see if it improves the configuration
	std::vector<WorkerDetails> getWorkersForTlogsComplex(DatabaseConfiguration const& conf,
	                                                     int32_t desired,
	                                                     std::map<Optional<Standalone<StringRef>>, int>& id_used,
	                                                     StringRef field,
	                                                     int minFields,
	                                                     int minPerField,
	                                                     bool checkStable,
	                                                     const std::set<Optional<Key>>& dcIds,
	                                                     const std::vector<UID>& exclusionWorkerIds) {
		desired = std::max(desired, minFields * minPerField);
		std::map<Optional<Standalone<StringRef>>, int> withDegradedUsed = id_used;
		auto withDegraded = getWorkersForTlogsComplex(conf,
		                                              desired,
		                                              withDegradedUsed,
		                                              field,
		                                              minFields,
		                                              minPerField,
		                                              true,
		                                              checkStable,
		                                              dcIds,
		                                              exclusionWorkerIds);
		RoleFitness withDegradedFitness(withDegraded, ProcessClass::TLog, withDegradedUsed);
		ASSERT(withDegraded.size() <= desired);

		bool usedDegraded = false;
		for (auto& it : withDegraded) {
			if (it.degraded) {
				usedDegraded = true;
				break;
			}
		}

		if (!usedDegraded) {
			id_used = withDegradedUsed;
			return withDegraded;
		}

		try {
			std::map<Optional<Standalone<StringRef>>, int> withoutDegradedUsed = id_used;
			auto withoutDegraded = getWorkersForTlogsComplex(conf,
			                                                 desired,
			                                                 withoutDegradedUsed,
			                                                 field,
			                                                 minFields,
			                                                 minPerField,
			                                                 false,
			                                                 checkStable,
			                                                 dcIds,
			                                                 exclusionWorkerIds);
			RoleFitness withoutDegradedFitness(withoutDegraded, ProcessClass::TLog, withoutDegradedUsed);
			ASSERT(withoutDegraded.size() <= desired);

			if (withDegradedFitness < withoutDegradedFitness) {
				id_used = withDegradedUsed;
				return withDegraded;
			}
			id_used = withoutDegradedUsed;
			return withoutDegraded;
		} catch (Error& e) {
			if (e.code() != error_code_no_more_servers) {
				throw;
			}
			id_used = withDegradedUsed;
			return withDegraded;
		}
	}

	// A TLog recruitment method specialized for single, double, and triple configurations
	// It recruits processes from with unique zoneIds until it reaches the desired amount
	std::vector<WorkerDetails> getWorkersForTlogsSimple(DatabaseConfiguration const& conf,
	                                                    int32_t required,
	                                                    int32_t desired,
	                                                    std::map<Optional<Standalone<StringRef>>, int>& id_used,
	                                                    bool checkStable,
	                                                    const std::set<Optional<Key>>& dcIds,
	                                                    const std::vector<UID>& exclusionWorkerIds) {
		std::map<std::tuple<ProcessClass::Fitness, int, bool, bool, bool>, std::vector<WorkerDetails>> fitness_workers;

		// Go through all the workers to list all the workers that can be recruited.
		for (const auto& [worker_process_id, worker_info] : id_worker) {
			const auto& worker_details = worker_info.details;
			auto fitness = worker_details.processClass.machineClassFitness(ProcessClass::TLog);

			if (std::find(exclusionWorkerIds.begin(), exclusionWorkerIds.end(), worker_details.interf.id()) !=
			    exclusionWorkerIds.end()) {
				logWorkerUnavailable(SevInfo, id, "simple", "Worker is excluded", worker_details, fitness, dcIds);
				continue;
			}
			if (!workerAvailable(worker_info, checkStable)) {
				logWorkerUnavailable(SevInfo, id, "simple", "Worker is not available", worker_details, fitness, dcIds);
				continue;
			}
			if (!worker_details.recoveredDiskFiles) {
				logWorkerUnavailable(
				    SevInfo, id, "simple", "Worker disk file recovery unfinished", worker_details, fitness, dcIds);
				continue;
			}
			if (conf.isExcludedServer(worker_details.interf.addresses())) {
				logWorkerUnavailable(SevInfo,
				                     id,
				                     "simple",
				                     "Worker server is excluded from the cluster",
				                     worker_details,
				                     fitness,
				                     dcIds);
				continue;
			}
			if (isExcludedDegradedServer(worker_details.interf.addresses())) {
				logWorkerUnavailable(SevInfo,
				                     id,
				                     "simple",
				                     "Worker server is excluded from the cluster due to degradation",
				                     worker_details,
				                     fitness,
				                     dcIds);
				continue;
			}
			if (fitness == ProcessClass::NeverAssign) {
				logWorkerUnavailable(
				    SevDebug, id, "complex", "Worker's fitness is NeverAssign", worker_details, fitness, dcIds);
				continue;
			}
			if (!dcIds.empty() && dcIds.count(worker_details.interf.locality.dcId()) == 0) {
				logWorkerUnavailable(
				    SevDebug, id, "simple", "Worker is not in the target DC", worker_details, fitness, dcIds);
				continue;
			}

			// This worker is a candidate for TLog recruitment.
			bool inCCDC = worker_details.interf.locality.dcId() == clusterControllerDcId;
			// Prefer recruiting a TransactionClass non-degraded process over a LogClass degraded process
			if (worker_details.degraded) {
				fitness = std::max(fitness, ProcessClass::GoodFit);
			}

			fitness_workers[std::make_tuple(fitness,
			                                id_used[worker_process_id],
			                                worker_details.degraded,
			                                isLongLivedStateless(worker_process_id),
			                                inCCDC)]
			    .push_back(worker_details);
		}

		auto requiredFitness = ProcessClass::BestFit;
		int requiredUsed = 0;

		std::set<Optional<Standalone<StringRef>>> zones;
		std::set<WorkerDetails> resultSet;

		// Determine the best required workers by finding the workers with enough unique zoneIds
		for (auto workerIter = fitness_workers.begin(); workerIter != fitness_workers.end(); ++workerIter) {
			auto fitness = std::get<0>(workerIter->first);
			auto used = std::get<1>(workerIter->first);
			deterministicRandom()->randomShuffle(workerIter->second);
			for (auto& worker : workerIter->second) {
				if (!zones.count(worker.interf.locality.zoneId())) {
					zones.insert(worker.interf.locality.zoneId());
					resultSet.insert(worker);
					if (resultSet.size() == required) {
						break;
					}
				}
			}
			if (resultSet.size() == required) {
				requiredFitness = fitness;
				requiredUsed = used;
				break;
			}
		}

		if (resultSet.size() < required) {
			throw no_more_servers();
		}

		// Continue adding workers to the result set until we reach the desired number of workers
		for (auto workerIter = fitness_workers.begin();
		     workerIter != fitness_workers.end() && resultSet.size() < desired;
		     ++workerIter) {
			auto fitness = std::get<0>(workerIter->first);
			auto used = std::get<1>(workerIter->first);
			if (fitness > requiredFitness || (fitness == requiredFitness && used > requiredUsed)) {
				break;
			}
			if (workerIter->second.size() + resultSet.size() <= desired) {
				for (auto& worker : workerIter->second) {
					resultSet.insert(worker);
				}
			} else {
				addWorkersByLowestZone(desired, workerIter->second, resultSet);
			}
		}

		ASSERT(resultSet.size() >= required && resultSet.size() <= desired);

		for (auto& result : resultSet) {
			id_used[result.interf.locality.processId()]++;
		}

		return std::vector<WorkerDetails>(resultSet.begin(), resultSet.end());
	}

	// A backup method for TLog recruitment that is used for custom policies, but does a worse job
	// selecting the best workers.
	//   conf:        the database configuration.
	//   required:    the required number of TLog workers to select.
	//   desired:     the desired number of TLog workers to select.
	//   policy:      the TLog replication policy the selection needs to satisfy.
	//   id_used:     keep track of process IDs of selected workers.
	//   checkStable: when true, only select from workers that are considered as stable worker (not rebooted more than
	//                twice recently).
	//   dcIds:       the target data centers the workers are in. The selected workers must all be from these
	//                data centers:
	//   exclusionWorkerIds: the workers to be excluded from the selection.
	std::vector<WorkerDetails> getWorkersForTlogsBackup(
	    DatabaseConfiguration const& conf,
	    int32_t required,
	    int32_t desired,
	    Reference<IReplicationPolicy> const& policy,
	    std::map<Optional<Standalone<StringRef>>, int>& id_used,
	    bool checkStable = false,
	    const std::set<Optional<Key>>& dcIds = std::set<Optional<Key>>(),
	    const std::vector<UID>& exclusionWorkerIds = {}) {
		std::map<std::tuple<ProcessClass::Fitness, int, bool, bool>, std::vector<WorkerDetails>> fitness_workers;
		std::vector<WorkerDetails> results;
		Reference<LocalitySet> logServerSet = Reference<LocalitySet>(new LocalityMap<WorkerDetails>());
		LocalityMap<WorkerDetails>* logServerMap = (LocalityMap<WorkerDetails>*)logServerSet.getPtr();
		bool bCompleted = false;
		desired = std::max(required, desired);

		// Go through all the workers to list all the workers that can be recruited.
		for (const auto& [worker_process_id, worker_info] : id_worker) {
			const auto& worker_details = worker_info.details;
			auto fitness = worker_details.processClass.machineClassFitness(ProcessClass::TLog);

			if (std::find(exclusionWorkerIds.begin(), exclusionWorkerIds.end(), worker_details.interf.id()) !=
			    exclusionWorkerIds.end()) {
				logWorkerUnavailable(SevInfo, id, "deprecated", "Worker is excluded", worker_details, fitness, dcIds);
				continue;
			}
			if (!workerAvailable(worker_info, checkStable)) {
				logWorkerUnavailable(
				    SevInfo, id, "deprecated", "Worker is not available", worker_details, fitness, dcIds);
				continue;
			}
			if (!worker_details.recoveredDiskFiles) {
				logWorkerUnavailable(
				    SevInfo, id, "deprecated", "Worker disk file recovery unfinished", worker_details, fitness, dcIds);
				continue;
			}
			if (conf.isExcludedServer(worker_details.interf.addresses())) {
				logWorkerUnavailable(SevInfo,
				                     id,
				                     "deprecated",
				                     "Worker server is excluded from the cluster",
				                     worker_details,
				                     fitness,
				                     dcIds);
				continue;
			}
			if (isExcludedDegradedServer(worker_details.interf.addresses())) {
				logWorkerUnavailable(SevInfo,
				                     id,
				                     "deprecated",
				                     "Worker server is excluded from the cluster due to degradation",
				                     worker_details,
				                     fitness,
				                     dcIds);
				continue;
			}
			if (fitness == ProcessClass::NeverAssign) {
				logWorkerUnavailable(
				    SevDebug, id, "complex", "Worker's fitness is NeverAssign", worker_details, fitness, dcIds);
				continue;
			}
			if (!dcIds.empty() && dcIds.count(worker_details.interf.locality.dcId()) == 0) {
				logWorkerUnavailable(
				    SevDebug, id, "deprecated", "Worker is not in the target DC", worker_details, fitness, dcIds);
				continue;
			}

			// This worker is a candidate for TLog recruitment.
			bool inCCDC = worker_details.interf.locality.dcId() == clusterControllerDcId;
			// Prefer recruiting a TransactionClass non-degraded process over a LogClass degraded process
			if (worker_details.degraded) {
				fitness = std::max(fitness, ProcessClass::GoodFit);
			}

			fitness_workers[std::make_tuple(fitness, id_used[worker_process_id], worker_details.degraded, inCCDC)]
			    .push_back(worker_details);
		}

		auto requiredFitness = ProcessClass::BestFit;
		int requiredUsed = 0;
		bool requiredDegraded = false;
		bool requiredInCCDC = false;

		// Determine the minimum fitness and used necessary to fulfill the policy
		for (auto workerIter = fitness_workers.begin(); workerIter != fitness_workers.end(); ++workerIter) {
			auto fitness = std::get<0>(workerIter->first);
			auto used = std::get<1>(workerIter->first);
			if (fitness > requiredFitness || used > requiredUsed) {
				if (logServerSet->size() >= required && logServerSet->validate(policy)) {
					bCompleted = true;
					break;
				}
				requiredFitness = fitness;
				requiredUsed = used;
			}

			if (std::get<2>(workerIter->first)) {
				requiredDegraded = true;
			}
			if (std::get<3>(workerIter->first)) {
				requiredInCCDC = true;
			}
			for (auto& worker : workerIter->second) {
				logServerMap->add(worker.interf.locality, &worker);
			}
		}

		if (!bCompleted && !(logServerSet->size() >= required && logServerSet->validate(policy))) {
			std::vector<LocalityData> tLocalities;
			for (auto& object : logServerMap->getObjects()) {
				tLocalities.push_back(object->interf.locality);
			}

			logServerSet->clear();
			logServerSet.clear();
			throw no_more_servers();
		}

		// If we have less than the desired amount, return all of the processes we have
		if (logServerSet->size() <= desired) {
			for (auto& object : logServerMap->getObjects()) {
				results.push_back(*object);
			}
			for (auto& result : results) {
				id_used[result.interf.locality.processId()]++;
			}
			return results;
		}

		// If we have added any degraded processes, try and remove them to see if we can still
		// have the desired amount of processes
		if (requiredDegraded) {
			logServerMap->clear();
			for (auto workerIter = fitness_workers.begin(); workerIter != fitness_workers.end(); ++workerIter) {
				auto fitness = std::get<0>(workerIter->first);
				auto used = std::get<1>(workerIter->first);
				if (fitness > requiredFitness || (fitness == requiredFitness && used > requiredUsed)) {
					break;
				}
				auto addingDegraded = std::get<2>(workerIter->first);
				if (addingDegraded) {
					continue;
				}
				for (auto& worker : workerIter->second) {
					logServerMap->add(worker.interf.locality, &worker);
				}
			}
			if (logServerSet->size() >= desired && logServerSet->validate(policy)) {
				requiredDegraded = false;
			}
		}

		// If we have added any processes in the CC DC, try and remove them to see if we can still
		// have the desired amount of processes
		if (requiredInCCDC) {
			logServerMap->clear();
			for (auto workerIter = fitness_workers.begin(); workerIter != fitness_workers.end(); ++workerIter) {
				auto fitness = std::get<0>(workerIter->first);
				auto used = std::get<1>(workerIter->first);
				if (fitness > requiredFitness || (fitness == requiredFitness && used > requiredUsed)) {
					break;
				}
				auto addingDegraded = std::get<2>(workerIter->first);
				auto inCCDC = std::get<3>(workerIter->first);
				if (inCCDC || (!requiredDegraded && addingDegraded)) {
					continue;
				}
				for (auto& worker : workerIter->second) {
					logServerMap->add(worker.interf.locality, &worker);
				}
			}
			if (logServerSet->size() >= desired && logServerSet->validate(policy)) {
				requiredInCCDC = false;
			}
		}

		logServerMap->clear();
		for (auto workerIter = fitness_workers.begin(); workerIter != fitness_workers.end(); ++workerIter) {
			auto fitness = std::get<0>(workerIter->first);
			auto used = std::get<1>(workerIter->first);
			if (fitness > requiredFitness || (fitness == requiredFitness && used > requiredUsed)) {
				break;
			}
			auto addingDegraded = std::get<2>(workerIter->first);
			auto inCCDC = std::get<3>(workerIter->first);
			if ((!requiredInCCDC && inCCDC) || (!requiredDegraded && addingDegraded)) {
				continue;
			}
			for (auto& worker : workerIter->second) {
				logServerMap->add(worker.interf.locality, &worker);
			}
		}

		if (logServerSet->size() == desired) {
			for (auto& object : logServerMap->getObjects()) {
				results.push_back(*object);
			}
			for (auto& result : results) {
				id_used[result.interf.locality.processId()]++;
			}
			return results;
		}

		std::vector<LocalityEntry> bestSet;
		std::vector<LocalityData> tLocalities;

		// We have more than the desired number of processes, so use the policy engine to
		// pick a diverse subset of them
		bCompleted = findBestPolicySet(bestSet,
		                               logServerSet,
		                               policy,
		                               desired,
		                               SERVER_KNOBS->POLICY_RATING_TESTS,
		                               SERVER_KNOBS->POLICY_GENERATIONS);
		ASSERT(bCompleted);
		results.reserve(results.size() + bestSet.size());
		for (auto& entry : bestSet) {
			auto object = logServerMap->getObject(entry);
			ASSERT(object);
			results.push_back(*object);
			tLocalities.push_back(object->interf.locality);
		}
		for (auto& result : results) {
			id_used[result.interf.locality.processId()]++;
		}
		TraceEvent("GetTLogTeamDone")
		    .detail("Policy", policy->info())
		    .detail("Results", results.size())
		    .detail("Processes", logServerSet->size())
		    .detail("Workers", id_worker.size())
		    .detail("Required", required)
		    .detail("Desired", desired)
		    .detail("Fitness", requiredFitness)
		    .detail("Used", requiredUsed)
		    .detail("AddingDegraded", requiredDegraded)
		    .detail("InCCDC", requiredInCCDC)
		    .detail("BestCount", bestSet.size())
		    .detail("BestZones", ::describeZones(tLocalities))
		    .detail("BestDataHalls", ::describeDataHalls(tLocalities));
		return results;
	}

	// Selects the best method for TLog recruitment based on the specified policy
	std::vector<WorkerDetails> getWorkersForTlogs(DatabaseConfiguration const& conf,
	                                              int32_t required,
	                                              int32_t desired,
	                                              Reference<IReplicationPolicy> const& policy,
	                                              std::map<Optional<Standalone<StringRef>>, int>& id_used,
	                                              bool checkStable = false,
	                                              const std::set<Optional<Key>>& dcIds = std::set<Optional<Key>>(),
	                                              const std::vector<UID>& exclusionWorkerIds = {}) {
		desired = std::max(required, desired);
		bool useSimple = false;
		if (policy->name() == "Across") {
			PolicyAcross* pa1 = (PolicyAcross*)policy.getPtr();
			Reference<IReplicationPolicy> embedded = pa1->embeddedPolicy();
			if (embedded->name() == "Across") {
				PolicyAcross* pa2 = (PolicyAcross*)embedded.getPtr();
				if (pa2->attributeKey() == "zoneid" && pa2->embeddedPolicyName() == "One") {
					std::map<Optional<Standalone<StringRef>>, int> testUsed = id_used;

					auto workers = getWorkersForTlogsComplex(conf,
					                                         desired,
					                                         id_used,
					                                         pa1->attributeKey(),
					                                         pa1->getCount(),
					                                         pa2->getCount(),
					                                         checkStable,
					                                         dcIds,
					                                         exclusionWorkerIds);

					if (g_network->isSimulated()) {
						try {
							auto testWorkers = getWorkersForTlogsBackup(
							    conf, required, desired, policy, testUsed, checkStable, dcIds, exclusionWorkerIds);
							RoleFitness testFitness(testWorkers, ProcessClass::TLog, testUsed);
							RoleFitness fitness(workers, ProcessClass::TLog, id_used);

							std::map<Optional<Standalone<StringRef>>, int> field_count;
							std::set<Optional<Standalone<StringRef>>> zones;
							for (auto& worker : testWorkers) {
								if (!zones.count(worker.interf.locality.zoneId())) {
									field_count[worker.interf.locality.get(pa1->attributeKey())]++;
									zones.insert(worker.interf.locality.zoneId());
								}
							}
							// backup recruitment is not required to use degraded processes that have better fitness
							// so we cannot compare degraded between the two methods
							testFitness.degraded = fitness.degraded;

							int minField = 100;

							for (auto& f : field_count) {
								minField = std::min(minField, f.second);
							}

							if (fitness > testFitness && minField > 1) {
								for (auto& w : testWorkers) {
									TraceEvent("TestTLogs").detail("Interf", w.interf.address());
								}
								for (auto& w : workers) {
									TraceEvent("RealTLogs").detail("Interf", w.interf.address());
								}
								TraceEvent("FitnessCompare")
								    .detail("TestF", testFitness.toString())
								    .detail("RealF", fitness.toString());
								ASSERT(false);
							}
						} catch (Error& e) {
							ASSERT(false); // Simulation only validation should not throw errors
						}
					}

					return workers;
				}
			} else if (pa1->attributeKey() == "zoneid" && embedded->name() == "One") {
				ASSERT(pa1->getCount() == required);
				useSimple = true;
			}
		} else if (policy->name() == "One") {
			useSimple = true;
		}
		if (useSimple) {
			std::map<Optional<Standalone<StringRef>>, int> testUsed = id_used;

			auto workers =
			    getWorkersForTlogsSimple(conf, required, desired, id_used, checkStable, dcIds, exclusionWorkerIds);

			if (g_network->isSimulated()) {
				try {
					auto testWorkers = getWorkersForTlogsBackup(
					    conf, required, desired, policy, testUsed, checkStable, dcIds, exclusionWorkerIds);
					RoleFitness testFitness(testWorkers, ProcessClass::TLog, testUsed);
					RoleFitness fitness(workers, ProcessClass::TLog, id_used);
					// backup recruitment is not required to use degraded processes that have better fitness
					// so we cannot compare degraded between the two methods
					testFitness.degraded = fitness.degraded;

					if (fitness > testFitness) {
						for (auto& w : testWorkers) {
							TraceEvent("TestTLogs").detail("Interf", w.interf.address());
						}
						for (auto& w : workers) {
							TraceEvent("RealTLogs").detail("Interf", w.interf.address());
						}
						TraceEvent("FitnessCompare")
						    .detail("TestF", testFitness.toString())
						    .detail("RealF", fitness.toString());
						ASSERT(false);
					}
				} catch (Error& e) {
					ASSERT(false); // Simulation only validation should not throw errors
				}
			}
			return workers;
		}
		TraceEvent(g_network->isSimulated() ? SevError : SevWarnAlways, "PolicyEngineNotOptimized");
		return getWorkersForTlogsBackup(
		    conf, required, desired, policy, id_used, checkStable, dcIds, exclusionWorkerIds);
	}

	// FIXME: This logic will fallback unnecessarily when usable dcs > 1 because it does not check all combinations of
	// potential satellite locations
	std::vector<WorkerDetails> getWorkersForSatelliteLogs(const DatabaseConfiguration& conf,
	                                                      const RegionInfo& region,
	                                                      const RegionInfo& remoteRegion,
	                                                      std::map<Optional<Standalone<StringRef>>, int>& id_used,
	                                                      bool& satelliteFallback,
	                                                      bool checkStable = false) {
		int startDC = 0;
		loop {
			if (startDC > 0 && startDC >= region.satellites.size() + 1 -
			                                  (satelliteFallback ? region.satelliteTLogUsableDcsFallback
			                                                     : region.satelliteTLogUsableDcs)) {
				if (satelliteFallback || region.satelliteTLogUsableDcsFallback == 0) {
					throw no_more_servers();
				} else {
					if (!goodRecruitmentTime.isReady()) {
						throw operation_failed();
					}
					satelliteFallback = true;
					startDC = 0;
				}
			}

			try {
				bool remoteDCUsedAsSatellite = false;
				std::set<Optional<Key>> satelliteDCs;
				int32_t desiredSatelliteTLogs = 0;
				for (int s = startDC;
				     s < std::min<int>(startDC + (satelliteFallback ? region.satelliteTLogUsableDcsFallback
				                                                    : region.satelliteTLogUsableDcs),
				                       region.satellites.size());
				     s++) {
					satelliteDCs.insert(region.satellites[s].dcId);
					if (region.satellites[s].satelliteDesiredTLogCount == -1 || desiredSatelliteTLogs == -1) {
						desiredSatelliteTLogs = -1;
					} else {
						desiredSatelliteTLogs += region.satellites[s].satelliteDesiredTLogCount;
					}
					if (region.satellites[s].dcId == remoteRegion.dcId) {
						remoteDCUsedAsSatellite = true;
					}
				}
				std::vector<UID> exclusionWorkerIds;
				// FIXME: If remote DC is used as satellite then this logic only ensures that required number of remote
				// TLogs can be recruited. It does not balance the number of desired TLogs across the satellite and
				// remote sides.
				if (remoteDCUsedAsSatellite) {
					std::map<Optional<Standalone<StringRef>>, int> tmpIdUsed;
					auto remoteLogs = getWorkersForTlogs(conf,
					                                     conf.getRemoteTLogReplicationFactor(),
					                                     conf.getRemoteTLogReplicationFactor(),
					                                     conf.getRemoteTLogPolicy(),
					                                     tmpIdUsed,
					                                     false,
					                                     { remoteRegion.dcId },
					                                     {});
					std::transform(remoteLogs.begin(),
					               remoteLogs.end(),
					               std::back_inserter(exclusionWorkerIds),
					               [](const WorkerDetails& in) { return in.interf.id(); });
				}
				if (satelliteFallback) {
					return getWorkersForTlogs(conf,
					                          region.satelliteTLogReplicationFactorFallback,
					                          desiredSatelliteTLogs > 0 ? desiredSatelliteTLogs
					                                                    : conf.getDesiredSatelliteLogs(region.dcId) *
					                                                          region.satelliteTLogUsableDcsFallback /
					                                                          region.satelliteTLogUsableDcs,
					                          region.satelliteTLogPolicyFallback,
					                          id_used,
					                          checkStable,
					                          satelliteDCs,
					                          exclusionWorkerIds);
				} else {
					return getWorkersForTlogs(conf,
					                          region.satelliteTLogReplicationFactor,
					                          desiredSatelliteTLogs > 0 ? desiredSatelliteTLogs
					                                                    : conf.getDesiredSatelliteLogs(region.dcId),
					                          region.satelliteTLogPolicy,
					                          id_used,
					                          checkStable,
					                          satelliteDCs,
					                          exclusionWorkerIds);
				}
			} catch (Error& e) {
				if (e.code() != error_code_no_more_servers) {
					throw;
				}
			}

			startDC++;
		}
	}

	ProcessClass::Fitness getBestFitnessForRoleInDatacenter(ProcessClass::ClusterRole role) {
		ProcessClass::Fitness bestFitness = ProcessClass::NeverAssign;
		for (const auto& it : id_worker) {
			if (it.second.priorityInfo.isExcluded ||
			    it.second.details.interf.locality.dcId() != clusterControllerDcId) {
				continue;
			}
			bestFitness = std::min(bestFitness, it.second.details.processClass.machineClassFitness(role));
		}
		return bestFitness;
	}

	WorkerFitnessInfo getWorkerForRoleInDatacenter(Optional<Standalone<StringRef>> const& dcId,
	                                               ProcessClass::ClusterRole role,
	                                               ProcessClass::Fitness unacceptableFitness,
	                                               DatabaseConfiguration const& conf,
	                                               std::map<Optional<Standalone<StringRef>>, int>& id_used,
	                                               std::map<Optional<Standalone<StringRef>>, int> preferredSharing = {},
	                                               bool checkStable = false) {
		std::map<std::tuple<ProcessClass::Fitness, int, bool, int>, std::vector<WorkerDetails>> fitness_workers;

		for (auto& it : id_worker) {
			auto fitness = it.second.details.processClass.machineClassFitness(role);
			if (conf.isExcludedServer(it.second.details.interf.addresses()) ||
			    isExcludedDegradedServer(it.second.details.interf.addresses())) {
				fitness = std::max(fitness, ProcessClass::ExcludeFit);
			}
			if (workerAvailable(it.second, checkStable) && fitness < unacceptableFitness &&
			    it.second.details.interf.locality.dcId() == dcId) {
				auto sharing = preferredSharing.find(it.first);
				fitness_workers[std::make_tuple(fitness,
				                                id_used[it.first],
				                                isLongLivedStateless(it.first),
				                                sharing != preferredSharing.end() ? sharing->second : 1e6)]
				    .push_back(it.second.details);
			}
		}

		if (fitness_workers.size()) {
			auto worker = deterministicRandom()->randomChoice(fitness_workers.begin()->second);
			id_used[worker.interf.locality.processId()]++;
			return WorkerFitnessInfo(worker,
			                         std::max(ProcessClass::GoodFit, std::get<0>(fitness_workers.begin()->first)),
			                         std::get<1>(fitness_workers.begin()->first));
		}

		throw no_more_servers();
	}

	std::vector<WorkerDetails> getWorkersForRoleInDatacenter(
	    Optional<Standalone<StringRef>> const& dcId,
	    ProcessClass::ClusterRole role,
	    int amount,
	    DatabaseConfiguration const& conf,
	    std::map<Optional<Standalone<StringRef>>, int>& id_used,
	    std::map<Optional<Standalone<StringRef>>, int> preferredSharing = {},
	    Optional<WorkerFitnessInfo> minWorker = Optional<WorkerFitnessInfo>(),
	    bool checkStable = false) {
		std::map<std::tuple<ProcessClass::Fitness, int, bool, int>, std::vector<WorkerDetails>> fitness_workers;
		std::vector<WorkerDetails> results;
		if (minWorker.present()) {
			results.push_back(minWorker.get().worker);
		}
		if (amount <= results.size()) {
			return results;
		}

		for (auto& it : id_worker) {
			auto fitness = it.second.details.processClass.machineClassFitness(role);
			if (workerAvailable(it.second, checkStable) &&
			    !conf.isExcludedServer(it.second.details.interf.addresses()) &&
			    !isExcludedDegradedServer(it.second.details.interf.addresses()) &&
			    it.second.details.interf.locality.dcId() == dcId &&
			    (!minWorker.present() ||
			     (it.second.details.interf.id() != minWorker.get().worker.interf.id() &&
			      (fitness < minWorker.get().fitness ||
			       (fitness == minWorker.get().fitness && id_used[it.first] <= minWorker.get().used))))) {
				auto sharing = preferredSharing.find(it.first);
				fitness_workers[std::make_tuple(fitness,
				                                id_used[it.first],
				                                isLongLivedStateless(it.first),
				                                sharing != preferredSharing.end() ? sharing->second : 1e6)]
				    .push_back(it.second.details);
			}
		}

		for (auto& it : fitness_workers) {
			deterministicRandom()->randomShuffle(it.second);
			for (int i = 0; i < it.second.size(); i++) {
				results.push_back(it.second[i]);
				id_used[it.second[i].interf.locality.processId()]++;
				if (results.size() == amount)
					return results;
			}
		}

		return results;
	}

	// Allows the comparison of two different recruitments to determine which one is better
	// Tlog recruitment is different from all the other roles, in that it avoids degraded processes
	// And tried to avoid recruitment in the same DC as the cluster controller
	struct RoleFitness {
		ProcessClass::Fitness bestFit;
		ProcessClass::Fitness worstFit;
		ProcessClass::ClusterRole role;
		int count;
		int worstUsed = 1;
		bool degraded = false;

		RoleFitness(int bestFit, int worstFit, int count, ProcessClass::ClusterRole role)
		  : bestFit((ProcessClass::Fitness)bestFit), worstFit((ProcessClass::Fitness)worstFit), role(role),
		    count(count) {}

		RoleFitness(int fitness, int count, ProcessClass::ClusterRole role)
		  : bestFit((ProcessClass::Fitness)fitness), worstFit((ProcessClass::Fitness)fitness), role(role),
		    count(count) {}

		RoleFitness()
		  : bestFit(ProcessClass::NeverAssign), worstFit(ProcessClass::NeverAssign), role(ProcessClass::NoRole),
		    count(0) {}

		RoleFitness(const std::vector<WorkerDetails>& workers,
		            ProcessClass::ClusterRole role,
		            const std::map<Optional<Standalone<StringRef>>, int>& id_used)
		  : role(role) {
			// Every recruitment will attempt to recruit the preferred amount through GoodFit,
			// So a recruitment which only has BestFit is not better than one that has a GoodFit process
			worstFit = ProcessClass::GoodFit;
			degraded = false;
			bestFit = ProcessClass::NeverAssign;
			worstUsed = 1;
			for (auto& it : workers) {
				auto thisFit = it.processClass.machineClassFitness(role);
				auto thisUsed = id_used.find(it.interf.locality.processId());

				if (thisUsed == id_used.end()) {
					TraceEvent(SevError, "UsedNotFound").detail("ProcessId", it.interf.locality.processId().get());
					ASSERT(false);
				}
				if (thisUsed->second == 0) {
					TraceEvent(SevError, "UsedIsZero").detail("ProcessId", it.interf.locality.processId().get());
					ASSERT(false);
				}

				bestFit = std::min(bestFit, thisFit);

				if (thisFit > worstFit) {
					worstFit = thisFit;
					worstUsed = thisUsed->second;
				} else if (thisFit == worstFit) {
					worstUsed = std::max(worstUsed, thisUsed->second);
				}
				degraded = degraded || it.degraded;
			}

			count = workers.size();

			// degraded is only used for recruitment of tlogs
			if (role != ProcessClass::TLog) {
				degraded = false;
			}
		}

		bool operator<(RoleFitness const& r) const {
			if (worstFit != r.worstFit)
				return worstFit < r.worstFit;
			if (worstUsed != r.worstUsed)
				return worstUsed < r.worstUsed;
			if (count != r.count)
				return count > r.count;
			if (degraded != r.degraded)
				return r.degraded;
			// FIXME: TLog recruitment process does not guarantee the best fit is not worsened.
			if (role != ProcessClass::TLog && role != ProcessClass::LogRouter && bestFit != r.bestFit)
				return bestFit < r.bestFit;
			return false;
		}
		bool operator>(RoleFitness const& r) const { return r < *this; }
		bool operator<=(RoleFitness const& r) const { return !(*this > r); }
		bool operator>=(RoleFitness const& r) const { return !(*this < r); }

		bool betterCount(RoleFitness const& r) const {
			if (count > r.count)
				return true;
			if (worstFit != r.worstFit)
				return worstFit < r.worstFit;
			if (worstUsed != r.worstUsed)
				return worstUsed < r.worstUsed;
			if (degraded != r.degraded)
				return r.degraded;
			return false;
		}

		bool operator==(RoleFitness const& r) const {
			return worstFit == r.worstFit && worstUsed == r.worstUsed && bestFit == r.bestFit && count == r.count &&
			       degraded == r.degraded;
		}

		std::string toString() const { return format("%d %d %d %d %d", worstFit, worstUsed, count, degraded, bestFit); }
	};

	std::set<Optional<Standalone<StringRef>>> getDatacenters(DatabaseConfiguration const& conf,
	                                                         bool checkStable = false) {
		std::set<Optional<Standalone<StringRef>>> result;
		for (auto& it : id_worker)
			if (workerAvailable(it.second, checkStable) &&
			    !conf.isExcludedServer(it.second.details.interf.addresses()) &&
			    !isExcludedDegradedServer(it.second.details.interf.addresses()))
				result.insert(it.second.details.interf.locality.dcId());
		return result;
	}

	void updateKnownIds(std::map<Optional<Standalone<StringRef>>, int>* id_used) {
		(*id_used)[masterProcessId]++;
		(*id_used)[clusterControllerProcessId]++;
	}

	RecruitRemoteFromConfigurationReply findRemoteWorkersForConfiguration(
	    RecruitRemoteFromConfigurationRequest const& req) {
		RecruitRemoteFromConfigurationReply result;
		std::map<Optional<Standalone<StringRef>>, int> id_used;

		updateKnownIds(&id_used);

		if (req.dbgId.present()) {
			TraceEvent(SevDebug, "FindRemoteWorkersForConf", req.dbgId.get())
			    .detail("RemoteDcId", req.dcId)
			    .detail("Configuration", req.configuration.toString())
			    .detail("Policy", req.configuration.getRemoteTLogPolicy()->name());
		}

		std::set<Optional<Key>> remoteDC;
		remoteDC.insert(req.dcId);

		auto remoteLogs = getWorkersForTlogs(req.configuration,
		                                     req.configuration.getRemoteTLogReplicationFactor(),
		                                     req.configuration.getDesiredRemoteLogs(),
		                                     req.configuration.getRemoteTLogPolicy(),
		                                     id_used,
		                                     false,
		                                     remoteDC,
		                                     req.exclusionWorkerIds);
		for (int i = 0; i < remoteLogs.size(); i++) {
			result.remoteTLogs.push_back(remoteLogs[i].interf);
		}

		auto logRouters = getWorkersForRoleInDatacenter(
		    req.dcId, ProcessClass::LogRouter, req.logRouterCount, req.configuration, id_used);
		for (int i = 0; i < logRouters.size(); i++) {
			result.logRouters.push_back(logRouters[i].interf);
		}

		if (!goodRemoteRecruitmentTime.isReady() &&
		    ((RoleFitness(
		          SERVER_KNOBS->EXPECTED_TLOG_FITNESS, req.configuration.getDesiredRemoteLogs(), ProcessClass::TLog)
		          .betterCount(RoleFitness(remoteLogs, ProcessClass::TLog, id_used))) ||
		     (RoleFitness(SERVER_KNOBS->EXPECTED_LOG_ROUTER_FITNESS, req.logRouterCount, ProcessClass::LogRouter)
		          .betterCount(RoleFitness(logRouters, ProcessClass::LogRouter, id_used))))) {
			throw operation_failed();
		}

		if (req.dbgId.present()) {
			TraceEvent(SevDebug, "FindRemoteWorkersForConf_ReturnResult", req.dbgId.get())
			    .detail("RemoteDcId", req.dcId)
			    .detail("ResultRemoteLogs", result.remoteTLogs.size());
			result.dbgId = req.dbgId;
		}

		return result;
	}

	// Given datacenter ID, returns the primary and remote regions.
	std::pair<RegionInfo, RegionInfo> getPrimaryAndRemoteRegion(const std::vector<RegionInfo>& regions, Key dcId) {
		RegionInfo region;
		RegionInfo remoteRegion;
		for (const auto& r : regions) {
			if (r.dcId == dcId) {
				region = r;
			} else {
				remoteRegion = r;
			}
		}
		return std::make_pair(region, remoteRegion);
	}

	ErrorOr<RecruitFromConfigurationReply> findWorkersForConfigurationFromDC(RecruitFromConfigurationRequest const& req,
	                                                                         Optional<Key> dcId,
	                                                                         bool checkGoodRecruitment) {
		RecruitFromConfigurationReply result;
		std::map<Optional<Standalone<StringRef>>, int> id_used;
		updateKnownIds(&id_used);

		ASSERT(dcId.present());

		std::set<Optional<Key>> primaryDC;
		primaryDC.insert(dcId);
		result.dcId = dcId;

		auto [region, remoteRegion] = getPrimaryAndRemoteRegion(req.configuration.regions, dcId.get());

		if (req.recruitSeedServers) {
			auto primaryStorageServers =
			    getWorkersForSeedServers(req.configuration, req.configuration.storagePolicy, dcId);
			for (int i = 0; i < primaryStorageServers.size(); i++) {
				result.storageServers.push_back(primaryStorageServers[i].interf);
			}
		}

		auto tlogs = getWorkersForTlogs(req.configuration,
		                                req.configuration.tLogReplicationFactor,
		                                req.configuration.getDesiredLogs(),
		                                req.configuration.tLogPolicy,
		                                id_used,
		                                false,
		                                primaryDC);
		for (int i = 0; i < tlogs.size(); i++) {
			result.tLogs.push_back(tlogs[i].interf);
		}

		std::vector<WorkerDetails> satelliteLogs;
		if (region.satelliteTLogReplicationFactor > 0 && req.configuration.usableRegions > 1) {
			satelliteLogs =
			    getWorkersForSatelliteLogs(req.configuration, region, remoteRegion, id_used, result.satelliteFallback);
			for (int i = 0; i < satelliteLogs.size(); i++) {
				result.satelliteTLogs.push_back(satelliteLogs[i].interf);
			}
		}

		std::map<Optional<Standalone<StringRef>>, int> preferredSharing;
		auto first_commit_proxy = getWorkerForRoleInDatacenter(
		    dcId, ProcessClass::CommitProxy, ProcessClass::ExcludeFit, req.configuration, id_used, preferredSharing);
		preferredSharing[first_commit_proxy.worker.interf.locality.processId()] = 0;
		auto first_grv_proxy = getWorkerForRoleInDatacenter(
		    dcId, ProcessClass::GrvProxy, ProcessClass::ExcludeFit, req.configuration, id_used, preferredSharing);
		preferredSharing[first_grv_proxy.worker.interf.locality.processId()] = 1;
		auto first_resolver = getWorkerForRoleInDatacenter(
		    dcId, ProcessClass::Resolver, ProcessClass::ExcludeFit, req.configuration, id_used, preferredSharing);
		preferredSharing[first_resolver.worker.interf.locality.processId()] = 2;

		// If one of the first process recruitments is forced to share a process, allow all of next recruitments
		// to also share a process.
		auto maxUsed = std::max({ first_commit_proxy.used, first_grv_proxy.used, first_resolver.used });
		first_commit_proxy.used = maxUsed;
		first_grv_proxy.used = maxUsed;
		first_resolver.used = maxUsed;

		auto commit_proxies = getWorkersForRoleInDatacenter(dcId,
		                                                    ProcessClass::CommitProxy,
		                                                    req.configuration.getDesiredCommitProxies(),
		                                                    req.configuration,
		                                                    id_used,
		                                                    preferredSharing,
		                                                    first_commit_proxy);
		auto grv_proxies = getWorkersForRoleInDatacenter(dcId,
		                                                 ProcessClass::GrvProxy,
		                                                 req.configuration.getDesiredGrvProxies(),
		                                                 req.configuration,
		                                                 id_used,
		                                                 preferredSharing,
		                                                 first_grv_proxy);
		auto resolvers = getWorkersForRoleInDatacenter(dcId,
		                                               ProcessClass::Resolver,
		                                               req.configuration.getDesiredResolvers(),
		                                               req.configuration,
		                                               id_used,
		                                               preferredSharing,
		                                               first_resolver);
		for (int i = 0; i < commit_proxies.size(); i++)
			result.commitProxies.push_back(commit_proxies[i].interf);
		for (int i = 0; i < grv_proxies.size(); i++)
			result.grvProxies.push_back(grv_proxies[i].interf);
		for (int i = 0; i < resolvers.size(); i++)
			result.resolvers.push_back(resolvers[i].interf);

		if (req.maxOldLogRouters > 0) {
			if (tlogs.size() == 1) {
				result.oldLogRouters.push_back(tlogs[0].interf);
			} else {
				for (int i = 0; i < tlogs.size(); i++) {
					if (tlogs[i].interf.locality.processId() != clusterControllerProcessId) {
						result.oldLogRouters.push_back(tlogs[i].interf);
					}
				}
			}
		}

		if (req.configuration.backupWorkerEnabled) {
			const int nBackup = std::max<int>(
			    (req.configuration.desiredLogRouterCount > 0 ? req.configuration.desiredLogRouterCount : tlogs.size()),
			    req.maxOldLogRouters);
			auto backupWorkers =
			    getWorkersForRoleInDatacenter(dcId, ProcessClass::Backup, nBackup, req.configuration, id_used);
			std::transform(backupWorkers.begin(),
			               backupWorkers.end(),
			               std::back_inserter(result.backupWorkers),
			               [](const WorkerDetails& w) { return w.interf; });
		}

		if (!goodRecruitmentTime.isReady() && checkGoodRecruitment &&
		    (RoleFitness(SERVER_KNOBS->EXPECTED_TLOG_FITNESS, req.configuration.getDesiredLogs(), ProcessClass::TLog)
		         .betterCount(RoleFitness(tlogs, ProcessClass::TLog, id_used)) ||
		     (region.satelliteTLogReplicationFactor > 0 && req.configuration.usableRegions > 1 &&
		      RoleFitness(SERVER_KNOBS->EXPECTED_TLOG_FITNESS,
		                  req.configuration.getDesiredSatelliteLogs(dcId),
		                  ProcessClass::TLog)
		          .betterCount(RoleFitness(satelliteLogs, ProcessClass::TLog, id_used))) ||
		     RoleFitness(SERVER_KNOBS->EXPECTED_COMMIT_PROXY_FITNESS,
		                 req.configuration.getDesiredCommitProxies(),
		                 ProcessClass::CommitProxy)
		         .betterCount(RoleFitness(commit_proxies, ProcessClass::CommitProxy, id_used)) ||
		     RoleFitness(SERVER_KNOBS->EXPECTED_GRV_PROXY_FITNESS,
		                 req.configuration.getDesiredGrvProxies(),
		                 ProcessClass::GrvProxy)
		         .betterCount(RoleFitness(grv_proxies, ProcessClass::GrvProxy, id_used)) ||
		     RoleFitness(SERVER_KNOBS->EXPECTED_RESOLVER_FITNESS,
		                 req.configuration.getDesiredResolvers(),
		                 ProcessClass::Resolver)
		         .betterCount(RoleFitness(resolvers, ProcessClass::Resolver, id_used)))) {
			return operation_failed();
		}

		return result;
	}

	RecruitFromConfigurationReply findWorkersForConfigurationDispatch(RecruitFromConfigurationRequest const& req,
	                                                                  bool checkGoodRecruitment) {
		if (req.configuration.regions.size() > 1) {
			std::vector<RegionInfo> regions = req.configuration.regions;
			if (regions[0].priority == regions[1].priority && regions[1].dcId == clusterControllerDcId.get()) {
				TraceEvent("CCSwitchPrimaryDc", id)
				    .detail("CCDcId", clusterControllerDcId.get())
				    .detail("OldPrimaryDcId", regions[0].dcId)
				    .detail("NewPrimaryDcId", regions[1].dcId);
				std::swap(regions[0], regions[1]);
			}

			if (regions[1].dcId == clusterControllerDcId.get() &&
			    (!versionDifferenceUpdated || datacenterVersionDifference >= SERVER_KNOBS->MAX_VERSION_DIFFERENCE)) {
				if (regions[1].priority >= 0) {
					TraceEvent("CCSwitchPrimaryDcVersionDifference", id)
					    .detail("CCDcId", clusterControllerDcId.get())
					    .detail("OldPrimaryDcId", regions[0].dcId)
					    .detail("NewPrimaryDcId", regions[1].dcId);
					std::swap(regions[0], regions[1]);
				} else {
					TraceEvent(SevWarnAlways, "CCDcPriorityNegative")
					    .detail("DcId", regions[1].dcId)
					    .detail("Priority", regions[1].priority)
					    .detail("FindWorkersInDc", regions[0].dcId)
					    .detail("Warning", "Failover did not happen but CC is in remote DC");
				}
			}

			TraceEvent("CCFindWorkersForConfiguration", id)
			    .detail("CCDcId", clusterControllerDcId.get())
			    .detail("Region0DcId", regions[0].dcId)
			    .detail("Region1DcId", regions[1].dcId)
			    .detail("DatacenterVersionDifference", datacenterVersionDifference)
			    .detail("VersionDifferenceUpdated", versionDifferenceUpdated);

			bool setPrimaryDesired = false;
			try {
				auto reply = findWorkersForConfigurationFromDC(req, regions[0].dcId, checkGoodRecruitment);
				setPrimaryDesired = true;
				std::vector<Optional<Key>> dcPriority;
				dcPriority.push_back(regions[0].dcId);
				dcPriority.push_back(regions[1].dcId);
				desiredDcIds.set(dcPriority);
				if (reply.isError()) {
					throw reply.getError();
				} else if (regions[0].dcId == clusterControllerDcId.get()) {
					return reply.get();
				}
				TraceEvent(SevWarn, "CCRecruitmentFailed", id)
				    .detail("Reason", "Recruited Txn system and CC are in different DCs")
				    .detail("CCDcId", clusterControllerDcId.get())
				    .detail("RecruitedTxnSystemDcId", regions[0].dcId);
				throw no_more_servers();
			} catch (Error& e) {
				if (!goodRemoteRecruitmentTime.isReady() && regions[1].dcId != clusterControllerDcId.get() &&
				    checkGoodRecruitment) {
					throw operation_failed();
				}

				if (e.code() != error_code_no_more_servers || regions[1].priority < 0) {
					throw;
				}
				TraceEvent(SevWarn, "AttemptingRecruitmentInRemoteDc", id)
				    .error(e)
				    .detail("SetPrimaryDesired", setPrimaryDesired);
				auto reply = findWorkersForConfigurationFromDC(req, regions[1].dcId, checkGoodRecruitment);
				if (!setPrimaryDesired) {
					std::vector<Optional<Key>> dcPriority;
					dcPriority.push_back(regions[1].dcId);
					dcPriority.push_back(regions[0].dcId);
					desiredDcIds.set(dcPriority);
				}
				if (reply.isError()) {
					throw reply.getError();
				} else if (regions[1].dcId == clusterControllerDcId.get()) {
					return reply.get();
				}
				throw;
			}
		} else if (req.configuration.regions.size() == 1) {
			std::vector<Optional<Key>> dcPriority;
			dcPriority.push_back(req.configuration.regions[0].dcId);
			desiredDcIds.set(dcPriority);
			auto reply =
			    findWorkersForConfigurationFromDC(req, req.configuration.regions[0].dcId, checkGoodRecruitment);
			if (reply.isError()) {
				throw reply.getError();
			} else if (req.configuration.regions[0].dcId == clusterControllerDcId.get()) {
				return reply.get();
			}
			throw no_more_servers();
		} else {
			RecruitFromConfigurationReply result;
			std::map<Optional<Standalone<StringRef>>, int> id_used;
			updateKnownIds(&id_used);
			auto tlogs = getWorkersForTlogs(req.configuration,
			                                req.configuration.tLogReplicationFactor,
			                                req.configuration.getDesiredLogs(),
			                                req.configuration.tLogPolicy,
			                                id_used);
			for (int i = 0; i < tlogs.size(); i++) {
				result.tLogs.push_back(tlogs[i].interf);
			}

			if (req.maxOldLogRouters > 0) {
				if (tlogs.size() == 1) {
					result.oldLogRouters.push_back(tlogs[0].interf);
				} else {
					for (int i = 0; i < tlogs.size(); i++) {
						if (tlogs[i].interf.locality.processId() != clusterControllerProcessId) {
							result.oldLogRouters.push_back(tlogs[i].interf);
						}
					}
				}
			}

			if (req.recruitSeedServers) {
				auto primaryStorageServers =
				    getWorkersForSeedServers(req.configuration, req.configuration.storagePolicy);
				for (int i = 0; i < primaryStorageServers.size(); i++)
					result.storageServers.push_back(primaryStorageServers[i].interf);
			}

			auto datacenters = getDatacenters(req.configuration);

			std::tuple<RoleFitness, RoleFitness, RoleFitness> bestFitness;
			int numEquivalent = 1;
			Optional<Key> bestDC;

			for (auto dcId : datacenters) {
				try {
					// SOMEDAY: recruitment in other DCs besides the clusterControllerDcID will not account for the
					// processes used by the master and cluster controller properly.
					auto used = id_used;
					std::map<Optional<Standalone<StringRef>>, int> preferredSharing;
					auto first_commit_proxy = getWorkerForRoleInDatacenter(dcId,
					                                                       ProcessClass::CommitProxy,
					                                                       ProcessClass::ExcludeFit,
					                                                       req.configuration,
					                                                       used,
					                                                       preferredSharing);
					preferredSharing[first_commit_proxy.worker.interf.locality.processId()] = 0;
					auto first_grv_proxy = getWorkerForRoleInDatacenter(dcId,
					                                                    ProcessClass::GrvProxy,
					                                                    ProcessClass::ExcludeFit,
					                                                    req.configuration,
					                                                    used,
					                                                    preferredSharing);
					preferredSharing[first_grv_proxy.worker.interf.locality.processId()] = 1;
					auto first_resolver = getWorkerForRoleInDatacenter(dcId,
					                                                   ProcessClass::Resolver,
					                                                   ProcessClass::ExcludeFit,
					                                                   req.configuration,
					                                                   used,
					                                                   preferredSharing);
					preferredSharing[first_resolver.worker.interf.locality.processId()] = 2;

					// If one of the first process recruitments is forced to share a process, allow all of next
					// recruitments to also share a process.
					auto maxUsed = std::max({ first_commit_proxy.used, first_grv_proxy.used, first_resolver.used });
					first_commit_proxy.used = maxUsed;
					first_grv_proxy.used = maxUsed;
					first_resolver.used = maxUsed;

					auto commit_proxies = getWorkersForRoleInDatacenter(dcId,
					                                                    ProcessClass::CommitProxy,
					                                                    req.configuration.getDesiredCommitProxies(),
					                                                    req.configuration,
					                                                    used,
					                                                    preferredSharing,
					                                                    first_commit_proxy);

					auto grv_proxies = getWorkersForRoleInDatacenter(dcId,
					                                                 ProcessClass::GrvProxy,
					                                                 req.configuration.getDesiredGrvProxies(),
					                                                 req.configuration,
					                                                 used,
					                                                 preferredSharing,
					                                                 first_grv_proxy);

					auto resolvers = getWorkersForRoleInDatacenter(dcId,
					                                               ProcessClass::Resolver,
					                                               req.configuration.getDesiredResolvers(),
					                                               req.configuration,
					                                               used,
					                                               preferredSharing,
					                                               first_resolver);

					auto fitness = std::make_tuple(RoleFitness(commit_proxies, ProcessClass::CommitProxy, used),
					                               RoleFitness(grv_proxies, ProcessClass::GrvProxy, used),
					                               RoleFitness(resolvers, ProcessClass::Resolver, used));

					if (dcId == clusterControllerDcId) {
						bestFitness = fitness;
						bestDC = dcId;
						for (int i = 0; i < resolvers.size(); i++) {
							result.resolvers.push_back(resolvers[i].interf);
						}
						for (int i = 0; i < commit_proxies.size(); i++) {
							result.commitProxies.push_back(commit_proxies[i].interf);
						}
						for (int i = 0; i < grv_proxies.size(); i++) {
							result.grvProxies.push_back(grv_proxies[i].interf);
						}

						if (req.configuration.backupWorkerEnabled) {
							const int nBackup = std::max<int>(tlogs.size(), req.maxOldLogRouters);
							auto backupWorkers = getWorkersForRoleInDatacenter(
							    dcId, ProcessClass::Backup, nBackup, req.configuration, used);
							std::transform(backupWorkers.begin(),
							               backupWorkers.end(),
							               std::back_inserter(result.backupWorkers),
							               [](const WorkerDetails& w) { return w.interf; });
						}

						break;
					} else {
						if (fitness < bestFitness) {
							bestFitness = fitness;
							numEquivalent = 1;
							bestDC = dcId;
						} else if (fitness == bestFitness &&
						           deterministicRandom()->random01() < 1.0 / ++numEquivalent) {
							bestDC = dcId;
						}
					}
				} catch (Error& e) {
					if (e.code() != error_code_no_more_servers) {
						throw;
					}
				}
			}

			if (bestDC != clusterControllerDcId) {
				TraceEvent("BestDCIsNotClusterDC").log();
				std::vector<Optional<Key>> dcPriority;
				dcPriority.push_back(bestDC);
				desiredDcIds.set(dcPriority);
				throw no_more_servers();
			}
			// If this cluster controller dies, do not prioritize recruiting the next one in the same DC
			desiredDcIds.set(std::vector<Optional<Key>>());
			TraceEvent("FindWorkersForConfig")
			    .detail("Replication", req.configuration.tLogReplicationFactor)
			    .detail("DesiredLogs", req.configuration.getDesiredLogs())
			    .detail("ActualLogs", result.tLogs.size())
			    .detail("DesiredCommitProxies", req.configuration.getDesiredCommitProxies())
			    .detail("ActualCommitProxies", result.commitProxies.size())
			    .detail("DesiredGrvProxies", req.configuration.getDesiredGrvProxies())
			    .detail("ActualGrvProxies", result.grvProxies.size())
			    .detail("DesiredResolvers", req.configuration.getDesiredResolvers())
			    .detail("ActualResolvers", result.resolvers.size());

			if (!goodRecruitmentTime.isReady() && checkGoodRecruitment &&
			    (RoleFitness(
			         SERVER_KNOBS->EXPECTED_TLOG_FITNESS, req.configuration.getDesiredLogs(), ProcessClass::TLog)
			         .betterCount(RoleFitness(tlogs, ProcessClass::TLog, id_used)) ||
			     RoleFitness(SERVER_KNOBS->EXPECTED_COMMIT_PROXY_FITNESS,
			                 req.configuration.getDesiredCommitProxies(),
			                 ProcessClass::CommitProxy)
			         .betterCount(std::get<0>(bestFitness)) ||
			     RoleFitness(SERVER_KNOBS->EXPECTED_GRV_PROXY_FITNESS,
			                 req.configuration.getDesiredGrvProxies(),
			                 ProcessClass::GrvProxy)
			         .betterCount(std::get<1>(bestFitness)) ||
			     RoleFitness(SERVER_KNOBS->EXPECTED_RESOLVER_FITNESS,
			                 req.configuration.getDesiredResolvers(),
			                 ProcessClass::Resolver)
			         .betterCount(std::get<2>(bestFitness)))) {
				throw operation_failed();
			}

			return result;
		}
	}

	void updateIdUsed(const std::vector<WorkerInterface>& workers,
	                  std::map<Optional<Standalone<StringRef>>, int>& id_used) {
		for (auto& it : workers) {
			id_used[it.locality.processId()]++;
		}
	}

	void compareWorkers(const DatabaseConfiguration& conf,
	                    const std::vector<WorkerInterface>& first,
	                    std::map<Optional<Standalone<StringRef>>, int>& firstUsed,
	                    const std::vector<WorkerInterface>& second,
	                    std::map<Optional<Standalone<StringRef>>, int>& secondUsed,
	                    ProcessClass::ClusterRole role,
	                    std::string description) {
		std::vector<WorkerDetails> firstDetails;
		for (auto& it : first) {
			auto w = id_worker.find(it.locality.processId());
			ASSERT(w != id_worker.end());
			ASSERT(!conf.isExcludedServer(w->second.details.interf.addresses()));
			firstDetails.push_back(w->second.details);
			//TraceEvent("CompareAddressesFirst").detail(description.c_str(), w->second.details.interf.address());
		}
		RoleFitness firstFitness(firstDetails, role, firstUsed);

		std::vector<WorkerDetails> secondDetails;
		for (auto& it : second) {
			auto w = id_worker.find(it.locality.processId());
			ASSERT(w != id_worker.end());
			ASSERT(!conf.isExcludedServer(w->second.details.interf.addresses()));
			secondDetails.push_back(w->second.details);
			//TraceEvent("CompareAddressesSecond").detail(description.c_str(), w->second.details.interf.address());
		}
		RoleFitness secondFitness(secondDetails, role, secondUsed);

		if (!(firstFitness == secondFitness)) {
			TraceEvent(SevError, "NonDeterministicRecruitment")
			    .detail("FirstFitness", firstFitness.toString())
			    .detail("SecondFitness", secondFitness.toString())
			    .detail("ClusterRole", role);
		}
	}

	RecruitFromConfigurationReply findWorkersForConfiguration(RecruitFromConfigurationRequest const& req) {
		RecruitFromConfigurationReply rep = findWorkersForConfigurationDispatch(req, true);
		if (g_network->isSimulated()) {
			try {
				// FIXME: The logic to pick a satellite in a remote region is not
				// deterministic and can therefore break this nondeterminism check.
				// Since satellites will generally be in the primary region,
				// disable the determinism check for remote region satellites.
				bool remoteDCUsedAsSatellite = false;
				if (req.configuration.regions.size() > 1) {
					auto [region, remoteRegion] =
					    getPrimaryAndRemoteRegion(req.configuration.regions, req.configuration.regions[0].dcId);
					for (const auto& satellite : region.satellites) {
						if (satellite.dcId == remoteRegion.dcId) {
							remoteDCUsedAsSatellite = true;
						}
					}
				}
				if (!remoteDCUsedAsSatellite) {
					RecruitFromConfigurationReply compare = findWorkersForConfigurationDispatch(req, false);

					std::map<Optional<Standalone<StringRef>>, int> firstUsed;
					std::map<Optional<Standalone<StringRef>>, int> secondUsed;
					updateKnownIds(&firstUsed);
					updateKnownIds(&secondUsed);

					// auto mworker = id_worker.find(masterProcessId);
					//TraceEvent("CompareAddressesMaster")
					//    .detail("Master",
					//            mworker != id_worker.end() ? mworker->second.details.interf.address() :
					//            NetworkAddress());

					updateIdUsed(rep.tLogs, firstUsed);
					updateIdUsed(compare.tLogs, secondUsed);
					compareWorkers(
					    req.configuration, rep.tLogs, firstUsed, compare.tLogs, secondUsed, ProcessClass::TLog, "TLog");
					updateIdUsed(rep.satelliteTLogs, firstUsed);
					updateIdUsed(compare.satelliteTLogs, secondUsed);
					compareWorkers(req.configuration,
					               rep.satelliteTLogs,
					               firstUsed,
					               compare.satelliteTLogs,
					               secondUsed,
					               ProcessClass::TLog,
					               "Satellite");
					updateIdUsed(rep.commitProxies, firstUsed);
					updateIdUsed(compare.commitProxies, secondUsed);
					updateIdUsed(rep.grvProxies, firstUsed);
					updateIdUsed(compare.grvProxies, secondUsed);
					updateIdUsed(rep.resolvers, firstUsed);
					updateIdUsed(compare.resolvers, secondUsed);
					compareWorkers(req.configuration,
					               rep.commitProxies,
					               firstUsed,
					               compare.commitProxies,
					               secondUsed,
					               ProcessClass::CommitProxy,
					               "CommitProxy");
					compareWorkers(req.configuration,
					               rep.grvProxies,
					               firstUsed,
					               compare.grvProxies,
					               secondUsed,
					               ProcessClass::GrvProxy,
					               "GrvProxy");
					compareWorkers(req.configuration,
					               rep.resolvers,
					               firstUsed,
					               compare.resolvers,
					               secondUsed,
					               ProcessClass::Resolver,
					               "Resolver");
					updateIdUsed(rep.backupWorkers, firstUsed);
					updateIdUsed(compare.backupWorkers, secondUsed);
					compareWorkers(req.configuration,
					               rep.backupWorkers,
					               firstUsed,
					               compare.backupWorkers,
					               secondUsed,
					               ProcessClass::Backup,
					               "Backup");
				}
			} catch (Error& e) {
				ASSERT(false); // Simulation only validation should not throw errors
			}
		}
		return rep;
	}

	// Check if txn system is recruited successfully in each region
	void checkRegions(const std::vector<RegionInfo>& regions) {
		if (desiredDcIds.get().present() && desiredDcIds.get().get().size() == 2 &&
		    desiredDcIds.get().get()[0].get() == regions[0].dcId &&
		    desiredDcIds.get().get()[1].get() == regions[1].dcId) {
			return;
		}

		try {
			std::map<Optional<Standalone<StringRef>>, int> id_used;
			getWorkerForRoleInDatacenter(regions[0].dcId,
			                             ProcessClass::ClusterController,
			                             ProcessClass::ExcludeFit,
			                             db.config,
			                             id_used,
			                             {},
			                             true);
			getWorkerForRoleInDatacenter(
			    regions[0].dcId, ProcessClass::Master, ProcessClass::ExcludeFit, db.config, id_used, {}, true);

			std::set<Optional<Key>> primaryDC;
			primaryDC.insert(regions[0].dcId);
			getWorkersForTlogs(db.config,
			                   db.config.tLogReplicationFactor,
			                   db.config.getDesiredLogs(),
			                   db.config.tLogPolicy,
			                   id_used,
			                   true,
			                   primaryDC);
			if (regions[0].satelliteTLogReplicationFactor > 0 && db.config.usableRegions > 1) {
				bool satelliteFallback = false;
				getWorkersForSatelliteLogs(db.config, regions[0], regions[1], id_used, satelliteFallback, true);
			}

			getWorkerForRoleInDatacenter(
			    regions[0].dcId, ProcessClass::Resolver, ProcessClass::ExcludeFit, db.config, id_used, {}, true);
			getWorkerForRoleInDatacenter(
			    regions[0].dcId, ProcessClass::CommitProxy, ProcessClass::ExcludeFit, db.config, id_used, {}, true);
			getWorkerForRoleInDatacenter(
			    regions[0].dcId, ProcessClass::GrvProxy, ProcessClass::ExcludeFit, db.config, id_used, {}, true);

			std::vector<Optional<Key>> dcPriority;
			dcPriority.push_back(regions[0].dcId);
			dcPriority.push_back(regions[1].dcId);
			desiredDcIds.set(dcPriority);
		} catch (Error& e) {
			if (e.code() != error_code_no_more_servers) {
				throw;
			}
		}
	}

	void checkRecoveryStalled() {
		if ((db.serverInfo->get().recoveryState == RecoveryState::RECRUITING ||
		     db.serverInfo->get().recoveryState == RecoveryState::ACCEPTING_COMMITS ||
		     db.serverInfo->get().recoveryState == RecoveryState::ALL_LOGS_RECRUITED) &&
		    db.recoveryStalled) {
			if (db.config.regions.size() > 1) {
				auto regions = db.config.regions;
				if (clusterControllerDcId.get() == regions[0].dcId && regions[1].priority >= 0) {
					std::swap(regions[0], regions[1]);
				}
				ASSERT(regions[1].priority < 0 || clusterControllerDcId.get() == regions[1].dcId);
				checkRegions(regions);
			}
		}
	}

	void updateIdUsed(const std::vector<WorkerDetails>& workers,
	                  std::map<Optional<Standalone<StringRef>>, int>& id_used) {
		for (auto& it : workers) {
			id_used[it.interf.locality.processId()]++;
		}
	}

	// FIXME: determine when to fail the cluster controller when a primaryDC has not been set

	// This function returns true when the cluster controller determines it is worth forcing
	// a cluster recovery in order to change the recruited processes in the transaction subsystem.
	bool betterMasterExists() {
		const ServerDBInfo dbi = db.serverInfo->get();

		if (dbi.recoveryState < RecoveryState::ACCEPTING_COMMITS) {
			return false;
		}

		// Do not trigger better master exists if the cluster controller is excluded, since the master will change
		// anyways once the cluster controller is moved
		if (id_worker[clusterControllerProcessId].priorityInfo.isExcluded) {
			TraceEvent("NewRecruitmentIsWorse", id).detail("Reason", "ClusterControllerExcluded");
			return false;
		}

		if (db.config.regions.size() > 1 && db.config.regions[0].priority > db.config.regions[1].priority &&
		    db.config.regions[0].dcId != clusterControllerDcId.get() && versionDifferenceUpdated &&
		    datacenterVersionDifference < SERVER_KNOBS->MAX_VERSION_DIFFERENCE && remoteDCIsHealthy()) {
			checkRegions(db.config.regions);
		}

		// Get master process
		auto masterWorker = id_worker.find(dbi.master.locality.processId());
		if (masterWorker == id_worker.end()) {
			TraceEvent("NewRecruitmentIsWorse", id)
			    .detail("Reason", "CannotFindMaster")
			    .detail("ProcessID", dbi.master.locality.processId());
			return false;
		}

		// Get tlog processes
		std::vector<WorkerDetails> tlogs;
		std::vector<WorkerDetails> remote_tlogs;
		std::vector<WorkerDetails> satellite_tlogs;
		std::vector<WorkerDetails> log_routers;
		std::set<NetworkAddress> logRouterAddresses;
		std::vector<WorkerDetails> backup_workers;
		std::set<NetworkAddress> backup_addresses;

		for (auto& logSet : dbi.logSystemConfig.tLogs) {
			for (auto& it : logSet.tLogs) {
				auto tlogWorker = id_worker.find(it.interf().filteredLocality.processId());
				if (tlogWorker == id_worker.end()) {
					TraceEvent("NewRecruitmentIsWorse", id)
					    .detail("Reason", "CannotFindTLog")
					    .detail("ProcessID", it.interf().filteredLocality.processId());
					return false;
				}
				if (tlogWorker->second.priorityInfo.isExcluded) {
					TraceEvent("BetterMasterExists", id)
					    .detail("Reason", "TLogExcluded")
					    .detail("ProcessID", it.interf().filteredLocality.processId());
					return true;
				}

				if (logSet.isLocal && logSet.locality == tagLocalitySatellite) {
					satellite_tlogs.push_back(tlogWorker->second.details);
				} else if (logSet.isLocal) {
					tlogs.push_back(tlogWorker->second.details);
				} else {
					remote_tlogs.push_back(tlogWorker->second.details);
				}
			}

			for (auto& it : logSet.logRouters) {
				auto tlogWorker = id_worker.find(it.interf().filteredLocality.processId());
				if (tlogWorker == id_worker.end()) {
					TraceEvent("NewRecruitmentIsWorse", id)
					    .detail("Reason", "CannotFindLogRouter")
					    .detail("ProcessID", it.interf().filteredLocality.processId());
					return false;
				}
				if (tlogWorker->second.priorityInfo.isExcluded) {
					TraceEvent("BetterMasterExists", id)
					    .detail("Reason", "LogRouterExcluded")
					    .detail("ProcessID", it.interf().filteredLocality.processId());
					return true;
				}
				if (!logRouterAddresses.count(tlogWorker->second.details.interf.address())) {
					logRouterAddresses.insert(tlogWorker->second.details.interf.address());
					log_routers.push_back(tlogWorker->second.details);
				}
			}

			for (const auto& worker : logSet.backupWorkers) {
				auto workerIt = id_worker.find(worker.interf().locality.processId());
				if (workerIt == id_worker.end()) {
					TraceEvent("NewRecruitmentIsWorse", id)
					    .detail("Reason", "CannotFindBackupWorker")
					    .detail("ProcessID", worker.interf().locality.processId());
					return false;
				}
				if (workerIt->second.priorityInfo.isExcluded) {
					TraceEvent("BetterMasterExists", id)
					    .detail("Reason", "BackupWorkerExcluded")
					    .detail("ProcessID", worker.interf().locality.processId());
					return true;
				}
				if (backup_addresses.count(workerIt->second.details.interf.address()) == 0) {
					backup_addresses.insert(workerIt->second.details.interf.address());
					backup_workers.push_back(workerIt->second.details);
				}
			}
		}

		// Get commit proxy classes
		std::vector<WorkerDetails> commitProxyClasses;
		for (auto& it : dbi.client.commitProxies) {
			auto commitProxyWorker = id_worker.find(it.processId);
			if (commitProxyWorker == id_worker.end()) {
				TraceEvent("NewRecruitmentIsWorse", id)
				    .detail("Reason", "CannotFindCommitProxy")
				    .detail("ProcessID", it.processId);
				return false;
			}
			if (commitProxyWorker->second.priorityInfo.isExcluded) {
				TraceEvent("BetterMasterExists", id)
				    .detail("Reason", "CommitProxyExcluded")
				    .detail("ProcessID", it.processId);
				return true;
			}
			commitProxyClasses.push_back(commitProxyWorker->second.details);
		}

		// Get grv proxy classes
		std::vector<WorkerDetails> grvProxyClasses;
		for (auto& it : dbi.client.grvProxies) {
			auto grvProxyWorker = id_worker.find(it.processId);
			if (grvProxyWorker == id_worker.end()) {
				TraceEvent("NewRecruitmentIsWorse", id)
				    .detail("Reason", "CannotFindGrvProxy")
				    .detail("ProcessID", it.processId);
				return false;
			}
			if (grvProxyWorker->second.priorityInfo.isExcluded) {
				TraceEvent("BetterMasterExists", id)
				    .detail("Reason", "GrvProxyExcluded")
				    .detail("ProcessID", it.processId);
				return true;
			}
			grvProxyClasses.push_back(grvProxyWorker->second.details);
		}

		// Get resolver classes
		std::vector<WorkerDetails> resolverClasses;
		for (auto& it : dbi.resolvers) {
			auto resolverWorker = id_worker.find(it.locality.processId());
			if (resolverWorker == id_worker.end()) {
				TraceEvent("NewRecruitmentIsWorse", id)
				    .detail("Reason", "CannotFindResolver")
				    .detail("ProcessID", it.locality.processId());
				return false;
			}
			if (resolverWorker->second.priorityInfo.isExcluded) {
				TraceEvent("BetterMasterExists", id)
				    .detail("Reason", "ResolverExcluded")
				    .detail("ProcessID", it.locality.processId());
				return true;
			}
			resolverClasses.push_back(resolverWorker->second.details);
		}

		// Check master fitness. Don't return false if master is excluded in case all the processes are excluded, we
		// still need master for recovery.
		ProcessClass::Fitness oldMasterFit =
		    masterWorker->second.details.processClass.machineClassFitness(ProcessClass::Master);
		if (db.config.isExcludedServer(dbi.master.addresses())) {
			oldMasterFit = std::max(oldMasterFit, ProcessClass::ExcludeFit);
		}

		std::map<Optional<Standalone<StringRef>>, int> id_used;
		std::map<Optional<Standalone<StringRef>>, int> old_id_used;
		id_used[clusterControllerProcessId]++;
		old_id_used[clusterControllerProcessId]++;
		WorkerFitnessInfo mworker = getWorkerForRoleInDatacenter(
		    clusterControllerDcId, ProcessClass::Master, ProcessClass::NeverAssign, db.config, id_used, {}, true);
		auto newMasterFit = mworker.worker.processClass.machineClassFitness(ProcessClass::Master);
		if (db.config.isExcludedServer(mworker.worker.interf.addresses())) {
			newMasterFit = std::max(newMasterFit, ProcessClass::ExcludeFit);
		}

		old_id_used[masterWorker->first]++;
		if (oldMasterFit < newMasterFit) {
			TraceEvent("NewRecruitmentIsWorse", id)
			    .detail("OldMasterFit", oldMasterFit)
			    .detail("NewMasterFit", newMasterFit)
			    .detail("OldIsCC", dbi.master.locality.processId() == clusterControllerProcessId)
			    .detail("NewIsCC", mworker.worker.interf.locality.processId() == clusterControllerProcessId);
			;
			return false;
		}
		if (oldMasterFit > newMasterFit || (dbi.master.locality.processId() == clusterControllerProcessId &&
		                                    mworker.worker.interf.locality.processId() != clusterControllerProcessId)) {
			TraceEvent("BetterMasterExists", id)
			    .detail("OldMasterFit", oldMasterFit)
			    .detail("NewMasterFit", newMasterFit)
			    .detail("OldIsCC", dbi.master.locality.processId() == clusterControllerProcessId)
			    .detail("NewIsCC", mworker.worker.interf.locality.processId() == clusterControllerProcessId);
			return true;
		}

		std::set<Optional<Key>> primaryDC;
		std::set<Optional<Key>> remoteDC;

		RegionInfo region;
		RegionInfo remoteRegion;
		if (db.config.regions.size()) {
			primaryDC.insert(clusterControllerDcId);
			for (auto& r : db.config.regions) {
				if (r.dcId != clusterControllerDcId.get()) {
					ASSERT(remoteDC.empty());
					remoteDC.insert(r.dcId);
					remoteRegion = r;
				} else {
					ASSERT(region.dcId == StringRef());
					region = r;
				}
			}
		}

		// Check tLog fitness
		updateIdUsed(tlogs, old_id_used);
		RoleFitness oldTLogFit(tlogs, ProcessClass::TLog, old_id_used);
		auto newTLogs = getWorkersForTlogs(db.config,
		                                   db.config.tLogReplicationFactor,
		                                   db.config.getDesiredLogs(),
		                                   db.config.tLogPolicy,
		                                   id_used,
		                                   true,
		                                   primaryDC);
		RoleFitness newTLogFit(newTLogs, ProcessClass::TLog, id_used);

		bool oldSatelliteFallback = false;

		if (region.satelliteTLogPolicyFallback.isValid()) {
			for (auto& logSet : dbi.logSystemConfig.tLogs) {
				if (region.satelliteTLogPolicy.isValid() && logSet.isLocal && logSet.locality == tagLocalitySatellite) {
					oldSatelliteFallback = logSet.tLogPolicy->info() != region.satelliteTLogPolicy->info();
					ASSERT(!oldSatelliteFallback ||
					       (region.satelliteTLogPolicyFallback.isValid() &&
					        logSet.tLogPolicy->info() == region.satelliteTLogPolicyFallback->info()));
					break;
				}
			}
		}

		updateIdUsed(satellite_tlogs, old_id_used);
		RoleFitness oldSatelliteTLogFit(satellite_tlogs, ProcessClass::TLog, old_id_used);
		bool newSatelliteFallback = false;
		auto newSatelliteTLogs = satellite_tlogs;
		RoleFitness newSatelliteTLogFit = oldSatelliteTLogFit;
		if (region.satelliteTLogReplicationFactor > 0 && db.config.usableRegions > 1) {
			newSatelliteTLogs =
			    getWorkersForSatelliteLogs(db.config, region, remoteRegion, id_used, newSatelliteFallback, true);
			newSatelliteTLogFit = RoleFitness(newSatelliteTLogs, ProcessClass::TLog, id_used);
		}

		std::map<Optional<Key>, int32_t> satellite_priority;
		for (auto& r : region.satellites) {
			satellite_priority[r.dcId] = r.priority;
		}

		int32_t oldSatelliteRegionFit = std::numeric_limits<int32_t>::max();
		for (auto& it : satellite_tlogs) {
			if (satellite_priority.count(it.interf.locality.dcId())) {
				oldSatelliteRegionFit = std::min(oldSatelliteRegionFit, satellite_priority[it.interf.locality.dcId()]);
			} else {
				oldSatelliteRegionFit = -1;
			}
		}

		int32_t newSatelliteRegionFit = std::numeric_limits<int32_t>::max();
		for (auto& it : newSatelliteTLogs) {
			if (satellite_priority.count(it.interf.locality.dcId())) {
				newSatelliteRegionFit = std::min(newSatelliteRegionFit, satellite_priority[it.interf.locality.dcId()]);
			} else {
				newSatelliteRegionFit = -1;
			}
		}

		if (oldSatelliteFallback && !newSatelliteFallback) {
			TraceEvent("BetterMasterExists", id)
			    .detail("OldSatelliteFallback", oldSatelliteFallback)
			    .detail("NewSatelliteFallback", newSatelliteFallback);
			return true;
		}
		if (!oldSatelliteFallback && newSatelliteFallback) {
			TraceEvent("NewRecruitmentIsWorse", id)
			    .detail("OldSatelliteFallback", oldSatelliteFallback)
			    .detail("NewSatelliteFallback", newSatelliteFallback);
			return false;
		}

		if (oldSatelliteRegionFit < newSatelliteRegionFit) {
			TraceEvent("BetterMasterExists", id)
			    .detail("OldSatelliteRegionFit", oldSatelliteRegionFit)
			    .detail("NewSatelliteRegionFit", newSatelliteRegionFit);
			return true;
		}
		if (oldSatelliteRegionFit > newSatelliteRegionFit) {
			TraceEvent("NewRecruitmentIsWorse", id)
			    .detail("OldSatelliteRegionFit", oldSatelliteRegionFit)
			    .detail("NewSatelliteRegionFit", newSatelliteRegionFit);
			return false;
		}

		updateIdUsed(remote_tlogs, old_id_used);
		RoleFitness oldRemoteTLogFit(remote_tlogs, ProcessClass::TLog, old_id_used);
		std::vector<UID> exclusionWorkerIds;
		auto fn = [](const WorkerDetails& in) { return in.interf.id(); };
		std::transform(newTLogs.begin(), newTLogs.end(), std::back_inserter(exclusionWorkerIds), fn);
		std::transform(newSatelliteTLogs.begin(), newSatelliteTLogs.end(), std::back_inserter(exclusionWorkerIds), fn);
		RoleFitness newRemoteTLogFit = oldRemoteTLogFit;
		if (db.config.usableRegions > 1 && (dbi.recoveryState == RecoveryState::ALL_LOGS_RECRUITED ||
		                                    dbi.recoveryState == RecoveryState::FULLY_RECOVERED)) {
			newRemoteTLogFit = RoleFitness(getWorkersForTlogs(db.config,
			                                                  db.config.getRemoteTLogReplicationFactor(),
			                                                  db.config.getDesiredRemoteLogs(),
			                                                  db.config.getRemoteTLogPolicy(),
			                                                  id_used,
			                                                  true,
			                                                  remoteDC,
			                                                  exclusionWorkerIds),
			                               ProcessClass::TLog,
			                               id_used);
		}
		int oldRouterCount =
		    oldTLogFit.count * std::max<int>(1, db.config.desiredLogRouterCount / std::max(1, oldTLogFit.count));
		int newRouterCount =
		    newTLogFit.count * std::max<int>(1, db.config.desiredLogRouterCount / std::max(1, newTLogFit.count));
		updateIdUsed(log_routers, old_id_used);
		RoleFitness oldLogRoutersFit(log_routers, ProcessClass::LogRouter, old_id_used);
		RoleFitness newLogRoutersFit = oldLogRoutersFit;
		if (db.config.usableRegions > 1 && dbi.recoveryState == RecoveryState::FULLY_RECOVERED) {
			newLogRoutersFit = RoleFitness(getWorkersForRoleInDatacenter(*remoteDC.begin(),
			                                                             ProcessClass::LogRouter,
			                                                             newRouterCount,
			                                                             db.config,
			                                                             id_used,
			                                                             {},
			                                                             Optional<WorkerFitnessInfo>(),
			                                                             true),
			                               ProcessClass::LogRouter,
			                               id_used);
		}

		if (oldLogRoutersFit.count < oldRouterCount) {
			oldLogRoutersFit.worstFit = ProcessClass::NeverAssign;
		}
		if (newLogRoutersFit.count < newRouterCount) {
			newLogRoutersFit.worstFit = ProcessClass::NeverAssign;
		}

		// Check proxy/grvProxy/resolver fitness
		updateIdUsed(commitProxyClasses, old_id_used);
		updateIdUsed(grvProxyClasses, old_id_used);
		updateIdUsed(resolverClasses, old_id_used);
		RoleFitness oldCommitProxyFit(commitProxyClasses, ProcessClass::CommitProxy, old_id_used);
		RoleFitness oldGrvProxyFit(grvProxyClasses, ProcessClass::GrvProxy, old_id_used);
		RoleFitness oldResolverFit(resolverClasses, ProcessClass::Resolver, old_id_used);

		std::map<Optional<Standalone<StringRef>>, int> preferredSharing;
		auto first_commit_proxy = getWorkerForRoleInDatacenter(clusterControllerDcId,
		                                                       ProcessClass::CommitProxy,
		                                                       ProcessClass::ExcludeFit,
		                                                       db.config,
		                                                       id_used,
		                                                       preferredSharing,
		                                                       true);
		preferredSharing[first_commit_proxy.worker.interf.locality.processId()] = 0;
		auto first_grv_proxy = getWorkerForRoleInDatacenter(clusterControllerDcId,
		                                                    ProcessClass::GrvProxy,
		                                                    ProcessClass::ExcludeFit,
		                                                    db.config,
		                                                    id_used,
		                                                    preferredSharing,
		                                                    true);
		preferredSharing[first_grv_proxy.worker.interf.locality.processId()] = 1;
		auto first_resolver = getWorkerForRoleInDatacenter(clusterControllerDcId,
		                                                   ProcessClass::Resolver,
		                                                   ProcessClass::ExcludeFit,
		                                                   db.config,
		                                                   id_used,
		                                                   preferredSharing,
		                                                   true);
		preferredSharing[first_resolver.worker.interf.locality.processId()] = 2;
		auto maxUsed = std::max({ first_commit_proxy.used, first_grv_proxy.used, first_resolver.used });
		first_commit_proxy.used = maxUsed;
		first_grv_proxy.used = maxUsed;
		first_resolver.used = maxUsed;
		auto commit_proxies = getWorkersForRoleInDatacenter(clusterControllerDcId,
		                                                    ProcessClass::CommitProxy,
		                                                    db.config.getDesiredCommitProxies(),
		                                                    db.config,
		                                                    id_used,
		                                                    preferredSharing,
		                                                    first_commit_proxy,
		                                                    true);
		auto grv_proxies = getWorkersForRoleInDatacenter(clusterControllerDcId,
		                                                 ProcessClass::GrvProxy,
		                                                 db.config.getDesiredGrvProxies(),
		                                                 db.config,
		                                                 id_used,
		                                                 preferredSharing,
		                                                 first_grv_proxy,
		                                                 true);
		auto resolvers = getWorkersForRoleInDatacenter(clusterControllerDcId,
		                                               ProcessClass::Resolver,
		                                               db.config.getDesiredResolvers(),
		                                               db.config,
		                                               id_used,
		                                               preferredSharing,
		                                               first_resolver,
		                                               true);

		RoleFitness newCommitProxyFit(commit_proxies, ProcessClass::CommitProxy, id_used);
		RoleFitness newGrvProxyFit(grv_proxies, ProcessClass::GrvProxy, id_used);
		RoleFitness newResolverFit(resolvers, ProcessClass::Resolver, id_used);

		// Check backup worker fitness
		updateIdUsed(backup_workers, old_id_used);
		RoleFitness oldBackupWorkersFit(backup_workers, ProcessClass::Backup, old_id_used);
		const int nBackup = backup_addresses.size();
		RoleFitness newBackupWorkersFit(getWorkersForRoleInDatacenter(clusterControllerDcId,
		                                                              ProcessClass::Backup,
		                                                              nBackup,
		                                                              db.config,
		                                                              id_used,
		                                                              {},
		                                                              Optional<WorkerFitnessInfo>(),
		                                                              true),
		                                ProcessClass::Backup,
		                                id_used);

		auto oldFit = std::make_tuple(oldTLogFit,
		                              oldSatelliteTLogFit,
		                              oldCommitProxyFit,
		                              oldGrvProxyFit,
		                              oldResolverFit,
		                              oldBackupWorkersFit,
		                              oldRemoteTLogFit,
		                              oldLogRoutersFit);
		auto newFit = std::make_tuple(newTLogFit,
		                              newSatelliteTLogFit,
		                              newCommitProxyFit,
		                              newGrvProxyFit,
		                              newResolverFit,
		                              newBackupWorkersFit,
		                              newRemoteTLogFit,
		                              newLogRoutersFit);

		if (oldFit > newFit) {
			TraceEvent("BetterMasterExists", id)
			    .detail("OldMasterFit", oldMasterFit)
			    .detail("NewMasterFit", newMasterFit)
			    .detail("OldTLogFit", oldTLogFit.toString())
			    .detail("NewTLogFit", newTLogFit.toString())
			    .detail("OldSatelliteFit", oldSatelliteTLogFit.toString())
			    .detail("NewSatelliteFit", newSatelliteTLogFit.toString())
			    .detail("OldCommitProxyFit", oldCommitProxyFit.toString())
			    .detail("NewCommitProxyFit", newCommitProxyFit.toString())
			    .detail("OldGrvProxyFit", oldGrvProxyFit.toString())
			    .detail("NewGrvProxyFit", newGrvProxyFit.toString())
			    .detail("OldResolverFit", oldResolverFit.toString())
			    .detail("NewResolverFit", newResolverFit.toString())
			    .detail("OldBackupWorkerFit", oldBackupWorkersFit.toString())
			    .detail("NewBackupWorkerFit", newBackupWorkersFit.toString())
			    .detail("OldRemoteFit", oldRemoteTLogFit.toString())
			    .detail("NewRemoteFit", newRemoteTLogFit.toString())
			    .detail("OldRouterFit", oldLogRoutersFit.toString())
			    .detail("NewRouterFit", newLogRoutersFit.toString())
			    .detail("OldSatelliteFallback", oldSatelliteFallback)
			    .detail("NewSatelliteFallback", newSatelliteFallback);
			return true;
		}

		if (oldFit < newFit) {
			TraceEvent("NewRecruitmentIsWorse", id)
			    .detail("OldMasterFit", oldMasterFit)
			    .detail("NewMasterFit", newMasterFit)
			    .detail("OldTLogFit", oldTLogFit.toString())
			    .detail("NewTLogFit", newTLogFit.toString())
			    .detail("OldSatelliteFit", oldSatelliteTLogFit.toString())
			    .detail("NewSatelliteFit", newSatelliteTLogFit.toString())
			    .detail("OldCommitProxyFit", oldCommitProxyFit.toString())
			    .detail("NewCommitProxyFit", newCommitProxyFit.toString())
			    .detail("OldGrvProxyFit", oldGrvProxyFit.toString())
			    .detail("NewGrvProxyFit", newGrvProxyFit.toString())
			    .detail("OldResolverFit", oldResolverFit.toString())
			    .detail("NewResolverFit", newResolverFit.toString())
			    .detail("OldBackupWorkerFit", oldBackupWorkersFit.toString())
			    .detail("NewBackupWorkerFit", newBackupWorkersFit.toString())
			    .detail("OldRemoteFit", oldRemoteTLogFit.toString())
			    .detail("NewRemoteFit", newRemoteTLogFit.toString())
			    .detail("OldRouterFit", oldLogRoutersFit.toString())
			    .detail("NewRouterFit", newLogRoutersFit.toString())
			    .detail("OldSatelliteFallback", oldSatelliteFallback)
			    .detail("NewSatelliteFallback", newSatelliteFallback);
		}
		return false;
	}

	// Returns true iff processId is currently being used
	// for any non-singleton role other than master
	bool isUsedNotMaster(Optional<Key> processId) const {
		ASSERT(masterProcessId.present());
		if (processId == masterProcessId)
			return false;

		auto& dbInfo = db.serverInfo->get();
		for (const auto& tlogset : dbInfo.logSystemConfig.tLogs) {
			for (const auto& tlog : tlogset.tLogs) {
				if (tlog.present() && tlog.interf().filteredLocality.processId() == processId)
					return true;
			}
		}
		for (const CommitProxyInterface& interf : dbInfo.client.commitProxies) {
			if (interf.processId == processId)
				return true;
		}
		for (const GrvProxyInterface& interf : dbInfo.client.grvProxies) {
			if (interf.processId == processId)
				return true;
		}
		for (const ResolverInterface& interf : dbInfo.resolvers) {
			if (interf.locality.processId() == processId)
				return true;
		}
		if (processId == clusterControllerProcessId)
			return true;

		return false;
	}

	// Returns true iff
	// - role is master, or
	// - role is a singleton AND worker's pid is being used for any non-singleton role
	bool onMasterIsBetter(const WorkerDetails& worker, ProcessClass::ClusterRole role) const {
		ASSERT(masterProcessId.present());
		const auto& pid = worker.interf.locality.processId();
		if ((role != ProcessClass::DataDistributor && role != ProcessClass::Ratekeeper &&
		     role != ProcessClass::BlobManager && role != ProcessClass::EncryptKeyProxy &&
		     role != ProcessClass::ConsistencyScan) ||
		    pid == masterProcessId.get()) {
			return false;
		}
		return isUsedNotMaster(pid);
	}

	// Returns a map of <pid, numRolesUsingPid> for all non-singleton roles
	std::map<Optional<Standalone<StringRef>>, int> getUsedIds() {
		std::map<Optional<Standalone<StringRef>>, int> idUsed;
		updateKnownIds(&idUsed);

		auto& dbInfo = db.serverInfo->get();
		for (const auto& tlogset : dbInfo.logSystemConfig.tLogs) {
			for (const auto& tlog : tlogset.tLogs) {
				if (tlog.present()) {
					idUsed[tlog.interf().filteredLocality.processId()]++;
				}
			}
		}

		for (const CommitProxyInterface& interf : dbInfo.client.commitProxies) {
			ASSERT(interf.processId.present());
			idUsed[interf.processId]++;
		}
		for (const GrvProxyInterface& interf : dbInfo.client.grvProxies) {
			ASSERT(interf.processId.present());
			idUsed[interf.processId]++;
		}
		for (const ResolverInterface& interf : dbInfo.resolvers) {
			ASSERT(interf.locality.processId().present());
			idUsed[interf.locality.processId()]++;
		}
		return idUsed;
	}

	// Updates work health signals in `workerHealth` based on `req`.
	void updateWorkerHealth(const UpdateWorkerHealthRequest& req) {
		std::string degradedPeersString;
		for (int i = 0; i < req.degradedPeers.size(); ++i) {
			degradedPeersString += (i == 0 ? "" : " ") + req.degradedPeers[i].toString();
		}
		TraceEvent("ClusterControllerUpdateWorkerHealth")
		    .detail("WorkerAddress", req.address)
		    .detail("DegradedPeers", degradedPeersString);

		double currentTime = now();

		// Current `workerHealth` doesn't have any information about the incoming worker. Add the worker into
		// `workerHealth`.
		if (workerHealth.find(req.address) == workerHealth.end()) {
			workerHealth[req.address] = {};
			for (const auto& degradedPeer : req.degradedPeers) {
				workerHealth[req.address].degradedPeers[degradedPeer] = { currentTime, currentTime };
			}

			return;
		}

		// The incoming worker already exists in `workerHealth`.

		auto& health = workerHealth[req.address];

		// Update the worker's degradedPeers.
		for (const auto& peer : req.degradedPeers) {
			auto it = health.degradedPeers.find(peer);
			if (it == health.degradedPeers.end()) {
				health.degradedPeers[peer] = { currentTime, currentTime };
				continue;
			}
			it->second.lastRefreshTime = currentTime;
		}
	}

	// Checks that if any worker or their degraded peers have recovered. If so, remove them from `workerHealth`.
	void updateRecoveredWorkers() {
		double currentTime = now();
		for (auto& [workerAddress, health] : workerHealth) {
			for (auto it = health.degradedPeers.begin(); it != health.degradedPeers.end();) {
				if (currentTime - it->second.lastRefreshTime > SERVER_KNOBS->CC_DEGRADED_LINK_EXPIRATION_INTERVAL) {
					TraceEvent("WorkerPeerHealthRecovered").detail("Worker", workerAddress).detail("Peer", it->first);
					health.degradedPeers.erase(it++);
				} else {
					++it;
				}
			}
		}

		for (auto it = workerHealth.begin(); it != workerHealth.end();) {
			if (it->second.degradedPeers.empty()) {
				TraceEvent("WorkerAllPeerHealthRecovered").detail("Worker", it->first);
				workerHealth.erase(it++);
			} else {
				++it;
			}
		}
	}

	struct DegradationInfo {
		std::unordered_set<NetworkAddress>
		    degradedServers; // The servers that the cluster controller is considered as degraded. The servers in this
		                     // list are not excluded unless they are added to `excludedDegradedServers`.

		bool degradedSatellite = false; // Indicates that the entire satellite DC is degraded.
	};
	// Returns a list of servers who are experiencing degraded links. These are candidates to perform exclusion. Note
	// that only one endpoint of a bad link will be included in this list.
	DegradationInfo getDegradationInfo() {
		updateRecoveredWorkers();

		// Build a map keyed by measured degraded peer. This map gives the info that who complains a particular server.
		std::unordered_map<NetworkAddress, std::unordered_set<NetworkAddress>> degradedLinkDst2Src;
		double currentTime = now();
		for (const auto& [server, health] : workerHealth) {
			for (const auto& [degradedPeer, times] : health.degradedPeers) {
				if (currentTime - times.startTime < SERVER_KNOBS->CC_MIN_DEGRADATION_INTERVAL) {
					// This degraded link is not long enough to be considered as degraded.
					continue;
				}
				degradedLinkDst2Src[degradedPeer].insert(server);
			}
		}

		// Sort degraded peers based on the number of workers complaining about it.
		std::vector<std::pair<int, NetworkAddress>> count2DegradedPeer;
		for (const auto& [degradedPeer, complainers] : degradedLinkDst2Src) {
			count2DegradedPeer.push_back({ complainers.size(), degradedPeer });
		}
		std::sort(count2DegradedPeer.begin(), count2DegradedPeer.end(), std::greater<>());

		// Go through all reported degraded peers by decreasing order of the number of complainers. For a particular
		// degraded peer, if a complainer has already be considered as degraded, we skip the current examine degraded
		// peer since there has been one endpoint on the link between degradedPeer and complainer considered as
		// degraded. This is to address the issue that both endpoints on a bad link may be considered as degraded
		// server.
		//
		// For example, if server A is already considered as a degraded server, and A complains B, we won't add B as
		// degraded since A is already considered as degraded.
		//
		// In the meantime, we also count the number of satellite workers got complained. If enough number of satellite
		// workers are degraded, this may indicates that the whole network between primary and satellite is bad.
		std::unordered_set<NetworkAddress> currentDegradedServers;
		int satelliteBadServerCount = 0;
		for (const auto& [complainerCount, badServer] : count2DegradedPeer) {
			for (const auto& complainer : degradedLinkDst2Src[badServer]) {
				if (currentDegradedServers.find(complainer) == currentDegradedServers.end()) {
					currentDegradedServers.insert(badServer);
					break;
				}
			}

			if (SERVER_KNOBS->CC_ENABLE_ENTIRE_SATELLITE_MONITORING &&
			    addressInDbAndPrimarySatelliteDc(badServer, db.serverInfo) &&
			    complainerCount >= SERVER_KNOBS->CC_SATELLITE_DEGRADATION_MIN_COMPLAINER) {
				++satelliteBadServerCount;
			}
		}

		// For degraded server that are complained by more than SERVER_KNOBS->CC_DEGRADED_PEER_DEGREE_TO_EXCLUDE, we
		// don't know if it is a hot server, or the network is bad. We remove from the returned degraded server list.
		DegradationInfo currentDegradationInfo;
		for (const auto& badServer : currentDegradedServers) {
			if (degradedLinkDst2Src[badServer].size() <= SERVER_KNOBS->CC_DEGRADED_PEER_DEGREE_TO_EXCLUDE) {
				currentDegradationInfo.degradedServers.insert(badServer);
			}
		}

		// If enough number of satellite workers are bad, we mark the entire satellite is bad. Note that this needs to
		// be used with caution (controlled by CC_ENABLE_ENTIRE_SATELLITE_MONITORING knob), since the slow workers may
		// also be caused by workload.
		if (satelliteBadServerCount >= SERVER_KNOBS->CC_SATELLITE_DEGRADATION_MIN_BAD_SERVER) {
			currentDegradationInfo.degradedSatellite = true;
		}
		return currentDegradationInfo;
	}

	// Whether the transaction system (in primary DC if in HA setting) contains degraded servers.
	bool transactionSystemContainsDegradedServers() {
		const ServerDBInfo dbi = db.serverInfo->get();
		for (const auto& excludedServer : degradationInfo.degradedServers) {
			if (dbi.master.addresses().contains(excludedServer)) {
				return true;
			}

			for (auto& logSet : dbi.logSystemConfig.tLogs) {
				if (!logSet.isLocal || logSet.locality == tagLocalitySatellite) {
					continue;
				}
				for (const auto& tlog : logSet.tLogs) {
					if (tlog.present() && tlog.interf().addresses().contains(excludedServer)) {
						return true;
					}
				}
			}

			for (auto& proxy : dbi.client.grvProxies) {
				if (proxy.addresses().contains(excludedServer)) {
					return true;
				}
			}

			for (auto& proxy : dbi.client.commitProxies) {
				if (proxy.addresses().contains(excludedServer)) {
					return true;
				}
			}

			for (auto& resolver : dbi.resolvers) {
				if (resolver.addresses().contains(excludedServer)) {
					return true;
				}
			}
		}

		return false;
	}

	// Whether transaction system in the remote DC, e.g. log router and tlogs in the remote DC, contains degraded
	// servers.
	bool remoteTransactionSystemContainsDegradedServers() {
		if (db.config.usableRegions <= 1) {
			return false;
		}

		for (const auto& excludedServer : degradationInfo.degradedServers) {
			if (addressInDbAndRemoteDc(excludedServer, db.serverInfo)) {
				return true;
			}
		}

		return false;
	}

	// Returns true if remote DC is healthy and can failover to.
	bool remoteDCIsHealthy() {
		// Ignore remote DC health if worker health monitor is disabled.
		if (!SERVER_KNOBS->CC_ENABLE_WORKER_HEALTH_MONITOR) {
			return true;
		}

		// When we just start, we ignore any remote DC health info since the current CC may be elected at wrong DC due
		// to that all the processes are still starting.
		if (machineStartTime() == 0) {
			return true;
		}

		if (now() - machineStartTime() < SERVER_KNOBS->INITIAL_UPDATE_CROSS_DC_INFO_DELAY) {
			return true;
		}

		// When remote DC health is not monitored, we may not know whether the remote is healthy or not. So return false
		// here to prevent failover.
		if (!remoteDCMonitorStarted) {
			return false;
		}

		return !remoteTransactionSystemContainsDegradedServers();
	}

	// Returns true when the cluster controller should trigger a recovery due to degraded servers used in the
	// transaction system in the primary data center.
	bool shouldTriggerRecoveryDueToDegradedServers() {
		if (degradationInfo.degradedServers.size() > SERVER_KNOBS->CC_MAX_EXCLUSION_DUE_TO_HEALTH) {
			return false;
		}

		if (db.serverInfo->get().recoveryState < RecoveryState::ACCEPTING_COMMITS) {
			return false;
		}

		// Do not trigger recovery if the cluster controller is excluded, since the master will change
		// anyways once the cluster controller is moved
		if (id_worker[clusterControllerProcessId].priorityInfo.isExcluded) {
			return false;
		}

		return transactionSystemContainsDegradedServers();
	}

	// Returns true when the cluster controller should trigger a failover due to degraded servers used in the
	// transaction system in the primary data center, and no degradation in the remote data center.
	bool shouldTriggerFailoverDueToDegradedServers() {
		if (db.config.usableRegions <= 1) {
			return false;
		}

		if (SERVER_KNOBS->CC_FAILOVER_DUE_TO_HEALTH_MIN_DEGRADATION >
		    SERVER_KNOBS->CC_FAILOVER_DUE_TO_HEALTH_MAX_DEGRADATION) {
			TraceEvent(SevWarn, "TriggerFailoverDueToDegradedServersInvalidConfig")
			    .suppressFor(1.0)
			    .detail("Min", SERVER_KNOBS->CC_FAILOVER_DUE_TO_HEALTH_MIN_DEGRADATION)
			    .detail("Max", SERVER_KNOBS->CC_FAILOVER_DUE_TO_HEALTH_MAX_DEGRADATION);
			return false;
		}

		bool remoteIsHealthy = !remoteTransactionSystemContainsDegradedServers();
		if (degradationInfo.degradedSatellite && remoteIsHealthy) {
			// If the satellite DC is bad, a failover is desired despite the number of degraded servers.
			return true;
		}

		if (degradationInfo.degradedServers.size() < SERVER_KNOBS->CC_FAILOVER_DUE_TO_HEALTH_MIN_DEGRADATION ||
		    degradationInfo.degradedServers.size() > SERVER_KNOBS->CC_FAILOVER_DUE_TO_HEALTH_MAX_DEGRADATION) {
			return false;
		}

		// Do not trigger recovery if the cluster controller is excluded, since the master will change
		// anyways once the cluster controller is moved
		if (id_worker[clusterControllerProcessId].priorityInfo.isExcluded) {
			return false;
		}

		return transactionSystemContainsDegradedServers() && remoteIsHealthy;
	}

	int recentRecoveryCountDueToHealth() {
		while (!recentHealthTriggeredRecoveryTime.empty() &&
		       now() - recentHealthTriggeredRecoveryTime.front() > SERVER_KNOBS->CC_TRACKING_HEALTH_RECOVERY_INTERVAL) {
			recentHealthTriggeredRecoveryTime.pop();
		}
		return recentHealthTriggeredRecoveryTime.size();
	}

	bool isExcludedDegradedServer(const NetworkAddressList& a) {
		for (const auto& server : excludedDegradedServers) {
			if (a.contains(server))
				return true;
		}
		return false;
	}

	std::map<Optional<Standalone<StringRef>>, WorkerInfo> id_worker;
	std::map<Optional<Standalone<StringRef>>, ProcessClass>
	    id_class; // contains the mapping from process id to process class from the database
	RangeResult lastProcessClasses;
	bool gotProcessClasses;
	bool gotFullyRecoveredConfig;
	bool shouldCommitSuicide;
	Optional<Standalone<StringRef>> masterProcessId;
	Optional<Standalone<StringRef>> clusterControllerProcessId;
	Optional<Standalone<StringRef>> clusterControllerDcId;
	AsyncVar<Optional<std::vector<Optional<Key>>>> desiredDcIds; // desired DC priorities
	AsyncVar<std::pair<bool, Optional<std::vector<Optional<Key>>>>>
	    changingDcIds; // current DC priorities to change first, and whether that is the cluster controller
	AsyncVar<std::pair<bool, Optional<std::vector<Optional<Key>>>>>
	    changedDcIds; // current DC priorities to change second, and whether the cluster controller has been changed
	UID id;
	std::vector<Reference<RecruitWorkersInfo>> outstandingRecruitmentRequests;
	std::vector<Reference<RecruitRemoteWorkersInfo>> outstandingRemoteRecruitmentRequests;
	std::vector<std::pair<RecruitStorageRequest, double>> outstandingStorageRequests;
	std::vector<std::pair<RecruitBlobWorkerRequest, double>> outstandingBlobWorkerRequests;
	ActorCollection ac;
	UpdateWorkerList updateWorkerList;
	Future<Void> outstandingRequestChecker;
	Future<Void> outstandingRemoteRequestChecker;
	AsyncTrigger updateDBInfo;
	std::set<Endpoint> updateDBInfoEndpoints;
	std::set<Endpoint> removedDBInfoEndpoints;

	DBInfo db;
	Database cx;
	double startTime;
	Future<Void> goodRecruitmentTime;
	Future<Void> goodRemoteRecruitmentTime;
	Version datacenterVersionDifference;
	PromiseStream<Future<Void>> addActor;
	bool versionDifferenceUpdated;

	bool remoteDCMonitorStarted;
	bool remoteTransactionSystemDegraded;

	// recruitX is used to signal when role X needs to be (re)recruited.
	// recruitingXID is used to track the ID of X's interface which is being recruited.
	// We use AsyncVars to kill (i.e. halt) singletons that have been replaced.
	double lastRecruitTime = 0;
	AsyncVar<bool> recruitDistributor;
	Optional<UID> recruitingDistributorID;
	AsyncVar<bool> recruitRatekeeper;
	Optional<UID> recruitingRatekeeperID;
	AsyncVar<bool> recruitBlobManager;
	Optional<UID> recruitingBlobManagerID;
	AsyncVar<bool> recruitEncryptKeyProxy;
	Optional<UID> recruitingEncryptKeyProxyID;
	AsyncVar<bool> recruitConsistencyScan;
	Optional<UID> recruitingConsistencyScanID;

	// Stores the health information from a particular worker's perspective.
	struct WorkerHealth {
		struct DegradedTimes {
			double startTime = 0;
			double lastRefreshTime = 0;
		};
		std::unordered_map<NetworkAddress, DegradedTimes> degradedPeers;

		// TODO(zhewu): Include disk and CPU signals.
	};
	std::unordered_map<NetworkAddress, WorkerHealth> workerHealth;
	DegradationInfo degradationInfo;
	std::unordered_set<NetworkAddress>
	    excludedDegradedServers; // The degraded servers to be excluded when assigning workers to roles.
	std::queue<double> recentHealthTriggeredRecoveryTime;

	CounterCollection clusterControllerMetrics;

	Counter openDatabaseRequests;
	Counter registerWorkerRequests;
	Counter getWorkersRequests;
	Counter getClientWorkersRequests;
	Counter registerMasterRequests;
	Counter statusRequests;

	Reference<EventCacheHolder> recruitedMasterWorkerEventHolder;

	ClusterControllerData(ClusterControllerFullInterface const& ccInterface,
	                      LocalityData const& locality,
	                      ServerCoordinators const& coordinators)
	  : gotProcessClasses(false), gotFullyRecoveredConfig(false), shouldCommitSuicide(false),
	    clusterControllerProcessId(locality.processId()), clusterControllerDcId(locality.dcId()), id(ccInterface.id()),
	    ac(false), outstandingRequestChecker(Void()), outstandingRemoteRequestChecker(Void()), startTime(now()),
	    goodRecruitmentTime(Never()), goodRemoteRecruitmentTime(Never()), datacenterVersionDifference(0),
	    versionDifferenceUpdated(false), remoteDCMonitorStarted(false), remoteTransactionSystemDegraded(false),
	    recruitDistributor(false), recruitRatekeeper(false), recruitBlobManager(false), recruitEncryptKeyProxy(false),
	    recruitConsistencyScan(false), clusterControllerMetrics("ClusterController", id.toString()),
	    openDatabaseRequests("OpenDatabaseRequests", clusterControllerMetrics),
	    registerWorkerRequests("RegisterWorkerRequests", clusterControllerMetrics),
	    getWorkersRequests("GetWorkersRequests", clusterControllerMetrics),
	    getClientWorkersRequests("GetClientWorkersRequests", clusterControllerMetrics),
	    registerMasterRequests("RegisterMasterRequests", clusterControllerMetrics),
	    statusRequests("StatusRequests", clusterControllerMetrics),
	    recruitedMasterWorkerEventHolder(makeReference<EventCacheHolder>("RecruitedMasterWorker")) {
		auto serverInfo = ServerDBInfo();
		serverInfo.id = deterministicRandom()->randomUniqueID();
		serverInfo.infoGeneration = ++db.dbInfoCount;
		serverInfo.masterLifetime.ccID = id;
		serverInfo.clusterInterface = ccInterface;
		serverInfo.myLocality = locality;
		serverInfo.client.isEncryptionEnabled = SERVER_KNOBS->ENABLE_ENCRYPTION;
		db.serverInfo->set(serverInfo);
		cx = openDBOnServer(db.serverInfo, TaskPriority::DefaultEndpoint, LockAware::True);

		specialCounter(clusterControllerMetrics, "ClientCount", [this]() { return db.clientCount; });
	}

	~ClusterControllerData() {
		ac.clear(false);
		id_worker.clear();
	}
};

#include "flow/unactorcompiler.h"

#endif<|MERGE_RESOLUTION|>--- conflicted
+++ resolved
@@ -189,8 +189,6 @@
 			newInfo.infoGeneration = ++dbInfoCount;
 			newInfo.encryptKeyProxy = interf;
 			newInfo.client.encryptKeyProxy = interf;
-<<<<<<< HEAD
-=======
 			newClientInfo.encryptKeyProxy = interf;
 			serverInfo->set(newInfo);
 			clientInfo->set(newClientInfo);
@@ -201,12 +199,7 @@
 			newInfo.id = deterministicRandom()->randomUniqueID();
 			newInfo.infoGeneration = ++dbInfoCount;
 			newInfo.consistencyScan = interf;
->>>>>>> c237186e
 			serverInfo->set(newInfo);
-			auto newClientInfo = clientInfo->get();
-			newClientInfo.id = deterministicRandom()->randomUniqueID();
-			newClientInfo.encryptKeyProxy = interf;
-			clientInfo->set(newClientInfo);
 		}
 
 		void clearInterf(ProcessClass::ClassType t) {
@@ -215,8 +208,6 @@
 			newInfo.id = deterministicRandom()->randomUniqueID();
 			newClientInfo.id = deterministicRandom()->randomUniqueID();
 			newInfo.infoGeneration = ++dbInfoCount;
-			auto newClientInfo = clientInfo->get();
-			newClientInfo.id = deterministicRandom()->randomUniqueID();
 			if (t == ProcessClass::DataDistributorClass) {
 				newInfo.distributor = Optional<DataDistributorInterface>();
 			} else if (t == ProcessClass::RatekeeperClass) {
@@ -227,11 +218,8 @@
 				newInfo.encryptKeyProxy = Optional<EncryptKeyProxyInterface>();
 				newInfo.client.encryptKeyProxy = Optional<EncryptKeyProxyInterface>();
 				newClientInfo.encryptKeyProxy = Optional<EncryptKeyProxyInterface>();
-<<<<<<< HEAD
-=======
 			} else if (t == ProcessClass::ConsistencyScanClass) {
 				newInfo.consistencyScan = Optional<ConsistencyScanInterface>();
->>>>>>> c237186e
 			}
 			serverInfo->set(newInfo);
 			clientInfo->set(newClientInfo);
