--- conflicted
+++ resolved
@@ -22,10 +22,7 @@
 
 #include "fdbserver/DataDistribution.actor.h"
 #include "fdbserver/MovingWindow.h"
-<<<<<<< HEAD
-
-=======
->>>>>>> 7a2973f6
+
 // send request/signal to DDRelocationQueue through interface
 // call synchronous method from components outside DDRelocationQueue
 class IDDRelocationQueue {
