/*
 * IPager.h
 *
 * This source file is part of the FoundationDB open source project
 *
 * Copyright 2013-2022 Apple Inc. and the FoundationDB project authors
 *
 * Licensed under the Apache License, Version 2.0 (the "License");
 * you may not use this file except in compliance with the License.
 * You may obtain a copy of the License at
 *
 *     http://www.apache.org/licenses/LICENSE-2.0
 *
 * Unless required by applicable law or agreed to in writing, software
 * distributed under the License is distributed on an "AS IS" BASIS,
 * WITHOUT WARRANTIES OR CONDITIONS OF ANY KIND, either express or implied.
 * See the License for the specific language governing permissions and
 * limitations under the License.
 */
#pragma once

#include "fdbclient/Knobs.h"
#ifndef FDBSERVER_IPAGER_H
#define FDBSERVER_IPAGER_H

#include "fdbclient/BlobCipher.h"
#include "fdbclient/FDBTypes.h"
#include "fdbclient/GetEncryptCipherKeys.h"
#include "fdbclient/Tenant.h"
#include "fdbclient/IClosable.h"
#include "flow/EncryptUtils.h"
#include "flow/Error.h"
#include "flow/FastAlloc.h"
#include "flow/Knobs.h"
#include "flow/flow.h"
#include "flow/ProtocolVersion.h"

#define XXH_INLINE_ALL
#include "flow/xxhash.h"

#include <array>
#include <cstddef>
#include <stdint.h>

typedef uint32_t LogicalPageID;
typedef uint32_t PhysicalPageID;
#define invalidLogicalPageID std::numeric_limits<LogicalPageID>::max()
#define invalidPhysicalPageID std::numeric_limits<PhysicalPageID>::max()

typedef uint32_t QueueID;
#define invalidQueueID std::numeric_limits<QueueID>::max()

// Pager Events
enum class PagerEvents { CacheLookup = 0, CacheHit, CacheMiss, PageWrite, MAXEVENTS };
static const char* const PagerEventsStrings[] = { "Lookup", "Hit", "Miss", "Write", "Unknown" };
// Reasons for page level events.
enum class PagerEventReasons {
	PointRead = 0,
	FetchRange,
	RangeRead,
	RangePrefetch,
	Commit,
	LazyClear,
	MetaData,
	MAXEVENTREASONS
};
static const char* const PagerEventReasonsStrings[] = { "Get",    "FetchR",  "GetR", "GetRPF",
	                                                    "Commit", "LazyClr", "Meta", "Unknown" };

static const unsigned int nonBtreeLevel = 0;
static const std::vector<std::pair<PagerEvents, PagerEventReasons>> possibleEventReasonPairs = {
	{ PagerEvents::CacheLookup, PagerEventReasons::Commit },
	{ PagerEvents::CacheLookup, PagerEventReasons::LazyClear },
	{ PagerEvents::CacheLookup, PagerEventReasons::PointRead },
	{ PagerEvents::CacheLookup, PagerEventReasons::RangeRead },
	{ PagerEvents::CacheLookup, PagerEventReasons::FetchRange },
	{ PagerEvents::CacheHit, PagerEventReasons::Commit },
	{ PagerEvents::CacheHit, PagerEventReasons::LazyClear },
	{ PagerEvents::CacheHit, PagerEventReasons::PointRead },
	{ PagerEvents::CacheHit, PagerEventReasons::RangeRead },
	{ PagerEvents::CacheHit, PagerEventReasons::FetchRange },
	{ PagerEvents::CacheMiss, PagerEventReasons::Commit },
	{ PagerEvents::CacheMiss, PagerEventReasons::LazyClear },
	{ PagerEvents::CacheMiss, PagerEventReasons::PointRead },
	{ PagerEvents::CacheMiss, PagerEventReasons::RangeRead },
	{ PagerEvents::CacheMiss, PagerEventReasons::FetchRange },
	{ PagerEvents::PageWrite, PagerEventReasons::Commit },
	{ PagerEvents::PageWrite, PagerEventReasons::LazyClear },
};
static const std::vector<std::pair<PagerEvents, PagerEventReasons>> L0PossibleEventReasonPairs = {
	{ PagerEvents::CacheLookup, PagerEventReasons::RangePrefetch },
	{ PagerEvents::CacheLookup, PagerEventReasons::MetaData },
	{ PagerEvents::CacheHit, PagerEventReasons::RangePrefetch },
	{ PagerEvents::CacheHit, PagerEventReasons::MetaData },
	{ PagerEvents::CacheMiss, PagerEventReasons::RangePrefetch },
	{ PagerEvents::CacheMiss, PagerEventReasons::MetaData },
	{ PagerEvents::PageWrite, PagerEventReasons::MetaData },
};

enum EncodingType : uint8_t {
	XXHash64 = 0,
	XOREncryption_TestOnly = 1,
	AESEncryption = 2,
	AESEncryptionWithAuth = 3,
	MAX_ENCODING_TYPE = 4
};

static constexpr std::array EncryptedEncodingTypes = { AESEncryption, AESEncryptionWithAuth, XOREncryption_TestOnly };
inline bool isEncodingTypeEncrypted(EncodingType encoding) {
	return std::count(EncryptedEncodingTypes.begin(), EncryptedEncodingTypes.end(), encoding) > 0;
}

inline bool isEncodingTypeAESEncrypted(EncodingType encoding) {
	return encoding == AESEncryption || encoding == AESEncryptionWithAuth;
}

enum PageType : uint8_t {
	HeaderPage = 0,
	BackupHeaderPage = 1,
	BTreeNode = 2,
	BTreeSuperNode = 3,
	QueuePageStandalone = 4,
	QueuePageInExtent = 5
};

// This is a hacky way to attach an additional object of an arbitrary type at runtime to another object.
// It stores an arbitrary void pointer and a void pointer function to call when the ArbitraryObject
// is destroyed.
// It has helper operator= methods for storing heap-allocated T's or Reference<T>'s in into it via
//   x = thing;
// Examples:
//   ArbitraryObject x;
//   x.set(new Widget());  // x owns the new object
//   x.set(Reference<SomeClass>(new SomeClass());    // x holds a reference now too
//   x.setReference(new SomeReferenceCountedType()); //
struct ArbitraryObject {
	ArbitraryObject() : ptr(nullptr), onDestruct(nullptr) {}
	ArbitraryObject(const ArbitraryObject&) = delete;

	~ArbitraryObject() { destructOnly(); }

	bool valid() const { return ptr != nullptr; }

	template <typename T>
	void operator=(T* p) {
		destructOnly();
		ptr = p;
		onDestruct = [](void* ptr) { delete (T*)ptr; };
	}

	template <typename T>
	void operator=(Reference<T>& r) {
		destructOnly();
		ptr = r.getPtr();
		r.getPtr()->addref();
		onDestruct = [](void* ptr) { ((T*)ptr)->delref(); };
	}

	template <typename T>
	void operator=(Reference<T>&& r) {
		destructOnly();
		ptr = r.extractPtr();
		onDestruct = [](void* ptr) { ((T*)ptr)->delref(); };
	}

	template <typename T>
	T* getPtr() {
		return (T*)ptr;
	}

	template <typename T>
	Reference<T> getReference() {
		return Reference<T>::addRef((T*)ptr);
	}

	void reset() {
		destructOnly();
		ptr = nullptr;
		onDestruct = nullptr;
	}

	// ptr can be set to any arbitrary thing.  If it is not null at destruct time then
	// onDestruct(ptr) will be called if onDestruct is not null.
	void* ptr = nullptr;
	void (*onDestruct)(void*) = nullptr;

private:
	// Call onDestruct(ptr) if needed but don't reset any state
	void destructOnly() {
		if (ptr != nullptr && onDestruct != nullptr) {
			onDestruct(ptr);
		}
	}
};

// ArenaPage represents a data page meant to be stored on disk, located in a block of
// 4k-aligned memory held by an Arena
//
// Page Format:
//    PageHeader - describes main header version, encoding type, and offsets of subheaders and payload.
//    MainHeader - structure based on header version.  It is responsible for protecting all bytes
//                 of PageHeader, MainHeader, and EncodingHeader with some sort of checksum.
//    EncodingHeader - structure based on encoding type.  It is responsible for protecting and
//                     possibly encrypting all payload bytes.
//    Payload - User accessible bytes, protected and possibly encrypted based on the encoding
//
// preWrite() must be called before writing a page to disk to update checksums and encrypt as needed
// After reading a page from disk,
//   postReadHeader() must be called to verify the verison, main, and encoding headers
//   postReadPayload() must be called, after potentially setting encryption secret, to verify and possibly
//                     decrypt the payload
class ArenaPage : public ReferenceCounted<ArenaPage>, public FastAllocated<ArenaPage> {
public:
	// This is the header version that new page init() calls will use.
	// It is not necessarily the latest header version, as read/modify support for
	// a new header version may be added prior to using that version as the default
	// for new pages as part of downgrade support.
	static constexpr uint8_t HEADER_WRITE_VERSION = 1;

	ArenaPage(int logicalSize, int bufferSize) : logicalSize(logicalSize), bufferSize(bufferSize), pPayload(nullptr) {
		if (bufferSize > 0) {
			buffer = (uint8_t*)arena.allocate4kAlignedBuffer(bufferSize);

			// Zero unused region
			memset(buffer + logicalSize, 0, bufferSize - logicalSize);
		} else {
			buffer = nullptr;
		}
	};

	~ArenaPage() {}

	// Before using these, either init() or postReadHeader and postReadPayload() must be called
	const uint8_t* data() const { return pPayload; }
	uint8_t* mutateData() const { return (uint8_t*)pPayload; }
	int dataSize() const { return payloadSize; }

	StringRef dataAsStringRef() const { return StringRef((uint8_t*)pPayload, payloadSize); }

	const uint8_t* rawData() const { return buffer; }
	uint8_t* rawData() { return buffer; }
	int rawSize() const { return bufferSize; }

	// Encryption key used to encrypt a page. Different encoding types may use different structs to represent
	// an encryption key, and EncryptionKey is a union of these structs.
	struct EncryptionKey {
		TextAndHeaderCipherKeys aesKey; // For AESEncryption and AESEncryptionWithAuth
		uint8_t xorKey; // For XOREncryption_TestOnly
		uint8_t xorWith; // For XOREncryption_TestOnly
	};

#pragma pack(push, 1)

	// The next few structs describe the byte-packed physical structure.  The fields of Page
	// cannot change, but new header versions and encoding types can be added and existing
	// header versions and encoding type headers could change size as offset information
	// is stored to enable efficient jumping to the encoding header or payload.
	// Page members are only initialized in init()
	struct PageHeader {
		uint8_t headerVersion;
		EncodingType encodingType;

		// Encoding header comes after main header
		uint8_t encodingHeaderOffset;

		// Payload comes after encoding header
		uint8_t payloadOffset;

		// Get main header pointer, casting to its type
		template <typename T>
		T* getMainHeader() const {
			return (T*)(this + 1);
		}

		// Get encoding header pointer, casting to its type
		void* getEncodingHeader() const { return (uint8_t*)this + encodingHeaderOffset; }

		// Get payload pointer
		uint8_t* getPayload() const { return (uint8_t*)this + payloadOffset; }
	};

	// Redwood header version 1
	// Protects all headers with a 64-bit XXHash checksum
	// Most other fields are forensic in nature and are not required to be set for correct
	// behavior but they can faciliate forensic investigation of data on disk.  Some of them
	// could be used for sanity checks at runtime.
	struct RedwoodHeaderV1 {
		PageType pageType;
		// The meaning of pageSubType is based on pageType
		//   For Queue pages, pageSubType is the QueueID
		//   For BTree nodes, pageSubType is Height (also stored in BTreeNode)
		uint8_t pageSubType;
		// Format identifier, normally specific to the page Type and SubType
		uint8_t pageFormat;
		XXH64_hash_t checksum;

		// Physical page ID of first block on disk of the ArenaPage
		PhysicalPageID firstPhysicalPageID;
		// The first logical page ID the ArenaPage was referenced by when last written
		LogicalPageID lastKnownLogicalPageID;
		// The first logical page ID of the parent of this ArenaPage when last written
		LogicalPageID lastKnownParentLogicalPageID;

		// Time and write version as of the last update to this page.
		// Note that for relocated pages, writeVersion should not be updated.
		double writeTime;
		Version writeVersion;

		// Update checksum
		void updateChecksum(uint8_t* headerBytes, int len) {
			// Checksum is within the checksum input so clear it first
			checksum = 0;
			checksum = XXH3_64bits(headerBytes, len);
		}

		// Verify checksum
		void verifyChecksum(uint8_t* headerBytes, int len) {
			// Checksum is within the checksum input so save it and restore it afterwards
			XXH64_hash_t saved = checksum;
			checksum = 0;
			XXH64_hash_t calculated = XXH3_64bits(headerBytes, len);
			checksum = saved;

			if (saved != calculated) {
				throw page_header_checksum_failed();
			}
		}
	};

	// An encoding that validates the payload with an XXHash checksum
	struct XXHashEncoder {
		struct Header {
			XXH64_hash_t checksum;
		};

		static void encode(void* header, uint8_t* payload, int len, PhysicalPageID seed) {
			Header* h = reinterpret_cast<Header*>(header);
			h->checksum = XXH3_64bits_withSeed(payload, len, seed);
		}

		static void decode(void* header, uint8_t* payload, int len, PhysicalPageID seed) {
			Header* h = reinterpret_cast<Header*>(header);
			if (h->checksum != XXH3_64bits_withSeed(payload, len, seed)) {
				throw page_decoding_failed();
			}
		}
	};

	// A dummy "encrypting" encoding which uses XOR with a 1 byte secret key on
	// the payload to obfuscate it and protects the payload with an XXHash checksum.
	struct XOREncryptionEncoder {
		struct Header {
			// Checksum is on unencrypted payload
			XXH64_hash_t checksum;
			uint8_t xorKey;
		};

		static void encode(void* header,
		                   const EncryptionKey& encryptionKey,
		                   uint8_t* payload,
		                   int len,
		                   PhysicalPageID seed) {
			Header* h = reinterpret_cast<Header*>(header);
			h->checksum = XXH3_64bits_withSeed(payload, len, seed);
			h->xorKey = encryptionKey.xorKey;
			uint8_t xorMask = ~encryptionKey.xorKey ^ encryptionKey.xorWith;
			for (int i = 0; i < len; ++i) {
				payload[i] ^= xorMask;
			}
		}

		static void decode(void* header,
		                   const EncryptionKey& encryptionKey,
		                   uint8_t* payload,
		                   int len,
		                   PhysicalPageID seed) {
			Header* h = reinterpret_cast<Header*>(header);
			uint8_t xorMask = ~encryptionKey.xorKey ^ encryptionKey.xorWith;
			for (int i = 0; i < len; ++i) {
				payload[i] ^= xorMask;
			}
			if (h->checksum != XXH3_64bits_withSeed(payload, len, seed)) {
				throw page_decoding_failed();
			}
		}
	};

	// By default, xxhash is used to checksum the page. But ff authentication is enabled (such as when we are using
	// aes256-ctr-hmac-sha256 encryption scheme), the auth tag plays the role of a checksum while assuring authenticity
	// of the data. xxhash checksum is not needed in this case.
	//
	// To support configurable encryption, which may come with variable size encryption header, we assume the encryption
	// header size is no larger than that of BlobCipherEncryptHeader. This is true for current supported encryption
	// header format types. Moving forward, the plan is to make IPager support variable size encoding header, and let
	// Redwood rebuild a page when it tries to in-place update the page, but the reserved buffer for the encoding header
	// is not large enough.
	// TODO(yiwu): Cleanup the old encryption header, and update headerSize to be the maximum size of the supported
	// encryption header format type.
	// TODO(yiwu): Support variable size encoding header.
	template <EncodingType encodingType,
	          typename std::enable_if<encodingType == AESEncryption || encodingType == AESEncryptionWithAuth,
	                                  bool>::type = true>
	struct AESEncryptionEncoder {
		struct AESEncryptionEncodingHeader {
			XXH64_hash_t checksum;
			union {
				BlobCipherEncryptHeader encryption;
				uint8_t encryptionHeaderBuf[0]; // for configurable encryption
			};
		};

		struct AESEncryptionWithAuthEncodingHeader {
			union {
				BlobCipherEncryptHeader encryption;
				uint8_t encryptionHeaderBuf[0]; // for configurable encryption
			};
		};

		using Header = typename std::conditional<encodingType == AESEncryption,
		                                         AESEncryptionEncodingHeader,
		                                         AESEncryptionWithAuthEncodingHeader>::type;

		static constexpr size_t headerSize = sizeof(Header);

		static void encode(void* header,
		                   const TextAndHeaderCipherKeys& cipherKeys,
		                   uint8_t* payload,
		                   int len,
		                   PhysicalPageID seed) {
			Header* h = reinterpret_cast<Header*>(header);
			EncryptBlobCipherAes265Ctr cipher(cipherKeys.cipherTextKey,
			                                  cipherKeys.cipherHeaderKey,
			                                  getEncryptAuthTokenMode(ENCRYPT_HEADER_AUTH_TOKEN_MODE_SINGLE),
			                                  BlobCipherMetrics::KV_REDWOOD);
			Arena arena;

<<<<<<< HEAD
			if (CLIENT_KNOBS->ENABLE_CONFIGURABLE_ENCRYPTION) {
				BlobCipherEncryptHeaderRef headerRef;
				cipher.encryptInplace(payload, len, &headerRef);

				Standalone<StringRef> serializedHeader = BlobCipherEncryptHeaderRef::toStringRef(headerRef);
				ASSERT(serializedHeader.size() <= BlobCipherEncryptHeader::headerSize);
				memcpy(h->encryptionHeaderBuf, serializedHeader.begin(), serializedHeader.size());
				if (serializedHeader.size() < BlobCipherEncryptHeader::headerSize) {
					memset(h->encryptionHeaderBuf + serializedHeader.size(),
					       0,
					       BlobCipherEncryptHeader::headerSize - serializedHeader.size());
				}
			} else {
				cipher.encryptInplace(payload, len, &h->encryption);
=======
			BlobCipherEncryptHeaderRef headerRef;
			if (FLOW_KNOBS->ENCRYPT_INPLACE_ENABLED) {
				cipher.encryptInplace(payload, len, &headerRef);
			} else {
				StringRef ciphertext = cipher.encrypt(payload, len, &headerRef, arena);
				ASSERT_EQ(len, ciphertext.size());
				memcpy(payload, ciphertext.begin(), len);
			}

			Standalone<StringRef> serializedHeader = BlobCipherEncryptHeaderRef::toStringRef(headerRef);
			ASSERT(serializedHeader.size() <= BlobCipherEncryptHeader::headerSize);
			memcpy(h->encryptionHeaderBuf, serializedHeader.begin(), serializedHeader.size());
			if (serializedHeader.size() < BlobCipherEncryptHeader::headerSize) {
				memset(h->encryptionHeaderBuf + serializedHeader.size(),
				       0,
				       BlobCipherEncryptHeader::headerSize - serializedHeader.size());
>>>>>>> 0ef81fd4
			}

			if constexpr (encodingType == AESEncryption) {
				h->checksum = XXH3_64bits_withSeed(payload, len, seed);
			}
		}

		static BlobCipherEncryptHeaderRef getEncryptionHeaderRef(const void* header) {
			const Header* h = reinterpret_cast<const Header*>(header);
			return BlobCipherEncryptHeaderRef::fromStringRef(
			    StringRef(h->encryptionHeaderBuf, headerSize - (h->encryptionHeaderBuf - (const uint8_t*)h)));
		}

		static void decode(void* header,
		                   const TextAndHeaderCipherKeys& cipherKeys,
		                   uint8_t* payload,
		                   int len,
		                   PhysicalPageID seed,
		                   double* decryptTimeNS = nullptr) {
			Header* h = reinterpret_cast<Header*>(header);
			if constexpr (encodingType == AESEncryption) {
				if (h->checksum != XXH3_64bits_withSeed(payload, len, seed)) {
					throw page_decoding_failed();
				}
			}
			Arena arena;
<<<<<<< HEAD
			if (CLIENT_KNOBS->ENABLE_CONFIGURABLE_ENCRYPTION) {
				BlobCipherEncryptHeaderRef headerRef = getEncryptionHeaderRef(header);
				DecryptBlobCipherAes256Ctr cipher(cipherKeys.cipherTextKey,
				                                  cipherKeys.cipherHeaderKey,
				                                  headerRef.getIV(),
				                                  BlobCipherMetrics::KV_REDWOOD);
				cipher.decryptInplace(payload, len, headerRef, decryptTimeNS);
			} else {
				DecryptBlobCipherAes256Ctr cipher(cipherKeys.cipherTextKey,
				                                  cipherKeys.cipherHeaderKey,
				                                  h->encryption.iv,
				                                  BlobCipherMetrics::KV_REDWOOD);
				cipher.decryptInplace(payload, len, h->encryption);
=======
			BlobCipherEncryptHeaderRef headerRef = getEncryptionHeaderRef(header);
			DecryptBlobCipherAes256Ctr cipher(
			    cipherKeys.cipherTextKey, cipherKeys.cipherHeaderKey, headerRef.getIV(), BlobCipherMetrics::KV_REDWOOD);
			if (FLOW_KNOBS->ENCRYPT_INPLACE_ENABLED) {
				cipher.decryptInplace(payload, len, headerRef);
			} else {
				StringRef plaintext = cipher.decrypt(payload, len, headerRef, arena);
				ASSERT_EQ(len, plaintext.size());
				memcpy(payload, plaintext.begin(), len);
>>>>>>> 0ef81fd4
			}
		}
	};

#pragma pack(pop)

	// Get the size of the encoding header based on type
	// Note that this is only to be used in operations involving new pages to calculate the payload offset.  For
	// existing pages, the payload offset is stored in the page.
	static int encodingHeaderSize(EncodingType t) {
		if (t == EncodingType::XXHash64) {
			return sizeof(XXHashEncoder::Header);
		} else if (t == EncodingType::XOREncryption_TestOnly) {
			return sizeof(XOREncryptionEncoder::Header);
		} else if (t == EncodingType::AESEncryption) {
			return sizeof(AESEncryptionEncoder<AESEncryption>::Header);
		} else if (t == EncodingType::AESEncryptionWithAuth) {
			return sizeof(AESEncryptionEncoder<AESEncryptionWithAuth>::Header);
		} else {
			throw page_encoding_not_supported();
		}
	}

	// Get the usable size for a new page of pageSize using HEADER_WRITE_VERSION with encoding type t
	static int getUsableSize(int pageSize, EncodingType t) {
		return pageSize - sizeof(PageHeader) - sizeof(RedwoodHeaderV1) - encodingHeaderSize(t);
	}

	// Initialize the header for a new page so that the payload can be written to
	// Pre:  Buffer is allocated and logical size is set
	// Post: Page header is initialized and space is reserved for subheaders for
	//       HEADER_WRITE_VERSION main header and the given encoding type.
	//       Payload can be written to with mutateData() and dataSize()
	void init(EncodingType t, PageType pageType, uint8_t pageSubType, uint8_t pageFormat = 0) {
		// Carefully cast away constness to modify page header
		PageHeader* p = const_cast<PageHeader*>(page);
		p->headerVersion = HEADER_WRITE_VERSION;
		p->encodingHeaderOffset = sizeof(PageHeader) + sizeof(RedwoodHeaderV1);
		p->encodingType = t;
		p->payloadOffset = page->encodingHeaderOffset + encodingHeaderSize(t);

		pPayload = page->getPayload();
		payloadSize = logicalSize - (pPayload - buffer);

		RedwoodHeaderV1* h = page->getMainHeader<RedwoodHeaderV1>();
		h->pageType = pageType;
		h->pageSubType = pageSubType;
		h->pageFormat = pageFormat;

		// Write dummy values for these in new pages. They should be updated when possible before calling preWrite()
		// when modifying existing pages
		h->lastKnownLogicalPageID = invalidLogicalPageID;
		h->lastKnownParentLogicalPageID = invalidLogicalPageID;
		h->writeVersion = invalidVersion;
	}

	// Get the logical page buffer as a StringRef
	Standalone<StringRef> asStringRef() const { return Standalone<StringRef>(StringRef(buffer, logicalSize)); }

	// Get a new ArenaPage that contains a copy of this page's data.
	// extra is not copied to the returned page
	Reference<ArenaPage> clone() const {
		ArenaPage* p = new ArenaPage(logicalSize, bufferSize);
		memcpy(p->buffer, buffer, logicalSize);

		// Non-verifying header parse just to initialize members
		p->postReadHeader(invalidPhysicalPageID, false);
		p->encryptionKey = encryptionKey;

		return Reference<ArenaPage>(p);
	}

	// Get an ArenaPage which depends on this page's Arena and references some of its memory
	Reference<ArenaPage> getSubPage(int offset, int len) const {
		ASSERT(offset + len <= logicalSize);
		ArenaPage* p = new ArenaPage(len, 0);
		p->buffer = buffer + offset;
		p->arena.dependsOn(arena);

		// Non-verifying header parse just to initialize component pointers
		p->postReadHeader(invalidPhysicalPageID, false);
		p->encryptionKey = encryptionKey;

		return Reference<ArenaPage>(p);
	}

	// The next two functions set mostly forensic info that may help in an investigation to identify data on disk.  The
	// exception is pageID which must be set to the physical page ID on disk where the page is written or post-read
	// verification will fail.
	void setWriteInfo(PhysicalPageID pageID, Version writeVersion) {
		if (page->headerVersion == 1) {
			RedwoodHeaderV1* h = page->getMainHeader<RedwoodHeaderV1>();
			h->firstPhysicalPageID = pageID;
			h->writeVersion = writeVersion;
			h->writeTime = now();
		}
	}

	// These should be updated before writing a BTree page.  Note that the logical ID that refers to a page can change
	// after the page is written, if its parent is updated to point directly to its physical page ID.  Therefore, the
	// last known logical page ID should always be updated before writing an updated version of a BTree page.
	void setLogicalPageInfo(LogicalPageID lastKnownLogicalPageID, LogicalPageID lastKnownParentLogicalPageID) {
		if (page->headerVersion == 1) {
			RedwoodHeaderV1* h = page->getMainHeader<RedwoodHeaderV1>();
			h->lastKnownLogicalPageID = lastKnownLogicalPageID;
			h->lastKnownParentLogicalPageID = lastKnownParentLogicalPageID;
		}
	}

	// Must be called before writing to disk to update headers and encrypt page
	// Pre:   Encoding-specific header fields are set if needed
	//        Secret is set if needed
	// Post:  Main and Encoding subheaders are updated
	//        Payload is possibly encrypted
	void preWrite(PhysicalPageID pageID) {
		// Explicitly check payload definedness to make the source of valgrind errors more clear.
		// Without this check, calculating a checksum on a payload with undefined bytes does not
		// cause a valgrind error but the resulting checksum is undefined which causes errors later.
		ASSERT(VALGRIND_CHECK_MEM_IS_DEFINED(pPayload, payloadSize) == 0);

		if (page->encodingType == EncodingType::XXHash64) {
			XXHashEncoder::encode(page->getEncodingHeader(), pPayload, payloadSize, pageID);
		} else if (page->encodingType == EncodingType::XOREncryption_TestOnly) {
			XOREncryptionEncoder::encode(page->getEncodingHeader(), encryptionKey, pPayload, payloadSize, pageID);
		} else if (page->encodingType == EncodingType::AESEncryption) {
			AESEncryptionEncoder<AESEncryption>::encode(
			    page->getEncodingHeader(), encryptionKey.aesKey, pPayload, payloadSize, pageID);
		} else if (page->encodingType == EncodingType::AESEncryptionWithAuth) {
			AESEncryptionEncoder<AESEncryptionWithAuth>::encode(
			    page->getEncodingHeader(), encryptionKey.aesKey, pPayload, payloadSize, pageID);
		} else {
			throw page_encoding_not_supported();
		}

		if (page->headerVersion == 1) {
			page->getMainHeader<RedwoodHeaderV1>()->updateChecksum(buffer, pPayload - buffer);
		} else {
			throw page_header_version_not_supported();
		}
		encodingHeaderAvailable = true;
	}

	// Must be called after reading from disk to verify all non-payload bytes
	// Pre:   Bytes from storage medium copied into raw buffer space
	// Post:  Page headers outside of payload are verified (unless verify is false)
	//        encryptionKey is updated with information from encoding header if needed
	//        Payload is accessible via data(), dataSize(), etc.
	//
	// Exceptions are thrown for unknown header types or pages which fail verification
	void postReadHeader(PhysicalPageID pageID, bool verify = true) {
		pPayload = page->getPayload();
		payloadSize = logicalSize - (pPayload - buffer);
		encodingHeaderAvailable = true;

		if (page->headerVersion == 1) {
			if (verify) {
				RedwoodHeaderV1* h = page->getMainHeader<RedwoodHeaderV1>();
				h->verifyChecksum(buffer, pPayload - buffer);
				if (pageID != h->firstPhysicalPageID) {
					throw page_header_wrong_page_id();
				}
			}
		} else {
			throw page_header_version_not_supported();
		}
	}

	// Pre:   postReadHeader has been called, encoding-specific parameters (such as the encryption secret) have been set
	// Post:  Payload has been verified and decrypted if necessary
	void postReadPayload(PhysicalPageID pageID, double* decryptTimeNS = nullptr) {
		if (page->encodingType == EncodingType::XXHash64) {
			XXHashEncoder::decode(page->getEncodingHeader(), pPayload, payloadSize, pageID);
		} else if (page->encodingType == EncodingType::XOREncryption_TestOnly) {
			XOREncryptionEncoder::decode(page->getEncodingHeader(), encryptionKey, pPayload, payloadSize, pageID);
		} else if (page->encodingType == EncodingType::AESEncryption) {
			AESEncryptionEncoder<AESEncryption>::decode(
			    page->getEncodingHeader(), encryptionKey.aesKey, pPayload, payloadSize, pageID, decryptTimeNS);
		} else if (page->encodingType == EncodingType::AESEncryptionWithAuth) {
			AESEncryptionEncoder<AESEncryptionWithAuth>::decode(
			    page->getEncodingHeader(), encryptionKey.aesKey, pPayload, payloadSize, pageID, decryptTimeNS);
		} else {
			throw page_encoding_not_supported();
		}
	}

	const Arena& getArena() const { return arena; }

	// Returns true if the page's encoding type employs encryption
	bool isEncrypted() const { return isEncodingTypeEncrypted(getEncodingType()); }

	// Return encryption domain id used. This method only use information from the encryptionKey.
	// Caller should make sure encryption domain is in use.
	int64_t getEncryptionDomainId() const {
		// encryption domain is only supported by AESEncryption and AESEncryptionWithAuth.
		ASSERT(getEncodingType() == EncodingType::AESEncryption ||
		       getEncodingType() == EncodingType::AESEncryptionWithAuth);
		const Reference<BlobCipherKey>& cipherKey = encryptionKey.aesKey.cipherTextKey;
		ASSERT(cipherKey.isValid());
		return cipherKey->getDomainId();
	}

	// Return pointer to encoding header.
	const void* getEncodingHeader() const { return encodingHeaderAvailable ? page->getEncodingHeader() : nullptr; }

private:
	Arena arena;

	// The logical size of the page, which can be smaller than bufferSize, which is only of
	// practical purpose in simulation to use arbitrarily small page sizes to test edge cases
	// with shorter execution time
	int logicalSize;

	// The 4k-aligned physical size of allocated memory for the page which also represents the
	// block size to be written to disk
	int bufferSize;

	// buffer is a pointer to the page's memory
	// For convenience, it is unioned with a Page pointer which defines the page structure
	union {
		uint8_t* buffer;
		const PageHeader* page;
	};

	// Pointer and length of page space available to the user
	// These are accessed very often so they are stored directly
	uint8_t* pPayload;
	int payloadSize;

public:
	EncodingType getEncodingType() const { return page->encodingType; }

	PhysicalPageID getPhysicalPageID() const {
		if (page->headerVersion == 1) {
			return page->getMainHeader<RedwoodHeaderV1>()->firstPhysicalPageID;
		} else {
			throw page_header_version_not_supported();
		}
	}

	// Used by encodings that do encryption
	EncryptionKey encryptionKey;

	// Whether encoding header is set
	bool encodingHeaderAvailable = false;

	mutable ArbitraryObject extra;
};

class IPagerSnapshot {
public:
	virtual Future<Reference<const ArenaPage>> getPhysicalPage(PagerEventReasons reason,
	                                                           unsigned int level,
	                                                           LogicalPageID pageID,
	                                                           int priority,
	                                                           bool cacheable,
	                                                           bool nohit) = 0;
	virtual Future<Reference<const ArenaPage>> getMultiPhysicalPage(PagerEventReasons reason,
	                                                                unsigned int level,
	                                                                VectorRef<LogicalPageID> pageIDs,
	                                                                int priority,
	                                                                bool cacheable,
	                                                                bool nohit) = 0;
	virtual Version getVersion() const = 0;

	virtual Key getMetaKey() const = 0;

	virtual ~IPagerSnapshot() {}

	virtual void addref() = 0;
	virtual void delref() = 0;

	ArbitraryObject extra;
};

class IPageEncryptionKeyProvider;

// This API is probably too customized to the behavior of DWALPager and probably needs some changes to be more generic.
class IPager2 : public IClosable {
public:
	virtual std::string getName() const = 0;

	// Set an encryption key provider.
	virtual void setEncryptionKeyProvider(Reference<IPageEncryptionKeyProvider> keyProvider) = 0;

	// Returns an ArenaPage that can be passed to writePage. The data in the returned ArenaPage might not be zeroed.
	virtual Reference<ArenaPage> newPageBuffer(size_t blocks = 1) = 0;

	// Returns the usable size of pages returned by the pager (i.e. the size of the page that isn't pager overhead).
	// For a given pager instance, separate calls to this function must return the same value.
	// Only valid to call after recovery is complete.
	virtual int getPhysicalPageSize() const = 0;
	virtual int getLogicalPageSize() const = 0;
	virtual int getPagesPerExtent() const = 0;

	// Write detail fields with pager stats to a trace event
	virtual void toTraceEvent(TraceEvent& e) const = 0;

	// Allocate a new page ID for a subsequent write.  The page will be considered in-use after the next commit
	// regardless of whether or not it was written to.
	virtual Future<LogicalPageID> newPageID() = 0;

	virtual Future<LogicalPageID> newExtentPageID(QueueID queueID) = 0;
	virtual QueueID newLastQueueID() = 0;

	// Replace the contents of a page with new data across *all* versions.
	// Existing holders of a page reference for pageID, read from any version,
	// may see the effects of this write.
	virtual void updatePage(PagerEventReasons reason,
	                        unsigned int level,
	                        Standalone<VectorRef<LogicalPageID>> pageIDs,
	                        Reference<ArenaPage> data) = 0;
	// Try to atomically update the contents of a page as of version v in the next commit.
	// If the pager is unable to do this at this time, it may choose to write the data to a new page ID
	// instead and return the new page ID to the caller.  Otherwise the original pageID argument will be returned.
	// If a new page ID is returned, the old page ID will be freed as of version v
	virtual Future<LogicalPageID> atomicUpdatePage(PagerEventReasons reason,
	                                               unsigned int level,
	                                               LogicalPageID pageID,
	                                               Reference<ArenaPage> data,
	                                               Version v) = 0;

	// Free pageID to be used again after the commit that moves oldestVersion past v
	virtual void freePage(LogicalPageID pageID, Version v) = 0;

	virtual void freeExtent(LogicalPageID pageID) = 0;

	// If id is remapped, delete the original as of version v and return the page it was remapped to.  The caller
	// is then responsible for referencing and deleting the returned page ID.
	virtual LogicalPageID detachRemappedPage(LogicalPageID id, Version v) = 0;

	// Returns the latest data (regardless of version) for a page by LogicalPageID
	// The data returned will be the later of
	//   - the most recent committed atomic
	//   - the most recent non-atomic write
	// Cacheable indicates that the page should be added to the page cache (if applicable?) as a result of this read.
	// NoHit indicates that the read should not be considered a cache hit, such as when preloading pages that are
	// considered likely to be needed soon.
	virtual Future<Reference<ArenaPage>> readPage(PagerEventReasons reason,
	                                              unsigned int level,
	                                              PhysicalPageID pageIDs,
	                                              int priority,
	                                              bool cacheable,
	                                              bool noHit) = 0;
	virtual Future<Reference<ArenaPage>> readMultiPage(PagerEventReasons reason,
	                                                   unsigned int level,
	                                                   VectorRef<PhysicalPageID> pageIDs,
	                                                   int priority,
	                                                   bool cacheable,
	                                                   bool noHit) = 0;

	virtual Future<Reference<ArenaPage>> readExtent(LogicalPageID pageID) = 0;
	virtual void releaseExtentReadLock() = 0;

	// Temporary methods for testing
	virtual Future<Standalone<VectorRef<LogicalPageID>>> getUsedExtents(QueueID queueID) = 0;
	virtual void pushExtentUsedList(QueueID queueID, LogicalPageID extID) = 0;
	virtual void extentCacheClear() = 0;
	virtual int64_t getPageCacheCount() = 0;
	virtual int64_t getExtentCacheCount() = 0;

	// Get a snapshot of the metakey and all pages as of the version v which must be >= getOldestVersion()
	// Note that snapshots at any version may still see the results of updatePage() calls.
	// The snapshot shall be usable until setOldVersion() is called with a version > v.
	virtual Reference<IPagerSnapshot> getReadSnapshot(Version v) = 0;

	// Atomically make durable all pending page writes, page frees, and update the user commit
	// record at version v
	// v must be higher than the highest committed version
	virtual Future<Void> commit(Version v, Value commitRecord) = 0;

	// Get the latest committed user commit record
	virtual Value getCommitRecord() const = 0;

	virtual StorageBytes getStorageBytes() const = 0;

	virtual int64_t getPageCount() = 0;

	// Count of pages in use by the pager client (including retained old page versions)
	virtual Future<int64_t> getUserPageCount() = 0;

	// Future returned is ready when pager has been initialized from disk and is ready for reads and writes.
	// It is invalid to call most other functions until init() is ready.
	// TODO: Document further.
	virtual Future<Void> init() = 0;

	// Returns latest committed version
	virtual Version getLastCommittedVersion() const = 0;

	// Returns the oldest readable version as of the most recent committed version
	virtual Version getOldestReadableVersion() const = 0;

	// Sets the oldest readable version to be put into affect at the next commit.
	// The pager can reuse pages that were freed at a version less than v.
	// If any snapshots are in use at a version less than v, the pager can either forcefully
	// invalidate them or keep their versions around until the snapshots are no longer in use.
	virtual void setOldestReadableVersion(Version v) = 0;

	// Advance the commit version and the oldest readble version and commit until the remap queue is empty.
	virtual Future<Void> clearRemapQueue() = 0;

	// Get a pointer to an integer representing a byte count penalty the pager should apply against usable page cache
	// memory. This is used to track significant memory usage external to the pager.  Such usages should
	// increment/decrement the value at this pointer based on their memory footprint.
	virtual int64_t* getPageCachePenaltySource() = 0;

protected:
	~IPager2() {} // Destruction should be done using close()/dispose() from the IClosable interface
};

#endif<|MERGE_RESOLUTION|>--- conflicted
+++ resolved
@@ -434,30 +434,8 @@
 			                                  BlobCipherMetrics::KV_REDWOOD);
 			Arena arena;
 
-<<<<<<< HEAD
-			if (CLIENT_KNOBS->ENABLE_CONFIGURABLE_ENCRYPTION) {
-				BlobCipherEncryptHeaderRef headerRef;
-				cipher.encryptInplace(payload, len, &headerRef);
-
-				Standalone<StringRef> serializedHeader = BlobCipherEncryptHeaderRef::toStringRef(headerRef);
-				ASSERT(serializedHeader.size() <= BlobCipherEncryptHeader::headerSize);
-				memcpy(h->encryptionHeaderBuf, serializedHeader.begin(), serializedHeader.size());
-				if (serializedHeader.size() < BlobCipherEncryptHeader::headerSize) {
-					memset(h->encryptionHeaderBuf + serializedHeader.size(),
-					       0,
-					       BlobCipherEncryptHeader::headerSize - serializedHeader.size());
-				}
-			} else {
-				cipher.encryptInplace(payload, len, &h->encryption);
-=======
 			BlobCipherEncryptHeaderRef headerRef;
-			if (FLOW_KNOBS->ENCRYPT_INPLACE_ENABLED) {
-				cipher.encryptInplace(payload, len, &headerRef);
-			} else {
-				StringRef ciphertext = cipher.encrypt(payload, len, &headerRef, arena);
-				ASSERT_EQ(len, ciphertext.size());
-				memcpy(payload, ciphertext.begin(), len);
-			}
+			cipher.encryptInplace(payload, len, &headerRef);
 
 			Standalone<StringRef> serializedHeader = BlobCipherEncryptHeaderRef::toStringRef(headerRef);
 			ASSERT(serializedHeader.size() <= BlobCipherEncryptHeader::headerSize);
@@ -466,7 +444,6 @@
 				memset(h->encryptionHeaderBuf + serializedHeader.size(),
 				       0,
 				       BlobCipherEncryptHeader::headerSize - serializedHeader.size());
->>>>>>> 0ef81fd4
 			}
 
 			if constexpr (encodingType == AESEncryption) {
@@ -493,32 +470,10 @@
 				}
 			}
 			Arena arena;
-<<<<<<< HEAD
-			if (CLIENT_KNOBS->ENABLE_CONFIGURABLE_ENCRYPTION) {
-				BlobCipherEncryptHeaderRef headerRef = getEncryptionHeaderRef(header);
-				DecryptBlobCipherAes256Ctr cipher(cipherKeys.cipherTextKey,
-				                                  cipherKeys.cipherHeaderKey,
-				                                  headerRef.getIV(),
-				                                  BlobCipherMetrics::KV_REDWOOD);
-				cipher.decryptInplace(payload, len, headerRef, decryptTimeNS);
-			} else {
-				DecryptBlobCipherAes256Ctr cipher(cipherKeys.cipherTextKey,
-				                                  cipherKeys.cipherHeaderKey,
-				                                  h->encryption.iv,
-				                                  BlobCipherMetrics::KV_REDWOOD);
-				cipher.decryptInplace(payload, len, h->encryption);
-=======
 			BlobCipherEncryptHeaderRef headerRef = getEncryptionHeaderRef(header);
 			DecryptBlobCipherAes256Ctr cipher(
 			    cipherKeys.cipherTextKey, cipherKeys.cipherHeaderKey, headerRef.getIV(), BlobCipherMetrics::KV_REDWOOD);
-			if (FLOW_KNOBS->ENCRYPT_INPLACE_ENABLED) {
-				cipher.decryptInplace(payload, len, headerRef);
-			} else {
-				StringRef plaintext = cipher.decrypt(payload, len, headerRef, arena);
-				ASSERT_EQ(len, plaintext.size());
-				memcpy(payload, plaintext.begin(), len);
->>>>>>> 0ef81fd4
-			}
+			cipher.decryptInplace(payload, len, headerRef, decryptTimeNS);
 		}
 	};
 
