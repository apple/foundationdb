/*
 * BulkSetup.actor.cpp
 *
 * This source file is part of the FoundationDB open source project
 *
 * Copyright 2013-2022 Apple Inc. and the FoundationDB project authors
 *
 * Licensed under the Apache License, Version 2.0 (the "License");
 * you may not use this file except in compliance with the License.
 * You may obtain a copy of the License at
 *
 *     http://www.apache.org/licenses/LICENSE-2.0
 *
 * Unless required by applicable law or agreed to in writing, software
 * distributed under the License is distributed on an "AS IS" BASIS,
 * WITHOUT WARRANTIES OR CONDITIONS OF ANY KIND, either express or implied.
 * See the License for the specific language governing permissions and
 * limitations under the License.
 */

#include "fdbclient/TenantManagement.actor.h"
#include "fdbrpc/ContinuousSample.h"
#include "fdbserver/Knobs.h"
#include "fdbserver/TesterInterface.actor.h"
#include "fdbserver/workloads/workloads.actor.h"
#include "fdbserver/workloads/BulkSetup.actor.h"
#include "flow/genericactors.actor.h"
#include "flow/actorcompiler.h" // This must be the last #include.

struct BulkSetupWorkload : TestWorkload {
	static constexpr auto NAME = "BulkLoadWithTenants";

	int nodeCount;
	double transactionsPerSecond;
	Key keyPrefix;
	double maxNumTenants;
	double minNumTenants;
	std::vector<TenantName> tenantNames;
	double testDuration;

	BulkSetupWorkload(WorkloadContext const& wcx) : TestWorkload(wcx) {
		transactionsPerSecond = getOption(options, "transactionsPerSecond"_sr, 5000.0) / clientCount;
		nodeCount = getOption(options, "nodeCount"_sr, transactionsPerSecond * clientCount);
		keyPrefix = unprintable(getOption(options, "keyPrefix"_sr, ""_sr).toString());
		// maximum and minimum number of tenants per client
		maxNumTenants = getOption(options, "maxNumTenants"_sr, 0);
		minNumTenants = getOption(options, "minNumTenants"_sr, 0);
		ASSERT(minNumTenants <= maxNumTenants);
		testDuration = getOption(options, "testDuration"_sr, 10.0);
	}

	void getMetrics(std::vector<PerfMetric>& m) override {}

	Key keyForIndex(int n) { return key(n); }
	Key key(int n) { return doubleToTestKey((double)n / nodeCount, keyPrefix); }
	Value value(int n) { return doubleToTestKey(n, keyPrefix); }

	Standalone<KeyValueRef> operator()(int n) { return KeyValueRef(key(n), value((n + 1) % nodeCount)); }

	ACTOR static Future<Void> _setup(BulkSetupWorkload* workload, Database cx) {
		// create a bunch of tenants (between min and max tenants)
		state int numTenantsToCreate =
		    deterministicRandom()->randomInt(workload->minNumTenants, workload->maxNumTenants + 1);
		TraceEvent("BulkSetupTenantCreation").detail("NumTenants", numTenantsToCreate);
		if (numTenantsToCreate > 0) {
			std::vector<Future<Void>> tenantFutures;
			for (int i = 0; i < numTenantsToCreate; i++) {
				TenantMapEntry entry;
<<<<<<< HEAD
				entry.encrypted = false;
=======
>>>>>>> c9fd51d2
				workload->tenantNames.push_back(TenantName(format("BulkSetupTenant_%04d", i)));
				TraceEvent("CreatingTenant")
				    .detail("Tenant", workload->tenantNames.back())
				    .detail("TenantGroup", entry.tenantGroup);
				tenantFutures.push_back(
				    success(TenantAPI::createTenant(cx.getReference(), workload->tenantNames.back())));
			}
			wait(waitForAll(tenantFutures));
		}
		wait(bulkSetup(cx,
		               workload,
		               workload->nodeCount,
		               Promise<double>(),
		               false,
		               0.0,
		               1e12,
		               std::vector<uint64_t>(),
		               Promise<std::vector<std::pair<uint64_t, double>>>(),
		               0,
		               0.1,
		               0,
		               0,
		               workload->tenantNames));
		return Void();
	}

	Future<Void> start(Database const& cx) override { return Void(); }

	Future<Void> setup(Database const& cx) override {
		if (clientId == 0) {
			return timeout(_setup(this, cx), testDuration, Void());
		}
		return Void();
	}

	Future<bool> check(Database const& cx) override { return true; }
};

WorkloadFactory<BulkSetupWorkload> BulkSetupWorkloadFactory;<|MERGE_RESOLUTION|>--- conflicted
+++ resolved
@@ -66,10 +66,6 @@
 			std::vector<Future<Void>> tenantFutures;
 			for (int i = 0; i < numTenantsToCreate; i++) {
 				TenantMapEntry entry;
-<<<<<<< HEAD
-				entry.encrypted = false;
-=======
->>>>>>> c9fd51d2
 				workload->tenantNames.push_back(TenantName(format("BulkSetupTenant_%04d", i)));
 				TraceEvent("CreatingTenant")
 				    .detail("Tenant", workload->tenantNames.back())
