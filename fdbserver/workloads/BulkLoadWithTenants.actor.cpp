--- conflicted
+++ resolved
@@ -140,23 +140,19 @@
 		return Void();
 	}
 
-	Future<Void> start(Database const& cx) override { return Void(); }
-
-	Future<Void> setup(Database const& cx) override {
+	Future<Void> start(Database const& cx) override {
 		if (clientId == 0) {
 			if (testDuration > 0) {
 				return timeout(_setup(this, cx), testDuration, Void());
 			} else {
-<<<<<<< HEAD
-				TraceEvent("Nim::workload1");
-=======
->>>>>>> 3631b250
 				return _setup(this, cx);
 			}
 		}
 		return Void();
 	}
 
+	Future<Void> setup(Database const& cx) override { return Void(); }
+
 	Future<bool> check(Database const& cx) override { return true; }
 };
 
