/*
 * MetaclusterMoveWorkload.actor.cpp
 *
 * This source file is part of the FoundationDB open source project
 *
 * Copyright 2013-2023 Apple Inc. and the FoundationDB project authors
 *
 * Licensed under the Apache License, Version 2.0 (the "License");
 * you may not use this file except in compliance with the License.
 * You may obtain a copy of the License at
 *
 *     http://www.apache.org/licenses/LICENSE-2.0
 *
 * Unless required by applicable law or agreed to in writing, software
 * distributed under the License is distributed on an "AS IS" BASIS,
 * WITHOUT WARRANTIES OR CONDITIONS OF ANY KIND, either express or implied.
 * See the License for the specific language governing permissions and
 * limitations under the License.
 */
#include <cstdint>
#include <limits>
#include <utility>
#include "fdbclient/FDBOptions.g.h"
#include "fdbclient/FDBTypes.h"
#include "fdbclient/Knobs.h"
#include "fdbclient/MultiVersionTransaction.h"
#include "fdbclient/NativeAPI.actor.h"
#include "fdbclient/ReadYourWrites.h"
#include "fdbclient/RunTransaction.actor.h"
#include "fdbclient/ThreadSafeTransaction.h"
#include "fdbrpc/TenantName.h"
#include "fdbrpc/simulator.h"
#include "fdbserver/workloads/workloads.actor.h"
#include "fdbserver/workloads/BulkSetup.actor.h"
#include "fdbserver/Knobs.h"
#include "flow/Error.h"
#include "flow/FastRef.h"
#include "flow/IRandom.h"
#include "flow/ThreadHelper.actor.h"
#include "flow/flow.h"

#include "metacluster/Metacluster.h"
#include "metacluster/MetaclusterConsistency.actor.h"
#include "metacluster/MetaclusterData.actor.h"
#include "metacluster/MetaclusterMetadata.h"
#include "metacluster/MetaclusterMove.actor.h"

#include "flow/actorcompiler.h" // This must be the last #include.

struct MetaclusterMoveWorkload : TestWorkload {
	static constexpr auto NAME = "MetaclusterMove";

	struct DataClusterData {
		Database db;
		std::set<int64_t> tenants;
		std::set<TenantGroupName> tenantGroups;

		DataClusterData() {}
		DataClusterData(Database db) : db(db) {}
	};

	struct TestTenantData {

		TenantName name;
		ClusterName cluster;
		Optional<TenantGroupName> tenantGroup;

		TestTenantData() {}
		TestTenantData(TenantName name, ClusterName cluster, Optional<TenantGroupName> tenantGroup)
		  : name(name), cluster(cluster), tenantGroup(tenantGroup) {}
	};

	struct TenantGroupData {
		ClusterName cluster;
		std::set<int64_t> tenants;
	};

	int nodeCount;
	double transactionsPerSecond;
	Key keyPrefix;

	Reference<IDatabase> managementDb;
	std::map<ClusterName, DataClusterData> dataDbs;
	std::vector<ClusterName> dataDbIndex;

	std::map<int64_t, TestTenantData> createdTenants;
	std::map<TenantName, int64_t> tenantNameIndex;
	std::map<TenantGroupName, TenantGroupData> tenantGroups;

	int initialTenants;
	int maxTenants;
	int maxTenantGroups;
	int tenantGroupCapacity;
	int retryLimit;
	metacluster::metadata::management::MovementRecord moveRecord;

	MetaclusterMoveWorkload(WorkloadContext const& wcx) : TestWorkload(wcx) {
		transactionsPerSecond = getOption(options, "transactionsPerSecond"_sr, 5000.0) / clientCount;
		nodeCount = getOption(options, "nodeCount"_sr, transactionsPerSecond * clientCount);
		keyPrefix = unprintable(getOption(options, "keyPrefix"_sr, ""_sr).toString());
		maxTenants =
		    deterministicRandom()->randomInt(1, std::min<int>(1e8 - 1, getOption(options, "maxTenants"_sr, 100)) + 1);
		initialTenants = std::min<int>(maxTenants, getOption(options, "initialTenants"_sr, 40));
		maxTenantGroups = deterministicRandom()->randomInt(
		    1, std::min<int>(2 * maxTenants, getOption(options, "maxTenantGroups"_sr, 20)) + 1);
		tenantGroupCapacity =
		    std::max<int>(1, (initialTenants / 2 + maxTenantGroups - 1) / g_simulator->extraDatabases.size());
		retryLimit = getOption(options, "retryLimit"_sr, 5);
	}

	ClusterName chooseClusterName() { return dataDbIndex[deterministicRandom()->randomInt(0, dataDbIndex.size())]; }

	TenantName chooseTenantName() {
		TenantName tenant(format("tenant%08d", deterministicRandom()->randomInt(0, maxTenants)));
		return tenant;
	}

	Optional<TenantGroupName> chooseTenantGroup(Optional<ClusterName> cluster = Optional<ClusterName>()) {
		Optional<TenantGroupName> tenantGroup;
		if (deterministicRandom()->coinflip()) {
			if (!cluster.present()) {
				tenantGroup =
				    TenantGroupNameRef(format("tenantgroup%08d", deterministicRandom()->randomInt(0, maxTenantGroups)));
			} else {
				auto const& existingGroups = dataDbs[cluster.get()].tenantGroups;
				if (!existingGroups.empty()) {
					tenantGroup = deterministicRandom()->randomChoice(
					    std::vector<TenantGroupName>(existingGroups.begin(), existingGroups.end()));
				}
			}
		}

		return tenantGroup;
	}

	static void updateTestData(MetaclusterMoveWorkload* self,
	                           TenantGroupName tenantGroup,
	                           ClusterName newCluster,
	                           ClusterName oldCluster) {
		// Update tenantGroups
		auto groupData = self->tenantGroups[tenantGroup];
		auto groupTenants = groupData.tenants;
		TraceEvent("BreakpointTestUpdateStart")
		    .detail("OldCluster", oldCluster)
		    .detail("NewCluster", newCluster)
		    .detail("TenantGroup", tenantGroup)
		    .detail("Size", groupTenants.size());
		groupData.cluster = newCluster;
		self->tenantGroups[tenantGroup] = groupData;

		// Update dataDbs
		auto newData = self->dataDbs[newCluster];
		auto oldData = self->dataDbs[oldCluster];

		// Take the set difference and update the old data
		std::set<int64_t> result;
		std::set_difference(oldData.tenants.begin(),
		                    oldData.tenants.end(),
		                    groupTenants.begin(),
		                    groupTenants.end(),
		                    std::inserter(result, result.end()));
		oldData.tenants = result;

		// Add all tenants to the new data
		newData.tenants.insert(groupTenants.begin(), groupTenants.end());

		// Erase tenant group from old data and add to new one
		oldData.tenantGroups.erase(tenantGroup);
		newData.tenantGroups.insert(tenantGroup);

		self->dataDbs[oldCluster] = oldData;
		self->dataDbs[newCluster] = newData;

		// Update createdTenants
		for (const auto& tId : groupTenants) {
			self->createdTenants[tId].tenantGroup = tenantGroup;
			ASSERT_EQ(self->createdTenants[tId].cluster, oldCluster);
			self->createdTenants[tId].cluster = newCluster;
		}
	}

	// Used to gradually increase capacity so that the tenants are somewhat evenly distributed across the clusters
	ACTOR static Future<Void> increaseMetaclusterCapacity(MetaclusterMoveWorkload* self) {
		self->tenantGroupCapacity = ceil(self->tenantGroupCapacity * 1.2);
		state Reference<ITransaction> tr = self->managementDb->createTransaction();
		loop {
			try {
				tr->setOption(FDBTransactionOptions::ACCESS_SYSTEM_KEYS);
				state int dbIndex;
				for (dbIndex = 0; dbIndex < self->dataDbIndex.size(); ++dbIndex) {
					metacluster::DataClusterMetadata clusterMetadata =
					    wait(metacluster::getClusterTransaction(tr, self->dataDbIndex[dbIndex]));
					metacluster::DataClusterEntry updatedEntry = clusterMetadata.entry;
					updatedEntry.capacity.numTenantGroups = self->tenantGroupCapacity;
					metacluster::updateClusterMetadata(
					    tr, self->dataDbIndex[dbIndex], clusterMetadata, {}, updatedEntry);
				}
				wait(safeThreadFutureToFuture(tr->commit()));
				break;
			} catch (Error& e) {
				wait(safeThreadFutureToFuture(tr->onError(e)));
			}
		}

		return Void();
	}

	ACTOR static Future<Void> createTenant(MetaclusterMoveWorkload* self) {
		state TenantName tenantName;
		for (int i = 0; i < 10; ++i) {
			tenantName = self->chooseTenantName();
			if (self->tenantNameIndex.count(tenantName) == 0) {
				break;
			}
		}

		if (self->tenantNameIndex.count(tenantName)) {
			return Void();
		}

		loop {
			try {
				metacluster::MetaclusterTenantMapEntry tenantEntry;
				tenantEntry.tenantName = tenantName;
				tenantEntry.tenantGroup = self->chooseTenantGroup();
				wait(metacluster::createTenant(self->managementDb,
				                               tenantEntry,
				                               metacluster::AssignClusterAutomatically::True,
				                               metacluster::IgnoreCapacityLimit::False));
				metacluster::MetaclusterTenantMapEntry createdEntry =
				    wait(metacluster::getTenant(self->managementDb, tenantName));
				TraceEvent(SevDebug, "MetaclusterMoveWorkloadCreatedTenant")
				    .detail("Tenant", tenantName)
				    .detail("TenantId", createdEntry.id);
				self->createdTenants[createdEntry.id] =
				    TestTenantData(tenantName, createdEntry.assignedCluster, createdEntry.tenantGroup);
				self->tenantNameIndex[tenantName] = createdEntry.id;
				auto& dataDb = self->dataDbs[createdEntry.assignedCluster];
				dataDb.tenants.insert(createdEntry.id);
				if (createdEntry.tenantGroup.present()) {
					auto& tenantGroupData = self->tenantGroups[createdEntry.tenantGroup.get()];
					tenantGroupData.cluster = createdEntry.assignedCluster;
					tenantGroupData.tenants.insert(createdEntry.id);
					dataDb.tenantGroups.insert(createdEntry.tenantGroup.get());
				}
				return Void();
			} catch (Error& e) {
				if (e.code() != error_code_metacluster_no_capacity) {
					throw;
				}

				wait(increaseMetaclusterCapacity(self));
			}
		}
	}

	ACTOR static Future<bool> verifyTenantLocations(MetaclusterMoveWorkload* self,
	                                                TenantGroupName tenantGroup,
	                                                ClusterName expectedCluster) {
		state DataClusterData clusterData = self->dataDbs[expectedCluster];
		state Reference<ReadYourWritesTransaction> tr = clusterData.db->createTransaction();

		state std::vector<std::pair<TenantName, int64_t>> tenantData =
		    wait(metacluster::listTenantGroupTenantsTransaction(
		        tr, tenantGroup, TenantName(""_sr), TenantName("\xff"_sr), CLIENT_KNOBS->MAX_TENANTS_PER_CLUSTER));
		for (const auto& [tName, tId] : tenantData) {
			auto testData = self->createdTenants[tId];
			if (testData.cluster != expectedCluster || !testData.tenantGroup.present() ||
			    testData.tenantGroup.get() != tenantGroup) {
				TraceEvent("MetaclusterMoveVerifyTenantLocationsFailed")
				    .detail("ExpectedTenantGroup", tenantGroup)
				    .detail("ActualTenantGroup", testData.tenantGroup)
				    .detail("ExpectedCluster", expectedCluster)
				    .detail("ActualCluster", testData.cluster);
				return false;
			}
		}
		return true;
	}

	ACTOR static Future<bool> verifyMoveMetadataErased(MetaclusterMoveWorkload* self, TenantGroupName tenantGroup) {
		state Reference<ITransaction> tr = self->managementDb->createTransaction();
		tr->setOption(FDBTransactionOptions::ACCESS_SYSTEM_KEYS);

		state Optional<metacluster::metadata::management::MovementRecord> mr;
		state KeyBackedRangeResult<std::pair<std::pair<TenantGroupName, std::string>, std::pair<TenantName, Key>>> mq;
		state KeyBackedRangeResult<std::pair<Tuple, Key>> splitPoints;

		state Tuple beginTuple = Tuple::makeTuple(tenantGroup, "", TenantName(""_sr), KeyRef(""_sr));
		state Tuple endTuple = Tuple::makeTuple(tenantGroup, "\xff", TenantName("\xff"_sr), KeyRef("\xff"_sr));
		state std::pair<TenantGroupName, std::string> beginPair = std::make_pair(tenantGroup, "");
		state std::pair<TenantGroupName, std::string> endPair = std::make_pair(tenantGroup, "\xff");
		state int limit = 10;

		state Future<Void> mrFuture =
		    store(mr, metacluster::metadata::management::emergency_movement::emergencyMovements().get(tr, tenantGroup));
		state Future<Void> mqFuture =
		    store(mq,
		          metacluster::metadata::management::emergency_movement::movementQueue().getRange(
		              tr, beginPair, endPair, limit));
		state Future<Void> splitPointsFuture =
		    store(splitPoints,
		          metacluster::metadata::management::emergency_movement::splitPointsMap().getRange(
		              tr, beginTuple, endTuple, limit));

		wait(mrFuture && mqFuture && splitPointsFuture);

		TraceEvent("MetaclusterMoveVerifyMetadataErased")
		    .detail("MrPresent", mr.present())
		    .detail("MqEmpty", mq.results.empty())
		    .detail("SplitpointsEmpty", splitPoints.results.empty());
		return (!mr.present() && mq.results.empty() && splitPoints.results.empty());
	}

	ACTOR static Future<bool> finishVerification(MetaclusterMoveWorkload* self,
	                                             TenantGroupName tenantGroup,
	                                             ClusterName expectedCluster) {
		state bool locationSuccess = wait(verifyTenantLocations(self, tenantGroup, expectedCluster));
		state bool eraseSuccess = wait(verifyMoveMetadataErased(self, tenantGroup));
		return locationSuccess && eraseSuccess;
	}

	// returns true if move is aborted
	ACTOR static Future<bool> abortMove(MetaclusterMoveWorkload* self,
	                                    TenantGroupName tenantGroup,
	                                    ClusterName srcCluster,
	                                    ClusterName dstCluster) {
		state int tries = 0;
		loop {
			try {
				Future<Void> abortFuture =
				    metacluster::abortTenantMovement(self->managementDb, tenantGroup, srcCluster, dstCluster);
				Optional<Void> result = wait(timeout(abortFuture, deterministicRandom()->randomInt(1, 30)));
				if (result.present()) {
					TraceEvent(SevDebug, "MetaclusterMoveAbortComplete")
					    .detail("TenantGroup", tenantGroup)
					    .detail("SourceCluster", srcCluster)
					    .detail("DestinationCluster", dstCluster);
					if (self->tenantGroups[tenantGroup].cluster == dstCluster) {
						updateTestData(self, tenantGroup, srcCluster, dstCluster);
					}
					break;
				}
				if (++tries >= self->retryLimit) {
					TraceEvent("MetaclusterMoveAbortRetryLimitReached")
					    .detail("TenantGroup", tenantGroup)
					    .detail("SourceCluster", srcCluster)
					    .detail("DestinationCluster", dstCluster)
					    .detail("Attempts", tries);
					return false;
				}
			} catch (Error& e) {
				TraceEvent("MetaclusterMoveAbortFailed")
				    .error(e)
				    .detail("TenantGroup", tenantGroup)
				    .detail("SourceCluster", srcCluster)
				    .detail("DestinationCluster", dstCluster);
				if (e.code() == error_code_invalid_tenant_move) {
					return false;
				}
				throw e;
			}
		}
		return true;
	}

	// returns true if move is aborted
	ACTOR static Future<bool> startMove(MetaclusterMoveWorkload* self,
	                                    TenantGroupName tenantGroup,
	                                    ClusterName srcCluster,
	                                    ClusterName dstCluster) {
		state int tries = 0;
		loop {
			try {
				Future<Void> startFuture =
				    metacluster::startTenantMovement(self->managementDb, tenantGroup, srcCluster, dstCluster);
				Optional<Void> result = wait(timeout(startFuture, deterministicRandom()->randomInt(1, 30)));
				if (result.present()) {
					TraceEvent(SevDebug, "MetaclusterMoveStartComplete")
					    .detail("TenantGroup", tenantGroup)
					    .detail("SourceCluster", srcCluster)
					    .detail("DestinationCluster", dstCluster);
					break;
				}
				if (++tries >= self->retryLimit) {
					TraceEvent("MetaclusterMoveStartRetryLimitReached")
					    .detail("TenantGroup", tenantGroup)
					    .detail("SourceCluster", srcCluster)
					    .detail("DestinationCluster", dstCluster)
					    .detail("Attempts", tries);
					throw operation_failed();
				}
				if (deterministicRandom()->random01() < 0.2) {
					bool aborted = wait(abortMove(self, tenantGroup, srcCluster, dstCluster));
					TraceEvent("MetaclusterMoveStartAttemptedAbort")
					    .detail("TenantGroup", tenantGroup)
					    .detail("SourceCluster", srcCluster)
					    .detail("DestinationCluster", dstCluster)
					    .detail("AbortedSuccessfully", aborted);
					if (aborted) {
						return aborted;
					}
				}
				CODE_PROBE(true, "Metacluster move start timed out");
			} catch (Error& e) {
				TraceEvent("MetaclusterMoveWorkloadStartFailed")
				    .error(e)
				    .detail("TenantGroup", tenantGroup)
				    .detail("SourceCluster", srcCluster)
				    .detail("DestinationCluster", dstCluster);
				throw e;
			}
		}
		return false;
	}

	// returns true if move is aborted
	ACTOR static Future<bool> switchMove(MetaclusterMoveWorkload* self,
	                                     TenantGroupName tenantGroup,
	                                     ClusterName srcCluster,
	                                     ClusterName dstCluster) {
		state std::vector<std::string> messages;
		state int tries = 0;
		loop {
			try {
				Future<Void> switchFuture = metacluster::switchTenantMovement(
				    self->managementDb, tenantGroup, srcCluster, dstCluster, &messages);
				Optional<Void> result = wait(timeout(switchFuture, deterministicRandom()->randomInt(1, 30)));
				if (result.present()) {
					TraceEvent(SevDebug, "MetaclusterMoveSwitchComplete")
					    .detail("TenantGroup", tenantGroup)
					    .detail("SourceCluster", srcCluster)
					    .detail("DestinationCluster", dstCluster);
					if (self->tenantGroups[tenantGroup].cluster == srcCluster) {
						updateTestData(self, tenantGroup, dstCluster, srcCluster);
					}
					break;
				}
				if (++tries >= self->retryLimit) {
					TraceEvent("MetaclusterMoveSwitchRetryLimitReached")
					    .detail("TenantGroup", tenantGroup)
					    .detail("SourceCluster", srcCluster)
					    .detail("DestinationCluster", dstCluster)
					    .detail("Attempts", tries);
					throw operation_failed();
				}
				if (deterministicRandom()->random01() < 0.2) {
					bool aborted = wait(abortMove(self, tenantGroup, srcCluster, dstCluster));
					TraceEvent("MetaclusterMoveSwitchAttemptedAbort")
					    .detail("TenantGroup", tenantGroup)
					    .detail("SourceCluster", srcCluster)
					    .detail("DestinationCluster", dstCluster)
					    .detail("AbortedSuccessfully", aborted);
					if (aborted) {
						return aborted;
					}
				}
				CODE_PROBE(true, "Metacluster move switch timed out");
			} catch (Error& e) {
				TraceEvent("MetaclusterMoveWorkloadSwitchFailed")
				    .error(e)
				    .detail("TenantGroup", tenantGroup)
				    .detail("SourceCluster", srcCluster)
				    .detail("DestinationCluster", dstCluster);
				throw;
			}
		}
		return false;
	}

	// returns true if move is aborted
	ACTOR static Future<bool> finishMove(MetaclusterMoveWorkload* self,
	                                     TenantGroupName tenantGroup,
	                                     ClusterName srcCluster,
	                                     ClusterName dstCluster) {
		// finish tenant move will fail to abort if movement record has been updated
		// expect this case and keep trying to finish
		state int tries = 0;
		loop {
			try {
				Future<Void> finishFuture =
				    metacluster::finishTenantMovement(self->managementDb, tenantGroup, srcCluster, dstCluster);
				Optional<Void> result = wait(timeout(finishFuture, deterministicRandom()->randomInt(1, 30)));
				if (result.present()) {
					TraceEvent(SevDebug, "MetaclusterMoveFinishComplete")
					    .detail("TenantGroup", tenantGroup)
					    .detail("SourceCluster", srcCluster)
					    .detail("DestinationCluster", dstCluster);
					break;
				}
				if (++tries >= self->retryLimit) {
					TraceEvent("MetaclusterMoveFinishRetryLimitReached")
					    .detail("TenantGroup", tenantGroup)
					    .detail("SourceCluster", srcCluster)
					    .detail("DestinationCluster", dstCluster)
					    .detail("Attempts", tries);
					throw operation_failed();
				}
				if (deterministicRandom()->random01() < 0.2) {
					// Keep track of move record before calling abort
					state metacluster::metadata::management::MovementRecord moveRecord =
					    wait(self->getMoveRecord(tenantGroup));
					bool aborted = wait(abortMove(self, tenantGroup, srcCluster, dstCluster));
					TraceEvent("MetaclusterMoveFinishAttemptedAbort")
					    .detail("TenantGroup", tenantGroup)
					    .detail("SourceCluster", srcCluster)
					    .detail("DestinationCluster", dstCluster)
					    .detail("AbortedSuccessfully", aborted);
					if (aborted) {
						// The abort call should throw an error if this is the inital state
						ASSERT_NE(moveRecord.mState, metacluster::metadata::management::MovementState::FINISH_UNLOCK);
						return aborted;
					}
				}
				CODE_PROBE(true, "Metacluster move finish timed out");
			} catch (Error& e) {
				TraceEvent("MetaclusterMoveWorkloadFinishFailed")
				    .error(e)
				    .detail("TenantGroup", tenantGroup)
				    .detail("SourceCluster", srcCluster)
				    .detail("DestinationCluster", dstCluster);
				throw;
			}
		}
		return false;
	}

	ACTOR static Future<Void> _setup(Database cx, MetaclusterMoveWorkload* self) {
		// TODO: blobbify and set quotas
		metacluster::DataClusterEntry clusterEntry;
		clusterEntry.capacity.numTenantGroups = self->tenantGroupCapacity;

		metacluster::util::SimulatedMetacluster simMetacluster = wait(metacluster::util::createSimulatedMetacluster(
		    cx,
		    deterministicRandom()->randomInt(TenantAPI::TENANT_ID_PREFIX_MIN_VALUE,
		                                     TenantAPI::TENANT_ID_PREFIX_MAX_VALUE + 1),
		    clusterEntry));

		self->managementDb = simMetacluster.managementDb;
		ASSERT(!simMetacluster.dataDbs.empty());
		for (auto const& [name, db] : simMetacluster.dataDbs) {
			self->dataDbs[name] = DataClusterData(db);
			self->dataDbIndex.push_back(name);
		}

		TraceEvent(SevDebug, "MetaclusterMoveWorkloadCreateTenants").detail("NumTenants", self->initialTenants);

		while (self->createdTenants.size() < self->initialTenants) {
			wait(createTenant(self));
		}

		TraceEvent(SevDebug, "MetaclusterMoveWorkloadCreateTenantsComplete");

		// container of range-based for with continuation must be a state variable
		state std::map<ClusterName, DataClusterData> dataDbs = self->dataDbs;
		for (auto const& [clusterName, dataDb] : dataDbs) {
			state std::vector<Reference<Tenant>> dataTenants;
			state Database dbObj = dataDb.db;
			// Iterate over each data cluster and attempt to fill some of the tenants with data
			for (auto const& tId : dataDb.tenants) {
				TestTenantData testData = self->createdTenants[tId];
				TenantName tName = testData.name;
				TenantLookupInfo const tenantLookupInfo(tId, testData.tenantGroup);
				dataTenants.push_back(makeReference<Tenant>(tenantLookupInfo, tName));
			}
			if (dataTenants.size()) {
				wait(bulkSetup(dbObj,
				               self,
				               self->nodeCount,
				               Promise<double>(),
				               false,
				               0.0,
				               1e12,
				               std::vector<uint64_t>(),
				               Promise<std::vector<std::pair<uint64_t, double>>>(),
				               0,
				               0.1,
				               0,
				               0,
				               dataTenants));
			}
		}

		TraceEvent(SevDebug, "MetaclusterMoveWorkloadPopulateTenantDataComplete");

		return Void();
	}

	struct MoveBlock {
		TenantName tenant;
		Key begin;
		Key end;

		MoveBlock(TenantName tenant, Key begin, Key end) : tenant(tenant), begin(begin), end(end) {}
	};

	ACTOR static Future<Void> copyTenantData(MetaclusterMoveWorkload* self,
	                                         TenantGroupName tenantGroup,
	                                         MoveBlock moveBlock,
	                                         ClusterName srcDb,
	                                         ClusterName dstDb) {
		state KeyRangeRef keyRange(moveBlock.begin, moveBlock.end);

		state Database srcDbObj = self->dataDbs[srcDb].db;
		state Reference<Tenant> srcTenant = makeReference<Tenant>(srcDbObj, moveBlock.tenant);
		state Reference<ReadYourWritesTransaction> srcTr =
		    makeReference<ReadYourWritesTransaction>(srcDbObj, srcTenant);

		state RangeReadResult srcRange;
		loop {
			try {
				srcTr->setOption(FDBTransactionOptions::LOCK_AWARE);
				wait(store(srcRange, srcTr->getRange(keyRange, 100000)));
				ASSERT(!srcRange.more);
				break;
			} catch (Error& e) {
				wait(srcTr->onError(e));
			}
		}

		TraceEvent("BreakpointSrcRange")
		    .detail("TenantName", moveBlock.tenant)
		    .detail("KeyRange", keyRange)
		    .detail("SrcRangeSize", srcRange.size());
<<<<<<< HEAD
		loop {
			try {
				dstTr->setOption(FDBTransactionOptions::LOCK_AWARE);
				for (const auto& [k, v] : srcRange) {
					dstTr->set(k, v);
				}
				TraceEvent("BreakpointCopyCommit1").detail("TenantName", tenantName);
				wait(dstTr->commit());
				TraceEvent("BreakpointCopyCommit2").detail("TenantName", tenantName);
				break;
			} catch (Error& e) {
				TraceEvent("BreakpointCopyError").error(e).detail("TenantName", tenantName);
				wait(dstTr->onError(e));
			}
		}
		return Void();
	}
=======
>>>>>>> 1bda1ecf

		state Database dstDbObj = self->dataDbs[dstDb].db;
		state Reference<Tenant> dstTenant = makeReference<Tenant>(dstDbObj, moveBlock.tenant);
		state Reference<ReadYourWritesTransaction> dstTr =
		    makeReference<ReadYourWritesTransaction>(dstDbObj, dstTenant);
		loop {
			try {
				dstTr->setOption(FDBTransactionOptions::LOCK_AWARE);
				for (const auto& [k, v] : srcRange) {
					dstTr->set(k, v);
				}
				TraceEvent("BreakpointCopyCommit1").detail("TenantName", moveBlock.tenant);
				wait(dstTr->commit());
				TraceEvent("BreakpointCopyCommit2").detail("TenantName", moveBlock.tenant);
				break;
			} catch (Error& e) {
				wait(dstTr->onError(e));
			}
		}

		return Void();
	}

	ACTOR static Future<Optional<MoveBlock>> getNextMoveBlock(MetaclusterMoveWorkload* self,
	                                                          Reference<ITransaction> tr,
	                                                          TenantGroupName tenantGroup) {
		state UID runId = self->moveRecord.runId;

		Optional<std::pair<TenantName, Key>> optionalQueueHead =
		    wait(metacluster::metadata::management::emergency_movement::movementQueue().get(
		        tr, std::make_pair(tenantGroup, runId.toString())));

		if (!optionalQueueHead.present()) {
			return {};
		}

		state std::pair<TenantName, Key> queueHead = optionalQueueHead.get();

		state Tuple beginTuple = Tuple::makeTuple(tenantGroup, runId.toString(), queueHead.first, queueHead.second);
		state Tuple endTuple = Tuple::makeTuple(tenantGroup, runId.toString(), TenantName("\xff"_sr));

		state KeyBackedRangeResult<std::pair<Tuple, Key>> splitPoints =
		    wait(metacluster::metadata::management::emergency_movement::splitPointsMap().getRange(
		        tr, beginTuple, endTuple, 2));
		TraceEvent("BreakpointSplitPoints")
		    .detail("BeginTuple", Tuple::tupleToString(beginTuple))
		    .detail("EndTuple", Tuple::tupleToString(endTuple));

		ASSERT(!splitPoints.results.empty());
		state KeyRef headEnd = splitPoints.results[0].second;

		if (splitPoints.results.size() == 2) {
			Tuple nextTuple = splitPoints.results[1].first;
			TenantName nextTenantName = nextTuple.getString(2);
			Key nextKey = nextTuple.getString(3);
			// The tuple ending with "\xff" will not exist as a key in splitPointsMap
			// The next Tuple key should have the next tenant with the empty key ""
			if (headEnd != nextKey) {
				ASSERT_NE(nextTenantName, queueHead.first);
				ASSERT_EQ(headEnd, "\xff"_sr);
				ASSERT_EQ(nextKey, ""_sr);
			}
			metacluster::metadata::management::emergency_movement::movementQueue().set(
			    tr, std::make_pair(tenantGroup, runId.toString()), std::make_pair(nextTenantName, nextKey));
		} else {
			metacluster::metadata::management::emergency_movement::movementQueue().erase(
			    tr, std::make_pair(tenantGroup, runId.toString()));
		}

		return MoveBlock(queueHead.first, queueHead.second, headEnd);
	}

	ACTOR static Future<Void> processQueue(MetaclusterMoveWorkload* self,
	                                       TenantGroupName tenantGroup,
	                                       ClusterName srcDb,
	                                       ClusterName dstDb) {
		state UID runId = self->moveRecord.runId;
		loop {
			state Optional<MoveBlock> block = wait(runTransaction(
			    self->managementDb, [self = self, tenantGroup = tenantGroup](Reference<ITransaction> tr) {
				    return getNextMoveBlock(self, tr, tenantGroup);
			    }));

			if (!block.present()) {
				return Void();
			}

			wait(copyTenantData(self, tenantGroup, block.get(), srcDb, dstDb));
			TraceEvent("BreakpointCopy")
			    .detail("Begin", block.get().begin)
			    .detail("End", block.get().end)
			    .detail("TenantGroup", tenantGroup)
			    .detail("TenantName", block.get().tenant);

			wait(runTransactionVoid(
			    self->managementDb,
			    [runId = runId, tenantGroup = tenantGroup, block = block](Reference<ITransaction> tr) {
				    metacluster::metadata::management::emergency_movement::splitPointsMap().erase(
				        tr, Tuple::makeTuple(tenantGroup, runId.toString(), block.get().tenant, block.get().begin));
				    return Future<Void>(Void());
			    }));
		}
	}

	Future<metacluster::metadata::management::MovementRecord> getMoveRecord(TenantGroupName tenantGroup) {
		return runTransaction(managementDb, [tenantGroup](Reference<ITransaction> tr) {
			return map(metacluster::metadata::management::emergency_movement::emergencyMovements().get(tr, tenantGroup),
			           [](Optional<metacluster::metadata::management::MovementRecord> record) {
				           ASSERT(record.present());
				           return record.get();
			           });
		});
	}

	ACTOR static Future<Void> _start(Database cx, MetaclusterMoveWorkload* self) {
		// Expect an error if the same cluster is picked
		state ClusterName srcCluster = self->chooseClusterName();
		state ClusterName dstCluster = self->chooseClusterName();

		Optional<TenantGroupName> optionalTenantGroup;
		while (!optionalTenantGroup.present()) {
			optionalTenantGroup = self->chooseTenantGroup(srcCluster);
		}
		state TenantGroupName tenantGroup = optionalTenantGroup.get();
		state bool aborted;
		loop {
			try {
				wait(store(aborted, startMove(self, tenantGroup, srcCluster, dstCluster)));
				if (aborted) {
					break;
				}
				// If start completes successfully, the move identifier should be written
				wait(store(self->moveRecord, self->getMoveRecord(tenantGroup)));
				wait(processQueue(self, tenantGroup, srcCluster, dstCluster));
				wait(store(aborted, switchMove(self, tenantGroup, srcCluster, dstCluster)));
				if (aborted) {
					break;
				}
				wait(store(self->moveRecord, self->getMoveRecord(tenantGroup)));

				wait(store(aborted, finishMove(self, tenantGroup, srcCluster, dstCluster)));
				break;
			} catch (Error& e) {
				state Error err(e);
				TraceEvent("MetaclusterMoveWorkloadError").error(err);
				if (err.code() == error_code_invalid_tenant_move && srcCluster == dstCluster) {
					TraceEvent("MetaclusterMoveWorkloadSameSrcDst")
					    .detail("TenantGroup", tenantGroup)
					    .detail("ClusterName", srcCluster);
					// Change dst cluster since src is linked to the tenant group
					dstCluster = self->chooseClusterName();
					continue;
				}
				throw err;
			}
		}
		bool success = wait(finishVerification(self, tenantGroup, aborted ? srcCluster : dstCluster));
		if (!success) {
			TraceEvent("MetaclusterMoveFinalVerificationFailed")
			    .detail("Aborted", aborted)
			    .detail("TenantGroup", tenantGroup)
			    .detail("DestinationCluster", dstCluster)
			    .detail("SourceCluster", srcCluster);
			throw operation_failed();
		}

		return Void();
	}

	ACTOR static Future<bool> _check(MetaclusterMoveWorkload* self) {
		// The metacluster consistency check runs the tenant consistency check for each cluster
		state metacluster::util::MetaclusterConsistencyCheck<IDatabase> metaclusterConsistencyCheck(
		    self->managementDb, metacluster::util::AllowPartialMetaclusterOperations::False);

		wait(metaclusterConsistencyCheck.run());

		return true;
	}

	Future<Void> setup(Database const& cx) override {
		if (clientId == 0) {
			return _setup(cx, this);
		} else {
			return Void();
		}
	}

	Future<Void> start(Database const& cx) override {
		if (clientId == 0) {
			return _start(cx, this);
		} else {
			return Void();
		}
	}

	Future<bool> check(Database const& cx) override {
		if (clientId == 0) {
			return _check(this);
		} else {
			return true;
		}
	}

	void getMetrics(std::vector<PerfMetric>& m) override {}
	Key keyForIndex(int n) { return key(n); }
	Key key(int n) { return doubleToTestKey((double)n / nodeCount, keyPrefix); }
	Value value(int n) { return doubleToTestKey(n, keyPrefix); }

	Standalone<KeyValueRef> operator()(int n) { return KeyValueRef(key(n), value((n + 1) % nodeCount)); }
};

WorkloadFactory<MetaclusterMoveWorkload> MetaclusterMoveWorkloadFactory;<|MERGE_RESOLUTION|>--- conflicted
+++ resolved
@@ -622,26 +622,6 @@
 		    .detail("TenantName", moveBlock.tenant)
 		    .detail("KeyRange", keyRange)
 		    .detail("SrcRangeSize", srcRange.size());
-<<<<<<< HEAD
-		loop {
-			try {
-				dstTr->setOption(FDBTransactionOptions::LOCK_AWARE);
-				for (const auto& [k, v] : srcRange) {
-					dstTr->set(k, v);
-				}
-				TraceEvent("BreakpointCopyCommit1").detail("TenantName", tenantName);
-				wait(dstTr->commit());
-				TraceEvent("BreakpointCopyCommit2").detail("TenantName", tenantName);
-				break;
-			} catch (Error& e) {
-				TraceEvent("BreakpointCopyError").error(e).detail("TenantName", tenantName);
-				wait(dstTr->onError(e));
-			}
-		}
-		return Void();
-	}
-=======
->>>>>>> 1bda1ecf
 
 		state Database dstDbObj = self->dataDbs[dstDb].db;
 		state Reference<Tenant> dstTenant = makeReference<Tenant>(dstDbObj, moveBlock.tenant);
