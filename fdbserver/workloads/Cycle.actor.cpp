--- conflicted
+++ resolved
@@ -39,10 +39,6 @@
 struct CycleMembers<true> {
 	Arena arena;
 	TenantName tenant;
-<<<<<<< HEAD
-	authz::jwt::TokenRef token;
-=======
->>>>>>> bfefbfee
 	Standalone<StringRef> signedToken;
 	bool useToken;
 };
