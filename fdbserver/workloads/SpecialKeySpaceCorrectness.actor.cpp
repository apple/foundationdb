/*
 * SpecialKeySpaceCorrectness.actor.cpp
 *
 * This source file is part of the FoundationDB open source project
 *
 * Copyright 2013-2022 Apple Inc. and the FoundationDB project authors
 *
 * Licensed under the Apache License, Version 2.0 (the "License");
 * you may not use this file except in compliance with the License.
 * You may obtain a copy of the License at
 *
 *     http://www.apache.org/licenses/LICENSE-2.0
 *
 * Unless required by applicable law or agreed to in writing, software
 * distributed under the License is distributed on an "AS IS" BASIS,
 * WITHOUT WARRANTIES OR CONDITIONS OF ANY KIND, either express or implied.
 * See the License for the specific language governing permissions and
 * limitations under the License.
 */

#include "boost/lexical_cast.hpp"
#include "boost/algorithm/string.hpp"

#include "fdbclient/GlobalConfig.actor.h"
#include "fdbclient/ManagementAPI.actor.h"
#include "fdbclient/NativeAPI.actor.h"
#include "fdbclient/ReadYourWrites.h"
#include "fdbclient/Schemas.h"
#include "fdbclient/SpecialKeySpace.actor.h"
#include "fdbserver/Knobs.h"
#include "fdbclient/TenantManagement.actor.h"
#include "fdbserver/TesterInterface.actor.h"
#include "fdbserver/workloads/workloads.actor.h"
#include "flow/IRandom.h"
#include "flow/actorcompiler.h"

struct SpecialKeySpaceCorrectnessWorkload : TestWorkload {
	static constexpr auto NAME = "SpecialKeySpaceCorrectness";

	int actorCount, minKeysPerRange, maxKeysPerRange, rangeCount, keyBytes, valBytes, conflictRangeSizeFactor;
	double testDuration, absoluteRandomProb, transactionsPerSecond;
	PerfIntCounter wrongResults, keysCount;
	Reference<ReadYourWritesTransaction> ryw; // used to store all populated data
	std::vector<std::shared_ptr<SKSCTestRWImpl>> rwImpls;
	std::vector<std::shared_ptr<SKSCTestAsyncReadImpl>> asyncReadImpls;
	Standalone<VectorRef<KeyRangeRef>> keys;
	Standalone<VectorRef<KeyRangeRef>> rwKeys;

	SpecialKeySpaceCorrectnessWorkload(WorkloadContext const& wcx)
	  : TestWorkload(wcx), wrongResults("Wrong Results"), keysCount("Number of generated keys") {
		minKeysPerRange = getOption(options, "minKeysPerRange"_sr, 1);
		maxKeysPerRange = getOption(options, "maxKeysPerRange"_sr, 100);
		rangeCount = getOption(options, "rangeCount"_sr, 10);
		keyBytes = getOption(options, "keyBytes"_sr, 16);
		valBytes = getOption(options, "valueBytes"_sr, 16);
		testDuration = getOption(options, "testDuration"_sr, 10.0);
		transactionsPerSecond = getOption(options, "transactionsPerSecond"_sr, 100.0);
		actorCount = getOption(options, "actorCount"_sr, 1);
		absoluteRandomProb = getOption(options, "absoluteRandomProb"_sr, 0.5);
		// Controls the relative size of read/write conflict ranges and the number of random getranges
		conflictRangeSizeFactor = getOption(options, "conflictRangeSizeFactor"_sr, 10);
		ASSERT(conflictRangeSizeFactor >= 1);
	}

	Future<Void> setup(Database const& cx) override { return _setup(cx, this); }
	Future<Void> start(Database const& cx) override { return _start(cx, this); }
	Future<bool> check(Database const& cx) override { return wrongResults.getValue() == 0; }
	void getMetrics(std::vector<PerfMetric>& m) override {}
	// disable the default timeout setting
	double getCheckTimeout() const override { return std::numeric_limits<double>::max(); }

<<<<<<< HEAD
	void disableFailureInjectionWorkloads(std::set<std::string>& out) const override { out.insert("RandomMoveKeys"); }
=======
	void disableFailureInjectionWorkloads(std::set<std::string>& out) const override {
		out.insert("RandomMoveKeys");

		// Rollback interferes with the
		// \xff\xff/worker_interfaces test, since it can
		// trigger a cluster recvoery, causing the worker
		// interface for a machine to be updated in the middle
		// of the test.
		out.insert("RollbackWorkload");
	}
>>>>>>> 1bc6e4cc

	Future<Void> _setup(Database cx, SpecialKeySpaceCorrectnessWorkload* self) {
		cx->specialKeySpace = std::make_unique<SpecialKeySpace>();
		self->ryw = makeReference<ReadYourWritesTransaction>(cx);
		self->ryw->setOption(FDBTransactionOptions::RAW_ACCESS);
		self->ryw->setOption(FDBTransactionOptions::SPECIAL_KEY_SPACE_RELAXED);
		self->ryw->setOption(FDBTransactionOptions::SPECIAL_KEY_SPACE_ENABLE_WRITES);
		self->ryw->setVersion(100);
		self->ryw->clear(normalKeys);
		// generate key ranges
		for (int i = 0; i < self->rangeCount; ++i) {
			std::string baseKey = deterministicRandom()->randomAlphaNumeric(i + 1);
			Key startKey(baseKey + "/");
			Key endKey(baseKey + "/\xff");
			self->keys.push_back_deep(self->keys.arena(), KeyRangeRef(startKey, endKey));
			if (deterministicRandom()->random01() < 0.2 && !self->rwImpls.empty()) {
				self->asyncReadImpls.push_back(std::make_shared<SKSCTestAsyncReadImpl>(KeyRangeRef(startKey, endKey)));
				cx->specialKeySpace->registerKeyRange(SpecialKeySpace::MODULE::TESTONLY,
				                                      SpecialKeySpace::IMPLTYPE::READONLY,
				                                      self->keys.back(),
				                                      self->asyncReadImpls.back().get());
			} else {
				self->rwImpls.push_back(std::make_shared<SKSCTestRWImpl>(KeyRangeRef(startKey, endKey)));
				// Although there are already ranges registered, the testing range will replace them
				cx->specialKeySpace->registerKeyRange(SpecialKeySpace::MODULE::TESTONLY,
				                                      SpecialKeySpace::IMPLTYPE::READWRITE,
				                                      self->keys.back(),
				                                      self->rwImpls.back().get());
			}
			// generate keys in each key range
			int keysInRange = deterministicRandom()->randomInt(self->minKeysPerRange, self->maxKeysPerRange + 1);
			self->keysCount += keysInRange;
			for (int j = 0; j < keysInRange; ++j) {
				self->ryw->set(Key(deterministicRandom()->randomAlphaNumeric(self->keyBytes)).withPrefix(startKey),
				               Value(deterministicRandom()->randomAlphaNumeric(self->valBytes)));
			}
		}
		ASSERT(rwImpls.size() > 0);

		return Void();
	}
	ACTOR Future<Void> _start(Database cx, SpecialKeySpaceCorrectnessWorkload* self) {
		testRywLifetime(cx);
		wait(timeout(self->testSpecialKeySpaceErrors(cx, self) && self->getRangeCallActor(cx, self) &&
		                 testConflictRanges(cx, /*read*/ true, self) && testConflictRanges(cx, /*read*/ false, self),
		             self->testDuration,
		             Void()));
		// Only use one client to avoid potential conflicts on changing cluster configuration
		if (self->clientId == 0)
			wait(self->managementApiCorrectnessActor(cx, self));
		return Void();
	}

	// This would be a unit test except we need a Database to create an ryw transaction
	static void testRywLifetime(Database cx) {
		Future<Void> f;
		{
			ReadYourWritesTransaction ryw{ cx->clone() };
			if (!ryw.getDatabase()->apiVersionAtLeast(630)) {
				// This test is not valid for API versions smaller than 630
				return;
			}
			f = success(ryw.get("\xff\xff/status/json"_sr));
			CODE_PROBE(!f.isReady(), "status json not ready");
		}
		ASSERT(f.isError());
		ASSERT(f.getError().code() == error_code_transaction_cancelled);
	}

	ACTOR Future<Void> getRangeCallActor(Database cx, SpecialKeySpaceCorrectnessWorkload* self) {
		state double lastTime = now();
		state Reverse reverse = Reverse::False;
		loop {
			wait(poisson(&lastTime, 1.0 / self->transactionsPerSecond));
			reverse.set(deterministicRandom()->coinflip());
			state GetRangeLimits limit = self->randomLimits();
			state KeySelector begin = self->randomKeySelector();
			state KeySelector end = self->randomKeySelector();
			auto correctResultFuture = self->ryw->getRange(begin, end, limit, Snapshot::False, reverse);
			ASSERT(correctResultFuture.isReady());
			auto correctResult = correctResultFuture.getValue();
			auto testResultFuture = cx->specialKeySpace->getRange(self->ryw.getPtr(), begin, end, limit, reverse);
			ASSERT(testResultFuture.isReady());
			auto testResult = testResultFuture.getValue();

			// check the consistency of results
			if (!self->compareRangeResult(correctResult, testResult)) {
				TraceEvent(SevError, "TestFailure")
				    .detail("Reason", "Results from getRange are inconsistent")
				    .detail("Begin", begin)
				    .detail("End", end)
				    .detail("LimitRows", limit.rows)
				    .detail("LimitBytes", limit.bytes)
				    .detail("Reverse", reverse);
				++self->wrongResults;
			}

			// check ryw result consistency
			KeyRange rkr = self->randomRWKeyRange();
			KeyRef rkey1 = rkr.begin;
			KeyRef rkey2 = rkr.end;
			// randomly set/clear two keys or clear a key range
			if (deterministicRandom()->coinflip()) {
				Value rvalue1 = self->randomValue();
				cx->specialKeySpace->set(self->ryw.getPtr(), rkey1, rvalue1);
				self->ryw->set(rkey1, rvalue1);
				Value rvalue2 = self->randomValue();
				cx->specialKeySpace->set(self->ryw.getPtr(), rkey2, rvalue2);
				self->ryw->set(rkey2, rvalue2);
			} else if (deterministicRandom()->coinflip()) {
				cx->specialKeySpace->clear(self->ryw.getPtr(), rkey1);
				self->ryw->clear(rkey1);
				cx->specialKeySpace->clear(self->ryw.getPtr(), rkey2);
				self->ryw->clear(rkey2);
			} else {
				cx->specialKeySpace->clear(self->ryw.getPtr(), rkr);
				self->ryw->clear(rkr);
			}
			// use the same key selectors again to test consistency of ryw
			auto correctRywResultFuture = self->ryw->getRange(begin, end, limit, Snapshot::False, reverse);
			ASSERT(correctRywResultFuture.isReady());
			auto correctRywResult = correctRywResultFuture.getValue();
			auto testRywResultFuture = cx->specialKeySpace->getRange(self->ryw.getPtr(), begin, end, limit, reverse);
			ASSERT(testRywResultFuture.isReady());
			auto testRywResult = testRywResultFuture.getValue();

			// check the consistency of results
			if (!self->compareRangeResult(correctRywResult, testRywResult)) {
				TraceEvent(SevError, "TestFailure")
				    .detail("Reason", "Results from getRange(ryw) are inconsistent")
				    .detail("Begin", begin)
				    .detail("End", end)
				    .detail("LimitRows", limit.rows)
				    .detail("LimitBytes", limit.bytes)
				    .detail("Reverse", reverse);
				++self->wrongResults;
			}
		}
	}

	bool compareRangeResult(RangeResult const& res1, RangeResult const& res2) {
		if ((res1.more != res2.more) || (res1.readToBegin != res2.readToBegin) ||
		    (res1.readThroughEnd != res2.readThroughEnd)) {
			TraceEvent(SevError, "TestFailure")
			    .detail("Reason", "RangeResultRef flags are inconsistent")
			    .detail("More", res1.more)
			    .detail("ReadToBegin", res1.readToBegin)
			    .detail("ReadThroughEnd", res1.readThroughEnd)
			    .detail("More2", res2.more)
			    .detail("ReadToBegin2", res2.readToBegin)
			    .detail("ReadThroughEnd2", res2.readThroughEnd);
			return false;
		}
		if (res1.size() != res2.size()) {
			TraceEvent(SevError, "TestFailure")
			    .detail("Reason", "Results' sizes are inconsistent")
			    .detail("CorrestResultSize", res1.size())
			    .detail("TestResultSize", res2.size());
			return false;
		}
		for (int i = 0; i < res1.size(); ++i) {
			if (res1[i].key != res2[i].key) {
				TraceEvent(SevError, "TestFailure")
				    .detail("Reason", "Keys are inconsistent")
				    .detail("Index", i)
				    .detail("CorrectKey", printable(res1[i].key))
				    .detail("TestKey", printable(res2[i].key));
				return false;
			}
			if (res1[i].value != res2[i].value) {
				TraceEvent(SevError, "TestFailure")
				    .detail("Reason", "Values are inconsistent")
				    .detail("Index", i)
				    .detail("CorrectValue", printable(res1[i].value))
				    .detail("TestValue", printable(res2[i].value));
				return false;
			}
			CODE_PROBE(true, "Special key space keys equal");
		}
		return true;
	}

	KeyRange randomRWKeyRange() {
		ASSERT(rwImpls.size() > 0);
		Key prefix = rwImpls[deterministicRandom()->randomInt(0, rwImpls.size())]->getKeyRange().begin;
		Key rkey1 = Key(deterministicRandom()->randomAlphaNumeric(deterministicRandom()->randomInt(0, keyBytes)))
		                .withPrefix(prefix);
		Key rkey2 = Key(deterministicRandom()->randomAlphaNumeric(deterministicRandom()->randomInt(0, keyBytes)))
		                .withPrefix(prefix);
		return rkey1 <= rkey2 ? KeyRangeRef(rkey1, rkey2) : KeyRangeRef(rkey2, rkey1);
	}

	Key randomKey() {
		Key randomKey;
		if (deterministicRandom()->random01() < absoluteRandomProb) {
			Key prefix;
			if (deterministicRandom()->random01() < absoluteRandomProb)
				// prefix length is randomly generated
				prefix =
				    Key(deterministicRandom()->randomAlphaNumeric(deterministicRandom()->randomInt(1, rangeCount + 1)) +
				        "/");
			else
				// pick up an existing prefix
				prefix = keys[deterministicRandom()->randomInt(0, rangeCount)].begin;
			randomKey = Key(deterministicRandom()->randomAlphaNumeric(keyBytes)).withPrefix(prefix);
		} else {
			// pick up existing keys from registered key ranges
			KeyRangeRef randomKeyRangeRef = keys[deterministicRandom()->randomInt(0, keys.size())];
			randomKey = deterministicRandom()->coinflip() ? randomKeyRangeRef.begin : randomKeyRangeRef.end;
		}
		return randomKey;
	}

	Value randomValue() { return Value(deterministicRandom()->randomAlphaNumeric(valBytes)); }

	KeySelector randomKeySelector() {
		// covers corner cases where offset points outside the key space
		int offset = deterministicRandom()->randomInt(-keysCount.getValue() - 1, keysCount.getValue() + 2);
		return KeySelectorRef(randomKey(), deterministicRandom()->coinflip(), offset);
	}

	GetRangeLimits randomLimits() {
		// TODO : fix knobs for row_unlimited
		int rowLimits = deterministicRandom()->randomInt(0, keysCount.getValue() + 1);
		// The largest key's bytes is longest prefix bytes + 1(for '/') + generated key bytes
		// 8 here refers to bytes of KeyValueRef
		int byteLimits = deterministicRandom()->randomInt(
		    1, keysCount.getValue() * (keyBytes + (rangeCount + 1) + valBytes + 8) + 1);

		auto limit = GetRangeLimits(rowLimits, byteLimits);
		// minRows is always initilized to 1
		if (limit.rows == 0)
			limit.minRows = 0;
		return limit;
	}

	ACTOR Future<Void> testSpecialKeySpaceErrors(Database cx_, SpecialKeySpaceCorrectnessWorkload* self) {
		state Database cx = cx_->clone();
		try {
			wait(success(TenantAPI::createTenant(cx.getReference(), TenantName("foo"_sr))));
		} catch (Error& e) {
			ASSERT(e.code() == error_code_tenant_already_exists || e.code() == error_code_actor_cancelled);
		}
		state Reference<ReadYourWritesTransaction> tx = makeReference<ReadYourWritesTransaction>(cx);
		state Reference<ReadYourWritesTransaction> tenantTx =
		    makeReference<ReadYourWritesTransaction>(cx, TenantName("foo"_sr));
		// Use new transactions that may use default tenant rather than re-use tx
		// This is because tx will reject raw access for later tests if default tenant is set
		state Reference<ReadYourWritesTransaction> defaultTx1 = makeReference<ReadYourWritesTransaction>(cx);
		state Reference<ReadYourWritesTransaction> defaultTx2 = makeReference<ReadYourWritesTransaction>(cx);
		state bool disableRyw = deterministicRandom()->coinflip();
		// tenant transaction accessing modules that do not support tenants
		// tenant getRange
		try {
			wait(success(tenantTx->getRange(SpecialKeySpace::getModuleRange(SpecialKeySpace::MODULE::MANAGEMENT),
			                                CLIENT_KNOBS->TOO_MANY)));
			ASSERT(false);
		} catch (Error& e) {
			if (e.code() == error_code_actor_cancelled)
				throw;
			ASSERT(e.code() == error_code_illegal_tenant_access);
			tenantTx->reset();
		}
		// tenant set + commit
		try {
			tenantTx->setOption(FDBTransactionOptions::SPECIAL_KEY_SPACE_ENABLE_WRITES);
			tenantTx->set(SpecialKeySpace::getManagementApiCommandPrefix("consistencycheck"), ValueRef());
			wait(tenantTx->commit());
			ASSERT(false);
		} catch (Error& e) {
			if (e.code() == error_code_actor_cancelled)
				throw;
			ASSERT(e.code() == error_code_illegal_tenant_access);
			tenantTx->reset();
		}
		// tenant clear
		try {
			tenantTx->setOption(FDBTransactionOptions::SPECIAL_KEY_SPACE_ENABLE_WRITES);
			tenantTx->clear(SpecialKeySpace::getManagementApiCommandRange("exclude"));
			ASSERT(false);
		} catch (Error& e) {
			if (e.code() == error_code_actor_cancelled)
				throw;
			ASSERT(e.code() == error_code_illegal_tenant_access);
			tenantTx->reset();
		}
		// tenant check that conflict ranges stay the same after commit
		// and depending on if RYW is disabled
		{
			state RangeResult readresult1;
			state RangeResult readresult2;
			state RangeResult writeResult1;
			state RangeResult writeResult2;
			try {
				if (disableRyw) {
					defaultTx1->setOption(FDBTransactionOptions::READ_YOUR_WRITES_DISABLE);
				}
				defaultTx1->addReadConflictRange(singleKeyRange("testKeylll"_sr));
				defaultTx1->addWriteConflictRange(singleKeyRange("testKeylll"_sr));
				wait(store(readresult1, defaultTx1->getRange(readConflictRangeKeysRange, CLIENT_KNOBS->TOO_MANY)));
				wait(store(writeResult1, defaultTx1->getRange(writeConflictRangeKeysRange, CLIENT_KNOBS->TOO_MANY)));
				wait(defaultTx1->commit());
				CODE_PROBE(true, "conflict range tenant commit succeeded");
			} catch (Error& e) {
				if (e.code() == error_code_actor_cancelled)
					throw;
				CODE_PROBE(true, "conflict range tenant commit error thrown");
			}
			wait(store(readresult2, defaultTx1->getRange(readConflictRangeKeysRange, CLIENT_KNOBS->TOO_MANY)));
			wait(store(writeResult2, defaultTx1->getRange(writeConflictRangeKeysRange, CLIENT_KNOBS->TOO_MANY)));
			ASSERT(readresult1 == readresult2);
			ASSERT(writeResult1 == writeResult2);
			defaultTx1->reset();
		}
		// proper conflict ranges
		loop {
			try {
				if (disableRyw) {
					defaultTx1->setOption(FDBTransactionOptions::READ_YOUR_WRITES_DISABLE);
					defaultTx2->setOption(FDBTransactionOptions::READ_YOUR_WRITES_DISABLE);
				}
				defaultTx1->setOption(FDBTransactionOptions::REPORT_CONFLICTING_KEYS);
				defaultTx2->setOption(FDBTransactionOptions::REPORT_CONFLICTING_KEYS);
				wait(success(defaultTx1->getReadVersion()));
				wait(success(defaultTx2->getReadVersion()));
				defaultTx1->addReadConflictRange(singleKeyRange("foo"_sr));
				defaultTx1->addWriteConflictRange(singleKeyRange("foo"_sr));
				defaultTx2->addWriteConflictRange(singleKeyRange("foo"_sr));
				wait(defaultTx2->commit());
				try {
					wait(defaultTx1->commit());
					ASSERT(false);
				} catch (Error& e) {
					state Error err = e;
					if (err.code() != error_code_not_committed) {
						wait(defaultTx1->onError(err));
						wait(defaultTx2->onError(err));
						continue;
					}
					// Read conflict ranges of defaultTx1 and check for "foo" with no tenant prefix
					state RangeResult readConflictRange =
					    wait(defaultTx1->getRange(readConflictRangeKeysRange, CLIENT_KNOBS->TOO_MANY));
					state RangeResult writeConflictRange =
					    wait(defaultTx1->getRange(writeConflictRangeKeysRange, CLIENT_KNOBS->TOO_MANY));
					state RangeResult conflictKeys =
					    wait(defaultTx1->getRange(conflictingKeysRange, CLIENT_KNOBS->TOO_MANY));

					// size is 2 because singleKeyRange includes the key after
					ASSERT(readConflictRange.size() == 2 &&
					       readConflictRange.begin()->key == readConflictRangeKeysRange.begin.withSuffix("foo"_sr));
					ASSERT(writeConflictRange.size() == 2 &&
					       writeConflictRange.begin()->key == writeConflictRangeKeysRange.begin.withSuffix("foo"_sr));
					ASSERT(conflictKeys.size() == 2 &&
					       conflictKeys.begin()->key == conflictingKeysRange.begin.withSuffix("foo"_sr));
					defaultTx1->reset();
					defaultTx2->reset();
					break;
				}
			} catch (Error& e) {
				if (e.code() == error_code_actor_cancelled)
					throw;
				wait(defaultTx2->onError(e));
			}
		}
		// begin key outside module range
		try {
			tx->setOption(FDBTransactionOptions::RAW_ACCESS);
			wait(success(tx->getRange(KeyRangeRef("\xff\xff/transactio"_sr, "\xff\xff/transaction0"_sr),
			                          CLIENT_KNOBS->TOO_MANY)));
			ASSERT(false);
		} catch (Error& e) {
			if (e.code() == error_code_actor_cancelled)
				throw;
			ASSERT(e.code() == error_code_special_keys_cross_module_read);
			tx->reset();
		}
		// end key outside module range
		try {
			tx->setOption(FDBTransactionOptions::RAW_ACCESS);
			wait(success(tx->getRange(KeyRangeRef("\xff\xff/transaction/"_sr, "\xff\xff/transaction1"_sr),
			                          CLIENT_KNOBS->TOO_MANY)));
			ASSERT(false);
		} catch (Error& e) {
			if (e.code() == error_code_actor_cancelled)
				throw;
			ASSERT(e.code() == error_code_special_keys_cross_module_read);
			tx->reset();
		}
		// both begin and end outside module range
		try {
			tx->setOption(FDBTransactionOptions::RAW_ACCESS);
			wait(success(tx->getRange(KeyRangeRef("\xff\xff/transaction"_sr, "\xff\xff/transaction1"_sr),
			                          CLIENT_KNOBS->TOO_MANY)));
			ASSERT(false);
		} catch (Error& e) {
			if (e.code() == error_code_actor_cancelled)
				throw;
			ASSERT(e.code() == error_code_special_keys_cross_module_read);
			tx->reset();
		}
		// legal range read using the module range
		try {
			tx->setOption(FDBTransactionOptions::RAW_ACCESS);
			wait(success(tx->getRange(KeyRangeRef("\xff\xff/transaction/"_sr, "\xff\xff/transaction0"_sr),
			                          CLIENT_KNOBS->TOO_MANY)));
			CODE_PROBE(true, "read transaction special keyrange");
			tx->reset();
		} catch (Error& e) {
			throw;
		}
		// cross module read with option turned on
		try {
			tx->setOption(FDBTransactionOptions::RAW_ACCESS);
			tx->setOption(FDBTransactionOptions::SPECIAL_KEY_SPACE_RELAXED);
			const KeyRef startKey = "\xff\xff/transactio"_sr;
			const KeyRef endKey = "\xff\xff/transaction1"_sr;
			RangeResult result =
			    wait(tx->getRange(KeyRangeRef(startKey, endKey), GetRangeLimits(CLIENT_KNOBS->TOO_MANY)));
			// The whole transaction module should be empty
			ASSERT(!result.size());
			tx->reset();
		} catch (Error& e) {
			throw;
		}
		// end keySelector inside module range, *** a tricky corner case ***
		try {
			tx->setOption(FDBTransactionOptions::RAW_ACCESS);
			tx->addReadConflictRange(singleKeyRange("testKey"_sr));
			KeySelector begin = KeySelectorRef(readConflictRangeKeysRange.begin, false, 1);
			KeySelector end = KeySelectorRef("\xff\xff/transaction0"_sr, false, 0);
			wait(success(tx->getRange(begin, end, GetRangeLimits(CLIENT_KNOBS->TOO_MANY))));
			CODE_PROBE(true, "end key selector inside module range");
			tx->reset();
		} catch (Error& e) {
			throw;
		}
		// No module found error case with keys
		try {
			tx->setOption(FDBTransactionOptions::RAW_ACCESS);
			wait(success(tx->getRange(
			    KeyRangeRef("\xff\xff/A_no_module_related_prefix"_sr, "\xff\xff/I_am_also_not_in_any_module"_sr),
			    CLIENT_KNOBS->TOO_MANY)));
			ASSERT(false);
		} catch (Error& e) {
			if (e.code() == error_code_actor_cancelled)
				throw;
			ASSERT(e.code() == error_code_special_keys_no_module_found);
			tx->reset();
		}
		// No module found error with KeySelectors, *** a tricky corner case ***
		try {
			tx->setOption(FDBTransactionOptions::RAW_ACCESS);
			KeySelector begin = KeySelectorRef("\xff\xff/zzz_i_am_not_a_module"_sr, false, 1);
			KeySelector end = KeySelectorRef("\xff\xff/zzz_to_be_the_final_one"_sr, false, 2);
			wait(success(tx->getRange(begin, end, CLIENT_KNOBS->TOO_MANY)));
			ASSERT(false);
		} catch (Error& e) {
			if (e.code() == error_code_actor_cancelled)
				throw;
			ASSERT(e.code() == error_code_special_keys_no_module_found);
			tx->reset();
		}
		// begin and end keySelectors clamp up to the boundary of the module
		try {
			tx->setOption(FDBTransactionOptions::RAW_ACCESS);
			const KeyRef key = "\xff\xff/cluster_file_path"_sr;
			KeySelector begin = KeySelectorRef(key, false, 0);
			KeySelector end = KeySelectorRef(keyAfter(key), false, 2);
			RangeResult result = wait(tx->getRange(begin, end, GetRangeLimits(CLIENT_KNOBS->TOO_MANY)));
			ASSERT(result.readToBegin && result.readThroughEnd);
			tx->reset();
		} catch (Error& e) {
			throw;
		}
		try {
			tx->setOption(FDBTransactionOptions::RAW_ACCESS);
			tx->addReadConflictRange(singleKeyRange("readKey"_sr));
			const KeyRef key = "\xff\xff/transaction/a_to_be_the_first"_sr;
			KeySelector begin = KeySelectorRef(key, false, 0);
			KeySelector end = KeySelectorRef(key, false, 2);
			RangeResult result = wait(tx->getRange(begin, end, GetRangeLimits(CLIENT_KNOBS->TOO_MANY)));
			ASSERT(result.readToBegin && !result.readThroughEnd);
			tx->reset();
		} catch (Error& e) {
			throw;
		}
		// Errors introduced by SpecialKeyRangeRWImpl
		// Writes are disabled by default
		try {
			tx->setOption(FDBTransactionOptions::RAW_ACCESS);
			tx->set("\xff\xff/I_am_not_a_range_can_be_written"_sr, ValueRef());
		} catch (Error& e) {
			if (e.code() == error_code_actor_cancelled)
				throw;
			ASSERT(e.code() == error_code_special_keys_write_disabled);
			tx->reset();
		}
		// The special key is not in a range that can be called with set
		try {
			tx->setOption(FDBTransactionOptions::RAW_ACCESS);
			tx->setOption(FDBTransactionOptions::SPECIAL_KEY_SPACE_ENABLE_WRITES);
			tx->set("\xff\xff/I_am_not_a_range_can_be_written"_sr, ValueRef());
			ASSERT(false);
		} catch (Error& e) {
			if (e.code() == error_code_actor_cancelled)
				throw;
			ASSERT(e.code() == error_code_special_keys_no_write_module_found);
			tx->reset();
		}
		// A clear cross two ranges are forbidden
		try {
			tx->setOption(FDBTransactionOptions::RAW_ACCESS);
			tx->setOption(FDBTransactionOptions::SPECIAL_KEY_SPACE_ENABLE_WRITES);
			tx->clear(KeyRangeRef(SpecialKeySpace::getManagementApiCommandRange("exclude").begin,
			                      SpecialKeySpace::getManagementApiCommandRange("failed").end));
			ASSERT(false);
		} catch (Error& e) {
			if (e.code() == error_code_actor_cancelled)
				throw;
			ASSERT(e.code() == error_code_special_keys_cross_module_clear);
			tx->reset();
		}
		// base key of the end key selector not in (\xff\xff, \xff\xff\xff), throw key_outside_legal_range()
		try {
			tx->setOption(FDBTransactionOptions::RAW_ACCESS);
			const KeySelector startKeySelector = KeySelectorRef("\xff\xff/test"_sr, true, -200);
			const KeySelector endKeySelector = KeySelectorRef("test"_sr, true, -10);
			RangeResult result =
			    wait(tx->getRange(startKeySelector, endKeySelector, GetRangeLimits(CLIENT_KNOBS->TOO_MANY)));
			ASSERT(false);
		} catch (Error& e) {
			if (e.code() == error_code_actor_cancelled)
				throw;
			ASSERT(e.code() == error_code_key_outside_legal_range);
			tx->reset();
		}
		// test case when registered range is the same as the underlying module
		try {
			tx->setOption(FDBTransactionOptions::RAW_ACCESS);
			state RangeResult result =
			    wait(tx->getRange(KeyRangeRef("\xff\xff/worker_interfaces/"_sr, "\xff\xff/worker_interfaces0"_sr),
			                      CLIENT_KNOBS->TOO_MANY));
			// Note: there's possibility we get zero workers
			if (result.size()) {
				state KeyValueRef entry = deterministicRandom()->randomChoice(result);
				Optional<Value> singleRes = wait(tx->get(entry.key));
				if (singleRes.present())
					ASSERT(singleRes.get() == entry.value);
			}
			tx->reset();
		} catch (Error& e) {
			wait(tx->onError(e));
		}

		return Void();
	}

	ACTOR static Future<Void> testConflictRanges(Database cx_, bool read, SpecialKeySpaceCorrectnessWorkload* self) {
		state StringRef prefix = read ? readConflictRangeKeysRange.begin : writeConflictRangeKeysRange.begin;
		CODE_PROBE(read, "test read conflict range special key implementation");
		CODE_PROBE(!read, "test write conflict range special key implementation");
		// Get a default special key range instance
		Database cx = cx_->clone();
		state Reference<ReadYourWritesTransaction> tx = makeReference<ReadYourWritesTransaction>(cx);
		state Reference<ReadYourWritesTransaction> referenceTx = makeReference<ReadYourWritesTransaction>(cx);
		state bool ryw = deterministicRandom()->coinflip();
		tx->setOption(FDBTransactionOptions::RAW_ACCESS);
		if (!ryw) {
			tx->setOption(FDBTransactionOptions::READ_YOUR_WRITES_DISABLE);
		}
		referenceTx->setOption(FDBTransactionOptions::ACCESS_SYSTEM_KEYS);
		referenceTx->setVersion(100); // Prevent this from doing a GRV or committing
		referenceTx->clear(normalKeys);
		int numKeys = deterministicRandom()->randomInt(1, self->conflictRangeSizeFactor) * 4;
		state std::vector<std::string> keys; // Must all be distinct
		keys.resize(numKeys);
		int lastKey = 0;
		for (auto& key : keys) {
			key = std::to_string(lastKey++);
		}
		if (deterministicRandom()->coinflip()) {
			// Include beginning of keyspace
			keys.push_back("");
		}
		if (deterministicRandom()->coinflip()) {
			// Include end of keyspace
			keys.push_back("\xff");
		}
		std::mt19937 g(deterministicRandom()->randomUInt32());
		std::shuffle(keys.begin(), keys.end(), g);
		// First half of the keys will be ranges, the other keys will mix in some read boundaries that aren't range
		// boundaries
		std::sort(keys.begin(), keys.begin() + keys.size() / 2);
		for (auto iter = keys.begin(); iter + 1 < keys.begin() + keys.size() / 2; iter += 2) {
			Standalone<KeyRangeRef> range = KeyRangeRef(*iter, *(iter + 1));
			if (read) {
				tx->addReadConflictRange(range);
				// Add it twice so that we can observe the de-duplication that should get done
				tx->addReadConflictRange(range);
			} else {
				tx->addWriteConflictRange(range);
				tx->addWriteConflictRange(range);
			}
			// TODO test that fails if we don't wait on tx->pendingReads()
			referenceTx->set(range.begin, "1"_sr);
			referenceTx->set(range.end, "0"_sr);
		}
		if (!read && deterministicRandom()->coinflip()) {
			try {
				wait(tx->commit());
			} catch (Error& e) {
				if (e.code() == error_code_actor_cancelled)
					throw;
				return Void();
			}
			CODE_PROBE(true, "Read write conflict range of committed transaction");
		}
		try {
			wait(success(tx->get("\xff\xff/1314109/i_hope_this_isn't_registered"_sr)));
			ASSERT(false);
		} catch (Error& e) {
			if (e.code() == error_code_actor_cancelled)
				throw;
			ASSERT(e.code() == error_code_special_keys_no_module_found);
		}
		for (int i = 0; i < self->conflictRangeSizeFactor; ++i) {
			GetRangeLimits limit;
			KeySelector begin;
			KeySelector end;
			loop {
				begin = firstGreaterOrEqual(deterministicRandom()->randomChoice(keys));
				end = firstGreaterOrEqual(deterministicRandom()->randomChoice(keys));
				if (begin.getKey() < end.getKey())
					break;
			}
			Reverse reverse{ deterministicRandom()->coinflip() };

			auto correctResultFuture = referenceTx->getRange(begin, end, limit, Snapshot::False, reverse);
			ASSERT(correctResultFuture.isReady());
			begin.setKey(begin.getKey().withPrefix(prefix, begin.arena()));
			end.setKey(end.getKey().withPrefix(prefix, begin.arena()));
			auto testResultFuture = tx->getRange(begin, end, limit, Snapshot::False, reverse);
			ASSERT(testResultFuture.isReady());
			auto correct_iter = correctResultFuture.get().begin();
			auto test_iter = testResultFuture.get().begin();
			bool had_error = false;
			while (correct_iter != correctResultFuture.get().end() && test_iter != testResultFuture.get().end()) {
				if (correct_iter->key != test_iter->key.removePrefix(prefix) ||
				    correct_iter->value != test_iter->value) {
					TraceEvent(SevError, "TestFailure")
					    .detail("Reason", "Mismatched keys")
					    .detail("ConflictType", read ? "read" : "write")
					    .detail("CorrectKey", correct_iter->key)
					    .detail("TestKey", test_iter->key)
					    .detail("CorrectValue", correct_iter->value)
					    .detail("TestValue", test_iter->value)
					    .detail("Begin", begin)
					    .detail("End", end)
					    .detail("Ryw", ryw);
					had_error = true;
					++self->wrongResults;
				}
				++correct_iter;
				++test_iter;
			}
			while (correct_iter != correctResultFuture.get().end()) {
				TraceEvent(SevError, "TestFailure")
				    .detail("Reason", "Extra correct key")
				    .detail("ConflictType", read ? "read" : "write")
				    .detail("CorrectKey", correct_iter->key)
				    .detail("CorrectValue", correct_iter->value)
				    .detail("Begin", begin)
				    .detail("End", end)
				    .detail("Ryw", ryw);
				++correct_iter;
				had_error = true;
				++self->wrongResults;
			}
			while (test_iter != testResultFuture.get().end()) {
				TraceEvent(SevError, "TestFailure")
				    .detail("Reason", "Extra test key")
				    .detail("ConflictType", read ? "read" : "write")
				    .detail("TestKey", test_iter->key)
				    .detail("TestValue", test_iter->value)
				    .detail("Begin", begin)
				    .detail("End", end)
				    .detail("Ryw", ryw);
				++test_iter;
				had_error = true;
				++self->wrongResults;
			}
			if (had_error)
				break;
		}
		return Void();
	}

	bool getRangeResultInOrder(const RangeResult& result) {
		for (int i = 0; i < result.size() - 1; ++i) {
			if (result[i].key >= result[i + 1].key) {
				TraceEvent(SevError, "TestFailure")
				    .detail("Reason", "GetRangeResultNotInOrder")
				    .detail("Index", i)
				    .detail("Key1", result[i].key)
				    .detail("Key2", result[i + 1].key);
				return false;
			}
		}
		return true;
	}

	ACTOR Future<Void> managementApiCorrectnessActor(Database cx_, SpecialKeySpaceCorrectnessWorkload* self) {
		// All management api related tests
		state Database cx = cx_->clone();
		state Reference<ReadYourWritesTransaction> tx = makeReference<ReadYourWritesTransaction>(cx);
		// test ordered option keys
		{
			tx->setOption(FDBTransactionOptions::RAW_ACCESS);
			tx->setOption(FDBTransactionOptions::SPECIAL_KEY_SPACE_ENABLE_WRITES);
			for (const std::string& option : SpecialKeySpace::getManagementApiOptionsSet()) {
				tx->set(
				    "options/"_sr.withPrefix(SpecialKeySpace::getModuleRange(SpecialKeySpace::MODULE::MANAGEMENT).begin)
				        .withSuffix(option),
				    ValueRef());
			}
			RangeResult result = wait(tx->getRange(
			    KeyRangeRef("options/"_sr, "options0"_sr)
			        .withPrefix(SpecialKeySpace::getModuleRange(SpecialKeySpace::MODULE::MANAGEMENT).begin),
			    CLIENT_KNOBS->TOO_MANY));
			ASSERT(!result.more && result.size() < CLIENT_KNOBS->TOO_MANY);
			ASSERT(result.size() == SpecialKeySpace::getManagementApiOptionsSet().size());
			ASSERT(self->getRangeResultInOrder(result));
			tx->reset();
		}
		// "exclude" error message shema check
		try {
			tx->setOption(FDBTransactionOptions::RAW_ACCESS);
			tx->setOption(FDBTransactionOptions::SPECIAL_KEY_SPACE_ENABLE_WRITES);
			tx->set("Invalid_Network_Address"_sr.withPrefix(SpecialKeySpace::getManagementApiCommandPrefix("exclude")),
			        ValueRef());
			wait(tx->commit());
			ASSERT(false);
		} catch (Error& e) {
			if (e.code() == error_code_actor_cancelled)
				throw;
			if (e.code() == error_code_special_keys_api_failure) {
				Optional<Value> errorMsg =
				    wait(tx->get(SpecialKeySpace::getModuleRange(SpecialKeySpace::MODULE::ERRORMSG).begin));
				ASSERT(errorMsg.present());
				std::string errorStr;
				auto valueObj = readJSONStrictly(errorMsg.get().toString()).get_obj();
				auto schema = readJSONStrictly(JSONSchemas::managementApiErrorSchema.toString()).get_obj();
				// special_key_space_management_api_error_msg schema validation
				ASSERT(schemaMatch(schema, valueObj, errorStr, SevError, true));
				ASSERT(valueObj["command"].get_str() == "exclude" && !valueObj["retriable"].get_bool());
			} else {
				TraceEvent(SevDebug, "UnexpectedError").error(e).detail("Command", "Exclude");
				wait(tx->onError(e));
			}
			tx->reset();
		}
		// "setclass"
		{
			try {
				tx->setOption(FDBTransactionOptions::RAW_ACCESS);
				tx->setOption(FDBTransactionOptions::SPECIAL_KEY_SPACE_ENABLE_WRITES);
				// test getRange
				state RangeResult result = wait(tx->getRange(
				    KeyRangeRef("process/class_type/"_sr, "process/class_type0"_sr)
				        .withPrefix(SpecialKeySpace::getModuleRange(SpecialKeySpace::MODULE::CONFIGURATION).begin),
				    CLIENT_KNOBS->TOO_MANY));
				ASSERT(!result.more && result.size() < CLIENT_KNOBS->TOO_MANY);
				ASSERT(self->getRangeResultInOrder(result));
				// check correctness of classType of each process
				std::vector<ProcessData> workers = wait(getWorkers(&tx->getTransaction()));
				if (workers.size()) {
					for (const auto& worker : workers) {
						Key addr =
						    Key("process/class_type/" + formatIpPort(worker.address.ip, worker.address.port))
						        .withPrefix(
						            SpecialKeySpace::getModuleRange(SpecialKeySpace::MODULE::CONFIGURATION).begin);
						bool found = false;
						for (const auto& kv : result) {
							if (kv.key == addr) {
								ASSERT(kv.value.toString() == worker.processClass.toString());
								found = true;
								break;
							}
						}
						// Each process should find its corresponding element
						ASSERT(found);
					}
					state ProcessData worker = deterministicRandom()->randomChoice(workers);
					state Key addr =
					    Key("process/class_type/" + formatIpPort(worker.address.ip, worker.address.port))
					        .withPrefix(SpecialKeySpace::getModuleRange(SpecialKeySpace::MODULE::CONFIGURATION).begin);
					tx->set(addr, "InvalidProcessType"_sr);
					// test ryw
					Optional<Value> processType = wait(tx->get(addr));
					ASSERT(processType.present() && processType.get() == "InvalidProcessType"_sr);
					// test ryw disabled
					tx->setOption(FDBTransactionOptions::READ_YOUR_WRITES_DISABLE);
					Optional<Value> originalProcessType = wait(tx->get(addr));
					ASSERT(originalProcessType.present() &&
					       originalProcessType.get() == worker.processClass.toString());
					// test error handling (invalid value type)
					wait(tx->commit());
					ASSERT(false);
				} else {
					// If no worker process returned, skip the test
					TraceEvent(SevDebug, "EmptyWorkerListInSetClassTest").log();
				}
			} catch (Error& e) {
				if (e.code() == error_code_actor_cancelled)
					throw;
				if (e.code() == error_code_special_keys_api_failure) {
					Optional<Value> errorMsg =
					    wait(tx->get(SpecialKeySpace::getModuleRange(SpecialKeySpace::MODULE::ERRORMSG).begin));
					ASSERT(errorMsg.present());
					std::string errorStr;
					auto valueObj = readJSONStrictly(errorMsg.get().toString()).get_obj();
					auto schema = readJSONStrictly(JSONSchemas::managementApiErrorSchema.toString()).get_obj();
					// special_key_space_management_api_error_msg schema validation
					ASSERT(schemaMatch(schema, valueObj, errorStr, SevError, true));
					ASSERT(valueObj["command"].get_str() == "setclass" && !valueObj["retriable"].get_bool());
				} else {
					TraceEvent(SevDebug, "UnexpectedError").error(e).detail("Command", "Setclass");
					wait(tx->onError(e));
				}
				tx->reset();
			}
		}
		// read class_source
		{
			try {
				// test getRange
				tx->setOption(FDBTransactionOptions::RAW_ACCESS);
				state RangeResult class_source_result = wait(tx->getRange(
				    KeyRangeRef("process/class_source/"_sr, "process/class_source0"_sr)
				        .withPrefix(SpecialKeySpace::getModuleRange(SpecialKeySpace::MODULE::CONFIGURATION).begin),
				    CLIENT_KNOBS->TOO_MANY));
				ASSERT(!class_source_result.more && class_source_result.size() < CLIENT_KNOBS->TOO_MANY);
				ASSERT(self->getRangeResultInOrder(class_source_result));
				// check correctness of classType of each process
				std::vector<ProcessData> workers = wait(getWorkers(&tx->getTransaction()));
				if (workers.size()) {
					for (const auto& worker : workers) {
						Key addr =
						    Key("process/class_source/" + formatIpPort(worker.address.ip, worker.address.port))
						        .withPrefix(
						            SpecialKeySpace::getModuleRange(SpecialKeySpace::MODULE::CONFIGURATION).begin);
						bool found = false;
						for (const auto& kv : class_source_result) {
							if (kv.key == addr) {
								ASSERT(kv.value.toString() == worker.processClass.sourceString());
								// Default source string is command_line
								ASSERT(kv.value == "command_line"_sr);
								found = true;
								break;
							}
						}
						// Each process should find its corresponding element
						ASSERT(found);
					}
					ProcessData worker = deterministicRandom()->randomChoice(workers);
					state std::string address = formatIpPort(worker.address.ip, worker.address.port);
					tx->setOption(FDBTransactionOptions::SPECIAL_KEY_SPACE_ENABLE_WRITES);
					tx->set(
					    Key("process/class_type/" + address)
					        .withPrefix(SpecialKeySpace::getModuleRange(SpecialKeySpace::MODULE::CONFIGURATION).begin),
					    Value(worker.processClass.toString())); // Set it as the same class type as before, thus only
					                                            // class source will be changed
					wait(tx->commit());
					tx->reset();
					tx->setOption(FDBTransactionOptions::RAW_ACCESS);
					Optional<Value> class_source = wait(tx->get(
					    Key("process/class_source/" + address)
					        .withPrefix(
					            SpecialKeySpace::getModuleRange(SpecialKeySpace::MODULE::CONFIGURATION).begin)));
					TraceEvent(SevDebug, "SetClassSourceDebug")
					    .detail("Present", class_source.present())
					    .detail("ClassSource", class_source.present() ? class_source.get().toString() : "__Nothing");
					// Very rarely, we get an empty worker list, thus no class_source data
					if (class_source.present())
						ASSERT(class_source.get() == "set_class"_sr);
					tx->reset();
				} else {
					// If no worker process returned, skip the test
					TraceEvent(SevDebug, "EmptyWorkerListInSetClassTest").log();
				}
			} catch (Error& e) {
				wait(tx->onError(e));
			}
		}
		// test lock and unlock
		// maske sure we lock the database
		loop {
			try {
				tx->setOption(FDBTransactionOptions::RAW_ACCESS);
				tx->setOption(FDBTransactionOptions::SPECIAL_KEY_SPACE_ENABLE_WRITES);
				// lock the database
				UID uid = deterministicRandom()->randomUniqueID();
				tx->set(SpecialKeySpace::getManagementApiCommandPrefix("lock"), uid.toString());
				// commit
				wait(tx->commit());
				break;
			} catch (Error& e) {
				TraceEvent(SevDebug, "DatabaseLockFailure").error(e);
				// In case commit_unknown_result is thrown by buggify, we may try to lock more than once
				// The second lock commit will throw special_keys_api_failure error
				if (e.code() == error_code_special_keys_api_failure) {
					Optional<Value> errorMsg =
					    wait(tx->get(SpecialKeySpace::getModuleRange(SpecialKeySpace::MODULE::ERRORMSG).begin));
					ASSERT(errorMsg.present());
					std::string errorStr;
					auto valueObj = readJSONStrictly(errorMsg.get().toString()).get_obj();
					auto schema = readJSONStrictly(JSONSchemas::managementApiErrorSchema.toString()).get_obj();
					// special_key_space_management_api_error_msg schema validation
					ASSERT(schemaMatch(schema, valueObj, errorStr, SevError, true));
					ASSERT(valueObj["command"].get_str() == "lock" && !valueObj["retriable"].get_bool());
					break;
				} else if (e.code() == error_code_database_locked) {
					// Database is already locked. This can happen if a previous attempt
					// failed with unknown_result.
					break;
				} else {
					wait(tx->onError(e));
				}
			}
		}
		TraceEvent(SevDebug, "DatabaseLocked").log();
		// if database locked, fdb read should get database_locked error
		tx->reset();
		loop {
			try {
				tx->setOption(FDBTransactionOptions::RAW_ACCESS);
				RangeResult res = wait(tx->getRange(normalKeys, 1));
			} catch (Error& e) {
				if (e.code() == error_code_actor_cancelled)
					throw;
				if (e.code() == error_code_grv_proxy_memory_limit_exceeded ||
				    e.code() == error_code_batch_transaction_throttled) {
					wait(tx->onError(e));
				} else {
					ASSERT(e.code() == error_code_database_locked);
					break;
				}
			}
		}
		// make sure we unlock the database
		// unlock is idempotent, thus we can commit many times until successful
		tx->reset();
		loop {
			try {
				tx->setOption(FDBTransactionOptions::RAW_ACCESS);
				tx->setOption(FDBTransactionOptions::SPECIAL_KEY_SPACE_ENABLE_WRITES);
				// unlock the database
				tx->clear(SpecialKeySpace::getManagementApiCommandPrefix("lock"));
				wait(tx->commit());
				TraceEvent(SevDebug, "DatabaseUnlocked").log();
				break;
			} catch (Error& e) {
				TraceEvent(SevDebug, "DatabaseUnlockFailure").error(e);
				ASSERT(e.code() != error_code_database_locked);
				wait(tx->onError(e));
			}
		}

		tx->reset();
		loop {
			try {
				// read should be successful
				tx->setOption(FDBTransactionOptions::RAW_ACCESS);
				RangeResult res = wait(tx->getRange(normalKeys, 1));
				break;
			} catch (Error& e) {
				wait(tx->onError(e));
			}
		}

		// test consistencycheck which only used by ConsistencyCheck Workload
		// Note: we have exclusive ownership of fdbShouldConsistencyCheckBeSuspended,
		// no existing workloads can modify the key
		tx->reset();
		{
			try {
				tx->setOption(FDBTransactionOptions::READ_SYSTEM_KEYS);
				Optional<Value> val1 = wait(tx->get(fdbShouldConsistencyCheckBeSuspended));
				state bool ccSuspendSetting =
				    val1.present() ? BinaryReader::fromStringRef<bool>(val1.get(), Unversioned()) : false;
				Optional<Value> val2 =
				    wait(tx->get(SpecialKeySpace::getManagementApiCommandPrefix("consistencycheck")));
				// Make sure the read result from special key consistency with the system key
				ASSERT(ccSuspendSetting ? val2.present() : !val2.present());
				tx->setOption(FDBTransactionOptions::SPECIAL_KEY_SPACE_ENABLE_WRITES);
				// Make sure by default, consistencycheck is enabled
				ASSERT(!ccSuspendSetting);
				// Disable consistencycheck
				tx->set(SpecialKeySpace::getManagementApiCommandPrefix("consistencycheck"), ValueRef());
				wait(tx->commit());
				tx->reset();
				// Read system key to make sure it is disabled
				tx->setOption(FDBTransactionOptions::READ_SYSTEM_KEYS);
				Optional<Value> val3 = wait(tx->get(fdbShouldConsistencyCheckBeSuspended));
				bool ccSuspendSetting2 =
				    val3.present() ? BinaryReader::fromStringRef<bool>(val3.get(), Unversioned()) : false;
				ASSERT(ccSuspendSetting2);
				tx->reset();
			} catch (Error& e) {
				wait(tx->onError(e));
			}
		}
		// make sure we enable consistencycheck by the end
		{
			loop {
				try {
					tx->setOption(FDBTransactionOptions::RAW_ACCESS);
					tx->setOption(FDBTransactionOptions::SPECIAL_KEY_SPACE_ENABLE_WRITES);
					tx->clear(SpecialKeySpace::getManagementApiCommandPrefix("consistencycheck"));
					wait(tx->commit());
					tx->reset();
					break;
				} catch (Error& e) {
					wait(tx->onError(e));
				}
			}
		}
		// coordinators
		// test read, makes sure it's the same as reading from coordinatorsKey
		loop {
			try {
				tx->setOption(FDBTransactionOptions::READ_SYSTEM_KEYS);
				Optional<Value> res = wait(tx->get(coordinatorsKey));
				ASSERT(res.present()); // Otherwise, database is in a bad state
				state ClusterConnectionString cs(res.get().toString());
				Optional<Value> coordinator_processes_key = wait(
				    tx->get("processes"_sr.withPrefix(SpecialKeySpace::getManagementApiCommandPrefix("coordinators"))));
				ASSERT(coordinator_processes_key.present());
				state std::vector<std::string> process_addresses;
				boost::split(
				    process_addresses, coordinator_processes_key.get().toString(), [](char c) { return c == ','; });
				ASSERT(process_addresses.size() == cs.coords.size() + cs.hostnames.size());
				// compare the coordinator process network addresses one by one
				std::vector<NetworkAddress> coordinators = wait(cs.tryResolveHostnames());
				for (const auto& network_address : coordinators) {
					ASSERT(std::find(process_addresses.begin(), process_addresses.end(), network_address.toString()) !=
					       process_addresses.end());
				}
				tx->reset();
				break;
			} catch (Error& e) {
				wait(tx->onError(e));
			}
		}
		// test change coordinators and cluster description
		// we randomly pick one process(not coordinator) and add it, in this case, it should always succeed
		{
			state std::string new_cluster_description;
			state std::string new_coordinator_process;
			state std::vector<std::string> old_coordinators_processes;
			state bool possible_to_add_coordinator;
			state KeyRange coordinators_key_range =
			    KeyRangeRef("process/"_sr, "process0"_sr)
			        .withPrefix(SpecialKeySpace::getManagementApiCommandPrefix("coordinators"));
			loop {
				try {
					tx->setOption(FDBTransactionOptions::READ_SYSTEM_KEYS);
					Optional<Value> ccStrValue = wait(tx->get(coordinatorsKey));
					ASSERT(ccStrValue.present()); // Otherwise, database is in a bad state
					ClusterConnectionString ccStr(ccStrValue.get().toString());
					// choose a new description if configuration allows transactions across differently named clusters
					new_cluster_description = SERVER_KNOBS->ENABLE_CROSS_CLUSTER_SUPPORT
					                              ? deterministicRandom()->randomAlphaNumeric(8)
					                              : ccStr.clusterKeyName().toString();
					// get current coordinators
					Optional<Value> processes_key = wait(tx->get(
					    "processes"_sr.withPrefix(SpecialKeySpace::getManagementApiCommandPrefix("coordinators"))));
					ASSERT(processes_key.present());
					boost::split(
					    old_coordinators_processes, processes_key.get().toString(), [](char c) { return c == ','; });
					// pick up one non-coordinator process if possible
					std::vector<ProcessData> workers = wait(getWorkers(&tx->getTransaction()));
					std::string old_coordinators_processes_string = describe(old_coordinators_processes);
					TraceEvent(SevDebug, "CoordinatorsManualChange")
					    .detail("OldCoordinators", old_coordinators_processes_string)
					    .detail("WorkerSize", workers.size());
					if (workers.size() > old_coordinators_processes.size()) {
						loop {
							auto worker = deterministicRandom()->randomChoice(workers);
							new_coordinator_process = worker.address.toString();
							if (old_coordinators_processes_string.find(new_coordinator_process) == std::string::npos) {
								break;
							}
						}
						possible_to_add_coordinator = true;
					} else {
						possible_to_add_coordinator = false;
					}
					tx->reset();
					break;
				} catch (Error& e) {
					wait(tx->onError(e));
					wait(delay(FLOW_KNOBS->PREVENT_FAST_SPIN_DELAY));
				}
			}
			TraceEvent(SevDebug, "CoordinatorsManualChange")
			    .detail("NewCoordinator", possible_to_add_coordinator ? new_coordinator_process : "")
			    .detail("NewClusterDescription", new_cluster_description);
			if (possible_to_add_coordinator) {
				loop {
					try {
						std::string new_processes_key(new_coordinator_process);
						tx->setOption(FDBTransactionOptions::RAW_ACCESS);
						tx->setOption(FDBTransactionOptions::SPECIAL_KEY_SPACE_ENABLE_WRITES);
						for (const auto& address : old_coordinators_processes) {
							new_processes_key += "," + address;
						}
						tx->set(
						    "processes"_sr.withPrefix(SpecialKeySpace::getManagementApiCommandPrefix("coordinators")),
						    Value(new_processes_key));
						// update cluster description
						tx->set("cluster_description"_sr.withPrefix(
						            SpecialKeySpace::getManagementApiCommandPrefix("coordinators")),
						        Value(new_cluster_description));
						wait(tx->commit());
						ASSERT(false);
					} catch (Error& e) {
						TraceEvent(SevDebug, "CoordinatorsManualChange").error(e);
						// if we repeat doing the change, we will get the error:
						// CoordinatorsResult::SAME_NETWORK_ADDRESSES
						if (e.code() == error_code_special_keys_api_failure) {
							Optional<Value> errorMsg =
							    wait(tx->get(SpecialKeySpace::getModuleRange(SpecialKeySpace::MODULE::ERRORMSG).begin));
							ASSERT(errorMsg.present());
							std::string errorStr;
							auto valueObj = readJSONStrictly(errorMsg.get().toString()).get_obj();
							auto schema = readJSONStrictly(JSONSchemas::managementApiErrorSchema.toString()).get_obj();
							// special_key_space_management_api_error_msg schema validation
							ASSERT(schemaMatch(schema, valueObj, errorStr, SevError, true));
							TraceEvent(SevDebug, "CoordinatorsManualChange")
							    .detail("ErrorMessage", valueObj["message"].get_str());
							ASSERT(valueObj["command"].get_str() == "coordinators");
							if (valueObj["retriable"].get_bool()) { // coordinators not reachable, retry
								tx->reset();
							} else {
								ASSERT(valueObj["message"].get_str() ==
								       "No change (existing configuration satisfies request)");
								tx->reset();
								break;
							}
						} else {
							wait(tx->onError(e));
						}
						wait(delay(FLOW_KNOBS->PREVENT_FAST_SPIN_DELAY));
					}
				}
				// change successful, now check it is already changed
				try {
					tx->setOption(FDBTransactionOptions::READ_SYSTEM_KEYS);
					Optional<Value> res = wait(tx->get(coordinatorsKey));
					ASSERT(res.present()); // Otherwise, database is in a bad state
					ClusterConnectionString csNew(res.get().toString());
					// verify the cluster decription
					ASSERT(new_cluster_description == csNew.clusterKeyName().toString());
					ASSERT(csNew.hostnames.size() + csNew.coords.size() == old_coordinators_processes.size() + 1);
					std::vector<NetworkAddress> newCoordinators = wait(csNew.tryResolveHostnames());
					// verify the coordinators' addresses
					for (const auto& network_address : newCoordinators) {
						std::string address_str = network_address.toString();
						ASSERT(std::find(old_coordinators_processes.begin(),
						                 old_coordinators_processes.end(),
						                 address_str) != old_coordinators_processes.end() ||
						       new_coordinator_process == address_str);
					}
					tx->reset();
				} catch (Error& e) {
					wait(tx->onError(e));
					wait(delay(FLOW_KNOBS->PREVENT_FAST_SPIN_DELAY));
				}
				// change back to original settings
				loop {
					try {
						std::string new_processes_key;
						tx->setOption(FDBTransactionOptions::RAW_ACCESS);
						tx->setOption(FDBTransactionOptions::SPECIAL_KEY_SPACE_ENABLE_WRITES);
						for (const auto& address : old_coordinators_processes) {
							new_processes_key += new_processes_key.size() ? "," : "";
							new_processes_key += address;
						}
						tx->set(
						    "processes"_sr.withPrefix(SpecialKeySpace::getManagementApiCommandPrefix("coordinators")),
						    Value(new_processes_key));
						wait(tx->commit());
						ASSERT(false);
					} catch (Error& e) {
						TraceEvent(SevDebug, "CoordinatorsManualChangeRevert").error(e);
						if (e.code() == error_code_special_keys_api_failure) {
							Optional<Value> errorMsg =
							    wait(tx->get(SpecialKeySpace::getModuleRange(SpecialKeySpace::MODULE::ERRORMSG).begin));
							ASSERT(errorMsg.present());
							std::string errorStr;
							auto valueObj = readJSONStrictly(errorMsg.get().toString()).get_obj();
							auto schema = readJSONStrictly(JSONSchemas::managementApiErrorSchema.toString()).get_obj();
							// special_key_space_management_api_error_msg schema validation
							ASSERT(schemaMatch(schema, valueObj, errorStr, SevError, true));
							TraceEvent(SevDebug, "CoordinatorsManualChangeRevert")
							    .detail("ErrorMessage", valueObj["message"].get_str());
							ASSERT(valueObj["command"].get_str() == "coordinators");
							if (valueObj["retriable"].get_bool()) {
								tx->reset();
							} else if (valueObj["message"].get_str() ==
							           "No change (existing configuration satisfies request)") {
								tx->reset();
								break;
							} else {
								TraceEvent(SevError, "CoordinatorsManualChangeRevert")
								    .detail("UnexpectedError", valueObj["message"].get_str());
								throw special_keys_api_failure();
							}
						} else {
							wait(tx->onError(e));
						}
						wait(delay(FLOW_KNOBS->PREVENT_FAST_SPIN_DELAY));
					}
				}
			}
		}
		// advanceversion
		try {
			tx->setOption(FDBTransactionOptions::RAW_ACCESS);
			Version v1 = wait(tx->getReadVersion());
			TraceEvent(SevDebug, "InitialReadVersion").detail("Version", v1);
			state Version v2 = 2 * v1;
			loop {
				try {
					// loop until the grv is larger than the set version
					Version v3 = wait(tx->getReadVersion());
					if (v3 > v2) {
						TraceEvent(SevDebug, "AdvanceVersionSuccess").detail("Version", v3);
						break;
					}
					tx->setOption(FDBTransactionOptions::RAW_ACCESS);
					tx->setOption(FDBTransactionOptions::SPECIAL_KEY_SPACE_ENABLE_WRITES);
					// force the cluster to recover at v2
					tx->set(SpecialKeySpace::getManagementApiCommandPrefix("advanceversion"), std::to_string(v2));
					wait(tx->commit());
					ASSERT(false); // Should fail with commit_unknown_result
				} catch (Error& e) {
					TraceEvent(SevDebug, "AdvanceVersionCommitFailure").error(e);
					wait(tx->onError(e));
				}
			}
			tx->reset();
		} catch (Error& e) {
			wait(tx->onError(e));
		}
		// data_distribution & maintenance get
		loop {
			try {
				// maintenance
				RangeResult maintenanceKVs = wait(
				    tx->getRange(SpecialKeySpace::getManagementApiCommandRange("maintenance"), CLIENT_KNOBS->TOO_MANY));
				// By default, no maintenance is going on
				ASSERT(!maintenanceKVs.more && !maintenanceKVs.size());
				// datadistribution
				RangeResult ddKVs = wait(tx->getRange(SpecialKeySpace::getManagementApiCommandRange("datadistribution"),
				                                      CLIENT_KNOBS->TOO_MANY));
				// By default, data_distribution/mode := "-1"
				ASSERT(!ddKVs.more && ddKVs.size() == 1);
				ASSERT(ddKVs[0].key ==
				       "mode"_sr.withPrefix(SpecialKeySpace::getManagementApiCommandPrefix("datadistribution")));
				TraceEvent("DDKVsValue").detail("Value", ddKVs[0].value);
				ASSERT(ddKVs[0].value == Value(boost::lexical_cast<std::string>(-1)));
				tx->reset();
				break;
			} catch (Error& e) {
				TraceEvent(SevDebug, "MaintenanceGet").error(e);
				wait(tx->onError(e));
			}
		}
		// maintenance set
		{
			// Make sure setting more than one zone as maintenance will fail
			loop {
				try {
					tx->setOption(FDBTransactionOptions::RAW_ACCESS);
					tx->setOption(FDBTransactionOptions::SPECIAL_KEY_SPACE_ENABLE_WRITES);
					tx->set(Key(deterministicRandom()->randomAlphaNumeric(8))
					            .withPrefix(SpecialKeySpace::getManagementApiCommandPrefix("maintenance")),
					        Value(boost::lexical_cast<std::string>(deterministicRandom()->randomInt(1, 100))));
					// make sure this is a different zone id
					tx->set(Key(deterministicRandom()->randomAlphaNumeric(9))
					            .withPrefix(SpecialKeySpace::getManagementApiCommandPrefix("maintenance")),
					        Value(boost::lexical_cast<std::string>(deterministicRandom()->randomInt(1, 100))));
					wait(tx->commit());
					ASSERT(false);
				} catch (Error& e) {
					TraceEvent(SevDebug, "MaintenanceSetMoreThanOneZone").error(e);
					if (e.code() == error_code_special_keys_api_failure) {
						Optional<Value> errorMsg =
						    wait(tx->get(SpecialKeySpace::getModuleRange(SpecialKeySpace::MODULE::ERRORMSG).begin));
						ASSERT(errorMsg.present());
						std::string errorStr;
						auto valueObj = readJSONStrictly(errorMsg.get().toString()).get_obj();
						auto schema = readJSONStrictly(JSONSchemas::managementApiErrorSchema.toString()).get_obj();
						// special_key_space_management_api_error_msg schema validation
						ASSERT(schemaMatch(schema, valueObj, errorStr, SevError, true));
						ASSERT(valueObj["command"].get_str() == "maintenance" && !valueObj["retriable"].get_bool());
						TraceEvent(SevDebug, "MaintenanceSetMoreThanOneZone")
						    .detail("ErrorMessage", valueObj["message"].get_str());
						tx->reset();
						break;
					} else {
						wait(tx->onError(e));
					}
					wait(delay(FLOW_KNOBS->PREVENT_FAST_SPIN_DELAY));
				}
			}
			// Disable DD for SS failures
			state int ignoreSSFailuresRetry = 0;
			loop {
				try {
					tx->setOption(FDBTransactionOptions::RAW_ACCESS);
					tx->setOption(FDBTransactionOptions::SPECIAL_KEY_SPACE_ENABLE_WRITES);
					tx->set(ignoreSSFailuresZoneString.withPrefix(
					            SpecialKeySpace::getManagementApiCommandPrefix("maintenance")),
					        Value(boost::lexical_cast<std::string>(0)));
					wait(tx->commit());
					tx->reset();
					ignoreSSFailuresRetry++;
					wait(delay(FLOW_KNOBS->PREVENT_FAST_SPIN_DELAY));
				} catch (Error& e) {
					TraceEvent(SevDebug, "MaintenanceDDIgnoreSSFailures").error(e);
					// the second commit will fail since maintenance not allowed to use while DD disabled for SS
					// failures
					if (e.code() == error_code_special_keys_api_failure) {
						Optional<Value> errorMsg =
						    wait(tx->get(SpecialKeySpace::getModuleRange(SpecialKeySpace::MODULE::ERRORMSG).begin));
						ASSERT(errorMsg.present());
						std::string errorStr;
						auto valueObj = readJSONStrictly(errorMsg.get().toString()).get_obj();
						auto schema = readJSONStrictly(JSONSchemas::managementApiErrorSchema.toString()).get_obj();
						// special_key_space_management_api_error_msg schema validation
						ASSERT(schemaMatch(schema, valueObj, errorStr, SevError, true));
						ASSERT(valueObj["command"].get_str() == "maintenance" && !valueObj["retriable"].get_bool());
						ASSERT(ignoreSSFailuresRetry > 0);
						TraceEvent(SevDebug, "MaintenanceDDIgnoreSSFailures")
						    .detail("Retry", ignoreSSFailuresRetry)
						    .detail("ErrorMessage", valueObj["message"].get_str());
						tx->reset();
						break;
					} else {
						wait(tx->onError(e));
					}
					ignoreSSFailuresRetry++;
					wait(delay(FLOW_KNOBS->PREVENT_FAST_SPIN_DELAY));
				}
			}
			// set dd mode to 0 and disable DD for rebalance
			state uint8_t ddIgnoreValue = DDIgnore::NONE;
			if (deterministicRandom()->coinflip()) {
				ddIgnoreValue |= DDIgnore::REBALANCE_READ;
			}
			if (deterministicRandom()->coinflip()) {
				ddIgnoreValue |= DDIgnore::REBALANCE_DISK;
			}
			loop {
				try {
					tx->setOption(FDBTransactionOptions::RAW_ACCESS);
					tx->setOption(FDBTransactionOptions::SPECIAL_KEY_SPACE_ENABLE_WRITES);
					KeyRef ddPrefix = SpecialKeySpace::getManagementApiCommandPrefix("datadistribution");
					tx->set("mode"_sr.withPrefix(ddPrefix), "0"_sr);
					tx->set("rebalance_ignored"_sr.withPrefix(ddPrefix),
					        BinaryWriter::toValue(ddIgnoreValue, Unversioned()));
					wait(tx->commit());
					tx->reset();
					break;
				} catch (Error& e) {
					TraceEvent(SevDebug, "DataDistributionDisableModeAndRebalance").error(e);
					wait(tx->onError(e));
				}
			}
			// verify underlying system keys are consistent with the change
			loop {
				try {
					tx->setOption(FDBTransactionOptions::READ_SYSTEM_KEYS);
					// check DD disabled for SS failures
					Optional<Value> val1 = wait(tx->get(healthyZoneKey));
					ASSERT(val1.present());
					auto healthyZone = decodeHealthyZoneValue(val1.get());
					ASSERT(healthyZone.first == ignoreSSFailuresZoneString);
					// check DD mode
					Optional<Value> val2 = wait(tx->get(dataDistributionModeKey));
					ASSERT(val2.present());
					// mode should be set to 0
					ASSERT(BinaryReader::fromStringRef<int>(val2.get(), Unversioned()) == 0);
					// check DD disabled for rebalance
					Optional<Value> val3 = wait(tx->get(rebalanceDDIgnoreKey));
					ASSERT(val3.present() &&
					       BinaryReader::fromStringRef<uint8_t>(val3.get(), Unversioned()) == ddIgnoreValue);
					tx->reset();
					break;
				} catch (Error& e) {
					wait(tx->onError(e));
				}
			}
			// then, clear all changes
			loop {
				try {
					tx->setOption(FDBTransactionOptions::RAW_ACCESS);
					tx->setOption(FDBTransactionOptions::SPECIAL_KEY_SPACE_ENABLE_WRITES);
					tx->clear(ignoreSSFailuresZoneString.withPrefix(
					    SpecialKeySpace::getManagementApiCommandPrefix("maintenance")));
					KeyRef ddPrefix = SpecialKeySpace::getManagementApiCommandPrefix("datadistribution");
					tx->clear("mode"_sr.withPrefix(ddPrefix));
					tx->clear("rebalance_ignored"_sr.withPrefix(ddPrefix));
					wait(tx->commit());
					tx->reset();
					break;
				} catch (Error& e) {
					wait(tx->onError(e));
				}
			}
			// verify all changes are cleared
			loop {
				try {
					tx->setOption(FDBTransactionOptions::READ_SYSTEM_KEYS);
					// check DD SSFailures key
					Optional<Value> val1 = wait(tx->get(healthyZoneKey));
					ASSERT(!val1.present());
					// check DD mode
					Optional<Value> val2 = wait(tx->get(dataDistributionModeKey));
					ASSERT(!val2.present());
					// check DD rebalance key
					Optional<Value> val3 = wait(tx->get(rebalanceDDIgnoreKey));
					ASSERT(!val3.present());
					tx->reset();
					break;
				} catch (Error& e) {
					wait(tx->onError(e));
				}
			}
		}
		// make sure when we change dd related special keys, we grab the two system keys,
		// i.e. moveKeysLockOwnerKey and moveKeysLockWriteKey
		{
			state Reference<ReadYourWritesTransaction> tr1(new ReadYourWritesTransaction(cx));
			state Reference<ReadYourWritesTransaction> tr2(new ReadYourWritesTransaction(cx));
			loop {
				try {
					tr1->setOption(FDBTransactionOptions::RAW_ACCESS);
					tr1->setOption(FDBTransactionOptions::SPECIAL_KEY_SPACE_ENABLE_WRITES);
					tr2->setOption(FDBTransactionOptions::READ_SYSTEM_KEYS);

					Version readVersion = wait(tr1->getReadVersion());
					tr2->setVersion(readVersion);
					KeyRef ddPrefix = SpecialKeySpace::getManagementApiCommandPrefix("datadistribution");
					tr1->set("mode"_sr.withPrefix(ddPrefix), "1"_sr);
					wait(tr1->commit());
					// randomly read the moveKeysLockOwnerKey/moveKeysLockWriteKey
					// both of them should be grabbed when changing dd mode
					wait(success(
					    tr2->get(deterministicRandom()->coinflip() ? moveKeysLockOwnerKey : moveKeysLockWriteKey)));
					// tr2 shoulde never succeed, just write to a key to make it not a read-only transaction
					tr2->set("unused_key"_sr, ""_sr);
					wait(tr2->commit());
					ASSERT(false); // commit should always fail due to conflict
				} catch (Error& e) {
					if (e.code() != error_code_not_committed) {
						// when buggify is enabled, it's possible we get other retriable errors
						wait(tr2->onError(e));
						tr1->reset();
					} else {
						// loop until we get conflict error
						break;
					}
				}
			}
		}
		return Void();
	}
};

WorkloadFactory<SpecialKeySpaceCorrectnessWorkload> SpecialKeySpaceCorrectnessFactory;<|MERGE_RESOLUTION|>--- conflicted
+++ resolved
@@ -69,9 +69,6 @@
 	// disable the default timeout setting
 	double getCheckTimeout() const override { return std::numeric_limits<double>::max(); }
 
-<<<<<<< HEAD
-	void disableFailureInjectionWorkloads(std::set<std::string>& out) const override { out.insert("RandomMoveKeys"); }
-=======
 	void disableFailureInjectionWorkloads(std::set<std::string>& out) const override {
 		out.insert("RandomMoveKeys");
 
@@ -82,7 +79,6 @@
 		// of the test.
 		out.insert("RollbackWorkload");
 	}
->>>>>>> 1bc6e4cc
 
 	Future<Void> _setup(Database cx, SpecialKeySpaceCorrectnessWorkload* self) {
 		cx->specialKeySpace = std::make_unique<SpecialKeySpace>();
