/*
 * BlobRestoreWorkload.actor.cpp
 *
 * This source file is part of the FoundationDB open source project
 *
 * Copyright 2013-2022 Apple Inc. and the FoundationDB project authors
 *
 * Licensed under the Apache License, Version 2.0 (the "License");
 * you may not use this file except in compliance with the License.
 * You may obtain a copy of the License at
 *
 *     http://www.apache.org/licenses/LICENSE-2.0
 *
 * Unless required by applicable law or agreed to in writing, software
 * distributed under the License is distributed on an "AS IS" BASIS,
 * WITHOUT WARRANTIES OR CONDITIONS OF ANY KIND, either express or implied.
 * See the License for the specific language governing permissions and
 * limitations under the License.
 */

#include "fdbclient/BlobGranuleCommon.h"
#include "fdbclient/ClientBooleanParams.h"
#include "fdbclient/ClientKnobs.h"
#include "fdbclient/BackupAgent.actor.h"
#include "fdbclient/BackupContainer.h"
#include "fdbclient/BackupContainerFileSystem.h"
#include "fdbclient/FDBTypes.h"
#include "fdbclient/Knobs.h"
#include "fdbclient/SystemData.h"
#include "fdbclient/BlobGranuleReader.actor.h"
#include "fdbclient/BlobRestoreCommon.h"
#include "fdbserver/Knobs.h"
#include "fdbserver/workloads/workloads.actor.h"
#include "fdbserver/BlobGranuleServerCommon.actor.h"
#include "flow/Error.h"
#include "flow/actorcompiler.h" // This must be the last #include.

// This worload provides building blocks to test blob restore. The following 2 functions are offered:
//   1) SetupBlob - blobbify key ranges so that we could backup fdb to a blob storage
//   2) PerformRestore - Start blob restore to the extra db instance and wait until it finishes
//
// A general flow to test blob restore:
//   1) start two db instances and blobbify normalKeys for the default db
//   2) submit mutation log only backup to the default db with IncrementalBackup
//   3) start cycle workload to write data to the default db
//   4) perform blob restore to the extra db
//   5) verify data in the extra db
//
// Please refer to BlobRestoreBasic.toml to see how to run a blob restore test with the help from IncrementalBackup
// and Cycle.
//
struct BlobRestoreWorkload : TestWorkload {
	static constexpr auto NAME = "BlobRestoreWorkload";
	BlobRestoreWorkload(WorkloadContext const& wcx) : TestWorkload(wcx), tenantData_(wcx.dbInfo) {
		ASSERT(g_simulator->extraDatabases.size() == 1); // extra db must be enabled
		extraDb_ = Database::createSimulatedExtraDatabase(g_simulator->extraDatabases[0]);
		setupBlob_ = getOption(options, "setupBlob"_sr, false);
		performRestore_ = getOption(options, "performRestore"_sr, false);
		restoreToVersion_ = getOption(options, "restoreToVersion"_sr, false);
		readBatchSize_ = getOption(options, "readBatchSize"_sr, 3000);
	}

	Future<Void> setup(Database const& cx) override { return Void(); }

	Future<Void> start(Database const& cx) override {
		if (clientId != 0)
			return Void();
		return _start(cx, this);
	}

	ACTOR static Future<Void> _start(Database cx, BlobRestoreWorkload* self) {
		state bool result = false;
		if (self->setupBlob_) {
			fmt::print("Blobbify normal range\n");
			wait(store(result, cx->blobbifyRange(normalKeys)));
		}

		if (self->performRestore_) {
			fmt::print("Perform blob restore\n");
			// disable manifest backup and log truncation
			wait(disableManifestBackup(cx));

			wait(store(self->restoreTargetVersion_, getRestoreVersion(cx, self)));
			if (self->restoreTargetVersion_ == invalidVersion) {
				CODE_PROBE(true, "Skip blob restore test because of missing mutation logs");
				return Void();
			}
<<<<<<< HEAD
			CODE_PROBE(true, "Perform blob restore");
=======
>>>>>>> cdf97e86
			fmt::print("Restore target version {}\n", self->restoreTargetVersion_);

			// Only need to pass the version if we are trying to restore to a previous version
			Optional<Version> targetVersion;
			if (self->restoreToVersion_) {
				targetVersion = self->restoreTargetVersion_;
			}
			wait(store(result, self->extraDb_->blobRestore(normalKeys, targetVersion)));

			state std::vector<Future<Void>> futures;
			futures.push_back(self->runBackupAgent(self));
			futures.push_back(self->monitorProgress(cx, self));
			wait(waitForAny(futures));
		}
		return Void();
	}

	ACTOR static Future<Version> getRestoreVersion(Database cx, BlobRestoreWorkload* self) {
		state Version targetVersion;
		state std::string baseUrl = SERVER_KNOBS->BLOB_RESTORE_MLOGS_URL;
		state std::vector<std::string> containers = wait(IBackupContainer::listContainers(baseUrl, {}));
		if (containers.size() == 0) {
			fmt::print("missing mutation logs {}\n", baseUrl);
			CODE_PROBE(true, "Skip blob restore test because of missing log backups");
			return invalidVersion;
		}
		state Reference<IBackupContainer> bc = IBackupContainer::openContainer(containers.front(), {}, {});
		BackupDescription desc = wait(bc->describeBackup(true));
		if (!desc.contiguousLogEnd.present()) {
<<<<<<< HEAD
			fmt::print("invalid mutation log backup {}\n", baseUrl);
=======
			fmt::print("missing mutation logs {}\n", baseUrl);
>>>>>>> cdf97e86
			CODE_PROBE(true, "Skip blob restore test because of invalid log backup");
			return invalidVersion;
		}
		targetVersion = desc.contiguousLogEnd.get() - 1;
		if (self->restoreToVersion_) {
			// restore to a previous version
			targetVersion -= deterministicRandom()->randomInt(1, 100000);
		}
		return targetVersion;
	}

	static Future<Void> disableManifestBackup(Database cx) {
		return runRYWTransaction(cx, [](Reference<ReadYourWritesTransaction> tr) -> Future<Void> {
			tr->setOption(FDBTransactionOptions::ACCESS_SYSTEM_KEYS);
			tr->setOption(FDBTransactionOptions::LOCK_AWARE);
			tr->setOption(FDBTransactionOptions::PRIORITY_SYSTEM_IMMEDIATE);
			BlobGranuleBackupConfig().enabled().set(tr, false);
			return Void();
		});
	}

	// Start backup agent on the extra db
	ACTOR Future<Void> runBackupAgent(BlobRestoreWorkload* self) {
		state FileBackupAgent backupAgent;
		state Future<Void> future = backupAgent.run(
		    self->extraDb_, 1.0 / CLIENT_KNOBS->BACKUP_AGGREGATE_POLL_RATE, CLIENT_KNOBS->SIM_BACKUP_TASKS_PER_AGENT);
		wait(Future<Void>(Never()));
		throw internal_error();
	}

	// Monitor restore progress and copy data back to original db after successful restore
	ACTOR Future<Void> monitorProgress(Database cx, BlobRestoreWorkload* self) {
		loop {
			auto controller = makeReference<BlobRestoreController>(self->extraDb_, normalKeys);
			Optional<BlobRestoreState> restoreState = wait(BlobRestoreController::getState(controller));
			if (restoreState.present()) {
				state BlobRestoreState s = restoreState.get();

				if (s.phase == BlobRestorePhase::DONE) {
					wait(verify(cx, self));
					return Void();
				}
				// TODO need to define more specific error handling
				if (s.phase == BlobRestorePhase::ERROR) {
					fmt::print("Unexpected restore error code = {}\n", s.error.get());
					return Void();
				}
			}
			wait(delay(5)); // delay to avoid busy loop
		}
	}

	ACTOR static Future<Standalone<VectorRef<KeyValueRef>>> readFromStorageServer(Database cx,
	                                                                              BlobRestoreWorkload* self) {
		state Standalone<VectorRef<KeyRangeRef>> ranges =
		    wait(cx->listBlobbifiedRanges(normalKeys, CLIENT_KNOBS->TOO_MANY));
		state Standalone<VectorRef<KeyValueRef>> data;
		state Transaction tr(cx);
		state Arena arena;

		for (auto& range : ranges) {
			state KeySelectorRef begin = firstGreaterOrEqual(range.begin);
			state KeySelectorRef end = firstGreaterOrEqual(range.end);
			state Standalone<VectorRef<KeyValueRef>> rows;
			loop {
				try {
					GetRangeLimits limits(self->readBatchSize_);
					limits.minRows = 0;
					state RangeResult result = wait(tr.getRange(begin, end, limits, Snapshot::True));
					for (auto& row : result) {
						rows.push_back_deep(rows.arena(), KeyValueRef(row.key, row.value));
					}
					if (!result.more) {
						break;
					}
					if (result.readThrough.present()) {
						begin = firstGreaterOrEqual(KeyRef(arena, result.readThrough.get()));
					} else {
						begin = firstGreaterThan(KeyRef(arena, result.back().key));
					}
				} catch (Error& e) {
					wait(tr.onError(e));
				}
			}
			data.append_deep(data.arena(), rows.begin(), rows.size());
		}
		return data;
	}

	ACTOR static Future<Standalone<VectorRef<KeyValueRef>>> readFromBlob(Database cx,
	                                                                     Version readVersion,
	                                                                     BlobRestoreWorkload* self) {
		state Standalone<VectorRef<KeyRangeRef>> ranges =
		    wait(cx->listBlobbifiedRanges(normalKeys, CLIENT_KNOBS->TOO_MANY));
		state Standalone<VectorRef<KeyValueRef>> data;
		state Transaction tr(cx);

		if (SERVER_KNOBS->BG_METADATA_SOURCE == "tenant") {
			wait(loadBGTenantMap(&self->tenantData_, &tr));
		}

		for (auto& range_ : ranges) {
			state KeyRangeRef range = range_;
			loop {
				try {
					state Standalone<VectorRef<BlobGranuleChunkRef>> chunks =
					    wait(tr.readBlobGranules(range, 0, readVersion));
					state int i;
					for (i = 0; i < chunks.size(); ++i) {
						state Reference<BlobConnectionProvider> blobConn =
						    wait(loadBStoreForTenant(&self->tenantData_, range));
						state RangeResult rows = wait(readBlobGranule(chunks[i], range, 0, readVersion, blobConn));
						for (auto& r : rows) {
							data.push_back_deep(data.arena(), r);
						}
					}
					break;
				} catch (Error& e) {
					wait(tr.onError(e));
				}
			}
		}
		return data;
	}

	static bool compare(VectorRef<KeyValueRef> src, VectorRef<KeyValueRef> dest) {
		if (src.size() != dest.size()) {
			fmt::print("Size mismatch src {} dest {}\n", src.size(), dest.size());
			int i = 0;
			for (; i < src.size() && i < dest.size(); ++i) {
				if (src[i].key != dest[i].key || src[i].value != dest[i].value) {
					fmt::print("First mismatch row at {}\n", i);
					fmt::print("  src {} = {}\n", src[i].key.printable(), src[i].value.printable());
					fmt::print("  dest {} = {}\n", dest[i].key.printable(), dest[i].value.printable());
					break;
				}
			}

			TraceEvent(SevError, "TestFailure")
			    .detail("Reason", "Size Mismatch")
			    .detail("Src", dest.size())
			    .detail("Dest", src.size());
			return false;
		}

		for (int i = 0; i < src.size(); ++i) {
			if (src[i].key != dest[i].key) {
				fmt::print("Key mismatch at {} src {} dest {}\n", i, src[i].key.printable(), dest[i].key.printable());
				TraceEvent(SevError, "TestFailure")
				    .detail("Reason", "Key Mismatch")
				    .detail("Index", i)
				    .detail("SrcKey", src[i].key.printable())
				    .detail("DestKey", dest[i].key.printable());
				return false;
			}
			if (src[i].value != dest[i].value) {
				fmt::print("Value mismatch at {}\n", i);
				TraceEvent(SevError, "TestFailure")
				    .detail("Reason", "Value Mismatch")
				    .detail("Index", i)
				    .detail("Key", src[i].key.printable())
				    .detail("SrcValue", src[i].value.printable())
				    .detail("DestValue", dest[i].value.printable());
				return false;
			}
		}
		fmt::print("Restore src({} rows) and dest({} rows) are consistent\n", src.size(), dest.size());
		return true;
	}

	ACTOR static Future<Void> flushSrcDbToBlob(Database cx, BlobRestoreWorkload* self) {
		state Standalone<VectorRef<KeyRangeRef>> ranges =
		    wait(cx->listBlobbifiedRanges(normalKeys, CLIENT_KNOBS->TOO_MANY));
		try {
			for (auto& r : ranges) {
				bool flush = wait(cx->flushBlobRange(r, false, self->restoreTargetVersion_));
				if (!flush) {
					fmt::print("Cannot flush to version {} \n", self->restoreTargetVersion_);
					throw internal_error();
				}
			}
			return Void();
		} catch (Error& e) {
			fmt::print("Flush error {} \n", e.what());
			throw internal_error();
		}
	}

	ACTOR static Future<Void> verify(Database cx, BlobRestoreWorkload* self) {
		// flush src db
		wait(flushSrcDbToBlob(cx, self));

		// restore src. data before restore
		state Standalone<VectorRef<KeyValueRef>> src = wait(readFromBlob(cx, self->restoreTargetVersion_, self));
		fmt::print("read src {} \n", src.size());
		//  restore dest. data after restore
		state Standalone<VectorRef<KeyValueRef>> dest = wait(readFromStorageServer(self->extraDb_, self));
		fmt::print("read dest {} \n", dest.size());
		if (!compare(src, dest)) {
			fmt::print("Verification fails\n");
		}
		return Void();
	}

	Future<bool> check(Database const& cx) override { return true; }

	void getMetrics(std::vector<PerfMetric>& m) override {}
	void disableFailureInjectionWorkloads(std::set<std::string>& out) const override { out.emplace("Attrition"); }

private:
	Database extraDb_;
	bool setupBlob_;
	bool performRestore_;
	int readBatchSize_;
	bool restoreToVersion_;
	Version restoreTargetVersion_;
	Reference<BlobConnectionProvider> blobConn_;
	BGTenantMap tenantData_;
};

WorkloadFactory<BlobRestoreWorkload> BlobRestoreWorkloadFactory;<|MERGE_RESOLUTION|>--- conflicted
+++ resolved
@@ -85,10 +85,7 @@
 				CODE_PROBE(true, "Skip blob restore test because of missing mutation logs");
 				return Void();
 			}
-<<<<<<< HEAD
 			CODE_PROBE(true, "Perform blob restore");
-=======
->>>>>>> cdf97e86
 			fmt::print("Restore target version {}\n", self->restoreTargetVersion_);
 
 			// Only need to pass the version if we are trying to restore to a previous version
@@ -118,11 +115,7 @@
 		state Reference<IBackupContainer> bc = IBackupContainer::openContainer(containers.front(), {}, {});
 		BackupDescription desc = wait(bc->describeBackup(true));
 		if (!desc.contiguousLogEnd.present()) {
-<<<<<<< HEAD
 			fmt::print("invalid mutation log backup {}\n", baseUrl);
-=======
-			fmt::print("missing mutation logs {}\n", baseUrl);
->>>>>>> cdf97e86
 			CODE_PROBE(true, "Skip blob restore test because of invalid log backup");
 			return invalidVersion;
 		}
