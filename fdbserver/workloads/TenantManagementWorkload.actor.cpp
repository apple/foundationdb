/*
 * TenantManagementWorkload.actor.cpp
 *
 * This source file is part of the FoundationDB open source project
 *
 * Copyright 2013-2022 Apple Inc. and the FoundationDB project authors
 *
 * Licensed under the Apache License, Version 2.0 (the "License");
 * you may not use this file except in compliance with the License.
 * You may obtain a copy of the License at
 *
 *     http://www.apache.org/licenses/LICENSE-2.0
 *
 * Unless required by applicable law or agreed to in writing, software
 * distributed under the License is distributed on an "AS IS" BASIS,
 * WITHOUT WARRANTIES OR CONDITIONS OF ANY KIND, either express or implied.
 * See the License for the specific language governing permissions and
 * limitations under the License.
 */

#include <cstdint>
#include <limits>
#include "fdbclient/ClientBooleanParams.h"
#include "fdbclient/ClusterConnectionMemoryRecord.h"
#include "fdbclient/FDBOptions.g.h"
#include "fdbclient/FDBTypes.h"
#include "fdbclient/GenericManagementAPI.actor.h"
#include "fdbclient/KeyBackedTypes.h"
#include "fdbclient/MetaclusterManagement.actor.h"
#include "fdbclient/ReadYourWrites.h"
#include "fdbclient/RunTransaction.actor.h"
#include "fdbclient/Tenant.h"
#include "fdbclient/TenantManagement.actor.h"
#include "fdbclient/TenantSpecialKeys.actor.h"
#include "fdbclient/ThreadSafeTransaction.h"
#include "fdbrpc/simulator.h"
#include "fdbserver/workloads/MetaclusterConsistency.actor.h"
#include "fdbserver/workloads/TenantConsistency.actor.h"
#include "fdbserver/workloads/workloads.actor.h"
#include "fdbserver/Knobs.h"
#include "flow/ApiVersion.h"
#include "flow/Error.h"
#include "flow/IRandom.h"
#include "flow/ThreadHelper.actor.h"
#include "flow/flow.h"
#include "libb64/decode.h"
#include "flow/actorcompiler.h" // This must be the last #include.

struct TenantManagementWorkload : TestWorkload {
	static constexpr auto NAME = "TenantManagement";

	struct TenantData {
		int64_t id;
		Optional<TenantGroupName> tenantGroup;
		bool empty;

		TenantData() : id(-1), empty(true) {}
		TenantData(int64_t id, Optional<TenantGroupName> tenantGroup, bool empty)
		  : id(id), tenantGroup(tenantGroup), empty(empty) {}
	};

	struct TenantGroupData {
		int64_t tenantCount = 0;
	};

	std::map<TenantName, TenantData> createdTenants;
	std::map<TenantGroupName, TenantGroupData> createdTenantGroups;
	int64_t maxId = -1;

	const Key keyName = "key"_sr;
	const Key testParametersKey = "test_parameters"_sr;
	const Value noTenantValue = "no_tenant"_sr;
	const TenantName tenantNamePrefix = "tenant_management_workload_"_sr;
	const ClusterName dataClusterName = "cluster1"_sr;
	TenantName localTenantNamePrefix;
	TenantName localTenantGroupNamePrefix;

	const Key specialKeysTenantMapPrefix = SpecialKeySpace::getModuleRange(SpecialKeySpace::MODULE::MANAGEMENT)
	                                           .begin.withSuffix(TenantRangeImpl::submoduleRange.begin)
	                                           .withSuffix(TenantRangeImpl::mapSubRange.begin);
	const Key specialKeysTenantConfigPrefix = SpecialKeySpace::getModuleRange(SpecialKeySpace::MODULE::MANAGEMENT)
	                                              .begin.withSuffix(TenantRangeImpl::submoduleRange.begin)
	                                              .withSuffix(TenantRangeImpl::configureSubRange.begin);
	const Key specialKeysTenantRenamePrefix = SpecialKeySpace::getModuleRange(SpecialKeySpace::MODULE::MANAGEMENT)
	                                              .begin.withSuffix(TenantRangeImpl::submoduleRange.begin)
	                                              .withSuffix(TenantRangeImpl::renameSubRange.begin);

	int maxTenants;
	int maxTenantGroups;
	double testDuration;
	bool useMetacluster;
	bool singleClient;

	Version oldestDeletionVersion = 0;
	Version newestDeletionVersion = 0;

	Reference<IDatabase> mvDb;
	Database dataDb;

	// This test exercises multiple different ways to work with tenants
	enum class OperationType {
		// Use the special key-space APIs
		SPECIAL_KEYS,
		// Use the ManagementAPI functions that take a Database object and implement a retry loop
		MANAGEMENT_DATABASE,
		// Use the ManagementAPI functions that take a Transaction object
		MANAGEMENT_TRANSACTION,
		// Use the Metacluster API, if applicable. Note: not all APIs have a metacluster variant,
		// and if there isn't one this will choose one of the other options.
		METACLUSTER
	};

	OperationType randomOperationType() {
		double metaclusterProb = useMetacluster ? 0.9 : 0.1;

		if (deterministicRandom()->random01() < metaclusterProb) {
			return OperationType::METACLUSTER;
		} else {
			return (OperationType)deterministicRandom()->randomInt(0, 3);
		}
	}

	TenantManagementWorkload(WorkloadContext const& wcx) : TestWorkload(wcx) {
		maxTenants = std::min<int>(1e8 - 1, getOption(options, "maxTenants"_sr, 1000));
		maxTenantGroups = std::min<int>(2 * maxTenants, getOption(options, "maxTenantGroups"_sr, 20));
		testDuration = getOption(options, "testDuration"_sr, 120.0);
		singleClient = getOption(options, "singleClient"_sr, false);

		localTenantNamePrefix = format("%stenant_%d_", tenantNamePrefix.toString().c_str(), clientId);
		localTenantGroupNamePrefix = format("%stenantgroup_%d_", tenantNamePrefix.toString().c_str(), clientId);

		bool defaultUseMetacluster = false;
		if (clientId == 0 && g_network->isSimulated() && !g_simulator->extraDatabases.empty()) {
			defaultUseMetacluster = deterministicRandom()->coinflip();
		}

		useMetacluster = getOption(options, "useMetacluster"_sr, defaultUseMetacluster);
	}

	struct TestParameters {
		constexpr static FileIdentifier file_identifier = 1527576;

		bool useMetacluster = false;

		TestParameters() {}
		TestParameters(bool useMetacluster) : useMetacluster(useMetacluster) {}

		template <class Ar>
		void serialize(Ar& ar) {
			serializer(ar, useMetacluster);
		}

		Value encode() const { return ObjectWriter::toValue(*this, Unversioned()); }
		static TestParameters decode(ValueRef const& value) {
			return ObjectReader::fromStringRef<TestParameters>(value, Unversioned());
		}
	};

	Future<Void> setup(Database const& cx) override {
		if (clientId == 0 && g_network->isSimulated() && BUGGIFY) {
			IKnobCollection::getMutableGlobalKnobCollection().setKnob(
			    "max_tenants_per_cluster", KnobValueRef::create(int{ deterministicRandom()->randomInt(20, 100) }));
		}

		if (clientId == 0 || !singleClient) {
			return _setup(cx, this);
		} else {
			return Void();
		}
	}

	ACTOR Future<Void> _setup(Database cx, TenantManagementWorkload* self) {
		Reference<IDatabase> threadSafeHandle =
		    wait(unsafeThreadFutureToFuture(ThreadSafeDatabase::createFromExistingDatabase(cx)));

		MultiVersionApi::api->selectApiVersion(cx->apiVersion.version());
		self->mvDb = MultiVersionDatabase::debugCreateFromExistingDatabase(threadSafeHandle);

		if (self->useMetacluster && self->clientId == 0) {
			wait(success(MetaclusterAPI::createMetacluster(cx.getReference(), "management_cluster"_sr)));

			DataClusterEntry entry;
			entry.capacity.numTenantGroups = 1e9;
			wait(MetaclusterAPI::registerCluster(
			    self->mvDb, self->dataClusterName, g_simulator->extraDatabases[0], entry));
		}

		state Transaction tr(cx);
		if (self->clientId == 0) {
			// Communicates test parameters to all other clients by storing it in a key
			loop {
				try {
					tr.setOption(FDBTransactionOptions::RAW_ACCESS);
					tr.set(self->testParametersKey, TestParameters(self->useMetacluster).encode());
					wait(tr.commit());
					break;
				} catch (Error& e) {
					wait(tr.onError(e));
				}
			}
		} else {
			// Read the parameters chosen and saved by client 0
			loop {
				try {
					tr.setOption(FDBTransactionOptions::RAW_ACCESS);
					Optional<Value> val = wait(tr.get(self->testParametersKey));
					if (val.present()) {
						TestParameters params = TestParameters::decode(val.get());
						self->useMetacluster = params.useMetacluster;
						break;
					}

					wait(delay(1.0));
					tr.reset();
				} catch (Error& e) {
					wait(tr.onError(e));
				}
			}
		}

		if (self->useMetacluster) {
			ASSERT(g_simulator->extraDatabases.size() == 1);
			self->dataDb = Database::createSimulatedExtraDatabase(g_simulator->extraDatabases[0], cx->defaultTenant);
		} else {
			self->dataDb = cx;
		}

		if (self->clientId == 0) {
			// Set a key outside of all tenants to make sure that our tenants aren't writing to the regular key-space
			state Transaction dataTr(self->dataDb);
			loop {
				try {
					dataTr.setOption(FDBTransactionOptions::RAW_ACCESS);
					dataTr.set(self->keyName, self->noTenantValue);
					wait(dataTr.commit());
					break;
				} catch (Error& e) {
					wait(dataTr.onError(e));
				}
			}
		}

		return Void();
	}

	ACTOR template <class DB>
	static Future<Versionstamp> getLastTenantModification(Reference<DB> db, OperationType type) {
		state Reference<typename DB::TransactionT> tr = db->createTransaction();
		loop {
			try {
				tr->setOption(FDBTransactionOptions::READ_SYSTEM_KEYS);
				if (type == OperationType::METACLUSTER) {
					Versionstamp vs =
					    wait(MetaclusterAPI::ManagementClusterMetadata::tenantMetadata().lastTenantModification.getD(
					        tr, Snapshot::False, Versionstamp()));
					return vs;
				}
				Versionstamp vs =
				    wait(TenantMetadata::lastTenantModification().getD(tr, Snapshot::False, Versionstamp()));
				return vs;
			} catch (Error& e) {
				wait(safeThreadFutureToFuture(tr->onError(e)));
			}
		}
	}

	ACTOR template <class DB>
	static Future<Version> getLatestReadVersion(Reference<DB> db, OperationType type) {
		state Reference<typename DB::TransactionT> tr = db->createTransaction();
		loop {
			try {
				Version readVersion = wait(safeThreadFutureToFuture(tr->getReadVersion()));
				return readVersion;
			} catch (Error& e) {
				wait(safeThreadFutureToFuture(tr->onError(e)));
			}
		}
	}

	static Future<Versionstamp> getLastTenantModification(TenantManagementWorkload* self, OperationType type) {
		if (type == OperationType::METACLUSTER) {
			return getLastTenantModification(self->mvDb, type);
		} else {
			return getLastTenantModification(self->dataDb.getReference(), type);
		}
	}

	static Future<Version> getLatestReadVersion(TenantManagementWorkload* self, OperationType type) {
		if (type == OperationType::METACLUSTER) {
			return getLatestReadVersion(self->mvDb, type);
		} else {
			return getLatestReadVersion(self->dataDb.getReference(), type);
		}
	}

	TenantName chooseTenantName(bool allowSystemTenant) {
		TenantName tenant(format(
		    "%s%08d", localTenantNamePrefix.toString().c_str(), deterministicRandom()->randomInt(0, maxTenants)));
		if (allowSystemTenant && deterministicRandom()->random01() < 0.02) {
			tenant = tenant.withPrefix("\xff"_sr);
		}

		return tenant;
	}

	Optional<TenantGroupName> chooseTenantGroup(bool allowSystemTenantGroup, bool allowEmptyGroup = true) {
		Optional<TenantGroupName> tenantGroup;
		if (!allowEmptyGroup || deterministicRandom()->coinflip()) {
			tenantGroup = TenantGroupNameRef(format("%s%08d",
			                                        localTenantGroupNamePrefix.toString().c_str(),
			                                        deterministicRandom()->randomInt(0, maxTenantGroups)));
			if (allowSystemTenantGroup && deterministicRandom()->random01() < 0.02) {
				tenantGroup = tenantGroup.get().withPrefix("\xff"_sr);
			}
		}

		return tenantGroup;
	}

	Future<Optional<TenantMapEntry>> tryGetTenant(TenantName tenantName, OperationType operationType) {
		if (operationType == OperationType::METACLUSTER) {
			return MetaclusterAPI::tryGetTenant(mvDb, tenantName);
		} else {
			return TenantAPI::tryGetTenant(dataDb.getReference(), tenantName);
		}
	}

	// Creates tenant(s) using the specified operation type
	ACTOR static Future<Void> createTenantImpl(Reference<ReadYourWritesTransaction> tr,
	                                           std::map<TenantName, TenantMapEntry> tenantsToCreate,
	                                           OperationType operationType,
	                                           TenantManagementWorkload* self) {
		if (operationType == OperationType::SPECIAL_KEYS) {
			tr->setOption(FDBTransactionOptions::SPECIAL_KEY_SPACE_ENABLE_WRITES);
			for (auto [tenant, entry] : tenantsToCreate) {
				tr->set(self->specialKeysTenantMapPrefix.withSuffix(tenant), ""_sr);
				if (entry.tenantGroup.present()) {
					tr->set(self->specialKeysTenantConfigPrefix.withSuffix(
					            Tuple::makeTuple(tenant, "tenant_group"_sr).pack()),
					        entry.tenantGroup.get());
				}
			}
			wait(tr->commit());
		} else if (operationType == OperationType::MANAGEMENT_DATABASE) {
			ASSERT(tenantsToCreate.size() == 1);
			wait(success(TenantAPI::createTenant(
			    self->dataDb.getReference(), tenantsToCreate.begin()->first, tenantsToCreate.begin()->second)));
		} else if (operationType == OperationType::MANAGEMENT_TRANSACTION) {
			tr->setOption(FDBTransactionOptions::ACCESS_SYSTEM_KEYS);
			int64_t _nextId = wait(TenantAPI::getNextTenantId(tr));
			int64_t nextId = _nextId;

			std::vector<Future<Void>> createFutures;
			for (auto [tenant, entry] : tenantsToCreate) {
				entry.setId(nextId++);
				createFutures.push_back(success(TenantAPI::createTenantTransaction(tr, tenant, entry)));
			}
			TenantMetadata::lastTenantId().set(tr, nextId - 1);
			wait(waitForAll(createFutures));
			wait(tr->commit());
		} else {
			ASSERT(tenantsToCreate.size() == 1);
			if (deterministicRandom()->coinflip()) {
				tenantsToCreate.begin()->second.assignedCluster = self->dataClusterName;
			}
			wait(MetaclusterAPI::createTenant(
			    self->mvDb, tenantsToCreate.begin()->first, tenantsToCreate.begin()->second));
		}

		return Void();
	}

	ACTOR static Future<Void> createTenant(TenantManagementWorkload* self) {
		state OperationType operationType = self->randomOperationType();
		int numTenants = 1;

		// For transaction-based operations, test creating multiple tenants in the same transaction
		if (operationType == OperationType::SPECIAL_KEYS || operationType == OperationType::MANAGEMENT_TRANSACTION) {
			numTenants = deterministicRandom()->randomInt(1, 5);
		}

		// Tracks whether any tenant exists in the database or not. This variable is updated if we have to retry
		// the creation.
		state bool alreadyExists = false;

		// True if any tenant name starts with \xff
		state bool hasSystemTenant = false;

		// True if any tenant group name starts with \xff
		state bool hasSystemTenantGroup = false;

		state int newTenants = 0;
		state std::map<TenantName, TenantMapEntry> tenantsToCreate;
		for (int i = 0; i < numTenants; ++i) {
			TenantName tenant = self->chooseTenantName(true);
			while (tenantsToCreate.count(tenant)) {
				tenant = self->chooseTenantName(true);
			}

			TenantMapEntry entry;
			entry.tenantGroup = self->chooseTenantGroup(true);
<<<<<<< HEAD
			if (operationType == OperationType::SPECIAL_KEYS) {
				entry.encrypted = false;
			} else {
				entry.encrypted = deterministicRandom()->coinflip();
			}
=======
>>>>>>> c9fd51d2

			if (self->createdTenants.count(tenant)) {
				alreadyExists = true;
			} else if (!tenantsToCreate.count(tenant)) {
				++newTenants;
			}

			tenantsToCreate[tenant] = entry;
			hasSystemTenant = hasSystemTenant || tenant.startsWith("\xff"_sr);
			hasSystemTenantGroup = hasSystemTenantGroup || entry.tenantGroup.orDefault(""_sr).startsWith("\xff"_sr);
		}

		// If any tenant existed at the start of this function, then we expect the creation to fail or be a no-op,
		// depending on the type of create operation being executed
		state bool existedAtStart = alreadyExists;

		state Reference<ReadYourWritesTransaction> tr = makeReference<ReadYourWritesTransaction>(self->dataDb);
		state int64_t minTenantCount = std::numeric_limits<int64_t>::max();
		state int64_t finalTenantCount = 0;

		state Version originalReadVersion = wait(self->getLatestReadVersion(self, operationType));
		loop {
			try {
				// First, attempt to create the tenants
				state bool retried = false;
				loop {
					if (operationType == OperationType::MANAGEMENT_TRANSACTION ||
					    operationType == OperationType::SPECIAL_KEYS) {
						tr->setOption(FDBTransactionOptions::READ_SYSTEM_KEYS);
						wait(store(finalTenantCount, TenantMetadata::tenantCount().getD(tr, Snapshot::False, 0)));
						minTenantCount = std::min(finalTenantCount, minTenantCount);
					}

					try {
						Optional<Void> result = wait(timeout(createTenantImpl(tr, tenantsToCreate, operationType, self),
						                                     deterministicRandom()->randomInt(1, 30)));

						if (result.present()) {
							// Make sure that we had capacity to create the tenants. This cannot be validated for
							// database operations because we cannot determine the tenant count in the same transaction
							// that the tenant is created
							if (operationType == OperationType::SPECIAL_KEYS ||
							    operationType == OperationType::MANAGEMENT_TRANSACTION) {
								ASSERT(minTenantCount + newTenants <= CLIENT_KNOBS->MAX_TENANTS_PER_CLUSTER);
							} else {
								// Database operations shouldn't get here if the tenant already exists
								ASSERT(!alreadyExists);
							}

							break;
						}

						retried = true;
						tr->reset();
					} catch (Error& e) {
						// If we retried the creation after our initial attempt succeeded, then we proceed with the rest
						// of the creation steps normally. Otherwise, the creation happened elsewhere and we failed
						// here, so we can rethrow the error.
						if (e.code() == error_code_tenant_already_exists && !existedAtStart) {
							ASSERT(operationType == OperationType::METACLUSTER ||
							       operationType == OperationType::MANAGEMENT_DATABASE);
							ASSERT(retried);
							break;
						} else {
							throw;
						}
					}

					// Check the state of the first created tenant
					Optional<TenantMapEntry> resultEntry =
					    wait(self->tryGetTenant(tenantsToCreate.begin()->first, operationType));

					if (resultEntry.present()) {
						if (resultEntry.get().tenantState == TenantState::READY) {
							// The tenant now exists, so we will retry and expect the creation to react accordingly
							alreadyExists = true;
						} else {
							// Only a metacluster tenant creation can end up in a partially created state
							// We should be able to retry and pick up where we left off
							ASSERT(operationType == OperationType::METACLUSTER);
							ASSERT(resultEntry.get().tenantState == TenantState::REGISTERING);
						}
					}
				}

				// Check that using the wrong creation type fails depending on whether we are using a metacluster
				ASSERT(self->useMetacluster == (operationType == OperationType::METACLUSTER));

				// Database-based creation modes will fail if the tenant already existed
				if (operationType == OperationType::MANAGEMENT_DATABASE ||
				    operationType == OperationType::METACLUSTER) {
					ASSERT(!existedAtStart);
				}

				// It is not legal to create a tenant or tenant group starting with \xff
				ASSERT(!hasSystemTenant);
				ASSERT(!hasSystemTenantGroup);

				state std::map<TenantName, TenantMapEntry>::iterator tenantItr;
				for (tenantItr = tenantsToCreate.begin(); tenantItr != tenantsToCreate.end(); ++tenantItr) {
					// Ignore any tenants that already existed
					if (self->createdTenants.count(tenantItr->first)) {
						continue;
					}

					// Read the created tenant object and verify that its state is correct
					state Optional<TenantMapEntry> entry = wait(self->tryGetTenant(tenantItr->first, operationType));

					ASSERT(entry.present());
					ASSERT(entry.get().id > self->maxId);
					ASSERT(entry.get().tenantGroup == tenantItr->second.tenantGroup);
					ASSERT(entry.get().tenantState == TenantState::READY);

					Versionstamp currentVersionstamp = wait(getLastTenantModification(self, operationType));
					ASSERT_GT(currentVersionstamp.version, originalReadVersion);

					if (self->useMetacluster) {
						// In a metacluster, we should also see that the tenant was created on the data cluster
						Optional<TenantMapEntry> dataEntry =
						    wait(TenantAPI::tryGetTenant(self->dataDb.getReference(), tenantItr->first));
						ASSERT(dataEntry.present());
						ASSERT(dataEntry.get().id == entry.get().id);
						ASSERT(dataEntry.get().tenantGroup == entry.get().tenantGroup);
						ASSERT(dataEntry.get().tenantState == TenantState::READY);
					}

					// Update our local tenant state to include the newly created one
					self->maxId = entry.get().id;
					self->createdTenants[tenantItr->first] =
					    TenantData(entry.get().id, tenantItr->second.tenantGroup, true);

					// If this tenant has a tenant group, create or update the entry for it
					if (tenantItr->second.tenantGroup.present()) {
						self->createdTenantGroups[tenantItr->second.tenantGroup.get()].tenantCount++;
					}

					// Randomly decide to insert a key into the tenant
					state bool insertData = deterministicRandom()->random01() < 0.5;
					if (insertData) {
						state Transaction insertTr(self->dataDb, tenantItr->first);
						loop {
							try {
								// The value stored in the key will be the name of the tenant
								insertTr.set(self->keyName, tenantItr->first);
								wait(insertTr.commit());
								break;
							} catch (Error& e) {
								wait(insertTr.onError(e));
							}
						}

						self->createdTenants[tenantItr->first].empty = false;

						// Make sure that the key inserted correctly concatenates the tenant prefix with the
						// relative key
						state Transaction checkTr(self->dataDb);
						loop {
							try {
								checkTr.setOption(FDBTransactionOptions::RAW_ACCESS);
								Optional<Value> val = wait(checkTr.get(self->keyName.withPrefix(entry.get().prefix)));
								ASSERT(val.present());
								ASSERT(val.get() == tenantItr->first);
								break;
							} catch (Error& e) {
								wait(checkTr.onError(e));
							}
						}
					}

					// Perform some final tenant validation
					wait(checkTenantContents(self, tenantItr->first, self->createdTenants[tenantItr->first]));
				}

				return Void();
			} catch (Error& e) {
				if (e.code() == error_code_invalid_tenant_name) {
					ASSERT(hasSystemTenant);
					return Void();
				} else if (e.code() == error_code_invalid_tenant_group_name) {
					ASSERT(hasSystemTenantGroup);
					return Void();
				} else if (e.code() == error_code_invalid_metacluster_operation) {
					ASSERT(operationType == OperationType::METACLUSTER != self->useMetacluster);
					return Void();
				} else if (e.code() == error_code_cluster_no_capacity) {
					// Confirm that we overshot our capacity. This check cannot be done for database operations
					// because we cannot transactionally get the tenant count with the creation.
					if (operationType == OperationType::MANAGEMENT_TRANSACTION ||
					    operationType == OperationType::SPECIAL_KEYS) {
						ASSERT(finalTenantCount + newTenants > CLIENT_KNOBS->MAX_TENANTS_PER_CLUSTER);
					}
					return Void();
				}

				// Database-based operations should not need to be retried
				else if (operationType == OperationType::MANAGEMENT_DATABASE ||
				         operationType == OperationType::METACLUSTER) {
					if (e.code() == error_code_tenant_already_exists) {
						ASSERT(existedAtStart);
					} else {
						ASSERT(tenantsToCreate.size() == 1);
						TraceEvent(SevError, "CreateTenantFailure")
						    .error(e)
						    .detail("TenantName", tenantsToCreate.begin()->first);
					}
					return Void();
				}

				// Transaction-based operations should be retried
				else {
					try {
						wait(tr->onError(e));
					} catch (Error& e) {
						for (auto [tenant, _] : tenantsToCreate) {
							TraceEvent(SevError, "CreateTenantFailure").error(e).detail("TenantName", tenant);
						}
						return Void();
					}
				}
			}
		}
	}

	// Deletes the tenant or tenant range using the specified operation type
	ACTOR static Future<Void> deleteTenantImpl(Reference<ReadYourWritesTransaction> tr,
	                                           TenantName beginTenant,
	                                           Optional<TenantName> endTenant,
	                                           std::vector<TenantName> tenants,
	                                           OperationType operationType,
	                                           TenantManagementWorkload* self) {
		state int tenantIndex;
		if (operationType == OperationType::SPECIAL_KEYS) {
			tr->setOption(FDBTransactionOptions::SPECIAL_KEY_SPACE_ENABLE_WRITES);
			Key key = self->specialKeysTenantMapPrefix.withSuffix(beginTenant);
			if (endTenant.present()) {
				tr->clear(KeyRangeRef(key, self->specialKeysTenantMapPrefix.withSuffix(endTenant.get())));
			} else {
				tr->clear(key);
			}
			wait(tr->commit());
		} else if (operationType == OperationType::MANAGEMENT_DATABASE) {
			ASSERT(!endTenant.present() && tenants.size() == 1);
			wait(TenantAPI::deleteTenant(self->dataDb.getReference(), beginTenant));
		} else if (operationType == OperationType::MANAGEMENT_TRANSACTION) {
			tr->setOption(FDBTransactionOptions::ACCESS_SYSTEM_KEYS);
			std::vector<Future<Void>> deleteFutures;
			for (tenantIndex = 0; tenantIndex != tenants.size(); ++tenantIndex) {
				deleteFutures.push_back(TenantAPI::deleteTenantTransaction(tr, tenants[tenantIndex]));
			}

			wait(waitForAll(deleteFutures));
			wait(tr->commit());
		} else { // operationType == OperationType::METACLUSTER
			ASSERT(!endTenant.present() && tenants.size() == 1);
			// Read the entry first and then issue delete by ID
			// getTenant throwing tenant_not_found will break some test cases because it is not wrapped
			// by runManagementTransaction. For such cases, fall back to delete by name and allow
			// the errors to flow through there
			Optional<TenantMapEntry> entry = wait(MetaclusterAPI::tryGetTenant(self->mvDb, beginTenant));
			if (entry.present() && deterministicRandom()->coinflip()) {
				wait(MetaclusterAPI::deleteTenant(self->mvDb, entry.get().id));
				CODE_PROBE(true, "Deleted tenant by ID");
			} else {
				wait(MetaclusterAPI::deleteTenant(self->mvDb, beginTenant));
			}
		}

		return Void();
	}

	ACTOR static Future<Void> deleteTenant(TenantManagementWorkload* self) {
		state TenantName beginTenant = self->chooseTenantName(true);
		state OperationType operationType = self->randomOperationType();
		state Reference<ReadYourWritesTransaction> tr = makeReference<ReadYourWritesTransaction>(self->dataDb);

		// For transaction-based deletion, we randomly allow the deletion of a range of tenants
		state Optional<TenantName> endTenant =
		    operationType != OperationType::MANAGEMENT_DATABASE && operationType != OperationType::METACLUSTER &&
		            !beginTenant.startsWith("\xff"_sr) && deterministicRandom()->random01() < 0.2
		        ? Optional<TenantName>(self->chooseTenantName(false))
		        : Optional<TenantName>();

		if (endTenant.present() && endTenant < beginTenant) {
			TenantName temp = beginTenant;
			beginTenant = endTenant.get();
			endTenant = temp;
		}

		auto itr = self->createdTenants.find(beginTenant);

		// True if the beginTenant should exist and be deletable. This is updated if a deletion fails and gets
		// retried.
		state bool alreadyExists = itr != self->createdTenants.end();

		// True if the beginTenant existed at the start of this function
		state bool existedAtStart = alreadyExists;

		// True if all of the tenants in the range are empty and can be deleted
		state bool isEmpty = true;

		// True if we expect that some tenant will be deleted
		state bool anyExists = alreadyExists;

		// Collect a list of all tenants that we expect should be deleted by this operation
		state std::vector<TenantName> tenants;
		if (!endTenant.present()) {
			tenants.push_back(beginTenant);
		} else if (endTenant.present()) {
			for (auto itr = self->createdTenants.lower_bound(beginTenant);
			     itr != self->createdTenants.end() && itr->first < endTenant.get();
			     ++itr) {
				tenants.push_back(itr->first);
				anyExists = true;
			}
		}

		// Check whether each tenant is empty.
		state int tenantIndex;
		try {
			if (alreadyExists || endTenant.present()) {
				for (tenantIndex = 0; tenantIndex < tenants.size(); ++tenantIndex) {
					// For most tenants, we will delete the contents and make them empty
					if (deterministicRandom()->random01() < 0.9) {
						state Transaction clearTr(self->dataDb, tenants[tenantIndex]);
						loop {
							try {
								clearTr.clear(self->keyName);
								wait(clearTr.commit());
								auto itr = self->createdTenants.find(tenants[tenantIndex]);
								ASSERT(itr != self->createdTenants.end());
								itr->second.empty = true;
								break;
							} catch (Error& e) {
								wait(clearTr.onError(e));
							}
						}
					}
					// Otherwise, we will just report the current emptiness of the tenant
					else {
						auto itr = self->createdTenants.find(tenants[tenantIndex]);
						ASSERT(itr != self->createdTenants.end());
						isEmpty = isEmpty && itr->second.empty;
					}
				}
			}
		} catch (Error& e) {
			TraceEvent(SevError, "DeleteTenantFailure")
			    .error(e)
			    .detail("TenantName", beginTenant)
			    .detail("EndTenant", endTenant);
			return Void();
		}

		state Version originalReadVersion = wait(self->getLatestReadVersion(self, operationType));
		loop {
			try {
				// Attempt to delete the tenant(s)
				state bool retried = false;
				loop {
					try {
						state Version beforeVersion =
						    wait(getLatestReadVersion(self, OperationType::MANAGEMENT_DATABASE));
						Optional<Void> result =
						    wait(timeout(deleteTenantImpl(tr, beginTenant, endTenant, tenants, operationType, self),
						                 deterministicRandom()->randomInt(1, 30)));

						if (result.present()) {
							if (anyExists) {
								if (self->oldestDeletionVersion == 0 && !tenants.empty()) {
									Version afterVersion =
									    wait(self->getLatestReadVersion(self, OperationType::MANAGEMENT_DATABASE));
									self->oldestDeletionVersion = afterVersion;
								}
								self->newestDeletionVersion = beforeVersion;
							}

							// Database operations shouldn't get here if the tenant didn't exist
							ASSERT(operationType == OperationType::SPECIAL_KEYS ||
							       operationType == OperationType::MANAGEMENT_TRANSACTION || alreadyExists);
							break;
						}

						retried = true;
						tr->reset();
					} catch (Error& e) {
						// If we retried the deletion after our initial attempt succeeded, then we proceed with the
						// rest of the deletion steps normally. Otherwise, the deletion happened elsewhere and we
						// failed here, so we can rethrow the error.
						if (e.code() == error_code_tenant_not_found && existedAtStart) {
							ASSERT(operationType == OperationType::METACLUSTER ||
							       operationType == OperationType::MANAGEMENT_DATABASE);
							ASSERT(retried);
							break;
						} else if (e.code() == error_code_grv_proxy_memory_limit_exceeded ||
						           e.code() == error_code_batch_transaction_throttled) {
							// GRV proxy returns an error
							wait(tr->onError(e));
							continue;
						} else {
							throw;
						}
					}

					if (!tenants.empty()) {
						// Check the state of the first deleted tenant
						Optional<TenantMapEntry> resultEntry =
						    wait(self->tryGetTenant(*tenants.begin(), operationType));

						if (!resultEntry.present()) {
							alreadyExists = false;
						} else if (resultEntry.get().tenantState == TenantState::REMOVING) {
							ASSERT(operationType == OperationType::METACLUSTER);
						} else {
							ASSERT(resultEntry.get().tenantState == TenantState::READY);
						}
					}
				}

				// The management transaction operation is a no-op if there are no tenants to delete in a range
				// delete
				if (tenants.size() == 0 && operationType == OperationType::MANAGEMENT_TRANSACTION) {
					return Void();
				}

				// The special keys operation is a no-op if the begin and end tenant are equal (i.e. the range is
				// empty)
				if (endTenant.present() && beginTenant == endTenant.get() &&
				    operationType == OperationType::SPECIAL_KEYS) {
					return Void();
				}

				// Check that using the wrong deletion type fails depending on whether we are using a metacluster
				ASSERT(self->useMetacluster == (operationType == OperationType::METACLUSTER));

				// Transaction-based operations do not fail if the tenant isn't present. If we attempted to delete a
				// single tenant that didn't exist, we can just return.
				if (!existedAtStart && !endTenant.present() &&
				    (operationType == OperationType::MANAGEMENT_TRANSACTION ||
				     operationType == OperationType::SPECIAL_KEYS)) {
					return Void();
				}

				ASSERT(existedAtStart || endTenant.present());

				// Deletion should not succeed if any tenant in the range wasn't empty
				ASSERT(isEmpty);

				if (tenants.size() > 0) {
					Versionstamp currentVersionstamp = wait(getLastTenantModification(self, operationType));
					ASSERT_GT(currentVersionstamp.version, originalReadVersion);
				}

				// Update our local state to remove the deleted tenants
				for (auto tenant : tenants) {
					auto itr = self->createdTenants.find(tenant);
					ASSERT(itr != self->createdTenants.end());

					// If the tenant group has no tenants remaining, stop tracking it
					if (itr->second.tenantGroup.present()) {
						auto tenantGroupItr = self->createdTenantGroups.find(itr->second.tenantGroup.get());
						ASSERT(tenantGroupItr != self->createdTenantGroups.end());
						if (--tenantGroupItr->second.tenantCount == 0) {
							self->createdTenantGroups.erase(tenantGroupItr);
						}
					}

					self->createdTenants.erase(tenant);
				}
				return Void();
			} catch (Error& e) {
				if (e.code() == error_code_tenant_not_empty) {
					ASSERT(!isEmpty);
					return Void();
				} else if (e.code() == error_code_invalid_metacluster_operation) {
					ASSERT(operationType == OperationType::METACLUSTER != self->useMetacluster);
					return Void();
				}

				// Database-based operations do not need to be retried
				else if (operationType == OperationType::MANAGEMENT_DATABASE ||
				         operationType == OperationType::METACLUSTER) {
					if (e.code() == error_code_tenant_not_found) {
						ASSERT(!existedAtStart && !endTenant.present());
					} else {
						TraceEvent(SevError, "DeleteTenantFailure")
						    .error(e)
						    .detail("TenantName", beginTenant)
						    .detail("EndTenant", endTenant);
					}
					return Void();
				}

				// Transaction-based operations should be retried
				else {
					try {
						wait(tr->onError(e));
					} catch (Error& e) {
						TraceEvent(SevError, "DeleteTenantFailure")
						    .error(e)
						    .detail("TenantName", beginTenant)
						    .detail("EndTenant", endTenant);
						return Void();
					}
				}
			}
		}
	}

	// Performs some validation on a tenant's contents
	ACTOR static Future<Void> checkTenantContents(TenantManagementWorkload* self,
	                                              TenantName tenant,
	                                              TenantData tenantData) {
		state Transaction tr(self->dataDb, tenant);
		loop {
			try {
				// We only every store a single key in each tenant. Therefore we expect a range read of the entire
				// tenant to return either 0 or 1 keys, depending on whether that key has been set.
				state RangeResult result = wait(tr.getRange(KeyRangeRef(""_sr, "\xff"_sr), 2));

				// An empty tenant should have no data
				if (tenantData.empty) {
					ASSERT(result.size() == 0);
				}
				// A non-empty tenant should have our single key. The value of that key should be the name of the
				// tenant.
				else {
					ASSERT(result.size() == 1);
					ASSERT(result[0].key == self->keyName);
					ASSERT(result[0].value == tenant);
				}
				break;
			} catch (Error& e) {
				wait(tr.onError(e));
			}
		}

		return Void();
	}

	// Convert the JSON document returned by the special-key space when reading tenant metadata
	// into a TenantMapEntry
	static TenantMapEntry jsonToTenantMapEntry(ValueRef tenantJson) {
		json_spirit::mValue jsonObject;
		json_spirit::read_string(tenantJson.toString(), jsonObject);
		JSONDoc jsonDoc(jsonObject);

		int64_t id;

		std::string name;
		std::string base64Name;
		std::string printableName;
		std::string prefix;
		std::string base64Prefix;
		std::string printablePrefix;
		std::string tenantStateStr;
		std::string base64TenantGroup;
		std::string printableTenantGroup;
		std::string assignedClusterStr;

		jsonDoc.get("id", id);
		jsonDoc.get("name.base64", base64Name);
		jsonDoc.get("name.printable", printableName);

		name = base64::decoder::from_string(base64Name);
		ASSERT(name == unprintable(printableName));

		jsonDoc.get("prefix.base64", base64Prefix);
		jsonDoc.get("prefix.printable", printablePrefix);

		prefix = base64::decoder::from_string(base64Prefix);
		ASSERT(prefix == unprintable(printablePrefix));

		jsonDoc.get("tenant_state", tenantStateStr);

		Optional<TenantGroupName> tenantGroup;
		if (jsonDoc.tryGet("tenant_group.base64", base64TenantGroup)) {
			jsonDoc.get("tenant_group.printable", printableTenantGroup);
			std::string tenantGroupStr = base64::decoder::from_string(base64TenantGroup);
			ASSERT(tenantGroupStr == unprintable(printableTenantGroup));
			tenantGroup = TenantGroupNameRef(tenantGroupStr);
		}

		Optional<ClusterName> assignedCluster;
		if (jsonDoc.tryGet("assigned_cluster", assignedClusterStr)) {
			assignedCluster = ClusterNameRef(assignedClusterStr);
		}

		TenantMapEntry entry(id, TenantNameRef(name), TenantMapEntry::stringToTenantState(tenantStateStr), tenantGroup);
		ASSERT(entry.prefix == prefix);
		return entry;
	}

	// Gets the metadata for a tenant using the specified operation type
	ACTOR static Future<TenantMapEntry> getTenantImpl(Reference<ReadYourWritesTransaction> tr,
	                                                  TenantName tenant,
	                                                  OperationType operationType,
	                                                  TenantManagementWorkload* self) {
		state TenantMapEntry entry;
		if (operationType == OperationType::SPECIAL_KEYS) {
			Key key = self->specialKeysTenantMapPrefix.withSuffix(tenant);
			Optional<Value> value = wait(tr->get(key));
			if (!value.present()) {
				throw tenant_not_found();
			}
			entry = TenantManagementWorkload::jsonToTenantMapEntry(value.get());
		} else if (operationType == OperationType::MANAGEMENT_DATABASE) {
			wait(store(entry, TenantAPI::getTenant(self->dataDb.getReference(), tenant)));
		} else if (operationType == OperationType::MANAGEMENT_TRANSACTION) {
			tr->setOption(FDBTransactionOptions::READ_SYSTEM_KEYS);
			wait(store(entry, TenantAPI::getTenantTransaction(tr, tenant)));
		} else {
			wait(store(entry, MetaclusterAPI::getTenant(self->mvDb, tenant)));
		}

		return entry;
	}

	ACTOR static Future<Void> getTenant(TenantManagementWorkload* self) {
		state TenantName tenant = self->chooseTenantName(true);
		state OperationType operationType = self->randomOperationType();
		state Reference<ReadYourWritesTransaction> tr = makeReference<ReadYourWritesTransaction>(self->dataDb);

		// True if the tenant should should exist and return a result
		auto itr = self->createdTenants.find(tenant);
		state bool alreadyExists = itr != self->createdTenants.end() &&
		                           !(operationType == OperationType::METACLUSTER && !self->useMetacluster);
		state TenantData tenantData = alreadyExists ? itr->second : TenantData();

		loop {
			try {
				// Get the tenant metadata and check that it matches our local state
				state TenantMapEntry entry = wait(getTenantImpl(tr, tenant, operationType, self));
				ASSERT(alreadyExists);
				ASSERT(entry.id == tenantData.id);
				ASSERT(entry.tenantGroup == tenantData.tenantGroup);
				wait(checkTenantContents(self, tenant, tenantData));
				return Void();
			} catch (Error& e) {
				state bool retry = false;
				state Error error = e;

				if (e.code() == error_code_tenant_not_found) {
					ASSERT(!alreadyExists);
					return Void();
				}

				// Transaction-based operations should retry
				else if (operationType == OperationType::MANAGEMENT_TRANSACTION ||
				         operationType == OperationType::SPECIAL_KEYS) {
					try {
						retry = true;
						wait(tr->onError(e));
						retry = true;
					} catch (Error& e) {
						error = e;
						retry = false;
					}
				}

				if (!retry) {
					TraceEvent(SevError, "GetTenantFailure").error(error).detail("TenantName", tenant);
					return Void();
				}
			}
		}
	}

	// Gets a list of tenants using the specified operation type
	ACTOR static Future<std::vector<std::pair<TenantName, TenantMapEntry>>> listTenantsImpl(
	    Reference<ReadYourWritesTransaction> tr,
	    TenantName beginTenant,
	    TenantName endTenant,
	    int limit,
	    OperationType operationType,
	    TenantManagementWorkload* self) {
		state std::vector<std::pair<TenantName, TenantMapEntry>> tenants;

		if (operationType == OperationType::SPECIAL_KEYS) {
			KeyRange range = KeyRangeRef(beginTenant, endTenant).withPrefix(self->specialKeysTenantMapPrefix);
			RangeResult results = wait(tr->getRange(range, limit));
			for (auto result : results) {
				tenants.push_back(std::make_pair(result.key.removePrefix(self->specialKeysTenantMapPrefix),
				                                 TenantManagementWorkload::jsonToTenantMapEntry(result.value)));
			}
		} else if (operationType == OperationType::MANAGEMENT_DATABASE) {
			wait(store(tenants, TenantAPI::listTenants(self->dataDb.getReference(), beginTenant, endTenant, limit)));
		} else if (operationType == OperationType::MANAGEMENT_TRANSACTION) {
			tr->setOption(FDBTransactionOptions::READ_SYSTEM_KEYS);
			wait(store(tenants, TenantAPI::listTenantsTransaction(tr, beginTenant, endTenant, limit)));
		} else {
			wait(store(tenants, MetaclusterAPI::listTenants(self->mvDb, beginTenant, endTenant, limit)));
		}

		return tenants;
	}

	ACTOR static Future<Void> listTenants(TenantManagementWorkload* self) {
		state TenantName beginTenant = self->chooseTenantName(false);
		state TenantName endTenant = self->chooseTenantName(false);
		state int limit = std::min(CLIENT_KNOBS->MAX_TENANTS_PER_CLUSTER + 1,
		                           deterministicRandom()->randomInt(1, self->maxTenants * 2));
		state OperationType operationType = self->randomOperationType();
		state Reference<ReadYourWritesTransaction> tr = makeReference<ReadYourWritesTransaction>(self->dataDb);

		if (beginTenant > endTenant) {
			std::swap(beginTenant, endTenant);
		}

		loop {
			try {
				// Attempt to read the chosen list of tenants
				state std::vector<std::pair<TenantName, TenantMapEntry>> tenants =
				    wait(listTenantsImpl(tr, beginTenant, endTenant, limit, operationType, self));

				// Attempting to read the list of tenants using the metacluster API in a non-metacluster should
				// return nothing in this test
				if (operationType == OperationType::METACLUSTER && !self->useMetacluster) {
					ASSERT(tenants.size() == 0);
					return Void();
				}

				ASSERT(tenants.size() <= limit);

				// Compare the resulting tenant list to the list we expected to get
				auto localItr = self->createdTenants.lower_bound(beginTenant);
				auto tenantMapItr = tenants.begin();
				for (; tenantMapItr != tenants.end(); ++tenantMapItr, ++localItr) {
					ASSERT(localItr != self->createdTenants.end());
					ASSERT(localItr->first == tenantMapItr->first);
				}

				// Make sure the list terminated at the right spot
				ASSERT(tenants.size() == limit || localItr == self->createdTenants.end() ||
				       localItr->first >= endTenant);
				return Void();
			} catch (Error& e) {
				state bool retry = false;
				state Error error = e;

				// Transaction-based operations need to be retried
				if (operationType == OperationType::MANAGEMENT_TRANSACTION ||
				    operationType == OperationType::SPECIAL_KEYS) {
					try {
						retry = true;
						wait(tr->onError(e));
					} catch (Error& e) {
						error = e;
						retry = false;
					}
				}

				if (!retry) {
					TraceEvent(SevError, "ListTenantFailure")
					    .error(error)
					    .detail("BeginTenant", beginTenant)
					    .detail("EndTenant", endTenant);

					return Void();
				}
			}
		}
	}

	// Helper function that checks tenant keyspace and updates internal Tenant Map after a rename operation
	ACTOR static Future<Void> verifyTenantRename(TenantManagementWorkload* self,
	                                             TenantName oldTenantName,
	                                             TenantName newTenantName) {
		state Optional<TenantMapEntry> oldTenantEntry =
		    wait(TenantAPI::tryGetTenant(self->dataDb.getReference(), oldTenantName));
		state Optional<TenantMapEntry> newTenantEntry =
		    wait(TenantAPI::tryGetTenant(self->dataDb.getReference(), newTenantName));
		ASSERT(!oldTenantEntry.present());
		ASSERT(newTenantEntry.present());
		TenantData tData = self->createdTenants[oldTenantName];
		self->createdTenants[newTenantName] = tData;
		self->createdTenants.erase(oldTenantName);
		state Transaction insertTr(self->dataDb, newTenantName);
		if (!tData.empty) {
			loop {
				try {
					insertTr.set(self->keyName, newTenantName);
					wait(insertTr.commit());
					break;
				} catch (Error& e) {
					wait(insertTr.onError(e));
				}
			}
		}
		return Void();
	}

	ACTOR static Future<Void> verifyTenantRenames(TenantManagementWorkload* self,
	                                              std::map<TenantName, TenantName> tenantRenames) {
		state std::map<TenantName, TenantName> tenantRenamesCopy = tenantRenames;
		state std::map<TenantName, TenantName>::iterator iter = tenantRenamesCopy.begin();
		for (; iter != tenantRenamesCopy.end(); ++iter) {
			wait(verifyTenantRename(self, iter->first, iter->second));
			wait(checkTenantContents(self, iter->second, self->createdTenants[iter->second]));
		}
		return Void();
	}

	ACTOR static Future<Void> renameTenantImpl(Reference<ReadYourWritesTransaction> tr,
	                                           OperationType operationType,
	                                           std::map<TenantName, TenantName> tenantRenames,
	                                           bool tenantNotFound,
	                                           bool tenantExists,
	                                           bool tenantOverlap,
	                                           TenantManagementWorkload* self) {
		if (operationType == OperationType::SPECIAL_KEYS) {
			tr->setOption(FDBTransactionOptions::SPECIAL_KEY_SPACE_ENABLE_WRITES);
			for (auto& iter : tenantRenames) {
				tr->set(self->specialKeysTenantRenamePrefix.withSuffix(iter.first), iter.second);
			}
			wait(tr->commit());
		} else if (operationType == OperationType::MANAGEMENT_DATABASE) {
			ASSERT(tenantRenames.size() == 1);
			auto iter = tenantRenames.begin();
			wait(TenantAPI::renameTenant(self->dataDb.getReference(), iter->first, iter->second));
			ASSERT(!tenantNotFound && !tenantExists);
		} else if (operationType == OperationType::MANAGEMENT_TRANSACTION) {
			tr->setOption(FDBTransactionOptions::ACCESS_SYSTEM_KEYS);
			std::vector<Future<Void>> renameFutures;
			for (auto& iter : tenantRenames) {
				renameFutures.push_back(success(TenantAPI::renameTenantTransaction(tr, iter.first, iter.second)));
			}
			wait(waitForAll(renameFutures));
			wait(tr->commit());
			ASSERT(!tenantNotFound && !tenantExists);
		} else { // operationType == OperationType::METACLUSTER
			ASSERT(tenantRenames.size() == 1);
			auto iter = tenantRenames.begin();
			wait(MetaclusterAPI::renameTenant(self->mvDb, iter->first, iter->second));
		}
		return Void();
	}

	ACTOR static Future<Void> renameTenant(TenantManagementWorkload* self) {
		state OperationType operationType = self->randomOperationType();
		state int numTenants = 1;
		state Reference<ReadYourWritesTransaction> tr = self->dataDb->createTransaction();

		if (operationType == OperationType::SPECIAL_KEYS || operationType == OperationType::MANAGEMENT_TRANSACTION) {
			numTenants = deterministicRandom()->randomInt(1, 5);
		}

		state std::map<TenantName, TenantName> tenantRenames;
		state std::set<TenantName> allTenantNames;

		// Tenant Error flags
		state bool tenantExists = false;
		state bool tenantNotFound = false;
		state bool tenantOverlap = false;
		state bool unknownResult = false;

		for (int i = 0; i < numTenants; ++i) {
			TenantName oldTenant = self->chooseTenantName(false);
			TenantName newTenant = self->chooseTenantName(false);
			bool checkOverlap =
			    oldTenant == newTenant || allTenantNames.count(oldTenant) || allTenantNames.count(newTenant);
			// renameTenantTransaction does not handle rename collisions:
			// reject the rename here if it has overlap and we are doing a transaction operation
			// and then pick another combination
			if (checkOverlap && operationType == OperationType::MANAGEMENT_TRANSACTION) {
				--i;
				continue;
			}
			tenantOverlap = tenantOverlap || checkOverlap;
			tenantRenames[oldTenant] = newTenant;
			allTenantNames.insert(oldTenant);
			allTenantNames.insert(newTenant);
			if (!self->createdTenants.count(oldTenant)) {
				tenantNotFound = true;
			}
			if (self->createdTenants.count(newTenant)) {
				tenantExists = true;
			}
		}

		state Version originalReadVersion = wait(self->getLatestReadVersion(self, operationType));
		loop {
			try {
				wait(renameTenantImpl(
				    tr, operationType, tenantRenames, tenantNotFound, tenantExists, tenantOverlap, self));
				wait(verifyTenantRenames(self, tenantRenames));
				Versionstamp currentVersionstamp = wait(getLastTenantModification(self, operationType));
				ASSERT_GT(currentVersionstamp.version, originalReadVersion);
				// Check that using the wrong rename API fails depending on whether we are using a metacluster
				ASSERT(self->useMetacluster == (operationType == OperationType::METACLUSTER));
				return Void();
			} catch (Error& e) {
				if (e.code() == error_code_tenant_not_found) {
					if (unknownResult) {
						wait(verifyTenantRenames(self, tenantRenames));
					} else {
						ASSERT(tenantNotFound);
					}
					return Void();
				} else if (e.code() == error_code_tenant_already_exists) {
					if (unknownResult) {
						wait(verifyTenantRenames(self, tenantRenames));
					} else {
						ASSERT(tenantExists);
					}
					return Void();
				} else if (e.code() == error_code_special_keys_api_failure) {
					ASSERT(tenantOverlap);
					return Void();
				} else if (e.code() == error_code_invalid_metacluster_operation) {
					ASSERT(operationType == OperationType::METACLUSTER != self->useMetacluster);
					return Void();
				} else if (e.code() == error_code_cluster_no_capacity) {
					// This error should only occur on metacluster due to the multi-stage process.
					// Having temporary tenants may exceed capacity, so we disallow the rename.
					ASSERT(operationType == OperationType::METACLUSTER);
					return Void();
				} else {
					try {
						// In the case of commit_unknown_result, assume we continue retrying
						// until it's successful. Next loop around may throw error because it's
						// already been moved, so account for that and update internal map as needed.
						if (e.code() == error_code_commit_unknown_result) {
							ASSERT(operationType != OperationType::MANAGEMENT_DATABASE &&
							       operationType != OperationType::METACLUSTER);
							unknownResult = true;
						}
						wait(tr->onError(e));
					} catch (Error& e) {
						TraceEvent(SevError, "RenameTenantFailure")
						    .error(e)
						    .detail("TenantRenames", describe(tenantRenames));
						return Void();
					}
				}
			}
		}
	}

	// Changes the configuration of a tenant
	ACTOR static Future<Void> configureTenantImpl(Reference<ReadYourWritesTransaction> tr,
	                                              TenantName tenant,
	                                              std::map<Standalone<StringRef>, Optional<Value>> configParameters,
	                                              OperationType operationType,
	                                              bool specialKeysUseInvalidTuple,
	                                              TenantManagementWorkload* self) {
		if (operationType == OperationType::SPECIAL_KEYS) {
			tr->setOption(FDBTransactionOptions::SPECIAL_KEY_SPACE_ENABLE_WRITES);
			for (auto const& [config, value] : configParameters) {
				Tuple t;
				if (specialKeysUseInvalidTuple) {
					// Wrong number of items
					if (deterministicRandom()->coinflip()) {
						int numItems = deterministicRandom()->randomInt(0, 3);
						if (numItems > 0) {
							t.append(tenant);
						}
						if (numItems > 1) {
							t.append(config).append(""_sr);
						}
					}
					// Wrong data types
					else {
						if (deterministicRandom()->coinflip()) {
							t.append(0).append(config);
						} else {
							t.append(tenant).append(0);
						}
					}
				} else {
					t.append(tenant).append(config);
				}
				if (value.present()) {
					tr->set(self->specialKeysTenantConfigPrefix.withSuffix(t.pack()), value.get());
				} else {
					tr->clear(self->specialKeysTenantConfigPrefix.withSuffix(t.pack()));
				}
			}

			wait(tr->commit());
			ASSERT(!specialKeysUseInvalidTuple);
		} else if (operationType == OperationType::METACLUSTER) {
			wait(MetaclusterAPI::configureTenant(self->mvDb, tenant, configParameters));
		} else {
			// We don't have a transaction or database variant of this function
			ASSERT(false);
		}

		return Void();
	}

	ACTOR static Future<Void> configureTenant(TenantManagementWorkload* self) {
		state OperationType operationType =
		    deterministicRandom()->coinflip() ? OperationType::SPECIAL_KEYS : OperationType::METACLUSTER;

		state TenantName tenant = self->chooseTenantName(true);
		auto itr = self->createdTenants.find(tenant);
		state bool exists = itr != self->createdTenants.end();
		state Reference<ReadYourWritesTransaction> tr = makeReference<ReadYourWritesTransaction>(self->dataDb);

		state std::map<Standalone<StringRef>, Optional<Value>> configuration;
		state Optional<TenantGroupName> newTenantGroup;

		// If true, the options generated may include an unknown option
		state bool hasInvalidOption = deterministicRandom()->random01() < 0.1;

		// True if any tenant group name starts with \xff
		state bool hasSystemTenantGroup = false;

		state bool specialKeysUseInvalidTuple =
		    operationType == OperationType::SPECIAL_KEYS && deterministicRandom()->random01() < 0.1;

		// Generate a tenant group. Sometimes do this at the same time that we include an invalid option to ensure
		// that the configure function still fails
		if (!hasInvalidOption || deterministicRandom()->coinflip()) {
			newTenantGroup = self->chooseTenantGroup(true);
			hasSystemTenantGroup = hasSystemTenantGroup || newTenantGroup.orDefault(""_sr).startsWith("\xff"_sr);
			configuration["tenant_group"_sr] = newTenantGroup;
		}
		if (hasInvalidOption) {
			configuration["invalid_option"_sr] = ""_sr;
		}

		state Version originalReadVersion = wait(self->getLatestReadVersion(self, operationType));
		loop {
			try {
				wait(configureTenantImpl(tr, tenant, configuration, operationType, specialKeysUseInvalidTuple, self));

				ASSERT(exists);
				ASSERT(!hasInvalidOption);
				ASSERT(!hasSystemTenantGroup);
				ASSERT(!specialKeysUseInvalidTuple);
				Versionstamp currentVersionstamp = wait(getLastTenantModification(self, operationType));
				ASSERT_GT(currentVersionstamp.version, originalReadVersion);

				auto itr = self->createdTenants.find(tenant);
				if (itr->second.tenantGroup.present()) {
					auto tenantGroupItr = self->createdTenantGroups.find(itr->second.tenantGroup.get());
					ASSERT(tenantGroupItr != self->createdTenantGroups.end());
					if (--tenantGroupItr->second.tenantCount == 0) {
						self->createdTenantGroups.erase(tenantGroupItr);
					}
				}
				if (newTenantGroup.present()) {
					self->createdTenantGroups[newTenantGroup.get()].tenantCount++;
				}
				itr->second.tenantGroup = newTenantGroup;
				return Void();
			} catch (Error& e) {
				state Error error = e;
				if (e.code() == error_code_tenant_not_found) {
					ASSERT(!exists);
					return Void();
				} else if (e.code() == error_code_special_keys_api_failure) {
					ASSERT(hasInvalidOption || specialKeysUseInvalidTuple);
					return Void();
				} else if (e.code() == error_code_invalid_tenant_configuration) {
					ASSERT(hasInvalidOption);
					return Void();
				} else if (e.code() == error_code_invalid_metacluster_operation) {
					ASSERT(operationType == OperationType::METACLUSTER != self->useMetacluster);
					return Void();
				} else if (e.code() == error_code_invalid_tenant_group_name) {
					ASSERT(hasSystemTenantGroup);
					return Void();
				}

				try {
					wait(tr->onError(e));
				} catch (Error&) {
					TraceEvent(SevError, "ConfigureTenantFailure").error(error).detail("TenantName", tenant);
					return Void();
				}
			}
		}
	}

	// Gets the metadata for a tenant group using the specified operation type
	ACTOR static Future<Optional<TenantGroupEntry>> getTenantGroupImpl(Reference<ReadYourWritesTransaction> tr,
	                                                                   TenantGroupName tenant,
	                                                                   OperationType operationType,
	                                                                   TenantManagementWorkload* self) {
		state Optional<TenantGroupEntry> entry;
		if (operationType == OperationType::MANAGEMENT_DATABASE) {
			wait(store(entry, TenantAPI::tryGetTenantGroup(self->dataDb.getReference(), tenant)));
		} else if (operationType == OperationType::MANAGEMENT_TRANSACTION ||
		           operationType == OperationType::SPECIAL_KEYS) {
			// There is no special-keys interface for reading tenant groups currently, so read them
			// using the TenantAPI.
			tr->setOption(FDBTransactionOptions::READ_SYSTEM_KEYS);
			wait(store(entry, TenantAPI::tryGetTenantGroupTransaction(tr, tenant)));
		} else {
			wait(store(entry, MetaclusterAPI::tryGetTenantGroup(self->mvDb, tenant)));
		}

		return entry;
	}

	ACTOR static Future<Void> getTenantGroup(TenantManagementWorkload* self) {
		state TenantGroupName tenantGroup = self->chooseTenantGroup(true, false).get();
		state OperationType operationType = self->randomOperationType();
		state Reference<ReadYourWritesTransaction> tr = makeReference<ReadYourWritesTransaction>(self->dataDb);

		// True if the tenant group should should exist and return a result
		auto itr = self->createdTenantGroups.find(tenantGroup);
		state bool alreadyExists = itr != self->createdTenantGroups.end() &&
		                           !(operationType == OperationType::METACLUSTER && !self->useMetacluster);

		loop {
			try {
				// Get the tenant group metadata and check that it matches our local state
				state Optional<TenantGroupEntry> entry = wait(getTenantGroupImpl(tr, tenantGroup, operationType, self));
				ASSERT(alreadyExists == entry.present());
				if (entry.present()) {
					ASSERT(entry.get().assignedCluster.present() == (operationType == OperationType::METACLUSTER));
				}
				return Void();
			} catch (Error& e) {
				state bool retry = false;
				state Error error = e;

				// Transaction-based operations should retry
				if (operationType == OperationType::MANAGEMENT_TRANSACTION ||
				    operationType == OperationType::SPECIAL_KEYS) {
					try {
						wait(tr->onError(e));
						retry = true;
					} catch (Error& e) {
						error = e;
						retry = false;
					}
				}

				if (!retry) {
					TraceEvent(SevError, "GetTenantGroupFailure").error(error).detail("TenantGroupName", tenantGroup);
					return Void();
				}
			}
		}
	}

	// Gets a list of tenant groups using the specified operation type
	ACTOR static Future<std::vector<std::pair<TenantGroupName, TenantGroupEntry>>> listTenantGroupsImpl(
	    Reference<ReadYourWritesTransaction> tr,
	    TenantGroupName beginTenantGroup,
	    TenantGroupName endTenantGroup,
	    int limit,
	    OperationType operationType,
	    TenantManagementWorkload* self) {
		state std::vector<std::pair<TenantGroupName, TenantGroupEntry>> tenantGroups;

		if (operationType == OperationType::MANAGEMENT_DATABASE) {
			wait(store(
			    tenantGroups,
			    TenantAPI::listTenantGroups(self->dataDb.getReference(), beginTenantGroup, endTenantGroup, limit)));
		} else if (operationType == OperationType::MANAGEMENT_TRANSACTION ||
		           operationType == OperationType::SPECIAL_KEYS) {
			tr->setOption(FDBTransactionOptions::READ_SYSTEM_KEYS);
			wait(store(tenantGroups,
			           TenantAPI::listTenantGroupsTransaction(tr, beginTenantGroup, endTenantGroup, limit)));
		} else {
			wait(store(tenantGroups,
			           MetaclusterAPI::listTenantGroups(self->mvDb, beginTenantGroup, endTenantGroup, limit)));
		}

		return tenantGroups;
	}

	ACTOR static Future<Void> listTenantGroups(TenantManagementWorkload* self) {
		state TenantGroupName beginTenantGroup = self->chooseTenantGroup(false, false).get();
		state TenantGroupName endTenantGroup = self->chooseTenantGroup(false, false).get();
		state int limit = std::min(CLIENT_KNOBS->MAX_TENANTS_PER_CLUSTER + 1,
		                           deterministicRandom()->randomInt(1, self->maxTenants * 2));
		state OperationType operationType = self->randomOperationType();
		state Reference<ReadYourWritesTransaction> tr = makeReference<ReadYourWritesTransaction>(self->dataDb);

		if (beginTenantGroup > endTenantGroup) {
			std::swap(beginTenantGroup, endTenantGroup);
		}

		loop {
			try {
				// Attempt to read the chosen list of tenant groups
				state std::vector<std::pair<TenantGroupName, TenantGroupEntry>> tenantGroups =
				    wait(listTenantGroupsImpl(tr, beginTenantGroup, endTenantGroup, limit, operationType, self));

				// Attempting to read the list of tenant groups using the metacluster API in a non-metacluster should
				// return nothing in this test
				if (operationType == OperationType::METACLUSTER && !self->useMetacluster) {
					ASSERT(tenantGroups.size() == 0);
					return Void();
				}

				ASSERT(tenantGroups.size() <= limit);

				// Compare the resulting tenant list to the list we expected to get
				auto localItr = self->createdTenantGroups.lower_bound(beginTenantGroup);
				auto tenantMapItr = tenantGroups.begin();
				for (; tenantMapItr != tenantGroups.end(); ++tenantMapItr, ++localItr) {
					ASSERT(localItr != self->createdTenantGroups.end());
					ASSERT(localItr->first == tenantMapItr->first);
				}

				// Make sure the list terminated at the right spot
				ASSERT(tenantGroups.size() == limit || localItr == self->createdTenantGroups.end() ||
				       localItr->first >= endTenantGroup);
				return Void();
			} catch (Error& e) {
				state bool retry = false;
				state Error error = e;

				// Transaction-based operations need to be retried
				if (operationType == OperationType::MANAGEMENT_TRANSACTION ||
				    operationType == OperationType::SPECIAL_KEYS) {
					try {
						retry = true;
						wait(tr->onError(e));
					} catch (Error& e) {
						error = e;
						retry = false;
					}
				}

				if (!retry) {
					TraceEvent(SevError, "ListTenantGroupFailure")
					    .error(error)
					    .detail("BeginTenant", beginTenantGroup)
					    .detail("EndTenant", endTenantGroup);

					return Void();
				}
			}
		}
	}

	Future<Void> start(Database const& cx) override {
		if (clientId == 0 || !singleClient) {
			return _start(cx, this);
		} else {
			return Void();
		}
	}

	ACTOR Future<Void> _start(Database cx, TenantManagementWorkload* self) {
		state double start = now();

		// Run a random sequence of tenant management operations for the duration of the test
		while (now() < start + self->testDuration) {
			state int operation = deterministicRandom()->randomInt(0, 8);
			if (operation == 0) {
				wait(createTenant(self));
			} else if (operation == 1) {
				wait(deleteTenant(self));
			} else if (operation == 2) {
				wait(getTenant(self));
			} else if (operation == 3) {
				wait(listTenants(self));
			} else if (operation == 4) {
				wait(renameTenant(self));
			} else if (operation == 5) {
				wait(configureTenant(self));
			} else if (operation == 6) {
				wait(getTenantGroup(self));
			} else if (operation == 7) {
				wait(listTenantGroups(self));
			}
		}

		return Void();
	}

	// Verify that the set of tenants in the database matches our local state
	ACTOR static Future<Void> compareTenants(TenantManagementWorkload* self) {
		state std::map<TenantName, TenantData>::iterator localItr = self->createdTenants.begin();
		state std::vector<Future<Void>> checkTenants;
		state TenantName beginTenant = ""_sr.withPrefix(self->localTenantNamePrefix);
		state TenantName endTenant = "\xff\xff"_sr.withPrefix(self->localTenantNamePrefix);

		loop {
			// Read the tenant list from the data cluster.
			state std::vector<std::pair<TenantName, TenantMapEntry>> dataClusterTenants =
			    wait(TenantAPI::listTenants(self->dataDb.getReference(), beginTenant, endTenant, 1000));

			auto dataItr = dataClusterTenants.begin();

			TenantNameRef lastTenant;
			while (dataItr != dataClusterTenants.end()) {
				ASSERT(localItr != self->createdTenants.end());
				ASSERT(dataItr->first == localItr->first);
				ASSERT(dataItr->second.tenantGroup == localItr->second.tenantGroup);

				checkTenants.push_back(checkTenantContents(self, dataItr->first, localItr->second));
				lastTenant = dataItr->first;

				++localItr;
				++dataItr;
			}

			if (dataClusterTenants.size() < 1000) {
				break;
			} else {
				beginTenant = keyAfter(lastTenant);
			}
		}

		ASSERT(localItr == self->createdTenants.end());
		wait(waitForAll(checkTenants));
		return Void();
	}

	// Check that the given tenant group has the expected number of tenants
	ACTOR template <class DB>
	static Future<Void> checkTenantGroupTenantCount(Reference<DB> db, TenantGroupName tenantGroup, int expectedCount) {
		TenantGroupName const& tenantGroupRef = tenantGroup;
		int const& expectedCountRef = expectedCount;

		KeyBackedSet<Tuple>::RangeResultType tenants =
		    wait(runTransaction(db, [tenantGroupRef, expectedCountRef](Reference<typename DB::TransactionT> tr) {
			    tr->setOption(FDBTransactionOptions::READ_SYSTEM_KEYS);
			    return TenantMetadata::tenantGroupTenantIndex().getRange(tr,
			                                                             Tuple::makeTuple(tenantGroupRef),
			                                                             Tuple::makeTuple(keyAfter(tenantGroupRef)),
			                                                             expectedCountRef + 1);
		    }));

		ASSERT(tenants.results.size() == expectedCount && !tenants.more);
		return Void();
	}

	// Verify that the set of tenants in the database matches our local state
	ACTOR static Future<Void> compareTenantGroups(TenantManagementWorkload* self) {
		state std::map<TenantName, TenantGroupData>::iterator localItr = self->createdTenantGroups.begin();
		state TenantName beginTenantGroup = ""_sr.withPrefix(self->localTenantGroupNamePrefix);
		state TenantName endTenantGroup = "\xff\xff"_sr.withPrefix(self->localTenantGroupNamePrefix);
		state std::vector<Future<Void>> checkTenantGroups;

		loop {
			// Read the tenant group list from the data cluster.
			state KeyBackedRangeResult<std::pair<TenantGroupName, TenantGroupEntry>> dataClusterTenantGroups;
			TenantName const& beginTenantGroupRef = beginTenantGroup;
			TenantName const& endTenantGroupRef = endTenantGroup;
			wait(
			    store(dataClusterTenantGroups,
			          runTransaction(self->dataDb.getReference(),
			                         [beginTenantGroupRef, endTenantGroupRef](Reference<ReadYourWritesTransaction> tr) {
				                         tr->setOption(FDBTransactionOptions::READ_SYSTEM_KEYS);
				                         return TenantMetadata::tenantGroupMap().getRange(
				                             tr, beginTenantGroupRef, endTenantGroupRef, 1000);
			                         })));

			auto dataItr = dataClusterTenantGroups.results.begin();

			TenantGroupNameRef lastTenantGroup;
			while (dataItr != dataClusterTenantGroups.results.end()) {
				ASSERT(localItr != self->createdTenantGroups.end());
				ASSERT(dataItr->first == localItr->first);
				ASSERT(!dataItr->second.assignedCluster.present());
				lastTenantGroup = dataItr->first;

				checkTenantGroups.push_back(checkTenantGroupTenantCount(
				    self->dataDb.getReference(), dataItr->first, localItr->second.tenantCount));

				++localItr;
				++dataItr;
			}

			if (!dataClusterTenantGroups.more) {
				break;
			} else {
				beginTenantGroup = keyAfter(lastTenantGroup);
			}
		}

		ASSERT(localItr == self->createdTenantGroups.end());
		return Void();
	}

	// Check that the tenant tombstones are properly cleaned up
	ACTOR static Future<Void> checkTombstoneCleanup(TenantManagementWorkload* self) {
		state Reference<ReadYourWritesTransaction> tr = self->dataDb->createTransaction();
		loop {
			try {
				tr->setOption(FDBTransactionOptions::READ_SYSTEM_KEYS);

				Optional<TenantTombstoneCleanupData> tombstoneCleanupData =
				    wait(TenantMetadata::tombstoneCleanupData().get(tr));

				if (self->oldestDeletionVersion != 0) {
					ASSERT(tombstoneCleanupData.present());
					if (self->newestDeletionVersion - self->oldestDeletionVersion >
					    CLIENT_KNOBS->TENANT_TOMBSTONE_CLEANUP_INTERVAL * CLIENT_KNOBS->VERSIONS_PER_SECOND) {
						ASSERT(tombstoneCleanupData.get().tombstonesErasedThrough >= 0);
					}
				}
				break;
			} catch (Error& e) {
				wait(tr->onError(e));
			}
		}

		return Void();
	}

	Future<bool> check(Database const& cx) override {
		if (clientId == 0 || !singleClient) {
			return _check(cx, this);
		} else {
			return true;
		}
	}

	ACTOR static Future<bool> _check(Database cx, TenantManagementWorkload* self) {
		state Transaction tr(self->dataDb);

		// Check that the key we set outside of the tenant is present and has the correct value
		// This is the same key we set inside some of our tenants, so this checks that no tenant
		// writes accidentally happened in the raw key-space
		loop {
			try {
				tr.setOption(FDBTransactionOptions::RAW_ACCESS);
				Optional<Value> val = wait(tr.get(self->keyName));
				ASSERT(val.present() && val.get() == self->noTenantValue);
				break;
			} catch (Error& e) {
				wait(tr.onError(e));
			}
		}

		wait(compareTenants(self) && compareTenantGroups(self));

		if (self->useMetacluster) {
			// The metacluster consistency check runs the tenant consistency check for each cluster
			state MetaclusterConsistencyCheck<IDatabase> metaclusterConsistencyCheck(
			    self->mvDb, AllowPartialMetaclusterOperations::False);
			wait(metaclusterConsistencyCheck.run());
			wait(checkTombstoneCleanup(self));
		} else {
			state TenantConsistencyCheck<DatabaseContext> tenantConsistencyCheck(self->dataDb.getReference());
			wait(tenantConsistencyCheck.run());
		}

		return true;
	}

	void getMetrics(std::vector<PerfMetric>& m) override {}
};

WorkloadFactory<TenantManagementWorkload> TenantManagementWorkload;<|MERGE_RESOLUTION|>--- conflicted
+++ resolved
@@ -399,14 +399,6 @@
 
 			TenantMapEntry entry;
 			entry.tenantGroup = self->chooseTenantGroup(true);
-<<<<<<< HEAD
-			if (operationType == OperationType::SPECIAL_KEYS) {
-				entry.encrypted = false;
-			} else {
-				entry.encrypted = deterministicRandom()->coinflip();
-			}
-=======
->>>>>>> c9fd51d2
 
 			if (self->createdTenants.count(tenant)) {
 				alreadyExists = true;
