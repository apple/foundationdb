/*
 * TenantManagementWorkload.actor.cpp
 *
 * This source file is part of the FoundationDB open source project
 *
 * Copyright 2013-2022 Apple Inc. and the FoundationDB project authors
 *
 * Licensed under the Apache License, Version 2.0 (the "License");
 * you may not use this file except in compliance with the License.
 * You may obtain a copy of the License at
 *
 *     http://www.apache.org/licenses/LICENSE-2.0
 *
 * Unless required by applicable law or agreed to in writing, software
 * distributed under the License is distributed on an "AS IS" BASIS,
 * WITHOUT WARRANTIES OR CONDITIONS OF ANY KIND, either express or implied.
 * See the License for the specific language governing permissions and
 * limitations under the License.
 */

#include <cstdint>
#include <limits>
#include "fdbclient/ClientBooleanParams.h"
#include "fdbclient/ClusterConnectionMemoryRecord.h"
#include "fdbclient/FDBOptions.h"
#include "fdbclient/FDBTypes.h"
#include "fdbclient/GenericManagementAPI.actor.h"
#include "fdbclient/KeyBackedTypes.h"
#include "fdbclient/MetaclusterManagement.actor.h"
#include "fdbclient/ReadYourWrites.h"
#include "fdbclient/RunRYWTransaction.actor.h"
#include "fdbclient/Tenant.h"
#include "fdbclient/TenantManagement.actor.h"
#include "fdbclient/TenantSpecialKeys.actor.h"
#include "fdbclient/ThreadSafeTransaction.h"
#include "fdbrpc/simulator.h"
#include "fdbserver/workloads/MetaclusterConsistency.actor.h"
#include "fdbserver/workloads/TenantConsistency.actor.h"
#include "fdbserver/workloads/workloads.actor.h"
#include "fdbserver/Knobs.h"
#include "flow/ApiVersion.h"
#include "flow/Error.h"
#include "flow/IRandom.h"
#include "flow/ThreadHelper.actor.h"
#include "flow/flow.h"
#include "libb64/decode.h"
#include "flow/actorcompiler.h" // This must be the last #include.

struct TenantManagementWorkload : TestWorkload {
	static constexpr auto NAME = "TenantManagement";

	struct TenantData {
		Reference<Tenant> tenant;
		Optional<TenantGroupName> tenantGroup;
		bool empty;

		TenantData() : empty(true) {}
		TenantData(int64_t id, Optional<TenantGroupName> tenantGroup, bool empty)
		  : tenant(makeReference<Tenant>(id)), tenantGroup(tenantGroup), empty(empty) {}
	};

	struct TenantGroupData {
		int64_t tenantCount = 0;
	};

	enum class TenantOperation : int {
		CREATE_TENANT = 0,
		DELETE_TENANT,
		GET_TENANT,
		LIST_TENANTS,
		RENAME_TENANT,
		CONFIGURE_TENANT,
		GET_TENANT_GROUP,
		LIST_TENANT_GROUPS,
		MAX_OP
	};

	static TenantOperation randomOperation() {
		auto maxOp = static_cast<int>(TenantOperation::MAX_OP);
		auto resInt = deterministicRandom()->randomInt(0, maxOp);
		return static_cast<TenantOperation>(resInt);
	}

	std::map<TenantName, TenantData> createdTenants;
	std::map<TenantGroupName, TenantGroupData> createdTenantGroups;
	int64_t maxId = -1;

	const Key keyName = "key"_sr;
	const Key testParametersKey = nonMetadataSystemKeys.begin.withSuffix("/tenant_test/test_parameters"_sr);
	const Value noTenantValue = "no_tenant"_sr;
	const TenantName tenantNamePrefix = "tenant_management_workload_"_sr;
	const ClusterName dataClusterName = "cluster1"_sr;
	TenantName localTenantNamePrefix;
	TenantName localTenantGroupNamePrefix;

	const Key specialKeysTenantMapPrefix = SpecialKeySpace::getModuleRange(SpecialKeySpace::MODULE::MANAGEMENT)
	                                           .begin.withSuffix(TenantRangeImpl::submoduleRange.begin)
	                                           .withSuffix(TenantRangeImpl::mapSubRange.begin);
	const Key specialKeysTenantConfigPrefix = SpecialKeySpace::getModuleRange(SpecialKeySpace::MODULE::MANAGEMENT)
	                                              .begin.withSuffix(TenantRangeImpl::submoduleRange.begin)
	                                              .withSuffix(TenantRangeImpl::configureSubRange.begin);
	const Key specialKeysTenantRenamePrefix = SpecialKeySpace::getModuleRange(SpecialKeySpace::MODULE::MANAGEMENT)
	                                              .begin.withSuffix(TenantRangeImpl::submoduleRange.begin)
	                                              .withSuffix(TenantRangeImpl::renameSubRange.begin);

	int maxTenants;
	int maxTenantGroups;
	double testDuration;
	bool useMetacluster;
	bool singleClient;

	Version oldestDeletionVersion = 0;
	Version newestDeletionVersion = 0;

	Reference<IDatabase> mvDb;
	Database dataDb;
	bool hasNoTenantKey = false; // whether this workload has non-tenant key

	// This test exercises multiple different ways to work with tenants
	enum class OperationType {
		// Use the special key-space APIs
		SPECIAL_KEYS,
		// Use the ManagementAPI functions that take a Database object and implement a retry loop
		MANAGEMENT_DATABASE,
		// Use the ManagementAPI functions that take a Transaction object
		MANAGEMENT_TRANSACTION,
		// Use the Metacluster API, if applicable. Note: not all APIs have a metacluster variant,
		// and if there isn't one this will choose one of the other options.
		METACLUSTER
	};

	OperationType randomOperationType() {
		double metaclusterProb = useMetacluster ? 0.9 : 0.1;

		if (deterministicRandom()->random01() < metaclusterProb) {
			return OperationType::METACLUSTER;
		} else {
			return (OperationType)deterministicRandom()->randomInt(0, 3);
		}
	}

	TenantManagementWorkload(WorkloadContext const& wcx) : TestWorkload(wcx) {
		maxTenants = std::min<int>(1e8 - 1, getOption(options, "maxTenants"_sr, 1000));
		maxTenantGroups = std::min<int>(2 * maxTenants, getOption(options, "maxTenantGroups"_sr, 20));
		testDuration = getOption(options, "testDuration"_sr, 120.0);
		singleClient = getOption(options, "singleClient"_sr, false);

		localTenantNamePrefix = format("%stenant_%d_", tenantNamePrefix.toString().c_str(), clientId);
		localTenantGroupNamePrefix = format("%stenantgroup_%d_", tenantNamePrefix.toString().c_str(), clientId);

		bool defaultUseMetacluster = false;
		if (clientId == 0 && g_network->isSimulated() && !g_simulator->extraDatabases.empty()) {
			defaultUseMetacluster = deterministicRandom()->coinflip();
		}

		useMetacluster = getOption(options, "useMetacluster"_sr, defaultUseMetacluster);
	}

	struct TestParameters {
		constexpr static FileIdentifier file_identifier = 1527576;

		bool useMetacluster = false;

		TestParameters() {}
		TestParameters(bool useMetacluster) : useMetacluster(useMetacluster) {}

		template <class Ar>
		void serialize(Ar& ar) {
			serializer(ar, useMetacluster);
		}

		Value encode() const { return ObjectWriter::toValue(*this, Unversioned()); }
		static TestParameters decode(ValueRef const& value) {
			return ObjectReader::fromStringRef<TestParameters>(value, Unversioned());
		}
	};

	Future<Void> setup(Database const& cx) override {
		if (clientId == 0 && g_network->isSimulated() && BUGGIFY) {
			IKnobCollection::getMutableGlobalKnobCollection().setKnob(
			    "max_tenants_per_cluster", KnobValueRef::create(int{ deterministicRandom()->randomInt(20, 100) }));
		}

		if (clientId == 0 || !singleClient) {
			return _setup(cx, this);
		} else {
			return Void();
		}
	}

	Future<Optional<Key>> waitDataDbTenantModeChange() const {
		return runRYWTransaction(dataDb, [](Reference<ReadYourWritesTransaction> tr) {
			tr->setOption(FDBTransactionOptions::READ_SYSTEM_KEYS);
			return tr->get("\xff"_sr); // just a meaningless read
		});
	}

	// Set a key outside of all tenants to make sure that our tenants aren't writing to the regular key-space
	Future<Void> writeNonTenantKey() const {
		return runRYWTransaction(dataDb, [this](Reference<ReadYourWritesTransaction> tr) {
			tr->setOption(FDBTransactionOptions::RAW_ACCESS);
			tr->set(keyName, noTenantValue);
			return Future<Void>(Void());
		});
	}

	// load test parameters from meta-cluster
	ACTOR static Future<Void> loadTestParameters(Database cx, TenantManagementWorkload* self) {
		state Transaction tr(cx);
		// Read the parameters chosen and saved by client 0
		loop {
			try {
				tr.setOption(FDBTransactionOptions::RAW_ACCESS);
				Optional<Value> val = wait(tr.get(self->testParametersKey));
				if (val.present()) {
					TestParameters params = TestParameters::decode(val.get());
					self->useMetacluster = params.useMetacluster;
					return Void();
				}
				wait(delay(1.0));
				tr.reset();
			} catch (Error& e) {
				wait(tr.onError(e));
			}
		}
	}

	// send test parameters from metacluster
	ACTOR static Future<Void> sendTestParameters(Database cx, TenantManagementWorkload* self) {
		// Communicates test parameters to all other clients by storing it in a key
		fmt::print("Sending test parameters ...\n");
		state Transaction tr(cx);
		loop {
			try {
				tr.setOption(FDBTransactionOptions::RAW_ACCESS);
				tr.set(self->testParametersKey, TestParameters(self->useMetacluster).encode());
				wait(tr.commit());
				break;
			} catch (Error& e) {
				wait(tr.onError(e));
			}
		}
		return Void();
	}

	// only the first client will do this setup
	ACTOR static Future<Void> firstClientSetup(Database cx, TenantManagementWorkload* self) {
		if (self->useMetacluster) {
			fmt::print("Create metacluster and register data cluster ... \n");
			// Configure the metacluster (this changes the tenant mode)
			wait(success(MetaclusterAPI::createMetacluster(cx.getReference(), "management_cluster"_sr)));

			DataClusterEntry entry;
			entry.capacity.numTenantGroups = 1e9;
			wait(MetaclusterAPI::registerCluster(
			    self->mvDb, self->dataClusterName, g_simulator->extraDatabases[0], entry));

			ASSERT(g_simulator->extraDatabases.size() == 1);
			self->dataDb = Database::createSimulatedExtraDatabase(g_simulator->extraDatabases[0], cx->defaultTenant);
			// wait for tenant mode change on dataDB
			wait(success(self->waitDataDbTenantModeChange()));
		} else {
			self->dataDb = cx;
		}
		wait(sendTestParameters(cx, self));

		if (self->dataDb->getTenantMode() != TenantMode::REQUIRED) {
			self->hasNoTenantKey = true;
			wait(self->writeNonTenantKey());
		}
		return Void();
	}

	ACTOR static Future<Void> _setup(Database cx, TenantManagementWorkload* self) {
		Reference<IDatabase> threadSafeHandle =
		    wait(unsafeThreadFutureToFuture(ThreadSafeDatabase::createFromExistingDatabase(cx)));

		MultiVersionApi::api->selectApiVersion(cx->apiVersion.version());
		self->mvDb = MultiVersionDatabase::debugCreateFromExistingDatabase(threadSafeHandle);

		if (self->clientId == 0) {
			wait(firstClientSetup(cx, self));
		} else {
			wait(loadTestParameters(cx, self));
			if (self->useMetacluster) {
				ASSERT(g_simulator->extraDatabases.size() == 1);
				self->dataDb =
				    Database::createSimulatedExtraDatabase(g_simulator->extraDatabases[0], cx->defaultTenant);
			} else {
				self->dataDb = cx;
			}
		}

		return Void();
	}

	ACTOR template <class DB>
	static Future<Versionstamp> getLastTenantModification(Reference<DB> db, OperationType type) {
		state Reference<typename DB::TransactionT> tr = db->createTransaction();
		loop {
			try {
				tr->setOption(FDBTransactionOptions::READ_SYSTEM_KEYS);
				if (type == OperationType::METACLUSTER) {
					Versionstamp vs =
					    wait(MetaclusterAPI::ManagementClusterMetadata::tenantMetadata().lastTenantModification.getD(
					        tr, Snapshot::False, Versionstamp()));
					return vs;
				}
				Versionstamp vs =
				    wait(TenantMetadata::lastTenantModification().getD(tr, Snapshot::False, Versionstamp()));
				return vs;
			} catch (Error& e) {
				wait(safeThreadFutureToFuture(tr->onError(e)));
			}
		}
	}

	ACTOR template <class DB>
	static Future<Version> getLatestReadVersion(Reference<DB> db, OperationType type) {
		state Reference<typename DB::TransactionT> tr = db->createTransaction();
		loop {
			try {
				Version readVersion = wait(safeThreadFutureToFuture(tr->getReadVersion()));
				return readVersion;
			} catch (Error& e) {
				wait(safeThreadFutureToFuture(tr->onError(e)));
			}
		}
	}

	static Future<Versionstamp> getLastTenantModification(TenantManagementWorkload* self, OperationType type) {
		if (type == OperationType::METACLUSTER) {
			return getLastTenantModification(self->mvDb, type);
		} else {
			return getLastTenantModification(self->dataDb.getReference(), type);
		}
	}

	static Future<Version> getLatestReadVersion(TenantManagementWorkload* self, OperationType type) {
		if (type == OperationType::METACLUSTER) {
			return getLatestReadVersion(self->mvDb, type);
		} else {
			return getLatestReadVersion(self->dataDb.getReference(), type);
		}
	}

	TenantName chooseTenantName(bool allowSystemTenant) {
		TenantName tenant(format(
		    "%s%08d", localTenantNamePrefix.toString().c_str(), deterministicRandom()->randomInt(0, maxTenants)));
		if (allowSystemTenant && deterministicRandom()->random01() < 0.02) {
			tenant = tenant.withPrefix("\xff"_sr);
		}

		return tenant;
	}

	Optional<TenantGroupName> chooseTenantGroup(bool allowSystemTenantGroup, bool allowEmptyGroup = true) {
		Optional<TenantGroupName> tenantGroup;
		if (!allowEmptyGroup || deterministicRandom()->coinflip()) {
			tenantGroup = TenantGroupNameRef(format("%s%08d",
			                                        localTenantGroupNamePrefix.toString().c_str(),
			                                        deterministicRandom()->randomInt(0, maxTenantGroups)));
			if (allowSystemTenantGroup && deterministicRandom()->random01() < 0.02) {
				tenantGroup = tenantGroup.get().withPrefix("\xff"_sr);
			}
		}

		return tenantGroup;
	}

	Future<Optional<TenantMapEntry>> tryGetTenant(TenantName tenantName, OperationType operationType) {
		if (operationType == OperationType::METACLUSTER) {
			return MetaclusterAPI::tryGetTenant(mvDb, tenantName);
		} else {
			return TenantAPI::tryGetTenant(dataDb.getReference(), tenantName);
		}
	}

	// Creates tenant(s) using the specified operation type
	ACTOR static Future<Void> createTenantImpl(Reference<ReadYourWritesTransaction> tr,
	                                           std::map<TenantName, TenantMapEntry> tenantsToCreate,
	                                           OperationType operationType,
	                                           TenantManagementWorkload* self) {
		if (operationType == OperationType::SPECIAL_KEYS) {
			tr->setOption(FDBTransactionOptions::SPECIAL_KEY_SPACE_ENABLE_WRITES);
			for (auto [tenant, entry] : tenantsToCreate) {
				tr->set(self->specialKeysTenantMapPrefix.withSuffix(tenant), ""_sr);
				if (entry.tenantGroup.present()) {
					tr->set(self->specialKeysTenantConfigPrefix.withSuffix(
					            Tuple::makeTuple(tenant, "tenant_group"_sr).pack()),
					        entry.tenantGroup.get());
				}
			}
			wait(tr->commit());
		} else if (operationType == OperationType::MANAGEMENT_DATABASE) {
			ASSERT(tenantsToCreate.size() == 1);
			wait(success(TenantAPI::createTenant(
			    self->dataDb.getReference(), tenantsToCreate.begin()->first, tenantsToCreate.begin()->second)));
		} else if (operationType == OperationType::MANAGEMENT_TRANSACTION) {
			tr->setOption(FDBTransactionOptions::ACCESS_SYSTEM_KEYS);
			int64_t _nextId = wait(TenantAPI::getNextTenantId(tr));
			int64_t nextId = _nextId;

			std::vector<Future<Void>> createFutures;
			for (auto [tenant, entry] : tenantsToCreate) {
				entry.setId(nextId++);
				createFutures.push_back(success(TenantAPI::createTenantTransaction(tr, tenant, entry)));
			}
			TenantMetadata::lastTenantId().set(tr, nextId - 1);
			wait(waitForAll(createFutures));
			wait(tr->commit());
		} else {
			ASSERT(tenantsToCreate.size() == 1);
			if (deterministicRandom()->coinflip()) {
				tenantsToCreate.begin()->second.assignedCluster = self->dataClusterName;
			}
			wait(MetaclusterAPI::createTenant(
			    self->mvDb, tenantsToCreate.begin()->first, tenantsToCreate.begin()->second));
		}

		return Void();
	}

	ACTOR static Future<Void> createTenant(TenantManagementWorkload* self) {
		state OperationType operationType = self->randomOperationType();
		int numTenants = 1;

		// For transaction-based operations, test creating multiple tenants in the same transaction
		if (operationType == OperationType::SPECIAL_KEYS || operationType == OperationType::MANAGEMENT_TRANSACTION) {
			numTenants = deterministicRandom()->randomInt(1, 5);
		}

		// Tracks whether any tenant exists in the database or not. This variable is updated if we have to retry
		// the creation.
		state bool alreadyExists = false;

		// True if any tenant name starts with \xff
		state bool hasSystemTenant = false;

		// True if any tenant group name starts with \xff
		state bool hasSystemTenantGroup = false;

		state int newTenants = 0;
		state std::map<TenantName, TenantMapEntry> tenantsToCreate;
		for (int i = 0; i < numTenants; ++i) {
			TenantName tenant = self->chooseTenantName(true);
			while (tenantsToCreate.count(tenant)) {
				tenant = self->chooseTenantName(true);
			}

			TenantMapEntry entry;
			entry.tenantGroup = self->chooseTenantGroup(true);

			if (self->createdTenants.count(tenant)) {
				alreadyExists = true;
			} else if (!tenantsToCreate.count(tenant)) {
				++newTenants;
			}

			tenantsToCreate[tenant] = entry;
			hasSystemTenant = hasSystemTenant || tenant.startsWith("\xff"_sr);
			hasSystemTenantGroup = hasSystemTenantGroup || entry.tenantGroup.orDefault(""_sr).startsWith("\xff"_sr);
		}

		// If any tenant existed at the start of this function, then we expect the creation to fail or be a no-op,
		// depending on the type of create operation being executed
		state bool existedAtStart = alreadyExists;

		state Reference<ReadYourWritesTransaction> tr = makeReference<ReadYourWritesTransaction>(self->dataDb);
		state int64_t minTenantCount = std::numeric_limits<int64_t>::max();
		state int64_t finalTenantCount = 0;

		state Version originalReadVersion = wait(self->getLatestReadVersion(self, operationType));
		loop {
			try {
				// First, attempt to create the tenants
				state bool retried = false;
				loop {
					if (operationType == OperationType::MANAGEMENT_TRANSACTION ||
					    operationType == OperationType::SPECIAL_KEYS) {
						tr->setOption(FDBTransactionOptions::READ_SYSTEM_KEYS);
						wait(store(finalTenantCount, TenantMetadata::tenantCount().getD(tr, Snapshot::False, 0)));
						minTenantCount = std::min(finalTenantCount, minTenantCount);
					}

					try {
						Optional<Void> result = wait(timeout(createTenantImpl(tr, tenantsToCreate, operationType, self),
						                                     deterministicRandom()->randomInt(1, 30)));

						if (result.present()) {
							// Make sure that we had capacity to create the tenants. This cannot be validated for
							// database operations because we cannot determine the tenant count in the same transaction
							// that the tenant is created
							if (operationType == OperationType::SPECIAL_KEYS ||
							    operationType == OperationType::MANAGEMENT_TRANSACTION) {
								ASSERT(minTenantCount + newTenants <= CLIENT_KNOBS->MAX_TENANTS_PER_CLUSTER);
							} else {
								// Database operations shouldn't get here if the tenant already exists
								ASSERT(!alreadyExists);
							}

							break;
						}

						retried = true;
						tr->reset();
					} catch (Error& e) {
						// If we retried the creation after our initial attempt succeeded, then we proceed with the rest
						// of the creation steps normally. Otherwise, the creation happened elsewhere and we failed
						// here, so we can rethrow the error.
						if (e.code() == error_code_tenant_already_exists && !existedAtStart) {
							ASSERT(operationType == OperationType::METACLUSTER ||
							       operationType == OperationType::MANAGEMENT_DATABASE);
							ASSERT(retried);
							break;
						} else {
							throw;
						}
					}

					// Check the state of the first created tenant
					Optional<TenantMapEntry> resultEntry =
					    wait(self->tryGetTenant(tenantsToCreate.begin()->first, operationType));

					if (resultEntry.present()) {
						if (resultEntry.get().tenantState == TenantState::READY) {
							// The tenant now exists, so we will retry and expect the creation to react accordingly
							alreadyExists = true;
						} else {
							// Only a metacluster tenant creation can end up in a partially created state
							// We should be able to retry and pick up where we left off
							ASSERT(operationType == OperationType::METACLUSTER);
							ASSERT(resultEntry.get().tenantState == TenantState::REGISTERING);
						}
					}
				}

				// Check that using the wrong creation type fails depending on whether we are using a metacluster
				ASSERT(self->useMetacluster == (operationType == OperationType::METACLUSTER));

				// Database-based creation modes will fail if the tenant already existed
				if (operationType == OperationType::MANAGEMENT_DATABASE ||
				    operationType == OperationType::METACLUSTER) {
					ASSERT(!existedAtStart);
				}

				// It is not legal to create a tenant or tenant group starting with \xff
				ASSERT(!hasSystemTenant);
				ASSERT(!hasSystemTenantGroup);

				state std::map<TenantName, TenantMapEntry>::iterator tenantItr;
				for (tenantItr = tenantsToCreate.begin(); tenantItr != tenantsToCreate.end(); ++tenantItr) {
					// Ignore any tenants that already existed
					if (self->createdTenants.count(tenantItr->first)) {
						continue;
					}

					// Read the created tenant object and verify that its state is correct
					state Optional<TenantMapEntry> entry = wait(self->tryGetTenant(tenantItr->first, operationType));

					ASSERT(entry.present());
					ASSERT(entry.get().id() > self->maxId);
					ASSERT(entry.get().tenantGroup == tenantItr->second.tenantGroup);
					ASSERT(entry.get().tenantState == TenantState::READY);

					Versionstamp currentVersionstamp = wait(getLastTenantModification(self, operationType));
					ASSERT_GT(currentVersionstamp.version, originalReadVersion);

					if (self->useMetacluster) {
						// In a metacluster, we should also see that the tenant was created on the data cluster
						Optional<TenantMapEntry> dataEntry =
						    wait(TenantAPI::tryGetTenant(self->dataDb.getReference(), tenantItr->first));
						ASSERT(dataEntry.present());
						ASSERT(dataEntry.get().id() == entry.get().id());
						ASSERT(dataEntry.get().tenantGroup == entry.get().tenantGroup);
						ASSERT(dataEntry.get().tenantState == TenantState::READY);
					}

					// Update our local tenant state to include the newly created one
					self->maxId = entry.get().id();
					self->createdTenants[tenantItr->first] =
					    TenantData(entry.get().id(), tenantItr->second.tenantGroup, true);

					// If this tenant has a tenant group, create or update the entry for it
					if (tenantItr->second.tenantGroup.present()) {
						self->createdTenantGroups[tenantItr->second.tenantGroup.get()].tenantCount++;
					}

					// Randomly decide to insert a key into the tenant
					state bool insertData = deterministicRandom()->random01() < 0.5;
					if (insertData) {
						state Transaction insertTr(self->dataDb, self->createdTenants[tenantItr->first].tenant);
						loop {
							try {
								// The value stored in the key will be the name of the tenant
								insertTr.set(self->keyName, tenantItr->first);
								wait(insertTr.commit());
								break;
							} catch (Error& e) {
								wait(insertTr.onError(e));
							}
						}

						self->createdTenants[tenantItr->first].empty = false;

						// Make sure that the key inserted correctly concatenates the tenant prefix with the
						// relative key
						state Transaction checkTr(self->dataDb);
						loop {
							try {
								checkTr.setOption(FDBTransactionOptions::RAW_ACCESS);
								Optional<Value> val = wait(checkTr.get(self->keyName.withPrefix(entry.get().prefix)));
								ASSERT(val.present());
								ASSERT(val.get() == tenantItr->first);
								break;
							} catch (Error& e) {
								wait(checkTr.onError(e));
							}
						}
					}

					// Perform some final tenant validation
					wait(checkTenantContents(self, tenantItr->first, self->createdTenants[tenantItr->first]));
				}

				return Void();
			} catch (Error& e) {
				if (e.code() == error_code_invalid_tenant_name) {
					ASSERT(hasSystemTenant);
					return Void();
				} else if (e.code() == error_code_invalid_tenant_group_name) {
					ASSERT(hasSystemTenantGroup);
					return Void();
				} else if (e.code() == error_code_invalid_metacluster_operation) {
					ASSERT(operationType == OperationType::METACLUSTER != self->useMetacluster);
					return Void();
				} else if (e.code() == error_code_cluster_no_capacity) {
					// Confirm that we overshot our capacity. This check cannot be done for database operations
					// because we cannot transactionally get the tenant count with the creation.
					if (operationType == OperationType::MANAGEMENT_TRANSACTION ||
					    operationType == OperationType::SPECIAL_KEYS) {
						ASSERT(finalTenantCount + newTenants > CLIENT_KNOBS->MAX_TENANTS_PER_CLUSTER);
					}
					return Void();
				}

				// Database-based operations should not need to be retried
				else if (operationType == OperationType::MANAGEMENT_DATABASE ||
				         operationType == OperationType::METACLUSTER) {
					if (e.code() == error_code_tenant_already_exists) {
						ASSERT(existedAtStart);
					} else {
						ASSERT(tenantsToCreate.size() == 1);
						TraceEvent(SevError, "CreateTenantFailure")
						    .error(e)
						    .detail("TenantName", tenantsToCreate.begin()->first);
					}
					return Void();
				}

				// Transaction-based operations should be retried
				else {
					try {
						wait(tr->onError(e));
					} catch (Error& e) {
						for (auto [tenant, _] : tenantsToCreate) {
							TraceEvent(SevError, "CreateTenantFailure").error(e).detail("TenantName", tenant);
						}
						return Void();
					}
				}
			}
		}
	}

	// set a random watch on a tenant
	ACTOR static Future<Void> watchTenant(TenantManagementWorkload* self, Reference<Tenant> tenant) {
		loop {
			state Reference<ReadYourWritesTransaction> tr(new ReadYourWritesTransaction(self->dataDb, tenant));
			try {
				state Future<Void> watch = tr->watch(doubleToTestKey(deterministicRandom()->random01()));
				wait(tr->commit());
				wait(watch);
				return Void();
			} catch (Error& e) {
				wait(tr->onError(e));
			}
		}
	}

	void checkWatchOnDeletedTenant(std::vector<std::pair<TenantName, Future<ErrorOr<Void>>>>& watchFutures) {
		for (auto& [t, f] : watchFutures) {
			auto& res = f.get();
			if (res.isError(error_code_tenant_removed) || res.isError(error_code_tenant_not_found)) {
				CODE_PROBE(res.isError(error_code_tenant_removed),
				           "Watch Triggered because the tenant is deleted during watch");
			} else {
				TraceEvent(SevError, "WatchDeletedTenantCheckFailed")
				    .detail("Tenant", t)
				    .detail("IsError", res.isError() ? res.getError().what() : "Void()");
			}
		}
	}

	ACTOR static Future<Void> clearTenantData(TenantManagementWorkload* self, TenantName tenantName) {
		state Transaction clearTr(self->dataDb, self->createdTenants[tenantName].tenant);
		loop {
			try {
				clearTr.clear(self->keyName);
				wait(clearTr.commit());
				auto itr = self->createdTenants.find(tenantName);
				ASSERT(itr != self->createdTenants.end());
				itr->second.empty = true;
				return Void();
			} catch (Error& e) {
				wait(clearTr.onError(e));
			}
		}
	}

	// Deletes the tenant or tenant range using the specified operation type
	ACTOR static Future<Void> deleteTenantImpl(Reference<ReadYourWritesTransaction> tr,
	                                           TenantName beginTenant,
	                                           Optional<TenantName> endTenant,
	                                           std::vector<TenantName> tenants,
	                                           OperationType operationType,
	                                           TenantManagementWorkload* self) {
		state int tenantIndex;
		if (operationType == OperationType::SPECIAL_KEYS) {
			tr->setOption(FDBTransactionOptions::SPECIAL_KEY_SPACE_ENABLE_WRITES);
			Key key = self->specialKeysTenantMapPrefix.withSuffix(beginTenant);
			if (endTenant.present()) {
				tr->clear(KeyRangeRef(key, self->specialKeysTenantMapPrefix.withSuffix(endTenant.get())));
			} else {
				tr->clear(key);
			}
			wait(tr->commit());
		} else if (operationType == OperationType::MANAGEMENT_DATABASE) {
			ASSERT(!endTenant.present() && tenants.size() == 1);
			wait(TenantAPI::deleteTenant(self->dataDb.getReference(), beginTenant));
		} else if (operationType == OperationType::MANAGEMENT_TRANSACTION) {
			tr->setOption(FDBTransactionOptions::ACCESS_SYSTEM_KEYS);
			std::vector<Future<Void>> deleteFutures;
			for (tenantIndex = 0; tenantIndex != tenants.size(); ++tenantIndex) {
				deleteFutures.push_back(TenantAPI::deleteTenantTransaction(tr, tenants[tenantIndex]));
			}

			wait(waitForAll(deleteFutures));
			wait(tr->commit());
		} else { // operationType == OperationType::METACLUSTER
			ASSERT(!endTenant.present() && tenants.size() == 1);
			// Read the entry first and then issue delete by ID
			// getTenant throwing tenant_not_found will break some test cases because it is not wrapped
			// by runManagementTransaction. For such cases, fall back to delete by name and allow
			// the errors to flow through there
			Optional<TenantMapEntry> entry = wait(MetaclusterAPI::tryGetTenant(self->mvDb, beginTenant));
			if (entry.present() && deterministicRandom()->coinflip()) {
				wait(MetaclusterAPI::deleteTenant(self->mvDb, entry.get().id()));
				CODE_PROBE(true, "Deleted tenant by ID");
			} else {
				wait(MetaclusterAPI::deleteTenant(self->mvDb, beginTenant));
			}
		}

		return Void();
	}

	ACTOR static Future<Void> deleteTenant(TenantManagementWorkload* self) {
		state bool watchTenantCheck = deterministicRandom()->coinflip();
		state TenantName beginTenant = self->chooseTenantName(true);
		state OperationType operationType = self->randomOperationType();
		state Reference<ReadYourWritesTransaction> tr = makeReference<ReadYourWritesTransaction>(self->dataDb);

		// For transaction-based deletion, we randomly allow the deletion of a range of tenants
		state Optional<TenantName> endTenant =
		    operationType != OperationType::MANAGEMENT_DATABASE && operationType != OperationType::METACLUSTER &&
		            !beginTenant.startsWith("\xff"_sr) && deterministicRandom()->random01() < 0.2
		        ? Optional<TenantName>(self->chooseTenantName(false))
		        : Optional<TenantName>();

		if (endTenant.present() && endTenant < beginTenant) {
			TenantName temp = beginTenant;
			beginTenant = endTenant.get();
			endTenant = temp;
		}

		auto itr = self->createdTenants.find(beginTenant);

		// True if the beginTenant should exist and be deletable. This is updated if a deletion fails and gets
		// retried.
		state bool alreadyExists = itr != self->createdTenants.end();

		// True if the beginTenant existed at the start of this function
		state bool existedAtStart = alreadyExists;

		// True if all of the tenants in the range are empty and can be deleted
		state bool isEmpty = true;

		// True if we expect that some tenant will be deleted
		state bool anyExists = alreadyExists;

		// Collect a list of all tenants that we expect should be deleted by this operation
		state std::vector<TenantName> tenants;
		if (!endTenant.present()) {
			tenants.push_back(beginTenant);
		} else if (endTenant.present()) {
			for (auto itr = self->createdTenants.lower_bound(beginTenant);
			     itr != self->createdTenants.end() && itr->first < endTenant.get();
			     ++itr) {
				tenants.push_back(itr->first);
				anyExists = true;
			}
		}

		// Check whether each tenant is empty.
		state int tenantIndex;
		state std::vector<std::pair<TenantName, Future<ErrorOr<Void>>>> watchFutures;
		try {
			if (alreadyExists || endTenant.present()) {
				for (tenantIndex = 0; tenantIndex < tenants.size(); ++tenantIndex) {
					// For most tenants, we will delete the contents and make them empty
					if (deterministicRandom()->random01() < 0.9) {
						wait(clearTenantData(self, tenants[tenantIndex]));

						// watch the tenant to be deleted
						if (watchTenantCheck) {
							watchFutures.emplace_back(
							    tenants[tenantIndex],
							    errorOr(watchTenant(self, self->createdTenants[tenants[tenantIndex]].tenant)));
						}
					}
					// Otherwise, we will just report the current emptiness of the tenant
					else {
						auto itr = self->createdTenants.find(tenants[tenantIndex]);
						ASSERT(itr != self->createdTenants.end());
						isEmpty = isEmpty && itr->second.empty;
					}
				}
			}
		} catch (Error& e) {
			TraceEvent(SevError, "DeleteTenantFailure")
			    .error(e)
			    .detail("TenantName", beginTenant)
			    .detail("EndTenant", endTenant);
			return Void();
		}

		// Tenants deletion retry loop
		state Version originalReadVersion = wait(self->getLatestReadVersion(self, operationType));
		loop {
			try {
				// Attempt to delete the tenant(s)
				state bool retried = false;
				loop {
					try {
						state Version beforeVersion =
						    wait(getLatestReadVersion(self, OperationType::MANAGEMENT_DATABASE));
						Optional<Void> result =
						    wait(timeout(deleteTenantImpl(tr, beginTenant, endTenant, tenants, operationType, self),
						                 deterministicRandom()->randomInt(1, 30)));

						if (result.present()) {
							if (anyExists) {
								if (self->oldestDeletionVersion == 0 && !tenants.empty()) {
									Version afterVersion =
									    wait(self->getLatestReadVersion(self, OperationType::MANAGEMENT_DATABASE));
									self->oldestDeletionVersion = afterVersion;
								}
								self->newestDeletionVersion = beforeVersion;
							}

							// Database operations shouldn't get here if the tenant didn't exist
							ASSERT(operationType == OperationType::SPECIAL_KEYS ||
							       operationType == OperationType::MANAGEMENT_TRANSACTION || alreadyExists);
							break;
						}

						retried = true;
						tr->reset();
					} catch (Error& e) {
						// If we retried the deletion after our initial attempt succeeded, then we proceed with the
						// rest of the deletion steps normally. Otherwise, the deletion happened elsewhere and we
						// failed here, so we can rethrow the error.
						if (e.code() == error_code_tenant_not_found && existedAtStart) {
							ASSERT(operationType == OperationType::METACLUSTER ||
							       operationType == OperationType::MANAGEMENT_DATABASE);
							ASSERT(retried);
							break;
						} else if (e.code() == error_code_grv_proxy_memory_limit_exceeded ||
						           e.code() == error_code_batch_transaction_throttled) {
							// GRV proxy returns an error
							wait(tr->onError(e));
							continue;
						} else {
							throw;
						}
					}

					if (!tenants.empty()) {
						// Check the state of the first deleted tenant
						Optional<TenantMapEntry> resultEntry =
						    wait(self->tryGetTenant(*tenants.begin(), operationType));

						if (!resultEntry.present()) {
							alreadyExists = false;
						} else if (resultEntry.get().tenantState == TenantState::REMOVING) {
							ASSERT(operationType == OperationType::METACLUSTER);
						} else {
							ASSERT(resultEntry.get().tenantState == TenantState::READY);
						}
					}
				}

				// The management transaction operation is a no-op if there are no tenants to delete in a range
				// delete
				if (tenants.size() == 0 && operationType == OperationType::MANAGEMENT_TRANSACTION) {
					return Void();
				}

				// The special keys operation is a no-op if the begin and end tenant are equal (i.e. the range is
				// empty)
				if (endTenant.present() && beginTenant == endTenant.get() &&
				    operationType == OperationType::SPECIAL_KEYS) {
					return Void();
				}

				// Check that using the wrong deletion type fails depending on whether we are using a metacluster
				ASSERT(self->useMetacluster == (operationType == OperationType::METACLUSTER));

				// Transaction-based operations do not fail if the tenant isn't present. If we attempted to delete a
				// single tenant that didn't exist, we can just return.
				if (!existedAtStart && !endTenant.present() &&
				    (operationType == OperationType::MANAGEMENT_TRANSACTION ||
				     operationType == OperationType::SPECIAL_KEYS)) {
					return Void();
				}

				ASSERT(existedAtStart || endTenant.present());

				// Deletion should not succeed if any tenant in the range wasn't empty
				ASSERT(isEmpty);

				if (tenants.size() > 0) {
					Versionstamp currentVersionstamp = wait(getLastTenantModification(self, operationType));
					ASSERT_GT(currentVersionstamp.version, originalReadVersion);
				}

				// Update our local state to remove the deleted tenants
				for (auto tenant : tenants) {
					auto itr = self->createdTenants.find(tenant);
					ASSERT(itr != self->createdTenants.end());

					// If the tenant group has no tenants remaining, stop tracking it
					if (itr->second.tenantGroup.present()) {
						auto tenantGroupItr = self->createdTenantGroups.find(itr->second.tenantGroup.get());
						ASSERT(tenantGroupItr != self->createdTenantGroups.end());
						if (--tenantGroupItr->second.tenantCount == 0) {
							self->createdTenantGroups.erase(tenantGroupItr);
						}
					}

					self->createdTenants.erase(tenant);
				}

				// check for watch result
				state int wi = 0;
				for (; wi < watchFutures.size(); ++wi) {
					wait(ready(watchFutures[wi].second));
				}
				self->checkWatchOnDeletedTenant(watchFutures);

				return Void();
			} catch (Error& e) {
				if (e.code() == error_code_tenant_not_empty) {
					ASSERT(!isEmpty);
					return Void();
				} else if (e.code() == error_code_invalid_metacluster_operation) {
					ASSERT(operationType == OperationType::METACLUSTER != self->useMetacluster);
					return Void();
				}

				// Database-based operations do not need to be retried
				else if (operationType == OperationType::MANAGEMENT_DATABASE ||
				         operationType == OperationType::METACLUSTER) {
					if (e.code() == error_code_tenant_not_found) {
						ASSERT(!existedAtStart && !endTenant.present());
					} else {
						TraceEvent(SevError, "DeleteTenantFailure")
						    .error(e)
						    .detail("TenantName", beginTenant)
						    .detail("EndTenant", endTenant);
					}
					return Void();
				}

				// Transaction-based operations should be retried
				else {
					try {
						wait(tr->onError(e));
					} catch (Error& e) {
						TraceEvent(SevError, "DeleteTenantFailure")
						    .error(e)
						    .detail("TenantName", beginTenant)
						    .detail("EndTenant", endTenant);
						return Void();
					}
				}
			}
		}
	}

	// Performs some validation on a tenant's contents
	ACTOR static Future<Void> checkTenantContents(TenantManagementWorkload* self,
	                                              TenantName tenantName,
	                                              TenantData tenantData) {
		state Transaction tr(self->dataDb, self->createdTenants[tenantName].tenant);
		loop {
			try {
				// We only every store a single key in each tenant. Therefore we expect a range read of the entire
				// tenant to return either 0 or 1 keys, depending on whether that key has been set.
				state RangeResult result = wait(tr.getRange(KeyRangeRef(""_sr, "\xff"_sr), 2));

				// An empty tenant should have no data
				if (tenantData.empty) {
					ASSERT(result.size() == 0);
				}
				// A non-empty tenant should have our single key. The value of that key should be the name of the
				// tenant.
				else {
					ASSERT(result.size() == 1);
					ASSERT(result[0].key == self->keyName);
					ASSERT(result[0].value == tenantName);
				}
				break;
			} catch (Error& e) {
				wait(tr.onError(e));
			}
		}

		return Void();
	}

	// Convert the JSON document returned by the special-key space when reading tenant metadata
	// into a TenantMapEntry
	static TenantMapEntry jsonToTenantMapEntry(ValueRef tenantJson) {
		json_spirit::mValue jsonObject;
		json_spirit::read_string(tenantJson.toString(), jsonObject);
		JSONDoc jsonDoc(jsonObject);

		int64_t id;

		std::string name;
		std::string base64Name;
		std::string printableName;
		std::string prefix;
		std::string base64Prefix;
		std::string printablePrefix;
		std::string tenantStateStr;
		std::string base64TenantGroup;
		std::string printableTenantGroup;
		std::string assignedClusterStr;

		jsonDoc.get("id", id);
		jsonDoc.get("name.base64", base64Name);
		jsonDoc.get("name.printable", printableName);

		name = base64::decoder::from_string(base64Name);
		ASSERT(name == unprintable(printableName));

		jsonDoc.get("prefix.base64", base64Prefix);
		jsonDoc.get("prefix.printable", printablePrefix);

		prefix = base64::decoder::from_string(base64Prefix);
		ASSERT(prefix == unprintable(printablePrefix));

		jsonDoc.get("tenant_state", tenantStateStr);

		Optional<TenantGroupName> tenantGroup;
		if (jsonDoc.tryGet("tenant_group.base64", base64TenantGroup)) {
			jsonDoc.get("tenant_group.printable", printableTenantGroup);
			std::string tenantGroupStr = base64::decoder::from_string(base64TenantGroup);
			ASSERT(tenantGroupStr == unprintable(printableTenantGroup));
			tenantGroup = TenantGroupNameRef(tenantGroupStr);
		}

		Optional<ClusterName> assignedCluster;
		if (jsonDoc.tryGet("assigned_cluster", assignedClusterStr)) {
			assignedCluster = ClusterNameRef(assignedClusterStr);
		}

		TenantMapEntry entry(id, TenantNameRef(name), TenantMapEntry::stringToTenantState(tenantStateStr), tenantGroup);
		ASSERT(entry.prefix == prefix);
		return entry;
	}

	// Gets the metadata for a tenant using the specified operation type
	ACTOR static Future<TenantMapEntry> getTenantImpl(Reference<ReadYourWritesTransaction> tr,
	                                                  TenantName tenant,
	                                                  OperationType operationType,
	                                                  TenantManagementWorkload* self) {
		state TenantMapEntry entry;
		if (operationType == OperationType::SPECIAL_KEYS) {
			Key key = self->specialKeysTenantMapPrefix.withSuffix(tenant);
			Optional<Value> value = wait(tr->get(key));
			if (!value.present()) {
				throw tenant_not_found();
			}
			entry = TenantManagementWorkload::jsonToTenantMapEntry(value.get());
		} else if (operationType == OperationType::MANAGEMENT_DATABASE) {
			wait(store(entry, TenantAPI::getTenant(self->dataDb.getReference(), tenant)));
		} else if (operationType == OperationType::MANAGEMENT_TRANSACTION) {
			tr->setOption(FDBTransactionOptions::READ_SYSTEM_KEYS);
			wait(store(entry, TenantAPI::getTenantTransaction(tr, tenant)));
		} else {
			wait(store(entry, MetaclusterAPI::getTenant(self->mvDb, tenant)));
		}

		return entry;
	}

	ACTOR static Future<Void> getTenant(TenantManagementWorkload* self) {
		state TenantName tenant = self->chooseTenantName(true);
		state OperationType operationType = self->randomOperationType();
		state Reference<ReadYourWritesTransaction> tr = makeReference<ReadYourWritesTransaction>(self->dataDb);

		// True if the tenant should should exist and return a result
		auto itr = self->createdTenants.find(tenant);
		state bool alreadyExists = itr != self->createdTenants.end() &&
		                           !(operationType == OperationType::METACLUSTER && !self->useMetacluster);
		state TenantData tenantData = alreadyExists ? itr->second : TenantData();

		loop {
			try {
				// Get the tenant metadata and check that it matches our local state
				state TenantMapEntry entry = wait(getTenantImpl(tr, tenant, operationType, self));
				ASSERT(alreadyExists);
<<<<<<< HEAD
				ASSERT(entry.id() == tenantData.id);
=======
				ASSERT(entry.id == tenantData.tenant->id());
>>>>>>> d47a2ab6
				ASSERT(entry.tenantGroup == tenantData.tenantGroup);
				wait(checkTenantContents(self, tenant, tenantData));
				return Void();
			} catch (Error& e) {
				state bool retry = false;
				state Error error = e;

				if (e.code() == error_code_tenant_not_found) {
					ASSERT(!alreadyExists);
					return Void();
				}

				// Transaction-based operations should retry
				else if (operationType == OperationType::MANAGEMENT_TRANSACTION ||
				         operationType == OperationType::SPECIAL_KEYS) {
					try {
						retry = true;
						wait(tr->onError(e));
						retry = true;
					} catch (Error& e) {
						error = e;
						retry = false;
					}
				}

				if (!retry) {
					TraceEvent(SevError, "GetTenantFailure").error(error).detail("TenantName", tenant);
					return Void();
				}
			}
		}
	}

	// Gets a list of tenants using the specified operation type
	ACTOR static Future<std::vector<std::pair<TenantName, TenantMapEntry>>> listTenantsImpl(
	    Reference<ReadYourWritesTransaction> tr,
	    TenantName beginTenant,
	    TenantName endTenant,
	    int limit,
	    OperationType operationType,
	    TenantManagementWorkload* self) {
		state std::vector<std::pair<TenantName, TenantMapEntry>> tenants;

		if (operationType == OperationType::SPECIAL_KEYS) {
			KeyRange range = KeyRangeRef(beginTenant, endTenant).withPrefix(self->specialKeysTenantMapPrefix);
			RangeResult results = wait(tr->getRange(range, limit));
			for (auto result : results) {
				tenants.push_back(std::make_pair(result.key.removePrefix(self->specialKeysTenantMapPrefix),
				                                 TenantManagementWorkload::jsonToTenantMapEntry(result.value)));
			}
		} else if (operationType == OperationType::MANAGEMENT_DATABASE) {
			wait(store(tenants, TenantAPI::listTenants(self->dataDb.getReference(), beginTenant, endTenant, limit)));
		} else if (operationType == OperationType::MANAGEMENT_TRANSACTION) {
			tr->setOption(FDBTransactionOptions::READ_SYSTEM_KEYS);
			wait(store(tenants, TenantAPI::listTenantsTransaction(tr, beginTenant, endTenant, limit)));
		} else {
			wait(store(tenants, MetaclusterAPI::listTenants(self->mvDb, beginTenant, endTenant, limit)));
		}

		return tenants;
	}

	ACTOR static Future<Void> listTenants(TenantManagementWorkload* self) {
		state TenantName beginTenant = self->chooseTenantName(false);
		state TenantName endTenant = self->chooseTenantName(false);
		state int limit = std::min(CLIENT_KNOBS->MAX_TENANTS_PER_CLUSTER + 1,
		                           deterministicRandom()->randomInt(1, self->maxTenants * 2));
		state OperationType operationType = self->randomOperationType();
		state Reference<ReadYourWritesTransaction> tr = makeReference<ReadYourWritesTransaction>(self->dataDb);

		if (beginTenant > endTenant) {
			std::swap(beginTenant, endTenant);
		}

		loop {
			try {
				// Attempt to read the chosen list of tenants
				state std::vector<std::pair<TenantName, TenantMapEntry>> tenants =
				    wait(listTenantsImpl(tr, beginTenant, endTenant, limit, operationType, self));

				// Attempting to read the list of tenants using the metacluster API in a non-metacluster should
				// return nothing in this test
				if (operationType == OperationType::METACLUSTER && !self->useMetacluster) {
					ASSERT(tenants.size() == 0);
					return Void();
				}

				ASSERT(tenants.size() <= limit);

				// Compare the resulting tenant list to the list we expected to get
				auto localItr = self->createdTenants.lower_bound(beginTenant);
				auto tenantMapItr = tenants.begin();
				for (; tenantMapItr != tenants.end(); ++tenantMapItr, ++localItr) {
					ASSERT(localItr != self->createdTenants.end());
					ASSERT(localItr->first == tenantMapItr->first);
				}

				// Make sure the list terminated at the right spot
				ASSERT(tenants.size() == limit || localItr == self->createdTenants.end() ||
				       localItr->first >= endTenant);
				return Void();
			} catch (Error& e) {
				state bool retry = false;
				state Error error = e;

				// Transaction-based operations need to be retried
				if (operationType == OperationType::MANAGEMENT_TRANSACTION ||
				    operationType == OperationType::SPECIAL_KEYS) {
					try {
						retry = true;
						wait(tr->onError(e));
					} catch (Error& e) {
						error = e;
						retry = false;
					}
				}

				if (!retry) {
					TraceEvent(SevError, "ListTenantFailure")
					    .error(error)
					    .detail("BeginTenant", beginTenant)
					    .detail("EndTenant", endTenant);

					return Void();
				}
			}
		}
	}

	// Helper function that checks tenant keyspace and updates internal Tenant Map after a rename operation
	ACTOR static Future<Void> verifyTenantRename(TenantManagementWorkload* self,
	                                             TenantName oldTenantName,
	                                             TenantName newTenantName) {
		state Optional<TenantMapEntry> oldTenantEntry =
		    wait(TenantAPI::tryGetTenant(self->dataDb.getReference(), oldTenantName));
		state Optional<TenantMapEntry> newTenantEntry =
		    wait(TenantAPI::tryGetTenant(self->dataDb.getReference(), newTenantName));
		ASSERT(!oldTenantEntry.present());
		ASSERT(newTenantEntry.present());
		TenantData tData = self->createdTenants[oldTenantName];
		self->createdTenants[newTenantName] = tData;
		self->createdTenants.erase(oldTenantName);
		state Transaction insertTr(self->dataDb, tData.tenant);
		if (!tData.empty) {
			loop {
				try {
					insertTr.set(self->keyName, newTenantName);
					wait(insertTr.commit());
					break;
				} catch (Error& e) {
					wait(insertTr.onError(e));
				}
			}
		}
		return Void();
	}

	ACTOR static Future<Void> verifyTenantRenames(TenantManagementWorkload* self,
	                                              std::map<TenantName, TenantName> tenantRenames) {
		state std::map<TenantName, TenantName> tenantRenamesCopy = tenantRenames;
		state std::map<TenantName, TenantName>::iterator iter = tenantRenamesCopy.begin();
		for (; iter != tenantRenamesCopy.end(); ++iter) {
			wait(verifyTenantRename(self, iter->first, iter->second));
			wait(checkTenantContents(self, iter->second, self->createdTenants[iter->second]));
		}
		return Void();
	}

	ACTOR static Future<Void> renameTenantImpl(Reference<ReadYourWritesTransaction> tr,
	                                           OperationType operationType,
	                                           std::map<TenantName, TenantName> tenantRenames,
	                                           bool tenantNotFound,
	                                           bool tenantExists,
	                                           bool tenantOverlap,
	                                           TenantManagementWorkload* self) {
		if (operationType == OperationType::SPECIAL_KEYS) {
			tr->setOption(FDBTransactionOptions::SPECIAL_KEY_SPACE_ENABLE_WRITES);
			for (auto& iter : tenantRenames) {
				tr->set(self->specialKeysTenantRenamePrefix.withSuffix(iter.first), iter.second);
			}
			wait(tr->commit());
		} else if (operationType == OperationType::MANAGEMENT_DATABASE) {
			ASSERT(tenantRenames.size() == 1);
			auto iter = tenantRenames.begin();
			wait(TenantAPI::renameTenant(self->dataDb.getReference(), iter->first, iter->second));
			ASSERT(!tenantNotFound && !tenantExists);
		} else if (operationType == OperationType::MANAGEMENT_TRANSACTION) {
			tr->setOption(FDBTransactionOptions::ACCESS_SYSTEM_KEYS);
			std::vector<Future<Void>> renameFutures;
			for (auto& iter : tenantRenames) {
				renameFutures.push_back(success(TenantAPI::renameTenantTransaction(tr, iter.first, iter.second)));
			}
			wait(waitForAll(renameFutures));
			wait(tr->commit());
			ASSERT(!tenantNotFound && !tenantExists);
		} else { // operationType == OperationType::METACLUSTER
			ASSERT(tenantRenames.size() == 1);
			auto iter = tenantRenames.begin();
			wait(MetaclusterAPI::renameTenant(self->mvDb, iter->first, iter->second));
		}
		return Void();
	}

	ACTOR static Future<Void> renameTenant(TenantManagementWorkload* self) {
		state OperationType operationType = self->randomOperationType();
		state int numTenants = 1;
		state Reference<ReadYourWritesTransaction> tr = self->dataDb->createTransaction();

		if (operationType == OperationType::SPECIAL_KEYS || operationType == OperationType::MANAGEMENT_TRANSACTION) {
			numTenants = deterministicRandom()->randomInt(1, 5);
		}

		state std::map<TenantName, TenantName> tenantRenames;
		state std::set<TenantName> allTenantNames;

		// Tenant Error flags
		state bool tenantExists = false;
		state bool tenantNotFound = false;
		state bool tenantOverlap = false;
		state bool unknownResult = false;

		for (int i = 0; i < numTenants; ++i) {
			TenantName oldTenant = self->chooseTenantName(false);
			TenantName newTenant = self->chooseTenantName(false);
			bool checkOverlap =
			    oldTenant == newTenant || allTenantNames.count(oldTenant) || allTenantNames.count(newTenant);
			// renameTenantTransaction does not handle rename collisions:
			// reject the rename here if it has overlap and we are doing a transaction operation
			// and then pick another combination
			if (checkOverlap && operationType == OperationType::MANAGEMENT_TRANSACTION) {
				--i;
				continue;
			}
			tenantOverlap = tenantOverlap || checkOverlap;
			tenantRenames[oldTenant] = newTenant;
			allTenantNames.insert(oldTenant);
			allTenantNames.insert(newTenant);
			if (!self->createdTenants.count(oldTenant)) {
				tenantNotFound = true;
			}
			if (self->createdTenants.count(newTenant)) {
				tenantExists = true;
			}
		}

		state Version originalReadVersion = wait(self->getLatestReadVersion(self, operationType));
		loop {
			try {
				wait(renameTenantImpl(
				    tr, operationType, tenantRenames, tenantNotFound, tenantExists, tenantOverlap, self));
				wait(verifyTenantRenames(self, tenantRenames));
				Versionstamp currentVersionstamp = wait(getLastTenantModification(self, operationType));
				ASSERT_GT(currentVersionstamp.version, originalReadVersion);
				// Check that using the wrong rename API fails depending on whether we are using a metacluster
				ASSERT(self->useMetacluster == (operationType == OperationType::METACLUSTER));
				return Void();
			} catch (Error& e) {
				if (e.code() == error_code_tenant_not_found) {
					if (unknownResult) {
						wait(verifyTenantRenames(self, tenantRenames));
					} else {
						ASSERT(tenantNotFound);
					}
					return Void();
				} else if (e.code() == error_code_tenant_already_exists) {
					if (unknownResult) {
						wait(verifyTenantRenames(self, tenantRenames));
					} else {
						ASSERT(tenantExists);
					}
					return Void();
				} else if (e.code() == error_code_special_keys_api_failure) {
					ASSERT(tenantOverlap);
					return Void();
				} else if (e.code() == error_code_invalid_metacluster_operation) {
					ASSERT(operationType == OperationType::METACLUSTER != self->useMetacluster);
					return Void();
				} else if (e.code() == error_code_cluster_no_capacity) {
					// This error should only occur on metacluster due to the multi-stage process.
					// Having temporary tenants may exceed capacity, so we disallow the rename.
					ASSERT(operationType == OperationType::METACLUSTER);
					return Void();
				} else {
					try {
						// In the case of commit_unknown_result, assume we continue retrying
						// until it's successful. Next loop around may throw error because it's
						// already been moved, so account for that and update internal map as needed.
						if (e.code() == error_code_commit_unknown_result) {
							ASSERT(operationType != OperationType::MANAGEMENT_DATABASE &&
							       operationType != OperationType::METACLUSTER);
							unknownResult = true;
						}
						wait(tr->onError(e));
					} catch (Error& e) {
						TraceEvent(SevError, "RenameTenantFailure")
						    .error(e)
						    .detail("TenantRenames", describe(tenantRenames));
						return Void();
					}
				}
			}
		}
	}

	// Changes the configuration of a tenant
	ACTOR static Future<Void> configureTenantImpl(Reference<ReadYourWritesTransaction> tr,
	                                              TenantName tenant,
	                                              std::map<Standalone<StringRef>, Optional<Value>> configParameters,
	                                              OperationType operationType,
	                                              bool specialKeysUseInvalidTuple,
	                                              TenantManagementWorkload* self) {
		if (operationType == OperationType::SPECIAL_KEYS) {
			tr->setOption(FDBTransactionOptions::SPECIAL_KEY_SPACE_ENABLE_WRITES);
			for (auto const& [config, value] : configParameters) {
				Tuple t;
				if (specialKeysUseInvalidTuple) {
					// Wrong number of items
					if (deterministicRandom()->coinflip()) {
						int numItems = deterministicRandom()->randomInt(0, 3);
						if (numItems > 0) {
							t.append(tenant);
						}
						if (numItems > 1) {
							t.append(config).append(""_sr);
						}
					}
					// Wrong data types
					else {
						if (deterministicRandom()->coinflip()) {
							t.append(0).append(config);
						} else {
							t.append(tenant).append(0);
						}
					}
				} else {
					t.append(tenant).append(config);
				}
				if (value.present()) {
					tr->set(self->specialKeysTenantConfigPrefix.withSuffix(t.pack()), value.get());
				} else {
					tr->clear(self->specialKeysTenantConfigPrefix.withSuffix(t.pack()));
				}
			}

			wait(tr->commit());
			ASSERT(!specialKeysUseInvalidTuple);
		} else if (operationType == OperationType::METACLUSTER) {
			wait(MetaclusterAPI::configureTenant(self->mvDb, tenant, configParameters));
		} else {
			// We don't have a transaction or database variant of this function
			ASSERT(false);
		}

		return Void();
	}

	ACTOR static Future<Void> configureTenant(TenantManagementWorkload* self) {
		state OperationType operationType =
		    deterministicRandom()->coinflip() ? OperationType::SPECIAL_KEYS : OperationType::METACLUSTER;

		state TenantName tenant = self->chooseTenantName(true);
		auto itr = self->createdTenants.find(tenant);
		state bool exists = itr != self->createdTenants.end();
		state Reference<ReadYourWritesTransaction> tr = makeReference<ReadYourWritesTransaction>(self->dataDb);

		state std::map<Standalone<StringRef>, Optional<Value>> configuration;
		state Optional<TenantGroupName> newTenantGroup;

		// If true, the options generated may include an unknown option
		state bool hasInvalidOption = deterministicRandom()->random01() < 0.1;

		// True if any tenant group name starts with \xff
		state bool hasSystemTenantGroup = false;

		state bool specialKeysUseInvalidTuple =
		    operationType == OperationType::SPECIAL_KEYS && deterministicRandom()->random01() < 0.1;

		// Generate a tenant group. Sometimes do this at the same time that we include an invalid option to ensure
		// that the configure function still fails
		if (!hasInvalidOption || deterministicRandom()->coinflip()) {
			newTenantGroup = self->chooseTenantGroup(true);
			hasSystemTenantGroup = hasSystemTenantGroup || newTenantGroup.orDefault(""_sr).startsWith("\xff"_sr);
			configuration["tenant_group"_sr] = newTenantGroup;
		}
		if (hasInvalidOption) {
			configuration["invalid_option"_sr] = ""_sr;
		}

		state Version originalReadVersion = wait(self->getLatestReadVersion(self, operationType));
		loop {
			try {
				wait(configureTenantImpl(tr, tenant, configuration, operationType, specialKeysUseInvalidTuple, self));

				ASSERT(exists);
				ASSERT(!hasInvalidOption);
				ASSERT(!hasSystemTenantGroup);
				ASSERT(!specialKeysUseInvalidTuple);
				Versionstamp currentVersionstamp = wait(getLastTenantModification(self, operationType));
				ASSERT_GT(currentVersionstamp.version, originalReadVersion);

				auto itr = self->createdTenants.find(tenant);
				if (itr->second.tenantGroup.present()) {
					auto tenantGroupItr = self->createdTenantGroups.find(itr->second.tenantGroup.get());
					ASSERT(tenantGroupItr != self->createdTenantGroups.end());
					if (--tenantGroupItr->second.tenantCount == 0) {
						self->createdTenantGroups.erase(tenantGroupItr);
					}
				}
				if (newTenantGroup.present()) {
					self->createdTenantGroups[newTenantGroup.get()].tenantCount++;
				}
				itr->second.tenantGroup = newTenantGroup;
				return Void();
			} catch (Error& e) {
				state Error error = e;
				if (e.code() == error_code_tenant_not_found) {
					ASSERT(!exists);
					return Void();
				} else if (e.code() == error_code_special_keys_api_failure) {
					ASSERT(hasInvalidOption || specialKeysUseInvalidTuple);
					return Void();
				} else if (e.code() == error_code_invalid_tenant_configuration) {
					ASSERT(hasInvalidOption);
					return Void();
				} else if (e.code() == error_code_invalid_metacluster_operation) {
					ASSERT(operationType == OperationType::METACLUSTER != self->useMetacluster);
					return Void();
				} else if (e.code() == error_code_invalid_tenant_group_name) {
					ASSERT(hasSystemTenantGroup);
					return Void();
				}

				try {
					wait(tr->onError(e));
				} catch (Error&) {
					TraceEvent(SevError, "ConfigureTenantFailure").error(error).detail("TenantName", tenant);
					return Void();
				}
			}
		}
	}

	// Gets the metadata for a tenant group using the specified operation type
	ACTOR static Future<Optional<TenantGroupEntry>> getTenantGroupImpl(Reference<ReadYourWritesTransaction> tr,
	                                                                   TenantGroupName tenant,
	                                                                   OperationType operationType,
	                                                                   TenantManagementWorkload* self) {
		state Optional<TenantGroupEntry> entry;
		if (operationType == OperationType::MANAGEMENT_DATABASE) {
			wait(store(entry, TenantAPI::tryGetTenantGroup(self->dataDb.getReference(), tenant)));
		} else if (operationType == OperationType::MANAGEMENT_TRANSACTION ||
		           operationType == OperationType::SPECIAL_KEYS) {
			// There is no special-keys interface for reading tenant groups currently, so read them
			// using the TenantAPI.
			tr->setOption(FDBTransactionOptions::READ_SYSTEM_KEYS);
			wait(store(entry, TenantAPI::tryGetTenantGroupTransaction(tr, tenant)));
		} else {
			wait(store(entry, MetaclusterAPI::tryGetTenantGroup(self->mvDb, tenant)));
		}

		return entry;
	}

	ACTOR static Future<Void> getTenantGroup(TenantManagementWorkload* self) {
		state TenantGroupName tenantGroup = self->chooseTenantGroup(true, false).get();
		state OperationType operationType = self->randomOperationType();
		state Reference<ReadYourWritesTransaction> tr = makeReference<ReadYourWritesTransaction>(self->dataDb);

		// True if the tenant group should should exist and return a result
		auto itr = self->createdTenantGroups.find(tenantGroup);
		state bool alreadyExists = itr != self->createdTenantGroups.end() &&
		                           !(operationType == OperationType::METACLUSTER && !self->useMetacluster);

		loop {
			try {
				// Get the tenant group metadata and check that it matches our local state
				state Optional<TenantGroupEntry> entry = wait(getTenantGroupImpl(tr, tenantGroup, operationType, self));
				ASSERT(alreadyExists == entry.present());
				if (entry.present()) {
					ASSERT(entry.get().assignedCluster.present() == (operationType == OperationType::METACLUSTER));
				}
				return Void();
			} catch (Error& e) {
				state bool retry = false;
				state Error error = e;

				// Transaction-based operations should retry
				if (operationType == OperationType::MANAGEMENT_TRANSACTION ||
				    operationType == OperationType::SPECIAL_KEYS) {
					try {
						wait(tr->onError(e));
						retry = true;
					} catch (Error& e) {
						error = e;
						retry = false;
					}
				}

				if (!retry) {
					TraceEvent(SevError, "GetTenantGroupFailure").error(error).detail("TenantGroupName", tenantGroup);
					return Void();
				}
			}
		}
	}

	// Gets a list of tenant groups using the specified operation type
	ACTOR static Future<std::vector<std::pair<TenantGroupName, TenantGroupEntry>>> listTenantGroupsImpl(
	    Reference<ReadYourWritesTransaction> tr,
	    TenantGroupName beginTenantGroup,
	    TenantGroupName endTenantGroup,
	    int limit,
	    OperationType operationType,
	    TenantManagementWorkload* self) {
		state std::vector<std::pair<TenantGroupName, TenantGroupEntry>> tenantGroups;

		if (operationType == OperationType::MANAGEMENT_DATABASE) {
			wait(store(
			    tenantGroups,
			    TenantAPI::listTenantGroups(self->dataDb.getReference(), beginTenantGroup, endTenantGroup, limit)));
		} else if (operationType == OperationType::MANAGEMENT_TRANSACTION ||
		           operationType == OperationType::SPECIAL_KEYS) {
			tr->setOption(FDBTransactionOptions::READ_SYSTEM_KEYS);
			wait(store(tenantGroups,
			           TenantAPI::listTenantGroupsTransaction(tr, beginTenantGroup, endTenantGroup, limit)));
		} else {
			wait(store(tenantGroups,
			           MetaclusterAPI::listTenantGroups(self->mvDb, beginTenantGroup, endTenantGroup, limit)));
		}

		return tenantGroups;
	}

	ACTOR static Future<Void> listTenantGroups(TenantManagementWorkload* self) {
		state TenantGroupName beginTenantGroup = self->chooseTenantGroup(false, false).get();
		state TenantGroupName endTenantGroup = self->chooseTenantGroup(false, false).get();
		state int limit = std::min(CLIENT_KNOBS->MAX_TENANTS_PER_CLUSTER + 1,
		                           deterministicRandom()->randomInt(1, self->maxTenants * 2));
		state OperationType operationType = self->randomOperationType();
		state Reference<ReadYourWritesTransaction> tr = makeReference<ReadYourWritesTransaction>(self->dataDb);

		if (beginTenantGroup > endTenantGroup) {
			std::swap(beginTenantGroup, endTenantGroup);
		}

		loop {
			try {
				// Attempt to read the chosen list of tenant groups
				state std::vector<std::pair<TenantGroupName, TenantGroupEntry>> tenantGroups =
				    wait(listTenantGroupsImpl(tr, beginTenantGroup, endTenantGroup, limit, operationType, self));

				// Attempting to read the list of tenant groups using the metacluster API in a non-metacluster should
				// return nothing in this test
				if (operationType == OperationType::METACLUSTER && !self->useMetacluster) {
					ASSERT(tenantGroups.size() == 0);
					return Void();
				}

				ASSERT(tenantGroups.size() <= limit);

				// Compare the resulting tenant list to the list we expected to get
				auto localItr = self->createdTenantGroups.lower_bound(beginTenantGroup);
				auto tenantMapItr = tenantGroups.begin();
				for (; tenantMapItr != tenantGroups.end(); ++tenantMapItr, ++localItr) {
					ASSERT(localItr != self->createdTenantGroups.end());
					ASSERT(localItr->first == tenantMapItr->first);
				}

				// Make sure the list terminated at the right spot
				ASSERT(tenantGroups.size() == limit || localItr == self->createdTenantGroups.end() ||
				       localItr->first >= endTenantGroup);
				return Void();
			} catch (Error& e) {
				state bool retry = false;
				state Error error = e;

				// Transaction-based operations need to be retried
				if (operationType == OperationType::MANAGEMENT_TRANSACTION ||
				    operationType == OperationType::SPECIAL_KEYS) {
					try {
						retry = true;
						wait(tr->onError(e));
					} catch (Error& e) {
						error = e;
						retry = false;
					}
				}

				if (!retry) {
					TraceEvent(SevError, "ListTenantGroupFailure")
					    .error(error)
					    .detail("BeginTenant", beginTenantGroup)
					    .detail("EndTenant", endTenantGroup);

					return Void();
				}
			}
		}
	}

	Future<Void> start(Database const& cx) override {
		if (clientId == 0 || !singleClient) {
			return _start(cx, this);
		} else {
			return Void();
		}
	}

	ACTOR Future<Void> _start(Database cx, TenantManagementWorkload* self) {
		state double start = now();
		state Future<Void> operation;

		// Run a random sequence of tenant management operations for the duration of the test
		while (now() < start + self->testDuration) {
			switch (randomOperation()) {
			case TenantOperation::CREATE_TENANT:
				operation = createTenant(self);
				break;
			case TenantOperation::DELETE_TENANT:
				operation = deleteTenant(self);
				break;
			case TenantOperation::GET_TENANT:
				operation = getTenant(self);
				break;
			case TenantOperation::LIST_TENANTS:
				operation = listTenants(self);
				break;
			case TenantOperation::RENAME_TENANT:
				operation = renameTenant(self);
				break;
			case TenantOperation::CONFIGURE_TENANT:
				operation = configureTenant(self);
				break;
			case TenantOperation::GET_TENANT_GROUP:
				operation = getTenantGroup(self);
				break;
			case TenantOperation::LIST_TENANT_GROUPS:
				operation = listTenantGroups(self);
				break;
			case TenantOperation::MAX_OP:
				UNSTOPPABLE_ASSERT(false);
				break;
			}
			wait(operation);
		}

		return Void();
	}

	// Verify that the set of tenants in the database matches our local state
	ACTOR static Future<Void> compareTenants(TenantManagementWorkload* self) {
		state std::map<TenantName, TenantData>::iterator localItr = self->createdTenants.begin();
		state std::vector<Future<Void>> checkTenants;
		state TenantName beginTenant = ""_sr.withPrefix(self->localTenantNamePrefix);
		state TenantName endTenant = "\xff\xff"_sr.withPrefix(self->localTenantNamePrefix);

		loop {
			// Read the tenant list from the data cluster.
			state std::vector<std::pair<TenantName, TenantMapEntry>> dataClusterTenants =
			    wait(TenantAPI::listTenants(self->dataDb.getReference(), beginTenant, endTenant, 1000));

			auto dataItr = dataClusterTenants.begin();

			TenantNameRef lastTenant;
			while (dataItr != dataClusterTenants.end()) {
				ASSERT(localItr != self->createdTenants.end());
				ASSERT(dataItr->first == localItr->first);
				ASSERT(dataItr->second.tenantGroup == localItr->second.tenantGroup);

				checkTenants.push_back(checkTenantContents(self, dataItr->first, localItr->second));
				lastTenant = dataItr->first;

				++localItr;
				++dataItr;
			}

			if (dataClusterTenants.size() < 1000) {
				break;
			} else {
				beginTenant = keyAfter(lastTenant);
			}
		}

		ASSERT(localItr == self->createdTenants.end());
		wait(waitForAll(checkTenants));
		return Void();
	}

	// Check that the given tenant group has the expected number of tenants
	ACTOR template <class DB>
	static Future<Void> checkTenantGroupTenantCount(Reference<DB> db, TenantGroupName tenantGroup, int expectedCount) {
		TenantGroupName const& tenantGroupRef = tenantGroup;
		int const& expectedCountRef = expectedCount;

		KeyBackedSet<Tuple>::RangeResultType tenants =
		    wait(runTransaction(db, [tenantGroupRef, expectedCountRef](Reference<typename DB::TransactionT> tr) {
			    tr->setOption(FDBTransactionOptions::READ_SYSTEM_KEYS);
			    return TenantMetadata::tenantGroupTenantIndex().getRange(tr,
			                                                             Tuple::makeTuple(tenantGroupRef),
			                                                             Tuple::makeTuple(keyAfter(tenantGroupRef)),
			                                                             expectedCountRef + 1);
		    }));

		ASSERT(tenants.results.size() == expectedCount && !tenants.more);
		return Void();
	}

	// Verify that the set of tenants in the database matches our local state
	ACTOR static Future<Void> compareTenantGroups(TenantManagementWorkload* self) {
		state std::map<TenantName, TenantGroupData>::iterator localItr = self->createdTenantGroups.begin();
		state TenantName beginTenantGroup = ""_sr.withPrefix(self->localTenantGroupNamePrefix);
		state TenantName endTenantGroup = "\xff\xff"_sr.withPrefix(self->localTenantGroupNamePrefix);
		state std::vector<Future<Void>> checkTenantGroups;

		loop {
			// Read the tenant group list from the data cluster.
			state KeyBackedRangeResult<std::pair<TenantGroupName, TenantGroupEntry>> dataClusterTenantGroups;
			TenantName const& beginTenantGroupRef = beginTenantGroup;
			TenantName const& endTenantGroupRef = endTenantGroup;
			wait(
			    store(dataClusterTenantGroups,
			          runTransaction(self->dataDb.getReference(),
			                         [beginTenantGroupRef, endTenantGroupRef](Reference<ReadYourWritesTransaction> tr) {
				                         tr->setOption(FDBTransactionOptions::READ_SYSTEM_KEYS);
				                         return TenantMetadata::tenantGroupMap().getRange(
				                             tr, beginTenantGroupRef, endTenantGroupRef, 1000);
			                         })));

			auto dataItr = dataClusterTenantGroups.results.begin();

			TenantGroupNameRef lastTenantGroup;
			while (dataItr != dataClusterTenantGroups.results.end()) {
				ASSERT(localItr != self->createdTenantGroups.end());
				ASSERT(dataItr->first == localItr->first);
				ASSERT(!dataItr->second.assignedCluster.present());
				lastTenantGroup = dataItr->first;

				checkTenantGroups.push_back(checkTenantGroupTenantCount(
				    self->dataDb.getReference(), dataItr->first, localItr->second.tenantCount));

				++localItr;
				++dataItr;
			}

			if (!dataClusterTenantGroups.more) {
				break;
			} else {
				beginTenantGroup = keyAfter(lastTenantGroup);
			}
		}

		ASSERT(localItr == self->createdTenantGroups.end());
		return Void();
	}

	// Check that the tenant tombstones are properly cleaned up
	ACTOR static Future<Void> checkTombstoneCleanup(TenantManagementWorkload* self) {
		state Reference<ReadYourWritesTransaction> tr = self->dataDb->createTransaction();
		loop {
			try {
				tr->setOption(FDBTransactionOptions::READ_SYSTEM_KEYS);

				Optional<TenantTombstoneCleanupData> tombstoneCleanupData =
				    wait(TenantMetadata::tombstoneCleanupData().get(tr));

				if (self->oldestDeletionVersion != 0) {
					ASSERT(tombstoneCleanupData.present());
					if (self->newestDeletionVersion - self->oldestDeletionVersion >
					    CLIENT_KNOBS->TENANT_TOMBSTONE_CLEANUP_INTERVAL * CLIENT_KNOBS->VERSIONS_PER_SECOND) {
						ASSERT(tombstoneCleanupData.get().tombstonesErasedThrough >= 0);
					}
				}
				break;
			} catch (Error& e) {
				wait(tr->onError(e));
			}
		}

		return Void();
	}

	Future<bool> check(Database const& cx) override {
		if (clientId == 0 || !singleClient) {
			return _check(cx, this);
		} else {
			return true;
		}
	}

	ACTOR static Future<bool> _check(Database cx, TenantManagementWorkload* self) {
		wait(checkNonTenantKey(self));
		wait(compareTenants(self) && compareTenantGroups(self));

		if (self->useMetacluster) {
			// The metacluster consistency check runs the tenant consistency check for each cluster
			state MetaclusterConsistencyCheck<IDatabase> metaclusterConsistencyCheck(
			    self->mvDb, AllowPartialMetaclusterOperations::False);
			wait(metaclusterConsistencyCheck.run());
			wait(checkTombstoneCleanup(self));
		} else {
			state TenantConsistencyCheck<DatabaseContext> tenantConsistencyCheck(self->dataDb.getReference());
			wait(tenantConsistencyCheck.run());
		}

		return true;
	}

	ACTOR static Future<Void> checkNonTenantKey(const TenantManagementWorkload* self) {
		if (!self->hasNoTenantKey)
			return Void();

		state Transaction tr(self->dataDb);

		// Check that the key we set outside of the tenant is present and has the correct value
		// This is the same key we set inside some of our tenants, so this checks that no tenant
		// writes accidentally happened in the raw key-space
		loop {
			try {
				tr.setOption(FDBTransactionOptions::RAW_ACCESS);
				Optional<Value> val = wait(tr.get(self->keyName));
				ASSERT(val.present() && val.get() == self->noTenantValue);
				break;
			} catch (Error& e) {
				wait(tr.onError(e));
			}
		}
		return Void();
	}

	void getMetrics(std::vector<PerfMetric>& m) override {}
};

WorkloadFactory<TenantManagementWorkload> TenantManagementWorkload;<|MERGE_RESOLUTION|>--- conflicted
+++ resolved
@@ -22,7 +22,7 @@
 #include <limits>
 #include "fdbclient/ClientBooleanParams.h"
 #include "fdbclient/ClusterConnectionMemoryRecord.h"
-#include "fdbclient/FDBOptions.h"
+#include "fdbclient/FDBOptions.g.h"
 #include "fdbclient/FDBTypes.h"
 #include "fdbclient/GenericManagementAPI.actor.h"
 #include "fdbclient/KeyBackedTypes.h"
@@ -63,24 +63,6 @@
 		int64_t tenantCount = 0;
 	};
 
-	enum class TenantOperation : int {
-		CREATE_TENANT = 0,
-		DELETE_TENANT,
-		GET_TENANT,
-		LIST_TENANTS,
-		RENAME_TENANT,
-		CONFIGURE_TENANT,
-		GET_TENANT_GROUP,
-		LIST_TENANT_GROUPS,
-		MAX_OP
-	};
-
-	static TenantOperation randomOperation() {
-		auto maxOp = static_cast<int>(TenantOperation::MAX_OP);
-		auto resInt = deterministicRandom()->randomInt(0, maxOp);
-		return static_cast<TenantOperation>(resInt);
-	}
-
 	std::map<TenantName, TenantData> createdTenants;
 	std::map<TenantGroupName, TenantGroupData> createdTenantGroups;
 	int64_t maxId = -1;
@@ -559,7 +541,7 @@
 					state Optional<TenantMapEntry> entry = wait(self->tryGetTenant(tenantItr->first, operationType));
 
 					ASSERT(entry.present());
-					ASSERT(entry.get().id() > self->maxId);
+					ASSERT(entry.get().id > self->maxId);
 					ASSERT(entry.get().tenantGroup == tenantItr->second.tenantGroup);
 					ASSERT(entry.get().tenantState == TenantState::READY);
 
@@ -571,15 +553,15 @@
 						Optional<TenantMapEntry> dataEntry =
 						    wait(TenantAPI::tryGetTenant(self->dataDb.getReference(), tenantItr->first));
 						ASSERT(dataEntry.present());
-						ASSERT(dataEntry.get().id() == entry.get().id());
+						ASSERT(dataEntry.get().id == entry.get().id);
 						ASSERT(dataEntry.get().tenantGroup == entry.get().tenantGroup);
 						ASSERT(dataEntry.get().tenantState == TenantState::READY);
 					}
 
 					// Update our local tenant state to include the newly created one
-					self->maxId = entry.get().id();
+					self->maxId = entry.get().id;
 					self->createdTenants[tenantItr->first] =
-					    TenantData(entry.get().id(), tenantItr->second.tenantGroup, true);
+					    TenantData(entry.get().id, tenantItr->second.tenantGroup, true);
 
 					// If this tenant has a tenant group, create or update the entry for it
 					if (tenantItr->second.tenantGroup.present()) {
@@ -755,7 +737,7 @@
 			// the errors to flow through there
 			Optional<TenantMapEntry> entry = wait(MetaclusterAPI::tryGetTenant(self->mvDb, beginTenant));
 			if (entry.present() && deterministicRandom()->coinflip()) {
-				wait(MetaclusterAPI::deleteTenant(self->mvDb, entry.get().id()));
+				wait(MetaclusterAPI::deleteTenant(self->mvDb, entry.get().id));
 				CODE_PROBE(true, "Deleted tenant by ID");
 			} else {
 				wait(MetaclusterAPI::deleteTenant(self->mvDb, beginTenant));
@@ -1134,11 +1116,7 @@
 				// Get the tenant metadata and check that it matches our local state
 				state TenantMapEntry entry = wait(getTenantImpl(tr, tenant, operationType, self));
 				ASSERT(alreadyExists);
-<<<<<<< HEAD
-				ASSERT(entry.id() == tenantData.id);
-=======
 				ASSERT(entry.id == tenantData.tenant->id());
->>>>>>> d47a2ab6
 				ASSERT(entry.tenantGroup == tenantData.tenantGroup);
 				wait(checkTenantContents(self, tenant, tenantData));
 				return Void();
@@ -1749,40 +1727,27 @@
 
 	ACTOR Future<Void> _start(Database cx, TenantManagementWorkload* self) {
 		state double start = now();
-		state Future<Void> operation;
 
 		// Run a random sequence of tenant management operations for the duration of the test
 		while (now() < start + self->testDuration) {
-			switch (randomOperation()) {
-			case TenantOperation::CREATE_TENANT:
-				operation = createTenant(self);
-				break;
-			case TenantOperation::DELETE_TENANT:
-				operation = deleteTenant(self);
-				break;
-			case TenantOperation::GET_TENANT:
-				operation = getTenant(self);
-				break;
-			case TenantOperation::LIST_TENANTS:
-				operation = listTenants(self);
-				break;
-			case TenantOperation::RENAME_TENANT:
-				operation = renameTenant(self);
-				break;
-			case TenantOperation::CONFIGURE_TENANT:
-				operation = configureTenant(self);
-				break;
-			case TenantOperation::GET_TENANT_GROUP:
-				operation = getTenantGroup(self);
-				break;
-			case TenantOperation::LIST_TENANT_GROUPS:
-				operation = listTenantGroups(self);
-				break;
-			case TenantOperation::MAX_OP:
-				UNSTOPPABLE_ASSERT(false);
-				break;
-			}
-			wait(operation);
+			state int operation = deterministicRandom()->randomInt(0, 8);
+			if (operation == 0) {
+				wait(createTenant(self));
+			} else if (operation == 1) {
+				wait(deleteTenant(self));
+			} else if (operation == 2) {
+				wait(getTenant(self));
+			} else if (operation == 3) {
+				wait(listTenants(self));
+			} else if (operation == 4) {
+				wait(renameTenant(self));
+			} else if (operation == 5) {
+				wait(configureTenant(self));
+			} else if (operation == 6) {
+				wait(getTenantGroup(self));
+			} else if (operation == 7) {
+				wait(listTenantGroups(self));
+			}
 		}
 
 		return Void();
