/*
 * UnitTests.actor.cpp
 *
 * This source file is part of the FoundationDB open source project
 *
 * Copyright 2013-2022 Apple Inc. and the FoundationDB project authors
 *
 * Licensed under the Apache License, Version 2.0 (the "License");
 * you may not use this file except in compliance with the License.
 * You may obtain a copy of the License at
 *
 *     http://www.apache.org/licenses/LICENSE-2.0
 *
 * Unless required by applicable law or agreed to in writing, software
 * distributed under the License is distributed on an "AS IS" BASIS,
 * WITHOUT WARRANTIES OR CONDITIONS OF ANY KIND, either express or implied.
 * See the License for the specific language governing permissions and
 * limitations under the License.
 */

#include "fdbserver/workloads/workloads.actor.h"
#include "flow/UnitTest.h"
#include "flow/actorcompiler.h" // has to be last include

void forceLinkIndexedSetTests();
void forceLinkDequeTests();
void forceLinkFlowTests();
void forceLinkVersionedMapTests();
void forceLinkMemcpyTests();
void forceLinkMemcpyPerfTests();
void forceLinkStreamCipherTests();
void forceLinkBlobCipherTests();
void forceLinkParallelStreamTests();
void forceLinkSimExternalConnectionTests();
void forceLinkMutationLogReaderTests();
void forceLinkSimKmsConnectorTests();
void forceLinkIThreadPoolTests();
void forceLinkTokenSignTests();
void forceLinkJsonWebKeySetTests();
void forceLinkVersionVectorTests();
void forceLinkRESTClientTests();
void forceLinkRESTUtilsTests();
void forceLinkRESTKmsConnectorTest();
void forceLinkCompressionUtilsTest();
void forceLinkAtomicTests();
void forceLinkIdempotencyIdTests();
void forceLinkBlobConnectionProviderTests();
void forceLinkArenaStringTests();
void forceLinkActorCollectionTests();
void forceLinkDDSketchTests();
void forceLinkCommitProxyTests();
void forceLinkWipedStringTests();
<<<<<<< HEAD
void forceLinkRandomKeyValueUtilsTests();
=======
void forceLinkSimKmsVaultTests();
>>>>>>> 171b8ebe

struct UnitTestWorkload : TestWorkload {
	static constexpr auto NAME = "UnitTests";

	bool enabled;
	std::string testPattern;
	Optional<std::string> testsIgnored;
	int testRunLimit;
	UnitTestParameters testParams;
	bool cleanupAfterTests;

	PerfIntCounter testsAvailable, testsExecuted, testsFailed;
	PerfDoubleCounter totalWallTime, totalSimTime;

	UnitTestWorkload(WorkloadContext const& wcx)
	  : TestWorkload(wcx), testsAvailable("Test Cases Available"), testsExecuted("Test Cases Executed"),
	    testsFailed("Test Cases Failed"), totalWallTime("Total wall clock time (s)"),
	    totalSimTime("Total flow time (s)") {
		enabled = !clientId; // only do this on the "first" client
		testPattern = getOption(options, "testsMatching"_sr, Value()).toString();
		if (hasOption(options, "testsIgnored"_sr)) {
			testsIgnored = getOption(options, "testsIgnored"_sr, Value()).toString();
		}
		testRunLimit = getOption(options, "maxTestCases"_sr, -1);
		if (g_network->isSimulated()) {
			testParams.setDataDir(getOption(options, "dataDir"_sr, "simfdb/unittests/"_sr).toString());
		} else {
			testParams.setDataDir(getOption(options, "dataDir"_sr, "unittests/"_sr).toString());
		}
		cleanupAfterTests = getOption(options, "cleanupAfterTests"_sr, true);

		// Consume all remaining options as testParams which the unit test can access
		for (auto& kv : options) {
			if (kv.value.size() != 0) {
				testParams.set(kv.key.toString(), getOption(options, kv.key, StringRef()).toString());
			}
		}

		forceLinkIndexedSetTests();
		forceLinkDequeTests();
		forceLinkFlowTests();
		forceLinkVersionedMapTests();
		forceLinkMemcpyTests();
		forceLinkMemcpyPerfTests();
		forceLinkStreamCipherTests();
		forceLinkBlobCipherTests();
		forceLinkParallelStreamTests();
		forceLinkSimExternalConnectionTests();
		forceLinkMutationLogReaderTests();
		forceLinkSimKmsConnectorTests();
		forceLinkIThreadPoolTests();
		forceLinkTokenSignTests();
		forceLinkJsonWebKeySetTests();
		forceLinkVersionVectorTests();
		forceLinkRESTClientTests();
		forceLinkRESTUtilsTests();
		forceLinkRESTKmsConnectorTest();
		forceLinkCompressionUtilsTest();
		forceLinkAtomicTests();
		forceLinkIdempotencyIdTests();
		forceLinkBlobConnectionProviderTests();
		forceLinkArenaStringTests();
		forceLinkActorCollectionTests();
		forceLinkDDSketchTests();
		forceLinkWipedStringTests();
<<<<<<< HEAD
		forceLinkRandomKeyValueUtilsTests();
=======
		forceLinkSimKmsVaultTests();
>>>>>>> 171b8ebe
	}

	Future<Void> setup(Database const& cx) override {
		platform::eraseDirectoryRecursive(testParams.getDataDir());
		return Void();
	}
	Future<Void> start(Database const& cx) override {
		if (enabled)
			return runUnitTests(this);
		return Void();
	}
	Future<bool> check(Database const& cx) override { return testsFailed.getValue() == 0; }
	void getMetrics(std::vector<PerfMetric>& m) override {
		m.push_back(testsAvailable.getMetric());
		m.push_back(testsExecuted.getMetric());
		m.push_back(testsFailed.getMetric());
		m.push_back(totalWallTime.getMetric());
		m.push_back(totalSimTime.getMetric());
	}

	bool testMatched(std::string const& testName) const {
		return StringRef(testName).startsWith(testPattern) &&
		       (!testsIgnored.present() || !StringRef(testName).startsWith(testsIgnored.get()));
	}

	ACTOR static Future<Void> runUnitTests(UnitTestWorkload* self) {
		state std::vector<UnitTest*> tests;

		for (auto test = g_unittests.tests; test != nullptr; test = test->next) {
			if (self->testMatched(test->name)) {
				++self->testsAvailable;
				tests.push_back(test);
			}
		}

		std::sort(tests.begin(), tests.end(), [](auto lhs, auto rhs) {
			return std::string_view(lhs->name) < std::string_view(rhs->name);
		});

		fprintf(stdout, "Found %zu tests\n", tests.size());

		if (tests.size() == 0) {
			TraceEvent(SevError, "NoMatchingUnitTests")
			    .detail("TestPattern", self->testPattern)
			    .detail("TestsIgnored", self->testsIgnored);
			++self->testsFailed;
			return Void();
		}

		deterministicRandom()->randomShuffle(tests);
		if (self->testRunLimit > 0 && tests.size() > self->testRunLimit)
			tests.resize(self->testRunLimit);

		state std::vector<UnitTest*>::iterator t;
		for (t = tests.begin(); t != tests.end(); ++t) {
			state UnitTest* test = *t;
			printf("Testing %s\n", test->name);

			TraceEvent(SevInfo, "RunningUnitTest")
			    .detail("Name", test->name)
			    .detail("File", test->file)
			    .detail("Line", test->line);

			state Error result = success();
			state double start_now = now();
			state double start_timer = timer();

			platform::createDirectory(self->testParams.getDataDir());
			try {
				wait(test->func(self->testParams));
			} catch (Error& e) {
				++self->testsFailed;
				result = e;
			}
			if (self->cleanupAfterTests) {
				platform::eraseDirectoryRecursive(self->testParams.getDataDir());
			}
			++self->testsExecuted;
			double wallTime = timer() - start_timer;
			double simTime = now() - start_now;

			self->totalWallTime += wallTime;
			self->totalSimTime += simTime;
			TraceEvent(result.code() != error_code_success ? SevError : SevInfo, "UnitTest")
			    .errorUnsuppressed(result)
			    .detail("Name", test->name)
			    .detail("File", test->file)
			    .detail("Line", test->line)
			    .detail("WallTime", wallTime)
			    .detail("FlowTime", simTime);
		}

		return Void();
	}
};

WorkloadFactory<UnitTestWorkload> UnitTestWorkloadFactory;

TEST_CASE("/fdbserver/UnitTestWorkload/long delay") {
	wait(delay(60));
	return Void();
}<|MERGE_RESOLUTION|>--- conflicted
+++ resolved
@@ -50,11 +50,8 @@
 void forceLinkDDSketchTests();
 void forceLinkCommitProxyTests();
 void forceLinkWipedStringTests();
-<<<<<<< HEAD
 void forceLinkRandomKeyValueUtilsTests();
-=======
 void forceLinkSimKmsVaultTests();
->>>>>>> 171b8ebe
 
 struct UnitTestWorkload : TestWorkload {
 	static constexpr auto NAME = "UnitTests";
@@ -120,11 +117,8 @@
 		forceLinkActorCollectionTests();
 		forceLinkDDSketchTests();
 		forceLinkWipedStringTests();
-<<<<<<< HEAD
 		forceLinkRandomKeyValueUtilsTests();
-=======
 		forceLinkSimKmsVaultTests();
->>>>>>> 171b8ebe
 	}
 
 	Future<Void> setup(Database const& cx) override {
