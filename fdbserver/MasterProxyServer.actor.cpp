--- conflicted
+++ resolved
@@ -1190,11 +1190,7 @@
 						self->committedVersion.set(v.version);
 					}
 
-<<<<<<< HEAD
 					if (self->committedVersion.get() < commitVersion - self->readTxnLifetime)
-=======
-					if (self->committedVersion.get() < commitVersion - SERVER_KNOBS->MAX_READ_TRANSACTION_LIFE_VERSIONS)
->>>>>>> 3ef341b1
 						wait(delay(SERVER_KNOBS->PROXY_SPIN_DELAY));
 				}
 			}
