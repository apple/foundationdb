/*
 * MasterProxyServer.actor.cpp
 *
 * This source file is part of the FoundationDB open source project
 *
 * Copyright 2013-2018 Apple Inc. and the FoundationDB project authors
 *
 * Licensed under the Apache License, Version 2.0 (the "License");
 * you may not use this file except in compliance with the License.
 * You may obtain a copy of the License at
 *
 *     http://www.apache.org/licenses/LICENSE-2.0
 *
 * Unless required by applicable law or agreed to in writing, software
 * distributed under the License is distributed on an "AS IS" BASIS,
 * WITHOUT WARRANTIES OR CONDITIONS OF ANY KIND, either express or implied.
 * See the License for the specific language governing permissions and
 * limitations under the License.
 */

#include "fdbclient/Atomic.h"
#include "fdbclient/DatabaseConfiguration.h"
#include "fdbclient/FDBOptions.g.h"
#include "fdbclient/FDBTypes.h"
#include "fdbclient/KeyRangeMap.h"
#include "fdbclient/Knobs.h"
#include "fdbclient/MasterProxyInterface.h"
#include "fdbclient/NativeAPI.actor.h"
#include "fdbclient/Notified.h"
#include "fdbclient/SystemData.h"
#include "fdbrpc/sim_validation.h"
#include "fdbserver/ApplyMetadataMutation.h"
#include "fdbserver/ConflictSet.h"
#include "fdbserver/DataDistributorInterface.h"
#include "fdbserver/FDBExecHelper.actor.h"
#include "fdbserver/IKeyValueStore.h"
#include "fdbserver/Knobs.h"
#include "fdbserver/LatencyBandConfig.h"
#include "fdbserver/LogSystem.h"
#include "fdbserver/LogSystemDiskQueueAdapter.h"
#include "fdbserver/MasterInterface.h"
#include "fdbserver/MutationTracking.h"
#include "fdbserver/RecoveryState.h"
#include "fdbserver/ServerDBInfo.h"
#include "fdbserver/WaitFailure.h"
#include "fdbserver/WorkerInterface.actor.h"
#include "flow/ActorCollection.h"
#include "flow/IRandom.h"
#include "flow/Knobs.h"
#include "flow/Stats.h"
#include "flow/TDMetric.actor.h"
#include "flow/Tracing.h"
#include "flow/actorcompiler.h"  // This must be the last #include.
<<<<<<< HEAD
#include "flow/serialize.h"

#include <numeric>
=======
#include <tuple>
>>>>>>> c4da0005

ACTOR Future<Void> broadcastTxnRequest(TxnStateRequest req, int sendAmount, bool sendReply) {
	state ReplyPromise<Void> reply = req.reply;
	resetReply( req );
	std::vector<Future<Void>> replies;
	int currentStream = 0;
	std::vector<Endpoint> broadcastEndpoints = req.broadcastInfo;
	for(int i = 0; i < sendAmount && currentStream < broadcastEndpoints.size(); i++) {
		std::vector<Endpoint> endpoints;
		RequestStream<TxnStateRequest> cur(broadcastEndpoints[currentStream++]);
		while(currentStream < broadcastEndpoints.size()*(i+1)/sendAmount) {
			endpoints.push_back(broadcastEndpoints[currentStream++]);
		}
		req.broadcastInfo = endpoints;
		replies.push_back(brokenPromiseToNever( cur.getReply( req ) ));
		resetReply( req );
	}
	wait( waitForAll(replies) );
	if(sendReply) {
		reply.send(Void());
	}
	return Void();
}

struct ProxyStats {
	CounterCollection cc;
	Counter txnRequestIn, txnRequestOut, txnRequestErrors;
	Counter txnStartIn, txnStartOut, txnStartBatch;
	Counter txnSystemPriorityStartIn, txnSystemPriorityStartOut;
	Counter txnBatchPriorityStartIn, txnBatchPriorityStartOut;
	Counter txnDefaultPriorityStartIn, txnDefaultPriorityStartOut;
	Counter txnCommitIn, txnCommitVersionAssigned, txnCommitResolving, txnCommitResolved, txnCommitOut, txnCommitOutSuccess, txnCommitErrors;
	Counter txnConflicts;
	Counter txnThrottled;
	Counter commitBatchIn, commitBatchOut;
	Counter mutationBytes;
	Counter mutations;
	Counter conflictRanges;
	Counter keyServerLocationIn, keyServerLocationOut, keyServerLocationErrors;
	Version lastCommitVersionAssigned;

	LatencyBands commitLatencyBands;
	LatencyBands grvLatencyBands;

	Future<Void> logger;

	int recentRequests;
	Deque<int> requestBuckets;
	double lastBucketBegin;
	double bucketInterval;

	void updateRequestBuckets() {
		while(now() - lastBucketBegin > bucketInterval) {
			lastBucketBegin += bucketInterval;
			recentRequests -= requestBuckets.front();
			requestBuckets.pop_front();
			requestBuckets.push_back(0);
		}
	}

	void addRequest() {
		updateRequestBuckets();
		++recentRequests;
		++requestBuckets.back();
	}

	int getRecentRequests() {
		updateRequestBuckets();
		return recentRequests*FLOW_KNOBS->BASIC_LOAD_BALANCE_UPDATE_RATE/(FLOW_KNOBS->BASIC_LOAD_BALANCE_UPDATE_RATE-(lastBucketBegin+bucketInterval-now()));
	}

	explicit ProxyStats(UID id, Version* pVersion, NotifiedVersion* pCommittedVersion, int64_t *commitBatchesMemBytesCountPtr)
	  : cc("ProxyStats", id.toString()), recentRequests(0), lastBucketBegin(now()), bucketInterval(FLOW_KNOBS->BASIC_LOAD_BALANCE_UPDATE_RATE/FLOW_KNOBS->BASIC_LOAD_BALANCE_BUCKETS),
	    txnRequestIn("TxnRequestIn", cc), txnRequestOut("TxnRequestOut", cc),
	    txnRequestErrors("TxnRequestErrors", cc), txnStartIn("TxnStartIn", cc), txnStartOut("TxnStartOut", cc),
		txnStartBatch("TxnStartBatch", cc), txnSystemPriorityStartIn("TxnSystemPriorityStartIn", cc),
		txnSystemPriorityStartOut("TxnSystemPriorityStartOut", cc),
		txnBatchPriorityStartIn("TxnBatchPriorityStartIn", cc),
		txnBatchPriorityStartOut("TxnBatchPriorityStartOut", cc),
		txnDefaultPriorityStartIn("TxnDefaultPriorityStartIn", cc),
		txnDefaultPriorityStartOut("TxnDefaultPriorityStartOut", cc), txnCommitIn("TxnCommitIn", cc),
		txnCommitVersionAssigned("TxnCommitVersionAssigned", cc), txnCommitResolving("TxnCommitResolving", cc),
		txnCommitResolved("TxnCommitResolved", cc), txnCommitOut("TxnCommitOut", cc),
		txnCommitOutSuccess("TxnCommitOutSuccess", cc), txnCommitErrors("TxnCommitErrors", cc),
		txnConflicts("TxnConflicts", cc), txnThrottled("TxnThrottled", cc), commitBatchIn("CommitBatchIn", cc),
		commitBatchOut("CommitBatchOut", cc), mutationBytes("MutationBytes", cc), mutations("Mutations", cc),
		conflictRanges("ConflictRanges", cc), keyServerLocationIn("KeyServerLocationIn", cc),
		keyServerLocationOut("KeyServerLocationOut", cc), keyServerLocationErrors("KeyServerLocationErrors", cc),
		lastCommitVersionAssigned(0),
		commitLatencyBands("CommitLatencyMetrics", id, SERVER_KNOBS->STORAGE_LOGGING_DELAY),
		grvLatencyBands("GRVLatencyMetrics", id, SERVER_KNOBS->STORAGE_LOGGING_DELAY) {
		specialCounter(cc, "LastAssignedCommitVersion", [this](){return this->lastCommitVersionAssigned;});
		specialCounter(cc, "Version", [pVersion](){return *pVersion; });
		specialCounter(cc, "CommittedVersion", [pCommittedVersion](){ return pCommittedVersion->get(); });
		specialCounter(cc, "CommitBatchesMemBytesCount", [commitBatchesMemBytesCountPtr]() { return *commitBatchesMemBytesCountPtr; });
		logger = traceCounters("ProxyMetrics", id, SERVER_KNOBS->WORKER_LOGGING_INTERVAL, &cc, "ProxyMetrics");
		for(int i = 0; i < FLOW_KNOBS->BASIC_LOAD_BALANCE_BUCKETS; i++) {
			requestBuckets.push_back(0);
		}
	}
};

struct TransactionRateInfo {
	double rate;
	double limit;
	double budget;

	bool disabled;

	Smoother smoothRate;
	Smoother smoothReleased;

	TransactionRateInfo(double rate) : rate(rate), limit(0), budget(0), disabled(true), smoothRate(SERVER_KNOBS->START_TRANSACTION_RATE_WINDOW), 
	                                   smoothReleased(SERVER_KNOBS->START_TRANSACTION_RATE_WINDOW) {}

	void reset() {
		// Determine the number of transactions that this proxy is allowed to release
		// Roughly speaking, this is done by computing the number of transactions over some historical window that we could
		// have started but didn't, and making that our limit. More precisely, we track a smoothed rate limit and release rate,
		// the difference of which is the rate of additional transactions that we could have released based on that window.
		// Then we multiply by the window size to get a number of transactions.
		// 
		// Limit can be negative in the event that we are releasing more transactions than we are allowed (due to the use of
		// our budget or because of higher priority transactions).
		double releaseRate = smoothRate.smoothTotal() - smoothReleased.smoothRate();
		limit = SERVER_KNOBS->START_TRANSACTION_RATE_WINDOW * releaseRate;
	}

	bool canStart(int64_t numAlreadyStarted, int64_t count) {
		return numAlreadyStarted + count <= std::min(limit + budget, SERVER_KNOBS->START_TRANSACTION_MAX_TRANSACTIONS_TO_START);
	}

	void updateBudget(int64_t numStartedAtPriority, bool queueEmptyAtPriority, double elapsed) {
		// Update the budget to accumulate any extra capacity available or remove any excess that was used.
		// The actual delta is the portion of the limit we didn't use multiplied by the fraction of the window that elapsed.
		// 
		// We may have exceeded our limit due to the budget or because of higher priority transactions, in which case this 
		// delta will be negative. The delta can also be negative in the event that our limit was negative, which can happen 
		// if we had already started more transactions in our window than our rate would have allowed.
		//
		// This budget has the property that when the budget is required to start transactions (because batches are big),
		// the sum limit+budget will increase linearly from 0 to the batch size over time and decrease by the batch size
		// upon starting a batch. In other words, this works equivalently to a model where we linearly accumulate budget over 
		// time in the case that our batches are too big to take advantage of the window based limits.
		budget = std::max(0.0, budget + elapsed * (limit - numStartedAtPriority) / SERVER_KNOBS->START_TRANSACTION_RATE_WINDOW);

		// If we are emptying out the queue of requests, then we don't need to carry much budget forward
		// If we did keep accumulating budget, then our responsiveness to changes in workflow could be compromised
		if(queueEmptyAtPriority) {
			budget = std::min(budget, SERVER_KNOBS->START_TRANSACTION_MAX_EMPTY_QUEUE_BUDGET);
		}

		smoothReleased.addDelta(numStartedAtPriority);
	}

	void disable() {
		disabled = true;
		rate = 0;
		smoothRate.reset(0);
	}

	void setRate(double rate) {
		ASSERT(rate >= 0 && rate != std::numeric_limits<double>::infinity() && !std::isnan(rate));

		this->rate = rate;
		if(disabled) {
			smoothRate.reset(rate);
			disabled = false;
		}
		else {
			smoothRate.setTotal(rate);
		}
	}
};


ACTOR Future<Void> getRate(UID myID, Reference<AsyncVar<ServerDBInfo>> db, int64_t* inTransactionCount, int64_t* inBatchTransactionCount, TransactionRateInfo *transactionRateInfo,
						   TransactionRateInfo *batchTransactionRateInfo, GetHealthMetricsReply* healthMetricsReply, GetHealthMetricsReply* detailedHealthMetricsReply,
						   TransactionTagMap<uint64_t>* transactionTagCounter, PrioritizedTransactionTagMap<ClientTagThrottleLimits>* throttledTags) {
	state Future<Void> nextRequestTimer = Never();
	state Future<Void> leaseTimeout = Never();
	state Future<GetRateInfoReply> reply = Never();
	state double lastDetailedReply = 0.0; // request detailed metrics immediately
	state bool expectingDetailedReply = false;
	state int64_t lastTC = 0;

	if (db->get().ratekeeper.present()) nextRequestTimer = Void();
	loop choose {
		when ( wait( db->onChange() ) ) {
			if ( db->get().ratekeeper.present() ) {
				TraceEvent("ProxyRatekeeperChanged", myID)
				.detail("RKID", db->get().ratekeeper.get().id());
				nextRequestTimer = Void();  // trigger GetRate request
			} else {
				TraceEvent("ProxyRatekeeperDied", myID);
				nextRequestTimer = Never();
				reply = Never();
			}
		}
		when ( wait( nextRequestTimer ) ) {
			nextRequestTimer = Never();
			bool detailed = now() - lastDetailedReply > SERVER_KNOBS->DETAILED_METRIC_UPDATE_RATE;
			reply = brokenPromiseToNever(db->get().ratekeeper.get().getRateInfo.getReply(GetRateInfoRequest(myID, *inTransactionCount, *inBatchTransactionCount, *transactionTagCounter, detailed)));
			transactionTagCounter->clear();
			expectingDetailedReply = detailed;
		}
		when ( GetRateInfoReply rep = wait(reply) ) {
			reply = Never();

			transactionRateInfo->setRate(rep.transactionRate);
			batchTransactionRateInfo->setRate(rep.batchTransactionRate);
			//TraceEvent("MasterProxyRate", myID).detail("Rate", rep.transactionRate).detail("BatchRate", rep.batchTransactionRate).detail("Lease", rep.leaseDuration).detail("ReleasedTransactions", *inTransactionCount - lastTC);
			lastTC = *inTransactionCount;
			leaseTimeout = delay(rep.leaseDuration);
			nextRequestTimer = delayJittered(rep.leaseDuration / 2);
			healthMetricsReply->update(rep.healthMetrics, expectingDetailedReply, true);
			if (expectingDetailedReply) {
				detailedHealthMetricsReply->update(rep.healthMetrics, true, true);
				lastDetailedReply = now();
			}

			// Replace our throttles with what was sent by ratekeeper. Because we do this,
			// we are not required to expire tags out of the map
			if(rep.throttledTags.present()) {
				*throttledTags = std::move(rep.throttledTags.get());
			}
		}
		when ( wait( leaseTimeout ) ) {
			transactionRateInfo->disable();
			batchTransactionRateInfo->disable();
			TraceEvent(SevWarn, "MasterProxyRateLeaseExpired", myID).suppressFor(5.0);
			//TraceEvent("MasterProxyRate", myID).detail("Rate", 0.0).detail("BatchRate", 0.0).detail("Lease", 0);
			leaseTimeout = Never();
		}
	}
}

ACTOR Future<Void> queueTransactionStartRequests(
	Reference<AsyncVar<ServerDBInfo>> db,
	SpannedDeque<GetReadVersionRequest> *systemQueue,
	SpannedDeque<GetReadVersionRequest> *defaultQueue,
	SpannedDeque<GetReadVersionRequest> *batchQueue,
	FutureStream<GetReadVersionRequest> readVersionRequests,
	PromiseStream<Void> GRVTimer, double *lastGRVTime,
	double *GRVBatchTime, FutureStream<double> replyTimes,
	ProxyStats* stats, TransactionRateInfo* batchRateInfo,
	TransactionTagMap<uint64_t>* transactionTagCounter) 
{
	loop choose{
		when(GetReadVersionRequest req = waitNext(readVersionRequests)) {
			//WARNING: this code is run at a high priority, so it needs to do as little work as possible
			stats->addRequest();
			if( stats->txnRequestIn.getValue() - stats->txnRequestOut.getValue() > SERVER_KNOBS->START_TRANSACTION_MAX_QUEUE_SIZE ) {
				++stats->txnRequestErrors;
				//FIXME: send an error instead of giving an unreadable version when the client can support the error: req.reply.sendError(proxy_memory_limit_exceeded());
				GetReadVersionReply rep;
				rep.version = 1;
				rep.locked = true;
				req.reply.send(rep);
				TraceEvent(SevWarnAlways, "ProxyGRVThresholdExceeded").suppressFor(60);
			} else {
				// TODO: check whether this is reasonable to do in the fast path
				for(auto tag : req.tags) {
					(*transactionTagCounter)[tag.first] += tag.second;
				}

				if (req.debugID.present())
					g_traceBatch.addEvent("TransactionDebug", req.debugID.get().first(), "MasterProxyServer.queueTransactionStartRequests.Before");

				if (systemQueue->empty() && defaultQueue->empty() && batchQueue->empty()) {
					forwardPromise(GRVTimer, delayJittered(std::max(0.0, *GRVBatchTime - (now() - *lastGRVTime)), TaskPriority::ProxyGRVTimer));
				}

				++stats->txnRequestIn;
				stats->txnStartIn += req.transactionCount;
				if (req.priority >= TransactionPriority::IMMEDIATE) {
					stats->txnSystemPriorityStartIn += req.transactionCount;
					systemQueue->push_back(req);
					systemQueue->span->parents.insert(req.spanContext);
				} else if (req.priority >= TransactionPriority::DEFAULT) {
					stats->txnDefaultPriorityStartIn += req.transactionCount;
					defaultQueue->push_back(req);
					defaultQueue->span->parents.insert(req.spanContext);
				} else {
					// Return error for batch_priority GRV requests
					int64_t proxiesCount = std::max((int)db->get().client.proxies.size(), 1);
					if (batchRateInfo->rate <= (1.0 / proxiesCount)) {
						req.reply.sendError(batch_transaction_throttled());
						stats->txnThrottled += req.transactionCount;
						continue;
					}

					stats->txnBatchPriorityStartIn += req.transactionCount;
					batchQueue->push_back(req);
					batchQueue->span->parents.insert(req.spanContext);
				}
			}
		}
		// dynamic batching monitors reply latencies
		when(double reply_latency = waitNext(replyTimes)) {
			double target_latency = reply_latency * SERVER_KNOBS->START_TRANSACTION_BATCH_INTERVAL_LATENCY_FRACTION;
			*GRVBatchTime = std::max(
			    SERVER_KNOBS->START_TRANSACTION_BATCH_INTERVAL_MIN,
			    std::min(SERVER_KNOBS->START_TRANSACTION_BATCH_INTERVAL_MAX,
			             target_latency * SERVER_KNOBS->START_TRANSACTION_BATCH_INTERVAL_SMOOTHER_ALPHA +
			                 *GRVBatchTime * (1 - SERVER_KNOBS->START_TRANSACTION_BATCH_INTERVAL_SMOOTHER_ALPHA)));
		}
	}
}

ACTOR void discardCommit(UID id, Future<LogSystemDiskQueueAdapter::CommitMessage> fcm, Future<Void> dummyCommitState) {
	ASSERT(!dummyCommitState.isReady());
	LogSystemDiskQueueAdapter::CommitMessage cm = wait(fcm);
	TraceEvent("Discarding", id).detail("Count", cm.messages.size());
	cm.acknowledge.send(Void());
	ASSERT(dummyCommitState.isReady());
}

DESCR struct SingleKeyMutation {
	Standalone<StringRef> shardBegin;
	Standalone<StringRef> shardEnd;
	int64_t tag1;
	int64_t tag2;
	int64_t tag3;
};

struct ProxyCommitData {
	UID dbgid;
	int64_t commitBatchesMemBytesCount;
	ProxyStats stats;
	MasterInterface master;
	vector<ResolverInterface> resolvers;
	LogSystemDiskQueueAdapter* logAdapter;
	Reference<ILogSystem> logSystem;
	IKeyValueStore* txnStateStore;
	NotifiedVersion committedVersion; // Provided that this recovery has succeeded or will succeed, this version is fully committed (durable)
	Version minKnownCommittedVersion; // No version smaller than this one will be used as the known committed version
	                                  // during recovery
	Version version;  // The version at which txnStateStore is up to date
	Promise<Void> validState;  // Set once txnStateStore and version are valid
	double lastVersionTime;
	KeyRangeMap<std::set<Key>> vecBackupKeys;
	uint64_t commitVersionRequestNumber;
	uint64_t mostRecentProcessedRequestNumber;
	KeyRangeMap<Deque<std::pair<Version,int>>> keyResolvers;
	KeyRangeMap<ServerCacheInfo> keyInfo;
	KeyRangeMap<bool> cacheInfo;
	std::map<Key, applyMutationsData> uid_applyMutationsData;
	bool firstProxy;
	double lastCoalesceTime;
	bool locked;
	Optional<Value> metadataVersion;
	double commitBatchInterval;

	int64_t localCommitBatchesStarted;
	NotifiedVersion latestLocalCommitBatchResolving;
	NotifiedVersion latestLocalCommitBatchLogging;

	RequestStream<GetReadVersionRequest> getConsistentReadVersion;
	RequestStream<CommitTransactionRequest> commit;
	Database cx;
	Reference<AsyncVar<ServerDBInfo>> db;
	EventMetricHandle<SingleKeyMutation> singleKeyMutationEvent;

	std::map<UID, Reference<StorageInfo>> storageCache;
	std::map<Tag, Version> tag_popped;
	Deque<std::pair<Version, Version>> txsPopVersions;
	Version lastTxsPop;
	bool popRemoteTxs;
	vector<Standalone<StringRef>> whitelistedBinPathVec;

	Optional<LatencyBandConfig> latencyBandConfig;
	double lastStartCommit;
	double lastCommitLatency;
	int updateCommitRequests = 0;
	NotifiedDouble lastCommitTime;

	vector<double> commitComputePerOperation;

	//The tag related to a storage server rarely change, so we keep a vector of tags for each key range to be slightly more CPU efficient.
	//When a tag related to a storage server does change, we empty out all of these vectors to signify they must be repopulated.
	//We do not repopulate them immediately to avoid a slow task.
	const vector<Tag>& tagsForKey(StringRef key) {
		auto& tags = keyInfo[key].tags;
		if(!tags.size()) {
			auto& r = keyInfo.rangeContaining(key).value();
			for(auto info : r.src_info) {
				r.tags.push_back(info->tag);
			}
			for(auto info : r.dest_info) {
				r.tags.push_back(info->tag);
			}
			uniquify(r.tags);
			return r.tags;
		}
		return tags;
	}

	const bool needsCacheTag(KeyRangeRef range) {
		auto ranges = cacheInfo.intersectingRanges(range);
		for(auto r : ranges) {
			if(r.value()) {
				return true;
			}
		}
		return false;
	}
	
	void updateLatencyBandConfig(Optional<LatencyBandConfig> newLatencyBandConfig) {
		if(newLatencyBandConfig.present() != latencyBandConfig.present()
			|| (newLatencyBandConfig.present() && newLatencyBandConfig.get().grvConfig != latencyBandConfig.get().grvConfig))
		{
			TraceEvent("LatencyBandGrvUpdatingConfig").detail("Present", newLatencyBandConfig.present());
			stats.grvLatencyBands.clearBands();
			if(newLatencyBandConfig.present()) {
				for(auto band : newLatencyBandConfig.get().grvConfig.bands) {
					stats.grvLatencyBands.addThreshold(band);
				}
			}
		}

		if(newLatencyBandConfig.present() != latencyBandConfig.present()
			|| (newLatencyBandConfig.present() && newLatencyBandConfig.get().commitConfig != latencyBandConfig.get().commitConfig))
		{
			TraceEvent("LatencyBandCommitUpdatingConfig").detail("Present", newLatencyBandConfig.present());
			stats.commitLatencyBands.clearBands();
			if(newLatencyBandConfig.present()) {
				for(auto band : newLatencyBandConfig.get().commitConfig.bands) {
					stats.commitLatencyBands.addThreshold(band);
				}
			}
		}

		latencyBandConfig = newLatencyBandConfig;
	}

	ProxyCommitData(UID dbgid, MasterInterface master, RequestStream<GetReadVersionRequest> getConsistentReadVersion, Version recoveryTransactionVersion, RequestStream<CommitTransactionRequest> commit, Reference<AsyncVar<ServerDBInfo>> db, bool firstProxy)
		: dbgid(dbgid), stats(dbgid, &version, &committedVersion, &commitBatchesMemBytesCount), master(master),
			logAdapter(NULL), txnStateStore(NULL), popRemoteTxs(false),
			committedVersion(recoveryTransactionVersion), version(0), minKnownCommittedVersion(0),
			lastVersionTime(0), commitVersionRequestNumber(1), mostRecentProcessedRequestNumber(0),
			getConsistentReadVersion(getConsistentReadVersion), commit(commit), lastCoalesceTime(0),
			localCommitBatchesStarted(0), locked(false), commitBatchInterval(SERVER_KNOBS->COMMIT_TRANSACTION_BATCH_INTERVAL_MIN),
			firstProxy(firstProxy), cx(openDBOnServer(db, TaskPriority::DefaultEndpoint, true, true)), db(db),
			singleKeyMutationEvent(LiteralStringRef("SingleKeyMutation")), commitBatchesMemBytesCount(0), lastTxsPop(0), lastStartCommit(0), lastCommitLatency(SERVER_KNOBS->REQUIRED_MIN_RECOVERY_DURATION), lastCommitTime(0)
	{
		commitComputePerOperation.resize(SERVER_KNOBS->PROXY_COMPUTE_BUCKETS,0.0);
	}
};

struct ResolutionRequestBuilder {
	ProxyCommitData* self;
	vector<ResolveTransactionBatchRequest> requests;
	vector<vector<int>> transactionResolverMap;
	vector<CommitTransactionRef*> outTr;
	std::vector<std::vector<std::vector<int>>>
	    txReadConflictRangeIndexMap; // Used to report conflicting keys, the format is
	                                 // [CommitTransactionRef_Index][Resolver_Index][Read_Conflict_Range_Index_on_Resolver]
	                                 // -> read_conflict_range's original index in the commitTransactionRef

	ResolutionRequestBuilder(ProxyCommitData* self, Version version, Version prevVersion, Version lastReceivedVersion,
	                         Span& parentSpan)
	  : self(self), requests(self->resolvers.size()) {
		for (auto& req : requests) {
			req.spanContext = parentSpan->context;
			req.prevVersion = prevVersion;
			req.version = version;
			req.lastReceivedVersion = lastReceivedVersion;
		}
	}

	CommitTransactionRef& getOutTransaction(int resolver, Version read_snapshot) {
		CommitTransactionRef *& out = outTr[resolver];
		if (!out) {
			ResolveTransactionBatchRequest& request = requests[resolver];
			request.transactions.resize(request.arena, request.transactions.size() + 1);
			out = &request.transactions.back();
			out->read_snapshot = read_snapshot;
		}
		return *out;
	}

	void addTransaction(CommitTransactionRef& trIn, int transactionNumberInBatch) {
		// SOMEDAY: There are a couple of unnecessary O( # resolvers ) steps here
		outTr.assign(requests.size(), NULL);
		ASSERT( transactionNumberInBatch >= 0 && transactionNumberInBatch < 32768 );

		bool isTXNStateTransaction = false;
		for (auto & m : trIn.mutations) {
			if (m.type == MutationRef::SetVersionstampedKey) {
				transformVersionstampMutation( m, &MutationRef::param1, requests[0].version, transactionNumberInBatch );
				trIn.write_conflict_ranges.push_back( requests[0].arena, singleKeyRange( m.param1, requests[0].arena ) );
			} else if (m.type == MutationRef::SetVersionstampedValue) {
				transformVersionstampMutation( m, &MutationRef::param2, requests[0].version, transactionNumberInBatch );
			}
			if (isMetadataMutation(m)) {
				isTXNStateTransaction = true;
				getOutTransaction(0, trIn.read_snapshot).mutations.push_back(requests[0].arena, m);
			}
		}
		std::vector<std::vector<int>> rCRIndexMap(
		    requests.size()); // [resolver_index][read_conflict_range_index_on_the_resolver]
		                      // -> read_conflict_range's original index
		for (int idx = 0; idx < trIn.read_conflict_ranges.size(); ++idx) {
			const auto& r = trIn.read_conflict_ranges[idx];
			auto ranges = self->keyResolvers.intersectingRanges( r );
			std::set<int> resolvers;
			for(auto &ir : ranges) {
				auto& version_resolver = ir.value();
				for(int i = version_resolver.size()-1; i >= 0; i--) {
					resolvers.insert(version_resolver[i].second);
					if( version_resolver[i].first < trIn.read_snapshot )
						break;
				}
			}
			ASSERT(resolvers.size());
			for (int resolver : resolvers) {
				getOutTransaction( resolver, trIn.read_snapshot ).read_conflict_ranges.push_back( requests[resolver].arena, r );
				rCRIndexMap[resolver].push_back(idx);
			}
		}
		txReadConflictRangeIndexMap.push_back(std::move(rCRIndexMap));
		for(auto& r : trIn.write_conflict_ranges) {
			auto ranges = self->keyResolvers.intersectingRanges( r );
			std::set<int> resolvers;
			for(auto &ir : ranges)
				resolvers.insert(ir.value().back().second);
			ASSERT(resolvers.size());
			for(int resolver : resolvers)
				getOutTransaction( resolver, trIn.read_snapshot ).write_conflict_ranges.push_back( requests[resolver].arena, r );
		}
		if (isTXNStateTransaction)
			for (int r = 0; r<requests.size(); r++) {
				int transactionNumberInRequest = &getOutTransaction(r, trIn.read_snapshot) - requests[r].transactions.begin();
				requests[r].txnStateTransactions.push_back(requests[r].arena, transactionNumberInRequest);
			}

		vector<int> resolversUsed;
		for (int r = 0; r<outTr.size(); r++)
			if (outTr[r]) {
				resolversUsed.push_back(r);
				outTr[r]->report_conflicting_keys = trIn.report_conflicting_keys;
			}
		transactionResolverMap.push_back(std::move(resolversUsed));
	}
};

ACTOR Future<Void> commitBatcher(ProxyCommitData *commitData, PromiseStream<std::pair<std::vector<CommitTransactionRequest>, int> > out, FutureStream<CommitTransactionRequest> in, int desiredBytes, int64_t memBytesLimit) {
	wait(delayJittered(commitData->commitBatchInterval, TaskPriority::ProxyCommitBatcher));

	state double lastBatch = 0;

	loop{
		state Future<Void> timeout;
		state std::vector<CommitTransactionRequest> batch;
		state int batchBytes = 0;

		if(SERVER_KNOBS->MAX_COMMIT_BATCH_INTERVAL <= 0) {
			timeout = Never();
		}
		else {
			timeout = delayJittered(SERVER_KNOBS->MAX_COMMIT_BATCH_INTERVAL, TaskPriority::ProxyCommitBatcher);
		}

		while(!timeout.isReady() && !(batch.size() == SERVER_KNOBS->COMMIT_TRANSACTION_BATCH_COUNT_MAX || batchBytes >= desiredBytes)) {
			choose{
				when(CommitTransactionRequest req = waitNext(in)) {
					//WARNING: this code is run at a high priority, so it needs to do as little work as possible
					commitData->stats.addRequest();
					int bytes = getBytes(req);

					// Drop requests if memory is under severe pressure
					if(commitData->commitBatchesMemBytesCount + bytes > memBytesLimit) {
						++commitData->stats.txnCommitErrors;
						req.reply.sendError(proxy_memory_limit_exceeded());
						TraceEvent(SevWarnAlways, "ProxyCommitBatchMemoryThresholdExceeded").suppressFor(60).detail("MemBytesCount", commitData->commitBatchesMemBytesCount).detail("MemLimit", memBytesLimit);
						continue;
					}

					if (bytes > FLOW_KNOBS->PACKET_WARNING) {
						TraceEvent(!g_network->isSimulated() ? SevWarnAlways : SevWarn, "LargeTransaction")
						    .suppressFor(1.0)
						    .detail("Size", bytes)
						    .detail("Client", req.reply.getEndpoint().getPrimaryAddress());
					}
					++commitData->stats.txnCommitIn;

					if(req.debugID.present()) {
						g_traceBatch.addEvent("CommitDebug", req.debugID.get().first(), "MasterProxyServer.batcher");
					}

					if(!batch.size()) {
						if(now() - lastBatch > commitData->commitBatchInterval) {
							timeout = delayJittered(SERVER_KNOBS->COMMIT_TRANSACTION_BATCH_INTERVAL_FROM_IDLE, TaskPriority::ProxyCommitBatcher);
						}
						else {
							timeout = delayJittered(commitData->commitBatchInterval - (now() - lastBatch), TaskPriority::ProxyCommitBatcher);
						}
					}

					if((batchBytes + bytes > CLIENT_KNOBS->TRANSACTION_SIZE_LIMIT || req.firstInBatch()) && batch.size()) {
						out.send({ std::move(batch), batchBytes });
						lastBatch = now();
						timeout = delayJittered(commitData->commitBatchInterval, TaskPriority::ProxyCommitBatcher);
						batch = std::vector<CommitTransactionRequest>();
						batchBytes = 0;
					}

					batch.push_back(req);
					batchBytes += bytes;
					commitData->commitBatchesMemBytesCount += bytes;
				}
				when(wait(timeout)) {}
			}
		}
		out.send({ std::move(batch), batchBytes });
		lastBatch = now();
	}
}

void createWhitelistBinPathVec(const std::string& binPath, vector<Standalone<StringRef>>& binPathVec) {
	TraceEvent(SevDebug, "BinPathConverter").detail("Input", binPath);
	StringRef input(binPath);
	while (input != StringRef()) {
		StringRef token = input.eat(LiteralStringRef(","));
		if (token != StringRef()) {
			const uint8_t* ptr = token.begin();
			while (ptr != token.end() && *ptr == ' ') {
				ptr++;
			}
			if (ptr != token.end()) {
				Standalone<StringRef> newElement(token.substr(ptr - token.begin()));
				TraceEvent(SevDebug, "BinPathItem").detail("Element", newElement);
				binPathVec.push_back(newElement);
			}
		}
	}
	return;
}

bool isWhitelisted(const vector<Standalone<StringRef>>& binPathVec, StringRef binPath) {
	TraceEvent("BinPath").detail("Value", binPath);
	for (const auto& item : binPathVec) {
		TraceEvent("Element").detail("Value", item);
	}
	return std::find(binPathVec.begin(), binPathVec.end(), binPath) != binPathVec.end();
}

ACTOR Future<Void> addBackupMutations(ProxyCommitData* self, std::map<Key, MutationListRef>* logRangeMutations,
                                      LogPushData* toCommit, Version commitVersion, double* computeDuration, double* computeStart) {
	state std::map<Key, MutationListRef>::iterator logRangeMutation = logRangeMutations->begin();
	state int32_t version = commitVersion / CLIENT_KNOBS->LOG_RANGE_BLOCK_SIZE;
	state int yieldBytes = 0;
	state BinaryWriter valueWriter(Unversioned());

	// Serialize the log range mutations within the map
	for (; logRangeMutation != logRangeMutations->end(); ++logRangeMutation)
	{
		//FIXME: this is re-implementing the serialize function of MutationListRef in order to have a yield
		valueWriter = BinaryWriter(IncludeVersion(ProtocolVersion::withBackupMutations()));
		valueWriter << logRangeMutation->second.totalSize();

		state MutationListRef::Blob* blobIter = logRangeMutation->second.blob_begin;
		while(blobIter) {
			if(yieldBytes > SERVER_KNOBS->DESIRED_TOTAL_BYTES) {
				yieldBytes = 0;
				if(g_network->check_yield(TaskPriority::ProxyCommitYield1)) {
					*computeDuration += g_network->timer() - *computeStart;
					wait(delay(0, TaskPriority::ProxyCommitYield1));
					*computeStart = g_network->timer();
				}
			}
			valueWriter.serializeBytes(blobIter->data);
			yieldBytes += blobIter->data.size();
			blobIter = blobIter->next;
		}

		Key val = valueWriter.toValue();
		
		BinaryWriter wr(Unversioned());

		// Serialize the log destination
		wr.serializeBytes( logRangeMutation->first );

		// Write the log keys and version information
		wr << (uint8_t)hashlittle(&version, sizeof(version), 0);
		wr << bigEndian64(commitVersion);

		MutationRef backupMutation;
		backupMutation.type = MutationRef::SetValue;
		uint32_t* partBuffer = NULL;

		for (int part = 0; part * CLIENT_KNOBS->MUTATION_BLOCK_SIZE < val.size(); part++) {

			// Assign the second parameter as the part
			backupMutation.param2 = val.substr(part * CLIENT_KNOBS->MUTATION_BLOCK_SIZE,
				std::min(val.size() - part * CLIENT_KNOBS->MUTATION_BLOCK_SIZE, CLIENT_KNOBS->MUTATION_BLOCK_SIZE));

			// Write the last part of the mutation to the serialization, if the buffer is not defined
			if (!partBuffer) {
				// Serialize the part to the writer
				wr << bigEndian32(part);

				// Define the last buffer part
				partBuffer = (uint32_t*) ((char*) wr.getData() + wr.getLength() - sizeof(uint32_t));
			}
			else {
				*partBuffer = bigEndian32(part);
			}

			// Define the mutation type and and location
			backupMutation.param1 = wr.toValue();
			ASSERT( backupMutation.param1.startsWith(logRangeMutation->first) );  // We are writing into the configured destination
				
			auto& tags = self->tagsForKey(backupMutation.param1);
			toCommit->addTags(tags);
			toCommit->addTypedMessage(backupMutation);

//			if (DEBUG_MUTATION("BackupProxyCommit", commitVersion, backupMutation)) {
//				TraceEvent("BackupProxyCommitTo", self->dbgid).detail("To", describe(tags)).detail("BackupMutation", backupMutation.toString())
//					.detail("BackupMutationSize", val.size()).detail("Version", commitVersion).detail("DestPath", logRangeMutation.first)
//					.detail("PartIndex", part).detail("PartIndexEndian", bigEndian32(part)).detail("PartData", backupMutation.param1);
//			}
		}
	}
	return Void();
}

ACTOR Future<Void> releaseResolvingAfter(ProxyCommitData* self, Future<Void> releaseDelay, int64_t localBatchNumber) {
	wait(releaseDelay);
	ASSERT(self->latestLocalCommitBatchResolving.get() == localBatchNumber-1);
	self->latestLocalCommitBatchResolving.set(localBatchNumber);
	return Void();
}

// Commit one batch of transactions trs
ACTOR Future<Void> commitBatch(
	ProxyCommitData* self,
	vector<CommitTransactionRequest> trs,
	int currentBatchMemBytesCount)
{
	//WARNING: this code is run at a high priority (until the first delay(0)), so it needs to do as little work as possible
	state int64_t localBatchNumber = ++self->localCommitBatchesStarted;
	state LogPushData toCommit(self->logSystem);
	state double t1 = now();
	state Optional<UID> debugID;
	state bool forceRecovery = false;
	state int batchOperations = 0;
	state Span span("MP:commitBatch"_loc);
	int64_t batchBytes = 0;
	for (int t = 0; t<trs.size(); t++) {
		batchOperations += trs[t].transaction.mutations.size();
		batchBytes += trs[t].transaction.mutations.expectedSize();
	}
	state int latencyBucket = batchOperations == 0 ? 0 : std::min<int>(SERVER_KNOBS->PROXY_COMPUTE_BUCKETS-1,SERVER_KNOBS->PROXY_COMPUTE_BUCKETS*batchBytes/(batchOperations*(CLIENT_KNOBS->VALUE_SIZE_LIMIT+CLIENT_KNOBS->KEY_SIZE_LIMIT)));

	ASSERT(SERVER_KNOBS->MAX_READ_TRANSACTION_LIFE_VERSIONS <= SERVER_KNOBS->MAX_VERSIONS_IN_FLIGHT);  // since we are using just the former to limit the number of versions actually in flight!

	// Active load balancing runs at a very high priority (to obtain accurate estimate of memory used by commit batches) so we need to downgrade here
	wait(delay(0, TaskPriority::ProxyCommit));

	self->lastVersionTime = t1;

	++self->stats.commitBatchIn;

	for (int t = 0; t<trs.size(); t++) {
		if (trs[t].debugID.present()) {
			if (!debugID.present())
				debugID = nondeterministicRandom()->randomUniqueID();
			g_traceBatch.addAttach("CommitAttachID", trs[t].debugID.get().first(), debugID.get().first());
		}
		span->parents.insert(trs[t].spanContext);
	}

	if(localBatchNumber == 2 && !debugID.present() && self->firstProxy && !g_network->isSimulated()) {
		debugID = deterministicRandom()->randomUniqueID();
		TraceEvent("SecondCommitBatch", self->dbgid).detail("DebugID", debugID.get());
	}

	if (debugID.present())
		g_traceBatch.addEvent("CommitDebug", debugID.get().first(), "MasterProxyServer.commitBatch.Before");

	/////// Phase 1: Pre-resolution processing (CPU bound except waiting for a version # which is separately pipelined and *should* be available by now (unless empty commit); ordered; currently atomic but could yield)

	// Queuing pre-resolution commit processing
	TEST(self->latestLocalCommitBatchResolving.get() < localBatchNumber - 1);
	wait(self->latestLocalCommitBatchResolving.whenAtLeast(localBatchNumber-1));
	state Future<Void> releaseDelay = delay(std::min(SERVER_KNOBS->MAX_PROXY_COMPUTE, batchOperations*self->commitComputePerOperation[latencyBucket]), TaskPriority::ProxyMasterVersionReply);

	if (debugID.present())
		g_traceBatch.addEvent("CommitDebug", debugID.get().first(), "MasterProxyServer.commitBatch.GettingCommitVersion");

	GetCommitVersionRequest req(span->context, self->commitVersionRequestNumber++, self->mostRecentProcessedRequestNumber, self->dbgid);
	GetCommitVersionReply versionReply = wait( brokenPromiseToNever(self->master.getCommitVersion.getReply(req, TaskPriority::ProxyMasterVersionReply)) );
	self->mostRecentProcessedRequestNumber = versionReply.requestNum;

	self->stats.txnCommitVersionAssigned += trs.size();
	self->stats.lastCommitVersionAssigned = versionReply.version;

	state Version commitVersion = versionReply.version;
	state Version prevVersion = versionReply.prevVersion;

	for(auto it : versionReply.resolverChanges) {
		auto rs = self->keyResolvers.modify(it.range);
		for(auto r = rs.begin(); r != rs.end(); ++r)
			r->value().emplace_back(versionReply.resolverChangesVersion,it.dest);
	}

	//TraceEvent("ProxyGotVer", self->dbgid).detail("Commit", commitVersion).detail("Prev", prevVersion);

	if (debugID.present())
		g_traceBatch.addEvent("CommitDebug", debugID.get().first(), "MasterProxyServer.commitBatch.GotCommitVersion");

	ResolutionRequestBuilder requests( self, commitVersion, prevVersion, self->version, span );
	int conflictRangeCount = 0;
	state int64_t maxTransactionBytes = 0;
	for (int t = 0; t<trs.size(); t++) {
		requests.addTransaction(trs[t].transaction, t);
		conflictRangeCount += trs[t].transaction.read_conflict_ranges.size() + trs[t].transaction.write_conflict_ranges.size();
		//TraceEvent("MPTransactionDump", self->dbgid).detail("Snapshot", trs[t].transaction.read_snapshot);
		//for(auto& m : trs[t].transaction.mutations)
		maxTransactionBytes = std::max<int64_t>(maxTransactionBytes, trs[t].transaction.expectedSize());
		//	TraceEvent("MPTransactionsDump", self->dbgid).detail("Mutation", m.toString());
	}
	self->stats.conflictRanges += conflictRangeCount;

	for (int r = 1; r<self->resolvers.size(); r++)
		ASSERT(requests.requests[r].txnStateTransactions.size() == requests.requests[0].txnStateTransactions.size());

	// Sending these requests is the fuzzy border between phase 1 and phase 2; it could conceivably overlap with resolution processing but is still using CPU
	self->stats.txnCommitResolving += trs.size();
	vector< Future<ResolveTransactionBatchReply> > replies;
	for (int r = 0; r<self->resolvers.size(); r++) {
		requests.requests[r].debugID = debugID;
		replies.push_back(brokenPromiseToNever(self->resolvers[r].resolve.getReply(requests.requests[r], TaskPriority::ProxyResolverReply)));
	}

	state vector<vector<int>> transactionResolverMap = std::move( requests.transactionResolverMap );
	state std::vector<std::vector<std::vector<int>>> txReadConflictRangeIndexMap =
	    std::move(requests.txReadConflictRangeIndexMap); // used to report conflicting keys
	state Future<Void> releaseFuture = releaseResolvingAfter(self, releaseDelay, localBatchNumber);

	/////// Phase 2: Resolution (waiting on the network; pipelined)
	state vector<ResolveTransactionBatchReply> resolution = wait( getAll(replies) );

	if (debugID.present())
		g_traceBatch.addEvent("CommitDebug", debugID.get().first(), "MasterProxyServer.commitBatch.AfterResolution");

	////// Phase 3: Post-resolution processing (CPU bound except for very rare situations; ordered; currently atomic but doesn't need to be)
	TEST(self->latestLocalCommitBatchLogging.get() < localBatchNumber - 1); // Queuing post-resolution commit processing
	wait(self->latestLocalCommitBatchLogging.whenAtLeast(localBatchNumber-1));
	wait(yield(TaskPriority::ProxyCommitYield1));

	state double computeStart = g_network->timer();
	state double computeDuration = 0; 
	self->stats.txnCommitResolved += trs.size();

	if (debugID.present())
		g_traceBatch.addEvent("CommitDebug", debugID.get().first(), "MasterProxyServer.commitBatch.ProcessingMutations");

	state Arena arena;
	state bool isMyFirstBatch = !self->version;
	state Optional<Value> oldCoordinators = self->txnStateStore->readValue(coordinatorsKey).get();

	//TraceEvent("ResolutionResult", self->dbgid).detail("Sequence", sequence).detail("Version", commitVersion).detail("StateMutationProxies", resolution[0].stateMutations.size()).detail("WaitForResolution", now()-t1).detail("R0Committed", resolution[0].committed.size())
	//	.detail("Transactions", trs.size());

	for(int r=1; r<resolution.size(); r++) {
		ASSERT( resolution[r].stateMutations.size() == resolution[0].stateMutations.size() );
		for(int s=0; s<resolution[r].stateMutations.size(); s++)
			ASSERT( resolution[r].stateMutations[s].size() == resolution[0].stateMutations[s].size() );
	}

	// Compute and apply "metadata" effects of each other proxy's most recent batch
	bool initialState = isMyFirstBatch;
	state bool firstStateMutations = isMyFirstBatch;
	state vector< std::pair<Future<LogSystemDiskQueueAdapter::CommitMessage>, Future<Void>> > storeCommits;
	for (int versionIndex = 0; versionIndex < resolution[0].stateMutations.size(); versionIndex++) {
		// self->logAdapter->setNextVersion( ??? );  << Ideally we would be telling the log adapter that the pushes in this commit will be in the version at which these state mutations were committed by another proxy, but at present we don't have that information here.  So the disk queue may be unnecessarily conservative about popping.

		for (int transactionIndex = 0; transactionIndex < resolution[0].stateMutations[versionIndex].size() && !forceRecovery; transactionIndex++) {
			bool committed = true;
			for (int resolver = 0; resolver < resolution.size(); resolver++)
				committed = committed && resolution[resolver].stateMutations[versionIndex][transactionIndex].committed;
			if (committed)
				applyMetadataMutations( self->dbgid, arena, resolution[0].stateMutations[versionIndex][transactionIndex].mutations, self->txnStateStore, nullptr, &forceRecovery, self->logSystem, 0, &self->vecBackupKeys, &self->keyInfo, &self->cacheInfo, self->firstProxy ? &self->uid_applyMutationsData : nullptr, self->commit, self->cx, &self->committedVersion, &self->storageCache, &self->tag_popped);

			if( resolution[0].stateMutations[versionIndex][transactionIndex].mutations.size() && firstStateMutations ) {
				ASSERT(committed);
				firstStateMutations = false;
				forceRecovery = false;
			}
			//TraceEvent("MetadataTransaction", self->dbgid).detail("Committed", committed).detail("Mutations", resolution[0].stateMutations[versionIndex][transactionIndex].second.size()).detail("R1Mutations", resolution.back().stateMutations[versionIndex][transactionIndex].second.size());
		}
		//TraceEvent("MetadataBatch", self->dbgid).detail("Transactions", resolution[0].stateMutations[versionIndex].size());

		// These changes to txnStateStore will be committed by the other proxy, so we simply discard the commit message
		auto fcm = self->logAdapter->getCommitMessage();
		storeCommits.emplace_back(fcm, self->txnStateStore->commit());
		//discardCommit( dbgid, fcm, txnStateStore->commit() );

		if (initialState) {
			//TraceEvent("ResyncLog", dbgid);
			initialState = false;
			forceRecovery = false;
			self->txnStateStore->resyncLog();

			for (auto &p : storeCommits) {
				ASSERT(!p.second.isReady());
				p.first.get().acknowledge.send(Void());
				ASSERT(p.second.isReady());
			}
			storeCommits.clear();
		}
	}

	// Determine which transactions actually committed (conservatively) by combining results from the resolvers
	state vector<uint8_t> committed(trs.size());
	ASSERT(transactionResolverMap.size() == committed.size());
	// For each commitTransactionRef, it is only sent to resolvers specified in transactionResolverMap
	// Thus, we use this nextTr to track the correct transaction index on each resolver.
	state vector<int> nextTr(resolution.size());
	for (int t = 0; t<trs.size(); t++) {
		uint8_t commit = ConflictBatch::TransactionCommitted;
		for (int r : transactionResolverMap[t])
		{
			commit = std::min(resolution[r].committed[nextTr[r]++], commit);
		}
		committed[t] = commit;
	}
	for (int r = 0; r<resolution.size(); r++)
		ASSERT(nextTr[r] == resolution[r].committed.size());

	self->logAdapter->setNextVersion(commitVersion);

	state Optional<Key> lockedKey = self->txnStateStore->readValue(databaseLockedKey).get();
	state bool locked = lockedKey.present() && lockedKey.get().size();

	state Optional<Key> mustContainSystemKey = self->txnStateStore->readValue(mustContainSystemMutationsKey).get();
	if(mustContainSystemKey.present() && mustContainSystemKey.get().size()) {
		for (int t = 0; t<trs.size(); t++) {
			if( committed[t] == ConflictBatch::TransactionCommitted ) {
				bool foundSystem = false;
				for(auto& m : trs[t].transaction.mutations) {
					if( ( m.type == MutationRef::ClearRange ? m.param2 : m.param1 ) >= nonMetadataSystemKeys.end) {
						foundSystem = true;
						break;
					}
				}
				if(!foundSystem) {
					committed[t] = ConflictBatch::TransactionConflict;
				}
			}
		}
	}

	if(forceRecovery) {
		wait( Future<Void>(Never()) );
	}

	// This first pass through committed transactions deals with "metadata" effects (modifications of txnStateStore, changes to storage servers' responsibilities)
	int t;
	state int commitCount = 0;
	for (t = 0; t < trs.size() && !forceRecovery; t++)
	{
		if (committed[t] == ConflictBatch::TransactionCommitted && (!locked || trs[t].isLockAware())) {
			commitCount++;
			applyMetadataMutations(self->dbgid, arena, trs[t].transaction.mutations, self->txnStateStore, &toCommit, &forceRecovery, self->logSystem, commitVersion+1, &self->vecBackupKeys, &self->keyInfo, &self->cacheInfo, self->firstProxy ? &self->uid_applyMutationsData : NULL, self->commit, self->cx, &self->committedVersion, &self->storageCache, &self->tag_popped);
		}
		if(firstStateMutations) {
			ASSERT(committed[t] == ConflictBatch::TransactionCommitted);
			firstStateMutations = false;
			forceRecovery = false;
		}
	}
	if (forceRecovery) {
		for (; t<trs.size(); t++)
			committed[t] = ConflictBatch::TransactionConflict;
		TraceEvent(SevWarn, "RestartingTxnSubsystem", self->dbgid).detail("Stage", "AwaitCommit");
	}

	lockedKey = self->txnStateStore->readValue(databaseLockedKey).get();
	state bool lockedAfter = lockedKey.present() && lockedKey.get().size();

	state Optional<Value> metadataVersionAfter = self->txnStateStore->readValue(metadataVersionKey).get();

	auto fcm = self->logAdapter->getCommitMessage();
	storeCommits.emplace_back(fcm, self->txnStateStore->commit());
	self->version = commitVersion;
	if (!self->validState.isSet()) self->validState.send(Void());
	ASSERT(commitVersion);

	if (!isMyFirstBatch && self->txnStateStore->readValue( coordinatorsKey ).get().get() != oldCoordinators.get()) {
		wait( brokenPromiseToNever( self->master.changeCoordinators.getReply( ChangeCoordinatorsRequest( self->txnStateStore->readValue( coordinatorsKey ).get().get() ) ) ) );
		ASSERT(false);   // ChangeCoordinatorsRequest should always throw
	}

	// This second pass through committed transactions assigns the actual mutations to the appropriate storage servers' tags
	state int mutationCount = 0;
	state int mutationBytes = 0;

	state std::map<Key, MutationListRef> logRangeMutations;
	state Arena logRangeMutationsArena;
	state int transactionNum = 0;
	state int yieldBytes = 0;

	for (; transactionNum<trs.size(); transactionNum++) {
		if (committed[transactionNum] == ConflictBatch::TransactionCommitted && (!locked || trs[transactionNum].isLockAware())) {
			state int mutationNum = 0;
			state VectorRef<MutationRef>* pMutations = &trs[transactionNum].transaction.mutations;
			for (; mutationNum < pMutations->size(); mutationNum++) {
				if(yieldBytes > SERVER_KNOBS->DESIRED_TOTAL_BYTES) {
					yieldBytes = 0;
					if(g_network->check_yield(TaskPriority::ProxyCommitYield1)) {
						computeDuration += g_network->timer() - computeStart;
						wait(delay(0, TaskPriority::ProxyCommitYield1));
						computeStart = g_network->timer();
					}
				}

				auto& m = (*pMutations)[mutationNum];
				mutationCount++;
				mutationBytes += m.expectedSize();
				yieldBytes += m.expectedSize();
				// Determine the set of tags (responsible storage servers) for the mutation, splitting it
				// if necessary.  Serialize (splits of) the mutation into the message buffer and add the tags.

				if (isSingleKeyMutation((MutationRef::Type) m.type)) {
					auto& tags = self->tagsForKey(m.param1);

					if(self->singleKeyMutationEvent->enabled) {
						KeyRangeRef shard = self->keyInfo.rangeContaining(m.param1).range();
						self->singleKeyMutationEvent->tag1 = (int64_t)tags[0].id;
						self->singleKeyMutationEvent->tag2 = (int64_t)tags[1].id;
						self->singleKeyMutationEvent->tag3 = (int64_t)tags[2].id;
						self->singleKeyMutationEvent->shardBegin = shard.begin;
						self->singleKeyMutationEvent->shardEnd = shard.end;
						self->singleKeyMutationEvent->log();
					}

					DEBUG_MUTATION("ProxyCommit", commitVersion, m).detail("Dbgid", self->dbgid).detail("To", tags).detail("Mutation", m);
					
					toCommit.addTags(tags);
					if(self->cacheInfo[m.param1]) {
						toCommit.addTag(cacheTag);
					}
					toCommit.addTypedMessage(m);
				}
				else if (m.type == MutationRef::ClearRange) {
					KeyRangeRef clearRange(KeyRangeRef(m.param1, m.param2));
					auto ranges = self->keyInfo.intersectingRanges(clearRange);
					auto firstRange = ranges.begin();
					++firstRange;
					if (firstRange == ranges.end()) {
						// Fast path
						DEBUG_MUTATION("ProxyCommit", commitVersion, m).detail("Dbgid", self->dbgid).detail("To", ranges.begin().value().tags).detail("Mutation", m);

						ranges.begin().value().populateTags();
						toCommit.addTags(ranges.begin().value().tags);
					}
					else {
						TEST(true); //A clear range extends past a shard boundary
						std::set<Tag> allSources;
						for (auto r : ranges) {
							r.value().populateTags();
							allSources.insert(r.value().tags.begin(), r.value().tags.end());
						}
						DEBUG_MUTATION("ProxyCommit", commitVersion, m).detail("Dbgid", self->dbgid).detail("To", allSources).detail("Mutation", m);

						toCommit.addTags(allSources);
					}
					if(self->needsCacheTag(clearRange)) {
						toCommit.addTag(cacheTag);
					}
					toCommit.addTypedMessage(m);
				} else
					UNREACHABLE();


				// Check on backing up key, if backup ranges are defined and a normal key
				if (self->vecBackupKeys.size() > 1 && (normalKeys.contains(m.param1) || m.param1 == metadataVersionKey)) {
					if (m.type != MutationRef::Type::ClearRange) {
						// Add the mutation to the relevant backup tag
						for (auto backupName : self->vecBackupKeys[m.param1]) {
							logRangeMutations[backupName].push_back_deep(logRangeMutationsArena, m);
						}
					}
					else {
						KeyRangeRef mutationRange(m.param1, m.param2);
						KeyRangeRef intersectionRange;

						// Identify and add the intersecting ranges of the mutation to the array of mutations to serialize
						for (auto backupRange : self->vecBackupKeys.intersectingRanges(mutationRange))
						{
							// Get the backup sub range
							const auto&		backupSubrange = backupRange.range();

							// Determine the intersecting range
							intersectionRange = mutationRange & backupSubrange;

							// Create the custom mutation for the specific backup tag
							MutationRef		backupMutation(MutationRef::Type::ClearRange, intersectionRange.begin, intersectionRange.end);

							// Add the mutation to the relevant backup tag
							for (auto backupName : backupRange.value()) {
								logRangeMutations[backupName].push_back_deep(logRangeMutationsArena, backupMutation);
							}
						}
					}
				}
			}
		}
	}

	// Serialize and backup the mutations as a single mutation
	if ((self->vecBackupKeys.size() > 1) && logRangeMutations.size()) {
		wait( addBackupMutations(self, &logRangeMutations, &toCommit, commitVersion, &computeDuration, &computeStart) );
	}

	self->stats.mutations += mutationCount;
	self->stats.mutationBytes += mutationBytes;

	// Storage servers mustn't make durable versions which are not fully committed (because then they are impossible to roll back)
	// We prevent this by limiting the number of versions which are semi-committed but not fully committed to be less than the MVCC window
	if(self->committedVersion.get() < commitVersion - SERVER_KNOBS->MAX_READ_TRANSACTION_LIFE_VERSIONS) {
		computeDuration += g_network->timer() - computeStart;
		state Span waitVersionSpan;
		while (self->committedVersion.get() < commitVersion - SERVER_KNOBS->MAX_READ_TRANSACTION_LIFE_VERSIONS) {
			// This should be *extremely* rare in the real world, but knob buggification should make it happen in simulation
			TEST(true);  // Semi-committed pipeline limited by MVCC window
			//TraceEvent("ProxyWaitingForCommitted", self->dbgid).detail("CommittedVersion", self->committedVersion.get()).detail("NeedToCommit", commitVersion);
			waitVersionSpan = Span(deterministicRandom()->randomUniqueID(), "MP:overMaxReadTransactionLifeVersions"_loc, {span->context});
			choose{
				when(wait(self->committedVersion.whenAtLeast(commitVersion - SERVER_KNOBS->MAX_READ_TRANSACTION_LIFE_VERSIONS))) {
					wait(yield());
					break; 
				}
				when(GetReadVersionReply v = wait(self->getConsistentReadVersion.getReply(
				         GetReadVersionRequest(waitVersionSpan->context, 0, TransactionPriority::IMMEDIATE,
				                               GetReadVersionRequest::FLAG_CAUSAL_READ_RISKY)))) {
					if (v.version > self->committedVersion.get()) {
						self->locked = v.locked;
						self->metadataVersion = v.metadataVersion;
						self->committedVersion.set(v.version);
					}

					if (self->committedVersion.get() < commitVersion - SERVER_KNOBS->MAX_READ_TRANSACTION_LIFE_VERSIONS)
						wait(delay(SERVER_KNOBS->PROXY_SPIN_DELAY));
				}
			}
		}
		waitVersionSpan = Span{};
		computeStart = g_network->timer();
	}

	state LogSystemDiskQueueAdapter::CommitMessage msg = storeCommits.back().first.get();

	if (debugID.present())
		g_traceBatch.addEvent("CommitDebug", debugID.get().first(), "MasterProxyServer.commitBatch.AfterStoreCommits");

	// txnState (transaction subsystem state) tag: message extracted from log adapter
	bool firstMessage = true;
	for(auto m : msg.messages) {
		if(firstMessage) {
			toCommit.addTxsTag();
		}
		toCommit.addMessage(StringRef(m.begin(), m.size()), !firstMessage);
		firstMessage = false;
	}

	if ( prevVersion && commitVersion - prevVersion < SERVER_KNOBS->MAX_VERSIONS_IN_FLIGHT/2 )
		debug_advanceMaxCommittedVersion( UID(), commitVersion );  //< Is this valid?

	//TraceEvent("ProxyPush", self->dbgid).detail("PrevVersion", prevVersion).detail("Version", commitVersion)
	//	.detail("TransactionsSubmitted", trs.size()).detail("TransactionsCommitted", commitCount).detail("TxsPopTo", msg.popTo);

	if ( prevVersion && commitVersion - prevVersion < SERVER_KNOBS->MAX_VERSIONS_IN_FLIGHT/2 )
		debug_advanceMaxCommittedVersion(UID(), commitVersion);

	state double commitStartTime = now();
	self->lastStartCommit = commitStartTime;
	Future<Version> loggingComplete = self->logSystem->push( prevVersion, commitVersion, self->committedVersion.get(), self->minKnownCommittedVersion, toCommit, debugID );

	if (!forceRecovery) {
		ASSERT(self->latestLocalCommitBatchLogging.get() == localBatchNumber-1);
		self->latestLocalCommitBatchLogging.set(localBatchNumber);
	}

	computeDuration += g_network->timer() - computeStart;
	if(computeDuration > SERVER_KNOBS->MIN_PROXY_COMPUTE && batchOperations > 0) {
		double computePerOperation = computeDuration/batchOperations;
		if(computePerOperation <= self->commitComputePerOperation[latencyBucket]) {
			self->commitComputePerOperation[latencyBucket] = computePerOperation;
		} else {
			self->commitComputePerOperation[latencyBucket] = SERVER_KNOBS->PROXY_COMPUTE_GROWTH_RATE*computePerOperation + ((1.0-SERVER_KNOBS->PROXY_COMPUTE_GROWTH_RATE)*self->commitComputePerOperation[latencyBucket]);
		}
	}

	/////// Phase 4: Logging (network bound; pipelined up to MAX_READ_TRANSACTION_LIFE_VERSIONS (limited by loop above))

	try {
		choose {
			when(Version ver = wait(loggingComplete)) {
				self->minKnownCommittedVersion = std::max(self->minKnownCommittedVersion, ver);
			}
			when(wait(self->committedVersion.whenAtLeast( commitVersion+1 ))) {}
		}
	} catch(Error &e) {
		if(e.code() == error_code_broken_promise) {
			throw master_tlog_failed();
		}
		throw;
	}
	self->lastCommitLatency = now()-commitStartTime;
	self->lastCommitTime = std::max(self->lastCommitTime.get(), commitStartTime);
	wait(yield(TaskPriority::ProxyCommitYield2));

	if( self->popRemoteTxs && msg.popTo > ( self->txsPopVersions.size() ? self->txsPopVersions.back().second : self->lastTxsPop ) ) {
		if(self->txsPopVersions.size() >= SERVER_KNOBS->MAX_TXS_POP_VERSION_HISTORY) {
			TraceEvent(SevWarnAlways, "DiscardingTxsPopHistory").suppressFor(1.0);
			self->txsPopVersions.pop_front();
		}

		self->txsPopVersions.emplace_back(commitVersion, msg.popTo);
	}
	self->logSystem->popTxs(msg.popTo);

	/////// Phase 5: Replies (CPU bound; no particular order required, though ordered execution would be best for latency)
	if ( prevVersion && commitVersion - prevVersion < SERVER_KNOBS->MAX_VERSIONS_IN_FLIGHT/2 )
		debug_advanceMinCommittedVersion(UID(), commitVersion);

	//TraceEvent("ProxyPushed", self->dbgid).detail("PrevVersion", prevVersion).detail("Version", commitVersion);
	if (debugID.present())
		g_traceBatch.addEvent("CommitDebug", debugID.get().first(), "MasterProxyServer.commitBatch.AfterLogPush");

	for (auto &p : storeCommits) {
		ASSERT(!p.second.isReady());
		p.first.get().acknowledge.send(Void());
		ASSERT(p.second.isReady());
	}

	TEST(self->committedVersion.get() > commitVersion);   // A later version was reported committed first
	if( commitVersion > self->committedVersion.get() ) {
		self->locked = lockedAfter;
		self->metadataVersion = metadataVersionAfter;
		self->committedVersion.set(commitVersion);
	}

	if (forceRecovery) {
		TraceEvent(SevWarn, "RestartingTxnSubsystem", self->dbgid).detail("Stage", "ProxyShutdown");
		throw worker_removed();
	}

	// Send replies to clients
	double endTime = g_network->timer();
	// Reset all to zero, used to track the correct index of each commitTransacitonRef on each resolver
	std::fill(nextTr.begin(), nextTr.end(), 0);
	for (int t = 0; t < trs.size(); t++) {
		if (committed[t] == ConflictBatch::TransactionCommitted && (!locked || trs[t].isLockAware())) {
			ASSERT_WE_THINK(commitVersion != invalidVersion);
			trs[t].reply.send(CommitID(commitVersion, t, metadataVersionAfter));
		}
		else if (committed[t] == ConflictBatch::TransactionTooOld) {
			trs[t].reply.sendError(transaction_too_old());
		}
		else {
			// If enable the option to report conflicting keys from resolvers, we send back all keyranges' indices
			// through CommitID
			if (trs[t].transaction.report_conflicting_keys) {
				Standalone<VectorRef<int>> conflictingKRIndices;
				for (int resolverInd : transactionResolverMap[t]) {
					auto const& cKRs =
					    resolution[resolverInd]
					        .conflictingKeyRangeMap[nextTr[resolverInd]]; // nextTr[resolverInd] -> index of this trs[t]
					                                                      // on the resolver
					for (auto const& rCRIndex : cKRs)
						// read_conflict_range can change when sent to resolvers, mapping the index from resolver-side
						// to original index in commitTransactionRef
						conflictingKRIndices.push_back(conflictingKRIndices.arena(),
						                               txReadConflictRangeIndexMap[t][resolverInd][rCRIndex]);
				}
				// At least one keyRange index should be returned
				ASSERT(conflictingKRIndices.size());
				trs[t].reply.send(CommitID(invalidVersion, t, Optional<Value>(),
				                           Optional<Standalone<VectorRef<int>>>(conflictingKRIndices)));
			} else {
				trs[t].reply.sendError(not_committed());
			}
		}

		// Update corresponding transaction indices on each resolver
		for (int resolverInd : transactionResolverMap[t]) nextTr[resolverInd]++;

		// TODO: filter if pipelined with large commit
		if(self->latencyBandConfig.present()) {
			bool filter = maxTransactionBytes > self->latencyBandConfig.get().commitConfig.maxCommitBytes.orDefault(std::numeric_limits<int>::max());
			self->stats.commitLatencyBands.addMeasurement(endTime - trs[t].requestTime(), filter);
		}
	}

	++self->stats.commitBatchOut;
	self->stats.txnCommitOut += trs.size();
	self->stats.txnConflicts += trs.size() - commitCount;
	self->stats.txnCommitOutSuccess += commitCount;

	if(now() - self->lastCoalesceTime > SERVER_KNOBS->RESOLVER_COALESCE_TIME) {
		self->lastCoalesceTime = now();
		int lastSize = self->keyResolvers.size();
		auto rs = self->keyResolvers.ranges();
		Version oldestVersion = prevVersion - SERVER_KNOBS->MAX_WRITE_TRANSACTION_LIFE_VERSIONS;
		for(auto r = rs.begin(); r != rs.end(); ++r) {
			while(r->value().size() > 1 && r->value()[1].first < oldestVersion)
				r->value().pop_front();
			if(r->value().size() && r->value().front().first < oldestVersion)
				r->value().front().first = 0;
		}
		self->keyResolvers.coalesce(allKeys);
		if(self->keyResolvers.size() != lastSize)
			TraceEvent("KeyResolverSize", self->dbgid).detail("Size", self->keyResolvers.size());
	}

	// Dynamic batching for commits
	double target_latency = (now() - t1) * SERVER_KNOBS->COMMIT_TRANSACTION_BATCH_INTERVAL_LATENCY_FRACTION;
	self->commitBatchInterval = std::max(
	    SERVER_KNOBS->COMMIT_TRANSACTION_BATCH_INTERVAL_MIN,
	    std::min(SERVER_KNOBS->COMMIT_TRANSACTION_BATCH_INTERVAL_MAX,
	             target_latency * SERVER_KNOBS->COMMIT_TRANSACTION_BATCH_INTERVAL_SMOOTHER_ALPHA +
	                 self->commitBatchInterval * (1 - SERVER_KNOBS->COMMIT_TRANSACTION_BATCH_INTERVAL_SMOOTHER_ALPHA)));

	self->commitBatchesMemBytesCount -= currentBatchMemBytesCount;
	ASSERT_ABORT(self->commitBatchesMemBytesCount >= 0);
	wait(releaseFuture);
	return Void();
}

ACTOR Future<Void> updateLastCommit(ProxyCommitData* self, Optional<UID> debugID = Optional<UID>()) {
	state double confirmStart = now();
	self->lastStartCommit = confirmStart;
	self->updateCommitRequests++;
	wait(self->logSystem->confirmEpochLive(debugID));
	self->updateCommitRequests--;
	self->lastCommitLatency = now()-confirmStart;
	self->lastCommitTime = std::max(self->lastCommitTime.get(), confirmStart);
	return Void();
}

ACTOR Future<GetReadVersionReply> getLiveCommittedVersion(Span parentSpan, ProxyCommitData* commitData, uint32_t flags, vector<MasterProxyInterface> *otherProxies, Optional<UID> debugID,
                                                          int transactionCount, int systemTransactionCount, int defaultPriTransactionCount, int batchPriTransactionCount)
{
	// Returns a version which (1) is committed, and (2) is >= the latest version reported committed (by a commit response) when this request was sent
	// (1) The version returned is the committedVersion of some proxy at some point before the request returns, so it is committed.
	// (2) No proxy on our list reported committed a higher version before this request was received, because then its committedVersion would have been higher,
	//     and no other proxy could have already committed anything without first ending the epoch
	state Span span("MP:getLiveCommittedVersion"_loc, parentSpan);
	++commitData->stats.txnStartBatch;

	state vector<Future<GetReadVersionReply>> proxyVersions;
	for (auto const& p : *otherProxies)
		proxyVersions.push_back(brokenPromiseToNever(p.getRawCommittedVersion.getReply(GetRawCommittedVersionRequest(span->context, debugID), TaskPriority::TLogConfirmRunningReply)));

	if (!SERVER_KNOBS->ALWAYS_CAUSAL_READ_RISKY && !(flags&GetReadVersionRequest::FLAG_CAUSAL_READ_RISKY)) {
		wait(updateLastCommit(commitData, debugID));
	} else if (SERVER_KNOBS->REQUIRED_MIN_RECOVERY_DURATION > 0 && now() - SERVER_KNOBS->REQUIRED_MIN_RECOVERY_DURATION > commitData->lastCommitTime.get()) {
		wait(commitData->lastCommitTime.whenAtLeast(now() - SERVER_KNOBS->REQUIRED_MIN_RECOVERY_DURATION));
	}

	if (debugID.present()) {
		g_traceBatch.addEvent("TransactionDebug", debugID.get().first(), "MasterProxyServer.getLiveCommittedVersion.confirmEpochLive");
	}

	vector<GetReadVersionReply> versions = wait(getAll(proxyVersions));
	GetReadVersionReply rep;
	rep.version = commitData->committedVersion.get();
	rep.locked = commitData->locked;
	rep.metadataVersion = commitData->metadataVersion;
	rep.recentRequests = commitData->stats.getRecentRequests();

	for (auto v : versions) {
		if(v.version > rep.version) {
			rep = v;
		}
	}

	if (debugID.present()) {
		g_traceBatch.addEvent("TransactionDebug", debugID.get().first(), "MasterProxyServer.getLiveCommittedVersion.After");
	}

	commitData->stats.txnStartOut += transactionCount;
	commitData->stats.txnSystemPriorityStartOut += systemTransactionCount;
	commitData->stats.txnDefaultPriorityStartOut += defaultPriTransactionCount;
	commitData->stats.txnBatchPriorityStartOut += batchPriTransactionCount;

	return rep;
}

ACTOR Future<Void> sendGrvReplies(Future<GetReadVersionReply> replyFuture, std::vector<GetReadVersionRequest> requests,
                                  ProxyStats* stats, Version minKnownCommittedVersion, PrioritizedTransactionTagMap<ClientTagThrottleLimits> throttledTags) {
	GetReadVersionReply _reply = wait(replyFuture);
	GetReadVersionReply reply = _reply;
	Version replyVersion = reply.version;

	double end = g_network->timer();
	for(GetReadVersionRequest const& request : requests) {
		if(request.priority >= TransactionPriority::DEFAULT) {
			stats->grvLatencyBands.addMeasurement(end - request.requestTime());
		}

		if (request.flags & GetReadVersionRequest::FLAG_USE_MIN_KNOWN_COMMITTED_VERSION) {
			// Only backup worker may infrequently use this flag.
			reply.version = minKnownCommittedVersion;
		} 
		else {
			reply.version = replyVersion;
		}

		reply.tagThrottleInfo.clear();

		if(!request.tags.empty()) {
			auto& priorityThrottledTags = throttledTags[request.priority];
			for(auto tag : request.tags) {
				auto tagItr = priorityThrottledTags.find(tag.first);
				if(tagItr != priorityThrottledTags.end()) {
					if(tagItr->second.expiration > now()) {
						TEST(true); // Proxy returning tag throttle
						reply.tagThrottleInfo[tag.first] = tagItr->second;
					}
					else {
						// This isn't required, but we might as well
						TEST(true); // Proxy expiring tag throttle
						priorityThrottledTags.erase(tagItr);
					}
				}
			}
		}

		request.reply.send(reply);
		++stats->txnRequestOut;
	}

	return Void();
}

ACTOR static Future<Void> transactionStarter(
	MasterProxyInterface proxy,
	Reference<AsyncVar<ServerDBInfo>> db,
	PromiseStream<Future<Void>> addActor,
	ProxyCommitData* commitData, GetHealthMetricsReply* healthMetricsReply,
	GetHealthMetricsReply* detailedHealthMetricsReply)
{
	state double lastGRVTime = 0;
	state PromiseStream<Void> GRVTimer;
	state double GRVBatchTime = SERVER_KNOBS->START_TRANSACTION_BATCH_INTERVAL_MIN;

	state int64_t transactionCount = 0;
	state int64_t batchTransactionCount = 0;
	state TransactionRateInfo normalRateInfo(10);
	state TransactionRateInfo batchRateInfo(0);

	state SpannedDeque<GetReadVersionRequest> systemQueue("MP:transactionStarterSystemQueue"_loc);
	state SpannedDeque<GetReadVersionRequest> defaultQueue("MP:transactionStarterDefaultQueue"_loc);
	state SpannedDeque<GetReadVersionRequest> batchQueue("MP:transactionStarterBatchQueue"_loc);
	state vector<MasterProxyInterface> otherProxies;

	state TransactionTagMap<uint64_t> transactionTagCounter;
	state PrioritizedTransactionTagMap<ClientTagThrottleLimits> throttledTags;

	state PromiseStream<double> replyTimes;
	state Span span;

	addActor.send(getRate(proxy.id(), db, &transactionCount, &batchTransactionCount, &normalRateInfo, &batchRateInfo, healthMetricsReply, detailedHealthMetricsReply, &transactionTagCounter, &throttledTags));
	addActor.send(queueTransactionStartRequests(db, &systemQueue, &defaultQueue, &batchQueue, proxy.getConsistentReadVersion.getFuture(),
	                                            GRVTimer, &lastGRVTime, &GRVBatchTime, replyTimes.getFuture(), &commitData->stats, &batchRateInfo,
	                                            &transactionTagCounter));

	// Get a list of the other proxies that go together with us
	while (std::find(db->get().client.proxies.begin(), db->get().client.proxies.end(), proxy) == db->get().client.proxies.end())
		wait(db->onChange());
	for (MasterProxyInterface mp : db->get().client.proxies) {
		if (mp != proxy)
			otherProxies.push_back(mp);
	}

	ASSERT(db->get().recoveryState >= RecoveryState::ACCEPTING_COMMITS);  // else potentially we could return uncommitted read versions (since self->committedVersion is only a committed version if this recovery succeeds)

	TraceEvent("ProxyReadyForTxnStarts", proxy.id());

	loop{
		waitNext(GRVTimer.getFuture());
		// Select zero or more transactions to start
		double t = now();
		double elapsed = now() - lastGRVTime;
		lastGRVTime = t;

		if(elapsed == 0) elapsed = 1e-15; // resolve a possible indeterminant multiplication with infinite transaction rate

		normalRateInfo.reset();
		batchRateInfo.reset();

		int transactionsStarted[2] = {0,0};
		int systemTransactionsStarted[2] = {0,0};
		int defaultPriTransactionsStarted[2] = { 0, 0 };
		int batchPriTransactionsStarted[2] = { 0, 0 };

		vector<vector<GetReadVersionRequest>> start(2);  // start[0] is transactions starting with !(flags&CAUSAL_READ_RISKY), start[1] is transactions starting with flags&CAUSAL_READ_RISKY
		Optional<UID> debugID;

		int requestsToStart = 0;

		while (requestsToStart < SERVER_KNOBS->START_TRANSACTION_MAX_REQUESTS_TO_START) {
			SpannedDeque<GetReadVersionRequest>* transactionQueue;
			if(!systemQueue.empty()) {
				transactionQueue = &systemQueue;
				span = systemQueue.resetSpan();
			} else if(!defaultQueue.empty()) {
				transactionQueue = &defaultQueue;
				span = defaultQueue.resetSpan();
			} else if(!batchQueue.empty()) {
				transactionQueue = &batchQueue;
				span = batchQueue.resetSpan();
			} else {
				break;
			}

			auto& req = transactionQueue->front();
			int tc = req.transactionCount;

			if(req.priority < TransactionPriority::DEFAULT && !batchRateInfo.canStart(transactionsStarted[0] + transactionsStarted[1], tc)) {
				break;
			}
			else if(req.priority < TransactionPriority::IMMEDIATE && !normalRateInfo.canStart(transactionsStarted[0] + transactionsStarted[1], tc)) {
				break;	
			}

			if (req.debugID.present()) {
				if (!debugID.present()) debugID = nondeterministicRandom()->randomUniqueID();
				g_traceBatch.addAttach("TransactionAttachID", req.debugID.get().first(), debugID.get().first());
			}

			transactionsStarted[req.flags&1] += tc;
			if (req.priority >= TransactionPriority::IMMEDIATE)
				systemTransactionsStarted[req.flags & 1] += tc;
			else if (req.priority >= TransactionPriority::DEFAULT)
				defaultPriTransactionsStarted[req.flags & 1] += tc;
			else
				batchPriTransactionsStarted[req.flags & 1] += tc;

			start[req.flags & 1].push_back(std::move(req));  static_assert(GetReadVersionRequest::FLAG_CAUSAL_READ_RISKY == 1, "Implementation dependent on flag value");
			transactionQueue->pop_front();
			requestsToStart++;
		}

		if (!systemQueue.empty() || !defaultQueue.empty() || !batchQueue.empty()) {
			forwardPromise(GRVTimer, delayJittered(SERVER_KNOBS->START_TRANSACTION_BATCH_QUEUE_CHECK_INTERVAL, TaskPriority::ProxyGRVTimer));
		}

		/*TraceEvent("GRVBatch", proxy.id())
		.detail("Elapsed", elapsed)
		.detail("NTransactionToStart", nTransactionsToStart)
		.detail("TransactionRate", transactionRate)
		.detail("TransactionQueueSize", transactionQueue.size())
		.detail("NumTransactionsStarted", transactionsStarted[0] + transactionsStarted[1])
		.detail("NumSystemTransactionsStarted", systemTransactionsStarted[0] + systemTransactionsStarted[1])
		.detail("NumNonSystemTransactionsStarted", transactionsStarted[0] + transactionsStarted[1] -
		systemTransactionsStarted[0] - systemTransactionsStarted[1])
		.detail("TransactionBudget", transactionBudget)
		.detail("BatchTransactionBudget", batchTransactionBudget);*/

		int systemTotalStarted = systemTransactionsStarted[0] + systemTransactionsStarted[1];
		int normalTotalStarted = defaultPriTransactionsStarted[0] + defaultPriTransactionsStarted[1];
		int batchTotalStarted = batchPriTransactionsStarted[0] + batchPriTransactionsStarted[1];

		transactionCount += transactionsStarted[0] + transactionsStarted[1];
		batchTransactionCount += batchTotalStarted;

		normalRateInfo.updateBudget(systemTotalStarted + normalTotalStarted, systemQueue.empty() && defaultQueue.empty(), elapsed);
		batchRateInfo.updateBudget(systemTotalStarted + normalTotalStarted + batchTotalStarted, systemQueue.empty() && defaultQueue.empty() && batchQueue.empty(), elapsed);

		if (debugID.present()) {
			g_traceBatch.addEvent("TransactionDebug", debugID.get().first(), "MasterProxyServer.masterProxyServerCore.Broadcast");
		}

		for (int i = 0; i < start.size(); i++) {
			if (start[i].size()) {
				Future<GetReadVersionReply> readVersionReply = getLiveCommittedVersion(
				    span, commitData, i, &otherProxies, debugID, transactionsStarted[i], systemTransactionsStarted[i],
				    defaultPriTransactionsStarted[i], batchPriTransactionsStarted[i]);
				addActor.send(sendGrvReplies(readVersionReply, start[i], &commitData->stats,
				                             commitData->minKnownCommittedVersion, throttledTags));

				// for now, base dynamic batching on the time for normal requests (not read_risky)
				if (i == 0) {
					addActor.send(timeReply(readVersionReply, replyTimes));
				}
			}
		}
		span.reset();
	}
}

ACTOR static Future<Void> doKeyServerLocationRequest( GetKeyServerLocationsRequest req, ProxyCommitData* commitData ) {
	// We can't respond to these requests until we have valid txnStateStore
	wait(commitData->validState.getFuture());
	wait(delay(0, TaskPriority::DefaultEndpoint));

	GetKeyServerLocationsReply rep;
	if(!req.end.present()) {
		auto r = req.reverse ? commitData->keyInfo.rangeContainingKeyBefore(req.begin) : commitData->keyInfo.rangeContaining(req.begin);
		vector<StorageServerInterface> ssis;
		ssis.reserve(r.value().src_info.size());
		for(auto& it : r.value().src_info) {
			ssis.push_back(it->interf);
		}
		rep.results.push_back(std::make_pair(r.range(), ssis));
	} else if(!req.reverse) {
		int count = 0;
		for(auto r = commitData->keyInfo.rangeContaining(req.begin); r != commitData->keyInfo.ranges().end() && count < req.limit && r.begin() < req.end.get(); ++r) {
			vector<StorageServerInterface> ssis;
			ssis.reserve(r.value().src_info.size());
			for(auto& it : r.value().src_info) {
				ssis.push_back(it->interf);
			}
			rep.results.push_back(std::make_pair(r.range(), ssis));
			count++;
		}
	} else {
		int count = 0;
		auto r = commitData->keyInfo.rangeContainingKeyBefore(req.end.get());
		while( count < req.limit && req.begin < r.end() ) {
			vector<StorageServerInterface> ssis;
			ssis.reserve(r.value().src_info.size());
			for(auto& it : r.value().src_info) {
				ssis.push_back(it->interf);
			}
			rep.results.push_back(std::make_pair(r.range(), ssis));
			if(r == commitData->keyInfo.ranges().begin()) {
				break;
			}
			count++;
			--r;
		}
	}
	req.reply.send(rep);
	++commitData->stats.keyServerLocationOut;
	return Void();
}

ACTOR static Future<Void> readRequestServer( MasterProxyInterface proxy, PromiseStream<Future<Void>> addActor, ProxyCommitData* commitData ) {
	loop {
		GetKeyServerLocationsRequest req = waitNext(proxy.getKeyServersLocations.getFuture());
		//WARNING: this code is run at a high priority, so it needs to do as little work as possible
		commitData->stats.addRequest();
		if(req.limit != CLIENT_KNOBS->STORAGE_METRICS_SHARD_LIMIT && //Always do data distribution requests
		   commitData->stats.keyServerLocationIn.getValue() - commitData->stats.keyServerLocationOut.getValue() > SERVER_KNOBS->KEY_LOCATION_MAX_QUEUE_SIZE) {
			++commitData->stats.keyServerLocationErrors;
			req.reply.sendError(proxy_memory_limit_exceeded());
			TraceEvent(SevWarnAlways, "ProxyLocationRequestThresholdExceeded").suppressFor(60);
		} else {
			++commitData->stats.keyServerLocationIn;
			addActor.send(doKeyServerLocationRequest(req, commitData));
		}
	}
}

ACTOR static Future<Void> rejoinServer( MasterProxyInterface proxy, ProxyCommitData* commitData ) {
	// We can't respond to these requests until we have valid txnStateStore
	wait(commitData->validState.getFuture());

	TraceEvent("ProxyReadyForReads", proxy.id());

	loop {
		GetStorageServerRejoinInfoRequest req = waitNext(proxy.getStorageServerRejoinInfo.getFuture());
		if (commitData->txnStateStore->readValue(serverListKeyFor(req.id)).get().present()) {
			GetStorageServerRejoinInfoReply rep;
			rep.version = commitData->version;
			rep.tag = decodeServerTagValue( commitData->txnStateStore->readValue(serverTagKeyFor(req.id)).get().get() );
			Standalone<RangeResultRef> history = commitData->txnStateStore->readRange(serverTagHistoryRangeFor(req.id)).get();
			for(int i = history.size()-1; i >= 0; i-- ) {
				rep.history.push_back(std::make_pair(decodeServerTagHistoryKey(history[i].key), decodeServerTagValue(history[i].value)));
			}
			auto localityKey = commitData->txnStateStore->readValue(tagLocalityListKeyFor(req.dcId)).get();
			rep.newLocality = false;
			if( localityKey.present() ) {
				int8_t locality = decodeTagLocalityListValue(localityKey.get());
				if(rep.tag.locality != tagLocalityUpgraded && locality != rep.tag.locality) {
					TraceEvent(SevWarnAlways, "SSRejoinedWithChangedLocality").detail("Tag", rep.tag.toString()).detail("DcId", req.dcId).detail("NewLocality", locality);
				} else if(locality != rep.tag.locality) {
					uint16_t tagId = 0;
					std::vector<uint16_t> usedTags;
					auto tagKeys = commitData->txnStateStore->readRange(serverTagKeys).get();
					for( auto& kv : tagKeys ) {
						Tag t = decodeServerTagValue( kv.value );
						if(t.locality == locality) {
							usedTags.push_back(t.id);
						}
					}
					auto historyKeys = commitData->txnStateStore->readRange(serverTagHistoryKeys).get();
					for( auto& kv : historyKeys ) {
						Tag t = decodeServerTagValue( kv.value );
						if(t.locality == locality) {
							usedTags.push_back(t.id);
						}
					}
					std::sort(usedTags.begin(), usedTags.end());

					int usedIdx = 0;
					for(; usedTags.size() > 0 && tagId <= usedTags.end()[-1]; tagId++) {
						if(tagId < usedTags[usedIdx]) {
							break;
						} else {
							usedIdx++;
						}
					}
					rep.newTag = Tag(locality, tagId);
				}
			} else if(rep.tag.locality != tagLocalityUpgraded) {
				TraceEvent(SevWarnAlways, "SSRejoinedWithUnknownLocality").detail("Tag", rep.tag.toString()).detail("DcId", req.dcId);
			} else {
				rep.newLocality = true;
				int8_t maxTagLocality = -1;
				auto localityKeys = commitData->txnStateStore->readRange(tagLocalityListKeys).get();
				for( auto& kv : localityKeys ) {
					maxTagLocality = std::max(maxTagLocality, decodeTagLocalityListValue( kv.value ));
				}
				rep.newTag = Tag(maxTagLocality+1,0);
			}
			req.reply.send(rep);
		} else {
			req.reply.sendError(worker_removed());
		}
	}
}

ACTOR Future<Void> healthMetricsRequestServer(MasterProxyInterface proxy, GetHealthMetricsReply* healthMetricsReply, GetHealthMetricsReply* detailedHealthMetricsReply)
{
	loop {
		choose {
			when(GetHealthMetricsRequest req =
				 waitNext(proxy.getHealthMetrics.getFuture()))
			{
				if (req.detailed)
					req.reply.send(*detailedHealthMetricsReply);
				else
					req.reply.send(*healthMetricsReply);
			}
		}
	}
}

ACTOR Future<Void> ddMetricsRequestServer(MasterProxyInterface proxy, Reference<AsyncVar<ServerDBInfo>> db)
{
	loop {
		choose {
			when(state GetDDMetricsRequest req = waitNext(proxy.getDDMetrics.getFuture()))
			{
				ErrorOr<GetDataDistributorMetricsReply> reply = wait(errorOr(db->get().distributor.get().dataDistributorMetrics.getReply(GetDataDistributorMetricsRequest(req.keys, req.shardLimit))));
				if ( reply.isError() ) {
					req.reply.sendError(reply.getError());
				} else {
					GetDDMetricsReply newReply;
					newReply.storageMetricsList = reply.get().storageMetricsList;
					req.reply.send(newReply);
				}
			}
		}
	}
}

ACTOR Future<Void> monitorRemoteCommitted(ProxyCommitData* self) {
	loop {
		wait(delay(0)); //allow this actor to be cancelled if we are removed after db changes.
		state Optional<std::vector<OptionalInterface<TLogInterface>>> remoteLogs;
		if(self->db->get().recoveryState >= RecoveryState::ALL_LOGS_RECRUITED) {
			for(auto& logSet : self->db->get().logSystemConfig.tLogs) {
				if(!logSet.isLocal) {
					remoteLogs = logSet.tLogs;
					for(auto& tLog : logSet.tLogs) {
						if(!tLog.present()) {
							remoteLogs = Optional<std::vector<OptionalInterface<TLogInterface>>>();
							break;
						}
					}
					break;
				}
			}
		}

		if(!remoteLogs.present()) {
			wait(self->db->onChange());
			continue;
		}
		self->popRemoteTxs = true;

		state Future<Void> onChange = self->db->onChange();
		loop {
			state std::vector<Future<TLogQueuingMetricsReply>> replies;
			for(auto &it : remoteLogs.get()) {
				replies.push_back(brokenPromiseToNever( it.interf().getQueuingMetrics.getReply( TLogQueuingMetricsRequest() ) ));
			}
			wait( waitForAll(replies) || onChange );

			if(onChange.isReady()) {
				break;
			}

			//FIXME: use the configuration to calculate a more precise minimum recovery version.
			Version minVersion = std::numeric_limits<Version>::max();
			for(auto& it : replies) {
				minVersion = std::min(minVersion, it.get().v);
			}

			while(self->txsPopVersions.size() && self->txsPopVersions.front().first <= minVersion) {
				self->lastTxsPop = self->txsPopVersions.front().second;
				self->logSystem->popTxs(self->txsPopVersions.front().second, tagLocalityRemoteLog);
				self->txsPopVersions.pop_front();
			}

			wait( delay(SERVER_KNOBS->UPDATE_REMOTE_LOG_VERSION_INTERVAL) || onChange );
			if(onChange.isReady()) {
				break;
			}
		}
	}
}

ACTOR Future<Void> lastCommitUpdater(ProxyCommitData* self, PromiseStream<Future<Void>> addActor) {
	loop {
		double interval = std::max(SERVER_KNOBS->MIN_CONFIRM_INTERVAL, (SERVER_KNOBS->REQUIRED_MIN_RECOVERY_DURATION - self->lastCommitLatency)/2.0);
		double elapsed = now()-self->lastStartCommit;
		if(elapsed < interval) {
			wait( delay(interval + 0.0001 - elapsed) );
		} else {
			if(self->updateCommitRequests < SERVER_KNOBS->MAX_COMMIT_UPDATES) {
				addActor.send(updateLastCommit(self));
			} else {
				TraceEvent(g_network->isSimulated() ? SevInfo : SevWarnAlways, "TooManyLastCommitUpdates").suppressFor(1.0);
				self->lastStartCommit = now();
			}
		}
	}
}

ACTOR Future<Void> proxySnapCreate(ProxySnapRequest snapReq, ProxyCommitData* commitData) {
	TraceEvent("SnapMasterProxy_SnapReqEnter")
		.detail("SnapPayload", snapReq.snapPayload)
		.detail("SnapUID", snapReq.snapUID);
	try {
		// whitelist check
		ExecCmdValueString execArg(snapReq.snapPayload);
		StringRef binPath = execArg.getBinaryPath();
		if (!isWhitelisted(commitData->whitelistedBinPathVec, binPath)) {
			TraceEvent("SnapMasterProxy_WhiteListCheckFailed")
				.detail("SnapPayload", snapReq.snapPayload)
				.detail("SnapUID", snapReq.snapUID);
			throw snap_path_not_whitelisted();
		}
		// db fully recovered check
		if (commitData->db->get().recoveryState != RecoveryState::FULLY_RECOVERED)  {
			// Cluster is not fully recovered and needs TLogs
			// from previous generation for full recovery.
			// Currently, snapshot of old tlog generation is not
			// supported and hence failing the snapshot request until
			// cluster is fully_recovered.
			TraceEvent("SnapMasterProxy_ClusterNotFullyRecovered")
				.detail("SnapPayload", snapReq.snapPayload)
				.detail("SnapUID", snapReq.snapUID);
			throw snap_not_fully_recovered_unsupported();
		}

		auto result =
			commitData->txnStateStore->readValue(LiteralStringRef("log_anti_quorum").withPrefix(configKeysPrefix)).get();
		int logAntiQuorum = 0;
		if (result.present()) {
			logAntiQuorum = atoi(result.get().toString().c_str());
		}
		// FIXME: logAntiQuorum not supported, remove it later,
		// In version2, we probably don't need this limtiation, but this needs to be tested.
		if (logAntiQuorum > 0) {
			TraceEvent("SnapMasterProxy_LogAnitQuorumNotSupported")
				.detail("SnapPayload", snapReq.snapPayload)
				.detail("SnapUID", snapReq.snapUID);
			throw snap_log_anti_quorum_unsupported();
		}

		// send a snap request to DD
		if (!commitData->db->get().distributor.present()) {
			TraceEvent(SevWarnAlways, "DataDistributorNotPresent").detail("Operation", "SnapRequest");
			throw operation_failed();
		}
		state Future<ErrorOr<Void>> ddSnapReq =
			commitData->db->get().distributor.get().distributorSnapReq.tryGetReply(DistributorSnapRequest(snapReq.snapPayload, snapReq.snapUID));
		try {
			wait(throwErrorOr(ddSnapReq));
		} catch (Error& e) {
			TraceEvent("SnapMasterProxy_DDSnapResponseError")
				.detail("SnapPayload", snapReq.snapPayload)
				.detail("SnapUID", snapReq.snapUID)
				.error(e, true /*includeCancelled*/ );
			throw e;
		}
		snapReq.reply.send(Void());
	} catch (Error& e) {
		TraceEvent("SnapMasterProxy_SnapReqError")
			.detail("SnapPayload", snapReq.snapPayload)
			.detail("SnapUID", snapReq.snapUID)
			.error(e, true /*includeCancelled*/);
		if (e.code() != error_code_operation_cancelled) {
			snapReq.reply.sendError(e);
		} else {
			throw e;
		}
	}
	TraceEvent("SnapMasterProxy_SnapReqExit")
		.detail("SnapPayload", snapReq.snapPayload)
		.detail("SnapUID", snapReq.snapUID);
	return Void();
}

ACTOR Future<Void> proxyCheckSafeExclusion(Reference<AsyncVar<ServerDBInfo>> db, ExclusionSafetyCheckRequest req) {
	TraceEvent("SafetyCheckMasterProxyBegin");
	state ExclusionSafetyCheckReply reply(false);
	if (!db->get().distributor.present()) {
		TraceEvent(SevWarnAlways, "DataDistributorNotPresent").detail("Operation", "ExclusionSafetyCheck");
		req.reply.send(reply);
		return Void();
	}
	try {
		state Future<ErrorOr<DistributorExclusionSafetyCheckReply>> safeFuture =
		    db->get().distributor.get().distributorExclCheckReq.tryGetReply(
		        DistributorExclusionSafetyCheckRequest(req.exclusions));
		DistributorExclusionSafetyCheckReply _reply = wait(throwErrorOr(safeFuture));
		reply.safe = _reply.safe;
	} catch (Error& e) {
		TraceEvent("SafetyCheckMasterProxyResponseError").error(e);
		if (e.code() != error_code_operation_cancelled) {
			req.reply.sendError(e);
			return Void();
		} else {
			throw e;
		}
	}
	TraceEvent("SafetyCheckMasterProxyFinish");
	req.reply.send(reply);
	return Void();
}

ACTOR Future<Version> getTxnStateLifetime(Database db) {
	state Transaction tr(db);
	loop {
		try {
			tr.setOption(FDBTransactionOptions::LOCK_AWARE);
			Optional<Value> val = wait(tr.get(txStateLifetime));
			if (val.present()) {
				return BinaryReader::fromStringRef<Version>(val.get(), IncludeVersion());
			} else {
				tr.set(txStateLifetime, BinaryWriter::toValue(SERVER_KNOBS->TXN_STATE_LIFE_VERSIONS, IncludeVersion()));
				wait(tr.commit());
				return SERVER_KNOBS->TXN_STATE_LIFE_VERSIONS;
			}
		} catch (Error& e) {
			wait(tr.onError(e));
		}
	}
}

ACTOR Future<std::deque<std::pair<Version, Version>>> readRecoveryVersions(Database db) {
	state std::deque<std::pair<Version, Version>> result;
	state Transaction tr(db);
	loop {
		try {
			tr.setOption(FDBTransactionOptions::LOCK_AWARE);
			Standalone<RangeResultRef> range = wait(tr.getRange(recoveryVersions, CLIENT_KNOBS->TOO_MANY));
			ASSERT(!range.more);
			for (auto const& kv : range) {
				auto from = BinaryReader::fromStringRef<Version>(kv.key.removePrefix(recoveryVersions.begin), Unversioned());
				auto to = BinaryReader::fromStringRef<Version>(kv.value, IncludeVersion());
				ASSERT(from < to);
				ASSERT(result.empty() || result.back().second < from);
				result.emplace_back(from, to);
			}
			return result;
		} catch (Error& e) {
			wait(tr.onError(e));
		}
	}
}

ACTOR Future<Void> txnStateCleaner(ProxyCommitData* self) {
	state Transaction tr(self->cx);
	state Version minVersion;
	state KeyRange minVersionKey = singleKeyRange(transactionIDMinVersion);
	state Version stateLifeTime = wait(getTxnStateLifetime(self->cx));
	state std::deque<std::pair<Version, Version>> recoveryRanges = wait(readRecoveryVersions(self->cx));
	stateLifeTime = std::min(stateLifeTime, SERVER_KNOBS->MAX_READ_TRANSACTION_LIFE_VERSIONS);
	for (auto const& p : recoveryRanges) {
		stateLifeTime += p.second - p.first;
	}
	loop {
		wait(delay(SERVER_KNOBS->TXN_STATE_CLEANER_DELAY));
		loop {
			try {
				tr.setOption(FDBTransactionOptions::LOCK_AWARE);
				Version currentVersion = wait(tr.getReadVersion());
				minVersion = currentVersion - stateLifeTime;
				if (minVersion > recoveryRanges.front().first) {
					// we need to jump the recovery versions
					minVersion -= recoveryRanges.front().second - recoveryRanges.front().first;
					tr.clear(singleKeyRange(recoveryVersionsKey(recoveryRanges.front().first)));
					recoveryRanges.pop_front();
				}
				auto clearTo = subkeyForTransactionVersion(minVersion);
				KeyRangeRef toClean = KeyRangeRef(transactionIDs.begin, clearTo);
				tr.addReadConflictRange(toClean);
				tr.addReadConflictRange(minVersionKey);
				tr.clear(toClean);
				tr.set(minVersionKey.begin, BinaryWriter::toValue(minVersionKey, IncludeVersion()));
				wait(tr.commit());
				break;
			} catch (Error& e) {
				wait(tr.onError(e));
			}
		}
	}
}

ACTOR Future<Void> masterProxyServerCore(
	MasterProxyInterface proxy,
	MasterInterface master,
	Reference<AsyncVar<ServerDBInfo>> db,
	LogEpoch epoch,
	Version recoveryTransactionVersion,
	bool firstProxy,
	std::string whitelistBinPaths)
{
	state ProxyCommitData commitData(proxy.id(), master, proxy.getConsistentReadVersion, recoveryTransactionVersion, proxy.commit, db, firstProxy);

	state Future<Sequence> sequenceFuture = (Sequence)0;
	state PromiseStream< std::pair<vector<CommitTransactionRequest>, int> > batchedCommits;
	state Future<Void> commitBatcherActor;
	state Future<Void> lastCommitComplete = Void();

	state PromiseStream<Future<Void>> addActor;
	state Future<Void> onError = transformError( actorCollection(addActor.getFuture()), broken_promise(), master_tlog_failed() );
	state double lastCommit = 0;
	state std::set<Sequence> txnSequences;
	state Sequence maxSequence = std::numeric_limits<Sequence>::max();

	state GetHealthMetricsReply healthMetricsReply;
	state GetHealthMetricsReply detailedHealthMetricsReply;

	addActor.send( waitFailureServer(proxy.waitFailure.getFuture()) );
	addActor.send( traceRole(Role::MASTER_PROXY, proxy.id()) );
	if (firstProxy) {
		addActor.send(txnStateCleaner(&commitData));
	}

	//TraceEvent("ProxyInit1", proxy.id());

	// Wait until we can load the "real" logsystem, since we don't support switching them currently
	while (!(commitData.db->get().master.id() == master.id() && commitData.db->get().recoveryState >= RecoveryState::RECOVERY_TRANSACTION)) {
		//TraceEvent("ProxyInit2", proxy.id()).detail("LSEpoch", db->get().logSystemConfig.epoch).detail("Need", epoch);
		wait(commitData.db->onChange());
	}
	state Future<Void> dbInfoChange = commitData.db->onChange();
	//TraceEvent("ProxyInit3", proxy.id());

	commitData.resolvers = commitData.db->get().resolvers;
	ASSERT(commitData.resolvers.size() != 0);

	auto rs = commitData.keyResolvers.modify(allKeys);
	for(auto r = rs.begin(); r != rs.end(); ++r)
		r->value().emplace_back(0,0);

	commitData.logSystem = ILogSystem::fromServerDBInfo(proxy.id(), commitData.db->get(), false, addActor);
	commitData.logAdapter = new LogSystemDiskQueueAdapter(commitData.logSystem, Reference<AsyncVar<PeekTxsInfo>>(), 1, false);
	commitData.txnStateStore = keyValueStoreLogSystem(commitData.logAdapter, proxy.id(), 2e9, true, true, true);
	createWhitelistBinPathVec(whitelistBinPaths, commitData.whitelistedBinPathVec);

	commitData.updateLatencyBandConfig(commitData.db->get().latencyBandConfig);

	// ((SERVER_MEM_LIMIT * COMMIT_BATCHES_MEM_FRACTION_OF_TOTAL) / COMMIT_BATCHES_MEM_TO_TOTAL_MEM_SCALE_FACTOR) is only a approximate formula for limiting the memory used.
	// COMMIT_BATCHES_MEM_TO_TOTAL_MEM_SCALE_FACTOR is an estimate based on experiments and not an accurate one.
	state int64_t commitBatchesMemoryLimit = std::min(SERVER_KNOBS->COMMIT_BATCHES_MEM_BYTES_HARD_LIMIT, static_cast<int64_t>((SERVER_KNOBS->SERVER_MEM_LIMIT * SERVER_KNOBS->COMMIT_BATCHES_MEM_FRACTION_OF_TOTAL) / SERVER_KNOBS->COMMIT_BATCHES_MEM_TO_TOTAL_MEM_SCALE_FACTOR));
	TraceEvent(SevInfo, "CommitBatchesMemoryLimit").detail("BytesLimit", commitBatchesMemoryLimit);

	addActor.send(monitorRemoteCommitted(&commitData));
	addActor.send(transactionStarter(proxy, commitData.db, addActor, &commitData, &healthMetricsReply, &detailedHealthMetricsReply));
	addActor.send(readRequestServer(proxy, addActor, &commitData));
	addActor.send(rejoinServer(proxy, &commitData));
	addActor.send(healthMetricsRequestServer(proxy, &healthMetricsReply, &detailedHealthMetricsReply));
	addActor.send(ddMetricsRequestServer(proxy, db));

	// wait for txnStateStore recovery
	wait(success(commitData.txnStateStore->readValue(StringRef())));

	if(SERVER_KNOBS->REQUIRED_MIN_RECOVERY_DURATION > 0) {
		addActor.send(lastCommitUpdater(&commitData, addActor));
	}

	int commitBatchByteLimit =
	    (int)std::min<double>(SERVER_KNOBS->COMMIT_TRANSACTION_BATCH_BYTES_MAX,
	                          std::max<double>(SERVER_KNOBS->COMMIT_TRANSACTION_BATCH_BYTES_MIN,
	                                           SERVER_KNOBS->COMMIT_TRANSACTION_BATCH_BYTES_SCALE_BASE *
	                                               pow(commitData.db->get().client.proxies.size(),
	                                                   SERVER_KNOBS->COMMIT_TRANSACTION_BATCH_BYTES_SCALE_POWER)));

	commitBatcherActor = commitBatcher(&commitData, batchedCommits, proxy.commit.getFuture(), commitBatchByteLimit, commitBatchesMemoryLimit);
	loop choose{
		when( wait( dbInfoChange ) ) {
			dbInfoChange = commitData.db->onChange();
			if(commitData.db->get().master.id() == master.id() && commitData.db->get().recoveryState >= RecoveryState::RECOVERY_TRANSACTION) {
				commitData.logSystem = ILogSystem::fromServerDBInfo(proxy.id(), commitData.db->get(), false, addActor);
				for(auto it : commitData.tag_popped) {
					commitData.logSystem->pop(it.second, it.first);
				}
				commitData.logSystem->popTxs(commitData.lastTxsPop, tagLocalityRemoteLog);
			}

			commitData.updateLatencyBandConfig(commitData.db->get().latencyBandConfig);
		}
		when(wait(onError)) {}
		when(std::pair<vector<CommitTransactionRequest>, int> batchedRequests = waitNext(batchedCommits.getFuture())) {
			//WARNING: this code is run at a high priority, so it needs to do as little work as possible
			const vector<CommitTransactionRequest> &trs = batchedRequests.first;
			int batchBytes = batchedRequests.second;
			//TraceEvent("MasterProxyCTR", proxy.id()).detail("CommitTransactions", trs.size()).detail("TransactionRate", transactionRate).detail("TransactionQueue", transactionQueue.size()).detail("ReleasedTransactionCount", transactionCount);
			if (trs.size() || (commitData.db->get().recoveryState >= RecoveryState::ACCEPTING_COMMITS && now() - lastCommit >= SERVER_KNOBS->MAX_COMMIT_BATCH_INTERVAL)) {
				lastCommit = now();

				if (trs.size() || lastCommitComplete.isReady()) {
					lastCommitComplete = commitBatch(&commitData, trs, batchBytes);
					addActor.send(lastCommitComplete);
				}
			}
		}
		when(GetRawCommittedVersionRequest req = waitNext(proxy.getRawCommittedVersion.getFuture())) {
			//TraceEvent("ProxyGetRCV", proxy.id());
			Span span("MP:getRawCommittedReadVersion"_loc, { req.spanContext });
			if (req.debugID.present())
				g_traceBatch.addEvent("TransactionDebug", req.debugID.get().first(), "MasterProxyServer.masterProxyServerCore.GetRawCommittedVersion");
			GetReadVersionReply rep;
			rep.locked = commitData.locked;
			rep.metadataVersion = commitData.metadataVersion;
			rep.version = commitData.committedVersion.get();
			req.reply.send(rep);
		}
		when(ProxySnapRequest snapReq = waitNext(proxy.proxySnapReq.getFuture())) {
			TraceEvent(SevDebug, "SnapMasterEnqueue");
			addActor.send(proxySnapCreate(snapReq, &commitData));
		}
		when(ExclusionSafetyCheckRequest exclCheckReq = waitNext(proxy.exclusionSafetyCheckReq.getFuture())) {
			addActor.send(proxyCheckSafeExclusion(db, exclCheckReq));
		}
		when(state TxnStateRequest req = waitNext(proxy.txnState.getFuture())) {
			state ReplyPromise<Void> reply = req.reply;
			if(req.last) maxSequence = req.sequence + 1;
			if (!txnSequences.count(req.sequence)) {
				txnSequences.insert(req.sequence);

				ASSERT(!commitData.validState.isSet()); // Although we may receive the CommitTransactionRequest for the recovery transaction before all of the TxnStateRequest, we will not get a resolution result from any resolver until the master has submitted its initial (sequence 0) resolution request, which it doesn't do until we have acknowledged all TxnStateRequests

				for(auto& kv : req.data)
					commitData.txnStateStore->set(kv, &req.arena);
				commitData.txnStateStore->commit(true);

				if(txnSequences.size() == maxSequence) {
					state KeyRange txnKeys = allKeys;
					Standalone<RangeResultRef> UIDtoTagMap = commitData.txnStateStore->readRange( serverTagKeys ).get();
					state std::map<Tag, UID> tag_uid;
					for (const KeyValueRef kv : UIDtoTagMap) {
						tag_uid[decodeServerTagValue(kv.value)] = decodeServerTagKey(kv.key);
					}
					loop {
						wait(yield());
						Standalone<RangeResultRef> data = commitData.txnStateStore->readRange(txnKeys, SERVER_KNOBS->BUGGIFIED_ROW_LIMIT, SERVER_KNOBS->APPLY_MUTATION_BYTES).get();
						if(!data.size()) break;
						((KeyRangeRef&)txnKeys) = KeyRangeRef( keyAfter(data.back().key, txnKeys.arena()), txnKeys.end );

						MutationsVec mutations;
						std::vector<std::pair<MapPair<Key,ServerCacheInfo>,int>> keyInfoData;
						vector<UID> src, dest;
						ServerCacheInfo info;
						for(auto &kv : data) {
							if( kv.key.startsWith(keyServersPrefix) ) {
								KeyRef k = kv.key.removePrefix(keyServersPrefix);
								if(k != allKeys.end) {
									decodeKeyServersValue(tag_uid, kv.value, src, dest);
									info.tags.clear();
									info.src_info.clear();
									info.dest_info.clear();
									for (const auto& id : src) {
										auto storageInfo = getStorageInfo(id, &commitData.storageCache, commitData.txnStateStore);
										ASSERT(storageInfo->tag != invalidTag);
										info.tags.push_back( storageInfo->tag );
										info.src_info.push_back( storageInfo );
									}
									for (const auto& id : dest) {
										auto storageInfo = getStorageInfo(id, &commitData.storageCache, commitData.txnStateStore);
										ASSERT(storageInfo->tag != invalidTag);
										info.tags.push_back( storageInfo->tag );
										info.dest_info.push_back( storageInfo );
									}
									uniquify(info.tags);
									keyInfoData.emplace_back(MapPair<Key,ServerCacheInfo>(k, info), 1);
								}
							} else {
								mutations.push_back(mutations.arena(), MutationRef(MutationRef::SetValue, kv.key, kv.value));
							}
						}

						//insert keyTag data separately from metadata mutations so that we can do one bulk insert which avoids a lot of map lookups.
						commitData.keyInfo.rawInsert(keyInfoData);

						Arena arena;
						bool confChanges;
						applyMetadataMutations(commitData.dbgid, arena, mutations, commitData.txnStateStore, nullptr, &confChanges, Reference<ILogSystem>(), 0, &commitData.vecBackupKeys, &commitData.keyInfo, &commitData.cacheInfo, commitData.firstProxy ? &commitData.uid_applyMutationsData : nullptr, commitData.commit, commitData.cx, &commitData.committedVersion, &commitData.storageCache, &commitData.tag_popped, true );
					}

					auto lockedKey = commitData.txnStateStore->readValue(databaseLockedKey).get();
					commitData.locked = lockedKey.present() && lockedKey.get().size();
					commitData.metadataVersion = commitData.txnStateStore->readValue(metadataVersionKey).get();

					commitData.txnStateStore->enableSnapshot();
				}
			}
			addActor.send(broadcastTxnRequest(req, SERVER_KNOBS->TXN_STATE_SEND_AMOUNT, true));
			wait(yield());
		}
	}
}

ACTOR Future<Void> checkRemoved(Reference<AsyncVar<ServerDBInfo>> db, uint64_t recoveryCount, MasterProxyInterface myInterface) {
	loop{
		if (db->get().recoveryCount >= recoveryCount && !std::count(db->get().client.proxies.begin(), db->get().client.proxies.end(), myInterface)) {
			throw worker_removed();
		}
		wait(db->onChange());
	}
}

ACTOR Future<Void> masterProxyServer(
	MasterProxyInterface proxy,
	InitializeMasterProxyRequest req,
	Reference<AsyncVar<ServerDBInfo>> db,
	std::string whitelistBinPaths)
{
	try {
		state Future<Void> core = masterProxyServerCore(proxy, req.master, db, req.recoveryCount, req.recoveryTransactionVersion, req.firstProxy, whitelistBinPaths);
		wait(core || checkRemoved(db, req.recoveryCount, proxy));
	}
	catch (Error& e) {
		TraceEvent("MasterProxyTerminated", proxy.id()).error(e, true);

		if (e.code() != error_code_worker_removed && e.code() != error_code_tlog_stopped &&
			e.code() != error_code_master_tlog_failed && e.code() != error_code_coordinators_changed &&
			e.code() != error_code_coordinated_state_conflict && e.code() != error_code_new_coordinators_timed_out) {
			throw;
		}
	}
	return Void();
}<|MERGE_RESOLUTION|>--- conflicted
+++ resolved
@@ -51,13 +51,10 @@
 #include "flow/TDMetric.actor.h"
 #include "flow/Tracing.h"
 #include "flow/actorcompiler.h"  // This must be the last #include.
-<<<<<<< HEAD
 #include "flow/serialize.h"
 
 #include <numeric>
-=======
 #include <tuple>
->>>>>>> c4da0005
 
 ACTOR Future<Void> broadcastTxnRequest(TxnStateRequest req, int sendAmount, bool sendReply) {
 	state ReplyPromise<Void> reply = req.reply;
