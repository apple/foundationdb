/*
 * DataDistributionQueue.actor.cpp
 *
 * This source file is part of the FoundationDB open source project
 *
 * Copyright 2013-2022 Apple Inc. and the FoundationDB project authors
 *
 * Licensed under the Apache License, Version 2.0 (the "License");
 * you may not use this file except in compliance with the License.
 * You may obtain a copy of the License at
 *
 *     http://www.apache.org/licenses/LICENSE-2.0
 *
 * Unless required by applicable law or agreed to in writing, software
 * distributed under the License is distributed on an "AS IS" BASIS,
 * WITHOUT WARRANTIES OR CONDITIONS OF ANY KIND, either express or implied.
 * See the License for the specific language governing permissions and
 * limitations under the License.
 */

#include <limits>
#include <numeric>
#include <vector>

#include "flow/ActorCollection.h"
#include "flow/FastRef.h"
#include "flow/Trace.h"
#include "flow/Util.h"
#include "fdbrpc/sim_validation.h"
#include "fdbclient/SystemData.h"
#include "fdbserver/DataDistribution.actor.h"
#include "fdbclient/DatabaseContext.h"
#include "fdbserver/MoveKeys.actor.h"
#include "fdbserver/Knobs.h"
#include "fdbrpc/simulator.h"
#include "fdbserver/DDTxnProcessor.h"
#include "flow/actorcompiler.h" // This must be the last #include.

#define WORK_FULL_UTILIZATION 10000 // This is not a knob; it is a fixed point scaling factor!

typedef Reference<IDataDistributionTeam> ITeamRef;
typedef std::pair<ITeamRef, ITeamRef> SrcDestTeamPair;

inline bool isDataMovementForDiskBalancing(DataMovementReason reason) {
	return reason == DataMovementReason::REBALANCE_UNDERUTILIZED_TEAM ||
	       reason == DataMovementReason::REBALANCE_OVERUTILIZED_TEAM;
}

inline bool isDataMovementForReadBalancing(DataMovementReason reason) {
	return reason == DataMovementReason::REBALANCE_READ_OVERUTIL_TEAM ||
	       reason == DataMovementReason::REBALANCE_READ_UNDERUTIL_TEAM;
}

inline bool isDataMovementForMountainChopper(DataMovementReason reason) {
	return reason == DataMovementReason::REBALANCE_OVERUTILIZED_TEAM ||
	       reason == DataMovementReason::REBALANCE_READ_OVERUTIL_TEAM;
}

// FIXME: Always use DataMovementReason to invoke these functions.
inline bool isValleyFillerPriority(int priority) {
	return priority == SERVER_KNOBS->PRIORITY_REBALANCE_UNDERUTILIZED_TEAM ||
	       priority == SERVER_KNOBS->PRIORITY_REBALANCE_READ_UNDERUTIL_TEAM;
}

inline bool isDataMovementForValleyFiller(DataMovementReason reason) {
	return reason == DataMovementReason::REBALANCE_UNDERUTILIZED_TEAM ||
	       reason == DataMovementReason::REBALANCE_READ_UNDERUTIL_TEAM;
}

int dataMovementPriority(DataMovementReason reason) {
	int priority;
	switch (reason) {
	case DataMovementReason::INVALID:
		priority = -1;
		break;
	case DataMovementReason::RECOVER_MOVE:
		priority = SERVER_KNOBS->PRIORITY_RECOVER_MOVE;
		break;
	case DataMovementReason::REBALANCE_UNDERUTILIZED_TEAM:
		priority = SERVER_KNOBS->PRIORITY_REBALANCE_UNDERUTILIZED_TEAM;
		break;
	case DataMovementReason::REBALANCE_OVERUTILIZED_TEAM:
		priority = SERVER_KNOBS->PRIORITY_REBALANCE_OVERUTILIZED_TEAM;
		break;
	case DataMovementReason::REBALANCE_READ_OVERUTIL_TEAM:
		priority = SERVER_KNOBS->PRIORITY_REBALANCE_READ_OVERUTIL_TEAM;
		break;
	case DataMovementReason::REBALANCE_READ_UNDERUTIL_TEAM:
		priority = SERVER_KNOBS->PRIORITY_REBALANCE_READ_UNDERUTIL_TEAM;
		break;
	case DataMovementReason::PERPETUAL_STORAGE_WIGGLE:
		priority = SERVER_KNOBS->PRIORITY_PERPETUAL_STORAGE_WIGGLE;
		break;
	case DataMovementReason::TEAM_HEALTHY:
		priority = SERVER_KNOBS->PRIORITY_TEAM_HEALTHY;
		break;
	case DataMovementReason::TEAM_CONTAINS_UNDESIRED_SERVER:
		priority = SERVER_KNOBS->PRIORITY_TEAM_CONTAINS_UNDESIRED_SERVER;
		break;
	case DataMovementReason::TEAM_REDUNDANT:
		priority = SERVER_KNOBS->PRIORITY_TEAM_REDUNDANT;
		break;
	case DataMovementReason::MERGE_SHARD:
		priority = SERVER_KNOBS->PRIORITY_MERGE_SHARD;
		break;
	case DataMovementReason::POPULATE_REGION:
		priority = SERVER_KNOBS->PRIORITY_POPULATE_REGION;
		break;
	case DataMovementReason::TEAM_UNHEALTHY:
		priority = SERVER_KNOBS->PRIORITY_TEAM_UNHEALTHY;
		break;
	case DataMovementReason::TEAM_2_LEFT:
		priority = SERVER_KNOBS->PRIORITY_TEAM_2_LEFT;
		break;
	case DataMovementReason::TEAM_1_LEFT:
		priority = SERVER_KNOBS->PRIORITY_TEAM_1_LEFT;
		break;
	case DataMovementReason::TEAM_FAILED:
		priority = SERVER_KNOBS->PRIORITY_TEAM_FAILED;
		break;
	case DataMovementReason::TEAM_0_LEFT:
		priority = SERVER_KNOBS->PRIORITY_TEAM_0_LEFT;
		break;
	case DataMovementReason::SPLIT_SHARD:
		priority = SERVER_KNOBS->PRIORITY_SPLIT_SHARD;
		break;
	}
	return priority;
}

struct RelocateData {
	KeyRange keys;
	int priority;
	int boundaryPriority;
	int healthPriority;
	RelocateReason reason;

	double startTime;
	UID randomId;
	UID dataMoveId;
	int workFactor;
	std::vector<UID> src;
	std::vector<UID> completeSources;
	std::vector<UID> completeDests;
	bool wantsNewServers;
	bool cancellable;
	TraceInterval interval;
	std::shared_ptr<DataMove> dataMove;

	RelocateData()
	  : priority(-1), boundaryPriority(-1), healthPriority(-1), reason(RelocateReason::INVALID), startTime(-1),
	    dataMoveId(anonymousShardId), workFactor(0), wantsNewServers(false), cancellable(false),
	    interval("QueuedRelocation") {}
	explicit RelocateData(RelocateShard const& rs)
	  : keys(rs.keys), priority(rs.priority), boundaryPriority(isBoundaryPriority(rs.priority) ? rs.priority : -1),
	    healthPriority(isHealthPriority(rs.priority) ? rs.priority : -1), reason(rs.reason), startTime(now()),
	    randomId(deterministicRandom()->randomUniqueID()), dataMoveId(rs.dataMoveId), workFactor(0),
	    wantsNewServers(
	        isDataMovementForMountainChopper(rs.moveReason) || isDataMovementForValleyFiller(rs.moveReason) ||
	        rs.moveReason == DataMovementReason::SPLIT_SHARD || rs.moveReason == DataMovementReason::TEAM_REDUNDANT),
	    cancellable(true), interval("QueuedRelocation"), dataMove(rs.dataMove) {
		if (dataMove != nullptr) {
			this->src.insert(this->src.end(), dataMove->meta.src.begin(), dataMove->meta.src.end());
		}
	}

	static bool isHealthPriority(int priority) {
		return priority == SERVER_KNOBS->PRIORITY_POPULATE_REGION ||
		       priority == SERVER_KNOBS->PRIORITY_TEAM_UNHEALTHY || priority == SERVER_KNOBS->PRIORITY_TEAM_2_LEFT ||
		       priority == SERVER_KNOBS->PRIORITY_TEAM_1_LEFT || priority == SERVER_KNOBS->PRIORITY_TEAM_0_LEFT ||
		       priority == SERVER_KNOBS->PRIORITY_TEAM_REDUNDANT || priority == SERVER_KNOBS->PRIORITY_TEAM_HEALTHY ||
		       priority == SERVER_KNOBS->PRIORITY_TEAM_CONTAINS_UNDESIRED_SERVER ||
		       priority == SERVER_KNOBS->PRIORITY_PERPETUAL_STORAGE_WIGGLE;
	}

	static bool isBoundaryPriority(int priority) {
		return priority == SERVER_KNOBS->PRIORITY_SPLIT_SHARD || priority == SERVER_KNOBS->PRIORITY_MERGE_SHARD;
	}

	bool isRestore() const { return this->dataMove != nullptr; }

	bool operator>(const RelocateData& rhs) const {
		return priority != rhs.priority
		           ? priority > rhs.priority
		           : (startTime != rhs.startTime ? startTime < rhs.startTime : randomId > rhs.randomId);
	}

	bool operator==(const RelocateData& rhs) const {
		return priority == rhs.priority && boundaryPriority == rhs.boundaryPriority &&
		       healthPriority == rhs.healthPriority && reason == rhs.reason && keys == rhs.keys &&
		       startTime == rhs.startTime && workFactor == rhs.workFactor && src == rhs.src &&
		       completeSources == rhs.completeSources && wantsNewServers == rhs.wantsNewServers &&
		       randomId == rhs.randomId;
	}
	bool operator!=(const RelocateData& rhs) const { return !(*this == rhs); }
};

class ParallelTCInfo final : public ReferenceCounted<ParallelTCInfo>, public IDataDistributionTeam {
	std::vector<Reference<IDataDistributionTeam>> teams;
	std::vector<UID> tempServerIDs;

	int64_t sum(std::function<int64_t(IDataDistributionTeam const&)> func) const {
		int64_t result = 0;
		for (const auto& team : teams) {
			result += func(*team);
		}
		return result;
	}

	template <class T>
	std::vector<T> collect(std::function<std::vector<T>(IDataDistributionTeam const&)> func) const {
		std::vector<T> result;

		for (const auto& team : teams) {
			std::vector<T> newItems = func(*team);
			result.insert(result.end(), newItems.begin(), newItems.end());
		}
		return result;
	}

	bool any(std::function<bool(IDataDistributionTeam const&)> func) const {
		for (const auto& team : teams) {
			if (func(*team)) {
				return true;
			}
		}
		return false;
	}

public:
	ParallelTCInfo() = default;
	explicit ParallelTCInfo(ParallelTCInfo const& info) : teams(info.teams), tempServerIDs(info.tempServerIDs){};

	void addTeam(Reference<IDataDistributionTeam> team) { teams.push_back(team); }

	void clear() { teams.clear(); }

	bool all(std::function<bool(IDataDistributionTeam const&)> func) const {
		return !any([func](IDataDistributionTeam const& team) { return !func(team); });
	}

	std::vector<StorageServerInterface> getLastKnownServerInterfaces() const override {
		return collect<StorageServerInterface>(
		    [](IDataDistributionTeam const& team) { return team.getLastKnownServerInterfaces(); });
	}

	int size() const override {
		int totalSize = 0;
		for (auto it = teams.begin(); it != teams.end(); it++) {
			totalSize += (*it)->size();
		}
		return totalSize;
	}

	std::vector<UID> const& getServerIDs() const override {
		static std::vector<UID> tempServerIDs;
		tempServerIDs.clear();
		for (const auto& team : teams) {
			std::vector<UID> const& childIDs = team->getServerIDs();
			tempServerIDs.insert(tempServerIDs.end(), childIDs.begin(), childIDs.end());
		}
		return tempServerIDs;
	}

	void addDataInFlightToTeam(int64_t delta) override {
		for (auto& team : teams) {
			team->addDataInFlightToTeam(delta);
		}
	}

	void addReadInFlightToTeam(int64_t delta) override {
		for (auto& team : teams) {
			team->addReadInFlightToTeam(delta);
		}
	}

	int64_t getDataInFlightToTeam() const override {
		return sum([](IDataDistributionTeam const& team) { return team.getDataInFlightToTeam(); });
	}

	int64_t getLoadBytes(bool includeInFlight = true, double inflightPenalty = 1.0) const override {
		return sum([includeInFlight, inflightPenalty](IDataDistributionTeam const& team) {
			return team.getLoadBytes(includeInFlight, inflightPenalty);
		});
	}

	int64_t getReadInFlightToTeam() const override {
		return sum([](IDataDistributionTeam const& team) { return team.getReadInFlightToTeam(); });
	}

	double getLoadReadBandwidth(bool includeInFlight = true, double inflightPenalty = 1.0) const override {
		return sum([includeInFlight, inflightPenalty](IDataDistributionTeam const& team) {
			return team.getLoadReadBandwidth(includeInFlight, inflightPenalty);
		});
	}

	int64_t getMinAvailableSpace(bool includeInFlight = true) const override {
		int64_t result = std::numeric_limits<int64_t>::max();
		for (const auto& team : teams) {
			result = std::min(result, team->getMinAvailableSpace(includeInFlight));
		}
		return result;
	}

	double getMinAvailableSpaceRatio(bool includeInFlight = true) const override {
		double result = std::numeric_limits<double>::max();
		for (const auto& team : teams) {
			result = std::min(result, team->getMinAvailableSpaceRatio(includeInFlight));
		}
		return result;
	}

	bool hasHealthyAvailableSpace(double minRatio) const override {
		return all([minRatio](IDataDistributionTeam const& team) { return team.hasHealthyAvailableSpace(minRatio); });
	}

	Future<Void> updateStorageMetrics() override {
		std::vector<Future<Void>> futures;

		for (auto& team : teams) {
			futures.push_back(team->updateStorageMetrics());
		}
		return waitForAll(futures);
	}

	bool isOptimal() const override {
		return all([](IDataDistributionTeam const& team) { return team.isOptimal(); });
	}

	bool isWrongConfiguration() const override {
		return any([](IDataDistributionTeam const& team) { return team.isWrongConfiguration(); });
	}
	void setWrongConfiguration(bool wrongConfiguration) override {
		for (auto it = teams.begin(); it != teams.end(); it++) {
			(*it)->setWrongConfiguration(wrongConfiguration);
		}
	}

	bool isHealthy() const override {
		return all([](IDataDistributionTeam const& team) { return team.isHealthy(); });
	}

	void setHealthy(bool h) override {
		for (auto it = teams.begin(); it != teams.end(); it++) {
			(*it)->setHealthy(h);
		}
	}

	int getPriority() const override {
		int priority = 0;
		for (auto it = teams.begin(); it != teams.end(); it++) {
			priority = std::max(priority, (*it)->getPriority());
		}
		return priority;
	}

	void setPriority(int p) override {
		for (auto it = teams.begin(); it != teams.end(); it++) {
			(*it)->setPriority(p);
		}
	}
	void addref() const override { ReferenceCounted<ParallelTCInfo>::addref(); }
	void delref() const override { ReferenceCounted<ParallelTCInfo>::delref(); }

	void addServers(const std::vector<UID>& servers) override {
		ASSERT(!teams.empty());
		teams[0]->addServers(servers);
	}

	std::string getTeamID() const override {
		std::string id;
		for (int i = 0; i < teams.size(); i++) {
			auto const& team = teams[i];
			id += (i == teams.size() - 1) ? team->getTeamID() : format("%s, ", team->getTeamID().c_str());
		}
		return id;
	}
};

struct Busyness {
	std::vector<int> ledger;

	Busyness() : ledger(10, 0) {}

	bool canLaunch(int prio, int work) const {
		ASSERT(prio > 0 && prio < 1000);
		return ledger[prio / 100] <= WORK_FULL_UTILIZATION - work; // allow for rounding errors in double division
	}
	void addWork(int prio, int work) {
		ASSERT(prio > 0 && prio < 1000);
		for (int i = 0; i <= (prio / 100); i++)
			ledger[i] += work;
	}
	void removeWork(int prio, int work) { addWork(prio, -work); }
	std::string toString() {
		std::string result;
		for (int i = 1; i < ledger.size();) {
			int j = i + 1;
			while (j < ledger.size() && ledger[i] == ledger[j])
				j++;
			if (i != 1)
				result += ", ";
			result += i + 1 == j ? format("%03d", i * 100) : format("%03d/%03d", i * 100, (j - 1) * 100);
			result +=
			    format("=%1.02f (%d/%d)", (float)ledger[i] / WORK_FULL_UTILIZATION, ledger[i], WORK_FULL_UTILIZATION);
			i = j;
		}
		return result;
	}
};

// find the "workFactor" for this, were it launched now
int getSrcWorkFactor(RelocateData const& relocation, int singleRegionTeamSize) {
	if (relocation.healthPriority == SERVER_KNOBS->PRIORITY_TEAM_1_LEFT ||
	    relocation.healthPriority == SERVER_KNOBS->PRIORITY_TEAM_0_LEFT)
		return WORK_FULL_UTILIZATION / SERVER_KNOBS->RELOCATION_PARALLELISM_PER_SOURCE_SERVER;
	else if (relocation.healthPriority == SERVER_KNOBS->PRIORITY_TEAM_2_LEFT)
		return WORK_FULL_UTILIZATION / 2 / SERVER_KNOBS->RELOCATION_PARALLELISM_PER_SOURCE_SERVER;
	else // for now we assume that any message at a lower priority can best be assumed to have a full team left for work
		return WORK_FULL_UTILIZATION / singleRegionTeamSize / SERVER_KNOBS->RELOCATION_PARALLELISM_PER_SOURCE_SERVER;
}

int getDestWorkFactor() {
	// Work of moving a shard is even across destination servers
	return WORK_FULL_UTILIZATION / SERVER_KNOBS->RELOCATION_PARALLELISM_PER_DEST_SERVER;
}

// Data movement's resource control: Do not overload servers used for the RelocateData
// return true if servers are not too busy to launch the relocation
// This ensure source servers will not be overloaded.
bool canLaunchSrc(RelocateData& relocation,
                  int teamSize,
                  int singleRegionTeamSize,
                  std::map<UID, Busyness>& busymap,
                  std::vector<RelocateData> cancellableRelocations) {
	// assert this has not already been launched
	ASSERT(relocation.workFactor == 0);
	ASSERT(relocation.src.size() != 0);
	ASSERT(teamSize >= singleRegionTeamSize);

	// find the "workFactor" for this, were it launched now
	int workFactor = getSrcWorkFactor(relocation, singleRegionTeamSize);
	int neededServers = std::min<int>(relocation.src.size(), teamSize - singleRegionTeamSize + 1);
	if (SERVER_KNOBS->USE_OLD_NEEDED_SERVERS) {
		neededServers = std::max(1, (int)relocation.src.size() - teamSize + 1);
	}
	// see if each of the SS can launch this task
	for (int i = 0; i < relocation.src.size(); i++) {
		// For each source server for this relocation, copy and modify its busyness to reflect work that WOULD be
		// cancelled
		auto busyCopy = busymap[relocation.src[i]];
		for (int j = 0; j < cancellableRelocations.size(); j++) {
			auto& servers = cancellableRelocations[j].src;
			if (std::count(servers.begin(), servers.end(), relocation.src[i]))
				busyCopy.removeWork(cancellableRelocations[j].priority, cancellableRelocations[j].workFactor);
		}
		// Use this modified busyness to check if this relocation could be launched
		if (busyCopy.canLaunch(relocation.priority, workFactor)) {
			--neededServers;
			if (neededServers == 0)
				return true;
		}
	}
	return false;
}

// candidateTeams is a vector containing one team per datacenter, the team(s) DD is planning on moving the shard to.
bool canLaunchDest(const std::vector<std::pair<Reference<IDataDistributionTeam>, bool>>& candidateTeams,
                   int priority,
                   std::map<UID, Busyness>& busymapDest) {
	// fail switch if this is causing issues
	if (SERVER_KNOBS->RELOCATION_PARALLELISM_PER_DEST_SERVER <= 0) {
		return true;
	}
	int workFactor = getDestWorkFactor();
	for (auto& [team, _] : candidateTeams) {
		for (UID id : team->getServerIDs()) {
			if (!busymapDest[id].canLaunch(priority, workFactor)) {
				return false;
			}
		}
	}
	return true;
}

// update busyness for each server
void launch(RelocateData& relocation, std::map<UID, Busyness>& busymap, int singleRegionTeamSize) {
	// if we are here this means that we can launch and should adjust all the work the servers can do
	relocation.workFactor = getSrcWorkFactor(relocation, singleRegionTeamSize);
	for (int i = 0; i < relocation.src.size(); i++)
		busymap[relocation.src[i]].addWork(relocation.priority, relocation.workFactor);
}

void launchDest(RelocateData& relocation,
                const std::vector<std::pair<Reference<IDataDistributionTeam>, bool>>& candidateTeams,
                std::map<UID, Busyness>& destBusymap) {
	ASSERT(relocation.completeDests.empty());
	int destWorkFactor = getDestWorkFactor();
	for (auto& [team, _] : candidateTeams) {
		for (UID id : team->getServerIDs()) {
			relocation.completeDests.push_back(id);
			destBusymap[id].addWork(relocation.priority, destWorkFactor);
		}
	}
}
void completeDest(RelocateData const& relocation, std::map<UID, Busyness>& destBusymap) {
	int destWorkFactor = getDestWorkFactor();
	for (UID id : relocation.completeDests) {
		destBusymap[id].removeWork(relocation.priority, destWorkFactor);
	}
}

void complete(RelocateData const& relocation, std::map<UID, Busyness>& busymap, std::map<UID, Busyness>& destBusymap) {
	ASSERT(relocation.workFactor > 0);
	for (int i = 0; i < relocation.src.size(); i++)
		busymap[relocation.src[i]].removeWork(relocation.priority, relocation.workFactor);

	completeDest(relocation, destBusymap);
}

// Cancells in-flight data moves intersecting with range.
ACTOR Future<Void> cancelDataMove(struct DDQueueData* self, KeyRange range, const DDEnabledState* ddEnabledState);

ACTOR Future<Void> dataDistributionRelocator(struct DDQueueData* self,
                                             RelocateData rd,
                                             Future<Void> prevCleanup,
                                             const DDEnabledState* ddEnabledState);

struct DDQueueData {
	struct DDDataMove {
		DDDataMove() = default;
		explicit DDDataMove(UID id) : id(id) {}

		bool isValid() const { return id.isValid(); }

		UID id;
		Future<Void> cancel;
	};

	ActorCollectionNoErrors noErrorActors; // has to be the last one to be destroyed because other Actors may use it.
	UID distributorId;
	MoveKeysLock lock;
	Database cx;
	std::shared_ptr<IDDTxnProcessor> txnProcessor;

	std::vector<TeamCollectionInterface> teamCollections;
	Reference<ShardsAffectedByTeamFailure> shardsAffectedByTeamFailure;
	PromiseStream<Promise<int64_t>> getAverageShardBytes;

	FlowLock startMoveKeysParallelismLock;
	FlowLock finishMoveKeysParallelismLock;
	FlowLock cleanUpDataMoveParallelismLock;
	Reference<FlowLock> fetchSourceLock;

	int activeRelocations;
	int queuedRelocations;
	int64_t bytesWritten;
	int teamSize;
	int singleRegionTeamSize;

	std::map<UID, Busyness> busymap; // UID is serverID
	std::map<UID, Busyness> destBusymap; // UID is serverID

	KeyRangeMap<RelocateData> queueMap;
	std::set<RelocateData, std::greater<RelocateData>> fetchingSourcesQueue;
	std::set<RelocateData, std::greater<RelocateData>> fetchKeysComplete;
	KeyRangeActorMap getSourceActors;
	std::map<UID, std::set<RelocateData, std::greater<RelocateData>>>
	    queue; // Key UID is serverID, value is the serverID's set of RelocateData to relocate
	// The last time one server was selected as source team for read rebalance reason. We want to throttle read
	// rebalance on time bases because the read workload sample update has delay after the previous moving
	std::map<UID, double> lastAsSource;

	KeyRangeMap<RelocateData> inFlight;
	// Track all actors that relocates specified keys to a good place; Key: keyRange; Value: actor
	KeyRangeActorMap inFlightActors;
	KeyRangeMap<DDDataMove> dataMoves;

	Promise<Void> error;
	PromiseStream<RelocateData> dataTransferComplete;
	PromiseStream<RelocateData> relocationComplete;
	PromiseStream<RelocateData> fetchSourceServersComplete; // find source SSs for a relocate range

	PromiseStream<RelocateShard> output;
	FutureStream<RelocateShard> input;
	PromiseStream<GetMetricsRequest> getShardMetrics;
	PromiseStream<GetTopKMetricsRequest> getTopKMetrics;

	double lastInterval;
	int suppressIntervals;

	Reference<AsyncVar<bool>> rawProcessingUnhealthy; // many operations will remove relocations before adding a new
	                                                  // one, so delay a small time before settling on a new number.
	Reference<AsyncVar<bool>> rawProcessingWiggle;

	std::map<int, int> priority_relocations;
	int unhealthyRelocations;

	Reference<EventCacheHolder> movedKeyServersEventHolder;

	void startRelocation(int priority, int healthPriority) {
		// Although PRIORITY_TEAM_REDUNDANT has lower priority than split and merge shard movement,
		// we must count it into unhealthyRelocations; because team removers relies on unhealthyRelocations to
		// ensure a team remover will not start before the previous one finishes removing a team and move away data
		// NOTE: split and merge shard have higher priority. If they have to wait for unhealthyRelocations = 0,
		// deadlock may happen: split/merge shard waits for unhealthyRelocations, while blocks team_redundant.
		if (healthPriority == SERVER_KNOBS->PRIORITY_POPULATE_REGION ||
		    healthPriority == SERVER_KNOBS->PRIORITY_TEAM_UNHEALTHY ||
		    healthPriority == SERVER_KNOBS->PRIORITY_TEAM_2_LEFT ||
		    healthPriority == SERVER_KNOBS->PRIORITY_TEAM_1_LEFT ||
		    healthPriority == SERVER_KNOBS->PRIORITY_TEAM_0_LEFT ||
		    healthPriority == SERVER_KNOBS->PRIORITY_TEAM_REDUNDANT) {
			unhealthyRelocations++;
			rawProcessingUnhealthy->set(true);
		}
		if (healthPriority == SERVER_KNOBS->PRIORITY_PERPETUAL_STORAGE_WIGGLE) {
			rawProcessingWiggle->set(true);
		}
		priority_relocations[priority]++;
	}
	void finishRelocation(int priority, int healthPriority) {
		if (healthPriority == SERVER_KNOBS->PRIORITY_POPULATE_REGION ||
		    healthPriority == SERVER_KNOBS->PRIORITY_TEAM_UNHEALTHY ||
		    healthPriority == SERVER_KNOBS->PRIORITY_TEAM_2_LEFT ||
		    healthPriority == SERVER_KNOBS->PRIORITY_TEAM_1_LEFT ||
		    healthPriority == SERVER_KNOBS->PRIORITY_TEAM_0_LEFT ||
		    healthPriority == SERVER_KNOBS->PRIORITY_TEAM_REDUNDANT) {
			unhealthyRelocations--;
			ASSERT(unhealthyRelocations >= 0);
			if (unhealthyRelocations == 0) {
				rawProcessingUnhealthy->set(false);
			}
		}
		priority_relocations[priority]--;
		if (priority_relocations[SERVER_KNOBS->PRIORITY_PERPETUAL_STORAGE_WIGGLE] == 0) {
			rawProcessingWiggle->set(false);
		}
	}

	DDQueueData(UID mid,
	            MoveKeysLock lock,
	            Database cx,
	            std::vector<TeamCollectionInterface> teamCollections,
	            Reference<ShardsAffectedByTeamFailure> sABTF,
	            PromiseStream<Promise<int64_t>> getAverageShardBytes,
	            int teamSize,
	            int singleRegionTeamSize,
	            PromiseStream<RelocateShard> output,
	            FutureStream<RelocateShard> input,
	            PromiseStream<GetMetricsRequest> getShardMetrics,
	            PromiseStream<GetTopKMetricsRequest> getTopKMetrics)
	  : distributorId(mid), lock(lock), cx(cx), txnProcessor(new DDTxnProcessor(cx)), teamCollections(teamCollections),
	    shardsAffectedByTeamFailure(sABTF), getAverageShardBytes(getAverageShardBytes),
	    startMoveKeysParallelismLock(SERVER_KNOBS->DD_MOVE_KEYS_PARALLELISM),
	    finishMoveKeysParallelismLock(SERVER_KNOBS->DD_MOVE_KEYS_PARALLELISM),
	    cleanUpDataMoveParallelismLock(SERVER_KNOBS->DD_MOVE_KEYS_PARALLELISM),
	    fetchSourceLock(new FlowLock(SERVER_KNOBS->DD_FETCH_SOURCE_PARALLELISM)), activeRelocations(0),
	    queuedRelocations(0), bytesWritten(0), teamSize(teamSize), singleRegionTeamSize(singleRegionTeamSize),
	    output(output), input(input), getShardMetrics(getShardMetrics), getTopKMetrics(getTopKMetrics), lastInterval(0),
	    suppressIntervals(0), rawProcessingUnhealthy(new AsyncVar<bool>(false)),
	    rawProcessingWiggle(new AsyncVar<bool>(false)), unhealthyRelocations(0),
	    movedKeyServersEventHolder(makeReference<EventCacheHolder>("MovedKeyServers")) {}

	void validate() {
		if (EXPENSIVE_VALIDATION) {
			for (auto it = fetchingSourcesQueue.begin(); it != fetchingSourcesQueue.end(); ++it) {
				// relocates in the fetching queue do not have src servers yet.
				if (it->src.size())
					TraceEvent(SevError, "DDQueueValidateError1")
					    .detail("Problem", "relocates in the fetching queue do not have src servers yet");

				// relocates in the fetching queue do not have a work factor yet.
				if (it->workFactor != 0.0)
					TraceEvent(SevError, "DDQueueValidateError2")
					    .detail("Problem", "relocates in the fetching queue do not have a work factor yet");

				// relocates in the fetching queue are in the queueMap.
				auto range = queueMap.rangeContaining(it->keys.begin);
				if (range.value() != *it || range.range() != it->keys)
					TraceEvent(SevError, "DDQueueValidateError3")
					    .detail("Problem", "relocates in the fetching queue are in the queueMap");
			}

			/*
			for( auto it = queue.begin(); it != queue.end(); ++it ) {
			    for( auto rdit = it->second.begin(); rdit != it->second.end(); ++rdit ) {
			        // relocates in the queue are in the queueMap exactly.
			        auto range = queueMap.rangeContaining( rdit->keys.begin );
			        if( range.value() != *rdit || range.range() != rdit->keys )
			            TraceEvent(SevError, "DDQueueValidateError4").detail("Problem", "relocates in the queue are in the queueMap exactly")
			            .detail("RangeBegin", range.range().begin)
			            .detail("RangeEnd", range.range().end)
			            .detail("RelocateBegin2", range.value().keys.begin)
			            .detail("RelocateEnd2", range.value().keys.end)
			            .detail("RelocateStart", range.value().startTime)
			            .detail("MapStart", rdit->startTime)
			            .detail("RelocateWork", range.value().workFactor)
			            .detail("MapWork", rdit->workFactor)
			            .detail("RelocateSrc", range.value().src.size())
			            .detail("MapSrc", rdit->src.size())
			            .detail("RelocatePrio", range.value().priority)
			            .detail("MapPrio", rdit->priority);

			        // relocates in the queue have src servers
			        if( !rdit->src.size() )
			            TraceEvent(SevError, "DDQueueValidateError5").detail("Problem", "relocates in the queue have src servers");

			        // relocates in the queue do not have a work factor yet.
			        if( rdit->workFactor != 0.0 )
			            TraceEvent(SevError, "DDQueueValidateError6").detail("Problem", "relocates in the queue do not have a work factor yet");

			        bool contains = false;
			        for( int i = 0; i < rdit->src.size(); i++ ) {
			            if( rdit->src[i] == it->first ) {
			                contains = true;
			                break;
			            }
			        }
			        if( !contains )
			            TraceEvent(SevError, "DDQueueValidateError7").detail("Problem", "queued relocate data does not include ss under which its filed");
			    }
			}*/

			auto inFlightRanges = inFlight.ranges();
			for (auto it = inFlightRanges.begin(); it != inFlightRanges.end(); ++it) {
				for (int i = 0; i < it->value().src.size(); i++) {
					// each server in the inFlight map is in the busymap
					if (!busymap.count(it->value().src[i]))
						TraceEvent(SevError, "DDQueueValidateError8")
						    .detail("Problem", "each server in the inFlight map is in the busymap");

					// relocate data that is inFlight is not also in the queue
					if (queue[it->value().src[i]].count(it->value()))
						TraceEvent(SevError, "DDQueueValidateError9")
						    .detail("Problem", "relocate data that is inFlight is not also in the queue");
				}

				for (int i = 0; i < it->value().completeDests.size(); i++) {
					// each server in the inFlight map is in the dest busymap
					if (!destBusymap.count(it->value().completeDests[i]))
						TraceEvent(SevError, "DDQueueValidateError10")
						    .detail("Problem", "each server in the inFlight map is in the destBusymap");
				}

				// in flight relocates have source servers
				if (it->value().startTime != -1 && !it->value().src.size())
					TraceEvent(SevError, "DDQueueValidateError11")
					    .detail("Problem", "in flight relocates have source servers");

				if (inFlightActors.liveActorAt(it->range().begin)) {
					// the key range in the inFlight map matches the key range in the RelocateData message
					if (it->value().keys != it->range())
						TraceEvent(SevError, "DDQueueValidateError12")
						    .detail(
						        "Problem",
						        "the key range in the inFlight map matches the key range in the RelocateData message");
				} else if (it->value().cancellable) {
					TraceEvent(SevError, "DDQueueValidateError13")
					    .detail("Problem", "key range is cancellable but not in flight!")
					    .detail("Range", it->range());
				}
			}

			for (auto it = busymap.begin(); it != busymap.end(); ++it) {
				for (int i = 0; i < it->second.ledger.size() - 1; i++) {
					if (it->second.ledger[i] < it->second.ledger[i + 1])
						TraceEvent(SevError, "DDQueueValidateError14")
						    .detail("Problem", "ascending ledger problem")
						    .detail("LedgerLevel", i)
						    .detail("LedgerValueA", it->second.ledger[i])
						    .detail("LedgerValueB", it->second.ledger[i + 1]);
					if (it->second.ledger[i] < 0.0)
						TraceEvent(SevError, "DDQueueValidateError15")
						    .detail("Problem", "negative ascending problem")
						    .detail("LedgerLevel", i)
						    .detail("LedgerValue", it->second.ledger[i]);
				}
			}

			for (auto it = destBusymap.begin(); it != destBusymap.end(); ++it) {
				for (int i = 0; i < it->second.ledger.size() - 1; i++) {
					if (it->second.ledger[i] < it->second.ledger[i + 1])
						TraceEvent(SevError, "DDQueueValidateError16")
						    .detail("Problem", "ascending ledger problem")
						    .detail("LedgerLevel", i)
						    .detail("LedgerValueA", it->second.ledger[i])
						    .detail("LedgerValueB", it->second.ledger[i + 1]);
					if (it->second.ledger[i] < 0.0)
						TraceEvent(SevError, "DDQueueValidateError17")
						    .detail("Problem", "negative ascending problem")
						    .detail("LedgerLevel", i)
						    .detail("LedgerValue", it->second.ledger[i]);
				}
			}

			std::set<RelocateData, std::greater<RelocateData>> queuedRelocationsMatch;
			for (auto it = queue.begin(); it != queue.end(); ++it)
				queuedRelocationsMatch.insert(it->second.begin(), it->second.end());
			ASSERT(queuedRelocations == queuedRelocationsMatch.size() + fetchingSourcesQueue.size());

			int testActive = 0;
			for (auto it = priority_relocations.begin(); it != priority_relocations.end(); ++it)
				testActive += it->second;
			ASSERT(activeRelocations + queuedRelocations == testActive);
		}
	}

	ACTOR static Future<Void> getSourceServersForRange(DDQueueData* self,
	                                                   RelocateData input,
	                                                   PromiseStream<RelocateData> output,
	                                                   Reference<FlowLock> fetchLock) {

		// FIXME: is the merge case needed
		if (input.priority == SERVER_KNOBS->PRIORITY_MERGE_SHARD) {
			wait(delay(0.5, TaskPriority::DataDistributionVeryLow));
		} else {
			wait(delay(0.0001, TaskPriority::DataDistributionLaunch));
		}

		wait(fetchLock->take(TaskPriority::DataDistributionLaunch));
		state FlowLock::Releaser releaser(*fetchLock);

		IDDTxnProcessor::SourceServers res = wait(self->txnProcessor->getSourceServersForRange(input.keys));
		input.src = std::move(res.srcServers);
		input.completeSources = std::move(res.completeSources);
		output.send(input);
		return Void();
	}

	// This function cannot handle relocation requests which split a shard into three pieces
	void queueRelocation(RelocateShard rs, std::set<UID>& serversToLaunchFrom) {
		//TraceEvent("QueueRelocationBegin").detail("Begin", rd.keys.begin).detail("End", rd.keys.end);

		// remove all items from both queues that are fully contained in the new relocation (i.e. will be overwritten)
		RelocateData rd(rs);
		bool hasHealthPriority = RelocateData::isHealthPriority(rd.priority);
		bool hasBoundaryPriority = RelocateData::isBoundaryPriority(rd.priority);

		auto ranges = queueMap.intersectingRanges(rd.keys);
		for (auto r = ranges.begin(); r != ranges.end(); ++r) {
			RelocateData& rrs = r->value();

			auto fetchingSourcesItr = fetchingSourcesQueue.find(rrs);
			bool foundActiveFetching = fetchingSourcesItr != fetchingSourcesQueue.end();
			std::set<RelocateData, std::greater<RelocateData>>* firstQueue;
			std::set<RelocateData, std::greater<RelocateData>>::iterator firstRelocationItr;
			bool foundActiveRelocation = false;

			if (!foundActiveFetching && rrs.src.size()) {
				firstQueue = &queue[rrs.src[0]];
				firstRelocationItr = firstQueue->find(rrs);
				foundActiveRelocation = firstRelocationItr != firstQueue->end();
			}

			// If there is a queued job that wants data relocation which we are about to cancel/modify,
			//  make sure that we keep the relocation intent for the job that we queue up
			if (foundActiveFetching || foundActiveRelocation) {
				rd.wantsNewServers |= rrs.wantsNewServers;
				rd.startTime = std::min(rd.startTime, rrs.startTime);
				if (!hasHealthPriority) {
					rd.healthPriority = std::max(rd.healthPriority, rrs.healthPriority);
				}
				if (!hasBoundaryPriority) {
					rd.boundaryPriority = std::max(rd.boundaryPriority, rrs.boundaryPriority);
				}
				rd.priority = std::max(rd.priority, std::max(rd.boundaryPriority, rd.healthPriority));
			}

			if (rd.keys.contains(rrs.keys)) {
				if (foundActiveFetching)
					fetchingSourcesQueue.erase(fetchingSourcesItr);
				else if (foundActiveRelocation) {
					firstQueue->erase(firstRelocationItr);
					for (int i = 1; i < rrs.src.size(); i++)
						queue[rrs.src[i]].erase(rrs);
				}
			}

			if (foundActiveFetching || foundActiveRelocation) {
				serversToLaunchFrom.insert(rrs.src.begin(), rrs.src.end());
				/*TraceEvent(rrs.interval.end(), mi.id()).detail("Result","Cancelled")
				    .detail("WasFetching", foundActiveFetching).detail("Contained", rd.keys.contains( rrs.keys ));*/
				queuedRelocations--;
				TraceEvent(SevVerbose, "QueuedRelocationsChanged")
				    .detail("DataMoveID", rrs.dataMoveId)
				    .detail("RandomID", rrs.randomId)
				    .detail("Total", queuedRelocations);
				finishRelocation(rrs.priority, rrs.healthPriority);
			}
		}

		// determine the final state of the relocations map
		auto affectedQueuedItems = queueMap.getAffectedRangesAfterInsertion(rd.keys, rd);

		// put the new request into the global map of requests (modifies the ranges already present)
		queueMap.insert(rd.keys, rd);

		// cancel all the getSourceServers actors that intersect the new range that we will be getting
		getSourceActors.cancel(KeyRangeRef(affectedQueuedItems.front().begin, affectedQueuedItems.back().end));

		// update fetchingSourcesQueue and the per-server queue based on truncated ranges after insertion, (re-)launch
		// getSourceServers
		auto queueMapItr = queueMap.rangeContaining(affectedQueuedItems[0].begin);
		for (int r = 0; r < affectedQueuedItems.size(); ++r, ++queueMapItr) {
			// ASSERT(queueMapItr->value() == queueMap.rangeContaining(affectedQueuedItems[r].begin)->value());
			RelocateData& rrs = queueMapItr->value();

			if (rrs.src.size() == 0 && (rrs.keys == rd.keys || fetchingSourcesQueue.erase(rrs) > 0)) {
				rrs.keys = affectedQueuedItems[r];

				rrs.interval = TraceInterval("QueuedRelocation");
				/*TraceEvent(rrs.interval.begin(), distributorId);
				  .detail("KeyBegin", rrs.keys.begin).detail("KeyEnd", rrs.keys.end)
				    .detail("Priority", rrs.priority).detail("WantsNewServers", rrs.wantsNewServers);*/
				queuedRelocations++;
				TraceEvent(SevVerbose, "QueuedRelocationsChanged")
				    .detail("DataMoveID", rrs.dataMoveId)
				    .detail("RandomID", rrs.randomId)
				    .detail("Total", queuedRelocations);
				startRelocation(rrs.priority, rrs.healthPriority);

				fetchingSourcesQueue.insert(rrs);
				getSourceActors.insert(
				    rrs.keys, getSourceServersForRange(this, rrs, fetchSourceServersComplete, fetchSourceLock));
			} else {
				RelocateData newData(rrs);
				newData.keys = affectedQueuedItems[r];
				ASSERT(rrs.src.size() || rrs.startTime == -1);

				bool foundActiveRelocation = false;
				for (int i = 0; i < rrs.src.size(); i++) {
					auto& serverQueue = queue[rrs.src[i]];

					if (serverQueue.erase(rrs) > 0) {
						if (!foundActiveRelocation) {
							newData.interval = TraceInterval("QueuedRelocation");
							/*TraceEvent(newData.interval.begin(), distributorId);
							  .detail("KeyBegin", newData.keys.begin).detail("KeyEnd", newData.keys.end)
							    .detail("Priority", newData.priority).detail("WantsNewServers",
							  newData.wantsNewServers);*/
							queuedRelocations++;
							TraceEvent(SevVerbose, "QueuedRelocationsChanged")
							    .detail("DataMoveID", newData.dataMoveId)
							    .detail("RandomID", newData.randomId)
							    .detail("Total", queuedRelocations);
							startRelocation(newData.priority, newData.healthPriority);
							foundActiveRelocation = true;
						}

						serverQueue.insert(newData);
					} else
						break;
				}

				// We update the keys of a relocation even if it is "dead" since it helps validate()
				rrs.keys = affectedQueuedItems[r];
				rrs.interval = newData.interval;
			}
		}

		/*TraceEvent("ReceivedRelocateShard", distributorId)
		  .detail("KeyBegin", rd.keys.begin)
		  .detail("KeyEnd", rd.keys.end)
		    .detail("Priority", rd.priority)
		    .detail("AffectedRanges", affectedQueuedItems.size()); */
	}

	void completeSourceFetch(const RelocateData& results) {
		ASSERT(fetchingSourcesQueue.count(results));

		// logRelocation( results, "GotSourceServers" );

		fetchingSourcesQueue.erase(results);
		queueMap.insert(results.keys, results);
		for (int i = 0; i < results.src.size(); i++) {
			queue[results.src[i]].insert(results);
		}
		updateLastAsSource(results.src);
	}

	void logRelocation(const RelocateData& rd, const char* title) {
		std::string busyString;
		for (int i = 0; i < rd.src.size() && i < teamSize * 2; i++)
			busyString += describe(rd.src[i]) + " - (" + busymap[rd.src[i]].toString() + "); ";

		TraceEvent(title, distributorId)
		    .detail("KeyBegin", rd.keys.begin)
		    .detail("KeyEnd", rd.keys.end)
		    .detail("Priority", rd.priority)
		    .detail("WorkFactor", rd.workFactor)
		    .detail("SourceServerCount", rd.src.size())
		    .detail("SourceServers", describe(rd.src, teamSize * 2))
		    .detail("SourceBusyness", busyString);
	}

	void launchQueuedWork(KeyRange keys, const DDEnabledState* ddEnabledState) {
		// combine all queued work in the key range and check to see if there is anything to launch
		std::set<RelocateData, std::greater<RelocateData>> combined;
		auto f = queueMap.intersectingRanges(keys);
		for (auto it = f.begin(); it != f.end(); ++it) {
			if (it->value().src.size() && queue[it->value().src[0]].count(it->value()))
				combined.insert(it->value());
		}
		launchQueuedWork(combined, ddEnabledState);
	}

	void launchQueuedWork(const std::set<UID>& serversToLaunchFrom, const DDEnabledState* ddEnabledState) {
		// combine all work from the source servers to see if there is anything new to launch
		std::set<RelocateData, std::greater<RelocateData>> combined;
		for (auto id : serversToLaunchFrom) {
			auto& queuedWork = queue[id];
			auto it = queuedWork.begin();
			for (int j = 0; j < teamSize && it != queuedWork.end(); j++) {
				combined.insert(*it);
				++it;
			}
		}
		launchQueuedWork(combined, ddEnabledState);
	}

	void launchQueuedWork(RelocateData launchData, const DDEnabledState* ddEnabledState) {
		// check a single RelocateData to see if it can be launched
		std::set<RelocateData, std::greater<RelocateData>> combined;
		combined.insert(launchData);
		launchQueuedWork(combined, ddEnabledState);
	}

	// For each relocateData rd in the queue, check if there exist inflight relocate data whose keyrange is overlapped
	// with rd. If there exist, cancel them by cancelling their actors and reducing the src servers' busyness of those
	// canceled inflight relocateData. Launch the relocation for the rd.
	void launchQueuedWork(std::set<RelocateData, std::greater<RelocateData>> combined,
	                      const DDEnabledState* ddEnabledState) {
		int startedHere = 0;
		double startTime = now();
		// kick off relocators from items in the queue as need be
		std::set<RelocateData, std::greater<RelocateData>>::iterator it = combined.begin();
		for (; it != combined.end(); it++) {
			RelocateData rd(*it);

			// Check if there is an inflight shard that is overlapped with the queued relocateShard (rd)
			bool overlappingInFlight = false;
			auto intersectingInFlight = inFlight.intersectingRanges(rd.keys);
			for (auto it = intersectingInFlight.begin(); it != intersectingInFlight.end(); ++it) {
				if (fetchKeysComplete.count(it->value()) && inFlightActors.liveActorAt(it->range().begin) &&
				    !rd.keys.contains(it->range()) && it->value().priority >= rd.priority &&
				    rd.healthPriority < SERVER_KNOBS->PRIORITY_TEAM_UNHEALTHY) {
					/*TraceEvent("OverlappingInFlight", distributorId)
					    .detail("KeyBegin", it->value().keys.begin)
					    .detail("KeyEnd", it->value().keys.end)
					    .detail("Priority", it->value().priority);*/
					overlappingInFlight = true;
					break;
				}
			}

			if (overlappingInFlight) {
				ASSERT(!rd.isRestore());
				// logRelocation( rd, "SkippingOverlappingInFlight" );
				continue;
			}

			// Because the busyness of a server is decreased when a superseding relocation is issued, we
			//  need to consider what the busyness of a server WOULD be if
			auto containedRanges = inFlight.containedRanges(rd.keys);
			std::vector<RelocateData> cancellableRelocations;
			for (auto it = containedRanges.begin(); it != containedRanges.end(); ++it) {
				if (it.value().cancellable) {
					cancellableRelocations.push_back(it->value());
				}
			}

			// Data movement avoids overloading source servers in moving data.
			// SOMEDAY: the list of source servers may be outdated since they were fetched when the work was put in the
			// queue
			// FIXME: we need spare capacity even when we're just going to be cancelling work via TEAM_HEALTHY
			if (!rd.isRestore() && !canLaunchSrc(rd, teamSize, singleRegionTeamSize, busymap, cancellableRelocations)) {
				// logRelocation( rd, "SkippingQueuedRelocation" );
				continue;
			}

			// From now on, the source servers for the RelocateData rd have enough resource to move the data away,
			// because they do not have too much inflight data movement.

			// logRelocation( rd, "LaunchingRelocation" );

			//TraceEvent(rd.interval.end(), distributorId).detail("Result","Success");
			if (!rd.isRestore()) {
				queuedRelocations--;
				TraceEvent(SevVerbose, "QueuedRelocationsChanged")
				    .detail("DataMoveID", rd.dataMoveId)
				    .detail("RandomID", rd.randomId)
				    .detail("Total", queuedRelocations);
				finishRelocation(rd.priority, rd.healthPriority);

				// now we are launching: remove this entry from the queue of all the src servers
				for (int i = 0; i < rd.src.size(); i++) {
					ASSERT(queue[rd.src[i]].erase(rd));
				}
			}

			Future<Void> fCleanup =
			    CLIENT_KNOBS->SHARD_ENCODE_LOCATION_METADATA ? cancelDataMove(this, rd.keys, ddEnabledState) : Void();

			// If there is a job in flight that wants data relocation which we are about to cancel/modify,
			//     make sure that we keep the relocation intent for the job that we launch
			auto f = inFlight.intersectingRanges(rd.keys);
			for (auto it = f.begin(); it != f.end(); ++it) {
				if (inFlightActors.liveActorAt(it->range().begin)) {
					rd.wantsNewServers |= it->value().wantsNewServers;
				}
			}
			startedHere++;

			// update both inFlightActors and inFlight key range maps, cancelling deleted RelocateShards
			std::vector<KeyRange> ranges;
			inFlightActors.getRangesAffectedByInsertion(rd.keys, ranges);
			inFlightActors.cancel(KeyRangeRef(ranges.front().begin, ranges.back().end));
			inFlight.insert(rd.keys, rd);
			for (int r = 0; r < ranges.size(); r++) {
				RelocateData& rrs = inFlight.rangeContaining(ranges[r].begin)->value();
				rrs.keys = ranges[r];
				if (rd.keys == ranges[r] && rd.isRestore()) {
					ASSERT(rd.dataMove != nullptr);
					ASSERT(CLIENT_KNOBS->SHARD_ENCODE_LOCATION_METADATA);
					rrs.dataMoveId = rd.dataMove->meta.id;
				} else {
					ASSERT_WE_THINK(!rd.isRestore()); // Restored data move should not overlap.
					// TODO(psm): The shard id is determined by DD.
					rrs.dataMove.reset();
					if (CLIENT_KNOBS->SHARD_ENCODE_LOCATION_METADATA) {
						rrs.dataMoveId = deterministicRandom()->randomUniqueID();
					} else {
						rrs.dataMoveId = anonymousShardId;
					}
				}

				launch(rrs, busymap, singleRegionTeamSize);
				activeRelocations++;
				TraceEvent(SevVerbose, "InFlightRelocationChange")
				    .detail("Launch", rrs.dataMoveId)
				    .detail("Total", activeRelocations);
				startRelocation(rrs.priority, rrs.healthPriority);
				// Start the actor that relocates data in the rrs.keys
				inFlightActors.insert(rrs.keys, dataDistributionRelocator(this, rrs, fCleanup, ddEnabledState));
			}

			// logRelocation( rd, "LaunchedRelocation" );
		}
		if (now() - startTime > .001 && deterministicRandom()->random01() < 0.001)
			TraceEvent(SevWarnAlways, "LaunchingQueueSlowx1000").detail("Elapsed", now() - startTime);

		/*if( startedHere > 0 ) {
		    TraceEvent("StartedDDRelocators", distributorId)
		        .detail("QueueSize", queuedRelocations)
		        .detail("StartedHere", startedHere)
		        .detail("ActiveRelocations", activeRelocations);
		} */

		validate();
	}

	int getHighestPriorityRelocation() const {
		int highestPriority{ 0 };
		for (const auto& [priority, count] : priority_relocations) {
			if (count > 0) {
				highestPriority = std::max(highestPriority, priority);
			}
		}
		return highestPriority;
	}

	// return true if the servers are throttled as source for read rebalance
	bool timeThrottle(const std::vector<UID>& ids) const {
		return std::any_of(ids.begin(), ids.end(), [this](const UID& id) {
			if (this->lastAsSource.count(id)) {
				return (now() - this->lastAsSource.at(id)) * SERVER_KNOBS->READ_REBALANCE_SRC_PARALLELISM <
				       SERVER_KNOBS->STORAGE_METRICS_AVERAGE_INTERVAL;
			}
			return false;
		});
	}

	void updateLastAsSource(const std::vector<UID>& ids, double t = now()) {
		for (auto& id : ids)
			lastAsSource[id] = t;
	}

	// Schedules cancellation of a data move.
	void enqueueCancelledDataMove(UID dataMoveId, KeyRange range, const DDEnabledState* ddEnabledState) {
		std::vector<Future<Void>> cleanup;
		auto f = this->dataMoves.intersectingRanges(range);
		for (auto it = f.begin(); it != f.end(); ++it) {
			if (it->value().isValid()) {
				TraceEvent(SevError, "DDEnqueueCancelledDataMoveConflict", this->distributorId)
				    .detail("DataMoveID", dataMoveId)
				    .detail("CancelledRange", range)
				    .detail("ConflictingDataMoveID", it->value().id)
				    .detail("ConflictingRange", KeyRangeRef(it->range().begin, it->range().end));
				return;
			}
		}

		DDQueueData::DDDataMove dataMove(dataMoveId);
		dataMove.cancel = cleanUpDataMove(
		    this->cx, dataMoveId, this->lock, &this->cleanUpDataMoveParallelismLock, range, ddEnabledState);
		this->dataMoves.insert(range, dataMove);
		TraceEvent(SevInfo, "DDEnqueuedCancelledDataMove", this->distributorId)
		    .detail("DataMoveID", dataMoveId)
		    .detail("Range", range);
	}
};

ACTOR Future<Void> cancelDataMove(struct DDQueueData* self, KeyRange range, const DDEnabledState* ddEnabledState) {
	std::vector<Future<Void>> cleanup;
	auto f = self->dataMoves.intersectingRanges(range);
	for (auto it = f.begin(); it != f.end(); ++it) {
		if (!it->value().isValid()) {
			continue;
		}
		KeyRange keys = KeyRangeRef(it->range().begin, it->range().end);
		TraceEvent(SevInfo, "DDQueueCancelDataMove", self->distributorId)
		    .detail("DataMoveID", it->value().id)
		    .detail("DataMoveRange", keys)
		    .detail("Range", range);
		if (!it->value().cancel.isValid()) {
			it->value().cancel = cleanUpDataMove(
			    self->cx, it->value().id, self->lock, &self->cleanUpDataMoveParallelismLock, keys, ddEnabledState);
		}
		cleanup.push_back(it->value().cancel);
	}
	wait(waitForAll(cleanup));
	auto ranges = self->dataMoves.getAffectedRangesAfterInsertion(range);
	if (!ranges.empty()) {
		self->dataMoves.insert(KeyRangeRef(ranges.front().begin, ranges.back().end), DDQueueData::DDDataMove());
	}
	return Void();
}

static std::string destServersString(std::vector<std::pair<Reference<IDataDistributionTeam>, bool>> const& bestTeams) {
	std::stringstream ss;

	for (auto& tc : bestTeams) {
		for (const auto& id : tc.first->getServerIDs()) {
			ss << id.toString() << " ";
		}
	}

	return std::move(ss).str();
}

// This actor relocates the specified keys to a good place.
// The inFlightActor key range map stores the actor for each RelocateData
ACTOR Future<Void> dataDistributionRelocator(DDQueueData* self,
                                             RelocateData rd,
                                             Future<Void> prevCleanup,
                                             const DDEnabledState* ddEnabledState) {
	state Promise<Void> errorOut(self->error);
	state TraceInterval relocateShardInterval("RelocateShard");
	state PromiseStream<RelocateData> dataTransferComplete(self->dataTransferComplete);
	state PromiseStream<RelocateData> relocationComplete(self->relocationComplete);
	state bool signalledTransferComplete = false;
	state UID distributorId = self->distributorId;
	state ParallelTCInfo healthyDestinations;

	state bool anyHealthy = false;
	state bool allHealthy = true;
	state bool anyWithSource = false;
	state bool anyDestOverloaded = false;
	state int destOverloadedCount = 0;
	state int stuckCount = 0;
	state std::vector<std::pair<Reference<IDataDistributionTeam>, bool>> bestTeams;
	state double startTime = now();
	state std::vector<UID> destIds;

	try {
		if (now() - self->lastInterval < 1.0) {
			relocateShardInterval.severity = SevDebug;
			self->suppressIntervals++;
		}

		TraceEvent(relocateShardInterval.begin(), distributorId)
		    .detail("KeyBegin", rd.keys.begin)
		    .detail("KeyEnd", rd.keys.end)
		    .detail("Priority", rd.priority)
		    .detail("RelocationID", relocateShardInterval.pairID)
		    .detail("SuppressedEventCount", self->suppressIntervals);

		if (relocateShardInterval.severity != SevDebug) {
			self->lastInterval = now();
			self->suppressIntervals = 0;
		}

		if (CLIENT_KNOBS->SHARD_ENCODE_LOCATION_METADATA) {
			auto inFlightRange = self->inFlight.rangeContaining(rd.keys.begin);
			ASSERT(inFlightRange.range() == rd.keys);
			ASSERT(inFlightRange.value().randomId == rd.randomId);
			ASSERT(inFlightRange.value().dataMoveId == rd.dataMoveId);
			inFlightRange.value().cancellable = false;

			wait(prevCleanup);

			auto f = self->dataMoves.intersectingRanges(rd.keys);
			for (auto it = f.begin(); it != f.end(); ++it) {
				KeyRangeRef kr(it->range().begin, it->range().end);
				const UID mId = it->value().id;
				if (mId.isValid() && mId != rd.dataMoveId) {
					TraceEvent("DDRelocatorConflictingDataMove", distributorId)
					    .detail("CurrentDataMoveID", rd.dataMoveId)
					    .detail("DataMoveID", mId)
					    .detail("Range", kr);
				}
			}
			self->dataMoves.insert(rd.keys, DDQueueData::DDDataMove(rd.dataMoveId));
		}

		state StorageMetrics metrics =
		    wait(brokenPromiseToNever(self->getShardMetrics.getReply(GetMetricsRequest(rd.keys))));

		ASSERT(rd.src.size());
		loop {
			destOverloadedCount = 0;
			stuckCount = 0;
			// state int bestTeamStuckThreshold = 50;
			loop {
				state int tciIndex = 0;
				state bool foundTeams = true;
<<<<<<< HEAD
				state int teamSetIndex = 0;

=======
				state bool bestTeamReady = false;
>>>>>>> 6719e5a8
				anyHealthy = false;
				allHealthy = true;
				anyWithSource = false;
				anyDestOverloaded = false;
				bestTeams.clear();
				// Get team from teamCollections in different DCs and find the best one
				while (tciIndex < self->teamCollections.size()) {
<<<<<<< HEAD
					double inflightPenalty = SERVER_KNOBS->INFLIGHT_PENALTY_HEALTHY;
					if (rd.healthPriority == SERVER_KNOBS->PRIORITY_TEAM_UNHEALTHY ||
					    rd.healthPriority == SERVER_KNOBS->PRIORITY_TEAM_2_LEFT)
						inflightPenalty = SERVER_KNOBS->INFLIGHT_PENALTY_UNHEALTHY;
					if (rd.healthPriority == SERVER_KNOBS->PRIORITY_POPULATE_REGION ||
					    rd.healthPriority == SERVER_KNOBS->PRIORITY_TEAM_1_LEFT ||
					    rd.healthPriority == SERVER_KNOBS->PRIORITY_TEAM_0_LEFT)
						inflightPenalty = SERVER_KNOBS->INFLIGHT_PENALTY_ONE_LEFT;

					auto req = GetTeamRequest(WantNewServers(rd.wantsNewServers),
					                          WantTrueBest(isValleyFillerPriority(rd.priority)),
					                          PreferLowerDiskUtil::True,
					                          TeamMustHaveShards::False,
					                          teamSetIndex,
					                          ForReadBalance(rd.reason == RelocateReason::REBALANCE_READ),
					                          PreferLowerReadUtil::True,
					                          inflightPenalty);

					req.src = rd.src;
					req.completeSources = rd.completeSources;

					// bestTeam.second = false if the bestTeam in the teamCollection (in the DC) does not have any
					// server that hosts the relocateData. This is possible, for example, in a fearless configuration
					// when the remote DC is just brought up.
					Future<std::pair<Optional<Reference<IDataDistributionTeam>>, bool>> fbestTeam =
					    brokenPromiseToNever(self->teamCollections[tciIndex].getTeam.getReply(req));
					state bool bestTeamReady = fbestTeam.isReady();
					std::pair<Optional<Reference<IDataDistributionTeam>>, bool> bestTeam = wait(fbestTeam);
					if (tciIndex > 0 && !bestTeamReady) {
						// self->shardsAffectedByTeamFailure->moveShard must be called without any waits after getting
						// the destination team or we could miss failure notifications for the storage servers in the
						// destination team
						TraceEvent("BestTeamNotReady");
						foundTeams = false;
						break;
					}
					// If a DC has no healthy team, we stop checking the other DCs until
					// the unhealthy DC is healthy again or is excluded.
					if (!bestTeam.first.present()) {
						foundTeams = false;
						break;
					}
					if (!bestTeam.first.get()->isHealthy()) {
						allHealthy = false;
					} else {
=======
					if (CLIENT_KNOBS->SHARD_ENCODE_LOCATION_METADATA && rd.isRestore()) {
						auto req = GetTeamRequest(tciIndex == 0 ? rd.dataMove->primaryDest : rd.dataMove->remoteDest);
						Future<std::pair<Optional<Reference<IDataDistributionTeam>>, bool>> fbestTeam =
						    brokenPromiseToNever(self->teamCollections[tciIndex].getTeam.getReply(req));
						bestTeamReady = fbestTeam.isReady();
						std::pair<Optional<Reference<IDataDistributionTeam>>, bool> bestTeam = wait(fbestTeam);
						if (tciIndex > 0 && !bestTeamReady) {
							// self->shardsAffectedByTeamFailure->moveShard must be called without any waits after
							// getting the destination team or we could miss failure notifications for the storage
							// servers in the destination team
							TraceEvent("BestTeamNotReady")
							    .detail("TeamCollectionIndex", tciIndex)
							    .detail("RestoreDataMoveForDest",
							            describe(tciIndex == 0 ? rd.dataMove->primaryDest : rd.dataMove->remoteDest));
							foundTeams = false;
							break;
						}
						if (!bestTeam.first.present() || !bestTeam.first.get()->isHealthy()) {
							foundTeams = false;
							break;
						}
>>>>>>> 6719e5a8
						anyHealthy = true;
						bestTeams.emplace_back(bestTeam.first.get(), bestTeam.second);
					} else {
						double inflightPenalty = SERVER_KNOBS->INFLIGHT_PENALTY_HEALTHY;
						if (rd.healthPriority == SERVER_KNOBS->PRIORITY_TEAM_UNHEALTHY ||
						    rd.healthPriority == SERVER_KNOBS->PRIORITY_TEAM_2_LEFT)
							inflightPenalty = SERVER_KNOBS->INFLIGHT_PENALTY_UNHEALTHY;
						if (rd.healthPriority == SERVER_KNOBS->PRIORITY_POPULATE_REGION ||
						    rd.healthPriority == SERVER_KNOBS->PRIORITY_TEAM_1_LEFT ||
						    rd.healthPriority == SERVER_KNOBS->PRIORITY_TEAM_0_LEFT)
							inflightPenalty = SERVER_KNOBS->INFLIGHT_PENALTY_ONE_LEFT;

						auto req = GetTeamRequest(WantNewServers(rd.wantsNewServers),
						                          WantTrueBest(isValleyFillerPriority(rd.priority)),
						                          PreferLowerDiskUtil::True,
						                          TeamMustHaveShards::False,
						                          ForReadBalance(rd.reason == RelocateReason::REBALANCE_READ),
						                          PreferLowerReadUtil::True,
						                          inflightPenalty);

						req.src = rd.src;
						req.completeSources = rd.completeSources;

						// bestTeam.second = false if the bestTeam in the teamCollection (in the DC) does not have any
						// server that hosts the relocateData. This is possible, for example, in a fearless
						// configuration when the remote DC is just brought up.
						Future<std::pair<Optional<Reference<IDataDistributionTeam>>, bool>> fbestTeam =
						    brokenPromiseToNever(self->teamCollections[tciIndex].getTeam.getReply(req));
						bestTeamReady = fbestTeam.isReady();
						std::pair<Optional<Reference<IDataDistributionTeam>>, bool> bestTeam = wait(fbestTeam);
						if (tciIndex > 0 && !bestTeamReady) {
							// self->shardsAffectedByTeamFailure->moveShard must be called without any waits after
							// getting the destination team or we could miss failure notifications for the storage
							// servers in the destination team
							TraceEvent("BestTeamNotReady");
							foundTeams = false;
							break;
						}
						// If a DC has no healthy team, we stop checking the other DCs until
						// the unhealthy DC is healthy again or is excluded.
						if (!bestTeam.first.present()) {
							foundTeams = false;
							break;
						}
						if (!bestTeam.first.get()->isHealthy()) {
							allHealthy = false;
						} else {
							anyHealthy = true;
						}

						if (bestTeam.second) {
							anyWithSource = true;
						}

						bestTeams.emplace_back(bestTeam.first.get(), bestTeam.second);
					}
					tciIndex++;
				}
				// once we've found healthy candidate teams, make sure they're not overloaded with outstanding moves
				// already
				anyDestOverloaded = !canLaunchDest(bestTeams, rd.priority, self->destBusymap);

				if (foundTeams && anyHealthy && !anyDestOverloaded) {
					ASSERT(rd.completeDests.empty());
					break;
				}

				if (anyDestOverloaded) {
					CODE_PROBE(true, "Destination overloaded throttled move");
					destOverloadedCount++;
					TraceEvent(destOverloadedCount > 50 ? SevInfo : SevDebug, "DestSSBusy", distributorId)
					    .suppressFor(1.0)
					    .detail("StuckCount", stuckCount)
					    .detail("DestOverloadedCount", destOverloadedCount)
					    .detail("TeamCollectionId", tciIndex)
					    .detail("AnyDestOverloaded", anyDestOverloaded)
					    .detail("NumOfTeamCollections", self->teamCollections.size())
					    .detail("Servers", destServersString(bestTeams));
					wait(delay(SERVER_KNOBS->DEST_OVERLOADED_DELAY, TaskPriority::DataDistributionLaunch));
				} else {
					CODE_PROBE(true, "did not find a healthy destination team on the first attempt");
					stuckCount++;
					TraceEvent(stuckCount > 50 ? SevWarnAlways : SevWarn, "BestTeamStuck", distributorId)
					    .suppressFor(1.0)
					    .detail("StuckCount", stuckCount)
					    .detail("DestOverloadedCount", destOverloadedCount)
					    .detail("TeamCollectionId", tciIndex)
					    .detail("AnyDestOverloaded", anyDestOverloaded)
					    .detail("NumOfTeamCollections", self->teamCollections.size());
					if (rd.isRestore() && stuckCount > 50) {
						throw data_move_dest_team_not_found();
					}
					wait(delay(SERVER_KNOBS->BEST_TEAM_STUCK_DELAY, TaskPriority::DataDistributionLaunch));
				}

				// TODO different trace event + knob for overloaded? Could wait on an async var for done moves
			}

			// set cancellable to false on inFlight's entry for this key range
			auto inFlightRange = self->inFlight.rangeContaining(rd.keys.begin);
			ASSERT(inFlightRange.range() == rd.keys);
			ASSERT(inFlightRange.value().randomId == rd.randomId);
			inFlightRange.value().cancellable = false;

			destIds.clear();
			state std::vector<UID> healthyIds;
			state std::vector<UID> extraIds;
			state std::vector<ShardsAffectedByTeamFailure::Team> destinationTeams;

			for (int i = 0; i < bestTeams.size(); i++) {
				auto& serverIds = bestTeams[i].first->getServerIDs();
				destinationTeams.push_back(ShardsAffectedByTeamFailure::Team(serverIds, i == 0));

				// TODO(psm): Make DataMoveMetaData aware of the two-step data move optimization.
				if (allHealthy && anyWithSource && !bestTeams[i].second) {
					// When all servers in bestTeams[i] do not hold the shard (!bestTeams[i].second), it indicates
					// the bestTeams[i] is in a new DC where data has not been replicated to.
					// To move data (specified in RelocateShard) to bestTeams[i] in the new DC AND reduce data movement
					// across DC, we randomly choose a server in bestTeams[i] as the shard's destination, and
					// move the shard to the randomly chosen server (in the remote DC), which will later
					// propogate its data to the servers in the same team. This saves data movement bandwidth across DC
					int idx = deterministicRandom()->randomInt(0, serverIds.size());
					destIds.push_back(serverIds[idx]);
					healthyIds.push_back(serverIds[idx]);
					for (int j = 0; j < serverIds.size(); j++) {
						if (j != idx) {
							extraIds.push_back(serverIds[j]);
						}
					}
					healthyDestinations.addTeam(bestTeams[i].first);
				} else {
					destIds.insert(destIds.end(), serverIds.begin(), serverIds.end());
					if (bestTeams[i].first->isHealthy()) {
						healthyIds.insert(healthyIds.end(), serverIds.begin(), serverIds.end());
						healthyDestinations.addTeam(bestTeams[i].first);
					}
				}
			}

			// Sanity check
			state int totalIds = 0;
			for (auto& destTeam : destinationTeams) {
				totalIds += destTeam.servers.size();
			}
			if (totalIds != self->teamSize) {
				TraceEvent(SevWarn, "IncorrectDestTeamSize")
				    .suppressFor(1.0)
				    .detail("ExpectedTeamSize", self->teamSize)
				    .detail("DestTeamSize", totalIds);
			}

			if (!rd.isRestore()) {
				self->shardsAffectedByTeamFailure->moveShard(rd.keys, destinationTeams);
			}

			// FIXME: do not add data in flight to servers that were already in the src.
			healthyDestinations.addDataInFlightToTeam(+metrics.bytes);
			healthyDestinations.addReadInFlightToTeam(+metrics.bytesReadPerKSecond);

			launchDest(rd, bestTeams, self->destBusymap);

			if (SERVER_KNOBS->DD_ENABLE_VERBOSE_TRACING) {
				// StorageMetrics is the rd shard's metrics, e.g., bytes and write bandwidth
				TraceEvent(SevInfo, "RelocateShardDecision", distributorId)
				    .detail("PairId", relocateShardInterval.pairID)
				    .detail("Priority", rd.priority)
				    .detail("KeyBegin", rd.keys.begin)
				    .detail("KeyEnd", rd.keys.end)
				    .detail("StorageMetrics", metrics.toString())
				    .detail("SourceServers", describe(rd.src))
				    .detail("DestinationTeam", describe(destIds))
				    .detail("ExtraIds", describe(extraIds));
			} else {
				TraceEvent(relocateShardInterval.severity, "RelocateShardHasDestination", distributorId)
				    .detail("PairId", relocateShardInterval.pairID)
				    .detail("Priority", rd.priority)
				    .detail("KeyBegin", rd.keys.begin)
				    .detail("KeyEnd", rd.keys.end)
				    .detail("SourceServers", describe(rd.src))
				    .detail("DestinationTeam", describe(destIds))
				    .detail("ExtraIds", describe(extraIds));
			}

			state Error error = success();
			state Promise<Void> dataMovementComplete;
			// Move keys from source to destination by changing the serverKeyList and keyServerList system keys
			state Future<Void> doMoveKeys = moveKeys(self->cx,
			                                         rd.dataMoveId,
			                                         rd.keys,
			                                         destIds,
			                                         healthyIds,
			                                         self->lock,
			                                         dataMovementComplete,
			                                         &self->startMoveKeysParallelismLock,
			                                         &self->finishMoveKeysParallelismLock,
			                                         self->teamCollections.size() > 1,
			                                         relocateShardInterval.pairID,
			                                         ddEnabledState,
			                                         CancelConflictingDataMoves::False);
			state Future<Void> pollHealth =
			    signalledTransferComplete ? Never()
			                              : delay(SERVER_KNOBS->HEALTH_POLL_TIME, TaskPriority::DataDistributionLaunch);
			try {
				loop {
					choose {
						when(wait(doMoveKeys)) {
							if (extraIds.size()) {
								destIds.insert(destIds.end(), extraIds.begin(), extraIds.end());
								healthyIds.insert(healthyIds.end(), extraIds.begin(), extraIds.end());
								extraIds.clear();
								ASSERT(totalIds == destIds.size()); // Sanity check the destIDs before we move keys
								doMoveKeys = moveKeys(self->cx,
								                      rd.dataMoveId,
								                      rd.keys,
								                      destIds,
								                      healthyIds,
								                      self->lock,
								                      Promise<Void>(),
								                      &self->startMoveKeysParallelismLock,
								                      &self->finishMoveKeysParallelismLock,
								                      self->teamCollections.size() > 1,
								                      relocateShardInterval.pairID,
								                      ddEnabledState,
								                      CancelConflictingDataMoves::False);
							} else {
								self->fetchKeysComplete.insert(rd);
								if (CLIENT_KNOBS->SHARD_ENCODE_LOCATION_METADATA) {
									auto ranges = self->dataMoves.getAffectedRangesAfterInsertion(rd.keys);
									if (ranges.size() == 1 && static_cast<KeyRange>(ranges[0]) == rd.keys &&
									    ranges[0].value.id == rd.dataMoveId && !ranges[0].value.cancel.isValid()) {
										self->dataMoves.insert(rd.keys, DDQueueData::DDDataMove());
										TraceEvent(SevVerbose, "DequeueDataMoveOnSuccess", self->distributorId)
										    .detail("DataMoveID", rd.dataMoveId)
										    .detail("DataMoveRange", rd.keys);
									}
								}
								break;
							}
						}
						when(wait(pollHealth)) {
							if (!healthyDestinations.isHealthy()) {
								if (!signalledTransferComplete) {
									signalledTransferComplete = true;
									self->dataTransferComplete.send(rd);
								}
							}
							pollHealth = signalledTransferComplete ? Never()
							                                       : delay(SERVER_KNOBS->HEALTH_POLL_TIME,
							                                               TaskPriority::DataDistributionLaunch);
						}
						when(wait(signalledTransferComplete ? Never() : dataMovementComplete.getFuture())) {
							self->fetchKeysComplete.insert(rd);
							if (!signalledTransferComplete) {
								signalledTransferComplete = true;
								self->dataTransferComplete.send(rd);
							}
						}
					}
				}
			} catch (Error& e) {
				error = e;
			}

			//TraceEvent("RelocateShardFinished", distributorId).detail("RelocateId", relocateShardInterval.pairID);

			if (error.code() != error_code_move_to_removed_server) {
				if (!error.code()) {
					try {
						wait(healthyDestinations
						         .updateStorageMetrics()); // prevent a gap between the polling for an increase in
						                                   // storage metrics and decrementing data in flight
					} catch (Error& e) {
						error = e;
					}
				}

				healthyDestinations.addDataInFlightToTeam(-metrics.bytes);
				auto readLoad = metrics.bytesReadPerKSecond;
				// Note: It’s equal to trigger([healthyDestinations, readLoad], which is a value capture of
				// healthyDestinations. Have to create a reference to healthyDestinations because in ACTOR the state
				// variable is actually a member variable, I can’t write trigger([healthyDestinations, readLoad]
				// directly.
				auto& destinationRef = healthyDestinations;
				self->noErrorActors.add(
				    trigger([destinationRef, readLoad]() mutable { destinationRef.addReadInFlightToTeam(-readLoad); },
				            delay(SERVER_KNOBS->STORAGE_METRICS_AVERAGE_INTERVAL)));

				// onFinished.send( rs );
				if (!error.code()) {
					TraceEvent(relocateShardInterval.end(), distributorId)
					    .detail("Duration", now() - startTime)
					    .detail("Result", "Success");
					if (now() - startTime > 600) {
						TraceEvent(SevWarnAlways, "RelocateShardTooLong")
						    .detail("Duration", now() - startTime)
						    .detail("Dest", describe(destIds))
						    .detail("Src", describe(rd.src));
					}
					if (rd.keys.begin == keyServersPrefix) {
						TraceEvent("MovedKeyServerKeys")
						    .detail("Dest", describe(destIds))
						    .trackLatest(self->movedKeyServersEventHolder->trackingKey);
					}

					if (!signalledTransferComplete) {
						signalledTransferComplete = true;
						dataTransferComplete.send(rd);
					}

					self->bytesWritten += metrics.bytes;
					self->shardsAffectedByTeamFailure->finishMove(rd.keys);
					relocationComplete.send(rd);
					return Void();
				} else {
					throw error;
				}
			} else {
				CODE_PROBE(true, "move to removed server");
				healthyDestinations.addDataInFlightToTeam(-metrics.bytes);
				auto readLoad = metrics.bytesReadPerKSecond;
				auto& destinationRef = healthyDestinations;
				self->noErrorActors.add(
				    trigger([destinationRef, readLoad]() mutable { destinationRef.addReadInFlightToTeam(-readLoad); },
				            delay(SERVER_KNOBS->STORAGE_METRICS_AVERAGE_INTERVAL)));

				completeDest(rd, self->destBusymap);
				rd.completeDests.clear();

				wait(delay(SERVER_KNOBS->RETRY_RELOCATESHARD_DELAY, TaskPriority::DataDistributionLaunch));
			}
		}
	} catch (Error& e) {
		state Error err = e;
		TraceEvent(relocateShardInterval.end(), distributorId)
		    .errorUnsuppressed(err)
		    .detail("Duration", now() - startTime);
		if (now() - startTime > 600) {
			TraceEvent(SevWarnAlways, "RelocateShardTooLong")
			    .errorUnsuppressed(err)
			    .detail("Duration", now() - startTime)
			    .detail("Dest", describe(destIds))
			    .detail("Src", describe(rd.src));
		}
		if (!signalledTransferComplete)
			dataTransferComplete.send(rd);

		relocationComplete.send(rd);

		if (err.code() == error_code_data_move_dest_team_not_found) {
			wait(cancelDataMove(self, rd.keys, ddEnabledState));
		}

		if (err.code() != error_code_actor_cancelled && err.code() != error_code_data_move_cancelled) {
			if (errorOut.canBeSet()) {
				errorOut.sendError(err);
			}
		}
		throw err;
	}
}

inline double getWorstCpu(const HealthMetrics& metrics, const std::vector<UID>& ids) {
	double cpu = 0;
	for (auto& id : ids) {
		if (metrics.storageStats.count(id)) {
			cpu = std::max(cpu, metrics.storageStats.at(id).cpuUsage);
		} else {
			// assume the server is too busy to report its stats
			cpu = std::max(cpu, 100.0);
			break;
		}
	}
	return cpu;
}

// Move the shard with the top K highest read density of sourceTeam's to destTeam if sourceTeam has much more read load
// than destTeam
ACTOR Future<bool> rebalanceReadLoad(DDQueueData* self,
                                     DataMovementReason moveReason,
                                     Reference<IDataDistributionTeam> sourceTeam,
                                     Reference<IDataDistributionTeam> destTeam,
                                     bool primary,
                                     TraceEvent* traceEvent) {
	if (g_network->isSimulated() && g_simulator.speedUpSimulation) {
		traceEvent->detail("CancelingDueToSimulationSpeedup", true);
		return false;
	}

	state std::vector<KeyRange> shards = self->shardsAffectedByTeamFailure->getShardsFor(
	    ShardsAffectedByTeamFailure::Team(sourceTeam->getServerIDs(), primary));
	traceEvent->detail("ShardsInSource", shards.size());
	// For read rebalance if there is just 1 hot shard remained, move this shard to another server won't solve the
	// problem.
	// TODO: This situation should be solved by split and merge
	if (shards.size() <= 1) {
		traceEvent->detail("SkipReason", "NoShardOnSource");
		return false;
	}

	// Check lastAsSource, at most SERVER_KNOBS->READ_REBALANCE_SRC_PARALLELISM shards can be moved within a sample
	// period. It takes time for the sampled metrics being updated after a shard is moved, so we should control the
	// cadence of movement here to avoid moving churn caused by making many decision based on out-of-date sampled
	// metrics.
	if (self->timeThrottle(sourceTeam->getServerIDs())) {
		traceEvent->detail("SkipReason", "SourceTeamThrottle");
		return false;
	}
	// check team difference
	auto srcLoad = sourceTeam->getLoadReadBandwidth(false), destLoad = destTeam->getLoadReadBandwidth();
	traceEvent->detail("SrcReadBandwidth", srcLoad).detail("DestReadBandwidth", destLoad);

	// read bandwidth difference is less than 30% of src load
	if ((1.0 - SERVER_KNOBS->READ_REBALANCE_DIFF_FRAC) * srcLoad <= destLoad) {
		traceEvent->detail("SkipReason", "TeamTooSimilar");
		return false;
	}
	// randomly choose topK shards
	int topK = std::min(int(0.1 * shards.size()), SERVER_KNOBS->READ_REBALANCE_SHARD_TOPK);
	state Future<HealthMetrics> healthMetrics = self->cx->getHealthMetrics(true);
	state GetTopKMetricsRequest req(
	    shards, topK, (srcLoad - destLoad) * SERVER_KNOBS->READ_REBALANCE_MAX_SHARD_FRAC, srcLoad / shards.size());
	state GetTopKMetricsReply reply = wait(brokenPromiseToNever(self->getTopKMetrics.getReply(req)));
	wait(ready(healthMetrics));
	auto cpu = getWorstCpu(healthMetrics.get(), sourceTeam->getServerIDs());
	if (cpu < SERVER_KNOBS->READ_REBALANCE_CPU_THRESHOLD) { // 15.0 +- (0.3 * 15) < 20.0
		traceEvent->detail("SkipReason", "LowReadLoad").detail("WorstSrcCpu", cpu);
		return false;
	}

	auto& metricsList = reply.shardMetrics;
	// NOTE: randomize is important here since we don't want to always push the same shard into the queue
	deterministicRandom()->randomShuffle(metricsList);
	traceEvent->detail("MinReadLoad", reply.minReadLoad).detail("MaxReadLoad", reply.maxReadLoad);

	if (metricsList.empty()) {
		traceEvent->detail("SkipReason", "NoEligibleShards");
		return false;
	}

	auto& [shard, metrics] = metricsList[0];
	traceEvent->detail("ShardReadBandwidth", metrics.bytesReadPerKSecond);
	//  Verify the shard is still in ShardsAffectedByTeamFailure
	shards = self->shardsAffectedByTeamFailure->getShardsFor(
	    ShardsAffectedByTeamFailure::Team(sourceTeam->getServerIDs(), primary));
	for (int i = 0; i < shards.size(); i++) {
		if (shard == shards[i]) {
			self->output.send(RelocateShard(shard, moveReason, RelocateReason::REBALANCE_READ));
			self->updateLastAsSource(sourceTeam->getServerIDs());
			return true;
		}
	}
	traceEvent->detail("SkipReason", "ShardNotPresent");
	return false;
}

// Move a random shard from sourceTeam if sourceTeam has much more data than provided destTeam
ACTOR static Future<bool> rebalanceTeams(DDQueueData* self,
                                         DataMovementReason moveReason,
                                         Reference<IDataDistributionTeam const> sourceTeam,
                                         Reference<IDataDistributionTeam const> destTeam,
                                         bool primary,
                                         TraceEvent* traceEvent) {
	if (g_network->isSimulated() && g_simulator.speedUpSimulation) {
		traceEvent->detail("CancelingDueToSimulationSpeedup", true);
		return false;
	}

	Promise<int64_t> req;
	self->getAverageShardBytes.send(req);

	state int64_t averageShardBytes = wait(req.getFuture());
	state std::vector<KeyRange> shards = self->shardsAffectedByTeamFailure->getShardsFor(
	    ShardsAffectedByTeamFailure::Team(sourceTeam->getServerIDs(), primary));

	traceEvent->detail("AverageShardBytes", averageShardBytes).detail("ShardsInSource", shards.size());

	if (!shards.size()) {
		traceEvent->detail("SkipReason", "NoShardOnSource");
		return false;
	}

	state KeyRange moveShard;
	state StorageMetrics metrics;
	state int retries = 0;
	while (retries < SERVER_KNOBS->REBALANCE_MAX_RETRIES) {
		state KeyRange testShard = deterministicRandom()->randomChoice(shards);
		StorageMetrics testMetrics =
		    wait(brokenPromiseToNever(self->getShardMetrics.getReply(GetMetricsRequest(testShard))));
		if (testMetrics.bytes > metrics.bytes) {
			moveShard = testShard;
			metrics = testMetrics;
			if (metrics.bytes > averageShardBytes) {
				break;
			}
		}
		retries++;
	}

	int64_t sourceBytes = sourceTeam->getLoadBytes(false);
	int64_t destBytes = destTeam->getLoadBytes();

	bool sourceAndDestTooSimilar =
	    sourceBytes - destBytes <= 3 * std::max<int64_t>(SERVER_KNOBS->MIN_SHARD_BYTES, metrics.bytes);
	traceEvent->detail("SourceBytes", sourceBytes)
	    .detail("DestBytes", destBytes)
	    .detail("ShardBytes", metrics.bytes)
	    .detail("SourceAndDestTooSimilar", sourceAndDestTooSimilar);

	if (sourceAndDestTooSimilar || metrics.bytes == 0) {
		traceEvent->detail("SkipReason", sourceAndDestTooSimilar ? "TeamTooSimilar" : "ShardZeroSize");
		return false;
	}

	// Verify the shard is still in ShardsAffectedByTeamFailure
	shards = self->shardsAffectedByTeamFailure->getShardsFor(
	    ShardsAffectedByTeamFailure::Team(sourceTeam->getServerIDs(), primary));
	for (int i = 0; i < shards.size(); i++) {
		if (moveShard == shards[i]) {
			self->output.send(RelocateShard(moveShard, moveReason, RelocateReason::REBALANCE_DISK));
			return true;
		}
	}

	traceEvent->detail("SkipReason", "ShardNotPresent");
	return false;
}

ACTOR Future<SrcDestTeamPair> getSrcDestTeams(DDQueueData* self,
                                              int teamCollectionIndex,
                                              GetTeamRequest srcReq,
                                              GetTeamRequest destReq,
                                              int priority,
                                              TraceEvent* traceEvent) {

	state std::pair<Optional<ITeamRef>, bool> randomTeam =
	    wait(brokenPromiseToNever(self->teamCollections[teamCollectionIndex].getTeam.getReply(destReq)));
	traceEvent->detail(
	    "DestTeam", printable(randomTeam.first.map<std::string>([](const ITeamRef& team) { return team->getDesc(); })));

	if (randomTeam.first.present()) {
		state std::pair<Optional<ITeamRef>, bool> loadedTeam =
		    wait(brokenPromiseToNever(self->teamCollections[teamCollectionIndex].getTeam.getReply(srcReq)));

		traceEvent->detail("SourceTeam", printable(loadedTeam.first.map<std::string>([](const ITeamRef& team) {
			                   return team->getDesc();
		                   })));

		if (loadedTeam.first.present()) {
			return std::make_pair(loadedTeam.first.get(), randomTeam.first.get());
		}
	}
	return {};
}

ACTOR Future<Void> BgDDLoadRebalance(DDQueueData* self, int teamCollectionIndex, DataMovementReason reason) {
	state int resetCount = SERVER_KNOBS->DD_REBALANCE_RESET_AMOUNT;
	state Transaction tr(self->cx);
	state double lastRead = 0;
	state bool skipCurrentLoop = false;
	state Future<Void> delayF = Never();
<<<<<<< HEAD
	state int teamSetIndex = 0;
	state const bool readRebalance = !isDiskRebalancePriority(ddPriority);
=======
	state const bool readRebalance = isDataMovementForReadBalancing(reason);
>>>>>>> 6719e5a8
	state const char* eventName =
	    isDataMovementForMountainChopper(reason) ? "BgDDMountainChopper_New" : "BgDDValleyFiller_New";
	state int ddPriority = dataMovementPriority(reason);
	loop {
		state bool moved = false;
		state Reference<IDataDistributionTeam> sourceTeam;
		state Reference<IDataDistributionTeam> destTeam;
		state GetTeamRequest srcReq;
		state GetTeamRequest destReq;
		state TraceEvent traceEvent(eventName, self->distributorId);
		traceEvent.suppressFor(5.0)
		    .detail("PollingInterval", SERVER_KNOBS->BG_REBALANCE_POLLING_INTERVAL)
		    .detail("Rebalance", readRebalance ? "Read" : "Disk");

		try {
			// NOTE: the DD throttling relies on DDQueue
			delayF = delay(SERVER_KNOBS->BG_REBALANCE_POLLING_INTERVAL, TaskPriority::DataDistributionLaunch);
			if ((now() - lastRead) > SERVER_KNOBS->BG_REBALANCE_SWITCH_CHECK_INTERVAL) {
				tr.setOption(FDBTransactionOptions::LOCK_AWARE);
				tr.setOption(FDBTransactionOptions::READ_SYSTEM_KEYS);
				Optional<Value> val = wait(tr.get(rebalanceDDIgnoreKey));
				lastRead = now();
				if (!val.present()) {
					skipCurrentLoop = false;
				} else {
					// NOTE: check special value "" and "on" might written in old version < 7.2
					if (val.get().size() > 0 && val.get() != "on"_sr) {
						int ddIgnore = BinaryReader::fromStringRef<uint8_t>(val.get(), Unversioned());
						if (readRebalance) {
							skipCurrentLoop = (ddIgnore & DDIgnore::REBALANCE_READ) > 0;
						} else {
							skipCurrentLoop = (ddIgnore & DDIgnore::REBALANCE_DISK) > 0;
						}
					} else {
						skipCurrentLoop = true;
					}
				}
			}

			traceEvent.detail("Enabled", !skipCurrentLoop);

			wait(delayF);
			if (skipCurrentLoop) {
				tr.reset();
				continue;
			}

			traceEvent.detail("QueuedRelocations", self->priority_relocations[ddPriority]);

			if (self->priority_relocations[ddPriority] < SERVER_KNOBS->DD_REBALANCE_PARALLELISM) {
				if (isDataMovementForMountainChopper(reason)) {
					srcReq = GetTeamRequest(WantNewServers::True,
					                        WantTrueBest::True,
					                        PreferLowerDiskUtil::False,
					                        TeamMustHaveShards::True,
					                        teamSetIndex,
					                        ForReadBalance(readRebalance),
					                        PreferLowerReadUtil::False);
					destReq = GetTeamRequest(WantNewServers::True,
					                         WantTrueBest::False,
					                         PreferLowerDiskUtil::True,
					                         TeamMustHaveShards::False,
					                         teamSetIndex,
					                         ForReadBalance(readRebalance),
					                         PreferLowerReadUtil::True);
				} else {
					srcReq = GetTeamRequest(WantNewServers::True,
					                        WantTrueBest::False,
					                        PreferLowerDiskUtil::False,
					                        TeamMustHaveShards::True,
					                        teamSetIndex,
					                        ForReadBalance(readRebalance),
					                        PreferLowerReadUtil::False);
					destReq = GetTeamRequest(WantNewServers::True,
					                         WantTrueBest::True,
					                         PreferLowerDiskUtil::True,
					                         TeamMustHaveShards::False,
					                         teamSetIndex,
					                         ForReadBalance(readRebalance),
					                         PreferLowerReadUtil::True);
				}
				state Future<SrcDestTeamPair> getTeamFuture =
				    getSrcDestTeams(self, teamCollectionIndex, srcReq, destReq, ddPriority, &traceEvent);
				wait(ready(getTeamFuture));
				sourceTeam = getTeamFuture.get().first;
				destTeam = getTeamFuture.get().second;

				// clang-format off
				if (sourceTeam.isValid() && destTeam.isValid()) {
					if (readRebalance) {
						wait(store(moved,rebalanceReadLoad(self, reason, sourceTeam, destTeam, teamCollectionIndex == 0, &traceEvent)));
					} else {
						wait(store(moved,rebalanceTeams(self, reason, sourceTeam, destTeam, teamCollectionIndex == 0, &traceEvent)));
					}
				}
				// clang-format on
				moved ? resetCount = 0 : resetCount++;
			}

			traceEvent.detail("ResetCount", resetCount);
			tr.reset();
		} catch (Error& e) {
			// Log actor_cancelled because it's not legal to suppress an event that's initialized
			traceEvent.errorUnsuppressed(e);
			wait(tr.onError(e));
		}

		traceEvent.detail("Moved", moved);
		traceEvent.log();
	}
}

ACTOR Future<Void> BgDDMountainChopper(DDQueueData* self, int teamCollectionIndex) {
	state double rebalancePollingInterval = SERVER_KNOBS->BG_REBALANCE_POLLING_INTERVAL;
	state Transaction tr(self->cx);
	state double lastRead = 0;
	state bool skipCurrentLoop = false;
	state int teamSetIndex = 0;
	loop {
		state std::pair<Optional<Reference<IDataDistributionTeam>>, bool> randomTeam;
		state bool moved = false;
		state TraceEvent traceEvent("BgDDMountainChopper_Old", self->distributorId);
		traceEvent.suppressFor(5.0).detail("PollingInterval", rebalancePollingInterval).detail("Rebalance", "Disk");

		try {
			state Future<Void> delayF = delay(rebalancePollingInterval, TaskPriority::DataDistributionLaunch);
			if ((now() - lastRead) > SERVER_KNOBS->BG_REBALANCE_SWITCH_CHECK_INTERVAL) {
				tr.setOption(FDBTransactionOptions::LOCK_AWARE);
				tr.setOption(FDBTransactionOptions::READ_SYSTEM_KEYS);
				Optional<Value> val = wait(tr.get(rebalanceDDIgnoreKey));
				lastRead = now();
				if (!val.present()) {
					// reset loop interval
					if (skipCurrentLoop) {
						rebalancePollingInterval = SERVER_KNOBS->BG_REBALANCE_POLLING_INTERVAL;
					}
					skipCurrentLoop = false;
				} else {
					// NOTE: check special value "" and "on" might written in old version < 7.2
					if (val.get().size() > 0 && val.get() != "on"_sr) {
						int ddIgnore = BinaryReader::fromStringRef<uint8_t>(val.get(), Unversioned());
						skipCurrentLoop = (ddIgnore & DDIgnore::REBALANCE_DISK) > 0;
					} else {
						skipCurrentLoop = true;
					}
				}
			}

			traceEvent.detail("Enabled", !skipCurrentLoop);

			wait(delayF);
			if (skipCurrentLoop) {
				// set loop interval to avoid busy wait here.
				rebalancePollingInterval =
				    std::max(rebalancePollingInterval, SERVER_KNOBS->BG_REBALANCE_SWITCH_CHECK_INTERVAL);
				tr.reset();
				continue;
			}

			traceEvent.detail("QueuedRelocations",
			                  self->priority_relocations[SERVER_KNOBS->PRIORITY_REBALANCE_OVERUTILIZED_TEAM]);
			if (self->priority_relocations[SERVER_KNOBS->PRIORITY_REBALANCE_OVERUTILIZED_TEAM] <
			    SERVER_KNOBS->DD_REBALANCE_PARALLELISM) {
				std::pair<Optional<Reference<IDataDistributionTeam>>, bool> _randomTeam =
				    wait(brokenPromiseToNever(self->teamCollections[teamCollectionIndex].getTeam.getReply(
				        GetTeamRequest(WantNewServers::True,
				                       WantTrueBest::False,
				                       PreferLowerDiskUtil::True,
				                       TeamMustHaveShards::False,
				                       teamSetIndex))));
				randomTeam = _randomTeam;
				traceEvent.detail("DestTeam",
				                  printable(randomTeam.first.map<std::string>(
				                      [](const Reference<IDataDistributionTeam>& team) { return team->getDesc(); })));

				if (randomTeam.first.present()) {
					std::pair<Optional<Reference<IDataDistributionTeam>>, bool> loadedTeam =
					    wait(brokenPromiseToNever(self->teamCollections[teamCollectionIndex].getTeam.getReply(
					        GetTeamRequest(WantNewServers::True,
					                       WantTrueBest::True,
					                       PreferLowerDiskUtil::False,
					                       TeamMustHaveShards::True,
					                       teamSetIndex))));

					traceEvent.detail(
					    "SourceTeam",
					    printable(loadedTeam.first.map<std::string>(
					        [](const Reference<IDataDistributionTeam>& team) { return team->getDesc(); })));

					if (loadedTeam.first.present()) {
						bool _moved = wait(rebalanceTeams(self,
						                                  DataMovementReason::REBALANCE_OVERUTILIZED_TEAM,
						                                  loadedTeam.first.get(),
						                                  randomTeam.first.get(),
						                                  teamCollectionIndex == 0,
						                                  &traceEvent));
						moved = _moved;
					}
				}
			}

			tr.reset();
		} catch (Error& e) {
			// Log actor_cancelled because it's not legal to suppress an event that's initialized
			traceEvent.errorUnsuppressed(e);
			wait(tr.onError(e));
		}

		traceEvent.detail("Moved", moved);
		traceEvent.log();
	}
}

ACTOR Future<Void> BgDDValleyFiller(DDQueueData* self, int teamCollectionIndex) {
	state double rebalancePollingInterval = SERVER_KNOBS->BG_REBALANCE_POLLING_INTERVAL;
	state Transaction tr(self->cx);
	state double lastRead = 0;
	state bool skipCurrentLoop = false;
	state int teamSetIndex = 0;

	loop {
		state std::pair<Optional<Reference<IDataDistributionTeam>>, bool> randomTeam;
		state bool moved = false;
		state TraceEvent traceEvent("BgDDValleyFiller_Old", self->distributorId);
		traceEvent.suppressFor(5.0).detail("PollingInterval", rebalancePollingInterval).detail("Rebalance", "Disk");

		try {
			state Future<Void> delayF = delay(rebalancePollingInterval, TaskPriority::DataDistributionLaunch);
			if ((now() - lastRead) > SERVER_KNOBS->BG_REBALANCE_SWITCH_CHECK_INTERVAL) {
				tr.setOption(FDBTransactionOptions::LOCK_AWARE);
				tr.setOption(FDBTransactionOptions::READ_SYSTEM_KEYS);
				Optional<Value> val = wait(tr.get(rebalanceDDIgnoreKey));
				lastRead = now();
				if (!val.present()) {
					// reset loop interval
					if (skipCurrentLoop) {
						rebalancePollingInterval = SERVER_KNOBS->BG_REBALANCE_POLLING_INTERVAL;
					}
					skipCurrentLoop = false;
				} else {
					// NOTE: check special value "" and "on" might written in old version < 7.2
					if (val.get().size() > 0 && val.get() != "on"_sr) {
						int ddIgnore = BinaryReader::fromStringRef<uint8_t>(val.get(), Unversioned());
						skipCurrentLoop = (ddIgnore & DDIgnore::REBALANCE_DISK) > 0;
					} else {
						skipCurrentLoop = true;
					}
				}
			}

			traceEvent.detail("Enabled", !skipCurrentLoop);

			wait(delayF);
			if (skipCurrentLoop) {
				// set loop interval to avoid busy wait here.
				rebalancePollingInterval =
				    std::max(rebalancePollingInterval, SERVER_KNOBS->BG_REBALANCE_SWITCH_CHECK_INTERVAL);
				tr.reset();
				continue;
			}

			traceEvent.detail("QueuedRelocations",
			                  self->priority_relocations[SERVER_KNOBS->PRIORITY_REBALANCE_UNDERUTILIZED_TEAM]);
			if (self->priority_relocations[SERVER_KNOBS->PRIORITY_REBALANCE_UNDERUTILIZED_TEAM] <
			    SERVER_KNOBS->DD_REBALANCE_PARALLELISM) {
				std::pair<Optional<Reference<IDataDistributionTeam>>, bool> _randomTeam =
				    wait(brokenPromiseToNever(self->teamCollections[teamCollectionIndex].getTeam.getReply(
				        GetTeamRequest(WantNewServers::True,
				                       WantTrueBest::False,
				                       PreferLowerDiskUtil::False,
				                       TeamMustHaveShards::True,
				                       teamSetIndex))));
				randomTeam = _randomTeam;
				traceEvent.detail("SourceTeam",
				                  printable(randomTeam.first.map<std::string>(
				                      [](const Reference<IDataDistributionTeam>& team) { return team->getDesc(); })));

				if (randomTeam.first.present()) {
					std::pair<Optional<Reference<IDataDistributionTeam>>, bool> unloadedTeam =
					    wait(brokenPromiseToNever(self->teamCollections[teamCollectionIndex].getTeam.getReply(
					        GetTeamRequest(WantNewServers::True,
					                       WantTrueBest::True,
					                       PreferLowerDiskUtil::True,
					                       TeamMustHaveShards::False,
					                       teamSetIndex))));

					traceEvent.detail(
					    "DestTeam",
					    printable(unloadedTeam.first.map<std::string>(
					        [](const Reference<IDataDistributionTeam>& team) { return team->getDesc(); })));

					if (unloadedTeam.first.present()) {
						bool _moved = wait(rebalanceTeams(self,
						                                  DataMovementReason::REBALANCE_UNDERUTILIZED_TEAM,
						                                  randomTeam.first.get(),
						                                  unloadedTeam.first.get(),
						                                  teamCollectionIndex == 0,
						                                  &traceEvent));
						moved = _moved;
					}
				}
			}

			tr.reset();
		} catch (Error& e) {
			// Log actor_cancelled because it's not legal to suppress an event that's initialized
			traceEvent.errorUnsuppressed(e);
			wait(tr.onError(e));
		}

		traceEvent.detail("Moved", moved);
		traceEvent.log();
	}
}

ACTOR Future<Void> dataDistributionQueue(Database cx,
                                         PromiseStream<RelocateShard> output,
                                         FutureStream<RelocateShard> input,
                                         PromiseStream<GetMetricsRequest> getShardMetrics,
                                         PromiseStream<GetTopKMetricsRequest> getTopKMetrics,
                                         Reference<AsyncVar<bool>> processingUnhealthy,
                                         Reference<AsyncVar<bool>> processingWiggle,
                                         std::vector<TeamCollectionInterface> teamCollections,
                                         Reference<ShardsAffectedByTeamFailure> shardsAffectedByTeamFailure,
                                         MoveKeysLock lock,
                                         PromiseStream<Promise<int64_t>> getAverageShardBytes,
                                         FutureStream<Promise<int>> getUnhealthyRelocationCount,
                                         UID distributorId,
                                         int teamSize,
                                         int singleRegionTeamSize,
                                         const DDEnabledState* ddEnabledState) {
	state DDQueueData self(distributorId,
	                       lock,
	                       cx,
	                       teamCollections,
	                       shardsAffectedByTeamFailure,
	                       getAverageShardBytes,
	                       teamSize,
	                       singleRegionTeamSize,
	                       output,
	                       input,
	                       getShardMetrics,
	                       getTopKMetrics);
	state std::set<UID> serversToLaunchFrom;
	state KeyRange keysToLaunchFrom;
	state RelocateData launchData;
	state Future<Void> recordMetrics = delay(SERVER_KNOBS->DD_QUEUE_LOGGING_INTERVAL);

	state std::vector<Future<Void>> balancingFutures;

	state PromiseStream<KeyRange> rangesComplete;
	state Future<Void> launchQueuedWorkTimeout = Never();

	for (int i = 0; i < teamCollections.size(); i++) {
		// FIXME: Use BgDDLoadBalance for disk rebalance too after DD simulation test proof.
		// balancingFutures.push_back(BgDDLoadRebalance(&self, i, DataMovementReason::REBALANCE_OVERUTILIZED_TEAM));
		// balancingFutures.push_back(BgDDLoadRebalance(&self, i, DataMovementReason::REBALANCE_UNDERUTILIZED_TEAM));
		if (SERVER_KNOBS->READ_SAMPLING_ENABLED) {
			balancingFutures.push_back(BgDDLoadRebalance(&self, i, DataMovementReason::REBALANCE_READ_OVERUTIL_TEAM));
			balancingFutures.push_back(BgDDLoadRebalance(&self, i, DataMovementReason::REBALANCE_READ_UNDERUTIL_TEAM));
		}
		balancingFutures.push_back(BgDDMountainChopper(&self, i));
		balancingFutures.push_back(BgDDValleyFiller(&self, i));
	}
	balancingFutures.push_back(delayedAsyncVar(self.rawProcessingUnhealthy, processingUnhealthy, 0));
	balancingFutures.push_back(delayedAsyncVar(self.rawProcessingWiggle, processingWiggle, 0));

	try {
		loop {
			self.validate();

			// For the given servers that caused us to go around the loop, find the next item(s) that can be
			// launched.
			if (launchData.startTime != -1) {
				// Launch dataDistributionRelocator actor to relocate the launchData
				self.launchQueuedWork(launchData, ddEnabledState);
				launchData = RelocateData();
			} else if (!keysToLaunchFrom.empty()) {
				self.launchQueuedWork(keysToLaunchFrom, ddEnabledState);
				keysToLaunchFrom = KeyRangeRef();
			}

			ASSERT(launchData.startTime == -1 && keysToLaunchFrom.empty());

			choose {
				when(RelocateShard rs = waitNext(self.input)) {
					if (rs.isRestore()) {
						ASSERT(rs.dataMove != nullptr);
						ASSERT(rs.dataMoveId.isValid());
						self.launchQueuedWork(RelocateData(rs), ddEnabledState);
					} else if (rs.cancelled) {
						self.enqueueCancelledDataMove(rs.dataMoveId, rs.keys, ddEnabledState);
					} else {
						bool wasEmpty = serversToLaunchFrom.empty();
						self.queueRelocation(rs, serversToLaunchFrom);
						if (wasEmpty && !serversToLaunchFrom.empty())
							launchQueuedWorkTimeout = delay(0, TaskPriority::DataDistributionLaunch);
					}
				}
				when(wait(launchQueuedWorkTimeout)) {
					self.launchQueuedWork(serversToLaunchFrom, ddEnabledState);
					serversToLaunchFrom = std::set<UID>();
					launchQueuedWorkTimeout = Never();
				}
				when(RelocateData results = waitNext(self.fetchSourceServersComplete.getFuture())) {
					// This when is triggered by queueRelocation() which is triggered by sending self.input
					self.completeSourceFetch(results);
					launchData = results;
				}
				when(RelocateData done = waitNext(self.dataTransferComplete.getFuture())) {
					complete(done, self.busymap, self.destBusymap);
					if (serversToLaunchFrom.empty() && !done.src.empty())
						launchQueuedWorkTimeout = delay(0, TaskPriority::DataDistributionLaunch);
					serversToLaunchFrom.insert(done.src.begin(), done.src.end());
				}
				when(RelocateData done = waitNext(self.relocationComplete.getFuture())) {
					self.activeRelocations--;
					TraceEvent(SevVerbose, "InFlightRelocationChange")
					    .detail("Complete", done.dataMoveId)
					    .detail("IsRestore", done.isRestore())
					    .detail("Total", self.activeRelocations);
					self.finishRelocation(done.priority, done.healthPriority);
					self.fetchKeysComplete.erase(done);
					// self.logRelocation( done, "ShardRelocatorDone" );
					self.noErrorActors.add(
					    tag(delay(0, TaskPriority::DataDistributionLaunch), done.keys, rangesComplete));
					if (g_network->isSimulated() && debug_isCheckRelocationDuration() && now() - done.startTime > 60) {
						TraceEvent(SevWarnAlways, "RelocationDurationTooLong")
						    .detail("Duration", now() - done.startTime);
						debug_setCheckRelocationDuration(false);
					}
				}
				when(KeyRange done = waitNext(rangesComplete.getFuture())) { keysToLaunchFrom = done; }
				when(wait(recordMetrics)) {
					Promise<int64_t> req;
					getAverageShardBytes.send(req);

					recordMetrics = delay(SERVER_KNOBS->DD_QUEUE_LOGGING_INTERVAL, TaskPriority::FlushTrace);

					auto const highestPriorityRelocation = self.getHighestPriorityRelocation();

					TraceEvent("MovingData", distributorId)
					    .detail("InFlight", self.activeRelocations)
					    .detail("InQueue", self.queuedRelocations)
					    .detail("AverageShardSize", req.getFuture().isReady() ? req.getFuture().get() : -1)
					    .detail("UnhealthyRelocations", self.unhealthyRelocations)
					    .detail("HighestPriority", highestPriorityRelocation)
					    .detail("BytesWritten", self.bytesWritten)
					    .detail("PriorityRecoverMove", self.priority_relocations[SERVER_KNOBS->PRIORITY_RECOVER_MOVE])
					    .detail("PriorityRebalanceUnderutilizedTeam",
					            self.priority_relocations[SERVER_KNOBS->PRIORITY_REBALANCE_UNDERUTILIZED_TEAM])
					    .detail("PriorityRebalanceOverutilizedTeam",
					            self.priority_relocations[SERVER_KNOBS->PRIORITY_REBALANCE_OVERUTILIZED_TEAM])
					    .detail("PriorityRebalanceReadUnderutilTeam",
					            self.priority_relocations[SERVER_KNOBS->PRIORITY_REBALANCE_READ_UNDERUTIL_TEAM])
					    .detail("PriorityRebalanceReadOverutilTeam",
					            self.priority_relocations[SERVER_KNOBS->PRIORITY_REBALANCE_READ_OVERUTIL_TEAM])
					    .detail("PriorityStorageWiggle",
					            self.priority_relocations[SERVER_KNOBS->PRIORITY_PERPETUAL_STORAGE_WIGGLE])
					    .detail("PriorityTeamHealthy", self.priority_relocations[SERVER_KNOBS->PRIORITY_TEAM_HEALTHY])
					    .detail("PriorityTeamContainsUndesiredServer",
					            self.priority_relocations[SERVER_KNOBS->PRIORITY_TEAM_CONTAINS_UNDESIRED_SERVER])
					    .detail("PriorityTeamRedundant",
					            self.priority_relocations[SERVER_KNOBS->PRIORITY_TEAM_REDUNDANT])
					    .detail("PriorityMergeShard", self.priority_relocations[SERVER_KNOBS->PRIORITY_MERGE_SHARD])
					    .detail("PriorityPopulateRegion",
					            self.priority_relocations[SERVER_KNOBS->PRIORITY_POPULATE_REGION])
					    .detail("PriorityTeamUnhealthy",
					            self.priority_relocations[SERVER_KNOBS->PRIORITY_TEAM_UNHEALTHY])
					    .detail("PriorityTeam2Left", self.priority_relocations[SERVER_KNOBS->PRIORITY_TEAM_2_LEFT])
					    .detail("PriorityTeam1Left", self.priority_relocations[SERVER_KNOBS->PRIORITY_TEAM_1_LEFT])
					    .detail("PriorityTeam0Left", self.priority_relocations[SERVER_KNOBS->PRIORITY_TEAM_0_LEFT])
					    .detail("PrioritySplitShard", self.priority_relocations[SERVER_KNOBS->PRIORITY_SPLIT_SHARD])
					    .trackLatest("MovingData"); // This trace event's trackLatest lifetime is controlled by
					                                // DataDistributor::movingDataEventHolder. The track latest
					                                // key we use here must match the key used in the holder.
				}
				when(wait(self.error.getFuture())) {} // Propagate errors from dataDistributionRelocator
				when(wait(waitForAll(balancingFutures))) {}
				when(Promise<int> r = waitNext(getUnhealthyRelocationCount)) { r.send(self.unhealthyRelocations); }
			}
		}
	} catch (Error& e) {
		if (e.code() != error_code_broken_promise && // FIXME: Get rid of these broken_promise errors every time we
		                                             // are killed by the master dying
		    e.code() != error_code_movekeys_conflict && e.code() != error_code_data_move_cancelled &&
		    e.code() != error_code_data_move_dest_team_not_found)
			TraceEvent(SevError, "DataDistributionQueueError", distributorId).error(e);
		throw e;
	}
}<|MERGE_RESOLUTION|>--- conflicted
+++ resolved
@@ -1324,12 +1324,8 @@
 			loop {
 				state int tciIndex = 0;
 				state bool foundTeams = true;
-<<<<<<< HEAD
 				state int teamSetIndex = 0;
-
-=======
 				state bool bestTeamReady = false;
->>>>>>> 6719e5a8
 				anyHealthy = false;
 				allHealthy = true;
 				anyWithSource = false;
@@ -1337,53 +1333,6 @@
 				bestTeams.clear();
 				// Get team from teamCollections in different DCs and find the best one
 				while (tciIndex < self->teamCollections.size()) {
-<<<<<<< HEAD
-					double inflightPenalty = SERVER_KNOBS->INFLIGHT_PENALTY_HEALTHY;
-					if (rd.healthPriority == SERVER_KNOBS->PRIORITY_TEAM_UNHEALTHY ||
-					    rd.healthPriority == SERVER_KNOBS->PRIORITY_TEAM_2_LEFT)
-						inflightPenalty = SERVER_KNOBS->INFLIGHT_PENALTY_UNHEALTHY;
-					if (rd.healthPriority == SERVER_KNOBS->PRIORITY_POPULATE_REGION ||
-					    rd.healthPriority == SERVER_KNOBS->PRIORITY_TEAM_1_LEFT ||
-					    rd.healthPriority == SERVER_KNOBS->PRIORITY_TEAM_0_LEFT)
-						inflightPenalty = SERVER_KNOBS->INFLIGHT_PENALTY_ONE_LEFT;
-
-					auto req = GetTeamRequest(WantNewServers(rd.wantsNewServers),
-					                          WantTrueBest(isValleyFillerPriority(rd.priority)),
-					                          PreferLowerDiskUtil::True,
-					                          TeamMustHaveShards::False,
-					                          teamSetIndex,
-					                          ForReadBalance(rd.reason == RelocateReason::REBALANCE_READ),
-					                          PreferLowerReadUtil::True,
-					                          inflightPenalty);
-
-					req.src = rd.src;
-					req.completeSources = rd.completeSources;
-
-					// bestTeam.second = false if the bestTeam in the teamCollection (in the DC) does not have any
-					// server that hosts the relocateData. This is possible, for example, in a fearless configuration
-					// when the remote DC is just brought up.
-					Future<std::pair<Optional<Reference<IDataDistributionTeam>>, bool>> fbestTeam =
-					    brokenPromiseToNever(self->teamCollections[tciIndex].getTeam.getReply(req));
-					state bool bestTeamReady = fbestTeam.isReady();
-					std::pair<Optional<Reference<IDataDistributionTeam>>, bool> bestTeam = wait(fbestTeam);
-					if (tciIndex > 0 && !bestTeamReady) {
-						// self->shardsAffectedByTeamFailure->moveShard must be called without any waits after getting
-						// the destination team or we could miss failure notifications for the storage servers in the
-						// destination team
-						TraceEvent("BestTeamNotReady");
-						foundTeams = false;
-						break;
-					}
-					// If a DC has no healthy team, we stop checking the other DCs until
-					// the unhealthy DC is healthy again or is excluded.
-					if (!bestTeam.first.present()) {
-						foundTeams = false;
-						break;
-					}
-					if (!bestTeam.first.get()->isHealthy()) {
-						allHealthy = false;
-					} else {
-=======
 					if (CLIENT_KNOBS->SHARD_ENCODE_LOCATION_METADATA && rd.isRestore()) {
 						auto req = GetTeamRequest(tciIndex == 0 ? rd.dataMove->primaryDest : rd.dataMove->remoteDest);
 						Future<std::pair<Optional<Reference<IDataDistributionTeam>>, bool>> fbestTeam =
@@ -1405,7 +1354,6 @@
 							foundTeams = false;
 							break;
 						}
->>>>>>> 6719e5a8
 						anyHealthy = true;
 						bestTeams.emplace_back(bestTeam.first.get(), bestTeam.second);
 					} else {
@@ -1422,6 +1370,7 @@
 						                          WantTrueBest(isValleyFillerPriority(rd.priority)),
 						                          PreferLowerDiskUtil::True,
 						                          TeamMustHaveShards::False,
+						                          teamSetIndex,
 						                          ForReadBalance(rd.reason == RelocateReason::REBALANCE_READ),
 						                          PreferLowerReadUtil::True,
 						                          inflightPenalty);
@@ -1966,12 +1915,8 @@
 	state double lastRead = 0;
 	state bool skipCurrentLoop = false;
 	state Future<Void> delayF = Never();
-<<<<<<< HEAD
 	state int teamSetIndex = 0;
-	state const bool readRebalance = !isDiskRebalancePriority(ddPriority);
-=======
 	state const bool readRebalance = isDataMovementForReadBalancing(reason);
->>>>>>> 6719e5a8
 	state const char* eventName =
 	    isDataMovementForMountainChopper(reason) ? "BgDDMountainChopper_New" : "BgDDValleyFiller_New";
 	state int ddPriority = dataMovementPriority(reason);
