set(FDBSERVER_SRCS
  ApplyMetadataMutation.cpp
  ApplyMetadataMutation.h
  BackupInterface.h
  BackupProgress.actor.cpp
  BackupProgress.actor.h
  BackupWorker.actor.cpp
  BlobGranuleServerCommon.actor.cpp
  BlobGranuleServerCommon.actor.h
  BlobManager.actor.cpp
  BlobManagerInterface.h
  BlobWorker.actor.cpp
  ClusterController.actor.cpp
  ClusterController.actor.h
  ClusterRecovery.actor.cpp
  ClusterRecovery.actor.h
  CommitProxyServer.actor.cpp
  ConfigBroadcaster.actor.cpp
  ConfigBroadcaster.h
  ConfigDatabaseUnitTests.actor.cpp
  ConfigFollowerInterface.cpp
  ConfigFollowerInterface.h
  ConfigNode.actor.cpp
  ConfigNode.h
  ConflictSet.h
  CoordinatedState.actor.cpp
  CoordinatedState.h
  Coordination.actor.cpp
  CoordinationInterface.h
  CoroFlow.h
  DataDistribution.actor.cpp
  DataDistribution.actor.h
  DataDistributionQueue.actor.cpp
  DataDistributionTracker.actor.cpp
  DataDistributorInterface.h
  DBCoreState.h
  DDTeamCollection.actor.cpp
  DDTeamCollection.h
  DiskQueue.actor.cpp
  EncryptKeyProxy.actor.cpp
  EncryptKeyProxyInterface.h
  FDBExecHelper.actor.cpp
  FDBExecHelper.actor.h
  fdbserver.actor.cpp
  GrvProxyServer.actor.cpp
  IConfigConsumer.cpp
  IConfigConsumer.h
  IDiskQueue.h
  IKeyValueContainer.h
  IKeyValueStore.h
  IPager.h
  KeyValueStoreCompressTestData.actor.cpp
  KeyValueStoreMemory.actor.cpp
  KeyValueStoreRocksDB.actor.cpp
  KeyValueStoreSQLite.actor.cpp
  KnobProtectiveGroups.cpp
  KnobProtectiveGroups.h
  Knobs.h
  LatencyBandConfig.cpp
  LatencyBandConfig.h
  LeaderElection.actor.cpp
  LeaderElection.h
  LocalConfiguration.actor.cpp
  LocalConfiguration.h
  LogProtocolMessage.h
  LogRouter.actor.cpp
  LogSystem.cpp
  LogSystem.h
  LogSystemConfig.cpp
  LogSystemConfig.h
  LogSystemDiskQueueAdapter.actor.cpp
  LogSystemDiskQueueAdapter.h
  LogSystemPeekCursor.actor.cpp
  MasterInterface.h
  masterserver.actor.cpp
  MetricLogger.actor.cpp
  MetricLogger.actor.h
  MoveKeys.actor.cpp
  MoveKeys.actor.h
  MutationTracking.cpp
  MutationTracking.h
  networktest.actor.cpp
  NetworkTest.h
  OldTLogServer_4_6.actor.cpp
  OldTLogServer_6_0.actor.cpp
  OldTLogServer_6_2.actor.cpp
  OnDemandStore.actor.cpp
  OnDemandStore.h
  PaxosConfigConsumer.actor.cpp
  PaxosConfigConsumer.h
  ProxyCommitData.actor.h
  pubsub.actor.cpp
  pubsub.h
  QuietDatabase.actor.cpp
  QuietDatabase.h
  RadixTree.h
  Ratekeeper.actor.cpp
  Ratekeeper.h
  RatekeeperInterface.h
  RecoveryState.h
<<<<<<< HEAD
  RemoteIKeyValueStore.actor.h
  RemoteIKeyValueStore.actor.cpp
=======
  ResolutionBalancer.actor.cpp
  ResolutionBalancer.actor.h
>>>>>>> 478ff1eb
  Resolver.actor.cpp
  ResolverInterface.h
  RestoreApplier.actor.cpp
  RestoreApplier.actor.h
  RestoreCommon.actor.cpp
  RestoreCommon.actor.h
  RestoreController.actor.cpp
  RestoreController.actor.h
  RestoreLoader.actor.cpp
  RestoreLoader.actor.h
  RestoreRoleCommon.actor.cpp
  RestoreRoleCommon.actor.h
  RestoreUtil.actor.cpp
  RestoreUtil.h
  RestoreWorker.actor.cpp
  RestoreWorker.actor.h
  RestoreWorkerInterface.actor.cpp
  RestoreWorkerInterface.actor.h
  RkTagThrottleCollection.cpp
  RkTagThrottleCollection.h
  RocksDBCheckpointUtils.actor.cpp
  RocksDBCheckpointUtils.actor.h
  RoleLineage.actor.cpp
  RoleLineage.actor.h
  ServerCheckpoint.actor.cpp
  ServerCheckpoint.actor.h
  ServerDBInfo.actor.h
  ServerDBInfo.h
  SigStack.cpp
  SimEncryptVaultProxy.actor.cpp
  SimEncryptVaultProxy.actor.h
  SimpleConfigConsumer.actor.cpp
  SimpleConfigConsumer.h
  SimulatedCluster.actor.cpp
  SimulatedCluster.h
  SkipList.cpp
  SpanContextMessage.h
  Status.actor.cpp
  Status.h
  StorageCache.actor.cpp
  StorageMetrics.actor.h
  StorageMetrics.h
  storageserver.actor.cpp
  TagPartitionedLogSystem.actor.cpp
  TagPartitionedLogSystem.actor.h
  TagThrottler.actor.cpp
  TagThrottler.h
  TCInfo.actor.cpp
  TCInfo.h
  template_fdb.h
  tester.actor.cpp
  TesterInterface.actor.h
  TLogInterface.h
  TLogServer.actor.cpp
  TransactionTagCounter.cpp
  TransactionTagCounter.h
  TSSMappingUtil.actor.cpp
  TSSMappingUtil.actor.h
  VersionedBTree.actor.cpp
  VFSAsync.cpp
  VFSAsync.h
  WaitFailure.actor.cpp
  WaitFailure.h
  worker.actor.cpp
  WorkerInterface.actor.h
  workloads/ApiCorrectness.actor.cpp
  workloads/ApiWorkload.actor.cpp
  workloads/ApiWorkload.h
  workloads/AsyncFile.actor.h
  workloads/AsyncFile.cpp
  workloads/AsyncFileCorrectness.actor.cpp
  workloads/AsyncFileRead.actor.cpp
  workloads/AsyncFileWrite.actor.cpp
  workloads/AtomicOps.actor.cpp
  workloads/AtomicOpsApiCorrectness.actor.cpp
  workloads/AtomicRestore.actor.cpp
  workloads/AtomicSwitchover.actor.cpp
  workloads/BackgroundSelectors.actor.cpp
  workloads/BackupAndParallelRestoreCorrectness.actor.cpp
  workloads/BackupCorrectness.actor.cpp
  workloads/BackupToBlob.actor.cpp
  workloads/BackupToDBAbort.actor.cpp
  workloads/BackupToDBCorrectness.actor.cpp
  workloads/BackupToDBUpgrade.actor.cpp
  workloads/BlobGranuleCorrectnessWorkload.actor.cpp
  workloads/BlobGranuleVerifier.actor.cpp
  workloads/BlobStoreWorkload.h
  workloads/BulkLoad.actor.cpp
  workloads/BulkSetup.actor.h
  workloads/Cache.actor.cpp
  workloads/ChangeConfig.actor.cpp
  workloads/ChangeFeeds.actor.cpp
  workloads/ClearSingleRange.actor.cpp
  workloads/ClientTransactionProfileCorrectness.actor.cpp
  workloads/ClogSingleConnection.actor.cpp
  workloads/CommitBugCheck.actor.cpp
  workloads/ConfigIncrement.actor.cpp
  workloads/ConfigureDatabase.actor.cpp
  workloads/ConflictRange.actor.cpp
  workloads/ConsistencyCheck.actor.cpp
  workloads/CpuProfiler.actor.cpp
  workloads/Cycle.actor.cpp
  workloads/DataDistributionMetrics.actor.cpp
  workloads/DataLossRecovery.actor.cpp
  workloads/DDBalance.actor.cpp
  workloads/DDMetrics.actor.cpp
  workloads/DDMetricsExclude.actor.cpp
  workloads/DifferentClustersSameRV.actor.cpp
  workloads/DiskDurability.actor.cpp
  workloads/DiskDurabilityTest.actor.cpp
  workloads/DiskFailureInjection.actor.cpp
  workloads/DummyWorkload.actor.cpp
  workloads/EncryptionOps.actor.cpp
  workloads/ExternalWorkload.actor.cpp
  workloads/FastTriggeredWatches.actor.cpp
  workloads/FileSystem.actor.cpp
  workloads/Fuzz.cpp
  workloads/FuzzApiCorrectness.actor.cpp
  workloads/GetMappedRange.actor.cpp
  workloads/GetRangeStream.actor.cpp
  workloads/HealthMetricsApi.actor.cpp
  workloads/HighContentionPrefixAllocatorWorkload.actor.cpp
  workloads/Increment.actor.cpp
  workloads/IncrementalBackup.actor.cpp
  workloads/IndexScan.actor.cpp
  workloads/Inventory.actor.cpp
  workloads/KillRegion.actor.cpp
  workloads/KVStoreTest.actor.cpp
  workloads/LocalRatekeeper.actor.cpp
  workloads/LockDatabase.actor.cpp
  workloads/LockDatabaseFrequently.actor.cpp
  workloads/LogMetrics.actor.cpp
  workloads/LowLatency.actor.cpp
  workloads/MachineAttrition.actor.cpp
  workloads/Mako.actor.cpp
  workloads/MemoryKeyValueStore.cpp
  workloads/MemoryKeyValueStore.h
  workloads/MemoryLifetime.actor.cpp
  workloads/MetricLogging.actor.cpp
  workloads/MiniCycle.actor.cpp
  workloads/MutationLogReaderCorrectness.actor.cpp
  workloads/ParallelRestore.actor.cpp
  workloads/Performance.actor.cpp
  workloads/PhysicalShardMove.actor.cpp
  workloads/Ping.actor.cpp
  workloads/PopulateTPCC.actor.cpp
  workloads/ProtocolVersion.actor.cpp
  workloads/PubSubMultiples.actor.cpp
  workloads/QueuePush.actor.cpp
  workloads/RandomClogging.actor.cpp
  workloads/RandomMoveKeys.actor.cpp
  workloads/RandomSelector.actor.cpp
  workloads/ReadAfterWrite.actor.cpp
  workloads/ReadHotDetection.actor.cpp
  workloads/ReadWrite.actor.cpp
  workloads/RemoveServersSafely.actor.cpp
  workloads/ReportConflictingKeys.actor.cpp
  workloads/RestoreBackup.actor.cpp
  workloads/RestoreFromBlob.actor.cpp
  workloads/Rollback.actor.cpp
  workloads/RyowCorrectness.actor.cpp
  workloads/RYWDisable.actor.cpp
  workloads/RYWPerformance.actor.cpp
  workloads/SaveAndKill.actor.cpp
  workloads/SelectorCorrectness.actor.cpp
  workloads/Serializability.actor.cpp
  workloads/Sideband.actor.cpp
  workloads/SidebandSingle.actor.cpp
  workloads/SimpleAtomicAdd.actor.cpp
  workloads/SlowTaskWorkload.actor.cpp
  workloads/SnapTest.actor.cpp
  workloads/SpecialKeySpaceCorrectness.actor.cpp
  workloads/StatusWorkload.actor.cpp
  workloads/Storefront.actor.cpp
  workloads/StreamingRangeRead.actor.cpp
  workloads/StreamingRead.actor.cpp
  workloads/SubmitBackup.actor.cpp
  workloads/SuspendProcesses.actor.cpp
  workloads/TagThrottleApi.actor.cpp
  workloads/TargetedKill.actor.cpp
  workloads/TaskBucketCorrectness.actor.cpp
  workloads/TenantManagement.actor.cpp
  workloads/ThreadSafety.actor.cpp
  workloads/Throttling.actor.cpp
  workloads/Throughput.actor.cpp
  workloads/TimeKeeperCorrectness.actor.cpp
  workloads/TPCC.actor.cpp
  workloads/TPCCWorkload.h
  workloads/TriggerRecovery.actor.cpp
  workloads/UDPWorkload.actor.cpp
  workloads/UnitPerf.actor.cpp
  workloads/UnitTests.actor.cpp
  workloads/Unreadable.actor.cpp
  workloads/VersionStamp.actor.cpp
  workloads/WatchAndWait.actor.cpp
  workloads/Watches.actor.cpp
  workloads/WatchesSameKeyCorrectness.actor.cpp
  workloads/WorkerErrors.actor.cpp
  workloads/workloads.actor.h
  workloads/WriteBandwidth.actor.cpp
  workloads/WriteDuringRead.actor.cpp
  workloads/WriteTagThrottling.actor.cpp
)

if(${COROUTINE_IMPL} STREQUAL libcoro)
  list(APPEND FDBSERVER_SRCS CoroFlowCoro.actor.cpp)
else()
  list(APPEND FDBSERVER_SRCS CoroFlow.actor.cpp)
endif()

add_library(fdb_sqlite STATIC
  sqlite/btree.h
  sqlite/hash.h
  sqlite/sqlite3.h
  sqlite/sqlite3ext.h
  sqlite/sqliteInt.h
  sqlite/sqliteLimit.h
  sqlite/sqlite3.amalgamation.c)

if (WITH_ROCKSDB_EXPERIMENTAL)
  add_definitions(-DSSD_ROCKSDB_EXPERIMENTAL)

  include(CompileRocksDB)
  # CompileRocksDB sets `lz4_LIBRARIES` to be the shared lib, we want to link
  # statically, so find the static library here.
  find_library(lz4_STATIC_LIBRARIES
    NAMES liblz4.a REQUIRED)
  if (WITH_LIBURING)
    find_package(uring)
  endif()
endif()

# Suppress warnings in sqlite since it's third party
if(NOT WIN32)
  target_compile_definitions(fdb_sqlite PRIVATE $<$<CONFIG:Debug>:NDEBUG>)
  target_compile_options(fdb_sqlite BEFORE PRIVATE -w) # disable warnings for third party
endif()

file(MAKE_DIRECTORY ${CMAKE_CURRENT_BINARY_DIR}/workloads)

add_flow_target(EXECUTABLE NAME fdbserver SRCS ${FDBSERVER_SRCS})

target_include_directories(fdbserver PRIVATE
  ${CMAKE_SOURCE_DIR}/bindings/c
  ${CMAKE_BINARY_DIR}/bindings/c
  ${CMAKE_CURRENT_BINARY_DIR}/workloads
  ${CMAKE_CURRENT_SOURCE_DIR}/workloads)
if (WITH_ROCKSDB_EXPERIMENTAL)
  add_dependencies(fdbserver rocksdb)
  if(WITH_LIBURING)
    target_include_directories(fdbserver PRIVATE ${ROCKSDB_INCLUDE_DIR} ${uring_INCLUDE_DIR})
    target_link_libraries(fdbserver PRIVATE fdbclient fdb_sqlite ${ROCKSDB_LIBRARIES} ${uring_LIBRARIES} ${lz4_STATIC_LIBRARIES})
    target_compile_definitions(fdbserver PRIVATE BOOST_ASIO_HAS_IO_URING=1 BOOST_ASIO_DISABLE_EPOLL=1)
  else()
    target_include_directories(fdbserver PRIVATE ${ROCKSDB_INCLUDE_DIR})
    target_link_libraries(fdbserver PRIVATE fdbclient fdb_sqlite ${ROCKSDB_LIBRARIES} ${lz4_STATIC_LIBRARIES})
    target_compile_definitions(fdbserver PRIVATE)
  endif()
else()
  target_link_libraries(fdbserver PRIVATE fdbclient fdb_sqlite)
endif()

target_link_libraries(fdbserver PRIVATE toml11_target jemalloc)
# target_compile_definitions(fdbserver PRIVATE -DENABLE_SAMPLING)

if (GPERFTOOLS_FOUND)
  target_link_libraries(fdbserver PRIVATE gperftools)
endif()

if(NOT OPEN_FOR_IDE)
  if(GENERATE_DEBUG_PACKAGES)
    fdb_install(TARGETS fdbserver DESTINATION sbin COMPONENT server)
  else()
    add_custom_target(prepare_fdbserver_install ALL DEPENDS strip_only_fdbserver)
    fdb_install(PROGRAMS ${CMAKE_BINARY_DIR}/packages/bin/fdbserver DESTINATION sbin COMPONENT server)
  endif()
endif()<|MERGE_RESOLUTION|>--- conflicted
+++ resolved
@@ -98,13 +98,10 @@
   Ratekeeper.h
   RatekeeperInterface.h
   RecoveryState.h
-<<<<<<< HEAD
   RemoteIKeyValueStore.actor.h
   RemoteIKeyValueStore.actor.cpp
-=======
   ResolutionBalancer.actor.cpp
   ResolutionBalancer.actor.h
->>>>>>> 478ff1eb
   Resolver.actor.cpp
   ResolverInterface.h
   RestoreApplier.actor.cpp
