#ifdef SSD_ROCKSDB_EXPERIMENTAL

#include "fdbclient/KeyRangeMap.h"
#include "fdbclient/SystemData.h"
#include "flow/flow.h"
#include "flow/serialize.h"
#include <rocksdb/cache.h>
#include <rocksdb/db.h>
#include <rocksdb/filter_policy.h>
#include <rocksdb/listener.h>
#include <rocksdb/options.h>
#include <rocksdb/slice_transform.h>
#include <rocksdb/statistics.h>
#include <rocksdb/table.h>
#include <rocksdb/utilities/table_properties_collectors.h>
#include <rocksdb/rate_limiter.h>
#include <rocksdb/perf_context.h>
#include <rocksdb/c.h>
#include <rocksdb/version.h>
#if defined __has_include
#if __has_include(<liburing.h>)
#include <liburing.h>
#endif
#endif
#include "fdbclient/SystemData.h"
#include "fdbserver/CoroFlow.h"
#include "flow/flow.h"
#include "flow/IThreadPool.h"
#include "flow/ThreadHelper.actor.h"
#include "flow/Histogram.h"

#include <memory>
#include <tuple>
#include <vector>

#endif // SSD_ROCKSDB_EXPERIMENTAL

#include "fdbserver/IKeyValueStore.h"
#include "flow/actorcompiler.h" // has to be last include

#ifdef SSD_ROCKSDB_EXPERIMENTAL

// Enforcing rocksdb version to be 6.27.3 or greater.
static_assert(ROCKSDB_MAJOR >= 6, "Unsupported rocksdb version. Update the rocksdb to 6.27.3 version");
static_assert(ROCKSDB_MAJOR == 6 ? ROCKSDB_MINOR >= 27 : true,
              "Unsupported rocksdb version. Update the rocksdb to 6.27.3 version");
static_assert((ROCKSDB_MAJOR == 6 && ROCKSDB_MINOR == 27) ? ROCKSDB_PATCH >= 3 : true,
              "Unsupported rocksdb version. Update the rocksdb to 6.27.3 version");

const std::string rocksDataFolderSuffix = "-data";
const KeyRef shardMappingPrefix(LiteralStringRef("\xff\xff/ShardMapping/"));
// TODO: move constants to a header file.
const StringRef ROCKSDBSTORAGE_HISTOGRAM_GROUP = LiteralStringRef("RocksDBStorage");
const StringRef ROCKSDB_COMMIT_LATENCY_HISTOGRAM = LiteralStringRef("RocksDBCommitLatency");
const StringRef ROCKSDB_COMMIT_ACTION_HISTOGRAM = LiteralStringRef("RocksDBCommitAction");
const StringRef ROCKSDB_COMMIT_QUEUEWAIT_HISTOGRAM = LiteralStringRef("RocksDBCommitQueueWait");
const StringRef ROCKSDB_WRITE_HISTOGRAM = LiteralStringRef("RocksDBWrite");
const StringRef ROCKSDB_DELETE_COMPACTRANGE_HISTOGRAM = LiteralStringRef("RocksDBDeleteCompactRange");
const StringRef ROCKSDB_READRANGE_LATENCY_HISTOGRAM = LiteralStringRef("RocksDBReadRangeLatency");
const StringRef ROCKSDB_READVALUE_LATENCY_HISTOGRAM = LiteralStringRef("RocksDBReadValueLatency");
const StringRef ROCKSDB_READPREFIX_LATENCY_HISTOGRAM = LiteralStringRef("RocksDBReadPrefixLatency");
const StringRef ROCKSDB_READRANGE_ACTION_HISTOGRAM = LiteralStringRef("RocksDBReadRangeAction");
const StringRef ROCKSDB_READVALUE_ACTION_HISTOGRAM = LiteralStringRef("RocksDBReadValueAction");
const StringRef ROCKSDB_READPREFIX_ACTION_HISTOGRAM = LiteralStringRef("RocksDBReadPrefixAction");
const StringRef ROCKSDB_READRANGE_QUEUEWAIT_HISTOGRAM = LiteralStringRef("RocksDBReadRangeQueueWait");
const StringRef ROCKSDB_READVALUE_QUEUEWAIT_HISTOGRAM = LiteralStringRef("RocksDBReadValueQueueWait");
const StringRef ROCKSDB_READPREFIX_QUEUEWAIT_HISTOGRAM = LiteralStringRef("RocksDBReadPrefixQueueWait");
const StringRef ROCKSDB_READRANGE_NEWITERATOR_HISTOGRAM = LiteralStringRef("RocksDBReadRangeNewIterator");
const StringRef ROCKSDB_READVALUE_GET_HISTOGRAM = LiteralStringRef("RocksDBReadValueGet");
const StringRef ROCKSDB_READPREFIX_GET_HISTOGRAM = LiteralStringRef("RocksDBReadPrefixGet");

namespace {
struct PhysicalShard;
struct DataShard;
struct ReadIterator;

using rocksdb::BackgroundErrorReason;

// Returns string representation of RocksDB background error reason.
// Error reason code:
// https://github.com/facebook/rocksdb/blob/12d798ac06bcce36be703b057d5f5f4dab3b270c/include/rocksdb/listener.h#L125
// This function needs to be updated when error code changes.
std::string getErrorReason(BackgroundErrorReason reason) {
	switch (reason) {
	case BackgroundErrorReason::kFlush:
		return format("%d Flush", reason);
	case BackgroundErrorReason::kCompaction:
		return format("%d Compaction", reason);
	case BackgroundErrorReason::kWriteCallback:
		return format("%d WriteCallback", reason);
	case BackgroundErrorReason::kMemTable:
		return format("%d MemTable", reason);
	case BackgroundErrorReason::kManifestWrite:
		return format("%d ManifestWrite", reason);
	case BackgroundErrorReason::kFlushNoWAL:
		return format("%d FlushNoWAL", reason);
	case BackgroundErrorReason::kManifestWriteNoWAL:
		return format("%d ManifestWriteNoWAL", reason);
	default:
		return format("%d Unknown", reason);
	}
}

// Background error handling is tested with Chaos test.
// TODO: Test background error in simulation. RocksDB doesn't use flow IO in simulation, which limits our ability to
// inject IO errors. We could implement rocksdb::FileSystem using flow IO to unblock simulation. Also, trace event is
// not available on background threads because trace event requires setting up special thread locals. Using trace event
// could potentially cause segmentation fault.
class RocksDBErrorListener : public rocksdb::EventListener {
public:
	RocksDBErrorListener(){};
	void OnBackgroundError(rocksdb::BackgroundErrorReason reason, rocksdb::Status* bg_error) override {
		TraceEvent(SevError, "RocksDBBGError")
		    .detail("Reason", getErrorReason(reason))
		    .detail("RocksDBSeverity", bg_error->severity())
		    .detail("Status", bg_error->ToString());
		std::unique_lock<std::mutex> lock(mutex);
		if (!errorPromise.isValid())
			return;
		// RocksDB generates two types of background errors, IO Error and Corruption
		// Error type and severity map could be found at
		// https://github.com/facebook/rocksdb/blob/2e09a54c4fb82e88bcaa3e7cfa8ccbbbbf3635d5/db/error_handler.cc#L138.
		// All background errors will be treated as storage engine failure. Send the error to storage server.
		if (bg_error->IsIOError()) {
			errorPromise.sendError(io_error());
		} else if (bg_error->IsCorruption()) {
			errorPromise.sendError(file_corrupt());
		} else {
			errorPromise.sendError(unknown_error());
		}
	}
	Future<Void> getFuture() {
		std::unique_lock<std::mutex> lock(mutex);
		return errorPromise.getFuture();
	}
	~RocksDBErrorListener() {
		std::unique_lock<std::mutex> lock(mutex);
		if (!errorPromise.isValid())
			return;
		errorPromise.send(Never());
	}

private:
	ThreadReturnPromise<Void> errorPromise;
	std::mutex mutex;
};

// Encapsulation of shared states.
struct ShardedRocksDBState {
	bool closing = false;
};

std::shared_ptr<rocksdb::Cache> rocksdb_block_cache = nullptr;

rocksdb::Slice toSlice(StringRef s) {
	return rocksdb::Slice(reinterpret_cast<const char*>(s.begin()), s.size());
}

StringRef toStringRef(rocksdb::Slice s) {
	return StringRef(reinterpret_cast<const uint8_t*>(s.data()), s.size());
}

std::string getShardMappingKey(KeyRef key, StringRef prefix) {
	return prefix.toString() + key.toString();
}

std::vector<std::pair<KeyRange, std::string>> decodeShardMapping(const RangeResult& result, StringRef prefix) {
	std::vector<std::pair<KeyRange, std::string>> shards;
	KeyRef endKey;
	std::string name;

	for (const auto& kv : result) {
		auto keyWithoutPrefix = kv.key.removePrefix(prefix);
		if (name.size() > 0) {
			shards.push_back({ KeyRange(KeyRangeRef(endKey, keyWithoutPrefix)), name });
			TraceEvent(SevDebug, "DecodeShardMapping")
			    .detail("BeginKey", endKey)
			    .detail("EndKey", keyWithoutPrefix)
			    .detail("Name", name);
		}
		endKey = keyWithoutPrefix;
		name = kv.value.toString();
	}
	return shards;
}

void logRocksDBError(const rocksdb::Status& status, const std::string& method) {
	auto level = status.IsTimedOut() ? SevWarn : SevError;
	TraceEvent e(level, "RocksDBError");
	e.detail("Error", status.ToString()).detail("Method", method).detail("RocksDBSeverity", status.severity());
	if (status.IsIOError()) {
		e.detail("SubCode", status.subcode());
	}
}

// TODO: define shard ops.
enum class ShardOp {
	CREATE,
	OPEN,
	DESTROY,
	CLOSE,
	MODIFY_RANGE,
};

const char* ShardOpToString(ShardOp op) {
	switch (op) {
	case ShardOp::CREATE:
		return "CREATE";
	case ShardOp::OPEN:
		return "OPEN";
	case ShardOp::DESTROY:
		return "DESTROY";
	case ShardOp::CLOSE:
		return "CLOSE";
	case ShardOp::MODIFY_RANGE:
		return "MODIFY_RANGE";
	default:
		return "Unknown";
	}
}
void logShardEvent(StringRef name, ShardOp op, Severity severity = SevInfo, const std::string& message = "") {
	TraceEvent e(severity, "KVSShardEvent");
	e.detail("Name", name).detail("Action", ShardOpToString(op));
	if (!message.empty()) {
		e.detail("Message", message);
	}
}
void logShardEvent(StringRef name,
                   KeyRangeRef range,
                   ShardOp op,
                   Severity severity = SevInfo,
                   const std::string& message = "") {
	TraceEvent e(severity, "KVSShardEvent");
	e.detail("Name", name).detail("Action", ShardOpToString(op)).detail("Begin", range.begin).detail("End", range.end);
	if (message != "") {
		e.detail("Message", message);
	}
}

Error statusToError(const rocksdb::Status& s) {
	if (s.IsIOError()) {
		return io_error();
	} else if (s.IsTimedOut()) {
		return transaction_too_old();
	} else {
		return unknown_error();
	}
}

rocksdb::ColumnFamilyOptions getCFOptions() {
	rocksdb::ColumnFamilyOptions options;
	options.level_compaction_dynamic_level_bytes = true;
	options.OptimizeLevelStyleCompaction(SERVER_KNOBS->ROCKSDB_MEMTABLE_BYTES);
	if (SERVER_KNOBS->ROCKSDB_PERIODIC_COMPACTION_SECONDS > 0) {
		options.periodic_compaction_seconds = SERVER_KNOBS->ROCKSDB_PERIODIC_COMPACTION_SECONDS;
	}
	// Compact sstables when there's too much deleted stuff.
	options.table_properties_collector_factories = { rocksdb::NewCompactOnDeletionCollectorFactory(128, 1) };

	rocksdb::BlockBasedTableOptions bbOpts;
	// TODO: Add a knob for the block cache size. (Default is 8 MB)
	if (SERVER_KNOBS->ROCKSDB_PREFIX_LEN > 0) {
		// Prefix blooms are used during Seek.
		options.prefix_extractor.reset(rocksdb::NewFixedPrefixTransform(SERVER_KNOBS->ROCKSDB_PREFIX_LEN));

		// Also turn on bloom filters in the memtable.
		// TODO: Make a knob for this as well.
		options.memtable_prefix_bloom_size_ratio = 0.1;

		// 5 -- Can be read by RocksDB's versions since 6.6.0. Full and partitioned
		// filters use a generally faster and more accurate Bloom filter
		// implementation, with a different schema.
		// https://github.com/facebook/rocksdb/blob/b77569f18bfc77fb1d8a0b3218f6ecf571bc4988/include/rocksdb/table.h#L391
		bbOpts.format_version = 5;

		// Create and apply a bloom filter using the 10 bits
		// which should yield a ~1% false positive rate:
		// https://github.com/facebook/rocksdb/wiki/RocksDB-Bloom-Filter#full-filters-new-format
		bbOpts.filter_policy.reset(rocksdb::NewBloomFilterPolicy(10));

		// The whole key blooms are only used for point lookups.
		// https://github.com/facebook/rocksdb/wiki/RocksDB-Bloom-Filter#prefix-vs-whole-key
		bbOpts.whole_key_filtering = false;
	}

	if (rocksdb_block_cache == nullptr) {
		rocksdb_block_cache = rocksdb::NewLRUCache(128);
	}
	bbOpts.block_cache = rocksdb_block_cache;

	options.table_factory.reset(rocksdb::NewBlockBasedTableFactory(bbOpts));

	return options;
}

rocksdb::Options getOptions() {
	rocksdb::Options options({}, getCFOptions());
	options.avoid_unnecessary_blocking_io = true;
	options.create_if_missing = true;
	if (SERVER_KNOBS->ROCKSDB_BACKGROUND_PARALLELISM > 0) {
		options.IncreaseParallelism(SERVER_KNOBS->ROCKSDB_BACKGROUND_PARALLELISM);
	}

	// TODO: enable rocksdb metrics.
	options.db_log_dir = SERVER_KNOBS->LOG_DIRECTORY;
	return options;
}

// Set some useful defaults desired for all reads.
rocksdb::ReadOptions getReadOptions() {
	rocksdb::ReadOptions options;
	options.background_purge_on_iterator_cleanup = true;
	return options;
}

struct ReadIterator {
	rocksdb::ColumnFamilyHandle* cf;
	uint64_t index; // incrementing counter to uniquely identify read iterator.
	bool inUse;
	std::shared_ptr<rocksdb::Iterator> iter;
	double creationTime;
	ReadIterator(rocksdb::ColumnFamilyHandle* cf, uint64_t index, rocksdb::DB* db, rocksdb::ReadOptions& options)
	  : cf(cf), index(index), inUse(true), creationTime(now()), iter(db->NewIterator(options, cf)) {}
};

/*
ReadIteratorPool: Collection of iterators. Reuses iterators on non-concurrent multiple read operations,
instead of creating and deleting for every read.

Read: IteratorPool provides an unused iterator if exists or creates and gives a new iterator.
Returns back the iterator after the read is done.

Write: Iterators in the pool are deleted, forcing new iterator creation on next reads. The iterators
which are currently used by the reads can continue using the iterator as it is a shared_ptr. Once
the read is processed, shared_ptr goes out of scope and gets deleted. Eventually the iterator object
gets deleted as the ref count becomes 0.
*/
class ReadIteratorPool {
public:
	ReadIteratorPool(rocksdb::DB* db, rocksdb::ColumnFamilyHandle* cf, const std::string& path)
	  : db(db), cf(cf), index(0), iteratorsReuseCount(0), readRangeOptions(getReadOptions()) {
		ASSERT(db);
		ASSERT(cf);
		readRangeOptions.background_purge_on_iterator_cleanup = true;
		readRangeOptions.auto_prefix_mode = (SERVER_KNOBS->ROCKSDB_PREFIX_LEN > 0);
		TraceEvent(SevDebug, "ReadIteratorPool")
		    .detail("Path", path)
		    .detail("KnobRocksDBReadRangeReuseIterators", SERVER_KNOBS->ROCKSDB_READ_RANGE_REUSE_ITERATORS)
		    .detail("KnobRocksDBPrefixLen", SERVER_KNOBS->ROCKSDB_PREFIX_LEN);
	}

	// Called on every db commit.
	void update() {
		if (SERVER_KNOBS->ROCKSDB_READ_RANGE_REUSE_ITERATORS) {
			std::lock_guard<std::mutex> lock(mutex);
			iteratorsMap.clear();
		}
	}

	// Called on every read operation.
	ReadIterator getIterator() {
		if (SERVER_KNOBS->ROCKSDB_READ_RANGE_REUSE_ITERATORS) {
			std::lock_guard<std::mutex> lock(mutex);
			for (it = iteratorsMap.begin(); it != iteratorsMap.end(); it++) {
				if (!it->second.inUse) {
					it->second.inUse = true;
					iteratorsReuseCount++;
					return it->second;
				}
			}
			index++;
			ReadIterator iter(cf, index, db, readRangeOptions);
			iteratorsMap.insert({ index, iter });
			return iter;
		} else {
			index++;
			ReadIterator iter(cf, index, db, readRangeOptions);
			return iter;
		}
	}

	// Called on every read operation, after the keys are collected.
	void returnIterator(ReadIterator& iter) {
		if (SERVER_KNOBS->ROCKSDB_READ_RANGE_REUSE_ITERATORS) {
			std::lock_guard<std::mutex> lock(mutex);
			it = iteratorsMap.find(iter.index);
			// iterator found: put the iterator back to the pool(inUse=false).
			// iterator not found: update would have removed the iterator from pool, so nothing to do.
			if (it != iteratorsMap.end()) {
				ASSERT(it->second.inUse);
				it->second.inUse = false;
			}
		}
	}

	// Called for every ROCKSDB_READ_RANGE_ITERATOR_REFRESH_TIME seconds in a loop.
	void refreshIterators() {
		std::lock_guard<std::mutex> lock(mutex);
		it = iteratorsMap.begin();
		while (it != iteratorsMap.end()) {
			if (now() - it->second.creationTime > SERVER_KNOBS->ROCKSDB_READ_RANGE_ITERATOR_REFRESH_TIME) {
				it = iteratorsMap.erase(it);
			} else {
				it++;
			}
		}
	}

	uint64_t numReadIteratorsCreated() { return index; }

	uint64_t numTimesReadIteratorsReused() { return iteratorsReuseCount; }

private:
	std::unordered_map<int, ReadIterator> iteratorsMap;
	std::unordered_map<int, ReadIterator>::iterator it;
	rocksdb::DB* db;
	rocksdb::ColumnFamilyHandle* cf;
	rocksdb::ReadOptions readRangeOptions;
	std::mutex mutex;
	// incrementing counter for every new iterator creation, to uniquely identify the iterator in returnIterator().
	uint64_t index;
	uint64_t iteratorsReuseCount;
};

ACTOR Future<Void> flowLockLogger(const FlowLock* readLock, const FlowLock* fetchLock) {
	loop {
		wait(delay(SERVER_KNOBS->ROCKSDB_METRICS_DELAY));
		TraceEvent e("RocksDBFlowLock");
		e.detail("ReadAvailable", readLock->available());
		e.detail("ReadActivePermits", readLock->activePermits());
		e.detail("ReadWaiters", readLock->waiters());
		e.detail("FetchAvailable", fetchLock->available());
		e.detail("FetchActivePermits", fetchLock->activePermits());
		e.detail("FetchWaiters", fetchLock->waiters());
	}
}

// DataShard represents a key range (logical shard) in FDB. A DataShard is assigned to a specific physical shard.
struct DataShard {
	DataShard(KeyRange range, PhysicalShard* physicalShard) : range(range), physicalShard(physicalShard) {}

	KeyRange range;
	PhysicalShard* physicalShard;
};

// PhysicalShard represent a collection of logical shards. A PhysicalShard could have one or more DataShards. A
// PhysicalShard is stored as a column family in rocksdb. Each PhysicalShard has its own iterator pool.
struct PhysicalShard {
<<<<<<< HEAD
	PhysicalShard(rocksdb::DB* db, std::string id) : db(db), id(id) {}
	PhysicalShard(rocksdb::DB* db, std::string id, rocksdb::ColumnFamilyHandle* handle) : db(db), id(id), cf(handle) {
		ASSERT(cf);
		readIterPool = std::make_shared<ReadIteratorPool>(db, cf, id);
	}
=======
	PhysicalShard(rocksdb::DB* db, std::string id) : db(db), id(id), isInitialized(false) {}
>>>>>>> 1e8225a1

	rocksdb::Status init() {
		if (cf) {
			return rocksdb::Status::OK();
		}
		auto status = db->CreateColumnFamily(getCFOptions(), id, &cf);
		if (!status.ok()) {
			logRocksDBError(status, "AddCF");
			return status;
		}
		readIterPool = std::make_shared<ReadIteratorPool>(db, cf, id);
		this->isInitialized.store(true);
		return status;
	}

	bool initialized() { return this->isInitialized.load(); }

	void refreshReadIteratorPool() {
		ASSERT(this->readIterPool != nullptr);
		this->readIterPool->refreshIterators();
	}

	~PhysicalShard() {
		if (!deletePending)
			return;

		// Destroy CF
		auto s = db->DropColumnFamily(cf);
		if (!s.ok()) {
			logRocksDBError(s, "DestroyShard");
			logShardEvent(id, ShardOp::DESTROY, SevError, s.ToString());
			return;
		}
		logShardEvent(id, ShardOp::DESTROY);
	}

	rocksdb::DB* db;
	std::string id;
	rocksdb::ColumnFamilyHandle* cf = nullptr;
	std::unordered_map<std::string, std::unique_ptr<DataShard>> dataShards;
	std::shared_ptr<ReadIteratorPool> readIterPool;
	bool deletePending = false;
	std::atomic<bool> isInitialized;
};

int readRangeInDb(DataShard* shard, const KeyRangeRef& range, int rowLimit, int byteLimit, RangeResult* result) {
	if (rowLimit == 0 || byteLimit == 0) {
		return 0;
	}

	int accumulatedRows = 0;
	int accumulatedBytes = 0;
	// TODO: Pass read timeout.
	const int readRangeTimeout = SERVER_KNOBS->ROCKSDB_READ_RANGE_TIMEOUT;
	rocksdb::Status s;
	auto options = getReadOptions();
	// TODO: define single shard read timeout.
	const uint64_t deadlineMircos = shard->physicalShard->db->GetEnv()->NowMicros() + readRangeTimeout * 1000000;
	options.deadline = std::chrono::microseconds(deadlineMircos / 1000000);

	// When using a prefix extractor, ensure that keys are returned in order even if they cross
	// a prefix boundary.
	options.auto_prefix_mode = (SERVER_KNOBS->ROCKSDB_PREFIX_LEN > 0);
	if (rowLimit >= 0) {
		ReadIterator readIter = shard->physicalShard->readIterPool->getIterator();
		auto cursor = readIter.iter;
		cursor->Seek(toSlice(range.begin));
		while (cursor->Valid() && toStringRef(cursor->key()) < range.end) {
			KeyValueRef kv(toStringRef(cursor->key()), toStringRef(cursor->value()));
			++accumulatedRows;
			accumulatedBytes += sizeof(KeyValueRef) + kv.expectedSize();
			result->push_back_deep(result->arena(), kv);
			// Calling `cursor->Next()` is potentially expensive, so short-circut here just in case.
			if (result->size() >= rowLimit || accumulatedBytes >= byteLimit) {
				break;
			}
			cursor->Next();
		}
		s = cursor->status();
		shard->physicalShard->readIterPool->returnIterator(readIter);
	} else {
		ReadIterator readIter = shard->physicalShard->readIterPool->getIterator();
		auto cursor = readIter.iter;
		cursor->SeekForPrev(toSlice(range.end));
		if (cursor->Valid() && toStringRef(cursor->key()) == range.end) {
			cursor->Prev();
		}
		while (cursor->Valid() && toStringRef(cursor->key()) >= range.begin) {
			KeyValueRef kv(toStringRef(cursor->key()), toStringRef(cursor->value()));
			++accumulatedRows;
			accumulatedBytes += sizeof(KeyValueRef) + kv.expectedSize();
			result->push_back_deep(result->arena(), kv);
			// Calling `cursor->Prev()` is potentially expensive, so short-circut here just in case.
			if (result->size() >= -rowLimit || accumulatedBytes >= byteLimit) {
				break;
			}
			cursor->Prev();
		}
		s = cursor->status();
		shard->physicalShard->readIterPool->returnIterator(readIter);
	}

	if (!s.ok()) {
		logRocksDBError(s, "ReadRange");
		// The data writen to the arena is not erased, which will leave RangeResult in a dirty state. The RangeResult
		// should never be returned to user.
		return -1;
	}
	return accumulatedBytes;
}

// Manages physical shards and maintains logical shard mapping.
class ShardManager {
public:
	ShardManager(std::string path) : path(path), dataShardMap(nullptr, specialKeys.end) {}
	rocksdb::Status init() {
		// Open instance.
		std::vector<std::string> columnFamilies;
		rocksdb::Options options = getOptions();
		rocksdb::Status status = rocksdb::DB::ListColumnFamilies(options, path, &columnFamilies);

		rocksdb::ColumnFamilyOptions cfOptions = getCFOptions();
		std::vector<rocksdb::ColumnFamilyDescriptor> descriptors;
		bool foundMetadata = false;
		for (const auto& name : columnFamilies) {
			if (name == "kvs-metadata") {
				foundMetadata = true;
			}
			descriptors.push_back(rocksdb::ColumnFamilyDescriptor{ name, cfOptions });
		}

		ASSERT(foundMetadata || descriptors.size() == 0);

		// Add default column family if it's a newly opened database.
		if (descriptors.size() == 0) {
			descriptors.push_back(rocksdb::ColumnFamilyDescriptor{ "default", cfOptions });
		}

		std::vector<rocksdb::ColumnFamilyHandle*> handles;
		status = rocksdb::DB::Open(options, path, descriptors, &handles, &db);
		if (!status.ok()) {
			logRocksDBError(status, "Open");
			return status;
		}

		if (foundMetadata) {
			for (auto handle : handles) {
				if (handle->GetName() == "kvs-metadata") {
					metadataShard = std::make_shared<PhysicalShard>(db, "kvs-metadata", handle);
				} else {
					physicalShards[handle->GetName()] = std::make_shared<PhysicalShard>(db, handle->GetName(), handle);
				}
				columnFamilyMap[handle->GetID()] = handle;
				TraceEvent(SevInfo, "ShardedRocskDB").detail("FoundShard", handle->GetName()).detail("Action", "Init");
			}
			RangeResult metadata;
			DataShard shard = DataShard(prefixRange(shardMappingPrefix), metadataShard.get());
			readRangeInDb(&shard, shard.range, UINT16_MAX, UINT16_MAX, &metadata);

			std::vector<std::pair<KeyRange, std::string>> mapping = decodeShardMapping(metadata, shardMappingPrefix);

			for (const auto& [range, name] : mapping) {
				auto it = physicalShards.find(name);
				// Create missing shards.
				if (it == physicalShards.end()) {
					TraceEvent(SevError, "ShardedRocksDB").detail("MissingShard", name);
					return rocksdb::Status::NotFound();
				}
				std::unique_ptr<DataShard> dataShard = std::make_unique<DataShard>(range, it->second.get());
				dataShardMap.insert(range, dataShard.get());
				it->second->dataShards[range.begin.toString()] = std::move(dataShard);
			}
			// TODO: remove unused column families.

		} else {
			// DB is opened with default shard.
			ASSERT(handles.size() == 1);
			// Add SpecialKeys range. This range should not be modified.
			std::shared_ptr<PhysicalShard> defaultShard = std::make_shared<PhysicalShard>(db, "default", handles[0]);
			columnFamilyMap[defaultShard->cf->GetID()] = defaultShard->cf;
			std::unique_ptr<DataShard> dataShard = std::make_unique<DataShard>(specialKeys, defaultShard.get());
			dataShardMap.insert(dataShard->range, dataShard.get());
			defaultShard->dataShards[specialKeys.begin.toString()] = std::move(dataShard);

			metadataShard = std::make_shared<PhysicalShard>(db, "kvs-metadata");
			metadataShard->init();
			columnFamilyMap[metadataShard->cf->GetID()] = metadataShard->cf;

			// Write special key range metadata.
			writeBatch = std::make_unique<rocksdb::WriteBatch>();
			dirtyShards = std::make_unique<std::set<PhysicalShard*>>();
			persistRangeMapping(specialKeys, true);
			rocksdb::WriteOptions options;
			status = db->Write(options, writeBatch.get());
			if (!status.ok()) {
				return status;
			}
			metadataShard->readIterPool->update();
		}
		physicalShards["kvs-metadata"] = metadataShard;

		writeBatch = std::make_unique<rocksdb::WriteBatch>();
		dirtyShards = std::make_unique<std::set<PhysicalShard*>>();
		return status;
	}

	DataShard* getDataShard(KeyRef key) { return dataShardMap.rangeContaining(key).value(); }

	std::vector<DataShard*> getDataShardsByRange(KeyRangeRef range) {
		std::vector<DataShard*> result;
		auto rangeIterator = dataShardMap.intersectingRanges(range);

		for (auto it = rangeIterator.begin(); it != rangeIterator.end(); ++it) {
			if (it.value() == nullptr) {
				TraceEvent(SevDebug, "ShardedRocksDB")
				    .detail("Info", "ShardNotFound")
				    .detail("BeginKey", range.begin)
				    .detail("EndKey", range.end);
				continue;
			}
			result.push_back(it.value());
		}
		return result;
	}

	PhysicalShard* addRange(KeyRange range, std::string id) {
		// Newly added range should not overlap with any existing range.
		std::shared_ptr<PhysicalShard> shard;
		auto it = physicalShards.find(id);
		if (it == physicalShards.end()) {
			shard = std::make_shared<PhysicalShard>(db, id);
			physicalShards[id] = shard;
		} else {
			shard = it->second;
		}
		auto dataShard = std::make_unique<DataShard>(range, shard.get());
		dataShardMap.insert(range, dataShard.get());
		shard->dataShards[range.begin.toString()] = std::move(dataShard);
		TraceEvent(SevDebug, "ShardedRocksDB")
		    .detail("Action", "AddRange")
		    .detail("BeginKey", range.begin)
		    .detail("EndKey", range.end);
		return shard.get();
	}

	std::vector<std::string> removeRange(KeyRange range) {
		std::vector<std::string> shardIds;

		auto ranges = dataShardMap.intersectingRanges(range);

		for (auto it = ranges.begin(); it != ranges.end(); ++it) {
			if (!it.value()) {
				TraceEvent(SevDebug, "ShardedRocksDB")
				    .detail("Info", "RemoveNonExistentRange")
				    .detail("BeginKey", range.begin)
				    .detail("EndKey", range.end);
				continue;
			}

			auto existingShard = it.value()->physicalShard;
			auto shardRange = it.range();

			ASSERT(it.value()->range == shardRange); // Ranges should be consistent.
			if (range.contains(shardRange)) {
				existingShard->dataShards.erase(shardRange.begin.toString());
				if (existingShard->dataShards.size() == 0) {
					TraceEvent(SevDebug, "ShardedRocksDB").detail("EmptyShardId", existingShard->id);
					shardIds.push_back(existingShard->id);
				}
				continue;
			}

			// Range modification could result in more than one segments. Remove the original segment key here.
			existingShard->dataShards.erase(shardRange.begin.toString());
			if (shardRange.begin < range.begin) {
				existingShard->dataShards[shardRange.begin.toString()] =
				    std::make_unique<DataShard>(KeyRange(KeyRangeRef(shardRange.begin, range.begin)), existingShard);
				logShardEvent(existingShard->id, shardRange, ShardOp::MODIFY_RANGE);
			}

			if (shardRange.end > range.end) {
				existingShard->dataShards[range.end.toString()] =
				    std::make_unique<DataShard>(KeyRange(KeyRangeRef(range.end, shardRange.end)), existingShard);
				logShardEvent(existingShard->id, shardRange, ShardOp::MODIFY_RANGE);
			}
		}
		dataShardMap.insert(range, nullptr);
		return shardIds;
	}

	std::vector<std::shared_ptr<PhysicalShard>> cleanUpShards(const std::vector<std::string>& shardIds) {
		std::vector<std::shared_ptr<PhysicalShard>> emptyShards;
		for (const auto& id : shardIds) {
			auto it = physicalShards.find(id);
			if (it != physicalShards.end() && it->second->dataShards.size() == 0) {
				emptyShards.push_back(it->second);
				physicalShards.erase(it);
			}
		}
		return emptyShards;
	}

	void put(KeyRef key, ValueRef value) {
		auto it = dataShardMap.rangeContaining(key);
		if (!it.value()) {
			TraceEvent(SevError, "ShardedRocksDB").detail("Error", "write to non-exist shard").detail("WriteKey", key);
			return;
		}
		writeBatch->Put(it.value()->physicalShard->cf, toSlice(key), toSlice(value));
		dirtyShards->insert(it.value()->physicalShard);
	}

	void clear(KeyRef key) {
		auto it = dataShardMap.rangeContaining(key);
		if (!it.value()) {
			return;
		}
		writeBatch->Delete(it.value()->physicalShard->cf, toSlice(key));
		dirtyShards->insert(it.value()->physicalShard);
	}

	void clearRange(KeyRangeRef range) {
		auto rangeIterator = dataShardMap.intersectingRanges(range);

		for (auto it = rangeIterator.begin(); it != rangeIterator.end(); ++it) {
			if (it.value() == nullptr) {
				continue;
			}
			writeBatch->DeleteRange(it.value()->physicalShard->cf, toSlice(range.begin), toSlice(range.end));
			dirtyShards->insert(it.value()->physicalShard);
		}
	}

	void persistRangeMapping(KeyRangeRef range, bool isAdd) {
		TraceEvent(SevDebug, "ShardedRocksDB")
		    .detail("Info", "RangeToPersist")
		    .detail("BeginKey", range.begin)
		    .detail("EndKey", range.end);
		writeBatch->DeleteRange(metadataShard->cf,
		                        getShardMappingKey(range.begin, shardMappingPrefix),
		                        getShardMappingKey(range.end, shardMappingPrefix));

		KeyRef lastKey = range.end;
		if (isAdd) {
			auto ranges = dataShardMap.intersectingRanges(range);
			for (auto it = ranges.begin(); it != ranges.end(); ++it) {
				if (it.value()) {
					ASSERT(it.range() == it.value()->range);
					// Non-empty range.
					writeBatch->Put(metadataShard->cf,
					                getShardMappingKey(it.range().begin, shardMappingPrefix),
					                it.value()->physicalShard->id);
					TraceEvent(SevDebug, "ShardedRocksDB")
					    .detail("Action", "PersistRangeMapping")
					    .detail("BeginKey", it.range().begin)
					    .detail("EndKey", it.range().end)
					    .detail("ShardId", it.value()->physicalShard->id);

				} else {
					// Empty range.
					writeBatch->Put(metadataShard->cf, getShardMappingKey(it.range().begin, shardMappingPrefix), "");
					TraceEvent(SevDebug, "ShardedRocksDB")
					    .detail("Action", "PersistRangeMapping")
					    .detail("BeginKey", it.range().begin)
					    .detail("EndKey", it.range().end)
					    .detail("ShardId", "None");
				}
				lastKey = it.range().end;
			}
		} else {
			writeBatch->Put(metadataShard->cf, getShardMappingKey(range.begin, shardMappingPrefix), "");
			TraceEvent(SevDebug, "ShardedRocksDB")
			    .detail("Action", "PersistRangeMapping")
			    .detail("RemoveRange", "True")
			    .detail("BeginKey", range.begin)
			    .detail("EndKey", range.end);
		}

		DataShard* nextShard = nullptr;
		if (lastKey <= allKeys.end) {
			nextShard = dataShardMap.rangeContaining(lastKey).value();
		}
		writeBatch->Put(metadataShard->cf,
		                getShardMappingKey(lastKey, shardMappingPrefix),
		                nextShard == nullptr ? "" : nextShard->physicalShard->id);
		dirtyShards->insert(metadataShard.get());
	}

	std::unique_ptr<rocksdb::WriteBatch> getWriteBatch() {
		std::unique_ptr<rocksdb::WriteBatch> existingWriteBatch = std::move(writeBatch);
		writeBatch = std::make_unique<rocksdb::WriteBatch>();
		return existingWriteBatch;
	}

	std::unique_ptr<std::set<PhysicalShard*>> getDirtyShards() {
		std::unique_ptr<std::set<PhysicalShard*>> existingShards = std::move(dirtyShards);
		dirtyShards = std::make_unique<std::set<PhysicalShard*>>();
		return existingShards;
	}

	void closeAllShards() {
		for (auto& [_, shard] : physicalShards) {
			shard->readIterPool.reset();
		}
		// Close DB.
		auto s = db->Close();
		if (!s.ok()) {
			logRocksDBError(s, "Close");
			return;
		}
	}

	void destroyAllShards() {
		closeAllShards();
		std::vector<rocksdb::ColumnFamilyDescriptor> cfs;
		for (const auto& [key, _] : physicalShards) {
			cfs.push_back(rocksdb::ColumnFamilyDescriptor{ key, getCFOptions() });
		}
		auto s = rocksdb::DestroyDB(path, getOptions(), cfs);
		if (!s.ok()) {
			logRocksDBError(s, "DestroyDB");
		}
		TraceEvent("RocksDB").detail("Info", "DBDestroyed");
	}

	rocksdb::DB* getDb() const { return db; }

	std::unordered_map<std::string, std::shared_ptr<PhysicalShard>>* getAllShards() { return &physicalShards; }

	std::unordered_map<uint32_t, rocksdb::ColumnFamilyHandle*>* getColumnFamilyMap() { return &columnFamilyMap; }

	std::vector<std::pair<KeyRange, std::string>> getDataMapping() {
		std::vector<std::pair<KeyRange, std::string>> dataMap;
		for (auto it : dataShardMap.ranges()) {
			if (!it.value()) {
				continue;
			}
			dataMap.push_back(std::make_pair(it.range(), it.value()->physicalShard->id));
		}
		return dataMap;
	}

private:
	std::string path;
	rocksdb::DB* db = nullptr;
	std::unordered_map<std::string, std::shared_ptr<PhysicalShard>> physicalShards;
	// Stores mapping between cf id and cf handle, used during compaction.
	std::unordered_map<uint32_t, rocksdb::ColumnFamilyHandle*> columnFamilyMap;
	std::unique_ptr<rocksdb::WriteBatch> writeBatch;
	std::unique_ptr<std::set<PhysicalShard*>> dirtyShards;
	KeyRangeMap<DataShard*> dataShardMap;
	std::shared_ptr<PhysicalShard> metadataShard = nullptr;
};

class RocksDBMetrics {
public:
	RocksDBMetrics();
	// Statistics
	std::shared_ptr<rocksdb::Statistics> getStatsObjForRocksDB();
	void logStats(rocksdb::DB* db);
	// PerfContext
	void resetPerfContext();
	void setPerfContext(int index);
	void logPerfContext(bool ignoreZeroMetric);
	// For Readers
	Reference<Histogram> getReadRangeLatencyHistogram(int index);
	Reference<Histogram> getReadValueLatencyHistogram(int index);
	Reference<Histogram> getReadPrefixLatencyHistogram(int index);
	Reference<Histogram> getReadRangeActionHistogram(int index);
	Reference<Histogram> getReadValueActionHistogram(int index);
	Reference<Histogram> getReadPrefixActionHistogram(int index);
	Reference<Histogram> getReadRangeQueueWaitHistogram(int index);
	Reference<Histogram> getReadValueQueueWaitHistogram(int index);
	Reference<Histogram> getReadPrefixQueueWaitHistogram(int index);
	Reference<Histogram> getReadRangeNewIteratorHistogram(int index);
	Reference<Histogram> getReadValueGetHistogram(int index);
	Reference<Histogram> getReadPrefixGetHistogram(int index);
	// For Writer
	Reference<Histogram> getCommitLatencyHistogram();
	Reference<Histogram> getCommitActionHistogram();
	Reference<Histogram> getCommitQueueWaitHistogram();
	Reference<Histogram> getWriteHistogram();
	Reference<Histogram> getDeleteCompactRangeHistogram();
	// Stat for Memory Usage
	void logMemUsagePerShard(std::string shardName, rocksdb::DB* db);

private:
	// Global Statistic Input to RocksDB DB instance
	std::shared_ptr<rocksdb::Statistics> stats;
	// Statistic Output from RocksDB
	std::vector<std::tuple<const char*, uint32_t, uint64_t>> tickerStats;
	std::vector<std::pair<const char*, std::string>> propertyStats;
	// Iterator Pool Stats
	std::unordered_map<std::string, uint64_t> readIteratorPoolStats;
	// PerfContext
	std::vector<std::tuple<const char*, int, std::vector<uint64_t>>> perfContextMetrics;
	// Readers Histogram
	std::vector<Reference<Histogram>> readRangeLatencyHistograms;
	std::vector<Reference<Histogram>> readValueLatencyHistograms;
	std::vector<Reference<Histogram>> readPrefixLatencyHistograms;
	std::vector<Reference<Histogram>> readRangeActionHistograms;
	std::vector<Reference<Histogram>> readValueActionHistograms;
	std::vector<Reference<Histogram>> readPrefixActionHistograms;
	std::vector<Reference<Histogram>> readRangeQueueWaitHistograms;
	std::vector<Reference<Histogram>> readValueQueueWaitHistograms;
	std::vector<Reference<Histogram>> readPrefixQueueWaitHistograms;
	std::vector<Reference<Histogram>> readRangeNewIteratorHistograms; // Zhe: haven't used?
	std::vector<Reference<Histogram>> readValueGetHistograms;
	std::vector<Reference<Histogram>> readPrefixGetHistograms;
	// Writer Histogram
	Reference<Histogram> commitLatencyHistogram;
	Reference<Histogram> commitActionHistogram;
	Reference<Histogram> commitQueueWaitHistogram;
	Reference<Histogram> writeHistogram;
	Reference<Histogram> deleteCompactRangeHistogram;

	uint64_t getRocksdbPerfcontextMetric(int metric);
};

// We have 4 readers and 1 writer. Following input index denotes the
// id assigned to the reader thread when creating it
Reference<Histogram> RocksDBMetrics::getReadRangeLatencyHistogram(int index) {
	return readRangeLatencyHistograms[index];
}
Reference<Histogram> RocksDBMetrics::getReadValueLatencyHistogram(int index) {
	return readValueLatencyHistograms[index];
}
Reference<Histogram> RocksDBMetrics::getReadPrefixLatencyHistogram(int index) {
	return readPrefixLatencyHistograms[index];
}
Reference<Histogram> RocksDBMetrics::getReadRangeActionHistogram(int index) {
	return readRangeActionHistograms[index];
}
Reference<Histogram> RocksDBMetrics::getReadValueActionHistogram(int index) {
	return readValueActionHistograms[index];
}
Reference<Histogram> RocksDBMetrics::getReadPrefixActionHistogram(int index) {
	return readPrefixActionHistograms[index];
}
Reference<Histogram> RocksDBMetrics::getReadRangeQueueWaitHistogram(int index) {
	return readRangeQueueWaitHistograms[index];
}
Reference<Histogram> RocksDBMetrics::getReadValueQueueWaitHistogram(int index) {
	return readValueQueueWaitHistograms[index];
}
Reference<Histogram> RocksDBMetrics::getReadPrefixQueueWaitHistogram(int index) {
	return readPrefixQueueWaitHistograms[index];
}
Reference<Histogram> RocksDBMetrics::getReadRangeNewIteratorHistogram(int index) {
	return readRangeNewIteratorHistograms[index];
}
Reference<Histogram> RocksDBMetrics::getReadValueGetHistogram(int index) {
	return readValueGetHistograms[index];
}
Reference<Histogram> RocksDBMetrics::getReadPrefixGetHistogram(int index) {
	return readPrefixGetHistograms[index];
}
Reference<Histogram> RocksDBMetrics::getCommitLatencyHistogram() {
	return commitLatencyHistogram;
}
Reference<Histogram> RocksDBMetrics::getCommitActionHistogram() {
	return commitActionHistogram;
}
Reference<Histogram> RocksDBMetrics::getCommitQueueWaitHistogram() {
	return commitQueueWaitHistogram;
}
Reference<Histogram> RocksDBMetrics::getWriteHistogram() {
	return writeHistogram;
}
Reference<Histogram> RocksDBMetrics::getDeleteCompactRangeHistogram() {
	return deleteCompactRangeHistogram;
}

RocksDBMetrics::RocksDBMetrics() {
	stats = rocksdb::CreateDBStatistics();
	stats->set_stats_level(rocksdb::kExceptHistogramOrTimers);
	tickerStats = {
		{ "StallMicros", rocksdb::STALL_MICROS, 0 },
		{ "BytesRead", rocksdb::BYTES_READ, 0 },
		{ "IterBytesRead", rocksdb::ITER_BYTES_READ, 0 },
		{ "BytesWritten", rocksdb::BYTES_WRITTEN, 0 },
		{ "BlockCacheMisses", rocksdb::BLOCK_CACHE_MISS, 0 },
		{ "BlockCacheHits", rocksdb::BLOCK_CACHE_HIT, 0 },
		{ "BloomFilterUseful", rocksdb::BLOOM_FILTER_USEFUL, 0 },
		{ "BloomFilterFullPositive", rocksdb::BLOOM_FILTER_FULL_POSITIVE, 0 },
		{ "BloomFilterTruePositive", rocksdb::BLOOM_FILTER_FULL_TRUE_POSITIVE, 0 },
		{ "BloomFilterMicros", rocksdb::BLOOM_FILTER_MICROS, 0 },
		{ "MemtableHit", rocksdb::MEMTABLE_HIT, 0 },
		{ "MemtableMiss", rocksdb::MEMTABLE_MISS, 0 },
		{ "GetHitL0", rocksdb::GET_HIT_L0, 0 },
		{ "GetHitL1", rocksdb::GET_HIT_L1, 0 },
		{ "GetHitL2AndUp", rocksdb::GET_HIT_L2_AND_UP, 0 },
		{ "CountKeysWritten", rocksdb::NUMBER_KEYS_WRITTEN, 0 },
		{ "CountKeysRead", rocksdb::NUMBER_KEYS_READ, 0 },
		{ "CountDBSeek", rocksdb::NUMBER_DB_SEEK, 0 },
		{ "CountDBNext", rocksdb::NUMBER_DB_NEXT, 0 },
		{ "CountDBPrev", rocksdb::NUMBER_DB_PREV, 0 },
		{ "BloomFilterPrefixChecked", rocksdb::BLOOM_FILTER_PREFIX_CHECKED, 0 },
		{ "BloomFilterPrefixUseful", rocksdb::BLOOM_FILTER_PREFIX_USEFUL, 0 },
		{ "BlockCacheCompressedMiss", rocksdb::BLOCK_CACHE_COMPRESSED_MISS, 0 },
		{ "BlockCacheCompressedHit", rocksdb::BLOCK_CACHE_COMPRESSED_HIT, 0 },
		{ "CountWalFileSyncs", rocksdb::WAL_FILE_SYNCED, 0 },
		{ "CountWalFileBytes", rocksdb::WAL_FILE_BYTES, 0 },
		{ "CompactReadBytes", rocksdb::COMPACT_READ_BYTES, 0 },
		{ "CompactWriteBytes", rocksdb::COMPACT_WRITE_BYTES, 0 },
		{ "FlushWriteBytes", rocksdb::FLUSH_WRITE_BYTES, 0 },
		{ "CountBlocksCompressed", rocksdb::NUMBER_BLOCK_COMPRESSED, 0 },
		{ "CountBlocksDecompressed", rocksdb::NUMBER_BLOCK_DECOMPRESSED, 0 },
		{ "RowCacheHit", rocksdb::ROW_CACHE_HIT, 0 },
		{ "RowCacheMiss", rocksdb::ROW_CACHE_MISS, 0 },
		{ "CountIterSkippedKeys", rocksdb::NUMBER_ITER_SKIP, 0 },
	};
	propertyStats = {
		// Zhe: TODO Aggregation
		{ "NumCompactionsRunning", rocksdb::DB::Properties::kNumRunningCompactions },
		{ "NumImmutableMemtables", rocksdb::DB::Properties::kNumImmutableMemTable },
		{ "NumImmutableMemtablesFlushed", rocksdb::DB::Properties::kNumImmutableMemTableFlushed },
		{ "IsMemtableFlushPending", rocksdb::DB::Properties::kMemTableFlushPending },
		{ "NumRunningFlushes", rocksdb::DB::Properties::kNumRunningFlushes },
		{ "IsCompactionPending", rocksdb::DB::Properties::kCompactionPending },
		{ "NumRunningCompactions", rocksdb::DB::Properties::kNumRunningCompactions },
		{ "CumulativeBackgroundErrors", rocksdb::DB::Properties::kBackgroundErrors },
		{ "CurrentSizeActiveMemtable", rocksdb::DB::Properties::kCurSizeActiveMemTable },
		{ "AllMemtablesBytes", rocksdb::DB::Properties::kCurSizeAllMemTables }, // for mem usage
		{ "ActiveMemtableBytes", rocksdb::DB::Properties::kSizeAllMemTables },
		{ "CountEntriesActiveMemtable", rocksdb::DB::Properties::kNumEntriesActiveMemTable },
		{ "CountEntriesImmutMemtables", rocksdb::DB::Properties::kNumEntriesImmMemTables },
		{ "CountDeletesActiveMemtable", rocksdb::DB::Properties::kNumDeletesActiveMemTable },
		{ "CountDeletesImmutMemtables", rocksdb::DB::Properties::kNumDeletesImmMemTables },
		{ "EstimatedCountKeys", rocksdb::DB::Properties::kEstimateNumKeys },
		{ "EstimateSstReaderBytes", rocksdb::DB::Properties::kEstimateTableReadersMem }, // for mem usage
		{ "CountActiveSnapshots", rocksdb::DB::Properties::kNumSnapshots },
		{ "OldestSnapshotTime", rocksdb::DB::Properties::kOldestSnapshotTime },
		{ "CountLiveVersions", rocksdb::DB::Properties::kNumLiveVersions },
		{ "EstimateLiveDataSize", rocksdb::DB::Properties::kEstimateLiveDataSize },
		{ "BaseLevel", rocksdb::DB::Properties::kBaseLevel },
		{ "EstPendCompactBytes", rocksdb::DB::Properties::kEstimatePendingCompactionBytes },
		{ "BlockCacheUsage", rocksdb::DB::Properties::kBlockCacheUsage }, // for mem usage
		{ "BlockCachePinnedUsage", rocksdb::DB::Properties::kBlockCachePinnedUsage }, // for mem usage
	};
	std::unordered_map<std::string, uint64_t> readIteratorPoolStats = {
		{ "NumReadIteratorsCreated", 0 },
		{ "NumTimesReadIteratorsReused", 0 },
	};
	perfContextMetrics = {
		{ "UserKeyComparisonCount", rocksdb_user_key_comparison_count, {} },
		{ "BlockCacheHitCount", rocksdb_block_cache_hit_count, {} },
		{ "BlockReadCount", rocksdb_block_read_count, {} },
		{ "BlockReadByte", rocksdb_block_read_byte, {} },
		{ "BlockReadTime", rocksdb_block_read_time, {} },
		{ "BlockChecksumTime", rocksdb_block_checksum_time, {} },
		{ "BlockDecompressTime", rocksdb_block_decompress_time, {} },
		{ "GetReadBytes", rocksdb_get_read_bytes, {} },
		{ "MultigetReadBytes", rocksdb_multiget_read_bytes, {} },
		{ "IterReadBytes", rocksdb_iter_read_bytes, {} },
		{ "InternalKeySkippedCount", rocksdb_internal_key_skipped_count, {} },
		{ "InternalDeleteSkippedCount", rocksdb_internal_delete_skipped_count, {} },
		{ "InternalRecentSkippedCount", rocksdb_internal_recent_skipped_count, {} },
		{ "InternalMergeCount", rocksdb_internal_merge_count, {} },
		{ "GetSnapshotTime", rocksdb_get_snapshot_time, {} },
		{ "GetFromMemtableTime", rocksdb_get_from_memtable_time, {} },
		{ "GetFromMemtableCount", rocksdb_get_from_memtable_count, {} },
		{ "GetPostProcessTime", rocksdb_get_post_process_time, {} },
		{ "GetFromOutputFilesTime", rocksdb_get_from_output_files_time, {} },
		{ "SeekOnMemtableTime", rocksdb_seek_on_memtable_time, {} },
		{ "SeekOnMemtableCount", rocksdb_seek_on_memtable_count, {} },
		{ "NextOnMemtableCount", rocksdb_next_on_memtable_count, {} },
		{ "PrevOnMemtableCount", rocksdb_prev_on_memtable_count, {} },
		{ "SeekChildSeekTime", rocksdb_seek_child_seek_time, {} },
		{ "SeekChildSeekCount", rocksdb_seek_child_seek_count, {} },
		{ "SeekMinHeapTime", rocksdb_seek_min_heap_time, {} },
		{ "SeekMaxHeapTime", rocksdb_seek_max_heap_time, {} },
		{ "SeekInternalSeekTime", rocksdb_seek_internal_seek_time, {} },
		{ "FindNextUserEntryTime", rocksdb_find_next_user_entry_time, {} },
		{ "WriteWalTime", rocksdb_write_wal_time, {} },
		{ "WriteMemtableTime", rocksdb_write_memtable_time, {} },
		{ "WriteDelayTime", rocksdb_write_delay_time, {} },
		{ "WritePreAndPostProcessTime", rocksdb_write_pre_and_post_process_time, {} },
		{ "DbMutexLockNanos", rocksdb_db_mutex_lock_nanos, {} },
		{ "DbConditionWaitNanos", rocksdb_db_condition_wait_nanos, {} },
		{ "MergeOperatorTimeNanos", rocksdb_merge_operator_time_nanos, {} },
		{ "ReadIndexBlockNanos", rocksdb_read_index_block_nanos, {} },
		{ "ReadFilterBlockNanos", rocksdb_read_filter_block_nanos, {} },
		{ "NewTableBlockIterNanos", rocksdb_new_table_block_iter_nanos, {} },
		{ "NewTableIteratorNanos", rocksdb_new_table_iterator_nanos, {} },
		{ "BlockSeekNanos", rocksdb_block_seek_nanos, {} },
		{ "FindTableNanos", rocksdb_find_table_nanos, {} },
		{ "BloomMemtableHitCount", rocksdb_bloom_memtable_hit_count, {} },
		{ "BloomMemtableMissCount", rocksdb_bloom_memtable_miss_count, {} },
		{ "BloomSstHitCount", rocksdb_bloom_sst_hit_count, {} },
		{ "BloomSstMissCount", rocksdb_bloom_sst_miss_count, {} },
		{ "KeyLockWaitTime", rocksdb_key_lock_wait_time, {} },
		{ "KeyLockWaitCount", rocksdb_key_lock_wait_count, {} },
		{ "EnvNewSequentialFileNanos", rocksdb_env_new_sequential_file_nanos, {} },
		{ "EnvNewRandomAccessFileNanos", rocksdb_env_new_random_access_file_nanos, {} },
		{ "EnvNewWritableFileNanos", rocksdb_env_new_writable_file_nanos, {} },
		{ "EnvReuseWritableFileNanos", rocksdb_env_reuse_writable_file_nanos, {} },
		{ "EnvNewRandomRwFileNanos", rocksdb_env_new_random_rw_file_nanos, {} },
		{ "EnvNewDirectoryNanos", rocksdb_env_new_directory_nanos, {} },
		{ "EnvFileExistsNanos", rocksdb_env_file_exists_nanos, {} },
		{ "EnvGetChildrenNanos", rocksdb_env_get_children_nanos, {} },
		{ "EnvGetChildrenFileAttributesNanos", rocksdb_env_get_children_file_attributes_nanos, {} },
		{ "EnvDeleteFileNanos", rocksdb_env_delete_file_nanos, {} },
		{ "EnvCreateDirNanos", rocksdb_env_create_dir_nanos, {} },
		{ "EnvCreateDirIfMissingNanos", rocksdb_env_create_dir_if_missing_nanos, {} },
		{ "EnvDeleteDirNanos", rocksdb_env_delete_dir_nanos, {} },
		{ "EnvGetFileSizeNanos", rocksdb_env_get_file_size_nanos, {} },
		{ "EnvGetFileModificationTimeNanos", rocksdb_env_get_file_modification_time_nanos, {} },
		{ "EnvRenameFileNanos", rocksdb_env_rename_file_nanos, {} },
		{ "EnvLinkFileNanos", rocksdb_env_link_file_nanos, {} },
		{ "EnvLockFileNanos", rocksdb_env_lock_file_nanos, {} },
		{ "EnvUnlockFileNanos", rocksdb_env_unlock_file_nanos, {} },
		{ "EnvNewLoggerNanos", rocksdb_env_new_logger_nanos, {} },
	};
	for (auto& [name, metric, vals] : perfContextMetrics) { // readers, then writer
		for (int i = 0; i < SERVER_KNOBS->ROCKSDB_READ_PARALLELISM; i++) {
			vals.push_back(0); // add reader
		}
		vals.push_back(0); // add writer
	}
	for (int i = 0; i < SERVER_KNOBS->ROCKSDB_READ_PARALLELISM; i++) {
		readRangeLatencyHistograms.push_back(Histogram::getHistogram(
		    ROCKSDBSTORAGE_HISTOGRAM_GROUP, ROCKSDB_READRANGE_LATENCY_HISTOGRAM, Histogram::Unit::microseconds));
		readValueLatencyHistograms.push_back(Histogram::getHistogram(
		    ROCKSDBSTORAGE_HISTOGRAM_GROUP, ROCKSDB_READVALUE_LATENCY_HISTOGRAM, Histogram::Unit::microseconds));
		readPrefixLatencyHistograms.push_back(Histogram::getHistogram(
		    ROCKSDBSTORAGE_HISTOGRAM_GROUP, ROCKSDB_READPREFIX_LATENCY_HISTOGRAM, Histogram::Unit::microseconds));
		readRangeActionHistograms.push_back(Histogram::getHistogram(
		    ROCKSDBSTORAGE_HISTOGRAM_GROUP, ROCKSDB_READRANGE_ACTION_HISTOGRAM, Histogram::Unit::microseconds));
		readValueActionHistograms.push_back(Histogram::getHistogram(
		    ROCKSDBSTORAGE_HISTOGRAM_GROUP, ROCKSDB_READVALUE_ACTION_HISTOGRAM, Histogram::Unit::microseconds));
		readPrefixActionHistograms.push_back(Histogram::getHistogram(
		    ROCKSDBSTORAGE_HISTOGRAM_GROUP, ROCKSDB_READPREFIX_ACTION_HISTOGRAM, Histogram::Unit::microseconds));
		readRangeQueueWaitHistograms.push_back(Histogram::getHistogram(
		    ROCKSDBSTORAGE_HISTOGRAM_GROUP, ROCKSDB_READRANGE_QUEUEWAIT_HISTOGRAM, Histogram::Unit::microseconds));
		readValueQueueWaitHistograms.push_back(Histogram::getHistogram(
		    ROCKSDBSTORAGE_HISTOGRAM_GROUP, ROCKSDB_READVALUE_QUEUEWAIT_HISTOGRAM, Histogram::Unit::microseconds));
		readPrefixQueueWaitHistograms.push_back(Histogram::getHistogram(
		    ROCKSDBSTORAGE_HISTOGRAM_GROUP, ROCKSDB_READPREFIX_QUEUEWAIT_HISTOGRAM, Histogram::Unit::microseconds));
		readRangeNewIteratorHistograms.push_back(Histogram::getHistogram(
		    ROCKSDBSTORAGE_HISTOGRAM_GROUP, ROCKSDB_READRANGE_NEWITERATOR_HISTOGRAM, Histogram::Unit::microseconds));
		readValueGetHistograms.push_back(Histogram::getHistogram(
		    ROCKSDBSTORAGE_HISTOGRAM_GROUP, ROCKSDB_READVALUE_GET_HISTOGRAM, Histogram::Unit::microseconds));
		readPrefixGetHistograms.push_back(Histogram::getHistogram(
		    ROCKSDBSTORAGE_HISTOGRAM_GROUP, ROCKSDB_READPREFIX_GET_HISTOGRAM, Histogram::Unit::microseconds));
	}
	commitLatencyHistogram = Histogram::getHistogram(
	    ROCKSDBSTORAGE_HISTOGRAM_GROUP, ROCKSDB_COMMIT_LATENCY_HISTOGRAM, Histogram::Unit::microseconds);
	commitActionHistogram = Histogram::getHistogram(
	    ROCKSDBSTORAGE_HISTOGRAM_GROUP, ROCKSDB_COMMIT_ACTION_HISTOGRAM, Histogram::Unit::microseconds);
	commitQueueWaitHistogram = Histogram::getHistogram(
	    ROCKSDBSTORAGE_HISTOGRAM_GROUP, ROCKSDB_COMMIT_QUEUEWAIT_HISTOGRAM, Histogram::Unit::microseconds);
	writeHistogram =
	    Histogram::getHistogram(ROCKSDBSTORAGE_HISTOGRAM_GROUP, ROCKSDB_WRITE_HISTOGRAM, Histogram::Unit::microseconds);
	deleteCompactRangeHistogram = Histogram::getHistogram(
	    ROCKSDBSTORAGE_HISTOGRAM_GROUP, ROCKSDB_DELETE_COMPACTRANGE_HISTOGRAM, Histogram::Unit::microseconds);
}

std::shared_ptr<rocksdb::Statistics> RocksDBMetrics::getStatsObjForRocksDB() {
	// Zhe: reserved for statistic of RocksDBMetrics per shard
	// ASSERT(shard != nullptr && shard->stats != nullptr);
	// return shard->stats;
	ASSERT(stats != nullptr);
	return stats;
}

void RocksDBMetrics::logStats(rocksdb::DB* db) {
	TraceEvent e("RocksDBMetrics");
	uint64_t stat;
	for (auto& [name, ticker, cumulation] : tickerStats) {
		stat = stats->getTickerCount(ticker);
		e.detail(name, stat - cumulation);
		cumulation = stat;
	}
	for (auto& [name, property] : propertyStats) { // Zhe: TODO aggregation
		stat = 0;
		ASSERT(db->GetIntProperty(property, &stat));
		e.detail(name, stat);
	}
	/*
	stat = readIterPool->numReadIteratorsCreated();
	e.detail("NumReadIteratorsCreated", stat - readIteratorPoolStats["NumReadIteratorsCreated"]);
	readIteratorPoolStats["NumReadIteratorsCreated"] = stat;
	stat = readIterPool->numTimesReadIteratorsReused();
	e.detail("NumTimesReadIteratorsReused", stat - readIteratorPoolStats["NumTimesReadIteratorsReused"]);
	readIteratorPoolStats["NumTimesReadIteratorsReused"] = stat;
	*/
}

void RocksDBMetrics::logMemUsagePerShard(std::string shardName, rocksdb::DB* db) {
	TraceEvent e("RocksDBShardMemMetrics");
	uint64_t stat;
	ASSERT(db != nullptr);
	ASSERT(db->GetIntProperty(rocksdb::DB::Properties::kBlockCacheUsage, &stat));
	e.detail("BlockCacheUsage", stat);
	ASSERT(db->GetIntProperty(rocksdb::DB::Properties::kEstimateTableReadersMem, &stat));
	e.detail("EstimateSstReaderBytes", stat);
	ASSERT(db->GetIntProperty(rocksdb::DB::Properties::kCurSizeAllMemTables, &stat));
	e.detail("AllMemtablesBytes", stat);
	ASSERT(db->GetIntProperty(rocksdb::DB::Properties::kBlockCachePinnedUsage, &stat));
	e.detail("BlockCachePinnedUsage", stat);
	e.detail("Name", shardName);
}

void RocksDBMetrics::resetPerfContext() {
	rocksdb::SetPerfLevel(rocksdb::PerfLevel::kEnableTimeExceptForMutex);
	rocksdb::get_perf_context()->Reset();
}

void RocksDBMetrics::setPerfContext(int index) {
	for (auto& [name, metric, vals] : perfContextMetrics) {
		vals[index] = getRocksdbPerfcontextMetric(metric);
	}
}

void RocksDBMetrics::logPerfContext(bool ignoreZeroMetric) {
	TraceEvent e("RocksDBPerfContextMetrics");
	e.setMaxEventLength(20000);
	for (auto& [name, metric, vals] : perfContextMetrics) {
		uint64_t s = 0;
		for (auto& v : vals) {
			s = s + v;
		}
		if (ignoreZeroMetric && s == 0)
			continue;
		for (int i = 0; i < SERVER_KNOBS->ROCKSDB_READ_PARALLELISM; i++) {
			if (vals[i] != 0)
				e.detail("RD" + std::to_string(i) + name, vals[i]);
		}
		if (vals[SERVER_KNOBS->ROCKSDB_READ_PARALLELISM] != 0)
			e.detail("WR" + (std::string)name, vals[SERVER_KNOBS->ROCKSDB_READ_PARALLELISM]);
	}
}

uint64_t RocksDBMetrics::getRocksdbPerfcontextMetric(int metric) {
	switch (metric) {
	case rocksdb_user_key_comparison_count:
		return rocksdb::get_perf_context()->user_key_comparison_count;
	case rocksdb_block_cache_hit_count:
		return rocksdb::get_perf_context()->block_cache_hit_count;
	case rocksdb_block_read_count:
		return rocksdb::get_perf_context()->block_read_count;
	case rocksdb_block_read_byte:
		return rocksdb::get_perf_context()->block_read_byte;
	case rocksdb_block_read_time:
		return rocksdb::get_perf_context()->block_read_time;
	case rocksdb_block_checksum_time:
		return rocksdb::get_perf_context()->block_checksum_time;
	case rocksdb_block_decompress_time:
		return rocksdb::get_perf_context()->block_decompress_time;
	case rocksdb_get_read_bytes:
		return rocksdb::get_perf_context()->get_read_bytes;
	case rocksdb_multiget_read_bytes:
		return rocksdb::get_perf_context()->multiget_read_bytes;
	case rocksdb_iter_read_bytes:
		return rocksdb::get_perf_context()->iter_read_bytes;
	case rocksdb_internal_key_skipped_count:
		return rocksdb::get_perf_context()->internal_key_skipped_count;
	case rocksdb_internal_delete_skipped_count:
		return rocksdb::get_perf_context()->internal_delete_skipped_count;
	case rocksdb_internal_recent_skipped_count:
		return rocksdb::get_perf_context()->internal_recent_skipped_count;
	case rocksdb_internal_merge_count:
		return rocksdb::get_perf_context()->internal_merge_count;
	case rocksdb_get_snapshot_time:
		return rocksdb::get_perf_context()->get_snapshot_time;
	case rocksdb_get_from_memtable_time:
		return rocksdb::get_perf_context()->get_from_memtable_time;
	case rocksdb_get_from_memtable_count:
		return rocksdb::get_perf_context()->get_from_memtable_count;
	case rocksdb_get_post_process_time:
		return rocksdb::get_perf_context()->get_post_process_time;
	case rocksdb_get_from_output_files_time:
		return rocksdb::get_perf_context()->get_from_output_files_time;
	case rocksdb_seek_on_memtable_time:
		return rocksdb::get_perf_context()->seek_on_memtable_time;
	case rocksdb_seek_on_memtable_count:
		return rocksdb::get_perf_context()->seek_on_memtable_count;
	case rocksdb_next_on_memtable_count:
		return rocksdb::get_perf_context()->next_on_memtable_count;
	case rocksdb_prev_on_memtable_count:
		return rocksdb::get_perf_context()->prev_on_memtable_count;
	case rocksdb_seek_child_seek_time:
		return rocksdb::get_perf_context()->seek_child_seek_time;
	case rocksdb_seek_child_seek_count:
		return rocksdb::get_perf_context()->seek_child_seek_count;
	case rocksdb_seek_min_heap_time:
		return rocksdb::get_perf_context()->seek_min_heap_time;
	case rocksdb_seek_max_heap_time:
		return rocksdb::get_perf_context()->seek_max_heap_time;
	case rocksdb_seek_internal_seek_time:
		return rocksdb::get_perf_context()->seek_internal_seek_time;
	case rocksdb_find_next_user_entry_time:
		return rocksdb::get_perf_context()->find_next_user_entry_time;
	case rocksdb_write_wal_time:
		return rocksdb::get_perf_context()->write_wal_time;
	case rocksdb_write_memtable_time:
		return rocksdb::get_perf_context()->write_memtable_time;
	case rocksdb_write_delay_time:
		return rocksdb::get_perf_context()->write_delay_time;
	case rocksdb_write_pre_and_post_process_time:
		return rocksdb::get_perf_context()->write_pre_and_post_process_time;
	case rocksdb_db_mutex_lock_nanos:
		return rocksdb::get_perf_context()->db_mutex_lock_nanos;
	case rocksdb_db_condition_wait_nanos:
		return rocksdb::get_perf_context()->db_condition_wait_nanos;
	case rocksdb_merge_operator_time_nanos:
		return rocksdb::get_perf_context()->merge_operator_time_nanos;
	case rocksdb_read_index_block_nanos:
		return rocksdb::get_perf_context()->read_index_block_nanos;
	case rocksdb_read_filter_block_nanos:
		return rocksdb::get_perf_context()->read_filter_block_nanos;
	case rocksdb_new_table_block_iter_nanos:
		return rocksdb::get_perf_context()->new_table_block_iter_nanos;
	case rocksdb_new_table_iterator_nanos:
		return rocksdb::get_perf_context()->new_table_iterator_nanos;
	case rocksdb_block_seek_nanos:
		return rocksdb::get_perf_context()->block_seek_nanos;
	case rocksdb_find_table_nanos:
		return rocksdb::get_perf_context()->find_table_nanos;
	case rocksdb_bloom_memtable_hit_count:
		return rocksdb::get_perf_context()->bloom_memtable_hit_count;
	case rocksdb_bloom_memtable_miss_count:
		return rocksdb::get_perf_context()->bloom_memtable_miss_count;
	case rocksdb_bloom_sst_hit_count:
		return rocksdb::get_perf_context()->bloom_sst_hit_count;
	case rocksdb_bloom_sst_miss_count:
		return rocksdb::get_perf_context()->bloom_sst_miss_count;
	case rocksdb_key_lock_wait_time:
		return rocksdb::get_perf_context()->key_lock_wait_time;
	case rocksdb_key_lock_wait_count:
		return rocksdb::get_perf_context()->key_lock_wait_count;
	case rocksdb_env_new_sequential_file_nanos:
		return rocksdb::get_perf_context()->env_new_sequential_file_nanos;
	case rocksdb_env_new_random_access_file_nanos:
		return rocksdb::get_perf_context()->env_new_random_access_file_nanos;
	case rocksdb_env_new_writable_file_nanos:
		return rocksdb::get_perf_context()->env_new_writable_file_nanos;
	case rocksdb_env_reuse_writable_file_nanos:
		return rocksdb::get_perf_context()->env_reuse_writable_file_nanos;
	case rocksdb_env_new_random_rw_file_nanos:
		return rocksdb::get_perf_context()->env_new_random_rw_file_nanos;
	case rocksdb_env_new_directory_nanos:
		return rocksdb::get_perf_context()->env_new_directory_nanos;
	case rocksdb_env_file_exists_nanos:
		return rocksdb::get_perf_context()->env_file_exists_nanos;
	case rocksdb_env_get_children_nanos:
		return rocksdb::get_perf_context()->env_get_children_nanos;
	case rocksdb_env_get_children_file_attributes_nanos:
		return rocksdb::get_perf_context()->env_get_children_file_attributes_nanos;
	case rocksdb_env_delete_file_nanos:
		return rocksdb::get_perf_context()->env_delete_file_nanos;
	case rocksdb_env_create_dir_nanos:
		return rocksdb::get_perf_context()->env_create_dir_nanos;
	case rocksdb_env_create_dir_if_missing_nanos:
		return rocksdb::get_perf_context()->env_create_dir_if_missing_nanos;
	case rocksdb_env_delete_dir_nanos:
		return rocksdb::get_perf_context()->env_delete_dir_nanos;
	case rocksdb_env_get_file_size_nanos:
		return rocksdb::get_perf_context()->env_get_file_size_nanos;
	case rocksdb_env_get_file_modification_time_nanos:
		return rocksdb::get_perf_context()->env_get_file_modification_time_nanos;
	case rocksdb_env_rename_file_nanos:
		return rocksdb::get_perf_context()->env_rename_file_nanos;
	case rocksdb_env_link_file_nanos:
		return rocksdb::get_perf_context()->env_link_file_nanos;
	case rocksdb_env_lock_file_nanos:
		return rocksdb::get_perf_context()->env_lock_file_nanos;
	case rocksdb_env_unlock_file_nanos:
		return rocksdb::get_perf_context()->env_unlock_file_nanos;
	case rocksdb_env_new_logger_nanos:
		return rocksdb::get_perf_context()->env_new_logger_nanos;
	default:
		break;
	}
	return 0;
}

ACTOR Future<Void> rocksDBAggregatedMetricsLogger(std::shared_ptr<RocksDBMetrics> rocksDBMetrics, rocksdb::DB* db) {
	loop {
		wait(delay(SERVER_KNOBS->ROCKSDB_METRICS_DELAY));
		/*
		if (SERVER_KNOBS->ROCKSDB_ENABLE_STATISTIC) {
		    rocksDBMetrics->logStats(db);
		}
		if (SERVER_KNOBS->ROCKSDB_PERFCONTEXT_SAMPLE_RATE != 0) {
		    rocksDBMetrics->logPerfContext(true);
		}*/
	}
}

struct ShardedRocksDBKeyValueStore : IKeyValueStore {
	using CF = rocksdb::ColumnFamilyHandle*;

	ACTOR static Future<Void> refreshReadIteratorPools(
	    std::shared_ptr<ShardedRocksDBState> rState,
	    Future<Void> readyToStart,
	    std::unordered_map<std::string, std::shared_ptr<PhysicalShard>>* physicalShards) {
		state Reference<Histogram> histogram = Histogram::getHistogram(
		    ROCKSDBSTORAGE_HISTOGRAM_GROUP, "TimeSpentRefreshIterators"_sr, Histogram::Unit::microseconds);

		if (SERVER_KNOBS->ROCKSDB_READ_RANGE_REUSE_ITERATORS) {
			try {
				wait(readyToStart);
				loop {
					wait(delay(SERVER_KNOBS->ROCKSDB_READ_RANGE_ITERATOR_REFRESH_TIME));
					if (rState->closing) {
						break;
					}
					double startTime = timer_monotonic();
					for (auto& [_, shard] : *physicalShards) {
						if (shard->initialized()) {
							shard->refreshReadIteratorPool();
						}
					}
					histogram->sample(timer_monotonic() - startTime);
				}
			} catch (Error& e) {
				if (e.code() != error_code_actor_cancelled) {
					TraceEvent(SevError, "RefreshReadIteratorPoolError").errorUnsuppressed(e);
				}
			}
		}

		return Void();
	}

	struct Writer : IThreadPoolReceiver {
		int threadIndex;
		std::unordered_map<uint32_t, rocksdb::ColumnFamilyHandle*>* columnFamilyMap;
		std::shared_ptr<RocksDBMetrics> rocksDBMetrics;
		std::shared_ptr<rocksdb::RateLimiter> rateLimiter;

		explicit Writer(int threadIndex,
		                std::unordered_map<uint32_t, rocksdb::ColumnFamilyHandle*>* columnFamilyMap,
		                std::shared_ptr<RocksDBMetrics> rocksDBMetrics)
		  : threadIndex(threadIndex), columnFamilyMap(columnFamilyMap), rocksDBMetrics(rocksDBMetrics),
		    rateLimiter(SERVER_KNOBS->ROCKSDB_WRITE_RATE_LIMITER_BYTES_PER_SEC > 0
		                    ? rocksdb::NewGenericRateLimiter(
		                          SERVER_KNOBS->ROCKSDB_WRITE_RATE_LIMITER_BYTES_PER_SEC, // rate_bytes_per_sec
		                          100 * 1000, // refill_period_us
		                          10, // fairness
		                          rocksdb::RateLimiter::Mode::kWritesOnly,
		                          SERVER_KNOBS->ROCKSDB_WRITE_RATE_LIMITER_AUTO_TUNE)
		                    : nullptr) {}

		~Writer() override {}

		void init() override {}

		struct OpenAction : TypedAction<Writer, OpenAction> {
			ShardManager* shardManager;
			ThreadReturnPromise<Void> done;
			Optional<Future<Void>>& metrics;
			const FlowLock* readLock;
			const FlowLock* fetchLock;
			std::shared_ptr<RocksDBErrorListener> errorListener;

			OpenAction(ShardManager* shardManager,
			           Optional<Future<Void>>& metrics,
			           const FlowLock* readLock,
			           const FlowLock* fetchLock,
			           std::shared_ptr<RocksDBErrorListener> errorListener)
			  : shardManager(shardManager), metrics(metrics), readLock(readLock), fetchLock(fetchLock),
			    errorListener(errorListener) {}

			double getTimeEstimate() const override { return SERVER_KNOBS->COMMIT_TIME_ESTIMATE; }
		};

		void action(OpenAction& a) {
			auto status = a.shardManager->init();
			if (!status.ok()) {
				logRocksDBError(status, "Open");
				a.done.sendError(statusToError(status));
				return;
			}

			TraceEvent(SevInfo, "RocksDB").detail("Method", "Open");
			a.done.send(Void());
		}

		struct AddShardAction : TypedAction<Writer, AddShardAction> {
			PhysicalShard* shard;
			ThreadReturnPromise<Void> done;

			AddShardAction(PhysicalShard* shard) : shard(shard) { ASSERT(shard); }
			double getTimeEstimate() const override { return SERVER_KNOBS->COMMIT_TIME_ESTIMATE; }
		};

		void action(AddShardAction& a) {
			auto s = a.shard->init();
			if (!s.ok()) {
				a.done.sendError(statusToError(s));
				return;
			}
			ASSERT(a.shard->cf);
			(*columnFamilyMap)[a.shard->cf->GetID()] = a.shard->cf;
			a.done.send(Void());
		}

		struct RemoveShardAction : TypedAction<Writer, RemoveShardAction> {
			std::vector<std::shared_ptr<PhysicalShard>> shards;
			ThreadReturnPromise<Void> done;

			RemoveShardAction(std::vector<std::shared_ptr<PhysicalShard>>& shards) : shards(shards) {}
			double getTimeEstimate() const override { return SERVER_KNOBS->COMMIT_TIME_ESTIMATE; }
		};

		void action(RemoveShardAction& a) {
			for (auto& shard : a.shards) {
				shard->deletePending = true;
				columnFamilyMap->erase(shard->cf->GetID());
			}
			a.shards.clear();
			a.done.send(Void());
		}

		struct CommitAction : TypedAction<Writer, CommitAction> {
			rocksdb::DB* db;
			std::unique_ptr<rocksdb::WriteBatch> writeBatch;
			std::unique_ptr<std::set<PhysicalShard*>> dirtyShards;
			const std::unordered_map<uint32_t, rocksdb::ColumnFamilyHandle*>* columnFamilyMap;
			ThreadReturnPromise<Void> done;
			double startTime;
			bool getHistograms;
			bool getPerfContext;
			bool logShardMemUsage;
			double getTimeEstimate() const override { return SERVER_KNOBS->COMMIT_TIME_ESTIMATE; }
			CommitAction(rocksdb::DB* db,
			             std::unique_ptr<rocksdb::WriteBatch> writeBatch,
			             std::unique_ptr<std::set<PhysicalShard*>> dirtyShards,
			             std::unordered_map<uint32_t, rocksdb::ColumnFamilyHandle*>* columnFamilyMap)
			  : db(db), writeBatch(std::move(writeBatch)), dirtyShards(std::move(dirtyShards)),
			    columnFamilyMap(columnFamilyMap) {
				if (deterministicRandom()->random01() < SERVER_KNOBS->ROCKSDB_HISTOGRAMS_SAMPLE_RATE) {
					getHistograms = true;
					startTime = timer_monotonic();
				} else {
					getHistograms = false;
				}
				if ((SERVER_KNOBS->ROCKSDB_PERFCONTEXT_SAMPLE_RATE != 0) &&
				    (deterministicRandom()->random01() < SERVER_KNOBS->ROCKSDB_PERFCONTEXT_SAMPLE_RATE)) {
					getPerfContext = true;
				} else {
					getPerfContext = false;
				}
			}
		};

		struct DeleteVisitor : public rocksdb::WriteBatch::Handler {
			std::vector<std::pair<uint32_t, KeyRange>>* deletes;

			DeleteVisitor(std::vector<std::pair<uint32_t, KeyRange>>* deletes) : deletes(deletes) { ASSERT(deletes); }

			rocksdb::Status DeleteRangeCF(uint32_t column_family_id,
			                              const rocksdb::Slice& begin,
			                              const rocksdb::Slice& end) override {
				deletes->push_back(
				    std::make_pair(column_family_id, KeyRange(KeyRangeRef(toStringRef(begin), toStringRef(end)))));
				return rocksdb::Status::OK();
			}

			rocksdb::Status PutCF(uint32_t column_family_id,
			                      const rocksdb::Slice& key,
			                      const rocksdb::Slice& value) override {
				return rocksdb::Status::OK();
			}

			rocksdb::Status DeleteCF(uint32_t column_family_id, const rocksdb::Slice& key) override {
				return rocksdb::Status::OK();
			}

			rocksdb::Status SingleDeleteCF(uint32_t column_family_id, const rocksdb::Slice& key) override {
				return rocksdb::Status::OK();
			}

			rocksdb::Status MergeCF(uint32_t column_family_id,
			                        const rocksdb::Slice& key,
			                        const rocksdb::Slice& value) override {
				return rocksdb::Status::OK();
			}
		};

		rocksdb::Status doCommit(rocksdb::WriteBatch* batch,
		                         rocksdb::DB* db,
		                         std::vector<std::pair<uint32_t, KeyRange>>* deletes,
		                         bool sample) {
			DeleteVisitor dv(deletes);
			rocksdb::Status s = batch->Iterate(&dv);
			if (!s.ok()) {
				logRocksDBError(s, "CommitDeleteVisitor");
				return s;
			}

			// If there are any range deletes, we should have added them to be deleted.
			ASSERT(!deletes->empty() || !batch->HasDeleteRange());

			rocksdb::WriteOptions options;
			options.sync = !SERVER_KNOBS->ROCKSDB_UNSAFE_AUTO_FSYNC;

			double writeBeginTime = sample ? timer_monotonic() : 0;
			s = db->Write(options, batch);
			if (sample) {
				rocksDBMetrics->getWriteHistogram()->sampleSeconds(timer_monotonic() - writeBeginTime);
			}
			if (!s.ok()) {
				logRocksDBError(s, "Commit");
				return s;
			}

			return s;
		}

		void action(CommitAction& a) {
			if (a.getPerfContext) {
				rocksDBMetrics->resetPerfContext();
			}
			double commitBeginTime;
			if (a.getHistograms) {
				commitBeginTime = timer_monotonic();
				rocksDBMetrics->getCommitQueueWaitHistogram()->sampleSeconds(commitBeginTime - a.startTime);
			}
			std::vector<std::pair<uint32_t, KeyRange>> deletes;
			auto s = doCommit(a.writeBatch.get(), a.db, &deletes, a.getHistograms);
			if (!s.ok()) {
				a.done.sendError(statusToError(s));
				return;
			}

			for (auto shard : *(a.dirtyShards)) {
				shard->readIterPool->update();
			}

			a.done.send(Void());
			for (const auto& [id, range] : deletes) {
				auto cf = columnFamilyMap->find(id);
				ASSERT(cf != columnFamilyMap->end());
				auto begin = toSlice(range.begin);
				auto end = toSlice(range.end);
				ASSERT(a.db->SuggestCompactRange(cf->second, &begin, &end).ok());
			}

			if (a.getHistograms) {
				double currTime = timer_monotonic();
				rocksDBMetrics->getCommitActionHistogram()->sampleSeconds(currTime - commitBeginTime);
				rocksDBMetrics->getCommitLatencyHistogram()->sampleSeconds(currTime - a.startTime);
			}

			if (a.getPerfContext) {
				rocksDBMetrics->setPerfContext(threadIndex);
			}
		}

		struct CloseAction : TypedAction<Writer, CloseAction> {
			ShardManager* shardManager;
			ThreadReturnPromise<Void> done;
			bool deleteOnClose;
			CloseAction(ShardManager* shardManager, bool deleteOnClose)
			  : shardManager(shardManager), deleteOnClose(deleteOnClose) {}
			double getTimeEstimate() const override { return SERVER_KNOBS->COMMIT_TIME_ESTIMATE; }
		};

		void action(CloseAction& a) {
			if (a.deleteOnClose) {
				a.shardManager->destroyAllShards();
			} else {
				a.shardManager->closeAllShards();
			}
			TraceEvent(SevInfo, "RocksDB").detail("Method", "Close");
			a.done.send(Void());
		}
	};

	struct Reader : IThreadPoolReceiver {
		double readValueTimeout;
		double readValuePrefixTimeout;
		double readRangeTimeout;
		int threadIndex;
		std::shared_ptr<RocksDBMetrics> rocksDBMetrics;

		explicit Reader(int threadIndex, std::shared_ptr<RocksDBMetrics> rocksDBMetrics)
		  : threadIndex(threadIndex), rocksDBMetrics(rocksDBMetrics) {
			if (g_network->isSimulated()) {
				// In simulation, increasing the read operation timeouts to 5 minutes, as some of the tests have
				// very high load and single read thread cannot process all the load within the timeouts.
				readValueTimeout = 5 * 60;
				readValuePrefixTimeout = 5 * 60;
				readRangeTimeout = 5 * 60;
			} else {
				readValueTimeout = SERVER_KNOBS->ROCKSDB_READ_VALUE_TIMEOUT;
				readValuePrefixTimeout = SERVER_KNOBS->ROCKSDB_READ_VALUE_PREFIX_TIMEOUT;
				readRangeTimeout = SERVER_KNOBS->ROCKSDB_READ_RANGE_TIMEOUT;
			}
		}

		void init() override {}

		struct ReadValueAction : TypedAction<Reader, ReadValueAction> {
			Key key;
			DataShard* shard;
			Optional<UID> debugID;
			double startTime;
			bool getHistograms;
			bool getPerfContext;
			bool logShardMemUsage;
			ThreadReturnPromise<Optional<Value>> result;

			ReadValueAction(KeyRef key, DataShard* shard, Optional<UID> debugID)
			  : key(key), shard(shard), debugID(debugID), startTime(timer_monotonic()),
			    getHistograms(
			        (deterministicRandom()->random01() < SERVER_KNOBS->ROCKSDB_HISTOGRAMS_SAMPLE_RATE) ? true : false),
			    getPerfContext(
			        (SERVER_KNOBS->ROCKSDB_PERFCONTEXT_SAMPLE_RATE != 0) &&
			                (deterministicRandom()->random01() < SERVER_KNOBS->ROCKSDB_PERFCONTEXT_SAMPLE_RATE)
			            ? true
			            : false) {}

			double getTimeEstimate() const override { return SERVER_KNOBS->READ_VALUE_TIME_ESTIMATE; }
		};

		void action(ReadValueAction& a) {
			if (a.getPerfContext) {
				rocksDBMetrics->resetPerfContext();
			}
			double readBeginTime = timer_monotonic();
			if (a.getHistograms) {
				rocksDBMetrics->getReadValueQueueWaitHistogram(threadIndex)->sampleSeconds(readBeginTime - a.startTime);
			}
			Optional<TraceBatch> traceBatch;
			if (a.debugID.present()) {
				traceBatch = { TraceBatch{} };
				traceBatch.get().addEvent("GetValueDebug", a.debugID.get().first(), "Reader.Before");
			}
			if (readBeginTime - a.startTime > readValueTimeout) {
				TraceEvent(SevWarn, "RocksDBError")
				    .detail("Error", "Read value request timedout")
				    .detail("Method", "ReadValueAction")
				    .detail("Timeout value", readValueTimeout);
				a.result.sendError(transaction_too_old());
				return;
			}

			rocksdb::PinnableSlice value;
			auto options = getReadOptions();

			auto db = a.shard->physicalShard->db;
			uint64_t deadlineMircos =
			    db->GetEnv()->NowMicros() + (readValueTimeout - (timer_monotonic() - a.startTime)) * 1000000;
			std::chrono::seconds deadlineSeconds(deadlineMircos / 1000000);
			options.deadline = std::chrono::duration_cast<std::chrono::microseconds>(deadlineSeconds);
			double dbGetBeginTime = a.getHistograms ? timer_monotonic() : 0;
			auto s = db->Get(options, a.shard->physicalShard->cf, toSlice(a.key), &value);

			if (a.getHistograms) {
				rocksDBMetrics->getReadValueGetHistogram(threadIndex)
				    ->sampleSeconds(timer_monotonic() - dbGetBeginTime);
			}

			if (a.debugID.present()) {
				traceBatch.get().addEvent("GetValueDebug", a.debugID.get().first(), "Reader.After");
				traceBatch.get().dump();
			}
			if (s.ok()) {
				a.result.send(Value(toStringRef(value)));
			} else if (s.IsNotFound()) {
				a.result.send(Optional<Value>());
			} else {
				logRocksDBError(s, "ReadValue");
				a.result.sendError(statusToError(s));
			}

			if (a.getHistograms) {
				double currTime = timer_monotonic();
				rocksDBMetrics->getReadValueActionHistogram(threadIndex)->sampleSeconds(currTime - readBeginTime);
				rocksDBMetrics->getReadValueLatencyHistogram(threadIndex)->sampleSeconds(currTime - a.startTime);
			}
			if (a.getPerfContext) {
				rocksDBMetrics->setPerfContext(threadIndex);
			}
		}

		struct ReadValuePrefixAction : TypedAction<Reader, ReadValuePrefixAction> {
			Key key;
			int maxLength;
			DataShard* shard;
			Optional<UID> debugID;
			double startTime;
			bool getHistograms;
			bool getPerfContext;
			bool logShardMemUsage;
			ThreadReturnPromise<Optional<Value>> result;
			ReadValuePrefixAction(Key key, int maxLength, DataShard* shard, Optional<UID> debugID)
			  : key(key), maxLength(maxLength), shard(shard), debugID(debugID), startTime(timer_monotonic()),
			    getHistograms(
			        (deterministicRandom()->random01() < SERVER_KNOBS->ROCKSDB_HISTOGRAMS_SAMPLE_RATE) ? true : false),
			    getPerfContext(
			        (SERVER_KNOBS->ROCKSDB_PERFCONTEXT_SAMPLE_RATE != 0) &&
			                (deterministicRandom()->random01() < SERVER_KNOBS->ROCKSDB_PERFCONTEXT_SAMPLE_RATE)
			            ? true
			            : false){};
			double getTimeEstimate() const override { return SERVER_KNOBS->READ_VALUE_TIME_ESTIMATE; }
		};
		void action(ReadValuePrefixAction& a) {
			if (a.getPerfContext) {
				rocksDBMetrics->resetPerfContext();
			}
			double readBeginTime = timer_monotonic();
			if (a.getHistograms) {
				rocksDBMetrics->getReadPrefixQueueWaitHistogram(threadIndex)
				    ->sampleSeconds(readBeginTime - a.startTime);
			}
			Optional<TraceBatch> traceBatch;
			if (a.debugID.present()) {
				traceBatch = { TraceBatch{} };
				traceBatch.get().addEvent("GetValuePrefixDebug",
				                          a.debugID.get().first(),
				                          "Reader.Before"); //.detail("TaskID", g_network->getCurrentTask());
			}
			if (readBeginTime - a.startTime > readValuePrefixTimeout) {
				TraceEvent(SevWarn, "RocksDBError")
				    .detail("Error", "Read value prefix request timedout")
				    .detail("Method", "ReadValuePrefixAction")
				    .detail("Timeout value", readValuePrefixTimeout);
				a.result.sendError(transaction_too_old());
				return;
			}

			rocksdb::PinnableSlice value;
			auto options = getReadOptions();
			auto db = a.shard->physicalShard->db;
			uint64_t deadlineMircos =
			    db->GetEnv()->NowMicros() + (readValuePrefixTimeout - (timer_monotonic() - a.startTime)) * 1000000;
			std::chrono::seconds deadlineSeconds(deadlineMircos / 1000000);
			options.deadline = std::chrono::duration_cast<std::chrono::microseconds>(deadlineSeconds);

			double dbGetBeginTime = a.getHistograms ? timer_monotonic() : 0;
			auto s = db->Get(options, a.shard->physicalShard->cf, toSlice(a.key), &value);

			if (a.getHistograms) {
				rocksDBMetrics->getReadPrefixGetHistogram(threadIndex)
				    ->sampleSeconds(timer_monotonic() - dbGetBeginTime);
			}

			if (a.debugID.present()) {
				traceBatch.get().addEvent("GetValuePrefixDebug",
				                          a.debugID.get().first(),
				                          "Reader.After"); //.detail("TaskID", g_network->getCurrentTask());
				traceBatch.get().dump();
			}
			if (s.ok()) {
				a.result.send(Value(StringRef(reinterpret_cast<const uint8_t*>(value.data()),
				                              std::min(value.size(), size_t(a.maxLength)))));
			} else if (s.IsNotFound()) {
				a.result.send(Optional<Value>());
			} else {
				logRocksDBError(s, "ReadValuePrefix");
				a.result.sendError(statusToError(s));
			}
			if (a.getHistograms) {
				double currTime = timer_monotonic();
				rocksDBMetrics->getReadPrefixActionHistogram(threadIndex)->sampleSeconds(currTime - readBeginTime);
				rocksDBMetrics->getReadPrefixLatencyHistogram(threadIndex)->sampleSeconds(currTime - a.startTime);
			}
			if (a.getPerfContext) {
				rocksDBMetrics->setPerfContext(threadIndex);
			}
		}

		struct ReadRangeAction : TypedAction<Reader, ReadRangeAction>, FastAllocated<ReadRangeAction> {
			KeyRange keys;
			std::vector<DataShard*> shards;
			int rowLimit, byteLimit;
			double startTime;
			bool getHistograms;
			bool getPerfContext;
			bool logShardMemUsage;
			ThreadReturnPromise<RangeResult> result;
			ReadRangeAction(KeyRange keys, std::vector<DataShard*> shards, int rowLimit, int byteLimit)
			  : keys(keys), shards(shards), rowLimit(rowLimit), byteLimit(byteLimit), startTime(timer_monotonic()),
			    getHistograms(
			        (deterministicRandom()->random01() < SERVER_KNOBS->ROCKSDB_HISTOGRAMS_SAMPLE_RATE) ? true : false),
			    getPerfContext(
			        (SERVER_KNOBS->ROCKSDB_PERFCONTEXT_SAMPLE_RATE != 0) &&
			                (deterministicRandom()->random01() < SERVER_KNOBS->ROCKSDB_PERFCONTEXT_SAMPLE_RATE)
			            ? true
			            : false) {}
			double getTimeEstimate() const override { return SERVER_KNOBS->READ_RANGE_TIME_ESTIMATE; }
		};
		void action(ReadRangeAction& a) {
			if (a.getPerfContext) {
				rocksDBMetrics->resetPerfContext();
			}
			double readBeginTime = timer_monotonic();
			if (a.getHistograms) {
				rocksDBMetrics->getReadRangeQueueWaitHistogram(threadIndex)->sampleSeconds(readBeginTime - a.startTime);
			}
			if (readBeginTime - a.startTime > readRangeTimeout) {
				TraceEvent(SevWarn, "KVSReadTimeout")
				    .detail("Error", "Read range request timedout")
				    .detail("Method", "ReadRangeAction")
				    .detail("Timeout value", readRangeTimeout);
				a.result.sendError(transaction_too_old());
				return;
			}

			int rowLimit = a.rowLimit;
			int byteLimit = a.byteLimit;
			RangeResult result;

			if (rowLimit == 0 || byteLimit == 0) {
				a.result.send(result);
			}
			if (rowLimit < 0) {
				// Reverses the shard order so we could read range in reverse direction.
				std::reverse(a.shards.begin(), a.shards.end());
			}

			// TODO: consider multi-thread reads. It's possible to read multiple shards in parallel. However, the number
			// of rows to read needs to be calculated based on the previous read result. We may read more than we
			// expected when parallel read is used when the previous result is not available. It's unlikely to get to
			// performance improvement when the actual number of rows to read is very small.
			int accumulatedBytes = 0;
			int numShards = 0;
			for (auto shard : a.shards) {
				auto range = shard->range;
				KeyRange readRange = KeyRange(a.keys & range);

				auto bytesRead = readRangeInDb(shard, readRange, rowLimit, byteLimit, &result);
				if (bytesRead < 0) {
					// Error reading an instance.
					a.result.sendError(internal_error());
					return;
				}
				byteLimit -= bytesRead;
				accumulatedBytes += bytesRead;
				++numShards;
				if (result.size() >= abs(a.rowLimit) || accumulatedBytes >= a.byteLimit) {
					break;
				}
			}

			Histogram::getHistogram(
			    ROCKSDBSTORAGE_HISTOGRAM_GROUP, "ShardedRocksDBNumShardsInRangeRead"_sr, Histogram::Unit::countLinear)
			    ->sample(numShards);

			result.more =
			    (result.size() == a.rowLimit) || (result.size() == -a.rowLimit) || (accumulatedBytes >= a.byteLimit);
			if (result.more) {
				result.readThrough = result[result.size() - 1].key;
			}
			a.result.send(result);
			if (a.getHistograms) {
				double currTime = timer_monotonic();
				rocksDBMetrics->getReadRangeActionHistogram(threadIndex)->sampleSeconds(currTime - readBeginTime);
				rocksDBMetrics->getReadRangeLatencyHistogram(threadIndex)->sampleSeconds(currTime - a.startTime);
			}
			if (a.getPerfContext) {
				rocksDBMetrics->setPerfContext(threadIndex);
			}
		}
	};

	struct Counters {
		CounterCollection cc;
		Counter immediateThrottle;
		Counter failedToAcquire;

		Counters()
		  : cc("RocksDBThrottle"), immediateThrottle("ImmediateThrottle", cc), failedToAcquire("failedToAcquire", cc) {}
	};

	// Persist shard mappinng key range should not be in shardMap.
	explicit ShardedRocksDBKeyValueStore(const std::string& path, UID id)
	  : rState(std::make_shared<ShardedRocksDBState>()), path(path), id(id),
	    readSemaphore(SERVER_KNOBS->ROCKSDB_READ_QUEUE_SOFT_MAX),
	    fetchSemaphore(SERVER_KNOBS->ROCKSDB_FETCH_QUEUE_SOFT_MAX),
	    numReadWaiters(SERVER_KNOBS->ROCKSDB_READ_QUEUE_HARD_MAX - SERVER_KNOBS->ROCKSDB_READ_QUEUE_SOFT_MAX),
	    numFetchWaiters(SERVER_KNOBS->ROCKSDB_FETCH_QUEUE_HARD_MAX - SERVER_KNOBS->ROCKSDB_FETCH_QUEUE_SOFT_MAX),
	    errorListener(std::make_shared<RocksDBErrorListener>()), errorFuture(errorListener->getFuture()),
	    shardManager(path), rocksDBMetrics(new RocksDBMetrics()) {
		// In simluation, run the reader/writer threads as Coro threads (i.e. in the network thread. The storage engine
		// is still multi-threaded as background compaction threads are still present. Reads/writes to disk will also
		// block the network thread in a way that would be unacceptable in production but is a necessary evil here. When
		// performing the reads in background threads in simulation, the event loop thinks there is no work to do and
		// advances time faster than 1 sec/sec. By the time the blocking read actually finishes, simulation has advanced
		// time by more than 5 seconds, so every read fails with a transaction_too_old error. Doing blocking IO on the
		// main thread solves this issue. There are almost certainly better fixes, but my goal was to get a less
		// invasive change merged first and work on a more realistic version if/when we think that would provide
		// substantially more confidence in the correctness.
		// TODO: Adapt the simulation framework to not advance time quickly when background reads/writes are occurring.
		if (g_network->isSimulated()) {
			writeThread = CoroThreadPool::createThreadPool();
			readThreads = CoroThreadPool::createThreadPool();
		} else {
			writeThread = createGenericThreadPool();
			readThreads = createGenericThreadPool();
		}
		writeThread->addThread(new Writer(0, shardManager.getColumnFamilyMap(), rocksDBMetrics), "fdb-rocksdb-wr");
		TraceEvent("RocksDBReadThreads").detail("KnobRocksDBReadParallelism", SERVER_KNOBS->ROCKSDB_READ_PARALLELISM);
		for (unsigned i = 0; i < SERVER_KNOBS->ROCKSDB_READ_PARALLELISM; ++i) {
			readThreads->addThread(new Reader(i, rocksDBMetrics), "fdb-rocksdb-re");
		}
	}

	Future<Void> getError() const override { return errorFuture; }

	ACTOR static void doClose(ShardedRocksDBKeyValueStore* self, bool deleteOnClose) {
		self->rState->closing = true;
		// The metrics future retains a reference to the DB, so stop it before we delete it.
		self->metrics.reset();
		self->refreshHolder.cancel();

		wait(self->readThreads->stop());
		auto a = new Writer::CloseAction(&self->shardManager, deleteOnClose);
		auto f = a->done.getFuture();
		self->writeThread->post(a);
		wait(f);
		wait(self->writeThread->stop());
		if (self->closePromise.canBeSet())
			self->closePromise.send(Void());
		delete self;
	}

	Future<Void> onClosed() const override { return closePromise.getFuture(); }

	void dispose() override { doClose(this, true); }

	void close() override { doClose(this, false); }

	KeyValueStoreType getType() const override { return KeyValueStoreType(KeyValueStoreType::SSD_ROCKSDB_V1); }

	Future<Void> init() override {
		if (openFuture.isValid()) {
			return openFuture;
			// Restore durable state if KVS is open. KVS will be re-initialized during rollback. To avoid the cost of
			// opening and closing multiple rocksdb instances, we reconcile the shard map using persist shard mapping
			// data.
		} else {
			auto a = std::make_unique<Writer::OpenAction>(
			    &shardManager, metrics, &readSemaphore, &fetchSemaphore, errorListener);
			openFuture = a->done.getFuture();
			this->refreshHolder = refreshReadIteratorPools(this->rState, openFuture, shardManager.getAllShards());
			writeThread->post(a.release());
			return openFuture;
		}
	}

	Future<Void> addRange(KeyRangeRef range, std::string id) override {
		auto shard = shardManager.addRange(range, id);
		if (shard->initialized()) {
			return Void();
		}
		auto a = new Writer::AddShardAction(shard);
		Future<Void> res = a->done.getFuture();
		writeThread->post(a);
		return res;
	}

	void set(KeyValueRef kv, const Arena*) override { shardManager.put(kv.key, kv.value); }

	void clear(KeyRangeRef range, const Arena*) override {
		if (range.singleKeyRange()) {
			shardManager.clear(range.begin);
		} else {
			shardManager.clearRange(range);
		}
	}

	Future<Void> commit(bool) override {
		auto a = new Writer::CommitAction(shardManager.getDb(),
		                                  shardManager.getWriteBatch(),
		                                  shardManager.getDirtyShards(),
		                                  shardManager.getColumnFamilyMap());
		auto res = a->done.getFuture();
		writeThread->post(a);
		return res;
	}

	void checkWaiters(const FlowLock& semaphore, int maxWaiters) {
		if (semaphore.waiters() > maxWaiters) {
			++counters.immediateThrottle;
			throw server_overloaded();
		}
	}

	// We don't throttle eager reads and reads to the FF keyspace because FDB struggles when those reads fail.
	// Thus far, they have been low enough volume to not cause an issue.
	static bool shouldThrottle(IKeyValueStore::ReadType type, KeyRef key) {
		return type != IKeyValueStore::ReadType::EAGER && !(key.startsWith(systemKeys.begin));
	}

	ACTOR template <class Action>
	static Future<Optional<Value>> read(Action* action, FlowLock* semaphore, IThreadPool* pool, Counter* counter) {
		state std::unique_ptr<Action> a(action);
		state Optional<Void> slot = wait(timeout(semaphore->take(), SERVER_KNOBS->ROCKSDB_READ_QUEUE_WAIT));
		if (!slot.present()) {
			++(*counter);
			throw server_overloaded();
		}

		state FlowLock::Releaser release(*semaphore);

		auto fut = a->result.getFuture();
		pool->post(a.release());
		Optional<Value> result = wait(fut);

		return result;
	}

	Future<Optional<Value>> readValue(KeyRef key, IKeyValueStore::ReadType type, Optional<UID> debugID) override {
		auto shard = shardManager.getDataShard(key);
		if (shard == nullptr) {
			// TODO: read non-exist system key range should not cause an error.
			TraceEvent(SevError, "ShardedRocksDB").detail("Detail", "Read non-exist key range").detail("ReadKey", key);
			return Optional<Value>();
		}

		if (!shouldThrottle(type, key)) {
			auto a = new Reader::ReadValueAction(key, shard, debugID);
			auto res = a->result.getFuture();
			readThreads->post(a);
			return res;
		}

		auto& semaphore = (type == IKeyValueStore::ReadType::FETCH) ? fetchSemaphore : readSemaphore;
		int maxWaiters = (type == IKeyValueStore::ReadType::FETCH) ? numFetchWaiters : numReadWaiters;

		checkWaiters(semaphore, maxWaiters);
		auto a = std::make_unique<Reader::ReadValueAction>(key, shard, debugID);
		return read(a.release(), &semaphore, readThreads.getPtr(), &counters.failedToAcquire);
	}

	Future<Optional<Value>> readValuePrefix(KeyRef key,
	                                        int maxLength,
	                                        IKeyValueStore::ReadType type,
	                                        Optional<UID> debugID) override {

		return Optional<Value>();
	}

	ACTOR static Future<Standalone<RangeResultRef>> read(Reader::ReadRangeAction* action,
	                                                     FlowLock* semaphore,
	                                                     IThreadPool* pool,
	                                                     Counter* counter) {
		state std::unique_ptr<Reader::ReadRangeAction> a(action);
		state Optional<Void> slot = wait(timeout(semaphore->take(), SERVER_KNOBS->ROCKSDB_READ_QUEUE_WAIT));
		if (!slot.present()) {
			++(*counter);
			throw server_overloaded();
		}

		state FlowLock::Releaser release(*semaphore);

		auto fut = a->result.getFuture();
		pool->post(a.release());
		Standalone<RangeResultRef> result = wait(fut);

		return result;
	}

	Future<RangeResult> readRange(KeyRangeRef keys,
	                              int rowLimit,
	                              int byteLimit,
	                              IKeyValueStore::ReadType type) override {
		auto shards = shardManager.getDataShardsByRange(keys);

		if (!shouldThrottle(type, keys.begin)) {
			auto a = new Reader::ReadRangeAction(keys, shards, rowLimit, byteLimit);
			auto res = a->result.getFuture();
			readThreads->post(a);
			return res;
		}

		auto& semaphore = (type == IKeyValueStore::ReadType::FETCH) ? fetchSemaphore : readSemaphore;
		int maxWaiters = (type == IKeyValueStore::ReadType::FETCH) ? numFetchWaiters : numReadWaiters;
		checkWaiters(semaphore, maxWaiters);

		auto a = std::make_unique<Reader::ReadRangeAction>(keys, shards, rowLimit, byteLimit);
		return read(a.release(), &semaphore, readThreads.getPtr(), &counters.failedToAcquire);
	}

	StorageBytes getStorageBytes() const override {
		uint64_t live = 0;
		ASSERT(shardManager.getDb()->GetAggregatedIntProperty(rocksdb::DB::Properties::kLiveSstFilesSize, &live));

		int64_t free;
		int64_t total;
		g_network->getDiskBytes(path, free, total);
		return StorageBytes(free, total, live, free);
	}

	std::vector<std::string> removeRange(KeyRangeRef range) override { return shardManager.removeRange(range); }

	void persistRangeMapping(KeyRangeRef range, bool isAdd) override {
		return shardManager.persistRangeMapping(range, isAdd);
	}

	Future<Void> cleanUpShardsIfNeeded(const std::vector<std::string>& shardIds) override {
		auto shards = shardManager.cleanUpShards(shardIds);
		auto a = new Writer::RemoveShardAction(shards);
		Future<Void> res = a->done.getFuture();
		writeThread->post(a);
		return res;
	}

	// Used for debugging shard mapping issue.
	std::vector<std::pair<KeyRange, std::string>> getDataMapping() { return shardManager.getDataMapping(); }

	std::shared_ptr<ShardedRocksDBState> rState;
	ShardManager shardManager;
	std::shared_ptr<RocksDBMetrics> rocksDBMetrics;
	std::string path;
	UID id;
	Reference<IThreadPool> writeThread;
	Reference<IThreadPool> readThreads;
	std::shared_ptr<RocksDBErrorListener> errorListener;
	Future<Void> errorFuture;
	Promise<Void> closePromise;
	Future<Void> openFuture;
	Optional<Future<Void>> metrics;
	FlowLock readSemaphore;
	int numReadWaiters;
	FlowLock fetchSemaphore;
	int numFetchWaiters;
	Counters counters;
	Future<Void> refreshHolder;
};

} // namespace

#endif // SSD_ROCKSDB_EXPERIMENTAL

IKeyValueStore* keyValueStoreShardedRocksDB(std::string const& path,
                                            UID logID,
                                            KeyValueStoreType storeType,
                                            bool checkChecksums,
                                            bool checkIntegrity) {
#ifdef SSD_ROCKSDB_EXPERIMENTAL
	return new ShardedRocksDBKeyValueStore(path, logID);
#else
	TraceEvent(SevError, "RocksDBEngineInitFailure").detail("Reason", "Built without RocksDB");
	ASSERT(false);
	return nullptr;
#endif // SSD_ROCKSDB_EXPERIMENTAL
}

#ifdef SSD_ROCKSDB_EXPERIMENTAL
#include "flow/UnitTest.h"

namespace {
TEST_CASE("noSim/ShardedRocksDB/Initialization") {
	state const std::string rocksDBTestDir = "sharded-rocksdb-test-db";
	platform::eraseDirectoryRecursive(rocksDBTestDir);

	state IKeyValueStore* kvStore =
	    new ShardedRocksDBKeyValueStore(rocksDBTestDir, deterministicRandom()->randomUniqueID());
	state ShardedRocksDBKeyValueStore* rocksDB = dynamic_cast<ShardedRocksDBKeyValueStore*>(kvStore);
	wait(kvStore->init());

	Future<Void> closed = kvStore->onClosed();
	kvStore->dispose();
	wait(closed);
	return Void();
}

TEST_CASE("noSim/ShardedRocksDB/SingleShardRead") {
	state const std::string rocksDBTestDir = "sharded-rocksdb-test-db";
	platform::eraseDirectoryRecursive(rocksDBTestDir);

	state IKeyValueStore* kvStore =
	    new ShardedRocksDBKeyValueStore(rocksDBTestDir, deterministicRandom()->randomUniqueID());
	state ShardedRocksDBKeyValueStore* rocksDB = dynamic_cast<ShardedRocksDBKeyValueStore*>(kvStore);
	wait(kvStore->init());

	KeyRangeRef range("a"_sr, "b"_sr);
	wait(kvStore->addRange(range, "shard-1"));

	kvStore->set({ "a"_sr, "foo"_sr });
	kvStore->set({ "ac"_sr, "bar"_sr });
	wait(kvStore->commit(false));

	Optional<Value> val = wait(kvStore->readValue("a"_sr));
	ASSERT(Optional<Value>("foo"_sr) == val);
	Optional<Value> val = wait(kvStore->readValue("ac"_sr));
	ASSERT(Optional<Value>("bar"_sr) == val);

	Future<Void> closed = kvStore->onClosed();
	kvStore->dispose();
	wait(closed);
	return Void();
}

TEST_CASE("noSim/ShardedRocksDB/RangeOps") {
	state std::string rocksDBTestDir = "sharded-rocksdb-kvs-test-db";
	platform::eraseDirectoryRecursive(rocksDBTestDir);

	state IKeyValueStore* kvStore =
	    new ShardedRocksDBKeyValueStore(rocksDBTestDir, deterministicRandom()->randomUniqueID());
	wait(kvStore->init());

	std::vector<Future<Void>> addRangeFutures;
	addRangeFutures.push_back(kvStore->addRange(KeyRangeRef("0"_sr, "3"_sr), "shard-1"));
	addRangeFutures.push_back(kvStore->addRange(KeyRangeRef("4"_sr, "7"_sr), "shard-2"));

	kvStore->persistRangeMapping(KeyRangeRef("0"_sr, "7"_sr), true);
	wait(waitForAll(addRangeFutures));

	// write to shard 1
	state RangeResult expectedRows;
	for (int i = 0; i < 30; ++i) {
		std::string key = format("%02d", i);
		std::string value = std::to_string(i);
		kvStore->set({ key, value });
		expectedRows.push_back_deep(expectedRows.arena(), { key, value });
	}

	// write to shard 2
	for (int i = 40; i < 70; ++i) {
		std::string key = format("%02d", i);
		std::string value = std::to_string(i);
		kvStore->set({ key, value });
		expectedRows.push_back_deep(expectedRows.arena(), { key, value });
	}

	wait(kvStore->commit(false));
	Future<Void> closed = kvStore->onClosed();
	kvStore->close();
	wait(closed);
	kvStore = new ShardedRocksDBKeyValueStore(rocksDBTestDir, deterministicRandom()->randomUniqueID());
	wait(kvStore->init());

	// Point read
	state int i = 0;
	for (i = 0; i < expectedRows.size(); ++i) {
		Optional<Value> val = wait(kvStore->readValue(expectedRows[i].key));
		ASSERT(val == Optional<Value>(expectedRows[i].value));
	}

	// Range read
	// Read forward full range.
	RangeResult result =
	    wait(kvStore->readRange(KeyRangeRef("0"_sr, ":"_sr), 1000, 10000, IKeyValueStore::ReadType::NORMAL));
	ASSERT_EQ(result.size(), expectedRows.size());
	for (int i = 0; i < expectedRows.size(); ++i) {
		ASSERT(result[i] == expectedRows[i]);
	}

	// Read backward full range.
	RangeResult result =
	    wait(kvStore->readRange(KeyRangeRef("0"_sr, ":"_sr), -1000, 10000, IKeyValueStore::ReadType::NORMAL));
	ASSERT_EQ(result.size(), expectedRows.size());
	for (int i = 0; i < expectedRows.size(); ++i) {
		ASSERT(result[i] == expectedRows[59 - i]);
	}

	// Forward with row limit.
	RangeResult result =
	    wait(kvStore->readRange(KeyRangeRef("2"_sr, "6"_sr), 10, 10000, IKeyValueStore::ReadType::NORMAL));
	ASSERT_EQ(result.size(), 10);
	for (int i = 0; i < 10; ++i) {
		ASSERT(result[i] == expectedRows[20 + i]);
	}

	// Add another range on shard-1.
	wait(kvStore->addRange(KeyRangeRef("7"_sr, "9"_sr), "shard-1"));
	kvStore->persistRangeMapping(KeyRangeRef("7"_sr, "9"_sr), true);

	for (i = 70; i < 90; ++i) {
		std::string key = format("%02d", i);
		std::string value = std::to_string(i);
		kvStore->set({ key, value });
		expectedRows.push_back_deep(expectedRows.arena(), { key, value });
	}

	wait(kvStore->commit(false));

	Future<Void> closed = kvStore->onClosed();
	kvStore->close();
	wait(closed);
	kvStore = new ShardedRocksDBKeyValueStore(rocksDBTestDir, deterministicRandom()->randomUniqueID());
	wait(kvStore->init());

	// Read all values.
	RangeResult result =
	    wait(kvStore->readRange(KeyRangeRef("0"_sr, ":"_sr), 1000, 10000, IKeyValueStore::ReadType::NORMAL));
	ASSERT_EQ(result.size(), expectedRows.size());
	for (int i = 0; i < expectedRows.size(); ++i) {
		ASSERT(result[i] == expectedRows[i]);
	}

	// Read partial range with row limit
	RangeResult result =
	    wait(kvStore->readRange(KeyRangeRef("5"_sr, ":"_sr), 35, 10000, IKeyValueStore::ReadType::NORMAL));
	ASSERT_EQ(result.size(), 35);
	for (int i = 0; i < result.size(); ++i) {
		ASSERT(result[i] == expectedRows[40 + i]);
	}

	// Clear a range on a single shard.
	kvStore->clear(KeyRangeRef("40"_sr, "45"_sr));
	wait(kvStore->commit(false));

	RangeResult result =
	    wait(kvStore->readRange(KeyRangeRef("4"_sr, "5"_sr), 20, 10000, IKeyValueStore::ReadType::NORMAL));
	ASSERT_EQ(result.size(), 5);

	// Clear a single value.
	kvStore->clear(KeyRangeRef("01"_sr, keyAfter("01"_sr)));
	wait(kvStore->commit(false));

	Optional<Value> val = wait(kvStore->readValue("01"_sr));
	ASSERT(!val.present());

	// Clear a range spanning on multiple shards.
	kvStore->clear(KeyRangeRef("1"_sr, "8"_sr));
	wait(kvStore->commit(false));

	Future<Void> closed = kvStore->onClosed();
	kvStore->close();
	wait(closed);
	kvStore = new ShardedRocksDBKeyValueStore(rocksDBTestDir, deterministicRandom()->randomUniqueID());
	wait(kvStore->init());

	RangeResult result =
	    wait(kvStore->readRange(KeyRangeRef("1"_sr, "8"_sr), 1000, 10000, IKeyValueStore::ReadType::NORMAL));
	ASSERT_EQ(result.size(), 0);

	RangeResult result =
	    wait(kvStore->readRange(KeyRangeRef("0"_sr, ":"_sr), 1000, 10000, IKeyValueStore::ReadType::NORMAL));
	ASSERT_EQ(result.size(), 19);

	Future<Void> closed = kvStore->onClosed();
	kvStore->dispose();
	wait(closed);

	return Void();
}

TEST_CASE("noSim/ShardedRocksDB/ShardOps") {
	state std::string rocksDBTestDir = "sharded-rocksdb-kvs-test-db";
	platform::eraseDirectoryRecursive(rocksDBTestDir);

	state ShardedRocksDBKeyValueStore* rocksdbStore =
	    new ShardedRocksDBKeyValueStore(rocksDBTestDir, deterministicRandom()->randomUniqueID());
	state IKeyValueStore* kvStore = rocksdbStore;
	wait(kvStore->init());

	// Add some ranges.
	std::vector<Future<Void>> addRangeFutures;
	addRangeFutures.push_back(kvStore->addRange(KeyRangeRef("a"_sr, "c"_sr), "shard-1"));
	addRangeFutures.push_back(kvStore->addRange(KeyRangeRef("c"_sr, "f"_sr), "shard-2"));

	wait(waitForAll(addRangeFutures));

	std::vector<Future<Void>> addRangeFutures;
	addRangeFutures.push_back(kvStore->addRange(KeyRangeRef("x"_sr, "z"_sr), "shard-1"));
	addRangeFutures.push_back(kvStore->addRange(KeyRangeRef("l"_sr, "n"_sr), "shard-3"));

	wait(waitForAll(addRangeFutures));

	// Remove single range.
	std::vector<std::string> shardsToCleanUp;
	auto shardIds = kvStore->removeRange(KeyRangeRef("b"_sr, "c"_sr));
	// Remove range didn't create empty shard.
	ASSERT_EQ(shardIds.size(), 0);

	// Remove range spanning on multiple shards.
	shardIds = kvStore->removeRange(KeyRangeRef("c"_sr, "m"_sr));
	sort(shardIds.begin(), shardIds.end());
	int count = std::unique(shardIds.begin(), shardIds.end()) - shardIds.begin();
	ASSERT_EQ(count, 1);
	ASSERT(shardIds[0] == "shard-2");
	shardsToCleanUp.insert(shardsToCleanUp.end(), shardIds.begin(), shardIds.end());

	// Clean up empty shards. shard-2 is empty now.
	Future<Void> cleanUpFuture = kvStore->cleanUpShardsIfNeeded(shardsToCleanUp);
	wait(cleanUpFuture);

	// Add more ranges.
	std::vector<Future<Void>> addRangeFutures;
	addRangeFutures.push_back(kvStore->addRange(KeyRangeRef("b"_sr, "g"_sr), "shard-1"));
	addRangeFutures.push_back(kvStore->addRange(KeyRangeRef("l"_sr, "m"_sr), "shard-2"));
	addRangeFutures.push_back(kvStore->addRange(KeyRangeRef("u"_sr, "v"_sr), "shard-3"));

	wait(waitForAll(addRangeFutures));

	auto dataMap = rocksdbStore->getDataMapping();
	state std::vector<std::pair<KeyRange, std::string>> mapping;
	mapping.push_back(std::make_pair(KeyRange(KeyRangeRef("a"_sr, "b"_sr)), "shard-1"));
	mapping.push_back(std::make_pair(KeyRange(KeyRangeRef("b"_sr, "g"_sr)), "shard-1"));
	mapping.push_back(std::make_pair(KeyRange(KeyRangeRef("l"_sr, "m"_sr)), "shard-2"));
	mapping.push_back(std::make_pair(KeyRange(KeyRangeRef("m"_sr, "n"_sr)), "shard-3"));
	mapping.push_back(std::make_pair(KeyRange(KeyRangeRef("u"_sr, "v"_sr)), "shard-3"));
	mapping.push_back(std::make_pair(KeyRange(KeyRangeRef("x"_sr, "z"_sr)), "shard-1"));

	for (auto it = dataMap.begin(); it != dataMap.end(); ++it) {
		std::cout << "Begin " << it->first.begin.toString() << ", End " << it->first.end.toString() << ", id "
		          << it->second << "\n";
	}
	ASSERT(dataMap == mapping);

	kvStore->persistRangeMapping(KeyRangeRef("a"_sr, "z"_sr), true);
	wait(kvStore->commit(false));

	// Restart.
	Future<Void> closed = kvStore->onClosed();
	kvStore->close();
	wait(closed);

	rocksdbStore = new ShardedRocksDBKeyValueStore(rocksDBTestDir, deterministicRandom()->randomUniqueID());
	kvStore = rocksdbStore;
	wait(kvStore->init());

	auto dataMap = rocksdbStore->getDataMapping();
	for (auto it = dataMap.begin(); it != dataMap.end(); ++it) {
		std::cout << "Begin " << it->first.begin.toString() << ", End " << it->first.end.toString() << ", id "
		          << it->second << "\n";
	}
	ASSERT(dataMap == mapping);

	// Remove all the ranges.
	state std::vector<std::string> shardsToCleanUp = kvStore->removeRange(KeyRangeRef("a"_sr, "z"_sr));
	ASSERT_EQ(shardsToCleanUp.size(), 3);

	// Add another range to shard-2.
	wait(kvStore->addRange(KeyRangeRef("h"_sr, "i"_sr), "shard-2"));

	// Clean up shards. Shard-2 should not be removed.
	wait(kvStore->cleanUpShardsIfNeeded(shardsToCleanUp));

	auto dataMap = rocksdbStore->getDataMapping();
	ASSERT_EQ(dataMap.size(), 1);
	ASSERT(dataMap[0].second == "shard-2");

	Future<Void> closed = kvStore->onClosed();
	kvStore->dispose();
	wait(closed);
	return Void();
}

TEST_CASE("noSim/ShardedRocksDB/Metadata") {
	state std::string rocksDBTestDir = "sharded-rocksdb-kvs-test-db";
	platform::eraseDirectoryRecursive(rocksDBTestDir);

	state ShardedRocksDBKeyValueStore* rocksdbStore =
	    new ShardedRocksDBKeyValueStore(rocksDBTestDir, deterministicRandom()->randomUniqueID());
	state IKeyValueStore* kvStore = rocksdbStore;
	wait(kvStore->init());

	// Add some ranges.
	std::vector<Future<Void>> addRangeFutures;
	addRangeFutures.push_back(kvStore->addRange(KeyRangeRef("a"_sr, "c"_sr), "shard-1"));
	addRangeFutures.push_back(kvStore->addRange(KeyRangeRef("c"_sr, "f"_sr), "shard-2"));
	kvStore->persistRangeMapping(KeyRangeRef("a"_sr, "f"_sr), true);

	wait(waitForAll(addRangeFutures));
	kvStore->set(KeyValueRef("a1"_sr, "foo"_sr));
	kvStore->set(KeyValueRef("d1"_sr, "bar"_sr));
	wait(kvStore->commit(false));

	// Restart.
	Future<Void> closed = kvStore->onClosed();
	kvStore->close();
	wait(closed);
	rocksdbStore = new ShardedRocksDBKeyValueStore(rocksDBTestDir, deterministicRandom()->randomUniqueID());
	kvStore = rocksdbStore;
	wait(kvStore->init());

	// Read value back.
	Optional<Value> val = wait(kvStore->readValue("a1"_sr));
	ASSERT(val == Optional<Value>("foo"_sr));
	Optional<Value> val = wait(kvStore->readValue("d1"_sr));
	ASSERT(val == Optional<Value>("bar"_sr));

	// Remove range containing a1.
	kvStore->persistRangeMapping(KeyRangeRef("a"_sr, "b"_sr), false);
	auto shardIds = kvStore->removeRange(KeyRangeRef("a"_sr, "b"_sr));
	wait(kvStore->commit(false));

	// Read a1.
	Optional<Value> val = wait(kvStore->readValue("a1"_sr));
	ASSERT(!val.present());

	// Restart.
	Future<Void> closed = kvStore->onClosed();
	kvStore->close();
	wait(closed);
	rocksdbStore = new ShardedRocksDBKeyValueStore(rocksDBTestDir, deterministicRandom()->randomUniqueID());
	kvStore = rocksdbStore;
	wait(kvStore->init());

	// Read again.
	Optional<Value> val = wait(kvStore->readValue("a1"_sr));
	ASSERT(!val.present());
	Optional<Value> val = wait(kvStore->readValue("d1"_sr));
	ASSERT(val == Optional<Value>("bar"_sr));

	auto mapping = rocksdbStore->getDataMapping();
	ASSERT(mapping.size() == 3);

	// Remove all the ranges.
	kvStore->removeRange(KeyRangeRef("a"_sr, "f"_sr));
	mapping = rocksdbStore->getDataMapping();
	ASSERT(mapping.size() == 1);

	// Restart.
	Future<Void> closed = kvStore->onClosed();
	kvStore->close();
	wait(closed);
	rocksdbStore = new ShardedRocksDBKeyValueStore(rocksDBTestDir, deterministicRandom()->randomUniqueID());
	kvStore = rocksdbStore;
	wait(kvStore->init());

	// Because range metadata was not committed, ranges should be restored.
	auto mapping = rocksdbStore->getDataMapping();
	ASSERT(mapping.size() == 3);

	// Remove ranges again.
	kvStore->persistRangeMapping(KeyRangeRef("a"_sr, "f"_sr), false);
	kvStore->removeRange(KeyRangeRef("a"_sr, "f"_sr));

	mapping = rocksdbStore->getDataMapping();
	ASSERT(mapping.size() == 1);

	wait(kvStore->commit(false));

	// Restart.
	Future<Void> closed = kvStore->onClosed();
	kvStore->close();
	wait(closed);

	rocksdbStore = new ShardedRocksDBKeyValueStore(rocksDBTestDir, deterministicRandom()->randomUniqueID());
	kvStore = rocksdbStore;
	wait(kvStore->init());

	// No range available.
	auto mapping = rocksdbStore->getDataMapping();
	for (auto it = mapping.begin(); it != mapping.end(); ++it) {
		std::cout << "Begin " << it->first.begin.toString() << ", End " << it->first.end.toString() << ", id "
		          << it->second << "\n";
	}
	ASSERT(mapping.size() == 1);

	Future<Void> closed = kvStore->onClosed();
	kvStore->dispose();
	wait(closed);

	return Void();
}

} // namespace

#endif // SSD_ROCKSDB_EXPERIMENTAL<|MERGE_RESOLUTION|>--- conflicted
+++ resolved
@@ -446,15 +446,11 @@
 // PhysicalShard represent a collection of logical shards. A PhysicalShard could have one or more DataShards. A
 // PhysicalShard is stored as a column family in rocksdb. Each PhysicalShard has its own iterator pool.
 struct PhysicalShard {
-<<<<<<< HEAD
-	PhysicalShard(rocksdb::DB* db, std::string id) : db(db), id(id) {}
-	PhysicalShard(rocksdb::DB* db, std::string id, rocksdb::ColumnFamilyHandle* handle) : db(db), id(id), cf(handle) {
+	PhysicalShard(rocksdb::DB* db, std::string id) : db(db), id(id), isInitialized(false) {}
+	PhysicalShard(rocksdb::DB* db, std::string id, rocksdb::ColumnFamilyHandle* handle) : db(db), id(id), cf(handle), isInitialized(false) {
 		ASSERT(cf);
 		readIterPool = std::make_shared<ReadIteratorPool>(db, cf, id);
 	}
-=======
-	PhysicalShard(rocksdb::DB* db, std::string id) : db(db), id(id), isInitialized(false) {}
->>>>>>> 1e8225a1
 
 	rocksdb::Status init() {
 		if (cf) {
