#include "fdbclient/FDBTypes.h"
#ifdef SSD_ROCKSDB_EXPERIMENTAL

#include "fdbclient/KeyRangeMap.h"
#include "fdbclient/SystemData.h"
#include "flow/flow.h"
#include "flow/serialize.h"
#include <rocksdb/c.h>
#include <rocksdb/cache.h>
#include <rocksdb/db.h>
#include <rocksdb/filter_policy.h>
#include <rocksdb/listener.h>
#include <rocksdb/metadata.h>
#include <rocksdb/options.h>
#include <rocksdb/perf_context.h>
#include <rocksdb/rate_limiter.h>
#include <rocksdb/slice_transform.h>
#include <rocksdb/statistics.h>
#include <rocksdb/table.h>
#include <rocksdb/utilities/checkpoint.h>
#include <rocksdb/utilities/table_properties_collectors.h>
#include <rocksdb/version.h>
#if defined __has_include
#if __has_include(<liburing.h>)
#include <liburing.h>
#endif
#endif
#include "fdbclient/SystemData.h"
#include "fdbserver/CoroFlow.h"
#include "fdbserver/FDBRocksDBVersion.h"
#include "flow/flow.h"
#include "flow/IThreadPool.h"
#include "flow/ThreadHelper.actor.h"
#include "flow/Histogram.h"

#include <memory>
#include <tuple>
#include <vector>

#endif // SSD_ROCKSDB_EXPERIMENTAL

#include "fdbserver/IKeyValueStore.h"
#include "fdbserver/RocksDBCheckpointUtils.actor.h"
#include "flow/actorcompiler.h" // has to be last include

#ifdef SSD_ROCKSDB_EXPERIMENTAL

// Enforcing rocksdb version.
static_assert((ROCKSDB_MAJOR == FDB_ROCKSDB_MAJOR && ROCKSDB_MINOR == FDB_ROCKSDB_MINOR &&
               ROCKSDB_PATCH == FDB_ROCKSDB_PATCH),
              "Unsupported rocksdb version.");

const std::string rocksDataFolderSuffix = "-data";
const std::string METADATA_SHARD_ID = "kvs-metadata";
const std::string DEFAULT_CF_NAME = "default"; // `specialKeys` is stored in this culoumn family.
const KeyRef shardMappingPrefix("\xff\xff/ShardMapping/"_sr);
// TODO: move constants to a header file.
const KeyRef persistVersion = "\xff\xffVersion"_sr;
const StringRef ROCKSDBSTORAGE_HISTOGRAM_GROUP = "RocksDBStorage"_sr;
const StringRef ROCKSDB_COMMIT_LATENCY_HISTOGRAM = "RocksDBCommitLatency"_sr;
const StringRef ROCKSDB_COMMIT_ACTION_HISTOGRAM = "RocksDBCommitAction"_sr;
const StringRef ROCKSDB_COMMIT_QUEUEWAIT_HISTOGRAM = "RocksDBCommitQueueWait"_sr;
const StringRef ROCKSDB_WRITE_HISTOGRAM = "RocksDBWrite"_sr;
const StringRef ROCKSDB_DELETE_COMPACTRANGE_HISTOGRAM = "RocksDBDeleteCompactRange"_sr;
const StringRef ROCKSDB_READRANGE_LATENCY_HISTOGRAM = "RocksDBReadRangeLatency"_sr;
const StringRef ROCKSDB_READVALUE_LATENCY_HISTOGRAM = "RocksDBReadValueLatency"_sr;
const StringRef ROCKSDB_READPREFIX_LATENCY_HISTOGRAM = "RocksDBReadPrefixLatency"_sr;
const StringRef ROCKSDB_READRANGE_ACTION_HISTOGRAM = "RocksDBReadRangeAction"_sr;
const StringRef ROCKSDB_READVALUE_ACTION_HISTOGRAM = "RocksDBReadValueAction"_sr;
const StringRef ROCKSDB_READPREFIX_ACTION_HISTOGRAM = "RocksDBReadPrefixAction"_sr;
const StringRef ROCKSDB_READRANGE_QUEUEWAIT_HISTOGRAM = "RocksDBReadRangeQueueWait"_sr;
const StringRef ROCKSDB_READVALUE_QUEUEWAIT_HISTOGRAM = "RocksDBReadValueQueueWait"_sr;
const StringRef ROCKSDB_READPREFIX_QUEUEWAIT_HISTOGRAM = "RocksDBReadPrefixQueueWait"_sr;
const StringRef ROCKSDB_READRANGE_NEWITERATOR_HISTOGRAM = "RocksDBReadRangeNewIterator"_sr;
const StringRef ROCKSDB_READVALUE_GET_HISTOGRAM = "RocksDBReadValueGet"_sr;
const StringRef ROCKSDB_READPREFIX_GET_HISTOGRAM = "RocksDBReadPrefixGet"_sr;

namespace {
struct PhysicalShard;
struct DataShard;
struct ReadIterator;
struct ShardedRocksDBKeyValueStore;

using rocksdb::BackgroundErrorReason;

// Returns string representation of RocksDB background error reason.
// Error reason code:
// https://github.com/facebook/rocksdb/blob/12d798ac06bcce36be703b057d5f5f4dab3b270c/include/rocksdb/listener.h#L125
// This function needs to be updated when error code changes.
std::string getErrorReason(BackgroundErrorReason reason) {
	switch (reason) {
	case BackgroundErrorReason::kFlush:
		return format("%d Flush", reason);
	case BackgroundErrorReason::kCompaction:
		return format("%d Compaction", reason);
	case BackgroundErrorReason::kWriteCallback:
		return format("%d WriteCallback", reason);
	case BackgroundErrorReason::kMemTable:
		return format("%d MemTable", reason);
	case BackgroundErrorReason::kManifestWrite:
		return format("%d ManifestWrite", reason);
	case BackgroundErrorReason::kFlushNoWAL:
		return format("%d FlushNoWAL", reason);
	case BackgroundErrorReason::kManifestWriteNoWAL:
		return format("%d ManifestWriteNoWAL", reason);
	default:
		return format("%d Unknown", reason);
	}
}

// Background error handling is tested with Chaos test.
// TODO: Test background error in simulation. RocksDB doesn't use flow IO in simulation, which limits our ability to
// inject IO errors. We could implement rocksdb::FileSystem using flow IO to unblock simulation. Also, trace event is
// not available on background threads because trace event requires setting up special thread locals. Using trace event
// could potentially cause segmentation fault.
class RocksDBErrorListener : public rocksdb::EventListener {
public:
	RocksDBErrorListener(){};
	void OnBackgroundError(rocksdb::BackgroundErrorReason reason, rocksdb::Status* bg_error) override {
		TraceEvent(SevError, "ShardedRocksDBBGError")
		    .detail("Reason", getErrorReason(reason))
		    .detail("ShardedRocksDBSeverity", bg_error->severity())
		    .detail("Status", bg_error->ToString());
		std::unique_lock<std::mutex> lock(mutex);
		if (!errorPromise.isValid())
			return;
		// RocksDB generates two types of background errors, IO Error and Corruption
		// Error type and severity map could be found at
		// https://github.com/facebook/rocksdb/blob/2e09a54c4fb82e88bcaa3e7cfa8ccbbbbf3635d5/db/error_handler.cc#L138.
		// All background errors will be treated as storage engine failure. Send the error to storage server.
		if (bg_error->IsIOError()) {
			errorPromise.sendError(io_error());
		} else if (bg_error->IsCorruption()) {
			errorPromise.sendError(file_corrupt());
		} else {
			errorPromise.sendError(unknown_error());
		}
	}
	Future<Void> getFuture() {
		std::unique_lock<std::mutex> lock(mutex);
		return errorPromise.getFuture();
	}
	~RocksDBErrorListener() {
		std::unique_lock<std::mutex> lock(mutex);
		if (!errorPromise.isValid())
			return;
		errorPromise.send(Never());
	}

private:
	ThreadReturnPromise<Void> errorPromise;
	std::mutex mutex;
};

// Encapsulation of shared states.
struct ShardedRocksDBState {
	bool closing = false;
};

std::shared_ptr<rocksdb::Cache> rocksdb_block_cache = nullptr;

rocksdb::ExportImportFilesMetaData getMetaData(const CheckpointMetaData& checkpoint) {
	rocksdb::ExportImportFilesMetaData metaData;
	if (checkpoint.getFormat() != DataMoveRocksCF) {
		return metaData;
	}

	RocksDBColumnFamilyCheckpoint rocksCF = getRocksCF(checkpoint);
	metaData.db_comparator_name = rocksCF.dbComparatorName;

	for (const LiveFileMetaData& fileMetaData : rocksCF.sstFiles) {
		rocksdb::LiveFileMetaData liveFileMetaData;
		liveFileMetaData.relative_filename = fileMetaData.relative_filename;
		liveFileMetaData.directory = fileMetaData.directory;
		liveFileMetaData.file_number = fileMetaData.file_number;
		liveFileMetaData.file_type = static_cast<rocksdb::FileType>(fileMetaData.file_type);
		liveFileMetaData.size = fileMetaData.size;
		liveFileMetaData.temperature = static_cast<rocksdb::Temperature>(fileMetaData.temperature);
		liveFileMetaData.file_checksum = fileMetaData.file_checksum;
		liveFileMetaData.file_checksum_func_name = fileMetaData.file_checksum_func_name;
		liveFileMetaData.smallest_seqno = fileMetaData.smallest_seqno;
		liveFileMetaData.largest_seqno = fileMetaData.largest_seqno;
		liveFileMetaData.smallestkey = fileMetaData.smallestkey;
		liveFileMetaData.largestkey = fileMetaData.largestkey;
		liveFileMetaData.num_reads_sampled = fileMetaData.num_reads_sampled;
		liveFileMetaData.being_compacted = fileMetaData.being_compacted;
		liveFileMetaData.num_entries = fileMetaData.num_entries;
		liveFileMetaData.num_deletions = fileMetaData.num_deletions;
		liveFileMetaData.oldest_blob_file_number = fileMetaData.oldest_blob_file_number;
		liveFileMetaData.oldest_ancester_time = fileMetaData.oldest_ancester_time;
		liveFileMetaData.file_creation_time = fileMetaData.file_creation_time;
		liveFileMetaData.file_checksum = fileMetaData.file_checksum;
		liveFileMetaData.file_checksum_func_name = fileMetaData.file_checksum_func_name;
		liveFileMetaData.smallest = fileMetaData.smallest;
		liveFileMetaData.largest = fileMetaData.largest;
		liveFileMetaData.file_type = rocksdb::kTableFile;
		liveFileMetaData.epoch_number = fileMetaData.epoch_number;
		liveFileMetaData.name = fileMetaData.name;
		liveFileMetaData.db_path = fileMetaData.db_path;
		liveFileMetaData.column_family_name = fileMetaData.column_family_name;
		liveFileMetaData.level = fileMetaData.level;
		metaData.files.push_back(liveFileMetaData);
	}

	return metaData;
}

void populateMetaData(CheckpointMetaData* checkpoint, const rocksdb::ExportImportFilesMetaData* metaData) {
	RocksDBColumnFamilyCheckpoint rocksCF;
	if (metaData != nullptr) {
		rocksCF.dbComparatorName = metaData->db_comparator_name;
		for (const rocksdb::LiveFileMetaData& fileMetaData : metaData->files) {
			LiveFileMetaData liveFileMetaData;
<<<<<<< HEAD
			liveFileMetaData.size = fileMetaData.size;
			liveFileMetaData.name = fileMetaData.name;
			liveFileMetaData.file_number = fileMetaData.file_number;
			liveFileMetaData.db_path = fileMetaData.db_path;
=======
			liveFileMetaData.relative_filename = fileMetaData.relative_filename;
			liveFileMetaData.directory = fileMetaData.directory;
			liveFileMetaData.file_number = fileMetaData.file_number;
			liveFileMetaData.file_type = static_cast<int>(fileMetaData.file_type);
			liveFileMetaData.size = fileMetaData.size;
			liveFileMetaData.temperature = static_cast<uint8_t>(fileMetaData.temperature);
			liveFileMetaData.file_checksum = fileMetaData.file_checksum;
			liveFileMetaData.file_checksum_func_name = fileMetaData.file_checksum_func_name;
>>>>>>> 7aa578f6
			liveFileMetaData.smallest_seqno = fileMetaData.smallest_seqno;
			liveFileMetaData.largest_seqno = fileMetaData.largest_seqno;
			liveFileMetaData.smallestkey = fileMetaData.smallestkey;
			liveFileMetaData.largestkey = fileMetaData.largestkey;
			liveFileMetaData.num_reads_sampled = fileMetaData.num_reads_sampled;
			liveFileMetaData.being_compacted = fileMetaData.being_compacted;
			liveFileMetaData.num_entries = fileMetaData.num_entries;
			liveFileMetaData.num_deletions = fileMetaData.num_deletions;
<<<<<<< HEAD
			liveFileMetaData.temperature = static_cast<uint8_t>(fileMetaData.temperature);
			liveFileMetaData.oldest_blob_file_number = fileMetaData.oldest_blob_file_number;
			liveFileMetaData.oldest_ancester_time = fileMetaData.oldest_ancester_time;
			liveFileMetaData.file_creation_time = fileMetaData.file_creation_time;
			liveFileMetaData.file_checksum = fileMetaData.file_checksum;
			liveFileMetaData.file_checksum_func_name = fileMetaData.file_checksum_func_name;
			liveFileMetaData.smallest = fileMetaData.smallest;
			liveFileMetaData.largest = fileMetaData.largest;
			liveFileMetaData.column_family_name = fileMetaData.column_family_name;
			liveFileMetaData.level = fileMetaData.level;
			liveFileMetaData.relative_filename = fileMetaData.relative_filename;
			liveFileMetaData.directory = fileMetaData.directory;
			liveFileMetaData.epoch_number = fileMetaData.epoch_number;
=======
			liveFileMetaData.oldest_blob_file_number = fileMetaData.oldest_blob_file_number;
			liveFileMetaData.oldest_ancester_time = fileMetaData.oldest_ancester_time;
			liveFileMetaData.file_creation_time = fileMetaData.file_creation_time;
			liveFileMetaData.epoch_number = fileMetaData.epoch_number;
			liveFileMetaData.name = fileMetaData.name;
			liveFileMetaData.db_path = fileMetaData.db_path;
			liveFileMetaData.column_family_name = fileMetaData.column_family_name;
			liveFileMetaData.level = fileMetaData.level;
>>>>>>> 7aa578f6
			rocksCF.sstFiles.push_back(liveFileMetaData);
		}
	}
	checkpoint->setFormat(DataMoveRocksCF);
	checkpoint->serializedCheckpoint = ObjectWriter::toValue(rocksCF, IncludeVersion());
}

const rocksdb::Slice toSlice(StringRef s) {
	return rocksdb::Slice(reinterpret_cast<const char*>(s.begin()), s.size());
}

StringRef toStringRef(rocksdb::Slice s) {
	return StringRef(reinterpret_cast<const uint8_t*>(s.data()), s.size());
}

std::string getShardMappingKey(KeyRef key, StringRef prefix) {
	return prefix.toString() + key.toString();
}

void logRocksDBError(const rocksdb::Status& status, const std::string& method) {
	auto level = status.IsTimedOut() ? SevWarn : SevError;
	TraceEvent e(level, "ShardedRocksDBError");
	e.setMaxFieldLength(10000)
	    .detail("Error", status.ToString())
	    .detail("Method", method)
	    .detail("ShardedRocksDBSeverity", status.severity());
	if (status.IsIOError()) {
		e.detail("SubCode", status.subcode());
	}
}

// TODO: define shard ops.
enum class ShardOp {
	CREATE,
	OPEN,
	DESTROY,
	CLOSE,
	MODIFY_RANGE,
};

const char* ShardOpToString(ShardOp op) {
	switch (op) {
	case ShardOp::CREATE:
		return "CREATE";
	case ShardOp::OPEN:
		return "OPEN";
	case ShardOp::DESTROY:
		return "DESTROY";
	case ShardOp::CLOSE:
		return "CLOSE";
	case ShardOp::MODIFY_RANGE:
		return "MODIFY_RANGE";
	default:
		return "Unknown";
	}
}
void logShardEvent(StringRef name, ShardOp op, Severity severity = SevInfo, const std::string& message = "") {
	TraceEvent e(severity, "ShardedRocksDBKVSShardEvent");
	e.detail("Name", name).detail("Action", ShardOpToString(op));
	if (!message.empty()) {
		e.detail("Message", message);
	}
}
void logShardEvent(StringRef name,
                   KeyRangeRef range,
                   ShardOp op,
                   Severity severity = SevInfo,
                   const std::string& message = "") {
	TraceEvent e(severity, "ShardedRocksDBKVSShardEvent");
	e.detail("Name", name).detail("Action", ShardOpToString(op)).detail("Begin", range.begin).detail("End", range.end);
	if (message != "") {
		e.detail("Message", message);
	}
}

Error statusToError(const rocksdb::Status& s) {
	if (s.IsIOError()) {
		return io_error();
	} else if (s.IsTimedOut()) {
		return key_value_store_deadline_exceeded();
	} else {
		return unknown_error();
	}
}

rocksdb::ColumnFamilyOptions getCFOptions() {
	rocksdb::ColumnFamilyOptions options;
	options.disable_auto_compactions = SERVER_KNOBS->ROCKSDB_DISABLE_AUTO_COMPACTIONS;
	options.level_compaction_dynamic_level_bytes = SERVER_KNOBS->ROCKSDB_LEVEL_COMPACTION_DYNAMIC_LEVEL_BYTES;
	options.OptimizeLevelStyleCompaction(SERVER_KNOBS->ROCKSDB_MEMTABLE_BYTES);
	if (SERVER_KNOBS->ROCKSDB_PERIODIC_COMPACTION_SECONDS > 0) {
		options.periodic_compaction_seconds = SERVER_KNOBS->ROCKSDB_PERIODIC_COMPACTION_SECONDS;
	}
	// Compact sstables when there's too much deleted stuff.
	options.table_properties_collector_factories = { rocksdb::NewCompactOnDeletionCollectorFactory(128, 1) };

	rocksdb::BlockBasedTableOptions bbOpts;
	// TODO: Add a knob for the block cache size. (Default is 8 MB)
	if (SERVER_KNOBS->ROCKSDB_PREFIX_LEN > 0) {
		// Prefix blooms are used during Seek.
		options.prefix_extractor.reset(rocksdb::NewFixedPrefixTransform(SERVER_KNOBS->ROCKSDB_PREFIX_LEN));

		// Also turn on bloom filters in the memtable.
		// TODO: Make a knob for this as well.
		options.memtable_prefix_bloom_size_ratio = 0.1;

		// 5 -- Can be read by RocksDB's versions since 6.6.0. Full and partitioned
		// filters use a generally faster and more accurate Bloom filter
		// implementation, with a different schema.
		// https://github.com/facebook/rocksdb/blob/b77569f18bfc77fb1d8a0b3218f6ecf571bc4988/include/rocksdb/table.h#L391
		bbOpts.format_version = 5;

		// Create and apply a bloom filter using the 10 bits
		// which should yield a ~1% false positive rate:
		// https://github.com/facebook/rocksdb/wiki/RocksDB-Bloom-Filter#full-filters-new-format
		bbOpts.filter_policy.reset(rocksdb::NewBloomFilterPolicy(10));

		// The whole key blooms are only used for point lookups.
		// https://github.com/facebook/rocksdb/wiki/RocksDB-Bloom-Filter#prefix-vs-whole-key
		bbOpts.whole_key_filtering = false;
	}

	if (rocksdb_block_cache == nullptr && SERVER_KNOBS->ROCKSDB_BLOCK_CACHE_SIZE > 0) {
		rocksdb_block_cache = rocksdb::NewLRUCache(SERVER_KNOBS->ROCKSDB_BLOCK_CACHE_SIZE);
	}
	bbOpts.block_cache = rocksdb_block_cache;

	options.table_factory.reset(rocksdb::NewBlockBasedTableFactory(bbOpts));

	return options;
}

rocksdb::Options getOptions() {
	rocksdb::Options options({}, getCFOptions());
	options.avoid_unnecessary_blocking_io = true;
	options.create_if_missing = true;
	options.atomic_flush = SERVER_KNOBS->ROCKSDB_ATOMIC_FLUSH;
	if (SERVER_KNOBS->ROCKSDB_BACKGROUND_PARALLELISM > 0) {
		options.IncreaseParallelism(SERVER_KNOBS->ROCKSDB_BACKGROUND_PARALLELISM);
	}

	options.delete_obsolete_files_period_micros = SERVER_KNOBS->ROCKSDB_DELETE_OBSOLETE_FILE_PERIOD * 1000000;
	options.max_total_wal_size = SERVER_KNOBS->ROCKSDB_MAX_TOTAL_WAL_SIZE;
	options.max_subcompactions = SERVER_KNOBS->ROCKSDB_MAX_SUBCOMPACTIONS;
	options.max_background_jobs = SERVER_KNOBS->ROCKSDB_MAX_BACKGROUND_JOBS;

	options.db_write_buffer_size = SERVER_KNOBS->ROCKSDB_WRITE_BUFFER_SIZE;
	options.write_buffer_size = SERVER_KNOBS->ROCKSDB_CF_WRITE_BUFFER_SIZE;
	options.statistics = rocksdb::CreateDBStatistics();
	options.statistics->set_stats_level(rocksdb::kExceptHistogramOrTimers);
	options.db_log_dir = g_network->isSimulated() ? "" : SERVER_KNOBS->LOG_DIRECTORY;
	return options;
}

// Set some useful defaults desired for all reads.
rocksdb::ReadOptions getReadOptions() {
	rocksdb::ReadOptions options;
	options.background_purge_on_iterator_cleanup = true;
	return options;
}

struct ReadIterator {
	uint64_t index; // incrementing counter to uniquely identify read iterator.
	bool inUse;
	std::shared_ptr<rocksdb::Iterator> iter;
	double creationTime;
	KeyRange keyRange;
	std::shared_ptr<rocksdb::Slice> beginSlice, endSlice;

	ReadIterator(rocksdb::ColumnFamilyHandle* cf, uint64_t index, rocksdb::DB* db, const rocksdb::ReadOptions& options)
	  : index(index), inUse(true), creationTime(now()), iter(db->NewIterator(options, cf)) {}
	ReadIterator(rocksdb::ColumnFamilyHandle* cf, uint64_t index, rocksdb::DB* db, const KeyRange& range)
	  : index(index), inUse(true), creationTime(now()), keyRange(range) {
		auto options = getReadOptions();
		beginSlice = std::shared_ptr<rocksdb::Slice>(new rocksdb::Slice(toSlice(keyRange.begin)));
		options.iterate_lower_bound = beginSlice.get();
		endSlice = std::shared_ptr<rocksdb::Slice>(new rocksdb::Slice(toSlice(keyRange.end)));
		options.iterate_upper_bound = endSlice.get();
		iter = std::shared_ptr<rocksdb::Iterator>(db->NewIterator(options, cf));
	}
};

/*
ReadIteratorPool: Collection of iterators. Reuses iterators on non-concurrent multiple read operations,
instead of creating and deleting for every read.

Read: IteratorPool provides an unused iterator if exists or creates and gives a new iterator.
Returns back the iterator after the read is done.

Write: Iterators in the pool are deleted, forcing new iterator creation on next reads. The iterators
which are currently used by the reads can continue using the iterator as it is a shared_ptr. Once
the read is processed, shared_ptr goes out of scope and gets deleted. Eventually the iterator object
gets deleted as the ref count becomes 0.
*/
class ReadIteratorPool {
public:
	ReadIteratorPool(rocksdb::DB* db, rocksdb::ColumnFamilyHandle* cf, const std::string& path)
	  : db(db), cf(cf), index(0), iteratorsReuseCount(0), readRangeOptions(getReadOptions()) {
		ASSERT(db);
		ASSERT(cf);
		readRangeOptions.background_purge_on_iterator_cleanup = true;
		readRangeOptions.auto_prefix_mode = (SERVER_KNOBS->ROCKSDB_PREFIX_LEN > 0);
		TraceEvent(SevVerbose, "ShardedRocksReadIteratorPool")
		    .detail("Path", path)
		    .detail("KnobRocksDBReadRangeReuseIterators", SERVER_KNOBS->ROCKSDB_READ_RANGE_REUSE_ITERATORS)
		    .detail("KnobRocksDBPrefixLen", SERVER_KNOBS->ROCKSDB_PREFIX_LEN);
	}

	// Called on every db commit.
	void update() {
		if (SERVER_KNOBS->ROCKSDB_READ_RANGE_REUSE_ITERATORS) {
			std::lock_guard<std::mutex> lock(mutex);
			iteratorsMap.clear();
		}
	}

	// Called on every read operation.
	ReadIterator getIterator(const KeyRange& range) {
		// Shared iterators are not bounded.
		if (SERVER_KNOBS->ROCKSDB_READ_RANGE_REUSE_ITERATORS) {
			std::lock_guard<std::mutex> lock(mutex);
			for (it = iteratorsMap.begin(); it != iteratorsMap.end(); it++) {
				if (!it->second.inUse) {
					it->second.inUse = true;
					iteratorsReuseCount++;
					return it->second;
				}
			}
			index++;
			ReadIterator iter(cf, index, db, readRangeOptions);
			iteratorsMap.insert({ index, iter });
			return iter;
		} else {
			index++;
			ReadIterator iter(cf, index, db, range);
			return iter;
		}
	}

	// Called on every read operation, after the keys are collected.
	void returnIterator(ReadIterator& iter) {
		if (SERVER_KNOBS->ROCKSDB_READ_RANGE_REUSE_ITERATORS) {
			std::lock_guard<std::mutex> lock(mutex);
			it = iteratorsMap.find(iter.index);
			// iterator found: put the iterator back to the pool(inUse=false).
			// iterator not found: update would have removed the iterator from pool, so nothing to do.
			if (it != iteratorsMap.end()) {
				ASSERT(it->second.inUse);
				it->second.inUse = false;
			}
		}
	}

	// Called for every ROCKSDB_READ_RANGE_ITERATOR_REFRESH_TIME seconds in a loop.
	void refreshIterators() {
		std::lock_guard<std::mutex> lock(mutex);
		it = iteratorsMap.begin();
		while (it != iteratorsMap.end()) {
			if (now() - it->second.creationTime > SERVER_KNOBS->ROCKSDB_READ_RANGE_ITERATOR_REFRESH_TIME) {
				it = iteratorsMap.erase(it);
			} else {
				it++;
			}
		}
	}

	uint64_t numReadIteratorsCreated() { return index; }

	uint64_t numTimesReadIteratorsReused() { return iteratorsReuseCount; }

private:
	std::unordered_map<int, ReadIterator> iteratorsMap;
	std::unordered_map<int, ReadIterator>::iterator it;
	rocksdb::DB* db;
	rocksdb::ColumnFamilyHandle* cf;
	rocksdb::ReadOptions readRangeOptions;
	std::mutex mutex;
	// incrementing counter for every new iterator creation, to uniquely identify the iterator in returnIterator().
	uint64_t index;
	uint64_t iteratorsReuseCount;
};

ACTOR Future<Void> flowLockLogger(const FlowLock* readLock, const FlowLock* fetchLock) {
	loop {
		wait(delay(SERVER_KNOBS->ROCKSDB_METRICS_DELAY));
		TraceEvent e("ShardedRocksDBFlowLock");
		e.detail("ReadAvailable", readLock->available());
		e.detail("ReadActivePermits", readLock->activePermits());
		e.detail("ReadWaiters", readLock->waiters());
		e.detail("FetchAvailable", fetchLock->available());
		e.detail("FetchActivePermits", fetchLock->activePermits());
		e.detail("FetchWaiters", fetchLock->waiters());
	}
}

// DataShard represents a key range (logical shard) in FDB. A DataShard is assigned to a specific physical shard.
struct DataShard {
	DataShard(KeyRange range, PhysicalShard* physicalShard) : range(range), physicalShard(physicalShard) {}

	bool initialized() const;

	KeyRange range;
	PhysicalShard* physicalShard;
};

// PhysicalShard represent a collection of logical shards. A PhysicalShard could have one or more DataShards. A
// PhysicalShard is stored as a column family in rocksdb. Each PhysicalShard has its own iterator pool.
struct PhysicalShard {
	PhysicalShard(rocksdb::DB* db, std::string id, const rocksdb::ColumnFamilyOptions& options)
	  : db(db), id(id), cfOptions(options), isInitialized(false) {}
	PhysicalShard(rocksdb::DB* db, std::string id, rocksdb::ColumnFamilyHandle* handle)
	  : db(db), id(id), cf(handle), isInitialized(true) {
		ASSERT(cf);
		readIterPool = std::make_shared<ReadIteratorPool>(db, cf, id);
	}

	rocksdb::Status init() {
		if (cf) {
			return rocksdb::Status::OK();
		}
		auto status = db->CreateColumnFamily(cfOptions, id, &cf);
		if (!status.ok()) {
			logRocksDBError(status, "AddCF");
			return status;
		}
		readIterPool = std::make_shared<ReadIteratorPool>(db, cf, id);
		this->isInitialized.store(true);
		return status;
	}

	// Restore from the checkpoint.
	rocksdb::Status restore(const CheckpointMetaData& checkpoint) {
		const CheckpointFormat format = checkpoint.getFormat();
		rocksdb::Status status;
		if (format == DataMoveRocksCF) {
			rocksdb::ExportImportFilesMetaData metaData = getMetaData(checkpoint);
			if (metaData.files.empty()) {
				TraceEvent(SevInfo, "RocksDBRestoreEmptyShard")
				    .detail("Shard", id)
				    .detail("CheckpointID", checkpoint.checkpointID);
				status = db->CreateColumnFamily(getCFOptions(), id, &cf);
			} else {
				TraceEvent(SevInfo, "RocksDBRestoreCF");
				rocksdb::ImportColumnFamilyOptions importOptions;
				importOptions.move_files = SERVER_KNOBS->ROCKSDB_IMPORT_MOVE_FILES;
				status = db->CreateColumnFamilyWithImport(getCFOptions(), id, importOptions, metaData, &cf);
				TraceEvent(SevInfo, "RocksDBRestoreCFEnd").detail("Status", status.ToString());
			}
		} else if (format == RocksDBKeyValues) {
			ASSERT(cf != nullptr);
			std::vector<std::string> sstFiles;
			const RocksDBCheckpointKeyValues rcp = getRocksKeyValuesCheckpoint(checkpoint);
			for (const auto& file : rcp.fetchedFiles) {
				if (file.path != emptySstFilePath) {
					sstFiles.push_back(file.path);
				}
			}

			TraceEvent(SevDebug, "RocksDBRestoreFiles")
			    .detail("Shard", id)
			    .detail("CheckpointID", checkpoint.checkpointID)
			    .detail("Files", describe(sstFiles));

			if (!sstFiles.empty()) {
				rocksdb::IngestExternalFileOptions ingestOptions;
				ingestOptions.move_files = SERVER_KNOBS->ROCKSDB_IMPORT_MOVE_FILES;
				ingestOptions.verify_checksums_before_ingest = SERVER_KNOBS->ROCKSDB_VERIFY_CHECKSUM_BEFORE_RESTORE;
				status = db->IngestExternalFile(cf, sstFiles, ingestOptions);
			} else {
				TraceEvent(SevWarn, "RocksDBServeRestoreEmptyRange")
				    .detail("Shard", id)
				    .detail("RocksKeyValuesCheckpoint", rcp.toString())
				    .detail("Checkpoint", checkpoint.toString());
			}
<<<<<<< HEAD
			TraceEvent(SevInfo, "PhysicalShardRstoredFiles")
=======
			TraceEvent(SevInfo, "RocksDBServeRestoreFiles")
>>>>>>> 7aa578f6
			    .detail("Shard", id)
			    .detail("CFName", cf->GetName())
			    .detail("Checkpoint", checkpoint.toString())
			    .detail("RestoredFiles", describe(sstFiles));
		} else {
			throw not_implemented();
		}

		TraceEvent(status.ok() ? SevInfo : SevWarnAlways, "PhysicalShardRestoreEnd")
		    .detail("Status", status.ToString())
		    .detail("Shard", id)
		    .detail("CFName", cf == nullptr ? "" : cf->GetName())
		    .detail("Checkpoint", checkpoint.toString());
		if (status.ok()) {
			if (!this->isInitialized) {
				readIterPool = std::make_shared<ReadIteratorPool>(db, cf, id);
				this->isInitialized.store(true);
<<<<<<< HEAD
			} else if (SERVER_KNOBS->ROCKSDB_READ_RANGE_REUSE_ITERATORS) {
=======
			} else {
>>>>>>> 7aa578f6
				refreshReadIteratorPool();
			}
		}

		return status;
	}

	bool initialized() { return this->isInitialized.load(); }

	void refreshReadIteratorPool() {
		ASSERT(this->readIterPool != nullptr);
		this->readIterPool->refreshIterators();
	}

	std::vector<KeyRange> getAllRanges() const {
		std::vector<KeyRange> res;
		for (const auto& [key, shard] : dataShards) {
			if (shard != nullptr) {
				res.push_back(shard->range);
			}
		}
		return res;
	}

	std::string toString() {
		std::string ret = "[ID]: " + this->id + ", [CF]: ";
		if (initialized()) {
			ret += std::to_string(this->cf->GetID());
		} else {
			ret += "Not initialized";
		}
		return ret;
	}

	~PhysicalShard() {
		logShardEvent(id, ShardOp::CLOSE);
		isInitialized.store(false);
		readIterPool.reset();

		// Deleting default column family is not allowed.
		if (id == DEFAULT_CF_NAME) {
			return;
		}

		if (deletePending) {
			auto s = db->DropColumnFamily(cf);
			if (!s.ok()) {
				logRocksDBError(s, "DestroyShard");
				logShardEvent(id, ShardOp::DESTROY, SevError, s.ToString());
				return;
			}
		}
		auto s = db->DestroyColumnFamilyHandle(cf);
		if (!s.ok()) {
			logRocksDBError(s, "DestroyCFHandle");
			logShardEvent(id, ShardOp::DESTROY, SevError, s.ToString());
			return;
		}
		logShardEvent(id, ShardOp::DESTROY);
	}

	rocksdb::DB* db;
	std::string id;
	rocksdb::ColumnFamilyOptions cfOptions;
	rocksdb::ColumnFamilyHandle* cf = nullptr;
	std::unordered_map<std::string, std::unique_ptr<DataShard>> dataShards;
	std::shared_ptr<ReadIteratorPool> readIterPool;
	bool deletePending = false;
	std::atomic<bool> isInitialized;
	double deleteTimeSec;
};

bool DataShard::initialized() const {
	return physicalShard != nullptr && physicalShard->initialized();
}

int readRangeInDb(PhysicalShard* shard, const KeyRangeRef range, int rowLimit, int byteLimit, RangeResult* result) {
	if (rowLimit == 0 || byteLimit == 0) {
		return 0;
	}

	int accumulatedBytes = 0;
	rocksdb::Status s;

	// When using a prefix extractor, ensure that keys are returned in order even if they cross
	// a prefix boundary.
	if (rowLimit >= 0) {
		ReadIterator readIter = shard->readIterPool->getIterator(range);
		auto cursor = readIter.iter;
		cursor->Seek(toSlice(range.begin));
		while (cursor->Valid() && toStringRef(cursor->key()) < range.end) {
			KeyValueRef kv(toStringRef(cursor->key()), toStringRef(cursor->value()));
			accumulatedBytes += sizeof(KeyValueRef) + kv.expectedSize();
			result->push_back_deep(result->arena(), kv);
			// Calling `cursor->Next()` is potentially expensive, so short-circut here just in case.
			if (result->size() >= rowLimit || accumulatedBytes >= byteLimit) {
				break;
			}
			cursor->Next();
		}
		s = cursor->status();
		shard->readIterPool->returnIterator(readIter);
	} else {
		ReadIterator readIter = shard->readIterPool->getIterator(range);
		auto cursor = readIter.iter;
		cursor->SeekForPrev(toSlice(range.end));
		if (cursor->Valid() && toStringRef(cursor->key()) == range.end) {
			cursor->Prev();
		}
		while (cursor->Valid() && toStringRef(cursor->key()) >= range.begin) {
			KeyValueRef kv(toStringRef(cursor->key()), toStringRef(cursor->value()));
			accumulatedBytes += sizeof(KeyValueRef) + kv.expectedSize();
			result->push_back_deep(result->arena(), kv);
			// Calling `cursor->Prev()` is potentially expensive, so short-circut here just in case.
			if (result->size() >= -rowLimit || accumulatedBytes >= byteLimit) {
				break;
			}
			cursor->Prev();
		}
		s = cursor->status();
		shard->readIterPool->returnIterator(readIter);
	}

	if (!s.ok()) {
		logRocksDBError(s, "ReadRange");
		// The data writen to the arena is not erased, which will leave RangeResult in a dirty state. The RangeResult
		// should never be returned to user.
		return -1;
	}
	return accumulatedBytes;
}

// Manages physical shards and maintains logical shard mapping.
class ShardManager {
public:
	ShardManager(std::string path, UID logId, const rocksdb::Options& options)
	  : path(path), logId(logId), dbOptions(options), dataShardMap(nullptr, specialKeys.end) {}

	ACTOR static Future<Void> shardMetricsLogger(std::shared_ptr<ShardedRocksDBState> rState,
	                                             Future<Void> openFuture,
	                                             ShardManager* shardManager) {
		state std::unordered_map<std::string, std::shared_ptr<PhysicalShard>>* physicalShards =
		    shardManager->getAllShards();

		try {
			wait(openFuture);
			loop {
				wait(delay(SERVER_KNOBS->ROCKSDB_METRICS_DELAY));
				if (rState->closing) {
					break;
				}
				TraceEvent(SevInfo, "ShardedRocksKVSPhysialShardMetrics")
				    .detail("NumActiveShards", shardManager->numActiveShards())
				    .detail("TotalPhysicalShards", shardManager->numPhysicalShards());

				for (auto& [id, shard] : *physicalShards) {
					if (!shard->initialized()) {
						continue;
					}
					std::string propValue = "";
					ASSERT(shard->db->GetProperty(shard->cf, rocksdb::DB::Properties::kCFStats, &propValue));
					TraceEvent(SevInfo, "PhysicalShardCFStats")
					    .detail("PhysicalShardID", id)
					    .detail("Detail", propValue);

					// Get compression ratio for each level.
					rocksdb::ColumnFamilyMetaData cfMetadata;
					shard->db->GetColumnFamilyMetaData(shard->cf, &cfMetadata);
					TraceEvent e(SevInfo, "PhysicalShardLevelStats");
					e.detail("PhysicalShardID", id);
					std::string levelProp;
					for (auto it = cfMetadata.levels.begin(); it != cfMetadata.levels.end(); ++it) {
						std::string propValue = "";
						ASSERT(shard->db->GetProperty(shard->cf,
						                              rocksdb::DB::Properties::kCompressionRatioAtLevelPrefix +
						                                  std::to_string(it->level),
						                              &propValue));
						e.detail("Level" + std::to_string(it->level), std::to_string(it->size) + " " + propValue);
					}
				}
			}
		} catch (Error& e) {
			if (e.code() != error_code_actor_cancelled) {
				TraceEvent(SevError, "ShardedRocksShardMetricsLoggerError").errorUnsuppressed(e);
			}
		}
		return Void();
	}

	rocksdb::Status init() {
		// Open instance.
		TraceEvent(SevInfo, "ShardedRocksShardManagerInitBegin", this->logId).detail("DataPath", path);
		std::vector<std::string> columnFamilies;
		rocksdb::Status status = rocksdb::DB::ListColumnFamilies(dbOptions, path, &columnFamilies);

		std::vector<rocksdb::ColumnFamilyDescriptor> descriptors;
		bool foundMetadata = false;
		for (const auto& name : columnFamilies) {
			if (name == METADATA_SHARD_ID) {
				foundMetadata = true;
			}
			descriptors.push_back(rocksdb::ColumnFamilyDescriptor{ name, rocksdb::ColumnFamilyOptions(dbOptions) });
		}

		ASSERT(foundMetadata || descriptors.size() == 0);

		// Add default column family if it's a newly opened database.
		if (descriptors.size() == 0) {
			descriptors.push_back(
			    rocksdb::ColumnFamilyDescriptor{ DEFAULT_CF_NAME, rocksdb::ColumnFamilyOptions(dbOptions) });
		}

		std::vector<rocksdb::ColumnFamilyHandle*> handles;
		status = rocksdb::DB::Open(dbOptions, path, descriptors, &handles, &db);
		if (!status.ok()) {
			logRocksDBError(status, "Open");
			return status;
		}

		if (foundMetadata) {
			TraceEvent(SevInfo, "ShardedRocksInitLoadPhysicalShards", this->logId)
			    .detail("PhysicalShardCount", handles.size());

			std::shared_ptr<PhysicalShard> metadataShard = nullptr;
			for (auto handle : handles) {
				auto shard = std::make_shared<PhysicalShard>(db, handle->GetName(), handle);
				if (shard->id == METADATA_SHARD_ID) {
					metadataShard = shard;
				}
				physicalShards[shard->id] = shard;
				columnFamilyMap[handle->GetID()] = handle;
				TraceEvent(SevVerbose, "ShardedRocksInitPhysicalShard", this->logId)
				    .detail("PhysicalShardID", shard->id);
			}

			std::set<std::string> unusedShards(columnFamilies.begin(), columnFamilies.end());
			unusedShards.erase(METADATA_SHARD_ID);
			unusedShards.erase(DEFAULT_CF_NAME);

			KeyRange keyRange = prefixRange(shardMappingPrefix);
			while (true) {
				RangeResult metadata;
				const int bytes = readRangeInDb(metadataShard.get(),
				                                keyRange,
				                                std::max(2, SERVER_KNOBS->ROCKSDB_READ_RANGE_ROW_LIMIT),
				                                UINT16_MAX,
				                                &metadata);
				if (bytes <= 0) {
					break;
				}

				ASSERT_GT(metadata.size(), 0);
				for (int i = 0; i < metadata.size() - 1; ++i) {
					const std::string name = metadata[i].value.toString();
					KeyRangeRef range(metadata[i].key.removePrefix(shardMappingPrefix),
					                  metadata[i + 1].key.removePrefix(shardMappingPrefix));
					TraceEvent(SevVerbose, "DecodeShardMapping", this->logId)
					    .detail("Range", range)
					    .detail("Name", name);

					// Empty name indicates the shard doesn't belong to the SS/KVS.
					if (name.empty()) {
						continue;
					}

					auto it = physicalShards.find(name);
					// Raise error if physical shard is missing.
					if (it == physicalShards.end()) {
						TraceEvent(SevError, "ShardedRocksDB", this->logId).detail("MissingShard", name);
						return rocksdb::Status::NotFound();
					}

					std::unique_ptr<DataShard> dataShard = std::make_unique<DataShard>(range, it->second.get());
					dataShardMap.insert(range, dataShard.get());
					it->second->dataShards[range.begin.toString()] = std::move(dataShard);
					activePhysicalShardIds.emplace(name);
					unusedShards.erase(name);
				}

				if (metadata.back().key.removePrefix(shardMappingPrefix) == specialKeys.end) {
					TraceEvent(SevVerbose, "ShardedRocksLoadShardMappingEnd", this->logId);
					break;
				}

				// Read from the current last key since the shard begining with it hasn't been processed.
				if (metadata.size() == 1 && metadata.back().value.toString().empty()) {
					// Should not happen, just being paranoid.
					keyRange = KeyRangeRef(keyAfter(metadata.back().key), keyRange.end);
				} else {
					keyRange = KeyRangeRef(metadata.back().key, keyRange.end);
				}
			}

			for (const auto& name : unusedShards) {
				TraceEvent(SevDebug, "UnusedShardName", logId).detail("Name", name);
				auto it = physicalShards.find(name);
				ASSERT(it != physicalShards.end());
				auto shard = it->second;
				if (shard->dataShards.size() == 0) {
					shard->deleteTimeSec = now();
					pendingDeletionShards.push_back(name);
				}
			}
			if (unusedShards.size() > 0) {
				TraceEvent("ShardedRocksDB", logId).detail("CleanUpUnusedShards", unusedShards.size());
			}
		} else {
			// DB is opened with default shard.
			ASSERT(handles.size() == 1);

			// Add SpecialKeys range. This range should not be modified.
			std::shared_ptr<PhysicalShard> defaultShard =
			    std::make_shared<PhysicalShard>(db, DEFAULT_CF_NAME, handles[0]);
			columnFamilyMap[defaultShard->cf->GetID()] = defaultShard->cf;
			std::unique_ptr<DataShard> dataShard = std::make_unique<DataShard>(specialKeys, defaultShard.get());
			dataShardMap.insert(specialKeys, dataShard.get());
			defaultShard->dataShards[specialKeys.begin.toString()] = std::move(dataShard);
			physicalShards[defaultShard->id] = defaultShard;

			// Create metadata shard.
			auto metadataShard =
			    std::make_shared<PhysicalShard>(db, METADATA_SHARD_ID, rocksdb::ColumnFamilyOptions(dbOptions));
			metadataShard->init();
			columnFamilyMap[metadataShard->cf->GetID()] = metadataShard->cf;
			physicalShards[METADATA_SHARD_ID] = metadataShard;

			// Write special key range metadata.
			writeBatch = std::make_unique<rocksdb::WriteBatch>();
			dirtyShards = std::make_unique<std::set<PhysicalShard*>>();
			persistRangeMapping(specialKeys, true);
			rocksdb::WriteOptions options;
			status = db->Write(options, writeBatch.get());
			if (!status.ok()) {
				return status;
			}
			metadataShard->readIterPool->update();
			TraceEvent(SevInfo, "ShardedRocksInitializeMetaDataShard", this->logId)
			    .detail("MetadataShardCF", metadataShard->cf->GetID());
		}

		writeBatch = std::make_unique<rocksdb::WriteBatch>();
		dirtyShards = std::make_unique<std::set<PhysicalShard*>>();

		TraceEvent(SevInfo, "ShardedRocksShardManagerInitEnd", this->logId).detail("DataPath", path);
		return status;
	}

	DataShard* getDataShard(KeyRef key) {
		DataShard* shard = dataShardMap[key];
		ASSERT(shard == nullptr || shard->range.contains(key));
		return shard;
	}

	PhysicalShard* getSpecialKeysShard() {
		auto it = physicalShards.find(DEFAULT_CF_NAME);
		ASSERT(it != physicalShards.end());
		return it->second.get();
	}

	PhysicalShard* getMetaDataShard() {
		auto it = physicalShards.find(METADATA_SHARD_ID);
		ASSERT(it != physicalShards.end());
		return it->second.get();
	}

	// Returns the physical shard that hosting all `ranges`; Returns nullptr if such a physical shard does not exists.
	PhysicalShard* getPhysicalShardForAllRanges(std::vector<KeyRange> ranges) {
		PhysicalShard* result = nullptr;
		for (const auto& range : ranges) {
			auto rangeIterator = this->dataShardMap.intersectingRanges(range);
			for (auto it = rangeIterator.begin(); it != rangeIterator.end(); ++it) {
				if (it.value() == nullptr) {
					TraceEvent(SevWarn, "ShardedRocksDBRangeNotInKVS", logId).detail("Range", range);
					return nullptr;
				} else {
					ASSERT(it.value()->physicalShard != nullptr);
					PhysicalShard* ps = it.value()->physicalShard;
					if (result == nullptr) {
						result = ps;
					} else if (ps != result) {
						TraceEvent(SevWarn, "ShardedRocksDBRangeOnMultipleShards", logId)
						    .detail("Ranges", describe(ranges))
						    .detail("PhysicalShard", result->id)
						    .detail("SecondPhysicalShard", ps->id);
						return nullptr;
					}
				}
			}
		}

		return result;
	}

	std::vector<DataShard*> getDataShardsByRange(KeyRangeRef range) {
		std::vector<DataShard*> result;
		auto rangeIterator = dataShardMap.intersectingRanges(range);

		for (auto it = rangeIterator.begin(); it != rangeIterator.end(); ++it) {
			if (it.value() == nullptr) {
				TraceEvent(SevVerbose, "ShardedRocksDB")
				    .detail("Info", "ShardNotFound")
				    .detail("BeginKey", range.begin)
				    .detail("EndKey", range.end);
				continue;
			}
			result.push_back(it.value());
		}
		return result;
	}

	PhysicalShard* addRange(KeyRange range, std::string id) {
		TraceEvent(SevVerbose, "ShardedRocksAddRangeBegin", this->logId)
		    .detail("Range", range)
		    .detail("PhysicalShardID", id);

		// Newly added range should not overlap with any existing range.
		auto ranges = dataShardMap.intersectingRanges(range);

		for (auto it = ranges.begin(); it != ranges.end(); ++it) {
			if (it.value()) {
				if (it.value()->physicalShard->id == id) {
					TraceEvent(SevError, "ShardedRocksDBAddRange")
					    .detail("ErrorType", "RangeAlreadyExist")
					    .detail("IntersectingRange", it->range())
					    .detail("DataShardRange", it->value()->range)
					    .detail("ExpectedShardId", id)
					    .detail("PhysicalShardID", it->value()->physicalShard->toString());
				} else {
					TraceEvent(SevError, "ShardedRocksDBAddRange")
					    .detail("ErrorType", "ConflictingRange")
					    .detail("IntersectingRange", it->range())
					    .detail("DataShardRange", it->value()->range)
					    .detail("ExpectedShardId", id)
					    .detail("PhysicalShardID", it->value()->physicalShard->toString());
				}
				return nullptr;
			}
		}

		auto [it, inserted] = physicalShards.emplace(
		    id, std::make_shared<PhysicalShard>(db, id, rocksdb::ColumnFamilyOptions(dbOptions)));
		std::shared_ptr<PhysicalShard>& shard = it->second;

		activePhysicalShardIds.emplace(id);

		auto dataShard = std::make_unique<DataShard>(range, shard.get());
		dataShardMap.insert(range, dataShard.get());
		shard->dataShards[range.begin.toString()] = std::move(dataShard);

		validate();

		TraceEvent(SevInfo, "ShardedRocksDBRangeAdded", this->logId)
		    .detail("Range", range)
		    .detail("PhysicalShardID", id);

		return shard.get();
	}

	std::vector<std::string> removeRange(KeyRange range) {
		TraceEvent(SevInfo, "ShardedRocksRemoveRangeBegin", this->logId).detail("Range", range);
		std::vector<std::string> shardIds;

		std::vector<DataShard*> newShards;
		auto ranges = dataShardMap.intersectingRanges(range);

		for (auto it = ranges.begin(); it != ranges.end(); ++it) {
			if (!it.value()) {
				TraceEvent(SevDebug, "ShardedRocksDB")
				    .detail("Info", "RemoveNonExistentRange")
				    .detail("BeginKey", range.begin)
				    .detail("EndKey", range.end);
				continue;
			}
			auto existingShard = it.value()->physicalShard;
			auto shardRange = it.range();

			if (SERVER_KNOBS->ROCKSDB_EMPTY_RANGE_CHECK && existingShard->initialized()) {
				// Enable consistency validation.
				RangeResult rangeResult;
				auto bytesRead = readRangeInDb(existingShard, range, 1, UINT16_MAX, &rangeResult);
				if (bytesRead > 0) {
					TraceEvent(SevError, "ShardedRocksDBRangeNotEmpty")
					    .detail("PhysicalShard", existingShard->toString())
					    .detail("Range", range)
					    .detail("DataShardRange", shardRange);
					// Force clear range.
					writeBatch->DeleteRange(it.value()->physicalShard->cf, toSlice(range.begin), toSlice(range.end));
					dirtyShards->insert(it.value()->physicalShard);
				}
			}

			TraceEvent(SevDebug, "ShardedRocksRemoveRange")
			    .detail("Range", range)
			    .detail("IntersectingRange", shardRange)
			    .detail("DataShardRange", it.value()->range)
			    .detail("PhysicalShard", existingShard->toString());

			ASSERT(it.value()->range == shardRange); // Ranges should be consistent.

			if (range.contains(shardRange)) {
				existingShard->dataShards.erase(shardRange.begin.toString());
				TraceEvent(SevInfo, "ShardedRocksRemovedRange")
				    .detail("Range", range)
				    .detail("RemovedRange", shardRange)
				    .detail("PhysicalShard", existingShard->toString());
				if (existingShard->dataShards.size() == 0) {
					TraceEvent(SevDebug, "ShardedRocksDB").detail("EmptyShardId", existingShard->id);
					shardIds.push_back(existingShard->id);
					existingShard->deleteTimeSec = now();
					pendingDeletionShards.push_back(existingShard->id);
					activePhysicalShardIds.erase(existingShard->id);
				}
				continue;
			}

			// Range modification could result in more than one segments. Remove the original segment key here.
			existingShard->dataShards.erase(shardRange.begin.toString());
			if (shardRange.begin < range.begin) {
				auto dataShard =
				    std::make_unique<DataShard>(KeyRange(KeyRangeRef(shardRange.begin, range.begin)), existingShard);

				newShards.push_back(dataShard.get());
				const std::string msg = "Shrink shard from " + Traceable<KeyRangeRef>::toString(shardRange) + " to " +
				                        Traceable<KeyRangeRef>::toString(dataShard->range);

				existingShard->dataShards[shardRange.begin.toString()] = std::move(dataShard);
				logShardEvent(existingShard->id, shardRange, ShardOp::MODIFY_RANGE, SevInfo, msg);
			}

			if (shardRange.end > range.end) {
				auto dataShard =
				    std::make_unique<DataShard>(KeyRange(KeyRangeRef(range.end, shardRange.end)), existingShard);

				newShards.push_back(dataShard.get());
				const std::string msg = "Shrink shard from " + Traceable<KeyRangeRef>::toString(shardRange) + " to " +
				                        Traceable<KeyRangeRef>::toString(dataShard->range);

				existingShard->dataShards[range.end.toString()] = std::move(dataShard);
				logShardEvent(existingShard->id, shardRange, ShardOp::MODIFY_RANGE, SevInfo, msg);
			}
		}

		dataShardMap.insert(range, nullptr);
		for (DataShard* shard : newShards) {
			dataShardMap.insert(shard->range, shard);
		}

		validate();

		TraceEvent(SevInfo, "ShardedRocksRemoveRangeEnd", this->logId).detail("Range", range);

		return shardIds;
	}

	std::vector<std::shared_ptr<PhysicalShard>> getPendingDeletionShards(double cleanUpDelay) {
		std::vector<std::shared_ptr<PhysicalShard>> emptyShards;
		double currentTime = now();

		TraceEvent(SevInfo, "ShardedRocksDB", logId)
		    .detail("PendingDeletionShardQueueSize", pendingDeletionShards.size());
		while (!pendingDeletionShards.empty()) {
			const auto id = pendingDeletionShards.front();
			auto it = physicalShards.find(id);
			if (it == physicalShards.end() || it->second->dataShards.size() != 0) {
				pendingDeletionShards.pop_front();
				continue;
			}
			if (currentTime - it->second->deleteTimeSec > cleanUpDelay) {
				pendingDeletionShards.pop_front();
				emptyShards.push_back(it->second);
				physicalShards.erase(id);
			} else {
				break;
			}
		}
		return emptyShards;
	}

	void put(KeyRef key, ValueRef value) {
		auto it = dataShardMap.rangeContaining(key);
		if (!it.value()) {
			TraceEvent(SevError, "ShardedRocksDB").detail("Error", "write to non-exist shard").detail("WriteKey", key);
			return;
		}
		TraceEvent(SevVerbose, "ShardedRocksShardManagerPut", this->logId)
		    .detail("WriteKey", key)
		    .detail("Value", value)
		    .detail("MapRange", it.range())
		    .detail("ShardRange", it.value()->range);
		ASSERT(it.value()->range == (KeyRangeRef)it.range());
		ASSERT(writeBatch != nullptr);
		ASSERT(dirtyShards != nullptr);
		writeBatch->Put(it.value()->physicalShard->cf, toSlice(key), toSlice(value));
		dirtyShards->insert(it.value()->physicalShard);
		TraceEvent(SevVerbose, "ShardedRocksShardManagerPutEnd", this->logId)
		    .detail("WriteKey", key)
		    .detail("Value", value);
	}

	void clear(KeyRef key) {
		auto it = dataShardMap.rangeContaining(key);
		if (!it.value() || !it.value()->initialized()) {
			return;
		}
		writeBatch->Delete(it.value()->physicalShard->cf, toSlice(key));
		dirtyShards->insert(it.value()->physicalShard);
	}

	void clearRange(KeyRangeRef range) {
		auto rangeIterator = dataShardMap.intersectingRanges(range);

		for (auto it = rangeIterator.begin(); it != rangeIterator.end(); ++it) {
			if (it.value() == nullptr || !it.value()->initialized()) {
				TraceEvent(SevDebug, "ShardedRocksDB").detail("ClearNonExistentRange", it.range());
				continue;
			}
			writeBatch->DeleteRange(it.value()->physicalShard->cf, toSlice(range.begin), toSlice(range.end));
			dirtyShards->insert(it.value()->physicalShard);
		}
	}

	void populateRangeMappingMutations(rocksdb::WriteBatch* writeBatch, KeyRangeRef range, bool isAdd) {
		TraceEvent(SevDebug, "ShardedRocksDB", this->logId)
		    .detail("Info", "RangeToPersist")
		    .detail("BeginKey", range.begin)
		    .detail("EndKey", range.end);
		PhysicalShard* metadataShard = getMetaDataShard();

		writeBatch->DeleteRange(metadataShard->cf,
		                        getShardMappingKey(range.begin, shardMappingPrefix),
		                        getShardMappingKey(range.end, shardMappingPrefix));

		KeyRef lastKey = range.end;
		if (isAdd) {
			auto ranges = dataShardMap.intersectingRanges(range);
			for (auto it = ranges.begin(); it != ranges.end(); ++it) {
				if (it.value()) {
					ASSERT(it.range() == it.value()->range);
					// Non-empty range.
					writeBatch->Put(metadataShard->cf,
					                getShardMappingKey(it.range().begin, shardMappingPrefix),
					                it.value()->physicalShard->id);
					TraceEvent(SevDebug, "ShardedRocksDB", this->logId)
					    .detail("Action", "PersistRangeMapping")
					    .detail("BeginKey", it.range().begin)
					    .detail("EndKey", it.range().end)
					    .detail("PhysicalShardID", it.value()->physicalShard->id);

				} else {
					// Empty range.
					writeBatch->Put(metadataShard->cf, getShardMappingKey(it.range().begin, shardMappingPrefix), "");
					TraceEvent(SevDebug, "ShardedRocksDB", this->logId)
					    .detail("Action", "PersistRangeMapping")
					    .detail("BeginKey", it.range().begin)
					    .detail("EndKey", it.range().end)
					    .detail("PhysicalShardID", "None");
				}
				lastKey = it.range().end;
			}
		} else {
			writeBatch->Put(metadataShard->cf, getShardMappingKey(range.begin, shardMappingPrefix), "");
			TraceEvent(SevDebug, "ShardedRocksDB", this->logId)
			    .detail("Action", "PersistRangeMapping")
			    .detail("RemoveRange", "True")
			    .detail("BeginKey", range.begin)
			    .detail("EndKey", range.end);
		}

		DataShard* nextShard = nullptr;
		if (lastKey <= allKeys.end) {
			nextShard = dataShardMap.rangeContaining(lastKey).value();
		}
		writeBatch->Put(metadataShard->cf,
		                getShardMappingKey(lastKey, shardMappingPrefix),
		                nextShard == nullptr ? "" : nextShard->physicalShard->id);
		TraceEvent(SevDebug, "ShardedRocksDB", this->logId)
		    .detail("Action", "PersistRangeMappingEnd")
		    .detail("NextShardKey", lastKey)
		    .detail("Value", nextShard == nullptr ? "" : nextShard->physicalShard->id);
	}

	void persistRangeMapping(KeyRangeRef range, bool isAdd) {
		populateRangeMappingMutations(writeBatch.get(), range, isAdd);
		dirtyShards->insert(getMetaDataShard());
	}

	std::unique_ptr<rocksdb::WriteBatch> getWriteBatch() {
		std::unique_ptr<rocksdb::WriteBatch> existingWriteBatch = std::move(writeBatch);
		writeBatch = std::make_unique<rocksdb::WriteBatch>();
		return existingWriteBatch;
	}

	std::unique_ptr<std::set<PhysicalShard*>> getDirtyShards() {
		std::unique_ptr<std::set<PhysicalShard*>> existingShards = std::move(dirtyShards);
		dirtyShards = std::make_unique<std::set<PhysicalShard*>>();
		return existingShards;
	}

	void closeAllShards() {
		columnFamilyMap.clear();
		physicalShards.clear();
		// Close DB.
		auto s = db->Close();
		if (!s.ok()) {
			logRocksDBError(s, "Close");
			return;
		}
		TraceEvent("ShardedRocksDB", this->logId).detail("Info", "DBClosed");
	}

	void destroyAllShards() {
		columnFamilyMap.clear();
		for (auto& [_, shard] : physicalShards) {
			shard->deletePending = true;
		}
		physicalShards.clear();
		// Close DB.
		auto s = db->Close();
		if (!s.ok()) {
			logRocksDBError(s, "Close");
			return;
		}
		s = rocksdb::DestroyDB(path, getOptions());
		if (!s.ok()) {
			logRocksDBError(s, "DestroyDB");
		}
		TraceEvent("ShardedRocksDB", this->logId).detail("Info", "DBDestroyed");
	}

	rocksdb::DB* getDb() const { return db; }

	std::unordered_map<std::string, std::shared_ptr<PhysicalShard>>* getAllShards() { return &physicalShards; }

	std::unordered_map<uint32_t, rocksdb::ColumnFamilyHandle*>* getColumnFamilyMap() { return &columnFamilyMap; }

	std::vector<rocksdb::ColumnFamilyHandle*> getColumnFamilies() {
		std::vector<rocksdb::ColumnFamilyHandle*> res;
		for (auto& [id, cf] : columnFamilyMap) {
			res.push_back(cf);
		}
		return res;
	}

	size_t numPhysicalShards() const { return physicalShards.size(); };

	size_t numActiveShards() const { return activePhysicalShardIds.size(); };

	std::vector<std::pair<KeyRange, std::string>> getDataMapping() {
		std::vector<std::pair<KeyRange, std::string>> dataMap;
		for (auto it : dataShardMap.ranges()) {
			if (!it.value()) {
				continue;
			}
			dataMap.push_back(std::make_pair(it.range(), it.value()->physicalShard->id));
		}
		return dataMap;
	}

	CoalescedKeyRangeMap<std::string> getExistingRanges() {
		CoalescedKeyRangeMap<std::string> existingRanges;
		existingRanges.insert(allKeys, "");
		for (auto it : dataShardMap.intersectingRanges(allKeys)) {
			if (!it.value()) {
				continue;
			}

			if (it.value()->physicalShard->id == "kvs-metadata") {
				continue;
			}

			existingRanges.insert(it.range(), it.value()->physicalShard->id);
		}
		return existingRanges;
	}

	void validate() {
		TraceEvent(SevVerbose, "ShardedRocksValidateShardManager", this->logId);
		for (auto s = dataShardMap.ranges().begin(); s != dataShardMap.ranges().end(); ++s) {
			TraceEvent e(SevVerbose, "ShardedRocksValidateDataShardMap", this->logId);
			e.detail("Range", s->range());
			const DataShard* shard = s->value();
			e.detail("ShardAddress", reinterpret_cast<std::uintptr_t>(shard));
			if (shard != nullptr) {
				e.detail("PhysicalShard", shard->physicalShard->id);
			} else {
				e.detail("Shard", "Empty");
			}
			if (shard != nullptr) {
				if (shard->range != static_cast<KeyRangeRef>(s->range())) {
					TraceEvent(SevWarn, "ShardRangeMismatch").detail("Range", s->range());
				}

				ASSERT(shard->range == static_cast<KeyRangeRef>(s->range()));
				ASSERT(shard->physicalShard != nullptr);
				auto it = shard->physicalShard->dataShards.find(shard->range.begin.toString());
				ASSERT(it != shard->physicalShard->dataShards.end());
				ASSERT(it->second.get() == shard);
			}
		}
	}

private:
	const std::string path;
	const UID logId;
	rocksdb::Options dbOptions;
	rocksdb::DB* db = nullptr;
	std::unordered_map<std::string, std::shared_ptr<PhysicalShard>> physicalShards;
	std::unordered_set<std::string> activePhysicalShardIds;
	// Stores mapping between cf id and cf handle, used during compaction.
	std::unordered_map<uint32_t, rocksdb::ColumnFamilyHandle*> columnFamilyMap;
	std::unique_ptr<rocksdb::WriteBatch> writeBatch;
	std::unique_ptr<std::set<PhysicalShard*>> dirtyShards;
	KeyRangeMap<DataShard*> dataShardMap;
	std::deque<std::string> pendingDeletionShards;
};

class RocksDBMetrics {
public:
	RocksDBMetrics(UID debugID, std::shared_ptr<rocksdb::Statistics> stats);
	void logStats(rocksdb::DB* db);
	// PerfContext
	void resetPerfContext();
	void collectPerfContext(int index);
	void logPerfContext(bool ignoreZeroMetric);
	// For Readers
	Reference<Histogram> getReadRangeLatencyHistogram(int index);
	Reference<Histogram> getReadValueLatencyHistogram(int index);
	Reference<Histogram> getReadPrefixLatencyHistogram(int index);
	Reference<Histogram> getReadRangeActionHistogram(int index);
	Reference<Histogram> getReadValueActionHistogram(int index);
	Reference<Histogram> getReadPrefixActionHistogram(int index);
	Reference<Histogram> getReadRangeQueueWaitHistogram(int index);
	Reference<Histogram> getReadValueQueueWaitHistogram(int index);
	Reference<Histogram> getReadPrefixQueueWaitHistogram(int index);
	Reference<Histogram> getReadRangeNewIteratorHistogram(int index);
	Reference<Histogram> getReadValueGetHistogram(int index);
	Reference<Histogram> getReadPrefixGetHistogram(int index);
	// For Writer
	Reference<Histogram> getCommitLatencyHistogram();
	Reference<Histogram> getCommitActionHistogram();
	Reference<Histogram> getCommitQueueWaitHistogram();
	Reference<Histogram> getWriteHistogram();
	Reference<Histogram> getDeleteCompactRangeHistogram();
	// Stat for Memory Usage
	void logMemUsage(rocksdb::DB* db);

private:
	const UID debugID;
	// Global Statistic Input to RocksDB DB instance
	std::shared_ptr<rocksdb::Statistics> stats;
	// Statistic Output from RocksDB
	std::vector<std::tuple<const char*, uint32_t, uint64_t>> tickerStats;
	std::vector<std::pair<const char*, std::string>> intPropertyStats;
	// Iterator Pool Stats
	std::unordered_map<std::string, uint64_t> readIteratorPoolStats;
	// PerfContext
	std::vector<std::tuple<const char*, int, std::vector<uint64_t>>> perfContextMetrics;
	// Readers Histogram
	std::vector<Reference<Histogram>> readRangeLatencyHistograms;
	std::vector<Reference<Histogram>> readValueLatencyHistograms;
	std::vector<Reference<Histogram>> readPrefixLatencyHistograms;
	std::vector<Reference<Histogram>> readRangeActionHistograms;
	std::vector<Reference<Histogram>> readValueActionHistograms;
	std::vector<Reference<Histogram>> readPrefixActionHistograms;
	std::vector<Reference<Histogram>> readRangeQueueWaitHistograms;
	std::vector<Reference<Histogram>> readValueQueueWaitHistograms;
	std::vector<Reference<Histogram>> readPrefixQueueWaitHistograms;
	std::vector<Reference<Histogram>> readRangeNewIteratorHistograms; // Zhe: haven't used?
	std::vector<Reference<Histogram>> readValueGetHistograms;
	std::vector<Reference<Histogram>> readPrefixGetHistograms;
	// Writer Histogram
	Reference<Histogram> commitLatencyHistogram;
	Reference<Histogram> commitActionHistogram;
	Reference<Histogram> commitQueueWaitHistogram;
	Reference<Histogram> writeHistogram;
	Reference<Histogram> deleteCompactRangeHistogram;

	uint64_t getRocksdbPerfcontextMetric(int metric);
};

// We have 4 readers and 1 writer. Following input index denotes the
// id assigned to the reader thread when creating it
Reference<Histogram> RocksDBMetrics::getReadRangeLatencyHistogram(int index) {
	return readRangeLatencyHistograms[index];
}
Reference<Histogram> RocksDBMetrics::getReadValueLatencyHistogram(int index) {
	return readValueLatencyHistograms[index];
}
Reference<Histogram> RocksDBMetrics::getReadPrefixLatencyHistogram(int index) {
	return readPrefixLatencyHistograms[index];
}
Reference<Histogram> RocksDBMetrics::getReadRangeActionHistogram(int index) {
	return readRangeActionHistograms[index];
}
Reference<Histogram> RocksDBMetrics::getReadValueActionHistogram(int index) {
	return readValueActionHistograms[index];
}
Reference<Histogram> RocksDBMetrics::getReadPrefixActionHistogram(int index) {
	return readPrefixActionHistograms[index];
}
Reference<Histogram> RocksDBMetrics::getReadRangeQueueWaitHistogram(int index) {
	return readRangeQueueWaitHistograms[index];
}
Reference<Histogram> RocksDBMetrics::getReadValueQueueWaitHistogram(int index) {
	return readValueQueueWaitHistograms[index];
}
Reference<Histogram> RocksDBMetrics::getReadPrefixQueueWaitHistogram(int index) {
	return readPrefixQueueWaitHistograms[index];
}
Reference<Histogram> RocksDBMetrics::getReadRangeNewIteratorHistogram(int index) {
	return readRangeNewIteratorHistograms[index];
}
Reference<Histogram> RocksDBMetrics::getReadValueGetHistogram(int index) {
	return readValueGetHistograms[index];
}
Reference<Histogram> RocksDBMetrics::getReadPrefixGetHistogram(int index) {
	return readPrefixGetHistograms[index];
}
Reference<Histogram> RocksDBMetrics::getCommitLatencyHistogram() {
	return commitLatencyHistogram;
}
Reference<Histogram> RocksDBMetrics::getCommitActionHistogram() {
	return commitActionHistogram;
}
Reference<Histogram> RocksDBMetrics::getCommitQueueWaitHistogram() {
	return commitQueueWaitHistogram;
}
Reference<Histogram> RocksDBMetrics::getWriteHistogram() {
	return writeHistogram;
}
Reference<Histogram> RocksDBMetrics::getDeleteCompactRangeHistogram() {
	return deleteCompactRangeHistogram;
}

RocksDBMetrics::RocksDBMetrics(UID debugID, std::shared_ptr<rocksdb::Statistics> stats)
  : debugID(debugID), stats(stats) {
	tickerStats = {
		{ "StallMicros", rocksdb::STALL_MICROS, 0 },
		{ "BytesRead", rocksdb::BYTES_READ, 0 },
		{ "IterBytesRead", rocksdb::ITER_BYTES_READ, 0 },
		{ "BytesWritten", rocksdb::BYTES_WRITTEN, 0 },
		{ "BlockCacheMisses", rocksdb::BLOCK_CACHE_MISS, 0 },
		{ "BlockCacheHits", rocksdb::BLOCK_CACHE_HIT, 0 },
		{ "BloomFilterUseful", rocksdb::BLOOM_FILTER_USEFUL, 0 },
		{ "BloomFilterFullPositive", rocksdb::BLOOM_FILTER_FULL_POSITIVE, 0 },
		{ "BloomFilterTruePositive", rocksdb::BLOOM_FILTER_FULL_TRUE_POSITIVE, 0 },
		// Deprecated in RocksDB 8.0
		// { "BloomFilterMicros", rocksdb::BLOOM_FILTER_MICROS, 0 },
		{ "MemtableHit", rocksdb::MEMTABLE_HIT, 0 },
		{ "MemtableMiss", rocksdb::MEMTABLE_MISS, 0 },
		{ "GetHitL0", rocksdb::GET_HIT_L0, 0 },
		{ "GetHitL1", rocksdb::GET_HIT_L1, 0 },
		{ "GetHitL2AndUp", rocksdb::GET_HIT_L2_AND_UP, 0 },
		{ "CountKeysWritten", rocksdb::NUMBER_KEYS_WRITTEN, 0 },
		{ "CountKeysRead", rocksdb::NUMBER_KEYS_READ, 0 },
		{ "CountDBSeek", rocksdb::NUMBER_DB_SEEK, 0 },
		{ "CountDBNext", rocksdb::NUMBER_DB_NEXT, 0 },
		{ "CountDBPrev", rocksdb::NUMBER_DB_PREV, 0 },
		{ "BloomFilterPrefixChecked", rocksdb::BLOOM_FILTER_PREFIX_CHECKED, 0 },
		{ "BloomFilterPrefixUseful", rocksdb::BLOOM_FILTER_PREFIX_USEFUL, 0 },
		// Deprecated in RocksDB 8.0
		// { "BlockCacheCompressedMiss", rocksdb::BLOCK_CACHE_COMPRESSED_MISS, 0 },
		// { "BlockCacheCompressedHit", rocksdb::BLOCK_CACHE_COMPRESSED_HIT, 0 },
		{ "CountWalFileSyncs", rocksdb::WAL_FILE_SYNCED, 0 },
		{ "CountWalFileBytes", rocksdb::WAL_FILE_BYTES, 0 },
		{ "CompactReadBytes", rocksdb::COMPACT_READ_BYTES, 0 },
		{ "CompactWriteBytes", rocksdb::COMPACT_WRITE_BYTES, 0 },
		{ "FlushWriteBytes", rocksdb::FLUSH_WRITE_BYTES, 0 },
		{ "CountBlocksCompressed", rocksdb::NUMBER_BLOCK_COMPRESSED, 0 },
		{ "CountBlocksDecompressed", rocksdb::NUMBER_BLOCK_DECOMPRESSED, 0 },
		{ "RowCacheHit", rocksdb::ROW_CACHE_HIT, 0 },
		{ "RowCacheMiss", rocksdb::ROW_CACHE_MISS, 0 },
		{ "CountIterSkippedKeys", rocksdb::NUMBER_ITER_SKIP, 0 },

	};

	intPropertyStats = {
		{ "NumImmutableMemtables", rocksdb::DB::Properties::kNumImmutableMemTable },
		{ "NumImmutableMemtablesFlushed", rocksdb::DB::Properties::kNumImmutableMemTableFlushed },
		{ "IsMemtableFlushPending", rocksdb::DB::Properties::kMemTableFlushPending },
		{ "NumRunningFlushes", rocksdb::DB::Properties::kNumRunningFlushes },
		{ "IsCompactionPending", rocksdb::DB::Properties::kCompactionPending },
		{ "NumRunningCompactions", rocksdb::DB::Properties::kNumRunningCompactions },
		{ "CumulativeBackgroundErrors", rocksdb::DB::Properties::kBackgroundErrors },
		{ "CurrentSizeActiveMemtable", rocksdb::DB::Properties::kCurSizeActiveMemTable },
		{ "AllMemtablesBytes", rocksdb::DB::Properties::kCurSizeAllMemTables },
		{ "ActiveMemtableBytes", rocksdb::DB::Properties::kSizeAllMemTables },
		{ "CountEntriesActiveMemtable", rocksdb::DB::Properties::kNumEntriesActiveMemTable },
		{ "CountEntriesImmutMemtables", rocksdb::DB::Properties::kNumEntriesImmMemTables },
		{ "CountDeletesActiveMemtable", rocksdb::DB::Properties::kNumDeletesActiveMemTable },
		{ "CountDeletesImmutMemtables", rocksdb::DB::Properties::kNumDeletesImmMemTables },
		{ "EstimatedCountKeys", rocksdb::DB::Properties::kEstimateNumKeys },
		{ "EstimateSstReaderBytes", rocksdb::DB::Properties::kEstimateTableReadersMem },
		{ "CountActiveSnapshots", rocksdb::DB::Properties::kNumSnapshots },
		{ "OldestSnapshotTime", rocksdb::DB::Properties::kOldestSnapshotTime },
		{ "CountLiveVersions", rocksdb::DB::Properties::kNumLiveVersions },
		{ "EstimateLiveDataSize", rocksdb::DB::Properties::kEstimateLiveDataSize },
		{ "BaseLevel", rocksdb::DB::Properties::kBaseLevel },
		{ "EstPendCompactBytes", rocksdb::DB::Properties::kEstimatePendingCompactionBytes },
		{ "BlockCacheUsage", rocksdb::DB::Properties::kBlockCacheUsage },
		{ "BlockCachePinnedUsage", rocksdb::DB::Properties::kBlockCachePinnedUsage },
		{ "LiveSstFilesSize", rocksdb::DB::Properties::kLiveSstFilesSize },
	};

	perfContextMetrics = {
		{ "UserKeyComparisonCount", rocksdb_user_key_comparison_count, {} },
		{ "BlockCacheHitCount", rocksdb_block_cache_hit_count, {} },
		{ "BlockReadCount", rocksdb_block_read_count, {} },
		{ "BlockReadByte", rocksdb_block_read_byte, {} },
		{ "BlockReadTime", rocksdb_block_read_time, {} },
		{ "BlockChecksumTime", rocksdb_block_checksum_time, {} },
		{ "BlockDecompressTime", rocksdb_block_decompress_time, {} },
		{ "GetReadBytes", rocksdb_get_read_bytes, {} },
		{ "MultigetReadBytes", rocksdb_multiget_read_bytes, {} },
		{ "IterReadBytes", rocksdb_iter_read_bytes, {} },
		{ "InternalKeySkippedCount", rocksdb_internal_key_skipped_count, {} },
		{ "InternalDeleteSkippedCount", rocksdb_internal_delete_skipped_count, {} },
		{ "InternalRecentSkippedCount", rocksdb_internal_recent_skipped_count, {} },
		{ "InternalMergeCount", rocksdb_internal_merge_count, {} },
		{ "GetSnapshotTime", rocksdb_get_snapshot_time, {} },
		{ "GetFromMemtableTime", rocksdb_get_from_memtable_time, {} },
		{ "GetFromMemtableCount", rocksdb_get_from_memtable_count, {} },
		{ "GetPostProcessTime", rocksdb_get_post_process_time, {} },
		{ "GetFromOutputFilesTime", rocksdb_get_from_output_files_time, {} },
		{ "SeekOnMemtableTime", rocksdb_seek_on_memtable_time, {} },
		{ "SeekOnMemtableCount", rocksdb_seek_on_memtable_count, {} },
		{ "NextOnMemtableCount", rocksdb_next_on_memtable_count, {} },
		{ "PrevOnMemtableCount", rocksdb_prev_on_memtable_count, {} },
		{ "SeekChildSeekTime", rocksdb_seek_child_seek_time, {} },
		{ "SeekChildSeekCount", rocksdb_seek_child_seek_count, {} },
		{ "SeekMinHeapTime", rocksdb_seek_min_heap_time, {} },
		{ "SeekMaxHeapTime", rocksdb_seek_max_heap_time, {} },
		{ "SeekInternalSeekTime", rocksdb_seek_internal_seek_time, {} },
		{ "FindNextUserEntryTime", rocksdb_find_next_user_entry_time, {} },
		{ "WriteWalTime", rocksdb_write_wal_time, {} },
		{ "WriteMemtableTime", rocksdb_write_memtable_time, {} },
		{ "WriteDelayTime", rocksdb_write_delay_time, {} },
		{ "WritePreAndPostProcessTime", rocksdb_write_pre_and_post_process_time, {} },
		{ "DbMutexLockNanos", rocksdb_db_mutex_lock_nanos, {} },
		{ "DbConditionWaitNanos", rocksdb_db_condition_wait_nanos, {} },
		{ "MergeOperatorTimeNanos", rocksdb_merge_operator_time_nanos, {} },
		{ "ReadIndexBlockNanos", rocksdb_read_index_block_nanos, {} },
		{ "ReadFilterBlockNanos", rocksdb_read_filter_block_nanos, {} },
		{ "NewTableBlockIterNanos", rocksdb_new_table_block_iter_nanos, {} },
		{ "NewTableIteratorNanos", rocksdb_new_table_iterator_nanos, {} },
		{ "BlockSeekNanos", rocksdb_block_seek_nanos, {} },
		{ "FindTableNanos", rocksdb_find_table_nanos, {} },
		{ "BloomMemtableHitCount", rocksdb_bloom_memtable_hit_count, {} },
		{ "BloomMemtableMissCount", rocksdb_bloom_memtable_miss_count, {} },
		{ "BloomSstHitCount", rocksdb_bloom_sst_hit_count, {} },
		{ "BloomSstMissCount", rocksdb_bloom_sst_miss_count, {} },
		{ "KeyLockWaitTime", rocksdb_key_lock_wait_time, {} },
		{ "KeyLockWaitCount", rocksdb_key_lock_wait_count, {} },
		{ "EnvNewSequentialFileNanos", rocksdb_env_new_sequential_file_nanos, {} },
		{ "EnvNewRandomAccessFileNanos", rocksdb_env_new_random_access_file_nanos, {} },
		{ "EnvNewWritableFileNanos", rocksdb_env_new_writable_file_nanos, {} },
		{ "EnvReuseWritableFileNanos", rocksdb_env_reuse_writable_file_nanos, {} },
		{ "EnvNewRandomRwFileNanos", rocksdb_env_new_random_rw_file_nanos, {} },
		{ "EnvNewDirectoryNanos", rocksdb_env_new_directory_nanos, {} },
		{ "EnvFileExistsNanos", rocksdb_env_file_exists_nanos, {} },
		{ "EnvGetChildrenNanos", rocksdb_env_get_children_nanos, {} },
		{ "EnvGetChildrenFileAttributesNanos", rocksdb_env_get_children_file_attributes_nanos, {} },
		{ "EnvDeleteFileNanos", rocksdb_env_delete_file_nanos, {} },
		{ "EnvCreateDirNanos", rocksdb_env_create_dir_nanos, {} },
		{ "EnvCreateDirIfMissingNanos", rocksdb_env_create_dir_if_missing_nanos, {} },
		{ "EnvDeleteDirNanos", rocksdb_env_delete_dir_nanos, {} },
		{ "EnvGetFileSizeNanos", rocksdb_env_get_file_size_nanos, {} },
		{ "EnvGetFileModificationTimeNanos", rocksdb_env_get_file_modification_time_nanos, {} },
		{ "EnvRenameFileNanos", rocksdb_env_rename_file_nanos, {} },
		{ "EnvLinkFileNanos", rocksdb_env_link_file_nanos, {} },
		{ "EnvLockFileNanos", rocksdb_env_lock_file_nanos, {} },
		{ "EnvUnlockFileNanos", rocksdb_env_unlock_file_nanos, {} },
		{ "EnvNewLoggerNanos", rocksdb_env_new_logger_nanos, {} },
	};
	for (auto& [name, metric, vals] : perfContextMetrics) { // readers, then writer
		for (int i = 0; i < SERVER_KNOBS->ROCKSDB_READ_PARALLELISM; i++) {
			vals.push_back(0); // add reader
		}
		vals.push_back(0); // add writer
	}
	for (int i = 0; i < SERVER_KNOBS->ROCKSDB_READ_PARALLELISM; i++) {
		readRangeLatencyHistograms.push_back(Histogram::getHistogram(
		    ROCKSDBSTORAGE_HISTOGRAM_GROUP, ROCKSDB_READRANGE_LATENCY_HISTOGRAM, Histogram::Unit::milliseconds));
		readValueLatencyHistograms.push_back(Histogram::getHistogram(
		    ROCKSDBSTORAGE_HISTOGRAM_GROUP, ROCKSDB_READVALUE_LATENCY_HISTOGRAM, Histogram::Unit::milliseconds));
		readPrefixLatencyHistograms.push_back(Histogram::getHistogram(
		    ROCKSDBSTORAGE_HISTOGRAM_GROUP, ROCKSDB_READPREFIX_LATENCY_HISTOGRAM, Histogram::Unit::milliseconds));
		readRangeActionHistograms.push_back(Histogram::getHistogram(
		    ROCKSDBSTORAGE_HISTOGRAM_GROUP, ROCKSDB_READRANGE_ACTION_HISTOGRAM, Histogram::Unit::milliseconds));
		readValueActionHistograms.push_back(Histogram::getHistogram(
		    ROCKSDBSTORAGE_HISTOGRAM_GROUP, ROCKSDB_READVALUE_ACTION_HISTOGRAM, Histogram::Unit::milliseconds));
		readPrefixActionHistograms.push_back(Histogram::getHistogram(
		    ROCKSDBSTORAGE_HISTOGRAM_GROUP, ROCKSDB_READPREFIX_ACTION_HISTOGRAM, Histogram::Unit::milliseconds));
		readRangeQueueWaitHistograms.push_back(Histogram::getHistogram(
		    ROCKSDBSTORAGE_HISTOGRAM_GROUP, ROCKSDB_READRANGE_QUEUEWAIT_HISTOGRAM, Histogram::Unit::milliseconds));
		readValueQueueWaitHistograms.push_back(Histogram::getHistogram(
		    ROCKSDBSTORAGE_HISTOGRAM_GROUP, ROCKSDB_READVALUE_QUEUEWAIT_HISTOGRAM, Histogram::Unit::milliseconds));
		readPrefixQueueWaitHistograms.push_back(Histogram::getHistogram(
		    ROCKSDBSTORAGE_HISTOGRAM_GROUP, ROCKSDB_READPREFIX_QUEUEWAIT_HISTOGRAM, Histogram::Unit::milliseconds));
		readRangeNewIteratorHistograms.push_back(Histogram::getHistogram(
		    ROCKSDBSTORAGE_HISTOGRAM_GROUP, ROCKSDB_READRANGE_NEWITERATOR_HISTOGRAM, Histogram::Unit::milliseconds));
		readValueGetHistograms.push_back(Histogram::getHistogram(
		    ROCKSDBSTORAGE_HISTOGRAM_GROUP, ROCKSDB_READVALUE_GET_HISTOGRAM, Histogram::Unit::milliseconds));
		readPrefixGetHistograms.push_back(Histogram::getHistogram(
		    ROCKSDBSTORAGE_HISTOGRAM_GROUP, ROCKSDB_READPREFIX_GET_HISTOGRAM, Histogram::Unit::milliseconds));
	}
	commitLatencyHistogram = Histogram::getHistogram(
	    ROCKSDBSTORAGE_HISTOGRAM_GROUP, ROCKSDB_COMMIT_LATENCY_HISTOGRAM, Histogram::Unit::milliseconds);
	commitActionHistogram = Histogram::getHistogram(
	    ROCKSDBSTORAGE_HISTOGRAM_GROUP, ROCKSDB_COMMIT_ACTION_HISTOGRAM, Histogram::Unit::milliseconds);
	commitQueueWaitHistogram = Histogram::getHistogram(
	    ROCKSDBSTORAGE_HISTOGRAM_GROUP, ROCKSDB_COMMIT_QUEUEWAIT_HISTOGRAM, Histogram::Unit::milliseconds);
	writeHistogram =
	    Histogram::getHistogram(ROCKSDBSTORAGE_HISTOGRAM_GROUP, ROCKSDB_WRITE_HISTOGRAM, Histogram::Unit::milliseconds);
	deleteCompactRangeHistogram = Histogram::getHistogram(
	    ROCKSDBSTORAGE_HISTOGRAM_GROUP, ROCKSDB_DELETE_COMPACTRANGE_HISTOGRAM, Histogram::Unit::milliseconds);
}

void RocksDBMetrics::logStats(rocksdb::DB* db) {
	TraceEvent e(SevInfo, "ShardedRocksDBMetrics", debugID);
	uint64_t stat;
	for (auto& [name, ticker, cumulation] : tickerStats) {
		stat = stats->getTickerCount(ticker);
		e.detail(name, stat - cumulation);
		cumulation = stat;
	}
	for (auto& [name, property] : intPropertyStats) {
		stat = 0;
		ASSERT(db->GetAggregatedIntProperty(property, &stat));
		e.detail(name, stat);
	}
}

void RocksDBMetrics::logMemUsage(rocksdb::DB* db) {
	TraceEvent e(SevInfo, "ShardedRocksDBMemMetrics", debugID);
	uint64_t stat;
	ASSERT(db != nullptr);
	ASSERT(db->GetAggregatedIntProperty(rocksdb::DB::Properties::kBlockCacheUsage, &stat));
	e.detail("BlockCacheUsage", stat);
	ASSERT(db->GetAggregatedIntProperty(rocksdb::DB::Properties::kEstimateTableReadersMem, &stat));
	e.detail("EstimateSstReaderBytes", stat);
	ASSERT(db->GetAggregatedIntProperty(rocksdb::DB::Properties::kCurSizeAllMemTables, &stat));
	e.detail("AllMemtablesBytes", stat);
	ASSERT(db->GetAggregatedIntProperty(rocksdb::DB::Properties::kBlockCachePinnedUsage, &stat));
	e.detail("BlockCachePinnedUsage", stat);
}

void RocksDBMetrics::resetPerfContext() {
	rocksdb::SetPerfLevel(rocksdb::PerfLevel::kEnableCount);
	rocksdb::get_perf_context()->Reset();
}

void RocksDBMetrics::collectPerfContext(int index) {
	for (auto& [name, metric, vals] : perfContextMetrics) {
		vals[index] = getRocksdbPerfcontextMetric(metric);
	}
}

void RocksDBMetrics::logPerfContext(bool ignoreZeroMetric) {
	TraceEvent e(SevInfo, "ShardedRocksDBPerfContextMetrics", debugID);
	e.setMaxEventLength(20000);
	for (auto& [name, metric, vals] : perfContextMetrics) {
		uint64_t s = 0;
		for (auto& v : vals) {
			s = s + v;
		}
		if (ignoreZeroMetric && s == 0)
			continue;
		e.detail(name, s);
	}
}

uint64_t RocksDBMetrics::getRocksdbPerfcontextMetric(int metric) {
	switch (metric) {
	case rocksdb_user_key_comparison_count:
		return rocksdb::get_perf_context()->user_key_comparison_count;
	case rocksdb_block_cache_hit_count:
		return rocksdb::get_perf_context()->block_cache_hit_count;
	case rocksdb_block_read_count:
		return rocksdb::get_perf_context()->block_read_count;
	case rocksdb_block_read_byte:
		return rocksdb::get_perf_context()->block_read_byte;
	case rocksdb_block_read_time:
		return rocksdb::get_perf_context()->block_read_time;
	case rocksdb_block_checksum_time:
		return rocksdb::get_perf_context()->block_checksum_time;
	case rocksdb_block_decompress_time:
		return rocksdb::get_perf_context()->block_decompress_time;
	case rocksdb_get_read_bytes:
		return rocksdb::get_perf_context()->get_read_bytes;
	case rocksdb_multiget_read_bytes:
		return rocksdb::get_perf_context()->multiget_read_bytes;
	case rocksdb_iter_read_bytes:
		return rocksdb::get_perf_context()->iter_read_bytes;
	case rocksdb_internal_key_skipped_count:
		return rocksdb::get_perf_context()->internal_key_skipped_count;
	case rocksdb_internal_delete_skipped_count:
		return rocksdb::get_perf_context()->internal_delete_skipped_count;
	case rocksdb_internal_recent_skipped_count:
		return rocksdb::get_perf_context()->internal_recent_skipped_count;
	case rocksdb_internal_merge_count:
		return rocksdb::get_perf_context()->internal_merge_count;
	case rocksdb_get_snapshot_time:
		return rocksdb::get_perf_context()->get_snapshot_time;
	case rocksdb_get_from_memtable_time:
		return rocksdb::get_perf_context()->get_from_memtable_time;
	case rocksdb_get_from_memtable_count:
		return rocksdb::get_perf_context()->get_from_memtable_count;
	case rocksdb_get_post_process_time:
		return rocksdb::get_perf_context()->get_post_process_time;
	case rocksdb_get_from_output_files_time:
		return rocksdb::get_perf_context()->get_from_output_files_time;
	case rocksdb_seek_on_memtable_time:
		return rocksdb::get_perf_context()->seek_on_memtable_time;
	case rocksdb_seek_on_memtable_count:
		return rocksdb::get_perf_context()->seek_on_memtable_count;
	case rocksdb_next_on_memtable_count:
		return rocksdb::get_perf_context()->next_on_memtable_count;
	case rocksdb_prev_on_memtable_count:
		return rocksdb::get_perf_context()->prev_on_memtable_count;
	case rocksdb_seek_child_seek_time:
		return rocksdb::get_perf_context()->seek_child_seek_time;
	case rocksdb_seek_child_seek_count:
		return rocksdb::get_perf_context()->seek_child_seek_count;
	case rocksdb_seek_min_heap_time:
		return rocksdb::get_perf_context()->seek_min_heap_time;
	case rocksdb_seek_max_heap_time:
		return rocksdb::get_perf_context()->seek_max_heap_time;
	case rocksdb_seek_internal_seek_time:
		return rocksdb::get_perf_context()->seek_internal_seek_time;
	case rocksdb_find_next_user_entry_time:
		return rocksdb::get_perf_context()->find_next_user_entry_time;
	case rocksdb_write_wal_time:
		return rocksdb::get_perf_context()->write_wal_time;
	case rocksdb_write_memtable_time:
		return rocksdb::get_perf_context()->write_memtable_time;
	case rocksdb_write_delay_time:
		return rocksdb::get_perf_context()->write_delay_time;
	case rocksdb_write_pre_and_post_process_time:
		return rocksdb::get_perf_context()->write_pre_and_post_process_time;
	case rocksdb_db_mutex_lock_nanos:
		return rocksdb::get_perf_context()->db_mutex_lock_nanos;
	case rocksdb_db_condition_wait_nanos:
		return rocksdb::get_perf_context()->db_condition_wait_nanos;
	case rocksdb_merge_operator_time_nanos:
		return rocksdb::get_perf_context()->merge_operator_time_nanos;
	case rocksdb_read_index_block_nanos:
		return rocksdb::get_perf_context()->read_index_block_nanos;
	case rocksdb_read_filter_block_nanos:
		return rocksdb::get_perf_context()->read_filter_block_nanos;
	case rocksdb_new_table_block_iter_nanos:
		return rocksdb::get_perf_context()->new_table_block_iter_nanos;
	case rocksdb_new_table_iterator_nanos:
		return rocksdb::get_perf_context()->new_table_iterator_nanos;
	case rocksdb_block_seek_nanos:
		return rocksdb::get_perf_context()->block_seek_nanos;
	case rocksdb_find_table_nanos:
		return rocksdb::get_perf_context()->find_table_nanos;
	case rocksdb_bloom_memtable_hit_count:
		return rocksdb::get_perf_context()->bloom_memtable_hit_count;
	case rocksdb_bloom_memtable_miss_count:
		return rocksdb::get_perf_context()->bloom_memtable_miss_count;
	case rocksdb_bloom_sst_hit_count:
		return rocksdb::get_perf_context()->bloom_sst_hit_count;
	case rocksdb_bloom_sst_miss_count:
		return rocksdb::get_perf_context()->bloom_sst_miss_count;
	case rocksdb_key_lock_wait_time:
		return rocksdb::get_perf_context()->key_lock_wait_time;
	case rocksdb_key_lock_wait_count:
		return rocksdb::get_perf_context()->key_lock_wait_count;
	case rocksdb_env_new_sequential_file_nanos:
		return rocksdb::get_perf_context()->env_new_sequential_file_nanos;
	case rocksdb_env_new_random_access_file_nanos:
		return rocksdb::get_perf_context()->env_new_random_access_file_nanos;
	case rocksdb_env_new_writable_file_nanos:
		return rocksdb::get_perf_context()->env_new_writable_file_nanos;
	case rocksdb_env_reuse_writable_file_nanos:
		return rocksdb::get_perf_context()->env_reuse_writable_file_nanos;
	case rocksdb_env_new_random_rw_file_nanos:
		return rocksdb::get_perf_context()->env_new_random_rw_file_nanos;
	case rocksdb_env_new_directory_nanos:
		return rocksdb::get_perf_context()->env_new_directory_nanos;
	case rocksdb_env_file_exists_nanos:
		return rocksdb::get_perf_context()->env_file_exists_nanos;
	case rocksdb_env_get_children_nanos:
		return rocksdb::get_perf_context()->env_get_children_nanos;
	case rocksdb_env_get_children_file_attributes_nanos:
		return rocksdb::get_perf_context()->env_get_children_file_attributes_nanos;
	case rocksdb_env_delete_file_nanos:
		return rocksdb::get_perf_context()->env_delete_file_nanos;
	case rocksdb_env_create_dir_nanos:
		return rocksdb::get_perf_context()->env_create_dir_nanos;
	case rocksdb_env_create_dir_if_missing_nanos:
		return rocksdb::get_perf_context()->env_create_dir_if_missing_nanos;
	case rocksdb_env_delete_dir_nanos:
		return rocksdb::get_perf_context()->env_delete_dir_nanos;
	case rocksdb_env_get_file_size_nanos:
		return rocksdb::get_perf_context()->env_get_file_size_nanos;
	case rocksdb_env_get_file_modification_time_nanos:
		return rocksdb::get_perf_context()->env_get_file_modification_time_nanos;
	case rocksdb_env_rename_file_nanos:
		return rocksdb::get_perf_context()->env_rename_file_nanos;
	case rocksdb_env_link_file_nanos:
		return rocksdb::get_perf_context()->env_link_file_nanos;
	case rocksdb_env_lock_file_nanos:
		return rocksdb::get_perf_context()->env_lock_file_nanos;
	case rocksdb_env_unlock_file_nanos:
		return rocksdb::get_perf_context()->env_unlock_file_nanos;
	case rocksdb_env_new_logger_nanos:
		return rocksdb::get_perf_context()->env_new_logger_nanos;
	default:
		break;
	}
	return 0;
}

ACTOR Future<Void> rocksDBAggregatedMetricsLogger(std::shared_ptr<ShardedRocksDBState> rState,
                                                  Future<Void> openFuture,
                                                  std::shared_ptr<RocksDBMetrics> rocksDBMetrics,
                                                  ShardManager* shardManager) {
	try {
		wait(openFuture);
		state rocksdb::DB* db = shardManager->getDb();
		loop {
			wait(delay(SERVER_KNOBS->ROCKSDB_METRICS_DELAY));
			if (rState->closing) {
				break;
			}
			rocksDBMetrics->logStats(db);
			rocksDBMetrics->logMemUsage(db);
			if (SERVER_KNOBS->ROCKSDB_PERFCONTEXT_SAMPLE_RATE != 0) {
				rocksDBMetrics->logPerfContext(true);
			}
		}
	} catch (Error& e) {
		if (e.code() != error_code_actor_cancelled) {
			TraceEvent(SevError, "ShardedRocksDBMetricsError").errorUnsuppressed(e);
		}
	}
	return Void();
}

struct ShardedRocksDBKeyValueStore : IKeyValueStore {
	using CF = rocksdb::ColumnFamilyHandle*;

	ACTOR static Future<Void> refreshReadIteratorPools(
	    std::shared_ptr<ShardedRocksDBState> rState,
	    Future<Void> readyToStart,
	    std::unordered_map<std::string, std::shared_ptr<PhysicalShard>>* physicalShards) {
		state Reference<Histogram> histogram = Histogram::getHistogram(
		    ROCKSDBSTORAGE_HISTOGRAM_GROUP, "TimeSpentRefreshIterators"_sr, Histogram::Unit::milliseconds);

		if (SERVER_KNOBS->ROCKSDB_READ_RANGE_REUSE_ITERATORS) {
			try {
				wait(readyToStart);
				loop {
					wait(delay(SERVER_KNOBS->ROCKSDB_READ_RANGE_ITERATOR_REFRESH_TIME));
					if (rState->closing) {
						break;
					}
					double startTime = timer_monotonic();
					for (auto& [_, shard] : *physicalShards) {
						if (shard->initialized()) {
							shard->refreshReadIteratorPool();
						}
					}
					histogram->sample(timer_monotonic() - startTime);
				}
			} catch (Error& e) {
				if (e.code() != error_code_actor_cancelled) {
					TraceEvent(SevError, "RefreshReadIteratorPoolError").errorUnsuppressed(e);
				}
			}
		}

		return Void();
	}

	ACTOR static Future<Void> doRestore(ShardedRocksDBKeyValueStore* self,
	                                    std::string shardId,
	                                    std::vector<KeyRange> ranges,
	                                    std::vector<CheckpointMetaData> checkpoints) {
		for (const KeyRange& range : ranges) {
			std::vector<DataShard*> shards = self->shardManager.getDataShardsByRange(range);
			if (!shards.empty()) {
				TraceEvent te(SevWarnAlways, "RestoreRangesNotEmpty", self->id);
				te.detail("Range", range);
				te.detail("RestoreShardID", shardId);
				for (int i = 0; i < shards.size(); ++i) {
					te.detail("DataShard-" + std::to_string(i), shards[i]->range);
				}
				te.log();
				throw failed_to_restore_checkpoint();
			}
		}
		for (const KeyRange& range : ranges) {
			self->shardManager.addRange(range, shardId);
		}
		TraceEvent(SevDebug, "ShardedRocksRestoreAddRange", self->id)
		    .detail("Ranges", describe(ranges))
		    .detail("ShardID", shardId)
		    .detail("Checkpoints", describe(checkpoints));
		auto a = new Writer::RestoreAction(&self->shardManager, self->path, shardId, ranges, checkpoints);
		auto res = a->done.getFuture();
		self->writeThread->post(a);

		try {
			wait(res);
		} catch (Error& e) {
			for (const KeyRange& range : ranges) {
				self->shardManager.removeRange(range);
			}
			throw;
		}

		return Void();
	}

	struct Writer : IThreadPoolReceiver {
		const UID logId;
		int threadIndex;
		std::unordered_map<uint32_t, rocksdb::ColumnFamilyHandle*>* columnFamilyMap;
		std::shared_ptr<RocksDBMetrics> rocksDBMetrics;
		std::shared_ptr<rocksdb::RateLimiter> rateLimiter;
		double sampleStartTime;

		explicit Writer(UID logId,
		                int threadIndex,
		                std::unordered_map<uint32_t, rocksdb::ColumnFamilyHandle*>* columnFamilyMap,
		                std::shared_ptr<RocksDBMetrics> rocksDBMetrics)
		  : logId(logId), threadIndex(threadIndex), columnFamilyMap(columnFamilyMap), rocksDBMetrics(rocksDBMetrics),
		    rateLimiter(SERVER_KNOBS->ROCKSDB_WRITE_RATE_LIMITER_BYTES_PER_SEC > 0
		                    ? rocksdb::NewGenericRateLimiter(
		                          SERVER_KNOBS->ROCKSDB_WRITE_RATE_LIMITER_BYTES_PER_SEC, // rate_bytes_per_sec
		                          100 * 1000, // refill_period_us
		                          10, // fairness
		                          rocksdb::RateLimiter::Mode::kWritesOnly,
		                          SERVER_KNOBS->ROCKSDB_WRITE_RATE_LIMITER_AUTO_TUNE)
		                    : nullptr),
		    sampleStartTime(now()) {}

		~Writer() override {}

		void init() override {}

		void sample() {
			if (SERVER_KNOBS->ROCKSDB_METRICS_SAMPLE_INTERVAL > 0 &&
			    now() - sampleStartTime >= SERVER_KNOBS->ROCKSDB_METRICS_SAMPLE_INTERVAL) {
				rocksDBMetrics->collectPerfContext(threadIndex);
				rocksDBMetrics->resetPerfContext();
				sampleStartTime = now();
			}
		}

		struct OpenAction : TypedAction<Writer, OpenAction> {
			ShardManager* shardManager;
			ThreadReturnPromise<Void> done;
			Optional<Future<Void>>& metrics;
			const FlowLock* readLock;
			const FlowLock* fetchLock;
			std::shared_ptr<RocksDBErrorListener> errorListener;

			OpenAction(ShardManager* shardManager,
			           Optional<Future<Void>>& metrics,
			           const FlowLock* readLock,
			           const FlowLock* fetchLock,
			           std::shared_ptr<RocksDBErrorListener> errorListener)
			  : shardManager(shardManager), metrics(metrics), readLock(readLock), fetchLock(fetchLock),
			    errorListener(errorListener) {}

			double getTimeEstimate() const override { return SERVER_KNOBS->COMMIT_TIME_ESTIMATE; }
		};

		void action(OpenAction& a) {
			auto status = a.shardManager->init();

			if (!status.ok()) {
				logRocksDBError(status, "Open");
				a.done.sendError(statusToError(status));
				return;
			}

			TraceEvent(SevInfo, "ShardedRocksDB").detail("Method", "Open");
			a.done.send(Void());
		}

		struct AddShardAction : TypedAction<Writer, AddShardAction> {
			PhysicalShard* shard;
			ThreadReturnPromise<Void> done;

			AddShardAction(PhysicalShard* shard) : shard(shard) { ASSERT(shard); }
			double getTimeEstimate() const override { return SERVER_KNOBS->COMMIT_TIME_ESTIMATE; }
		};

		void action(AddShardAction& a) {
			auto s = a.shard->init();
			if (!s.ok()) {
				a.done.sendError(statusToError(s));
				return;
			}
			ASSERT(a.shard->cf);
			(*columnFamilyMap)[a.shard->cf->GetID()] = a.shard->cf;
			a.done.send(Void());
		}

		struct RemoveShardAction : TypedAction<Writer, RemoveShardAction> {
			std::vector<std::shared_ptr<PhysicalShard>> shards;
			ThreadReturnPromise<Void> done;

			RemoveShardAction(std::vector<std::shared_ptr<PhysicalShard>>& shards) : shards(shards) {}
			double getTimeEstimate() const override { return SERVER_KNOBS->COMMIT_TIME_ESTIMATE; }
		};

		void action(RemoveShardAction& a) {
			for (auto& shard : a.shards) {
				shard->deletePending = true;
				columnFamilyMap->erase(shard->cf->GetID());
			}
			a.shards.clear();
			a.done.send(Void());
		}

		struct CommitAction : TypedAction<Writer, CommitAction> {
			rocksdb::DB* db;
			std::unique_ptr<rocksdb::WriteBatch> writeBatch;
			std::unique_ptr<std::set<PhysicalShard*>> dirtyShards;
			const std::unordered_map<uint32_t, rocksdb::ColumnFamilyHandle*>* columnFamilyMap;
			ThreadReturnPromise<Void> done;
			double startTime;
			bool getHistograms;
			bool logShardMemUsage;
			double getTimeEstimate() const override { return SERVER_KNOBS->COMMIT_TIME_ESTIMATE; }
			CommitAction(rocksdb::DB* db,
			             std::unique_ptr<rocksdb::WriteBatch> writeBatch,
			             std::unique_ptr<std::set<PhysicalShard*>> dirtyShards,
			             std::unordered_map<uint32_t, rocksdb::ColumnFamilyHandle*>* columnFamilyMap)
			  : db(db), writeBatch(std::move(writeBatch)), dirtyShards(std::move(dirtyShards)),
			    columnFamilyMap(columnFamilyMap) {
				if (deterministicRandom()->random01() < SERVER_KNOBS->ROCKSDB_HISTOGRAMS_SAMPLE_RATE) {
					getHistograms = true;
					startTime = timer_monotonic();
				} else {
					getHistograms = false;
				}
			}
		};

		struct DeleteVisitor : public rocksdb::WriteBatch::Handler {
			std::vector<std::pair<uint32_t, KeyRange>>* deletes;

			DeleteVisitor(std::vector<std::pair<uint32_t, KeyRange>>* deletes) : deletes(deletes) { ASSERT(deletes); }

			rocksdb::Status DeleteRangeCF(uint32_t column_family_id,
			                              const rocksdb::Slice& begin,
			                              const rocksdb::Slice& end) override {
				deletes->push_back(
				    std::make_pair(column_family_id, KeyRange(KeyRangeRef(toStringRef(begin), toStringRef(end)))));
				return rocksdb::Status::OK();
			}

			rocksdb::Status PutCF(uint32_t column_family_id,
			                      const rocksdb::Slice& key,
			                      const rocksdb::Slice& value) override {
				return rocksdb::Status::OK();
			}

			rocksdb::Status DeleteCF(uint32_t column_family_id, const rocksdb::Slice& key) override {
				return rocksdb::Status::OK();
			}

			rocksdb::Status SingleDeleteCF(uint32_t column_family_id, const rocksdb::Slice& key) override {
				return rocksdb::Status::OK();
			}

			rocksdb::Status MergeCF(uint32_t column_family_id,
			                        const rocksdb::Slice& key,
			                        const rocksdb::Slice& value) override {
				return rocksdb::Status::OK();
			}
		};

		rocksdb::Status doCommit(rocksdb::WriteBatch* batch,
		                         rocksdb::DB* db,
		                         std::vector<std::pair<uint32_t, KeyRange>>* deletes,
		                         bool sample) {
			if (SERVER_KNOBS->ROCKSDB_SUGGEST_COMPACT_CLEAR_RANGE) {
				DeleteVisitor dv(deletes);
				rocksdb::Status s = batch->Iterate(&dv);
				if (!s.ok()) {
					logRocksDBError(s, "CommitDeleteVisitor");
					return s;
				}

				// If there are any range deletes, we should have added them to be deleted.
				ASSERT(!deletes->empty() || !batch->HasDeleteRange());
			}

			rocksdb::WriteOptions options;
			options.sync = !SERVER_KNOBS->ROCKSDB_UNSAFE_AUTO_FSYNC;

			double writeBeginTime = sample ? timer_monotonic() : 0;
			rocksdb::Status s = db->Write(options, batch);
			if (sample) {
				rocksDBMetrics->getWriteHistogram()->sampleSeconds(timer_monotonic() - writeBeginTime);
			}
			if (!s.ok()) {
				logRocksDBError(s, "Commit");
				return s;
			}

			return s;
		}

		void action(CommitAction& a) {
			double commitBeginTime;
			if (a.getHistograms) {
				commitBeginTime = timer_monotonic();
				rocksDBMetrics->getCommitQueueWaitHistogram()->sampleSeconds(commitBeginTime - a.startTime);
			}
			std::vector<std::pair<uint32_t, KeyRange>> deletes;
			auto s = doCommit(a.writeBatch.get(), a.db, &deletes, a.getHistograms);
			if (!s.ok()) {
				a.done.sendError(statusToError(s));
				return;
			}

			for (auto shard : *(a.dirtyShards)) {
				shard->readIterPool->update();
			}

			a.done.send(Void());
			if (SERVER_KNOBS->ROCKSDB_SUGGEST_COMPACT_CLEAR_RANGE) {
				for (const auto& [id, range] : deletes) {
					auto cf = columnFamilyMap->find(id);
					ASSERT(cf != columnFamilyMap->end());
					auto begin = toSlice(range.begin);
					auto end = toSlice(range.end);

					ASSERT(a.db->SuggestCompactRange(cf->second, &begin, &end).ok());
				}
			}

			if (a.getHistograms) {
				double currTime = timer_monotonic();
				rocksDBMetrics->getCommitActionHistogram()->sampleSeconds(currTime - commitBeginTime);
				rocksDBMetrics->getCommitLatencyHistogram()->sampleSeconds(currTime - a.startTime);
			}

			sample();
		}

		struct CloseAction : TypedAction<Writer, CloseAction> {
			ShardManager* shardManager;
			ThreadReturnPromise<Void> done;
			bool deleteOnClose;
			CloseAction(ShardManager* shardManager, bool deleteOnClose)
			  : shardManager(shardManager), deleteOnClose(deleteOnClose) {}
			double getTimeEstimate() const override { return SERVER_KNOBS->COMMIT_TIME_ESTIMATE; }
		};

		void action(CloseAction& a) {
			if (a.deleteOnClose) {
				a.shardManager->destroyAllShards();
			} else {
				a.shardManager->closeAllShards();
			}
			TraceEvent(SevInfo, "ShardedRocksDB").detail("Method", "Close");
			a.done.send(Void());
		}

		struct CheckpointAction : TypedAction<Writer, CheckpointAction> {
			CheckpointAction(ShardManager* shardManager, const CheckpointRequest& request)
			  : shardManager(shardManager), request(request) {}

			double getTimeEstimate() const override { return SERVER_KNOBS->COMMIT_TIME_ESTIMATE; }

			ShardManager* shardManager;
			const CheckpointRequest request;
			ThreadReturnPromise<CheckpointMetaData> reply;
		};

		void action(CheckpointAction& a) {
			TraceEvent(SevInfo, "ShardedRocksCheckpointBegin", logId)
			    .detail("CheckpointID", a.request.checkpointID)
			    .detail("Version", a.request.version)
			    .detail("Ranges", describe(a.request.ranges))
			    .detail("Format", static_cast<int>(a.request.format))
			    .detail("CheckpointDir", a.request.checkpointDir);

			rocksdb::Status s;
			rocksdb::Checkpoint* checkpoint = nullptr;

			PhysicalShard* ps = a.shardManager->getPhysicalShardForAllRanges(a.request.ranges);
			if (ps == nullptr) {
				TraceEvent(SevInfo, "ShardedRocksCheckpointInvalidPhysicalShard", logId)
				    .detail("CheckpointID", a.request.checkpointID)
				    .detail("Version", a.request.version)
				    .detail("Ranges", describe(a.request.ranges))
				    .detail("Format", static_cast<int>(a.request.format))
				    .detail("CheckpointDir", a.request.checkpointDir);
				a.reply.sendError(failed_to_create_checkpoint());
				return;
			}

			TraceEvent(SevDebug, "ShardedRocksCheckpointCF", logId)
			    .detail("CFName", ps->cf->GetName())
			    .detail("CheckpointID", a.request.checkpointID)
			    .detail("Version", a.request.version)
			    .detail("Ranges", describe(a.request.ranges))
			    .detail("PhysicalShardRanges", describe(ps->getAllRanges()))
			    .detail("Format", static_cast<int>(a.request.format))
			    .detail("CheckpointDir", a.request.checkpointDir);

			rocksdb::PinnableSlice value;
			rocksdb::ReadOptions readOptions = getReadOptions();
			s = a.shardManager->getDb()->Get(
			    readOptions, a.shardManager->getSpecialKeysShard()->cf, toSlice(persistVersion), &value);

			if (!s.ok() && !s.IsNotFound()) {
				logRocksDBError(s, "ShardedRocksCheckpointReadPersistVersion");
				a.reply.sendError(failed_to_create_checkpoint());
				return;
			}

			const Version version = s.IsNotFound()
			                            ? latestVersion
			                            : BinaryReader::fromStringRef<Version>(toStringRef(value), Unversioned());

			TraceEvent(SevDebug, "ShardedRocksCheckpointVersion", logId)
			    .detail("CheckpointVersion", a.request.version)
			    .detail("PersistVersion", version);
			ASSERT(a.request.version == version || a.request.version == latestVersion);

<<<<<<< HEAD
			CheckpointMetaData res(a.request.ranges, version, a.request.format, a.request.checkpointID);
=======
			CheckpointMetaData res(ps->getAllRanges(), version, a.request.format, a.request.checkpointID);
>>>>>>> 7aa578f6
			s = rocksdb::Checkpoint::Create(a.shardManager->getDb(), &checkpoint);
			if (!s.ok()) {
				logRocksDBError(s, "CreateRocksDBCheckpoint");
				a.reply.sendError(failed_to_create_checkpoint());
				return;
			}

			const std::string& checkpointDir = abspath(a.request.checkpointDir);
			platform::eraseDirectoryRecursive(checkpointDir);
			if (a.request.format == DataMoveRocksCF) {
				rocksdb::ExportImportFilesMetaData* pMetadata = nullptr;
				s = checkpoint->ExportColumnFamily(ps->cf, checkpointDir, &pMetadata);
				if (!s.ok()) {
					logRocksDBError(s, "CheckpointExportColumnFamily");
					a.reply.sendError(failed_to_create_checkpoint());
					return;
				}

				populateMetaData(&res, pMetadata);
				rocksdb::ExportImportFilesMetaData metadata = *pMetadata;
				delete pMetadata;
<<<<<<< HEAD
				if (!metadata.files.empty() && SERVER_KNOBS->ROCKSDB_ENABLE_CHECKPOINT_VALIDATION) {
=======
				if (SERVER_KNOBS->ROCKSDB_ENABLE_CHECKPOINT_VALIDATION) {
>>>>>>> 7aa578f6
					rocksdb::ImportColumnFamilyOptions importOptions;
					importOptions.move_files = false;
					rocksdb::ColumnFamilyHandle* handle;
					const std::string cfName = deterministicRandom()->randomAlphaNumeric(8);
					s = a.shardManager->getDb()->CreateColumnFamilyWithImport(
					    getCFOptions(), cfName, importOptions, metadata, &handle);
					if (!s.ok()) {
						TraceEvent(SevError, "ShardedRocksCheckpointValidateImportError", logId)
						    .detail("Status", s.ToString())
						    .detail("CheckpointID", a.request.checkpointID)
						    .detail("Ranges", describe(a.request.ranges))
						    .detail("CheckDir", a.request.checkpointDir)
						    .detail("CheckpointVersion", a.request.version)
						    .detail("PersistVersion", version);
						a.reply.sendError(failed_to_create_checkpoint());
						return;
					}

					auto options = getReadOptions();
					rocksdb::Iterator* oriIter = a.shardManager->getDb()->NewIterator(options, ps->cf);
					rocksdb::Iterator* resIter = a.shardManager->getDb()->NewIterator(options, handle);
					oriIter->SeekToFirst();
					resIter->SeekToFirst();
					while (oriIter->Valid() && resIter->Valid()) {
						if (oriIter->key().compare(resIter->key()) != 0 ||
						    oriIter->value().compare(resIter->value()) != 0) {
							TraceEvent(SevError, "ShardedRocksCheckpointValidateError", logId)
							    .detail("KeyInDB", toStringRef(oriIter->key()))
							    .detail("ValueInDB", toStringRef(oriIter->value()))
							    .detail("KeyInCheckpoint", toStringRef(resIter->key()))
							    .detail("ValueInCheckpoint", toStringRef(resIter->value()));

							a.reply.sendError(failed_to_create_checkpoint());
							return;
						}
						oriIter->Next();
						resIter->Next();
					}
					if (oriIter->Valid() || resIter->Valid()) {
						a.reply.sendError(failed_to_create_checkpoint());
						return;
					}
					delete oriIter;
					delete resIter;

					s = a.shardManager->getDb()->DropColumnFamily(handle);
					if (!s.ok()) {
						logRocksDBError(s, "CheckpointDropColumnFamily");
						a.reply.sendError(failed_to_create_checkpoint());
						return;
					}
					s = a.shardManager->getDb()->DestroyColumnFamilyHandle(handle);
					if (!s.ok()) {
						logRocksDBError(s, "CheckpointDestroyColumnFamily");
						a.reply.sendError(failed_to_create_checkpoint());
						return;
					}
					TraceEvent(SevDebug, "ShardedRocksCheckpointValidateSuccess", logId)
					    .detail("CheckpointVersion", a.request.version)
					    .detail("PersistVersion", version);
				}
			} else {
				if (checkpoint != nullptr) {
					delete checkpoint;
				}
				a.reply.sendError(not_implemented());
				return;
			}

			res.setState(CheckpointMetaData::Complete);
			res.dir = a.request.checkpointDir;
			a.reply.send(res);

			if (checkpoint != nullptr) {
				delete checkpoint;
			}
			TraceEvent(SevInfo, "ShardedRocksCheckpointEnd", logId).detail("Checkpoint", res.toString());
		}

		struct RestoreAction : TypedAction<Writer, RestoreAction> {
			RestoreAction(ShardManager* shardManager,
			              const std::string& path,
			              const std::string& shardId,
			              const std::vector<KeyRange>& ranges,
			              const std::vector<CheckpointMetaData>& checkpoints)
			  : shardManager(shardManager), path(path), shardId(shardId), ranges(ranges), checkpoints(checkpoints) {}

			double getTimeEstimate() const override { return SERVER_KNOBS->COMMIT_TIME_ESTIMATE; }

			ShardManager* shardManager;
			const std::string path;
			const std::string shardId;
			std::vector<KeyRange> ranges;
			std::vector<CheckpointMetaData> checkpoints;
			ThreadReturnPromise<Void> done;
		};

		void action(RestoreAction& a) {
			TraceEvent(SevInfo, "ShardedRocksDBRestoreBegin", logId)
			    .detail("Path", a.path)
			    .detail("Checkpoints", describe(a.checkpoints));

			ASSERT(!a.checkpoints.empty());

			PhysicalShard* ps = a.shardManager->getPhysicalShardForAllRanges(a.ranges);
			ASSERT(ps != nullptr);

			const CheckpointFormat format = a.checkpoints[0].getFormat();
			for (int i = 1; i < a.checkpoints.size(); ++i) {
				if (a.checkpoints[i].getFormat() != format) {
					throw invalid_checkpoint_format();
				}
			}

			rocksdb::Status status;
			rocksdb::WriteBatch writeBatch;
			rocksdb::WriteOptions options;
			options.sync = !SERVER_KNOBS->ROCKSDB_UNSAFE_AUTO_FSYNC;

			if (format == DataMoveRocksCF) {
				if (a.checkpoints.size() > 1) {
					TraceEvent(SevError, "ShardedRocksDBRestoreMultipleCFs", logId)
					    .detail("Path", a.path)
					    .detail("Checkpoints", describe(a.checkpoints));
					a.done.sendError(failed_to_restore_checkpoint());
					return;
				}
				CheckpointMetaData& checkpoint = a.checkpoints.front();
				std::sort(a.ranges.begin(), a.ranges.end(), KeyRangeRef::ArbitraryOrder());
				std::sort(checkpoint.ranges.begin(), checkpoint.ranges.end(), KeyRangeRef::ArbitraryOrder());
				if (a.ranges.empty() || checkpoint.ranges.empty() || a.ranges.size() > checkpoint.ranges.size() ||
				    a.ranges.front().begin != checkpoint.ranges.front().begin) {
					TraceEvent(SevError, "ShardedRocksDBRestoreFailed", logId)
					    .detail("Path", a.path)
					    .detail("Ranges", describe(a.ranges))
					    .detail("Checkpoints", describe(a.checkpoints));
					a.done.sendError(failed_to_restore_checkpoint());
					return;
				}

				for (int i = 0; i < a.ranges.size(); ++i) {
					if (a.ranges[i] != checkpoint.ranges[i] && i != a.ranges.size() - 1) {
						TraceEvent(SevError, "ShardedRocksDBRestoreFailed", logId)
						    .detail("Path", a.path)
						    .detail("Ranges", describe(a.ranges))
						    .detail("Checkpoints", describe(a.checkpoints));
						a.done.sendError(failed_to_restore_checkpoint());
						return;
					}
				}

				ASSERT(!ps->initialized());
				TraceEvent(SevDebug, "ShardedRocksRestoringCF", logId)
				    .detail("Path", a.path)
				    .detail("Checkpoints", describe(a.checkpoints))
				    .detail("RocksDBCF", getRocksCF(a.checkpoints[0]).toString());

				status = ps->restore(a.checkpoints[0]);

				if (!status.ok()) {
					a.done.sendError(failed_to_restore_checkpoint());
					return;
				} else {
					ASSERT(ps->initialized());
					(*columnFamilyMap)[ps->cf->GetID()] = ps->cf;
					TraceEvent(SevInfo, "RocksDBRestoreCFSuccess", logId)
					    .detail("Path", a.path)
					    .detail("ColumnFaminly", ps->cf->GetName())
					    .detail("Checkpoints", describe(a.checkpoints));

					// Remove the extra data.
					KeyRangeRef cRange(a.ranges.back().end, checkpoint.ranges.back().end);
					if (!cRange.empty()) {
						TraceEvent(SevInfo, "RocksDBRestoreCFRemoveExtraRange", logId)
						    .detail("Path", a.path)
						    .detail("Checkpoints", describe(a.checkpoints))
						    .detail("RestoreRanges", describe(a.ranges))
						    .detail("ClearExtraRange", cRange);
						writeBatch.DeleteRange(ps->cf, toSlice(cRange.begin), toSlice(cRange.end));
						status = a.shardManager->getDb()->Write(options, &writeBatch);
						if (!status.ok()) {
							logRocksDBError(status, "RestoreClearnExtraRanges");
							a.done.sendError(statusToError(status));
							return;
						}
					}
				}
			} else if (format == RocksDBKeyValues) {
				// Make sure the files are complete for the desired ranges.
				std::vector<KeyRange> fetchedRanges;
				std::vector<KeyRange> intendedRanges(a.ranges.begin(), a.ranges.end());
				std::vector<RocksDBCheckpointKeyValues> rkvs;
				for (const auto& checkpoint : a.checkpoints) {
					rkvs.push_back(getRocksKeyValuesCheckpoint(checkpoint));
					ASSERT(!rkvs.back().fetchedFiles.empty());
					for (const auto& file : rkvs.back().fetchedFiles) {
						fetchedRanges.push_back(file.range);
					}
				}
				// Verify that the collective fetchedRanges is the same as the collective intendedRanges.
				std::sort(fetchedRanges.begin(), fetchedRanges.end(), KeyRangeRef::ArbitraryOrder());
				std::sort(intendedRanges.begin(), intendedRanges.end(), KeyRangeRef::ArbitraryOrder());
				int i = 0, j = 0;
				while (i < fetchedRanges.size() && j < intendedRanges.size()) {
					if (fetchedRanges[i].begin != intendedRanges[j].begin) {
						break;
					} else if (fetchedRanges[i] == intendedRanges[j]) {
						++i;
						++j;
					} else if (fetchedRanges[i].contains(intendedRanges[j])) {
						fetchedRanges[i] = KeyRangeRef(intendedRanges[j].end, fetchedRanges[i].end);
						++j;
					} else if (intendedRanges[j].contains(fetchedRanges[i])) {
						intendedRanges[j] = KeyRangeRef(fetchedRanges[i].end, intendedRanges[j].end);
						++i;
					} else {
						break;
					}
				}
				if (i != fetchedRanges.size() || j != intendedRanges.size()) {
					TraceEvent(SevError, "ShardedRocksDBRestoreFailed", logId)
					    .detail("Reason", "RestoreFilesRangesMismatch")
					    .detail("Ranges", describe(a.ranges))
					    .setMaxFieldLength(1000)
					    .detail("FetchedFiles", describe(rkvs));
					a.done.sendError(failed_to_restore_checkpoint());
					return;
				}

				if (!ps->initialized()) {
					TraceEvent(SevDebug, "ShardedRocksRestoreInitPS", logId)
					    .detail("Path", a.path)
					    .detail("Checkpoints", describe(a.checkpoints))
					    .detail("PhysicalShard", ps->toString());
					status = ps->init();
					if (!status.ok()) {
						logRocksDBError(status, "RestoreInitPhysicalShard");
						a.done.sendError(statusToError(status));
						return;
					}
					(*columnFamilyMap)[ps->cf->GetID()] = ps->cf;
				}
				if (!status.ok()) {
					logRocksDBError(status, "RestoreInitPhysicalShard");
					a.done.sendError(statusToError(status));
					return;
				}

				for (const auto& checkpoint : a.checkpoints) {
					status = ps->restore(checkpoint);
					if (!status.ok()) {
						TraceEvent(SevWarnAlways, "ShardedRocksIngestFileError", logId)
						    .detail("Error", status.ToString())
						    .detail("Path", a.path)
						    .detail("Checkpoint", checkpoint.toString())
						    .detail("PhysicalShard", ps->toString());
						break;
					}
				}

				if (!status.ok()) {
					TraceEvent(SevWarnAlways, "ShardedRocksRestoreError", logId).detail("Status", status.ToString());
					for (const auto& range : a.ranges) {
						writeBatch.DeleteRange(ps->cf, toSlice(range.begin), toSlice(range.end));
					}
					TraceEvent(SevInfo, "ShardedRocksRevertRestore", logId)
					    .detail("Path", a.path)
					    .detail("Checkpoints", describe(a.checkpoints))
					    .detail("PhysicalShard", ps->toString())
					    .detail("RestoreRanges", describe(a.ranges));

					rocksdb::Status s = a.shardManager->getDb()->Write(options, &writeBatch);
					if (!s.ok()) {
						TraceEvent(SevError, "ShardedRocksRevertRestoreError", logId)
						    .detail("Error", s.ToString())
						    .detail("Path", a.path)
						    .detail("PhysicalShard", ps->toString())
						    .detail("RestoreRanges", describe(a.ranges));
					}
					a.done.sendError(failed_to_restore_checkpoint());
					return;
				}
			} else if (format == RocksDB) {
				a.done.sendError(not_implemented());
				return;
			}

			TraceEvent(SevInfo, "ShardedRocksDBRestoreEnd", logId)
			    .detail("Path", a.path)
			    .detail("Checkpoints", describe(a.checkpoints));
			a.done.send(Void());
		}
	};

	struct Reader : IThreadPoolReceiver {
		const UID logId;
		double readValueTimeout;
		double readValuePrefixTimeout;
		double readRangeTimeout;
		int threadIndex;
		std::shared_ptr<RocksDBMetrics> rocksDBMetrics;
		double sampleStartTime;

		explicit Reader(UID logId, int threadIndex, std::shared_ptr<RocksDBMetrics> rocksDBMetrics)
		  : logId(logId), threadIndex(threadIndex), rocksDBMetrics(rocksDBMetrics), sampleStartTime(now()) {
			readValueTimeout = SERVER_KNOBS->ROCKSDB_READ_VALUE_TIMEOUT;
			readValuePrefixTimeout = SERVER_KNOBS->ROCKSDB_READ_VALUE_PREFIX_TIMEOUT;
			readRangeTimeout = SERVER_KNOBS->ROCKSDB_READ_RANGE_TIMEOUT;
		}

		void init() override {}

		void sample() {
			if (SERVER_KNOBS->ROCKSDB_METRICS_SAMPLE_INTERVAL > 0 &&
			    now() - sampleStartTime >= SERVER_KNOBS->ROCKSDB_METRICS_SAMPLE_INTERVAL) {
				rocksDBMetrics->collectPerfContext(threadIndex);
				rocksDBMetrics->resetPerfContext();
				sampleStartTime = now();
			}
		}
		struct ReadValueAction : TypedAction<Reader, ReadValueAction> {
			Key key;
			PhysicalShard* shard;
			Optional<UID> debugID;
			double startTime;
			bool getHistograms;
			bool logShardMemUsage;
			ThreadReturnPromise<Optional<Value>> result;

			ReadValueAction(KeyRef key, PhysicalShard* shard, Optional<UID> debugID)
			  : key(key), shard(shard), debugID(debugID), startTime(timer_monotonic()),
			    getHistograms(
			        (deterministicRandom()->random01() < SERVER_KNOBS->ROCKSDB_HISTOGRAMS_SAMPLE_RATE) ? true : false) {
			}

			double getTimeEstimate() const override { return SERVER_KNOBS->READ_VALUE_TIME_ESTIMATE; }
		};

		void action(ReadValueAction& a) {
			double readBeginTime = timer_monotonic();
			if (a.getHistograms) {
				rocksDBMetrics->getReadValueQueueWaitHistogram(threadIndex)->sampleSeconds(readBeginTime - a.startTime);
			}
			Optional<TraceBatch> traceBatch;
			if (a.debugID.present()) {
				traceBatch = { TraceBatch{} };
				traceBatch.get().addEvent("GetValueDebug", a.debugID.get().first(), "Reader.Before");
			}
			if (SERVER_KNOBS->ROCKSDB_SET_READ_TIMEOUT && readBeginTime - a.startTime > readValueTimeout) {
				TraceEvent(SevWarn, "ShardedRocksDBError")
				    .detail("Error", "Read value request timedout")
				    .detail("Method", "ReadValueAction")
				    .detail("Timeout value", readValueTimeout);
				a.result.sendError(key_value_store_deadline_exceeded());
				return;
			}

			rocksdb::PinnableSlice value;
			auto options = getReadOptions();

			auto db = a.shard->db;
			if (SERVER_KNOBS->ROCKSDB_SET_READ_TIMEOUT) {
				uint64_t deadlineMircos =
				    db->GetEnv()->NowMicros() + (readValueTimeout - (timer_monotonic() - a.startTime)) * 1000000;
				std::chrono::seconds deadlineSeconds(deadlineMircos / 1000000);
				options.deadline = std::chrono::duration_cast<std::chrono::microseconds>(deadlineSeconds);
			}
			double dbGetBeginTime = a.getHistograms ? timer_monotonic() : 0;
			auto s = db->Get(options, a.shard->cf, toSlice(a.key), &value);

			if (a.getHistograms) {
				rocksDBMetrics->getReadValueGetHistogram(threadIndex)
				    ->sampleSeconds(timer_monotonic() - dbGetBeginTime);
			}

			if (a.debugID.present()) {
				traceBatch.get().addEvent("GetValueDebug", a.debugID.get().first(), "Reader.After");
				traceBatch.get().dump();
			}
			if (s.ok()) {
				a.result.send(Value(toStringRef(value)));
			} else if (s.IsNotFound()) {
				a.result.send(Optional<Value>());
			} else {
				logRocksDBError(s, "ReadValue");
				a.result.sendError(statusToError(s));
			}

			if (a.getHistograms) {
				double currTime = timer_monotonic();
				rocksDBMetrics->getReadValueActionHistogram(threadIndex)->sampleSeconds(currTime - readBeginTime);
				rocksDBMetrics->getReadValueLatencyHistogram(threadIndex)->sampleSeconds(currTime - a.startTime);
			}

			sample();
		}

		struct ReadValuePrefixAction : TypedAction<Reader, ReadValuePrefixAction> {
			Key key;
			int maxLength;
			PhysicalShard* shard;
			Optional<UID> debugID;
			double startTime;
			bool getHistograms;
			bool logShardMemUsage;
			ThreadReturnPromise<Optional<Value>> result;

			ReadValuePrefixAction(Key key, int maxLength, PhysicalShard* shard, Optional<UID> debugID)
			  : key(key), maxLength(maxLength), shard(shard), debugID(debugID), startTime(timer_monotonic()),
			    getHistograms((deterministicRandom()->random01() < SERVER_KNOBS->ROCKSDB_HISTOGRAMS_SAMPLE_RATE)
			                      ? true
			                      : false){};
			double getTimeEstimate() const override { return SERVER_KNOBS->READ_VALUE_TIME_ESTIMATE; }
		};

		void action(ReadValuePrefixAction& a) {
			double readBeginTime = timer_monotonic();
			if (a.getHistograms) {
				rocksDBMetrics->getReadPrefixQueueWaitHistogram(threadIndex)
				    ->sampleSeconds(readBeginTime - a.startTime);
			}
			Optional<TraceBatch> traceBatch;
			if (a.debugID.present()) {
				traceBatch = { TraceBatch{} };
				traceBatch.get().addEvent("GetValuePrefixDebug",
				                          a.debugID.get().first(),
				                          "Reader.Before"); //.detail("TaskID", g_network->getCurrentTask());
			}
			if (SERVER_KNOBS->ROCKSDB_SET_READ_TIMEOUT && readBeginTime - a.startTime > readValuePrefixTimeout) {
				TraceEvent(SevWarn, "ShardedRocksDBError")
				    .detail("Error", "Read value prefix request timedout")
				    .detail("Method", "ReadValuePrefixAction")
				    .detail("Timeout value", readValuePrefixTimeout);
				a.result.sendError(key_value_store_deadline_exceeded());
				return;
			}

			rocksdb::PinnableSlice value;
			auto options = getReadOptions();
			auto db = a.shard->db;
			if (SERVER_KNOBS->ROCKSDB_SET_READ_TIMEOUT) {
				uint64_t deadlineMircos =
				    db->GetEnv()->NowMicros() + (readValuePrefixTimeout - (timer_monotonic() - a.startTime)) * 1000000;
				std::chrono::seconds deadlineSeconds(deadlineMircos / 1000000);
				options.deadline = std::chrono::duration_cast<std::chrono::microseconds>(deadlineSeconds);
			}

			double dbGetBeginTime = a.getHistograms ? timer_monotonic() : 0;
			auto s = db->Get(options, a.shard->cf, toSlice(a.key), &value);

			if (a.getHistograms) {
				rocksDBMetrics->getReadPrefixGetHistogram(threadIndex)
				    ->sampleSeconds(timer_monotonic() - dbGetBeginTime);
			}

			if (a.debugID.present()) {
				traceBatch.get().addEvent("GetValuePrefixDebug",
				                          a.debugID.get().first(),
				                          "Reader.After"); //.detail("TaskID", g_network->getCurrentTask());
				traceBatch.get().dump();
			}
			if (s.ok()) {
				a.result.send(Value(StringRef(reinterpret_cast<const uint8_t*>(value.data()),
				                              std::min(value.size(), size_t(a.maxLength)))));
			} else if (s.IsNotFound()) {
				a.result.send(Optional<Value>());
			} else {
				logRocksDBError(s, "ReadValuePrefix");
				a.result.sendError(statusToError(s));
			}
			if (a.getHistograms) {
				double currTime = timer_monotonic();
				rocksDBMetrics->getReadPrefixActionHistogram(threadIndex)->sampleSeconds(currTime - readBeginTime);
				rocksDBMetrics->getReadPrefixLatencyHistogram(threadIndex)->sampleSeconds(currTime - a.startTime);
			}

			sample();
		}

		struct ReadRangeAction : TypedAction<Reader, ReadRangeAction>, FastAllocated<ReadRangeAction> {
			KeyRange keys;
			std::vector<std::pair<PhysicalShard*, KeyRange>> shardRanges;
			int rowLimit, byteLimit;
			double startTime;
			bool getHistograms;
			bool logShardMemUsage;
			ThreadReturnPromise<RangeResult> result;
			ReadRangeAction(KeyRange keys, std::vector<DataShard*> shards, int rowLimit, int byteLimit)
			  : keys(keys), rowLimit(rowLimit), byteLimit(byteLimit), startTime(timer_monotonic()),
			    getHistograms(
			        (deterministicRandom()->random01() < SERVER_KNOBS->ROCKSDB_HISTOGRAMS_SAMPLE_RATE) ? true : false) {
				std::set<PhysicalShard*> usedShards;
				for (const DataShard* shard : shards) {
					ASSERT(shard);
					shardRanges.emplace_back(shard->physicalShard, keys & shard->range);
					usedShards.insert(shard->physicalShard);
				}
				if (usedShards.size() != shards.size()) {
					TraceEvent("ReadRangeMetrics")
					    .detail("NumPhysicalShards", usedShards.size())
					    .detail("NumDataShards", shards.size());
				}
			}
			double getTimeEstimate() const override { return SERVER_KNOBS->READ_RANGE_TIME_ESTIMATE; }
		};

		void action(ReadRangeAction& a) {
			double readBeginTime = timer_monotonic();
			if (a.getHistograms) {
				rocksDBMetrics->getReadRangeQueueWaitHistogram(threadIndex)->sampleSeconds(readBeginTime - a.startTime);
			}
			if (SERVER_KNOBS->ROCKSDB_SET_READ_TIMEOUT && readBeginTime - a.startTime > readRangeTimeout) {
				TraceEvent(SevWarn, "ShardedRocksKVSReadTimeout")
				    .detail("Error", "Read range request timedout")
				    .detail("Method", "ReadRangeAction")
				    .detail("Timeout value", readRangeTimeout);
				a.result.sendError(key_value_store_deadline_exceeded());
				return;
			}

			int rowLimit = a.rowLimit;
			int byteLimit = a.byteLimit;
			RangeResult result;

			if (rowLimit == 0 || byteLimit == 0) {
				a.result.send(result);
			}
			if (rowLimit < 0) {
				// Reverses the shard order so we could read range in reverse direction.
				std::reverse(a.shardRanges.begin(), a.shardRanges.end());
			}

			// TODO: consider multi-thread reads. It's possible to read multiple shards in parallel. However, the
			// number of rows to read needs to be calculated based on the previous read result. We may read more
			// than we expected when parallel read is used when the previous result is not available. It's unlikely
			// to get to performance improvement when the actual number of rows to read is very small.
			int accumulatedBytes = 0;
			int numShards = 0;
			for (auto& [shard, range] : a.shardRanges) {
				if (shard == nullptr || !shard->initialized()) {
					TraceEvent(SevWarn, "ShardedRocksReadRangeShardNotReady", logId)
					    .detail("Range", range)
					    .detail("Reason", shard == nullptr ? "Not Exist" : "Not Initialized");
					continue;
				}
				auto bytesRead = readRangeInDb(shard, range, rowLimit, byteLimit, &result);
				if (bytesRead < 0) {
					// Error reading an instance.
					a.result.sendError(internal_error());
					return;
				}
				byteLimit -= bytesRead;
				accumulatedBytes += bytesRead;
				++numShards;
				if (result.size() >= abs(a.rowLimit) || accumulatedBytes >= a.byteLimit) {
					break;
				}

				if (SERVER_KNOBS->ROCKSDB_SET_READ_TIMEOUT && timer_monotonic() - a.startTime > readRangeTimeout) {
					TraceEvent(SevInfo, "ShardedRocksDBTimeout")
					    .detail("Action", "ReadRange")
					    .detail("ShardsRead", numShards)
					    .detail("BytesRead", accumulatedBytes);
					a.result.sendError(key_value_store_deadline_exceeded());
					return;
				}
			}

			result.more =
			    (result.size() == a.rowLimit) || (result.size() == -a.rowLimit) || (accumulatedBytes >= a.byteLimit);
			if (result.more) {
				result.readThrough = result[result.size() - 1].key;
			}
			a.result.send(result);
			if (a.getHistograms) {
				double currTime = timer_monotonic();
				rocksDBMetrics->getReadRangeActionHistogram(threadIndex)->sampleSeconds(currTime - readBeginTime);
				rocksDBMetrics->getReadRangeLatencyHistogram(threadIndex)->sampleSeconds(currTime - a.startTime);
				if (a.shardRanges.size() > 1) {
					TraceEvent(SevInfo, "ShardedRocksDB").detail("ReadRangeShards", a.shardRanges.size());
				}
			}

			sample();
		}
	};

	struct Counters {
		CounterCollection cc;
		Counter immediateThrottle;
		Counter failedToAcquire;

		Counters()
		  : cc("RocksDBThrottle"), immediateThrottle("ImmediateThrottle", cc), failedToAcquire("failedToAcquire", cc) {}
	};

	// Persist shard mappinng key range should not be in shardMap.
	explicit ShardedRocksDBKeyValueStore(const std::string& path, UID id)
	  : rState(std::make_shared<ShardedRocksDBState>()), path(path), id(id),
	    readSemaphore(SERVER_KNOBS->ROCKSDB_READ_QUEUE_SOFT_MAX),
	    fetchSemaphore(SERVER_KNOBS->ROCKSDB_FETCH_QUEUE_SOFT_MAX),
	    numReadWaiters(SERVER_KNOBS->ROCKSDB_READ_QUEUE_HARD_MAX - SERVER_KNOBS->ROCKSDB_READ_QUEUE_SOFT_MAX),
	    numFetchWaiters(SERVER_KNOBS->ROCKSDB_FETCH_QUEUE_HARD_MAX - SERVER_KNOBS->ROCKSDB_FETCH_QUEUE_SOFT_MAX),
	    errorListener(std::make_shared<RocksDBErrorListener>()), errorFuture(errorListener->getFuture()),
	    dbOptions(getOptions()), shardManager(path, id, dbOptions),
	    rocksDBMetrics(std::make_shared<RocksDBMetrics>(id, dbOptions.statistics)) {
		// In simluation, run the reader/writer threads as Coro threads (i.e. in the network thread. The storage
		// engine is still multi-threaded as background compaction threads are still present. Reads/writes to disk
		// will also block the network thread in a way that would be unacceptable in production but is a necessary
		// evil here. When performing the reads in background threads in simulation, the event loop thinks there is
		// no work to do and advances time faster than 1 sec/sec. By the time the blocking read actually finishes,
		// simulation has advanced time by more than 5 seconds, so every read fails with a transaction_too_old
		// error. Doing blocking IO on the main thread solves this issue. There are almost certainly better fixes,
		// but my goal was to get a less invasive change merged first and work on a more realistic version if/when
		// we think that would provide substantially more confidence in the correctness.
		// TODO: Adapt the simulation framework to not advance time quickly when background reads/writes are
		// occurring.
		if (g_network->isSimulated()) {
			TraceEvent(SevDebug, "ShardedRocksDB").detail("Info", "Use Coro threads in simulation.");
			writeThread = CoroThreadPool::createThreadPool();
			readThreads = CoroThreadPool::createThreadPool();
		} else {
			writeThread = createGenericThreadPool(/*stackSize=*/0, SERVER_KNOBS->ROCKSDB_WRITER_THREAD_PRIORITY);
			readThreads = createGenericThreadPool(/*stackSize=*/0, SERVER_KNOBS->ROCKSDB_READER_THREAD_PRIORITY);
		}
		writeThread->addThread(new Writer(id, 0, shardManager.getColumnFamilyMap(), rocksDBMetrics), "fdb-rocksdb-wr");
		TraceEvent("ShardedRocksDBReadThreads", id)
		    .detail("KnobRocksDBReadParallelism", SERVER_KNOBS->ROCKSDB_READ_PARALLELISM);
		for (unsigned i = 0; i < SERVER_KNOBS->ROCKSDB_READ_PARALLELISM; ++i) {
			readThreads->addThread(new Reader(id, i, rocksDBMetrics), "fdb-rocksdb-re");
		}
	}

	Future<Void> getError() const override { return errorFuture; }

	ACTOR static void doClose(ShardedRocksDBKeyValueStore* self, bool deleteOnClose) {
		self->rState->closing = true;
		// The metrics future retains a reference to the DB, so stop it before we delete it.
		self->metrics.reset();
		self->refreshHolder.cancel();
		self->cleanUpJob.cancel();

		try {
			wait(self->readThreads->stop());
		} catch (Error& e) {
			TraceEvent(SevError, "ShardedRocksCloseReadThreadError").errorUnsuppressed(e);
		}
		auto a = new Writer::CloseAction(&self->shardManager, deleteOnClose);
		auto f = a->done.getFuture();
		self->writeThread->post(a);
		try {
			wait(f);
		} catch (Error& e) {
			TraceEvent(SevError, "ShardedRocksCloseActionError").errorUnsuppressed(e);
		}

		try {
			wait(self->writeThread->stop());
		} catch (Error& e) {
			TraceEvent(SevError, "ShardedRocksCloseWriteThreadError").errorUnsuppressed(e);
		}
		if (self->closePromise.canBeSet()) {
			self->closePromise.send(Void());
		}
		delete self;
	}

	Future<Void> onClosed() const override { return closePromise.getFuture(); }

	void dispose() override { doClose(this, true); }

	void close() override { doClose(this, false); }

	KeyValueStoreType getType() const override { return KeyValueStoreType(KeyValueStoreType::SSD_SHARDED_ROCKSDB); }

	bool shardAware() const override { return true; }

	Future<Void> init() override {
		if (openFuture.isValid()) {
			return openFuture;
			// Restore durable state if KVS is open. KVS will be re-initialized during rollback. To avoid the cost
			// of opening and closing multiple rocksdb instances, we reconcile the shard map using persist shard
			// mapping data.
		} else {
			auto a = std::make_unique<Writer::OpenAction>(
			    &shardManager, metrics, &readSemaphore, &fetchSemaphore, errorListener);
			openFuture = a->done.getFuture();
			this->metrics = ShardManager::shardMetricsLogger(this->rState, openFuture, &shardManager) &&
			                rocksDBAggregatedMetricsLogger(this->rState, openFuture, rocksDBMetrics, &shardManager);
			this->refreshHolder = refreshReadIteratorPools(this->rState, openFuture, shardManager.getAllShards());
			this->cleanUpJob = emptyShardCleaner(this->rState, openFuture, &shardManager, writeThread);
			writeThread->post(a.release());
			return openFuture;
		}
	}

	Future<Void> addRange(KeyRangeRef range, std::string id) override {
		auto shard = shardManager.addRange(range, id);
		if (shard->initialized()) {
			return Void();
		}
		auto a = new Writer::AddShardAction(shard);
		Future<Void> res = a->done.getFuture();
		writeThread->post(a);
		return res;
	}

	void set(KeyValueRef kv, const Arena*) override { shardManager.put(kv.key, kv.value); }

	void clear(KeyRangeRef range, const Arena*) override {
		if (range.singleKeyRange()) {
			shardManager.clear(range.begin);
		} else {
			shardManager.clearRange(range);
		}
	}

	// Checks and waits for few seconds if rocskdb is overloaded.
	ACTOR Future<Void> checkRocksdbState(rocksdb::DB* db) {
		state uint64_t estPendCompactBytes;
		state int count = SERVER_KNOBS->ROCKSDB_CAN_COMMIT_DELAY_TIMES_ON_OVERLOAD;
		db->GetAggregatedIntProperty(rocksdb::DB::Properties::kEstimatePendingCompactionBytes, &estPendCompactBytes);
		while (count && estPendCompactBytes > SERVER_KNOBS->ROCKSDB_CAN_COMMIT_COMPACT_BYTES_LIMIT) {
			wait(delay(SERVER_KNOBS->ROCKSDB_CAN_COMMIT_DELAY_ON_OVERLOAD));
			count--;
			db->GetAggregatedIntProperty(rocksdb::DB::Properties::kEstimatePendingCompactionBytes,
			                             &estPendCompactBytes);
		}

		return Void();
	}

	Future<Void> canCommit() override { return checkRocksdbState(shardManager.getDb()); }

	Future<Void> commit(bool) override {
		auto a = new Writer::CommitAction(shardManager.getDb(),
		                                  shardManager.getWriteBatch(),
		                                  shardManager.getDirtyShards(),
		                                  shardManager.getColumnFamilyMap());
		auto res = a->done.getFuture();
		writeThread->post(a);
		return res;
	}

	void checkWaiters(const FlowLock& semaphore, int maxWaiters) {
		if (semaphore.waiters() > maxWaiters) {
			++counters.immediateThrottle;
			throw server_overloaded();
		}
	}

	// We don't throttle eager reads and reads to the FF keyspace because FDB struggles when those reads fail.
	// Thus far, they have been low enough volume to not cause an issue.
	static bool shouldThrottle(ReadType type, KeyRef key) {
		return type != ReadType::EAGER && !(key.startsWith(systemKeys.begin));
	}

	ACTOR template <class Action>
	static Future<Optional<Value>> read(Action* action, FlowLock* semaphore, IThreadPool* pool, Counter* counter) {
		state std::unique_ptr<Action> a(action);
		state Optional<Void> slot = wait(timeout(semaphore->take(), SERVER_KNOBS->ROCKSDB_READ_QUEUE_WAIT));
		if (!slot.present()) {
			++(*counter);
			throw server_overloaded();
		}

		state FlowLock::Releaser release(*semaphore);

		auto fut = a->result.getFuture();
		pool->post(a.release());
		Optional<Value> result = wait(fut);

		return result;
	}

	Future<Optional<Value>> readValue(KeyRef key, Optional<ReadOptions> options) override {
		auto* shard = shardManager.getDataShard(key);
		if (shard == nullptr || !shard->physicalShard->initialized()) {
			// TODO: read non-exist system key range should not cause an error.
			TraceEvent(SevWarn, "ShardedRocksDB", this->id)
			    .detail("Detail", "Read non-exist key range")
			    .detail("ReadKey", key);
			return Optional<Value>();
		}

		ReadType type = ReadType::NORMAL;
		Optional<UID> debugID;

		if (options.present()) {
			type = options.get().type;
			debugID = options.get().debugID;
		}

		if (!shouldThrottle(type, key)) {
			auto a = new Reader::ReadValueAction(key, shard->physicalShard, debugID);
			auto res = a->result.getFuture();
			readThreads->post(a);
			return res;
		}

		auto& semaphore = (type == ReadType::FETCH) ? fetchSemaphore : readSemaphore;
		int maxWaiters = (type == ReadType::FETCH) ? numFetchWaiters : numReadWaiters;

		checkWaiters(semaphore, maxWaiters);
		auto a = std::make_unique<Reader::ReadValueAction>(key, shard->physicalShard, debugID);
		return read(a.release(), &semaphore, readThreads.getPtr(), &counters.failedToAcquire);
	}

	Future<Optional<Value>> readValuePrefix(KeyRef key, int maxLength, Optional<ReadOptions> options) override {
		auto* shard = shardManager.getDataShard(key);
		if (shard == nullptr || !shard->physicalShard->initialized()) {
			// TODO: read non-exist system key range should not cause an error.
			TraceEvent(SevWarn, "ShardedRocksDB", this->id)
			    .detail("Detail", "Read non-exist key range")
			    .detail("ReadKey", key);
			return Optional<Value>();
		}

		ReadType type = ReadType::NORMAL;
		Optional<UID> debugID;

		if (options.present()) {
			type = options.get().type;
			debugID = options.get().debugID;
		}

		if (!shouldThrottle(type, key)) {
			auto a = new Reader::ReadValuePrefixAction(key, maxLength, shard->physicalShard, debugID);
			auto res = a->result.getFuture();
			readThreads->post(a);
			return res;
		}

		auto& semaphore = (type == ReadType::FETCH) ? fetchSemaphore : readSemaphore;
		int maxWaiters = (type == ReadType::FETCH) ? numFetchWaiters : numReadWaiters;

		checkWaiters(semaphore, maxWaiters);
		auto a = std::make_unique<Reader::ReadValuePrefixAction>(key, maxLength, shard->physicalShard, debugID);
		return read(a.release(), &semaphore, readThreads.getPtr(), &counters.failedToAcquire);
	}

	ACTOR static Future<Standalone<RangeResultRef>> read(Reader::ReadRangeAction* action,
	                                                     FlowLock* semaphore,
	                                                     IThreadPool* pool,
	                                                     Counter* counter) {
		state std::unique_ptr<Reader::ReadRangeAction> a(action);
		state Optional<Void> slot = wait(timeout(semaphore->take(), SERVER_KNOBS->ROCKSDB_READ_QUEUE_WAIT));
		if (!slot.present()) {
			++(*counter);
			throw server_overloaded();
		}

		state FlowLock::Releaser release(*semaphore);

		auto fut = a->result.getFuture();
		pool->post(a.release());
		Standalone<RangeResultRef> result = wait(fut);

		return result;
	}

	Future<RangeResult> readRange(KeyRangeRef keys,
	                              int rowLimit,
	                              int byteLimit,
	                              Optional<ReadOptions> options = Optional<ReadOptions>()) override {
		TraceEvent(SevVerbose, "ShardedRocksReadRangeBegin", this->id).detail("Range", keys);
		auto shards = shardManager.getDataShardsByRange(keys);

		ReadType type = ReadType::NORMAL;
		if (options.present()) {
			type = options.get().type;
		}

		if (!shouldThrottle(type, keys.begin)) {
			auto a = new Reader::ReadRangeAction(keys, shards, rowLimit, byteLimit);
			auto res = a->result.getFuture();
			readThreads->post(a);
			return res;
		}

		auto& semaphore = (type == ReadType::FETCH) ? fetchSemaphore : readSemaphore;
		int maxWaiters = (type == ReadType::FETCH) ? numFetchWaiters : numReadWaiters;
		checkWaiters(semaphore, maxWaiters);

		auto a = std::make_unique<Reader::ReadRangeAction>(keys, shards, rowLimit, byteLimit);
		return read(a.release(), &semaphore, readThreads.getPtr(), &counters.failedToAcquire);
	}

	ACTOR static Future<Void> emptyShardCleaner(std::shared_ptr<ShardedRocksDBState> rState,
	                                            Future<Void> openFuture,
	                                            ShardManager* shardManager,
	                                            Reference<IThreadPool> writeThread) {
		state double cleanUpDelay = SERVER_KNOBS->ROCKSDB_PHYSICAL_SHARD_CLEAN_UP_DELAY;
		state double cleanUpPeriod = cleanUpDelay * 2;
		try {
			wait(openFuture);
			loop {
				wait(delay(cleanUpPeriod));
				if (rState->closing) {
					break;
				}
				auto shards = shardManager->getPendingDeletionShards(cleanUpDelay);
				if (shards.size() > 0) {
					auto a = new Writer::RemoveShardAction(shards);
					Future<Void> f = a->done.getFuture();
					writeThread->post(a);
					TraceEvent(SevInfo, "ShardedRocksDB").detail("DeleteEmptyShards", shards.size());
					wait(f);
				}
			}
		} catch (Error& e) {
			if (e.code() != error_code_actor_cancelled) {
				TraceEvent(SevError, "DeleteEmptyShardsError").errorUnsuppressed(e);
			}
		}
		return Void();
	}

	StorageBytes getStorageBytes() const override {
		uint64_t live = 0;
		ASSERT(shardManager.getDb()->GetAggregatedIntProperty(rocksdb::DB::Properties::kLiveSstFilesSize, &live));

		int64_t free;
		int64_t total;
		g_network->getDiskBytes(path, free, total);
		return StorageBytes(free, total, live, free);
	}

	Future<CheckpointMetaData> checkpoint(const CheckpointRequest& request) override {
		auto a = new Writer::CheckpointAction(&shardManager, request);

		auto res = a->reply.getFuture();
		writeThread->post(a);
		return res;
	}

	Future<Void> restore(const std::string& shardId,
	                     const std::vector<KeyRange>& ranges,
	                     const std::vector<CheckpointMetaData>& checkpoints) override {
		return doRestore(this, shardId, ranges, checkpoints);
	}

	std::vector<std::string> removeRange(KeyRangeRef range) override { return shardManager.removeRange(range); }

	void persistRangeMapping(KeyRangeRef range, bool isAdd) override {
		return shardManager.persistRangeMapping(range, isAdd);
	}

	// Used for debugging shard mapping issue.
	std::vector<std::pair<KeyRange, std::string>> getDataMapping() { return shardManager.getDataMapping(); }

	Future<EncryptionAtRestMode> encryptionMode() override {
		return EncryptionAtRestMode(EncryptionAtRestMode::DISABLED);
	}

	CoalescedKeyRangeMap<std::string> getExistingRanges() override { return shardManager.getExistingRanges(); }

	std::shared_ptr<ShardedRocksDBState> rState;
	rocksdb::Options dbOptions;
	ShardManager shardManager;
	std::shared_ptr<RocksDBMetrics> rocksDBMetrics;
	std::string path;
	UID id;
	Reference<IThreadPool> writeThread;
	Reference<IThreadPool> readThreads;
	std::shared_ptr<RocksDBErrorListener> errorListener;
	Future<Void> errorFuture;
	Promise<Void> closePromise;
	Future<Void> openFuture;
	Optional<Future<Void>> metrics;
	FlowLock readSemaphore;
	int numReadWaiters;
	FlowLock fetchSemaphore;
	int numFetchWaiters;
	Counters counters;
	Future<Void> refreshHolder;
	Future<Void> cleanUpJob;
};

ACTOR Future<Void> testCheckpointRestore(IKeyValueStore* kvStore, std::vector<KeyRange> ranges) {
	state std::string checkpointDir = "checkpoint" + deterministicRandom()->randomAlphaNumeric(5);
	platform::eraseDirectoryRecursive(checkpointDir);
	CheckpointRequest request(
	    latestVersion, ranges, DataMoveRocksCF, deterministicRandom()->randomUniqueID(), checkpointDir);
	state CheckpointMetaData checkpoint = wait(kvStore->checkpoint(request));
	RocksDBColumnFamilyCheckpoint rocksCF = getRocksCF(checkpoint);

	TraceEvent(SevDebug, "ShardedRocksCheckpointTest")
	    .detail("Checkpoint", checkpoint.toString())
	    .detail("ColumnFamily", rocksCF.toString());

	state std::string rocksDBRestoreDir = "sharded-rocks-restore" + deterministicRandom()->randomAlphaNumeric(5);
	platform::eraseDirectoryRecursive(rocksDBRestoreDir);
	state IKeyValueStore* restoreKv = keyValueStoreShardedRocksDB(
	    rocksDBRestoreDir, deterministicRandom()->randomUniqueID(), KeyValueStoreType::SSD_SHARDED_ROCKSDB);
	wait(restoreKv->init());
	try {
		const std::string shardId = "restoredShard";
		wait(restoreKv->restore(shardId, ranges, { checkpoint }));
	} catch (Error& e) {
		TraceEvent(SevWarnAlways, "TestRestoreCheckpointError")
		    .errorUnsuppressed(e)
		    .detail("Checkpoint", checkpoint.toString());
		throw;
	}

	state int i = 0;
	for (; i < ranges.size(); ++i) {
		state RangeResult restoreResult = wait(restoreKv->readRange(ranges[i]));
		RangeResult result = wait(kvStore->readRange(ranges[i]));
		ASSERT(!restoreResult.more && !result.more);
		ASSERT(restoreResult.size() == result.size());
		for (int i = 0; i < result.size(); ++i) {
			TraceEvent(SevDebug, "ReadKeyValueFromRestoredRocks")
			    .detail("Key", result[i].key)
			    .detail("Value", result[i].value)
			    .detail("RestoreKey", restoreResult[i].key)
			    .detail("RestoreValue", restoreResult[i].value);
			ASSERT(result[i].key == restoreResult[i].key);
			ASSERT(result[i].value == restoreResult[i].value);
		}
	}

	Future<Void> restoreKvClose = restoreKv->onClosed();
	restoreKv->close();
	wait(restoreKvClose);
	return Void();
}
} // namespace

#endif // SSD_ROCKSDB_EXPERIMENTAL

IKeyValueStore* keyValueStoreShardedRocksDB(std::string const& path,
                                            UID logID,
                                            KeyValueStoreType storeType,
                                            bool checkChecksums,
                                            bool checkIntegrity) {
#ifdef SSD_ROCKSDB_EXPERIMENTAL
	return new ShardedRocksDBKeyValueStore(path, logID);
#else
	TraceEvent(SevError, "ShardedRocksDBEngineInitFailure").detail("Reason", "Built without RocksDB");
	ASSERT(false);
	return nullptr;
#endif // SSD_ROCKSDB_EXPERIMENTAL
}

#ifdef SSD_ROCKSDB_EXPERIMENTAL
#include "flow/UnitTest.h"

namespace {
TEST_CASE("noSim/ShardedRocksDB/Initialization") {
	state const std::string rocksDBTestDir = "sharded-rocksdb-test-db";
	platform::eraseDirectoryRecursive(rocksDBTestDir);

	state IKeyValueStore* kvStore =
	    new ShardedRocksDBKeyValueStore(rocksDBTestDir, deterministicRandom()->randomUniqueID());
	wait(kvStore->init());

	Future<Void> closed = kvStore->onClosed();
	kvStore->dispose();
	wait(closed);
	return Void();
}

TEST_CASE("noSim/ShardedRocksDB/SingleShardRead") {
	state const std::string rocksDBTestDir = "sharded-rocksdb-test-db";
	platform::eraseDirectoryRecursive(rocksDBTestDir);

	state IKeyValueStore* kvStore =
	    new ShardedRocksDBKeyValueStore(rocksDBTestDir, deterministicRandom()->randomUniqueID());
	wait(kvStore->init());

	KeyRangeRef range("a"_sr, "b"_sr);
	wait(kvStore->addRange(range, "shard-1"));

	kvStore->set({ "a"_sr, "foo"_sr });
	kvStore->set({ "ac"_sr, "bar"_sr });
	wait(kvStore->commit(false));

	Optional<Value> val = wait(kvStore->readValue("a"_sr));
	ASSERT(Optional<Value>("foo"_sr) == val);
	{
		Optional<Value> val = wait(kvStore->readValue("ac"_sr));
		ASSERT(Optional<Value>("bar"_sr) == val);
	}

	Future<Void> closed = kvStore->onClosed();
	kvStore->dispose();
	wait(closed);
	return Void();
}

TEST_CASE("noSim/ShardedRocksDB/RangeOps") {
	state std::string rocksDBTestDir = "sharded-rocksdb-kvs-test-db";
	platform::eraseDirectoryRecursive(rocksDBTestDir);

	state IKeyValueStore* kvStore =
	    new ShardedRocksDBKeyValueStore(rocksDBTestDir, deterministicRandom()->randomUniqueID());
	wait(kvStore->init());

	std::vector<Future<Void>> addRangeFutures;
	addRangeFutures.push_back(kvStore->addRange(KeyRangeRef("0"_sr, "3"_sr), "shard-1"));
	addRangeFutures.push_back(kvStore->addRange(KeyRangeRef("4"_sr, "7"_sr), "shard-2"));

	wait(waitForAll(addRangeFutures));

	kvStore->persistRangeMapping(KeyRangeRef("0"_sr, "7"_sr), true);

	// write to shard 1
	state RangeResult expectedRows;
	for (int i = 0; i < 30; ++i) {
		std::string key = format("%02d", i);
		std::string value = std::to_string(i);
		kvStore->set({ key, value });
		expectedRows.push_back_deep(expectedRows.arena(), { key, value });
	}

	// write to shard 2
	for (int i = 40; i < 70; ++i) {
		std::string key = format("%02d", i);
		std::string value = std::to_string(i);
		kvStore->set({ key, value });
		expectedRows.push_back_deep(expectedRows.arena(), { key, value });
	}

	wait(kvStore->commit(false));
	Future<Void> closed = kvStore->onClosed();
	kvStore->close();
	wait(closed);
	kvStore = new ShardedRocksDBKeyValueStore(rocksDBTestDir, deterministicRandom()->randomUniqueID());
	wait(kvStore->init());

	// Point read
	state int i = 0;
	for (i = 0; i < expectedRows.size(); ++i) {
		Optional<Value> val = wait(kvStore->readValue(expectedRows[i].key));
		ASSERT(val == Optional<Value>(expectedRows[i].value));
	}

	// Range read
	// Read forward full range.
	RangeResult result = wait(kvStore->readRange(KeyRangeRef("0"_sr, ":"_sr), 1000, 10000));
	ASSERT_EQ(result.size(), expectedRows.size());
	for (int i = 0; i < expectedRows.size(); ++i) {
		ASSERT(result[i] == expectedRows[i]);
	}

	// Read backward full range.
	{
		RangeResult result = wait(kvStore->readRange(KeyRangeRef("0"_sr, ":"_sr), -1000, 10000));
		ASSERT_EQ(result.size(), expectedRows.size());
		for (int i = 0; i < expectedRows.size(); ++i) {
			ASSERT(result[i] == expectedRows[59 - i]);
		}
	}

	// Forward with row limit.
	{
		RangeResult result = wait(kvStore->readRange(KeyRangeRef("2"_sr, "6"_sr), 10, 10000));
		ASSERT_EQ(result.size(), 10);
		for (int i = 0; i < 10; ++i) {
			ASSERT(result[i] == expectedRows[20 + i]);
		}
	}

	// Add another range on shard-1.
	wait(kvStore->addRange(KeyRangeRef("7"_sr, "9"_sr), "shard-1"));
	kvStore->persistRangeMapping(KeyRangeRef("7"_sr, "9"_sr), true);

	for (i = 70; i < 90; ++i) {
		std::string key = format("%02d", i);
		std::string value = std::to_string(i);
		kvStore->set({ key, value });
		expectedRows.push_back_deep(expectedRows.arena(), { key, value });
	}

	wait(kvStore->commit(false));

	{
		Future<Void> closed = kvStore->onClosed();
		kvStore->close();
		wait(closed);
	}
	kvStore = new ShardedRocksDBKeyValueStore(rocksDBTestDir, deterministicRandom()->randomUniqueID());
	wait(kvStore->init());

	// Read all values.
	{
		RangeResult result = wait(kvStore->readRange(KeyRangeRef("0"_sr, ":"_sr), 1000, 10000));
		ASSERT_EQ(result.size(), expectedRows.size());
		for (int i = 0; i < expectedRows.size(); ++i) {
			ASSERT(result[i] == expectedRows[i]);
		}
	}

	// Read partial range with row limit
	{
		RangeResult result = wait(kvStore->readRange(KeyRangeRef("5"_sr, ":"_sr), 35, 10000));
		ASSERT_EQ(result.size(), 35);
		for (int i = 0; i < result.size(); ++i) {
			ASSERT(result[i] == expectedRows[40 + i]);
		}
	}

	// Clear a range on a single shard.
	kvStore->clear(KeyRangeRef("40"_sr, "45"_sr));
	wait(kvStore->commit(false));

	{
		RangeResult result = wait(kvStore->readRange(KeyRangeRef("4"_sr, "5"_sr), 20, 10000));
		ASSERT_EQ(result.size(), 5);
	}

	// Clear a single value.
	kvStore->clear(KeyRangeRef("01"_sr, keyAfter("01"_sr)));
	wait(kvStore->commit(false));

	Optional<Value> val = wait(kvStore->readValue("01"_sr));
	ASSERT(!val.present());

	// Clear a range spanning on multiple shards.
	kvStore->clear(KeyRangeRef("1"_sr, "8"_sr));
	wait(kvStore->commit(false));

	{
		Future<Void> closed = kvStore->onClosed();
		kvStore->close();
		wait(closed);
	}
	kvStore = new ShardedRocksDBKeyValueStore(rocksDBTestDir, deterministicRandom()->randomUniqueID());
	wait(kvStore->init());

	{
		RangeResult result = wait(kvStore->readRange(KeyRangeRef("1"_sr, "8"_sr), 1000, 10000));
		ASSERT_EQ(result.size(), 0);
	}

	{
		RangeResult result = wait(kvStore->readRange(KeyRangeRef("0"_sr, ":"_sr), 1000, 10000));
		ASSERT_EQ(result.size(), 19);
	}

	{
		Future<Void> closed = kvStore->onClosed();
		kvStore->dispose();
		wait(closed);
	}

	return Void();
}

TEST_CASE("noSim/ShardedRocksDB/ShardOps") {
	state std::string rocksDBTestDir = "sharded-rocksdb-kvs-test-db";
	platform::eraseDirectoryRecursive(rocksDBTestDir);

	state ShardedRocksDBKeyValueStore* rocksdbStore =
	    new ShardedRocksDBKeyValueStore(rocksDBTestDir, deterministicRandom()->randomUniqueID());
	state IKeyValueStore* kvStore = rocksdbStore;
	wait(kvStore->init());

	// Add some ranges.
	{
		std::vector<Future<Void>> addRangeFutures;
		addRangeFutures.push_back(kvStore->addRange(KeyRangeRef("a"_sr, "c"_sr), "shard-1"));
		addRangeFutures.push_back(kvStore->addRange(KeyRangeRef("c"_sr, "f"_sr), "shard-2"));

		wait(waitForAll(addRangeFutures));
	}

	{
		std::vector<Future<Void>> addRangeFutures;
		addRangeFutures.push_back(kvStore->addRange(KeyRangeRef("x"_sr, "z"_sr), "shard-1"));
		addRangeFutures.push_back(kvStore->addRange(KeyRangeRef("l"_sr, "n"_sr), "shard-3"));

		wait(waitForAll(addRangeFutures));
	}

	// Remove single range.
	std::vector<std::string> shardsToCleanUp;
	auto shardIds = kvStore->removeRange(KeyRangeRef("b"_sr, "c"_sr));
	// Remove range didn't create empty shard.
	ASSERT_EQ(shardIds.size(), 0);

	// Remove range spanning on multiple shards.
	shardIds = kvStore->removeRange(KeyRangeRef("c"_sr, "m"_sr));
	sort(shardIds.begin(), shardIds.end());
	int count = std::unique(shardIds.begin(), shardIds.end()) - shardIds.begin();
	ASSERT_EQ(count, 1);
	ASSERT(shardIds[0] == "shard-2");

	// Add more ranges.
	std::vector<Future<Void>> addRangeFutures;
	addRangeFutures.push_back(kvStore->addRange(KeyRangeRef("b"_sr, "g"_sr), "shard-1"));
	addRangeFutures.push_back(kvStore->addRange(KeyRangeRef("l"_sr, "m"_sr), "shard-2"));
	addRangeFutures.push_back(kvStore->addRange(KeyRangeRef("u"_sr, "v"_sr), "shard-3"));

	wait(waitForAll(addRangeFutures));

	auto dataMap = rocksdbStore->getDataMapping();
	state std::vector<std::pair<KeyRange, std::string>> mapping;
	mapping.push_back(std::make_pair(KeyRange(KeyRangeRef("a"_sr, "b"_sr)), "shard-1"));
	mapping.push_back(std::make_pair(KeyRange(KeyRangeRef("b"_sr, "g"_sr)), "shard-1"));
	mapping.push_back(std::make_pair(KeyRange(KeyRangeRef("l"_sr, "m"_sr)), "shard-2"));
	mapping.push_back(std::make_pair(KeyRange(KeyRangeRef("m"_sr, "n"_sr)), "shard-3"));
	mapping.push_back(std::make_pair(KeyRange(KeyRangeRef("u"_sr, "v"_sr)), "shard-3"));
	mapping.push_back(std::make_pair(KeyRange(KeyRangeRef("x"_sr, "z"_sr)), "shard-1"));
	mapping.push_back(std::make_pair(specialKeys, DEFAULT_CF_NAME));

	for (auto it = dataMap.begin(); it != dataMap.end(); ++it) {
		std::cout << "Begin " << it->first.begin.toString() << ", End " << it->first.end.toString() << ", id "
		          << it->second << "\n";
	}
	ASSERT(dataMap == mapping);

	kvStore->persistRangeMapping(KeyRangeRef("a"_sr, "z"_sr), true);
	wait(kvStore->commit(false));

	// Restart.
	Future<Void> closed = kvStore->onClosed();
	kvStore->close();
	wait(closed);

	rocksdbStore = new ShardedRocksDBKeyValueStore(rocksDBTestDir, deterministicRandom()->randomUniqueID());
	kvStore = rocksdbStore;
	wait(kvStore->init());

	{
		auto dataMap = rocksdbStore->getDataMapping();
		for (auto it = dataMap.begin(); it != dataMap.end(); ++it) {
			std::cout << "Begin " << it->first.begin.toString() << ", End " << it->first.end.toString() << ", id "
			          << it->second << "\n";
		}
		ASSERT(dataMap == mapping);
	}

	// Remove all the ranges.
	{
		state std::vector<std::string> shardsToCleanUp = kvStore->removeRange(KeyRangeRef("a"_sr, "z"_sr));
		ASSERT_EQ(shardsToCleanUp.size(), 3);

		// Add another range to shard-2.
		wait(kvStore->addRange(KeyRangeRef("h"_sr, "i"_sr), "shard-2"));
	}
	{
		auto dataMap = rocksdbStore->getDataMapping();
		ASSERT_EQ(dataMap.size(), 2);
		ASSERT(dataMap[0].second == "shard-2");
	}

	{
		Future<Void> closed = kvStore->onClosed();
		kvStore->dispose();
		wait(closed);
	}
	return Void();
}

TEST_CASE("noSim/ShardedRocksDB/Metadata") {
	state std::string rocksDBTestDir = "sharded-rocksdb-kvs-test-db";
	state Key testSpecialKey = "\xff\xff/TestKey"_sr;
	state Value testSpecialValue = "\xff\xff/TestValue"_sr;
	platform::eraseDirectoryRecursive(rocksDBTestDir);

	state ShardedRocksDBKeyValueStore* rocksdbStore =
	    new ShardedRocksDBKeyValueStore(rocksDBTestDir, deterministicRandom()->randomUniqueID());
	state IKeyValueStore* kvStore = rocksdbStore;
	wait(kvStore->init());

	Optional<Value> val = wait(kvStore->readValue(testSpecialKey));
	ASSERT(!val.present());

	kvStore->set(KeyValueRef(testSpecialKey, testSpecialValue));
	wait(kvStore->commit(false));

	{
		Optional<Value> val = wait(kvStore->readValue(testSpecialKey));
		ASSERT(val.get() == testSpecialValue);
	}

	// Add some ranges.
	std::vector<Future<Void>> addRangeFutures;
	addRangeFutures.push_back(kvStore->addRange(KeyRangeRef("a"_sr, "c"_sr), "shard-1"));
	addRangeFutures.push_back(kvStore->addRange(KeyRangeRef("c"_sr, "f"_sr), "shard-2"));
	kvStore->persistRangeMapping(KeyRangeRef("a"_sr, "f"_sr), true);

	wait(waitForAll(addRangeFutures));
	kvStore->set(KeyValueRef("a1"_sr, "foo"_sr));
	kvStore->set(KeyValueRef("d1"_sr, "bar"_sr));
	wait(kvStore->commit(false));

	// Restart.
	Future<Void> closed = kvStore->onClosed();
	kvStore->close();
	wait(closed);
	rocksdbStore = new ShardedRocksDBKeyValueStore(rocksDBTestDir, deterministicRandom()->randomUniqueID());
	kvStore = rocksdbStore;
	wait(kvStore->init());

	{
		Optional<Value> val = wait(kvStore->readValue(testSpecialKey));
		ASSERT(val.get() == testSpecialValue);
	}

	// Read value back.
	{
		Optional<Value> val = wait(kvStore->readValue("a1"_sr));
		ASSERT(val == Optional<Value>("foo"_sr));
	}
	{
		Optional<Value> val = wait(kvStore->readValue("d1"_sr));
		ASSERT(val == Optional<Value>("bar"_sr));
	}

	// Remove range containing a1.
	kvStore->persistRangeMapping(KeyRangeRef("a"_sr, "b"_sr), false);
	auto shardIds = kvStore->removeRange(KeyRangeRef("a"_sr, "b"_sr));
	wait(kvStore->commit(false));

	// Read a1.
	{
		Optional<Value> val = wait(kvStore->readValue("a1"_sr));
		ASSERT(!val.present());
	}

	// Restart.
	{
		Future<Void> closed = kvStore->onClosed();
		kvStore->close();
		wait(closed);
	}
	rocksdbStore = new ShardedRocksDBKeyValueStore(rocksDBTestDir, deterministicRandom()->randomUniqueID());
	kvStore = rocksdbStore;
	wait(kvStore->init());

	// Read again.
	{
		Optional<Value> val = wait(kvStore->readValue("a1"_sr));
		ASSERT(!val.present());
	}
	{
		Optional<Value> val = wait(kvStore->readValue("d1"_sr));
		ASSERT(val == Optional<Value>("bar"_sr));
	}

	auto mapping = rocksdbStore->getDataMapping();
	ASSERT(mapping.size() == 3);

	// Remove all the ranges.
	kvStore->removeRange(KeyRangeRef("a"_sr, "f"_sr));
	mapping = rocksdbStore->getDataMapping();
	ASSERT(mapping.size() == 1);

	// Restart.
	{
		Future<Void> closed = kvStore->onClosed();
		kvStore->close();
		wait(closed);
	}
	rocksdbStore = new ShardedRocksDBKeyValueStore(rocksDBTestDir, deterministicRandom()->randomUniqueID());
	kvStore = rocksdbStore;
	wait(kvStore->init());

	// Because range metadata was not committed, ranges should be restored.
	{
		auto mapping = rocksdbStore->getDataMapping();
		ASSERT(mapping.size() == 3);

		// Remove ranges again.
		kvStore->persistRangeMapping(KeyRangeRef("a"_sr, "f"_sr), false);
		kvStore->removeRange(KeyRangeRef("a"_sr, "f"_sr));

		mapping = rocksdbStore->getDataMapping();
		ASSERT(mapping.size() == 1);

		wait(kvStore->commit(false));
	}

	// Restart.
	{
		Future<Void> closed = kvStore->onClosed();
		kvStore->close();
		wait(closed);
	}

	rocksdbStore = new ShardedRocksDBKeyValueStore(rocksDBTestDir, deterministicRandom()->randomUniqueID());
	kvStore = rocksdbStore;
	wait(kvStore->init());

	// No range available.
	{
		auto mapping = rocksdbStore->getDataMapping();
		for (auto it = mapping.begin(); it != mapping.end(); ++it) {
			std::cout << "Begin " << it->first.begin.toString() << ", End " << it->first.end.toString() << ", id "
			          << it->second << "\n";
		}
		ASSERT(mapping.size() == 1);
	}

	{
		Future<Void> closed = kvStore->onClosed();
		kvStore->dispose();
		wait(closed);
	}

	return Void();
}

TEST_CASE("noSim/ShardedRocksDB/CheckpointBasic") {
	state std::string rocksDBTestDir = "sharded-rocks-checkpoint-restore";
	state std::map<Key, Value> kvs({ { "a"_sr, "TestValueA"_sr },
	                                 { "ab"_sr, "TestValueAB"_sr },
	                                 { "ad"_sr, "TestValueAD"_sr },
	                                 { "b"_sr, "TestValueB"_sr },
	                                 { "ba"_sr, "TestValueBA"_sr },
	                                 { "c"_sr, "TestValueC"_sr },
	                                 { "d"_sr, "TestValueD"_sr },
	                                 { "e"_sr, "TestValueE"_sr },
	                                 { "h"_sr, "TestValueH"_sr },
	                                 { "ha"_sr, "TestValueHA"_sr } });
	platform::eraseDirectoryRecursive(rocksDBTestDir);
	state IKeyValueStore* kvStore =
	    new ShardedRocksDBKeyValueStore(rocksDBTestDir, deterministicRandom()->randomUniqueID());
	wait(kvStore->init());

	// Add some ranges.
	std::vector<Future<Void>> addRangeFutures;
	addRangeFutures.push_back(kvStore->addRange(KeyRangeRef("a"_sr, "c"_sr), "shard-1"));
	addRangeFutures.push_back(kvStore->addRange(KeyRangeRef("c"_sr, "f"_sr), "shard-2"));
	addRangeFutures.push_back(kvStore->addRange(KeyRangeRef("h"_sr, "k"_sr), "shard-1"));
	kvStore->persistRangeMapping(KeyRangeRef("a"_sr, "f"_sr), true);
	wait(waitForAll(addRangeFutures) && kvStore->commit(false));

	for (const auto& [k, v] : kvs) {
		kvStore->set(KeyValueRef(k, v));
	}
	wait(kvStore->commit(false));

	state std::string checkpointDir = "checkpoint";
	platform::eraseDirectoryRecursive(checkpointDir);

	// Checkpoint iterator returns only the desired keyrange, i.e., ["ab", "b"].
	CheckpointRequest request(latestVersion,
	                          { KeyRangeRef("a"_sr, "c"_sr), KeyRangeRef("h"_sr, "k"_sr) },
	                          DataMoveRocksCF,
	                          deterministicRandom()->randomUniqueID(),
	                          checkpointDir);
	CheckpointMetaData metaData = wait(kvStore->checkpoint(request));

	state Standalone<StringRef> token = BinaryWriter::toValue(KeyRangeRef("a"_sr, "k"_sr), IncludeVersion());
	state ICheckpointReader* cpReader =
	    newCheckpointReader(metaData, CheckpointAsKeyValues::True, deterministicRandom()->randomUniqueID());
	ASSERT(cpReader != nullptr);
	wait(cpReader->init(token));
	state KeyRange testRange(KeyRangeRef("ab"_sr, "b"_sr));
	state std::unique_ptr<ICheckpointIterator> iter0 = cpReader->getIterator(testRange);
	state int numKeys = 0;
	try {
		loop {
			RangeResult res = wait(iter0->nextBatch(CLIENT_KNOBS->REPLY_BYTE_LIMIT, CLIENT_KNOBS->REPLY_BYTE_LIMIT));
			for (const auto& kv : res) {
				ASSERT(testRange.contains(kv.key));
				ASSERT(kvs[kv.key] == kv.value);
				++numKeys;
			}
		}
	} catch (Error& e) {
		ASSERT(e.code() == error_code_end_of_stream);
		ASSERT(numKeys == 2);
	}

	testRange = KeyRangeRef("a"_sr, "k"_sr);
	state std::unique_ptr<ICheckpointIterator> iter1 = cpReader->getIterator(testRange);
	try {
		numKeys = 0;
		loop {
			RangeResult res = wait(iter1->nextBatch(CLIENT_KNOBS->REPLY_BYTE_LIMIT, CLIENT_KNOBS->REPLY_BYTE_LIMIT));
			for (const auto& kv : res) {
				ASSERT(testRange.contains(kv.key));
				ASSERT(kvs[kv.key] == kv.value);
				++numKeys;
			}
		}
	} catch (Error& e) {
		ASSERT(e.code() == error_code_end_of_stream);
		ASSERT(numKeys == 7);
	}

	iter0.reset();
	iter1.reset();
	ASSERT(!cpReader->inUse());
	TraceEvent(SevDebug, "ShardedRocksCheckpointReaaderTested");
	std::vector<Future<Void>> closes;
	closes.push_back(cpReader->close());
	closes.push_back(kvStore->onClosed());
	kvStore->dispose();
	wait(waitForAll(closes));

	platform::eraseDirectoryRecursive(rocksDBTestDir);
	platform::eraseDirectoryRecursive(checkpointDir);

	return Void();
}

TEST_CASE("noSim/ShardedRocksDB/CheckpointRestore") {
	state std::string rocksDBTestDir = "sharded-rocks-checkpoint" + deterministicRandom()->randomAlphaNumeric(5);
	state std::map<Key, Value> kvs({ { "ab"_sr, "TestValueAB"_sr },
	                                 { "ad"_sr, "TestValueAD"_sr },
	                                 { "b"_sr, "TestValueB"_sr },
	                                 { "ba"_sr, "TestValueBA"_sr },
	                                 { "c"_sr, "TestValueC"_sr },
	                                 { "d"_sr, "TestValueD"_sr },
	                                 { "e"_sr, "TestValueE"_sr },
	                                 { "h"_sr, "TestValueH"_sr },
	                                 { "ha"_sr, "TestValueHA"_sr } });
	platform::eraseDirectoryRecursive(rocksDBTestDir);
	state IKeyValueStore* kvStore =
	    new ShardedRocksDBKeyValueStore(rocksDBTestDir, deterministicRandom()->randomUniqueID());
	wait(kvStore->init());

	state std::string shardId = "shard_1";
	state std::string emptyShardId = "shard_2";
	state KeyRangeRef rangeK(""_sr, "k"_sr);
	state KeyRangeRef rangeKz("z1"_sr, "z3"_sr);
	// // Add some ranges.
	std::vector<Future<Void>> addRangeFutures;
	addRangeFutures.push_back(kvStore->addRange(rangeK, shardId));
	addRangeFutures.push_back(kvStore->addRange(rangeKz, emptyShardId));
	kvStore->persistRangeMapping(rangeK, true);
	kvStore->persistRangeMapping(rangeKz, true);
	wait(waitForAll(addRangeFutures));
	wait(kvStore->commit(false));

	for (const auto& [k, v] : kvs) {
		kvStore->set(KeyValueRef(k, v));
	}
	wait(kvStore->commit(false));
	kvStore->clear(KeyRangeRef(""_sr, "z"_sr));
	wait(kvStore->commit(false));

	state Error err;
	try {
		wait(testCheckpointRestore(kvStore, { rangeK }));
	} catch (Error& e) {
		TraceEvent("TestCheckpointRestoreError").errorUnsuppressed(e);
		err = e;
	}
	// This will fail once RocksDB is upgraded to 8.1.
<<<<<<< HEAD
	// ASSERT(err.code() == error_code_failed_to_restore_checkpoint);
=======
	ASSERT(err.code() == error_code_failed_to_restore_checkpoint);
>>>>>>> 7aa578f6

	try {
		wait(testCheckpointRestore(kvStore, { rangeKz }));
	} catch (Error& e) {
		TraceEvent("TestCheckpointRestoreError").errorUnsuppressed(e);
		err = e;
	}

	std::vector<Future<Void>> closes;
	closes.push_back(kvStore->onClosed());
	kvStore->close();
	wait(waitForAll(closes));

	platform::eraseDirectoryRecursive(rocksDBTestDir);

	return Void();
}

TEST_CASE("noSim/ShardedRocksDB/RocksDBSstFileWriter") {
	state std::string localFile = "rocksdb-sst-file-dump.sst";
	state std::unique_ptr<IRocksDBSstFileWriter> sstWriter = newRocksDBSstFileWriter();
	// Write nothing to sst file
	sstWriter->open(localFile);
	bool anyFileCreated = sstWriter->finish();
	ASSERT(!anyFileCreated);
	// Write kvs1 to sst file
	state std::map<Key, Value> kvs1({ { "a"_sr, "1"_sr },
	                                  { "ab"_sr, "12"_sr },
	                                  { "ad"_sr, "14"_sr },
	                                  { "b"_sr, "2"_sr },
	                                  { "ba"_sr, "21"_sr },
	                                  { "c"_sr, "3"_sr },
	                                  { "d"_sr, "4"_sr },
	                                  { "e"_sr, "5"_sr },
	                                  { "h"_sr, "8"_sr },
	                                  { "ha"_sr, "81"_sr } });
	sstWriter = newRocksDBSstFileWriter();
	sstWriter->open(localFile);
	for (const auto& [key, value] : kvs1) {
		sstWriter->write(key, value);
	}
	anyFileCreated = sstWriter->finish();
	ASSERT(anyFileCreated);
	// Write kvs2 to the same sst file where kvs2 keys are different from kvs1
	state std::map<Key, Value> kvs2({ { "fa"_sr, "61"_sr },
	                                  { "fab"_sr, "612"_sr },
	                                  { "fad"_sr, "614"_sr },
	                                  { "fb"_sr, "62"_sr },
	                                  { "fba"_sr, "621"_sr },
	                                  { "fc"_sr, "63"_sr },
	                                  { "fd"_sr, "64"_sr },
	                                  { "fe"_sr, "65"_sr },
	                                  { "fh"_sr, "68"_sr },
	                                  { "fha"_sr, "681"_sr } });
	sstWriter->open(localFile);
	for (const auto& [key, value] : kvs2) {
		sstWriter->write(key, value);
	}
	anyFileCreated = sstWriter->finish();
	ASSERT(anyFileCreated);
	// Write kvs3 to the same sst file where kvs3 modifies values of kvs2
	state std::map<Key, Value> kvs3({ { "fa"_sr, "1"_sr },
	                                  { "fab"_sr, "12"_sr },
	                                  { "fad"_sr, "14"_sr },
	                                  { "fb"_sr, "2"_sr },
	                                  { "fba"_sr, "21"_sr },
	                                  { "fc"_sr, "3"_sr },
	                                  { "fd"_sr, "4"_sr },
	                                  { "fe"_sr, "5"_sr },
	                                  { "fh"_sr, "8"_sr },
	                                  { "fha"_sr, "81"_sr } });
	sstWriter->open(localFile);
	for (const auto& [key, value] : kvs3) {
		sstWriter->write(key, value);
	}
	anyFileCreated = sstWriter->finish();
	ASSERT(anyFileCreated);
	// Check: sst only contains kv of kvs3
	rocksdb::Status status;
	rocksdb::IngestExternalFileOptions ingestOptions;
	rocksdb::DB* db;
	rocksdb::Options options;
	options.create_if_missing = true;
	status = rocksdb::DB::Open(options, "testdb", &db);
	ASSERT(status.ok());
	status = db->IngestExternalFile({ localFile }, ingestOptions);
	ASSERT(status.ok());
	std::string value;
	for (const auto& [key, targetValue] : kvs1) {
		status = db->Get(rocksdb::ReadOptions(), key.toString(), &value);
		ASSERT(status.IsNotFound());
	}
	for (const auto& [key, targetValue] : kvs2) {
		status = db->Get(rocksdb::ReadOptions(), key.toString(), &value);
		ASSERT(value != targetValue.toString());
	}
	for (const auto& [key, targetValue] : kvs3) {
		status = db->Get(rocksdb::ReadOptions(), key.toString(), &value);
		ASSERT(status.ok());
		ASSERT(value == targetValue.toString());
	}
	delete db;
	return Void();
}

} // namespace

#endif // SSD_ROCKSDB_EXPERIMENTAL<|MERGE_RESOLUTION|>--- conflicted
+++ resolved
@@ -189,16 +189,14 @@
 		liveFileMetaData.oldest_blob_file_number = fileMetaData.oldest_blob_file_number;
 		liveFileMetaData.oldest_ancester_time = fileMetaData.oldest_ancester_time;
 		liveFileMetaData.file_creation_time = fileMetaData.file_creation_time;
-		liveFileMetaData.file_checksum = fileMetaData.file_checksum;
-		liveFileMetaData.file_checksum_func_name = fileMetaData.file_checksum_func_name;
-		liveFileMetaData.smallest = fileMetaData.smallest;
-		liveFileMetaData.largest = fileMetaData.largest;
-		liveFileMetaData.file_type = rocksdb::kTableFile;
 		liveFileMetaData.epoch_number = fileMetaData.epoch_number;
 		liveFileMetaData.name = fileMetaData.name;
 		liveFileMetaData.db_path = fileMetaData.db_path;
 		liveFileMetaData.column_family_name = fileMetaData.column_family_name;
 		liveFileMetaData.level = fileMetaData.level;
+		liveFileMetaData.smallest = fileMetaData.smallest;
+		liveFileMetaData.largest = fileMetaData.largest;
+		liveFileMetaData.file_type = rocksdb::kTableFile;
 		metaData.files.push_back(liveFileMetaData);
 	}
 
@@ -211,12 +209,6 @@
 		rocksCF.dbComparatorName = metaData->db_comparator_name;
 		for (const rocksdb::LiveFileMetaData& fileMetaData : metaData->files) {
 			LiveFileMetaData liveFileMetaData;
-<<<<<<< HEAD
-			liveFileMetaData.size = fileMetaData.size;
-			liveFileMetaData.name = fileMetaData.name;
-			liveFileMetaData.file_number = fileMetaData.file_number;
-			liveFileMetaData.db_path = fileMetaData.db_path;
-=======
 			liveFileMetaData.relative_filename = fileMetaData.relative_filename;
 			liveFileMetaData.directory = fileMetaData.directory;
 			liveFileMetaData.file_number = fileMetaData.file_number;
@@ -225,7 +217,6 @@
 			liveFileMetaData.temperature = static_cast<uint8_t>(fileMetaData.temperature);
 			liveFileMetaData.file_checksum = fileMetaData.file_checksum;
 			liveFileMetaData.file_checksum_func_name = fileMetaData.file_checksum_func_name;
->>>>>>> 7aa578f6
 			liveFileMetaData.smallest_seqno = fileMetaData.smallest_seqno;
 			liveFileMetaData.largest_seqno = fileMetaData.largest_seqno;
 			liveFileMetaData.smallestkey = fileMetaData.smallestkey;
@@ -234,21 +225,6 @@
 			liveFileMetaData.being_compacted = fileMetaData.being_compacted;
 			liveFileMetaData.num_entries = fileMetaData.num_entries;
 			liveFileMetaData.num_deletions = fileMetaData.num_deletions;
-<<<<<<< HEAD
-			liveFileMetaData.temperature = static_cast<uint8_t>(fileMetaData.temperature);
-			liveFileMetaData.oldest_blob_file_number = fileMetaData.oldest_blob_file_number;
-			liveFileMetaData.oldest_ancester_time = fileMetaData.oldest_ancester_time;
-			liveFileMetaData.file_creation_time = fileMetaData.file_creation_time;
-			liveFileMetaData.file_checksum = fileMetaData.file_checksum;
-			liveFileMetaData.file_checksum_func_name = fileMetaData.file_checksum_func_name;
-			liveFileMetaData.smallest = fileMetaData.smallest;
-			liveFileMetaData.largest = fileMetaData.largest;
-			liveFileMetaData.column_family_name = fileMetaData.column_family_name;
-			liveFileMetaData.level = fileMetaData.level;
-			liveFileMetaData.relative_filename = fileMetaData.relative_filename;
-			liveFileMetaData.directory = fileMetaData.directory;
-			liveFileMetaData.epoch_number = fileMetaData.epoch_number;
-=======
 			liveFileMetaData.oldest_blob_file_number = fileMetaData.oldest_blob_file_number;
 			liveFileMetaData.oldest_ancester_time = fileMetaData.oldest_ancester_time;
 			liveFileMetaData.file_creation_time = fileMetaData.file_creation_time;
@@ -257,7 +233,8 @@
 			liveFileMetaData.db_path = fileMetaData.db_path;
 			liveFileMetaData.column_family_name = fileMetaData.column_family_name;
 			liveFileMetaData.level = fileMetaData.level;
->>>>>>> 7aa578f6
+			liveFileMetaData.smallest = fileMetaData.smallest;
+			liveFileMetaData.largest = fileMetaData.largest;
 			rocksCF.sstFiles.push_back(liveFileMetaData);
 		}
 	}
@@ -632,11 +609,7 @@
 				    .detail("RocksKeyValuesCheckpoint", rcp.toString())
 				    .detail("Checkpoint", checkpoint.toString());
 			}
-<<<<<<< HEAD
 			TraceEvent(SevInfo, "PhysicalShardRstoredFiles")
-=======
-			TraceEvent(SevInfo, "RocksDBServeRestoreFiles")
->>>>>>> 7aa578f6
 			    .detail("Shard", id)
 			    .detail("CFName", cf->GetName())
 			    .detail("Checkpoint", checkpoint.toString())
@@ -654,11 +627,7 @@
 			if (!this->isInitialized) {
 				readIterPool = std::make_shared<ReadIteratorPool>(db, cf, id);
 				this->isInitialized.store(true);
-<<<<<<< HEAD
 			} else if (SERVER_KNOBS->ROCKSDB_READ_RANGE_REUSE_ITERATORS) {
-=======
-			} else {
->>>>>>> 7aa578f6
 				refreshReadIteratorPool();
 			}
 		}
@@ -2392,11 +2361,7 @@
 			    .detail("PersistVersion", version);
 			ASSERT(a.request.version == version || a.request.version == latestVersion);
 
-<<<<<<< HEAD
 			CheckpointMetaData res(a.request.ranges, version, a.request.format, a.request.checkpointID);
-=======
-			CheckpointMetaData res(ps->getAllRanges(), version, a.request.format, a.request.checkpointID);
->>>>>>> 7aa578f6
 			s = rocksdb::Checkpoint::Create(a.shardManager->getDb(), &checkpoint);
 			if (!s.ok()) {
 				logRocksDBError(s, "CreateRocksDBCheckpoint");
@@ -2418,11 +2383,7 @@
 				populateMetaData(&res, pMetadata);
 				rocksdb::ExportImportFilesMetaData metadata = *pMetadata;
 				delete pMetadata;
-<<<<<<< HEAD
 				if (!metadata.files.empty() && SERVER_KNOBS->ROCKSDB_ENABLE_CHECKPOINT_VALIDATION) {
-=======
-				if (SERVER_KNOBS->ROCKSDB_ENABLE_CHECKPOINT_VALIDATION) {
->>>>>>> 7aa578f6
 					rocksdb::ImportColumnFamilyOptions importOptions;
 					importOptions.move_files = false;
 					rocksdb::ColumnFamilyHandle* handle;
@@ -4070,11 +4031,7 @@
 		err = e;
 	}
 	// This will fail once RocksDB is upgraded to 8.1.
-<<<<<<< HEAD
 	// ASSERT(err.code() == error_code_failed_to_restore_checkpoint);
-=======
-	ASSERT(err.code() == error_code_failed_to_restore_checkpoint);
->>>>>>> 7aa578f6
 
 	try {
 		wait(testCheckpointRestore(kvStore, { rangeKz }));
