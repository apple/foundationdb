--- conflicted
+++ resolved
@@ -337,17 +337,11 @@
 		return u;
 	}
 
-<<<<<<< HEAD
 	MutationRef addMutationToMutationLog(Standalone<VersionUpdateRef> &mLV, MutationRef const& m){
 		//TraceEvent(SevDebug, "AddMutationToMutationLog")
 		//	.detail("Key", m.param1)
 		//	.detail("Value",m.param2);
 		byteSampleApplyMutation( m, mLV.version );
-=======
-	MutationRef addMutationToMutationLog(Standalone<VerUpdateRef>& mLV, MutationRef const& m){
-		//TODO find out more
-		//byteSampleApplyMutation(m, mLV.version);
->>>>>>> b1e9e9cd
 		counters.bytesInput += mvccStorageBytes(m);
 		return mLV.push_back_deep(mLV.arena(), m);
 	}
