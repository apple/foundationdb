/*
 * GrvProxyTagThrottler.actor.cpp
 *
 * This source file is part of the FoundationDB open source project
 *
 * Copyright 2013-2022 Apple Inc. and the FoundationDB project authors
 *
 * Licensed under the Apache License, Version 2.0 (the "License");
 * you may not use this file except in compliance with the License.
 * You may obtain a copy of the License at
 *
 *     http://www.apache.org/licenses/LICENSE-2.0
 *
 * Unless required by applicable law or agreed to in writing, software
 * distributed under the License is distributed on an "AS IS" BASIS,
 * WITHOUT WARRANTIES OR CONDITIONS OF ANY KIND, either express or implied.
 * See the License for the specific language governing permissions and
 * limitations under the License.
 */

#include "fdbclient/Knobs.h"
#include "fdbserver/GrvProxyTagThrottler.h"
#include "fdbserver/Knobs.h"
#include "flow/UnitTest.h"
#include "flow/actorcompiler.h" // must be last include

uint64_t GrvProxyTagThrottler::DelayedRequest::lastSequenceNumber = 0;

void GrvProxyTagThrottler::DelayedRequest::updateProxyTagThrottledDuration(LatencyBandsMap& latencyBandsMap) {
	req.proxyTagThrottledDuration = now() - startTime;
	latencyBandsMap.addMeasurement(req.throttlingId.get(), req.proxyTagThrottledDuration, req.transactionCount);
}

bool GrvProxyTagThrottler::DelayedRequest::isMaxThrottled(double maxThrottleDuration) const {
	return now() - startTime > maxThrottleDuration;
}

void GrvProxyTagThrottler::TagQueue::setRate(double rate) {
	if (rateInfo.present()) {
		rateInfo.get().setRate(rate);
	} else {
		rateInfo = GrvTransactionRateInfo(
		    SERVER_KNOBS->TAG_THROTTLE_RATE_WINDOW, SERVER_KNOBS->TAG_THROTTLE_MAX_EMPTY_QUEUE_BUDGET, rate);
	}
}

bool GrvProxyTagThrottler::TagQueue::isMaxThrottled(double maxThrottleDuration) const {
	return !requests.empty() && requests.front().isMaxThrottled(maxThrottleDuration);
}

void GrvProxyTagThrottler::TagQueue::rejectRequests(LatencyBandsMap& latencyBandsMap) {
	CODE_PROBE(true, "GrvProxyTagThrottler rejecting requests");
	while (!requests.empty()) {
		auto& delayedReq = requests.front();
		delayedReq.updateProxyTagThrottledDuration(latencyBandsMap);
		delayedReq.req.reply.sendError(proxy_tag_throttled());
		requests.pop_front();
	}
}

void GrvProxyTagThrottler::TagQueue::endReleaseWindow(int64_t numStarted, double elapsed) {
	if (rateInfo.present()) {
		CODE_PROBE(requests.empty(), "Tag queue ending release window with empty request queue");
		CODE_PROBE(!requests.empty(), "Tag queue ending release window with requests still queued");
		rateInfo.get().endReleaseWindow(numStarted, requests.empty(), elapsed);
	}
}

GrvProxyTagThrottler::GrvProxyTagThrottler(double maxThrottleDuration)
  : maxThrottleDuration(maxThrottleDuration),
    latencyBandsMap("GrvProxyTagThrottler",
                    deterministicRandom()->randomUniqueID(),
                    SERVER_KNOBS->GLOBAL_TAG_THROTTLING_PROXY_LOGGING_INTERVAL,
                    SERVER_KNOBS->GLOBAL_TAG_THROTTLING_MAX_TAGS_TRACKED) {}

void GrvProxyTagThrottler::updateRates(ThrottlingIdMap<double> const& newRates) {
	for (const auto& [throttlingId, rate] : newRates) {
		auto it = queues.find(throttlingId);
		if (it == queues.end()) {
			queues[throttlingId] = TagQueue(rate);
		} else {
			it->second.setRate(rate);
		}
	}

	// Clean up throttling IDs that did not appear in newRates
	for (auto& [throttlingId, queue] : queues) {
		if (newRates.find(throttlingId) == newRates.end()) {
			queue.rateInfo.reset();
		}
	}

	// TODO: Use std::erase_if in C++20
	for (auto it = queues.begin(); it != queues.end();) {
		const auto& [throttlingId, queue] = *it;
		if (queue.requests.empty() && !queue.rateInfo.present()) {
			it = queues.erase(it);
		} else {
			++it;
		}
	}
}

void GrvProxyTagThrottler::addRequest(GetReadVersionRequest const& req) {
	queues[req.throttlingId.get()].requests.emplace_back(req);
}

void GrvProxyTagThrottler::releaseTransactions(double elapsed,
                                               Deque<GetReadVersionRequest>& outBatchPriority,
                                               Deque<GetReadVersionRequest>& outDefaultPriority) {
	// Pointer to a TagQueue with some extra metadata stored alongside
	struct TagQueueHandle {
		// Store pointers here to avoid frequent std::unordered_map lookups
		TagQueue* queue;
		// Cannot be stored directly because we need to
		uint32_t* numReleased;
		// Sequence number of the first queued request
		int64_t nextSeqNo;
		bool operator>(TagQueueHandle const& rhs) const { return nextSeqNo > rhs.nextSeqNo; }
		explicit TagQueueHandle(TagQueue& queue, uint32_t& numReleased) : queue(&queue), numReleased(&numReleased) {
			ASSERT(!this->queue->requests.empty());
			nextSeqNo = this->queue->requests.front().sequenceNumber;
		}
	};

	// Priority queue of queues for each tag, ordered by the sequence number of the
	// next request to process in each queue
	std::priority_queue<TagQueueHandle, std::vector<TagQueueHandle>, std::greater<TagQueueHandle>> pqOfQueues;

	// Track transactions released for each throttlingId
	std::vector<std::pair<ThrottlingId, uint32_t>> transactionsReleased;
	transactionsReleased.reserve(queues.size());
	auto const transactionsReleasedInitialCapacity = transactionsReleased.capacity();

	for (auto& [throttlingId, queue] : queues) {
		if (queue.rateInfo.present()) {
			queue.rateInfo.get().startReleaseWindow();
		}
		if (!queue.requests.empty()) {
			// First place the count in the transactionsReleased object,
			// then pass a reference to the count to the TagQueueHandle object
			// emplaced into pqOfQueues.
			//
			// Because we've reserved enough space in transactionsReleased
			// to avoid resizing, this reference should remain valid.
			// This allows each TagQueueHandle to update its number of
			// numReleased counter without incurring the cost of a std::unordered_map lookup.
			auto& [_, count] = transactionsReleased.emplace_back(throttlingId, 0);
			pqOfQueues.emplace(queue, count);
		}
	}

	while (!pqOfQueues.empty()) {
		auto tagQueueHandle = pqOfQueues.top();
		pqOfQueues.pop();
		// Used to determine when it is time to start processing another throttlingId
		auto const nextQueueSeqNo =
		    pqOfQueues.empty() ? std::numeric_limits<int64_t>::max() : pqOfQueues.top().nextSeqNo;

		while (!tagQueueHandle.queue->requests.empty()) {
			auto& delayedReq = tagQueueHandle.queue->requests.front();
			auto count = delayedReq.req.transactionCount;
			ASSERT_EQ(tagQueueHandle.nextSeqNo, delayedReq.sequenceNumber);
			if (tagQueueHandle.queue->rateInfo.present() &&
			    !tagQueueHandle.queue->rateInfo.get().canStart(*(tagQueueHandle.numReleased), count)) {
				// Cannot release any more transaction from this throttling ID (don't push the tag queue handle back
				// into pqOfQueues)
				CODE_PROBE(true, "GrvProxyTagThrottler throttling transaction");
				if (tagQueueHandle.queue->isMaxThrottled(maxThrottleDuration)) {
					// Requests in this queue have been throttled too long and errors
					// should be sent to clients.
					tagQueueHandle.queue->rejectRequests(latencyBandsMap);
				}
				break;
			} else {
				if (tagQueueHandle.nextSeqNo < nextQueueSeqNo) {
					// Releasing transaction
					*(tagQueueHandle.numReleased) += count;
					delayedReq.updateProxyTagThrottledDuration(latencyBandsMap);
					if (delayedReq.req.priority == TransactionPriority::BATCH) {
						outBatchPriority.push_back(delayedReq.req);
					} else if (delayedReq.req.priority == TransactionPriority::DEFAULT) {
						outDefaultPriority.push_back(delayedReq.req);
					} else {
						// Immediate priority transactions should bypass the GrvProxyTagThrottler
						ASSERT(false);
					}
					tagQueueHandle.queue->requests.pop_front();
					if (!tagQueueHandle.queue->requests.empty()) {
						tagQueueHandle.nextSeqNo = tagQueueHandle.queue->requests.front().sequenceNumber;
					}
				} else {
					CODE_PROBE(true, "GrvProxyTagThrottler switching throttlingIds to preserve FIFO");
					pqOfQueues.push(tagQueueHandle);
					break;
				}
			}
		}
	}

	// End release windows for all tag queues
	{
		ThrottlingIdMap<uint32_t> transactionsReleasedMap;
		for (const auto& [throttlingId, count] : transactionsReleased) {
			transactionsReleasedMap[throttlingId] = count;
		}
		for (auto& [throttlingId, queue] : queues) {
			queue.endReleaseWindow(transactionsReleasedMap[throttlingId], elapsed);
		}
	}
	// If the capacity is increased, that means the vector has been illegally resized, potentially
	// corrupting memory
	ASSERT_EQ(transactionsReleased.capacity(), transactionsReleasedInitialCapacity);
}

void GrvProxyTagThrottler::addLatencyBandThreshold(double value) {
	CODE_PROBE(size() > 0, "GrvProxyTagThrottler adding latency bands while actively throttling");
	latencyBandsMap.addThreshold(value);
}

uint32_t GrvProxyTagThrottler::size() const {
	return queues.size();
}

ACTOR static Future<Void> mockClient(GrvProxyTagThrottler* throttler,
                                     TransactionPriority priority,
                                     TransactionTag tag,
                                     int batchSize,
                                     double desiredRate,
                                     TransactionTagMap<uint32_t>* counters) {
	state Future<Void> timer;
	loop {
		timer = delayJittered(static_cast<double>(batchSize) / desiredRate);
		GetReadVersionRequest req;
		req.transactionCount = batchSize;
		req.throttlingId = ThrottlingIdRef::fromTag(tag);
		req.priority = priority;
		throttler->addRequest(req);
		wait(success(req.reply.getFuture()) && timer);
		(*counters)[tag] += batchSize;
	}
}

ACTOR static Future<Void> mockFifoClient(GrvProxyTagThrottler* throttler) {
	state std::vector<GetReadVersionRequest> reqs;
	state int i = 0;
	// Used to track the order in which replies are received
	state std::vector<int> replyIndices;

	// Tag half of requests with one tag, half with another, then randomly shuffle
	for (i = 0; i < 2000; ++i) {
		auto& req = reqs.emplace_back();
		req.priority = TransactionPriority::DEFAULT;
		req.transactionCount = 1;
		if (i < 1000) {
			req.throttlingId = ThrottlingIdRef::fromTag("sampleTag1"_sr);
		} else {
			req.throttlingId = ThrottlingIdRef::fromTag("sampleTag2"_sr);
		}
	}
	deterministicRandom()->randomShuffle(reqs);

	// Send requests to throttler and assert that responses are received in FIFO order
	for (const auto& req : reqs) {
		throttler->addRequest(req);
	}
	state std::vector<Future<Void>> futures;
	for (int j = 0; j < 2000; ++j) {
		// Flow hack to capture replyIndices
		auto* _replyIndices = &replyIndices;
		futures.push_back(map(reqs[j].reply.getFuture(), [_replyIndices, j](auto const&) {
			(*_replyIndices).push_back(j);
			return Void();
		}));
	}
	wait(waitForAll(futures));
	for (i = 0; i < 2000; ++i) {
		ASSERT_EQ(replyIndices[i], i);
	}
	return Void();
}

ACTOR static Future<Void> mockServer(GrvProxyTagThrottler* throttler) {
	state Deque<GetReadVersionRequest> outBatchPriority;
	state Deque<GetReadVersionRequest> outDefaultPriority;
	loop {
		state double elapsed = (0.009 + 0.002 * deterministicRandom()->random01());
		wait(delay(elapsed));
		throttler->releaseTransactions(elapsed, outBatchPriority, outDefaultPriority);
		while (!outBatchPriority.empty()) {
			outBatchPriority.front().reply.send(GetReadVersionReply{});
			outBatchPriority.pop_front();
		}
		while (!outDefaultPriority.empty()) {
			outDefaultPriority.front().reply.send(GetReadVersionReply{});
			outDefaultPriority.pop_front();
		}
	}
}

static TransactionTag getRandomTag() {
	TransactionTag result;
	auto arr = new (result.arena()) uint8_t[32];
	for (int i = 0; i < 32; ++i) {
		arr[i] = (uint8_t)deterministicRandom()->randomInt(0, 256);
	}
	result.contents() = TransactionTagRef(arr, 32);
	return result;
}

static bool isNear(double desired, int64_t actual) {
	return std::abs(desired - actual) * 10 < desired;
}

// Rate limit set at 10, but client attempts 20 transactions per second.
// Client should be throttled to only 10 transactions per second.
TEST_CASE("/GrvProxyTagThrottler/Simple") {
	state GrvProxyTagThrottler throttler(5.0);
	state TransactionTagMap<uint32_t> counters;
	{
		ThrottlingIdMap<double> rates;
		rates[ThrottlingId::fromTag("sampleTag"_sr)] = 10.0;
		throttler.updateRates(rates);
	}

	state Future<Void> client =
	    mockClient(&throttler, TransactionPriority::DEFAULT, "sampleTag"_sr, 1, 20.0, &counters);
	state Future<Void> server = mockServer(&throttler);
	wait(timeout(client && server, 60.0, Void()));
	TraceEvent("TagQuotaTest_Simple").detail("Counter", counters["sampleTag"_sr]);
	ASSERT(isNear(counters["sampleTag"_sr], 60.0 * 10.0));
	return Void();
}

// Clients share the available 30 transaction/second budget
TEST_CASE("/GrvProxyTagThrottler/MultiClient") {
	state GrvProxyTagThrottler throttler(5.0);
	state TransactionTagMap<uint32_t> counters;
	{
		ThrottlingIdMap<double> rates;
		rates[ThrottlingIdRef::fromTag("sampleTag"_sr)] = 30.0;
		throttler.updateRates(rates);
	}

	state std::vector<Future<Void>> clients;
	clients.reserve(10);
	for (int i = 0; i < 10; ++i) {
		clients.push_back(mockClient(&throttler, TransactionPriority::DEFAULT, "sampleTag"_sr, 1, 10.0, &counters));
	}

	state Future<Void> server = mockServer(&throttler);
	wait(timeout(waitForAll(clients) && server, 60.0, Void()));
	TraceEvent("TagQuotaTest_MultiClient").detail("Counter", counters["sampleTag"_sr]);
	ASSERT(isNear(counters["sampleTag"_sr], 60.0 * 30.0));
	return Void();
}

// Each tag receives 10 transaction/second budget
TEST_CASE("/GrvProxyTagThrottler/MultiTag") {
	state GrvProxyTagThrottler throttler(5.0);
	state TransactionTagMap<uint32_t> counters;
	{
		ThrottlingIdMap<double> rates;
		rates[ThrottlingIdRef::fromTag("sampleTag1"_sr)] = 10.0;
		rates[ThrottlingIdRef::fromTag("sampleTag2"_sr)] = 10.0;
		throttler.updateRates(rates);
	}
	state Future<Void> client1 =
	    mockClient(&throttler, TransactionPriority::DEFAULT, "sampleTag1"_sr, 1, 20.0, &counters);
	state Future<Void> client2 =
	    mockClient(&throttler, TransactionPriority::DEFAULT, "sampleTag2"_sr, 1, 20.0, &counters);
	state Future<Void> server = mockServer(&throttler);
	wait(timeout(client1 && client2 && server, 60.0, Void()));
	TraceEvent("TagQuotaTest_MultiTag")
	    .detail("Counter1", counters["sampleTag1"_sr])
	    .detail("Counter2", counters["sampleTag2"_sr]);
	ASSERT(isNear(counters["sampleTag1"_sr], 60 * 10.0));
	ASSERT(isNear(counters["sampleTag2"_sr], 60 * 10.0));
	return Void();
}

// Test processing GetReadVersionRequests that batch several transactions
TEST_CASE("/GrvProxyTagThrottler/Batch") {
	state GrvProxyTagThrottler throttler(5.0);
	state TransactionTagMap<uint32_t> counters;
	{
		ThrottlingIdMap<double> rates;
		rates[ThrottlingIdRef::fromTag("sampleTag"_sr)] = 10.0;
		throttler.updateRates(rates);
	}

	state Future<Void> client =
	    mockClient(&throttler, TransactionPriority::DEFAULT, "sampleTag"_sr, 5, 20.0, &counters);
	state Future<Void> server = mockServer(&throttler);
	wait(timeout(client && server, 60.0, Void()));

	TraceEvent("TagQuotaTest_Batch").detail("Counter", counters["sampleTag"_sr]);
	ASSERT(isNear(counters["sampleTag"_sr], 60.0 * 10.0));
	return Void();
}

// Tests cleanup of tags that are no longer throttled.
TEST_CASE("/GrvProxyTagThrottler/Cleanup1") {
	GrvProxyTagThrottler throttler(5.0);
	for (int i = 0; i < 1000; ++i) {
		auto const tag = getRandomTag();
		ThrottlingIdMap<double> rates;
		rates[ThrottlingIdRef::fromTag(tag)] = 10.0;
		throttler.updateRates(rates);
		ASSERT_EQ(throttler.size(), 1);
	}
	return Void();
}

// Tests cleanup of tags once queues have been emptied
TEST_CASE("/GrvProxyTagThrottler/Cleanup2") {
	GrvProxyTagThrottler throttler(5.0);
	{
		GetReadVersionRequest req;
		req.transactionCount = 1;
		req.throttlingId = ThrottlingIdRef::fromTag("sampleTag"_sr);
		req.priority = TransactionPriority::DEFAULT;
		throttler.addRequest(req);
	}
	ASSERT_EQ(throttler.size(), 1);
	throttler.updateRates(ThrottlingIdMap<double>{});
	ASSERT_EQ(throttler.size(), 1);
	{
		Deque<GetReadVersionRequest> outBatchPriority;
		Deque<GetReadVersionRequest> outDefaultPriority;
		throttler.releaseTransactions(0.1, outBatchPriority, outDefaultPriority);
	}
	// Calling updates cleans up the queues in throttler
	throttler.updateRates(ThrottlingIdMap<double>{});
	ASSERT_EQ(throttler.size(), 0);
	return Void();
}

// Tests that unthrottled transactions are released in FIFO order, even when they
// have different tags
TEST_CASE("/GrvProxyTagThrottler/Fifo") {
	state GrvProxyTagThrottler throttler(5.0);
	state Future<Void> server = mockServer(&throttler);
	wait(mockFifoClient(&throttler));
	return Void();
}

// Tests that while throughput is low, the tag throttler
// does not accumulate too much budget.
//
// A server is setup to server 100 transactions per second,
// then runs idly for 60 seconds. Then a client starts
// and attempts 200 transactions per second for 60 seconds.
// The server throttles the client to only achieve
// 10 transactions per second during this 60 second window.
// If the throttler is allowed to accumulate budget indefinitely
// during the idle 60 seconds, this test will fail.
TEST_CASE("/GrvProxyTagThrottler/LimitedIdleBudget") {
	state GrvProxyTagThrottler throttler(5.0);
	state TransactionTagMap<uint32_t> counters;
	{
		ThrottlingIdMap<double> rates;
		rates[ThrottlingIdRef::fromTag("sampleTag"_sr)] = 100.0;
		throttler.updateRates(rates);
	}

	state Future<Void> server = mockServer(&throttler);
	wait(delay(60.0));
<<<<<<< HEAD
	state Future<Void> client = mockClient(&throttler, TransactionPriority::DEFAULT, tagSet, 1, 200.0, &counters);
=======
	state Future<Void> client =
	    mockClient(&throttler, TransactionPriority::DEFAULT, "sampleTag"_sr, 1, 20.0, &counters);
>>>>>>> fb92a168
	wait(timeout(client && server, 60.0, Void()));
	TraceEvent("TagQuotaTest_LimitedIdleBudget").detail("Counter", counters["sampleTag"_sr]);
	ASSERT(isNear(counters["sampleTag"_sr], 60.0 * 100.0));
	return Void();
}<|MERGE_RESOLUTION|>--- conflicted
+++ resolved
@@ -466,12 +466,8 @@
 
 	state Future<Void> server = mockServer(&throttler);
 	wait(delay(60.0));
-<<<<<<< HEAD
-	state Future<Void> client = mockClient(&throttler, TransactionPriority::DEFAULT, tagSet, 1, 200.0, &counters);
-=======
 	state Future<Void> client =
-	    mockClient(&throttler, TransactionPriority::DEFAULT, "sampleTag"_sr, 1, 20.0, &counters);
->>>>>>> fb92a168
+	    mockClient(&throttler, TransactionPriority::DEFAULT, "sampleTag"_sr, 1, 200.0, &counters);
 	wait(timeout(client && server, 60.0, Void()));
 	TraceEvent("TagQuotaTest_LimitedIdleBudget").detail("Counter", counters["sampleTag"_sr]);
 	ASSERT(isNear(counters["sampleTag"_sr], 60.0 * 100.0));
