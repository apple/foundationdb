--- conflicted
+++ resolved
@@ -234,12 +234,9 @@
             assert type(None) != attr_type
             e = os.getenv(env_name)
             if e is not None:
-<<<<<<< HEAD
-=======
                 # Use the env var to supply the default value, so that if the
                 # environment variable is set and the corresponding command line
                 # flag is not, the environment variable has an effect.
->>>>>>> c883d12a
                 self._config_map[attr].kwargs['default'] = attr_type(e)
 
     def build_arguments(self, parser: argparse.ArgumentParser):
