--- conflicted
+++ resolved
@@ -155,11 +155,9 @@
 				return false;
 			case ProcessClass::RatekeeperClass:
 				return false;
-<<<<<<< HEAD
 			case ProcessClass::ConsistencyCheckerClass:
-=======
+				return false;
 			case ProcessClass::BlobManagerClass:
->>>>>>> 5b079acd
 				return false;
 			case ProcessClass::StorageCacheClass:
 				return false;
