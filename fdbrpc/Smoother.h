--- conflicted
+++ resolved
@@ -3,7 +3,7 @@
  *
  * This source file is part of the FoundationDB open source project
  *
- * Copyright 2013-2018 Apple Inc. and the FoundationDB project authors
+ * Copyright 2013-2022 Apple Inc. and the FoundationDB project authors
  *
  * Licensed under the Apache License, Version 2.0 (the "License");
  * you may not use this file except in compliance with the License.
@@ -23,67 +23,13 @@
 #include "flow/flow.h"
 #include <cmath>
 
-<<<<<<< HEAD
-class Smoother {
-=======
 template <class T>
 class SmootherImpl {
->>>>>>> 765e018a
 	// Times (t) are expected to be nondecreasing
 
 	double eFoldingTime;
 	double total;
 	mutable double time, estimate;
-<<<<<<< HEAD
-
-	void update(double t) const {
-		double elapsed = t - time;
-		if (elapsed) {
-			time = t;
-			estimate += (total - estimate) * (1 - exp(-elapsed / eFoldingTime));
-		}
-	}
-
-public:
-	explicit Smoother(double eFoldingTime) : eFoldingTime(eFoldingTime) { reset(0); }
-	void reset(double value) {
-		time = 0;
-		total = value;
-		estimate = value;
-	}
-
-	void setTotal(double total, double t = now()) { addDelta(total - this->total, t); }
-	void addDelta(double delta, double t = now()) {
-		update(t);
-		total += delta;
-	}
-	// smoothTotal() is a continuous (under)estimate of the sum of all addDeltas()
-	double smoothTotal(double t = now()) const {
-		update(t);
-		return estimate;
-	}
-	// smoothRate() is d/dt[smoothTotal], and is NOT continuous
-	double smoothRate(double t = now()) const {
-		update(t);
-		return (total - estimate) / eFoldingTime;
-	}
-};
-
-struct TimerSmoother {
-	// Times (t) are expected to be nondecreasing
-
-	double eFoldingTime;
-	double time, total, estimate;
-
-	void update(double t) {
-		double elapsed = t - time;
-		time = t;
-		estimate += (total - estimate) * (1 - exp(-elapsed / eFoldingTime));
-	}
-
-public:
-	explicit TimerSmoother(double eFoldingTime) : eFoldingTime(eFoldingTime) { reset(0); }
-=======
 
 	void update(double t) const {
 		double elapsed = t - time;
@@ -97,7 +43,6 @@
 	explicit SmootherImpl(double eFoldingTime) : eFoldingTime(eFoldingTime) { reset(0); }
 
 public:
->>>>>>> 765e018a
 	void reset(double value) {
 		time = 0;
 		total = value;
@@ -118,11 +63,8 @@
 		update(t);
 		return (total - estimate) / eFoldingTime;
 	}
-<<<<<<< HEAD
-=======
 
 	double getTotal() const { return total; }
->>>>>>> 765e018a
 };
 
 class Smoother : public SmootherImpl<Smoother> {
