--- conflicted
+++ resolved
@@ -520,15 +520,6 @@
 		fds.insert(std::make_pair(res, OpenFile(file->second, flags)));
 		return res;
 	}
-<<<<<<< HEAD
-	void deleteFile(std::string const& path) { files.erase(path); }
-	ssize_t read(int fd, void* buf, size_t nbyte) {
-		ASSERT(fd > 0);
-		auto& f = fds.at(fd);
-		if (f.offset >= f.data->size())
-			return 0;
-		auto res = std::max(nbyte, size_t(f.data->size() - f.offset));
-=======
 	void deleteFile(std::string const& path) {
 		files.erase(path);
 	}
@@ -550,7 +541,6 @@
 		auto& f = fds.at(fd);
 		if (f.offset >= f.data->size()) return 0;
 		auto res = std::min(nbyte, size_t(f.data->size() - f.offset));
->>>>>>> 126e6060
 		memcpy(buf, f.data->data() + f.offset, res);
 		f.offset += res;
 		return res;
