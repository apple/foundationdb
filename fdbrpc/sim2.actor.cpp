/*
 * sim2.actor.cpp
 *
 * This source file is part of the FoundationDB open source project
 *
 * Copyright 2013-2022 Apple Inc. and the FoundationDB project authors
 *
 * Licensed under the Apache License, Version 2.0 (the "License");
 * you may not use this file except in compliance with the License.
 * You may obtain a copy of the License at
 *
 *     http://www.apache.org/licenses/LICENSE-2.0
 *
 * Unless required by applicable law or agreed to in writing, software
 * distributed under the License is distributed on an "AS IS" BASIS,
 * WITHOUT WARRANTIES OR CONDITIONS OF ANY KIND, either express or implied.
 * See the License for the specific language governing permissions and
 * limitations under the License.
 */

#include <cinttypes>
#include <memory>
#include <string>

#include "flow/MkCert.h"
#include "fmt/format.h"
#include "fdbrpc/simulator.h"
#include "flow/Arena.h"
#define BOOST_SYSTEM_NO_LIB
#define BOOST_DATE_TIME_NO_LIB
#define BOOST_REGEX_NO_LIB
#include "fdbrpc/SimExternalConnection.h"
#include "flow/ActorCollection.h"
#include "flow/IRandom.h"
#include "flow/IThreadPool.h"
#include "flow/ProtocolVersion.h"
#include "flow/Util.h"
#include "flow/WriteOnlySet.h"
#include "flow/IAsyncFile.h"
#include "fdbrpc/AsyncFileCached.actor.h"
#include "fdbrpc/AsyncFileEncrypted.h"
#include "fdbrpc/AsyncFileNonDurable.actor.h"
#include "fdbrpc/AsyncFileChaos.h"
#include "crc32/crc32c.h"
#include "fdbrpc/TraceFileIO.h"
#include "flow/FaultInjection.h"
#include "flow/flow.h"
#include "flow/genericactors.actor.h"
#include "flow/network.h"
#include "flow/TLSConfig.actor.h"
#include "fdbrpc/Net2FileSystem.h"
#include "fdbrpc/Replication.h"
#include "fdbrpc/ReplicationUtils.h"
#include "fdbrpc/AsyncFileWriteChecker.h"
#include "flow/FaultInjection.h"
#include "flow/actorcompiler.h" // This must be the last #include.

ISimulator* g_pSimulator = nullptr;
thread_local ISimulator::ProcessInfo* ISimulator::currentProcess = nullptr;

ISimulator::ISimulator()
  : desiredCoordinators(1), physicalDatacenters(1), processesPerMachine(0), listenersPerProcess(1), usableRegions(1),
    allowLogSetKills(true), tssMode(TSSMode::Disabled), isStopped(false), lastConnectionFailure(0),
    connectionFailuresDisableDuration(0), speedUpSimulation(false), backupAgents(BackupAgentType::WaitForType),
    drAgents(BackupAgentType::WaitForType), allSwapsDisabled(false) {}
ISimulator::~ISimulator() = default;

bool simulator_should_inject_fault(const char* context, const char* file, int line, int error_code) {
	if (!g_network->isSimulated() || !faultInjectionActivated)
		return false;

	auto p = g_simulator.getCurrentProcess();

	if (p->fault_injection_p2 && deterministicRandom()->random01() < p->fault_injection_p2 &&
	    !g_simulator.speedUpSimulation) {
		uint32_t h1 = line + (p->fault_injection_r >> 32);

		if (h1 < p->fault_injection_p1 * std::numeric_limits<uint32_t>::max()) {
			CODE_PROBE(true, "A fault was injected", probe::assert::simOnly, probe::context::sim2);
			CODE_PROBE(error_code == error_code_io_timeout,
			           "An io timeout was injected",
			           probe::assert::simOnly,
			           probe::context::sim2);
			CODE_PROBE(error_code == error_code_io_error,
			           "An io error was injected",
			           probe::assert::simOnly,
			           probe::context::sim2);
			CODE_PROBE(error_code == error_code_platform_error,
			           "A platform error was injected.",
			           probe::assert::simOnly,
			           probe::context::sim2);
			TraceEvent(SevWarn, "FaultInjected")
			    .detail("Context", context)
			    .detail("File", file)
			    .detail("Line", line)
			    .detail("ErrorCode", error_code);
			if (error_code == error_code_io_timeout) {
				g_network->setGlobal(INetwork::enASIOTimedOut, (flowGlobalType) true);
			}
			return true;
		}
	}

	return false;
}

void ISimulator::displayWorkers() const {
	std::map<std::string, std::vector<ISimulator::ProcessInfo*>> machineMap;

	// Create a map of machine Id
	for (auto processInfo : getAllProcesses()) {
		std::string dataHall = processInfo->locality.dataHallId().present()
		                           ? processInfo->locality.dataHallId().get().printable()
		                           : "[unset]";
		std::string machineId = processInfo->locality.machineId().present()
		                            ? processInfo->locality.machineId().get().printable()
		                            : "[unset]";
		machineMap[format("%-8s  %s", dataHall.c_str(), machineId.c_str())].push_back(processInfo);
	}

	printf("DataHall  MachineId\n");
	printf("                  Address   Name      Class        Excluded Failed Rebooting Cleared Role                  "
	       "                            DataFolder\n");
	for (auto& machineRecord : machineMap) {
		printf("\n%s\n", machineRecord.first.c_str());
		for (auto& processInfo : machineRecord.second) {
			printf("                  %9s %-10s%-13s%-8s %-6s %-9s %-8s %-48s %-40s\n",
			       processInfo->address.toString().c_str(),
			       processInfo->name.c_str(),
			       processInfo->startingClass.toString().c_str(),
			       (processInfo->isExcluded() ? "True" : "False"),
			       (processInfo->failed ? "True" : "False"),
			       (processInfo->rebooting ? "True" : "False"),
			       (processInfo->isCleared() ? "True" : "False"),
			       getRoles(processInfo->address).c_str(),
			       processInfo->dataFolder.c_str());
		}
	}

	return;
}

int openCount = 0;

struct SimClogging {
	double getSendDelay(NetworkAddress from, NetworkAddress to, bool stableConnection = false) const {
		// stable connection here means it's a local connection between processes on the same machine
		// we expect it to have much lower latency
		return (stableConnection ? 0.1 : 1.0) * halfLatency();
	}

	double getRecvDelay(NetworkAddress from, NetworkAddress to, bool stableConnection = false) {
		auto pair = std::make_pair(from.ip, to.ip);

		double tnow = now();
		double t = tnow + (stableConnection ? 0.1 : 1.0) * halfLatency();
		if (!g_simulator.speedUpSimulation && !stableConnection)
			t += clogPairLatency[pair];

		if (!g_simulator.speedUpSimulation && !stableConnection && clogPairUntil.count(pair))
			t = std::max(t, clogPairUntil[pair]);

		if (!g_simulator.speedUpSimulation && !stableConnection && clogRecvUntil.count(to.ip))
			t = std::max(t, clogRecvUntil[to.ip]);

		return t - tnow;
	}

	void clogPairFor(const IPAddress& from, const IPAddress& to, double t) {
		auto& u = clogPairUntil[std::make_pair(from, to)];
		u = std::max(u, now() + t);
	}
	void clogSendFor(const IPAddress& from, double t) {
		auto& u = clogSendUntil[from];
		u = std::max(u, now() + t);
	}
	void clogRecvFor(const IPAddress& from, double t) {
		auto& u = clogRecvUntil[from];
		u = std::max(u, now() + t);
	}
	double setPairLatencyIfNotSet(const IPAddress& from, const IPAddress& to, double t) {
		auto i = clogPairLatency.find(std::make_pair(from, to));
		if (i == clogPairLatency.end())
			i = clogPairLatency.insert(std::make_pair(std::make_pair(from, to), t)).first;
		return i->second;
	}

private:
	std::map<IPAddress, double> clogSendUntil, clogRecvUntil;
	std::map<std::pair<IPAddress, IPAddress>, double> clogPairUntil;
	std::map<std::pair<IPAddress, IPAddress>, double> clogPairLatency;
	double halfLatency() const {
		double a = deterministicRandom()->random01();
		const double pFast = 0.999;
		if (a <= pFast || g_simulator.speedUpSimulation) {
			a = a / pFast;
			return 0.5 * (FLOW_KNOBS->MIN_NETWORK_LATENCY * (1 - a) +
			              FLOW_KNOBS->FAST_NETWORK_LATENCY / pFast * a); // 0.5ms average
		} else {
			a = (a - pFast) / (1 - pFast); // uniform 0-1 again
			return 0.5 * (FLOW_KNOBS->MIN_NETWORK_LATENCY * (1 - a) +
			              FLOW_KNOBS->SLOW_NETWORK_LATENCY * a); // long tail up to X ms
		}
	}
};

SimClogging g_clogging;

struct Sim2Conn final : IConnection, ReferenceCounted<Sim2Conn> {
	Sim2Conn(ISimulator::ProcessInfo* process)
	  : opened(false), closedByCaller(false), stableConnection(false), process(process),
	    dbgid(deterministicRandom()->randomUniqueID()), stopReceive(Never()) {
		pipes = sender(this) && receiver(this);
	}

	// connect() is called on a pair of connections immediately after creation; logically it is part of the constructor
	// and no other method may be called previously!
	void connect(Reference<Sim2Conn> peer, NetworkAddress peerEndpoint) {
		this->peer = peer;
		this->peerProcess = peer->process;
		this->peerId = peer->dbgid;
		this->peerEndpoint = peerEndpoint;

		// Every one-way connection gets a random permanent latency and a random send buffer for the duration of the
		// connection
		auto latency =
		    g_clogging.setPairLatencyIfNotSet(peerProcess->address.ip,
		                                      process->address.ip,
		                                      FLOW_KNOBS->MAX_CLOGGING_LATENCY * deterministicRandom()->random01());
		sendBufSize = std::max<double>(deterministicRandom()->randomInt(0, 5000000), 25e6 * (latency + .002));
		// options like clogging or bitsflip are disabled for stable connections
		stableConnection = std::any_of(process->childs.begin(),
		                               process->childs.end(),
		                               [&](ISimulator::ProcessInfo* child) { return child && child == peerProcess; }) ||
		                   std::any_of(peerProcess->childs.begin(),
		                               peerProcess->childs.end(),
		                               [&](ISimulator::ProcessInfo* child) { return child && child == process; });

		TraceEvent("Sim2Connection")
		    .detail("SendBufSize", sendBufSize)
		    .detail("Latency", latency)
		    .detail("StableConnection", stableConnection);
	}

	~Sim2Conn() { ASSERT_ABORT(!opened || closedByCaller); }

	void addref() override { ReferenceCounted<Sim2Conn>::addref(); }
	void delref() override { ReferenceCounted<Sim2Conn>::delref(); }
	void close() override {
		closedByCaller = true;
		closeInternal();
	}

	Future<Void> acceptHandshake() override { return delay(0.01 * deterministicRandom()->random01()); }
	Future<Void> connectHandshake() override { return delay(0.01 * deterministicRandom()->random01()); }

	Future<Void> onWritable() override { return whenWritable(this); }
	Future<Void> onReadable() override { return whenReadable(this); }

	bool isPeerGone() const { return !peer || peerProcess->failed; }

	bool isStableConnection() const override { return stableConnection; }

	void peerClosed() {
		leakedConnectionTracker = trackLeakedConnection(this);
		stopReceive = delay(1.0);
	}

	// Reads as many bytes as possible from the read buffer into [begin,end) and returns the number of bytes read (might
	// be 0) (or may throw an error if the connection dies)
	int read(uint8_t* begin, uint8_t* end) override {
		rollRandomClose();

		int64_t avail = receivedBytes.get() - readBytes.get(); // SOMEDAY: random?
		int toRead = std::min<int64_t>(end - begin, avail);
		ASSERT(toRead >= 0 && toRead <= recvBuf.size() && toRead <= end - begin);
		for (int i = 0; i < toRead; i++)
			begin[i] = recvBuf[i];
		recvBuf.erase(recvBuf.begin(), recvBuf.begin() + toRead);
		readBytes.set(readBytes.get() + toRead);
		return toRead;
	}

	// Writes as many bytes as possible from the given SendBuffer chain into the write buffer and returns the number of
	// bytes written (might be 0) (or may throw an error if the connection dies)
	int write(SendBuffer const* buffer, int limit) override {
		rollRandomClose();
		ASSERT(limit > 0);

		int toSend = 0;
		if (BUGGIFY && !stableConnection) {
			toSend = std::min(limit, buffer->bytes_written - buffer->bytes_sent);
		} else {
			for (auto p = buffer; p; p = p->next) {
				toSend += p->bytes_written - p->bytes_sent;
				if (toSend >= limit) {
					if (toSend > limit)
						toSend = limit;
					break;
				}
			}
		}
		ASSERT(toSend);
		if (BUGGIFY && !stableConnection)
			toSend = std::min(toSend, deterministicRandom()->randomInt(0, 1000));

		if (!peer)
			return toSend;
		toSend = std::min(toSend, peer->availableSendBufferForPeer());
		ASSERT(toSend >= 0);

		int leftToSend = toSend;
		for (auto p = buffer; p && leftToSend > 0; p = p->next) {
			int ts = std::min(leftToSend, p->bytes_written - p->bytes_sent);
			peer->recvBuf.insert(peer->recvBuf.end(), p->data() + p->bytes_sent, p->data() + p->bytes_sent + ts);
			leftToSend -= ts;
		}
		ASSERT(leftToSend == 0);
		peer->writtenBytes.set(peer->writtenBytes.get() + toSend);
		return toSend;
	}

	// Returns the network address and port of the other end of the connection.  In the case of an incoming connection,
	// this may not be an address we can connect to!
	NetworkAddress getPeerAddress() const override { return peerEndpoint; }
	UID getDebugID() const override { return dbgid; }

	boost::asio::ip::tcp::socket& getSocket() override { throw operation_failed(); }

	bool opened, closedByCaller, stableConnection;

private:
	ISimulator::ProcessInfo *process, *peerProcess;
	UID dbgid, peerId;
	NetworkAddress peerEndpoint;
	std::deque<uint8_t> recvBuf; // Includes bytes written but not yet received!
	AsyncVar<int64_t> readBytes, // bytes already pulled from recvBuf (location of the beginning of recvBuf)
	    receivedBytes, sentBytes,
	    writtenBytes; // location of the end of recvBuf ( == recvBuf.size() + readBytes.get() )
	Reference<Sim2Conn> peer;
	int sendBufSize;

	Future<Void> leakedConnectionTracker;

	Future<Void> pipes;
	Future<Void> stopReceive;

	int availableSendBufferForPeer() const {
		return sendBufSize - (writtenBytes.get() - receivedBytes.get());
	} // SOMEDAY: acknowledgedBytes instead of receivedBytes

	void closeInternal() {
		if (peer) {
			peer->peerClosed();
			stopReceive = delay(1.0);
		}
		leakedConnectionTracker.cancel();
		peer.clear();
	}

	ACTOR static Future<Void> sender(Sim2Conn* self) {
		loop {
			wait(self->writtenBytes.onChange()); // takes place on peer!
			ASSERT(g_simulator.getCurrentProcess() == self->peerProcess);
			wait(delay(.002 * deterministicRandom()->random01()));
			self->sentBytes.set(self->writtenBytes.get()); // or possibly just some sometimes...
		}
	}
	ACTOR static Future<Void> receiver(Sim2Conn* self) {
		loop {
			if (self->sentBytes.get() != self->receivedBytes.get())
				wait(g_simulator.onProcess(self->peerProcess));
			while (self->sentBytes.get() == self->receivedBytes.get())
				wait(self->sentBytes.onChange());
			ASSERT(g_simulator.getCurrentProcess() == self->peerProcess);
			state int64_t pos =
			    deterministicRandom()->random01() < .5
			        ? self->sentBytes.get()
			        : deterministicRandom()->randomInt64(self->receivedBytes.get(), self->sentBytes.get() + 1);
			wait(delay(g_clogging.getSendDelay(
			    self->process->address, self->peerProcess->address, self->isStableConnection())));
			wait(g_simulator.onProcess(self->process));
			ASSERT(g_simulator.getCurrentProcess() == self->process);
			wait(delay(g_clogging.getRecvDelay(
			    self->process->address, self->peerProcess->address, self->isStableConnection())));
			ASSERT(g_simulator.getCurrentProcess() == self->process);
			if (self->stopReceive.isReady()) {
				wait(Future<Void>(Never()));
			}
			self->receivedBytes.set(pos);
			wait(Future<Void>(Void())); // Prior notification can delete self and cancel this actor
			ASSERT(g_simulator.getCurrentProcess() == self->process);
		}
	}
	ACTOR static Future<Void> whenReadable(Sim2Conn* self) {
		try {
			loop {
				if (self->readBytes.get() != self->receivedBytes.get()) {
					ASSERT(g_simulator.getCurrentProcess() == self->process);
					return Void();
				}
				wait(self->receivedBytes.onChange());
				self->rollRandomClose();
			}
		} catch (Error& e) {
			ASSERT(g_simulator.getCurrentProcess() == self->process);
			throw;
		}
	}
	ACTOR static Future<Void> whenWritable(Sim2Conn* self) {
		try {
			loop {
				if (!self->peer)
					return Void();
				if (self->peer->availableSendBufferForPeer() > 0) {
					ASSERT(g_simulator.getCurrentProcess() == self->process);
					return Void();
				}
				try {
					wait(self->peer->receivedBytes.onChange());
					ASSERT(g_simulator.getCurrentProcess() == self->peerProcess);
				} catch (Error& e) {
					if (e.code() != error_code_broken_promise)
						throw;
				}
				wait(g_simulator.onProcess(self->process));
			}
		} catch (Error& e) {
			ASSERT(g_simulator.getCurrentProcess() == self->process);
			throw;
		}
	}

	void rollRandomClose() {
		// make sure connections between parenta and their childs are not closed
		if (!stableConnection &&
		    now() - g_simulator.lastConnectionFailure > g_simulator.connectionFailuresDisableDuration &&
		    deterministicRandom()->random01() < .00001) {
			g_simulator.lastConnectionFailure = now();
			double a = deterministicRandom()->random01(), b = deterministicRandom()->random01();
			CODE_PROBE(true, "Simulated connection failure", probe::context::sim2, probe::assert::simOnly);
			TraceEvent("ConnectionFailure", dbgid)
			    .detail("MyAddr", process->address)
			    .detail("PeerAddr", peerProcess->address)
			    .detail("PeerIsValid", peer.isValid())
			    .detail("SendClosed", a > .33)
			    .detail("RecvClosed", a < .66)
			    .detail("Explicit", b < .3);
			if (a < .66 && peer)
				peer->closeInternal();
			if (a > .33)
				closeInternal();
			// At the moment, we occasionally notice the connection failed immediately.  In principle, this could happen
			// but only after a delay.
			if (b < .3)
				throw connection_failed();
		}
	}

	ACTOR static Future<Void> trackLeakedConnection(Sim2Conn* self) {
		wait(g_simulator.onProcess(self->process));
		if (self->process->address.isPublic()) {
			wait(delay(FLOW_KNOBS->CONNECTION_MONITOR_IDLE_TIMEOUT * FLOW_KNOBS->CONNECTION_MONITOR_IDLE_TIMEOUT * 1.5 +
			           FLOW_KNOBS->CONNECTION_MONITOR_LOOP_TIME * 2.1 + FLOW_KNOBS->CONNECTION_MONITOR_TIMEOUT));
		} else {
			wait(delay(FLOW_KNOBS->CONNECTION_MONITOR_IDLE_TIMEOUT * 1.5));
		}
		TraceEvent(SevError, "LeakedConnection", self->dbgid)
		    .error(connection_leaked())
		    .detail("MyAddr", self->process->address)
		    .detail("IsPublic", self->process->address.isPublic())
		    .detail("PeerAddr", self->peerEndpoint)
		    .detail("PeerId", self->peerId)
		    .detail("Opened", self->opened);
		return Void();
	}
};

#include <fcntl.h>
#include <sys/stat.h>

int sf_open(const char* filename, int flags, int convFlags, int mode);

#if defined(_WIN32)
#include <io.h>
#define O_CLOEXEC 0

#elif defined(__unixish__)
#define _open ::open
#define _read ::read
#define _write ::write
#define _close ::close
#define _lseeki64 ::lseek
#define _commit ::fsync
#define _chsize ::ftruncate
#define O_BINARY 0

int sf_open(const char* filename, int flags, int convFlags, int mode) {
	return _open(filename, convFlags, mode);
}

#else
#error How do i open a file on a new platform?
#endif

class SimpleFile : public IAsyncFile, public ReferenceCounted<SimpleFile> {
public:
	static void init() {}

	static bool should_poll() { return false; }

	ACTOR static Future<Reference<IAsyncFile>> open(
	    std::string filename,
	    int flags,
	    int mode,
	    Reference<DiskParameters> diskParameters = makeReference<DiskParameters>(25000, 150000000),
	    bool delayOnWrite = true) {
		state ISimulator::ProcessInfo* currentProcess = g_simulator.getCurrentProcess();
		state TaskPriority currentTaskID = g_network->getCurrentTask();

		if (++openCount >= 3000) {
			TraceEvent(SevError, "TooManyFiles").log();
			ASSERT(false);
		}

		if (openCount == 2000) {
			TraceEvent(SevWarnAlways, "DisableConnectionFailures_TooManyFiles").log();
			g_simulator.speedUpSimulation = true;
			g_simulator.connectionFailuresDisableDuration = 1e6;
		}

		// Filesystems on average these days seem to start to have limits of around 255 characters for a
		// filename.  We add ".part" below, so we need to stay under 250.
		ASSERT(basename(filename).size() < 250);

		wait(g_simulator.onMachine(currentProcess));
		try {
			wait(delay(FLOW_KNOBS->MIN_OPEN_TIME +
			           deterministicRandom()->random01() * (FLOW_KNOBS->MAX_OPEN_TIME - FLOW_KNOBS->MIN_OPEN_TIME)));

			std::string open_filename = filename;
			if (flags & OPEN_ATOMIC_WRITE_AND_CREATE) {
				ASSERT((flags & OPEN_CREATE) && (flags & OPEN_READWRITE) && !(flags & OPEN_EXCLUSIVE));
				open_filename = filename + ".part";
			}

			int h = sf_open(open_filename.c_str(), flags, flagConversion(flags), mode);
			if (h == -1) {
				bool notFound = errno == ENOENT;
				Error e = notFound ? file_not_found() : io_error();
				TraceEvent(notFound ? SevWarn : SevWarnAlways, "FileOpenError")
				    .error(e)
				    .GetLastError()
				    .detail("File", filename)
				    .detail("Flags", flags);
				throw e;
			}

			platform::makeTemporary(open_filename.c_str());
			SimpleFile* simpleFile = new SimpleFile(h, diskParameters, delayOnWrite, filename, open_filename, flags);
			state Reference<IAsyncFile> file = Reference<IAsyncFile>(simpleFile);
			wait(g_simulator.onProcess(currentProcess, currentTaskID));
			return file;
		} catch (Error& e) {
			state Error err = e;
			wait(g_simulator.onProcess(currentProcess, currentTaskID));
			throw err;
		}
	}

	void addref() override { ReferenceCounted<SimpleFile>::addref(); }
	void delref() override { ReferenceCounted<SimpleFile>::delref(); }

	int64_t debugFD() const override { return (int64_t)h; }

	Future<int> read(void* data, int length, int64_t offset) override { return read_impl(this, data, length, offset); }

	Future<Void> write(void const* data, int length, int64_t offset) override {
		return write_impl(this, StringRef((const uint8_t*)data, length), offset);
	}

	Future<Void> truncate(int64_t size) override { return truncate_impl(this, size); }

	Future<Void> sync() override { return sync_impl(this); }

	Future<int64_t> size() const override { return size_impl(this); }

	std::string getFilename() const override { return actualFilename; }

	~SimpleFile() override {
		_close(h);
		--openCount;
	}

private:
	int h;

	// Performance parameters of simulated disk
	Reference<DiskParameters> diskParameters;

	std::string filename, actualFilename;
	int flags;
	UID dbgId;

	// If true, then writes/truncates will be preceded by a delay (like other operations).  If false, then they will not
	// This is to support AsyncFileNonDurable, which issues its own delays for writes and truncates
	bool delayOnWrite;

	SimpleFile(int h,
	           Reference<DiskParameters> diskParameters,
	           bool delayOnWrite,
	           const std::string& filename,
	           const std::string& actualFilename,
	           int flags)
	  : h(h), diskParameters(diskParameters), filename(filename), actualFilename(actualFilename), flags(flags),
	    dbgId(deterministicRandom()->randomUniqueID()), delayOnWrite(delayOnWrite) {}

	static int flagConversion(int flags) {
		int outFlags = O_BINARY | O_CLOEXEC;
		if (flags & OPEN_READWRITE)
			outFlags |= O_RDWR;
		if (flags & OPEN_CREATE)
			outFlags |= O_CREAT;
		if (flags & OPEN_READONLY)
			outFlags |= O_RDONLY;
		if (flags & OPEN_EXCLUSIVE)
			outFlags |= O_EXCL;
		if (flags & OPEN_ATOMIC_WRITE_AND_CREATE)
			outFlags |= O_TRUNC;

		return outFlags;
	}

	ACTOR static Future<int> read_impl(SimpleFile* self, void* data, int length, int64_t offset) {
		ASSERT((self->flags & IAsyncFile::OPEN_NO_AIO) != 0 ||
		       ((uintptr_t)data % 4096 == 0 && length % 4096 == 0 && offset % 4096 == 0)); // Required by KAIO.
		state UID opId = deterministicRandom()->randomUniqueID();
		if (randLog)
			fmt::print(randLog,
			           "SFR1 {0} {1} {2} {3} {4}\n",
			           self->dbgId.shortString(),
			           self->filename,
			           opId.shortString(),
			           length,
			           offset);

		wait(waitUntilDiskReady(self->diskParameters, length));

		if (_lseeki64(self->h, offset, SEEK_SET) == -1) {
			TraceEvent(SevWarn, "SimpleFileIOError").detail("Location", 1);
			throw io_error();
		}

		unsigned int read_bytes = 0;
		if ((read_bytes = _read(self->h, data, (unsigned int)length)) == -1) {
			TraceEvent(SevWarn, "SimpleFileIOError").detail("Location", 2);
			throw io_error();
		}

		if (randLog) {
			uint32_t a = crc32c_append(0, (const uint8_t*)data, read_bytes);
			fprintf(randLog,
			        "SFR2 %s %s %s %d %d\n",
			        self->dbgId.shortString().c_str(),
			        self->filename.c_str(),
			        opId.shortString().c_str(),
			        read_bytes,
			        a);
		}

		debugFileCheck("SimpleFileRead", self->filename, data, offset, length);

		INJECT_FAULT(io_timeout, "SimpleFile::read"); // SimpleFile::read io_timeout injected
		INJECT_FAULT(io_error, "SimpleFile::read"); // SimpleFile::read io_error injected

		return read_bytes;
	}

	ACTOR static Future<Void> write_impl(SimpleFile* self, StringRef data, int64_t offset) {
		state UID opId = deterministicRandom()->randomUniqueID();
		if (randLog) {
			uint32_t a = crc32c_append(0, data.begin(), data.size());
			fmt::print(randLog,
			           "SFW1 {0} {1} {2} {3} {4} {5}\n",
			           self->dbgId.shortString(),
			           self->filename,
			           opId.shortString(),
			           a,
			           data.size(),
			           offset);
		}

		if (self->delayOnWrite)
			wait(waitUntilDiskReady(self->diskParameters, data.size()));

		if (_lseeki64(self->h, offset, SEEK_SET) == -1) {
			TraceEvent(SevWarn, "SimpleFileIOError").detail("Location", 3);
			throw io_error();
		}

		unsigned int write_bytes = 0;
		if ((write_bytes = _write(self->h, (void*)data.begin(), data.size())) == -1) {
			TraceEvent(SevWarn, "SimpleFileIOError").detail("Location", 4);
			throw io_error();
		}

		if (write_bytes != data.size()) {
			TraceEvent(SevWarn, "SimpleFileIOError").detail("Location", 5);
			throw io_error();
		}

		if (randLog) {
			fprintf(randLog,
			        "SFW2 %s %s %s\n",
			        self->dbgId.shortString().c_str(),
			        self->filename.c_str(),
			        opId.shortString().c_str());
		}

		debugFileCheck("SimpleFileWrite", self->filename, (void*)data.begin(), offset, data.size());

		INJECT_FAULT(io_timeout, "SimpleFile::write"); // SimpleFile::write inject io_timeout
		INJECT_FAULT(io_error, "SimpleFile::write"); // SimpleFile::write inject io_error

		return Void();
	}

	ACTOR static Future<Void> truncate_impl(SimpleFile* self, int64_t size) {
		state UID opId = deterministicRandom()->randomUniqueID();
		if (randLog)
			fmt::print(
			    randLog, "SFT1 {0} {1} {2} {3}\n", self->dbgId.shortString(), self->filename, opId.shortString(), size);

		// KAIO will return EINVAL, as len==0 is an error.
		if ((self->flags & IAsyncFile::OPEN_NO_AIO) == 0 && size == 0) {
			throw io_error();
		}

		if (self->delayOnWrite)
			wait(waitUntilDiskReady(self->diskParameters, 0));

		if (_chsize(self->h, (long)size) == -1) {
			TraceEvent(SevWarn, "SimpleFileIOError")
			    .detail("Location", 6)
			    .detail("Filename", self->filename)
			    .detail("Size", size)
			    .detail("Fd", self->h)
			    .GetLastError();
			throw io_error();
		}

		if (randLog)
			fprintf(randLog,
			        "SFT2 %s %s %s\n",
			        self->dbgId.shortString().c_str(),
			        self->filename.c_str(),
			        opId.shortString().c_str());

		INJECT_FAULT(io_timeout, "SimpleFile::truncate"); // SimpleFile::truncate inject io_timeout
		INJECT_FAULT(io_error, "SimpleFile::truncate"); // SimpleFile::truncate inject io_error

		return Void();
	}

	// Simulated sync does not actually do anything besides wait a random amount of time
	ACTOR static Future<Void> sync_impl(SimpleFile* self) {
		state UID opId = deterministicRandom()->randomUniqueID();
		if (randLog)
			fprintf(randLog,
			        "SFC1 %s %s %s\n",
			        self->dbgId.shortString().c_str(),
			        self->filename.c_str(),
			        opId.shortString().c_str());

		if (self->delayOnWrite)
			wait(waitUntilDiskReady(self->diskParameters, 0, true));

		if (self->flags & OPEN_ATOMIC_WRITE_AND_CREATE) {
			self->flags &= ~OPEN_ATOMIC_WRITE_AND_CREATE;
			auto& machineCache = g_simulator.getCurrentProcess()->machine->openFiles;
			std::string sourceFilename = self->filename + ".part";

			if (machineCache.count(sourceFilename)) {
				TraceEvent("SimpleFileRename")
				    .detail("From", sourceFilename)
				    .detail("To", self->filename)
				    .detail("SourceCount", machineCache.count(sourceFilename))
				    .detail("FileCount", machineCache.count(self->filename));
				renameFile(sourceFilename.c_str(), self->filename.c_str());

				machineCache[self->filename] = machineCache[sourceFilename];
				machineCache.erase(sourceFilename);
				self->actualFilename = self->filename;
			}
		}

		if (randLog)
			fprintf(randLog,
			        "SFC2 %s %s %s\n",
			        self->dbgId.shortString().c_str(),
			        self->filename.c_str(),
			        opId.shortString().c_str());

		INJECT_FAULT(io_timeout, "SimpleFile::sync"); // SimpleFile::sync inject io_timeout
		INJECT_FAULT(io_error, "SimpleFile::sync"); // SimpleFile::sync inject io_errot

		return Void();
	}

	ACTOR static Future<int64_t> size_impl(SimpleFile const* self) {
		state UID opId = deterministicRandom()->randomUniqueID();
		if (randLog)
			fprintf(randLog,
			        "SFS1 %s %s %s\n",
			        self->dbgId.shortString().c_str(),
			        self->filename.c_str(),
			        opId.shortString().c_str());

		wait(waitUntilDiskReady(self->diskParameters, 0));

		int64_t pos = _lseeki64(self->h, 0L, SEEK_END);
		if (pos == -1) {
			TraceEvent(SevWarn, "SimpleFileIOError").detail("Location", 8);
			throw io_error();
		}

		if (randLog)
			fmt::print(
			    randLog, "SFS2 {0} {1} {2} {3}\n", self->dbgId.shortString(), self->filename, opId.shortString(), pos);
		INJECT_FAULT(io_error, "SimpleFile::size"); // SimpleFile::size inject io_error

		return pos;
	}
};

struct SimDiskSpace {
	int64_t totalSpace;
	int64_t baseFreeSpace; // The original free space of the disk + deltas from simulated external modifications
	double lastUpdate;
};

void doReboot(ISimulator::ProcessInfo* const& p, ISimulator::KillType const& kt);

struct Sim2Listener final : IListener, ReferenceCounted<Sim2Listener> {
	explicit Sim2Listener(ISimulator::ProcessInfo* process, const NetworkAddress& listenAddr)
	  : process(process), address(listenAddr) {}

	void incomingConnection(double seconds, Reference<IConnection> conn) { // Called by another process!
		incoming(Reference<Sim2Listener>::addRef(this), seconds, conn);
	}

	void addref() override { ReferenceCounted<Sim2Listener>::addref(); }
	void delref() override { ReferenceCounted<Sim2Listener>::delref(); }

	Future<Reference<IConnection>> accept() override { return popOne(nextConnection.getFuture()); }

	NetworkAddress getListenAddress() const override { return address; }

private:
	ISimulator::ProcessInfo* process;
	PromiseStream<Reference<IConnection>> nextConnection;

	ACTOR static void incoming(Reference<Sim2Listener> self, double seconds, Reference<IConnection> conn) {
		wait(g_simulator.onProcess(self->process));
		wait(delay(seconds));
		if (((Sim2Conn*)conn.getPtr())->isPeerGone() && deterministicRandom()->random01() < 0.5)
			return;
		TraceEvent("Sim2IncomingConn", conn->getDebugID())
		    .detail("ListenAddress", self->getListenAddress())
		    .detail("PeerAddress", conn->getPeerAddress());
		self->nextConnection.send(conn);
	}
	ACTOR static Future<Reference<IConnection>> popOne(FutureStream<Reference<IConnection>> conns) {
		Reference<IConnection> c = waitNext(conns);
		((Sim2Conn*)c.getPtr())->opened = true;
		return c;
	}

	NetworkAddress address;
};

#define g_sim2 ((Sim2&)g_simulator)

class Sim2 final : public ISimulator, public INetworkConnections {
public:
	// Implement INetwork interface
	// Everything actually network related is delegated to the Sim2Net class; Sim2 is only concerned with simulating
	// machines and time
	double now() const override { return time; }

	// timer() can be up to 0.1 seconds ahead of now()
	double timer() override {
		timerTime += deterministicRandom()->random01() * (time + 0.1 - timerTime) / 2.0;
		return timerTime;
	}

	double timer_monotonic() override { return timer(); }

	Future<class Void> delay(double seconds, TaskPriority taskID) override {
		ASSERT(taskID >= TaskPriority::Min && taskID <= TaskPriority::Max);
		return delay(seconds, taskID, currentProcess);
	}
	Future<class Void> orderedDelay(double seconds, TaskPriority taskID) override {
		ASSERT(taskID >= TaskPriority::Min && taskID <= TaskPriority::Max);
		return delay(seconds, taskID, currentProcess, true);
	}
	Future<class Void> delay(double seconds, TaskPriority taskID, ProcessInfo* machine, bool ordered = false) {
		ASSERT(seconds >= -0.0001);
		seconds = std::max(0.0, seconds);
		Future<Void> f;

		if (!ordered && !currentProcess->rebooting && machine == currentProcess &&
		    !currentProcess->shutdownSignal.isSet() && FLOW_KNOBS->MAX_BUGGIFIED_DELAY > 0 &&
		    deterministicRandom()->random01() < 0.25) { // FIXME: why doesn't this work when we are changing machines?
			seconds += FLOW_KNOBS->MAX_BUGGIFIED_DELAY * pow(deterministicRandom()->random01(), 1000.0);
		}

		mutex.enter();
		tasks.push(Task(time + seconds, taskID, taskCount++, machine, f));
		mutex.leave();

		return f;
	}
	ACTOR static Future<Void> checkShutdown(Sim2* self, TaskPriority taskID) {
		wait(success(self->getCurrentProcess()->shutdownSignal.getFuture()));
		self->setCurrentTask(taskID);
		return Void();
	}
	Future<class Void> yield(TaskPriority taskID) override {
		if (taskID == TaskPriority::DefaultYield)
			taskID = currentTaskID;
		if (check_yield(taskID)) {
			// We want to check that yielders can handle actual time elapsing (it sometimes will outside simulation),
			// but don't want to prevent instantaneous shutdown of "rebooted" machines.
			return delay(getCurrentProcess()->rebooting ? 0 : .001, taskID) || checkShutdown(this, taskID);
		}
		setCurrentTask(taskID);
		return Void();
	}
	bool check_yield(TaskPriority taskID) override {
		if (yielded)
			return true;
		if (--yield_limit <= 0) {
			yield_limit = deterministicRandom()->randomInt(
			    1, 150); // If yield returns false *too* many times in a row, there could be a stack overflow, since we
			             // can't deterministically check stack size as the real network does
			return yielded = true;
		}
		return yielded = BUGGIFY_WITH_PROB(0.01);
	}
	TaskPriority getCurrentTask() const override { return currentTaskID; }
	void setCurrentTask(TaskPriority taskID) override { currentTaskID = taskID; }
	// Sets the taskID/priority of the current task, without yielding
	Future<Reference<IConnection>> connect(NetworkAddress toAddr,
	                                       boost::asio::ip::tcp::socket* existingSocket = nullptr) override {
		ASSERT(existingSocket == nullptr);
		if (!addressMap.count(toAddr)) {
			return waitForProcessAndConnect(toAddr, this);
		}
		auto peerp = getProcessByAddress(toAddr);
		auto myc = makeReference<Sim2Conn>(getCurrentProcess());
		auto peerc = makeReference<Sim2Conn>(peerp);

		myc->connect(peerc, toAddr);
		IPAddress localIp;
		if (getCurrentProcess()->address.ip.isV6()) {
			IPAddress::IPAddressStore store = getCurrentProcess()->address.ip.toV6();
			uint16_t* ipParts = (uint16_t*)store.data();
			ipParts[7] += deterministicRandom()->randomInt(0, 256);
			localIp = IPAddress(store);
		} else {
			localIp = IPAddress(getCurrentProcess()->address.ip.toV4() + deterministicRandom()->randomInt(0, 256));
		}
		peerc->connect(myc,
		               NetworkAddress(localIp, deterministicRandom()->randomInt(40000, 60000), false, toAddr.isTLS()));

		((Sim2Listener*)peerp->getListener(toAddr).getPtr())
		    ->incomingConnection(0.5 * deterministicRandom()->random01(), Reference<IConnection>(peerc));
		return onConnect(::delay(0.5 * deterministicRandom()->random01()), myc);
	}

	Future<Reference<IConnection>> connectExternal(NetworkAddress toAddr) override {
		return SimExternalConnection::connect(toAddr);
	}

	Future<Reference<IUDPSocket>> createUDPSocket(NetworkAddress toAddr) override;
	Future<Reference<IUDPSocket>> createUDPSocket(bool isV6 = false) override;

	// Add a <hostname, vector<NetworkAddress>> pair to mock DNS in simulation.
	void addMockTCPEndpoint(const std::string& host,
	                        const std::string& service,
	                        const std::vector<NetworkAddress>& addresses) override {
		mockDNS.add(host, service, addresses);
	}
	void removeMockTCPEndpoint(const std::string& host, const std::string& service) override {
		mockDNS.remove(host, service);
	}
	// Convert hostnameToAddresses from/to string. The format is:
	// hostname1,host1Address1,host1Address2;hostname2,host2Address1,host2Address2...
	void parseMockDNSFromString(const std::string& s) override { mockDNS = DNSCache::parseFromString(s); }
	std::string convertMockDNSToString() override { return mockDNS.toString(); }
	Future<std::vector<NetworkAddress>> resolveTCPEndpoint(const std::string& host,
	                                                       const std::string& service) override {
		// If a <hostname, vector<NetworkAddress>> pair was injected to mock DNS, use it.
		Optional<std::vector<NetworkAddress>> mock = mockDNS.find(host, service);
		if (mock.present()) {
			return mock.get();
		}
		return SimExternalConnection::resolveTCPEndpoint(host, service, &dnsCache);
	}
	Future<std::vector<NetworkAddress>> resolveTCPEndpointWithDNSCache(const std::string& host,
	                                                                   const std::string& service) override {
		// If a <hostname, vector<NetworkAddress>> pair was injected to mock DNS, use it.
		Optional<std::vector<NetworkAddress>> mock = mockDNS.find(host, service);
		if (mock.present()) {
			return mock.get();
		}
		if (FLOW_KNOBS->ENABLE_COORDINATOR_DNS_CACHE) {
			Optional<std::vector<NetworkAddress>> cache = dnsCache.find(host, service);
			if (cache.present()) {
				return cache.get();
			}
		}
		return SimExternalConnection::resolveTCPEndpoint(host, service, &dnsCache);
	}
	std::vector<NetworkAddress> resolveTCPEndpointBlocking(const std::string& host,
	                                                       const std::string& service) override {
		// If a <hostname, vector<NetworkAddress>> pair was injected to mock DNS, use it.
		Optional<std::vector<NetworkAddress>> mock = mockDNS.find(host, service);
		if (mock.present()) {
			return mock.get();
		}
		return SimExternalConnection::resolveTCPEndpointBlocking(host, service, &dnsCache);
	}
	std::vector<NetworkAddress> resolveTCPEndpointBlockingWithDNSCache(const std::string& host,
	                                                                   const std::string& service) override {
		// If a <hostname, vector<NetworkAddress>> pair was injected to mock DNS, use it.
		Optional<std::vector<NetworkAddress>> mock = mockDNS.find(host, service);
		if (mock.present()) {
			return mock.get();
		}
		if (FLOW_KNOBS->ENABLE_COORDINATOR_DNS_CACHE) {
			Optional<std::vector<NetworkAddress>> cache = dnsCache.find(host, service);
			if (cache.present()) {
				return cache.get();
			}
		}
		return SimExternalConnection::resolveTCPEndpointBlocking(host, service, &dnsCache);
	}
	ACTOR static Future<Reference<IConnection>> onConnect(Future<Void> ready, Reference<Sim2Conn> conn) {
		wait(ready);
		if (conn->isPeerGone()) {
			conn.clear();
			if (FLOW_KNOBS->SIM_CONNECT_ERROR_MODE == 1 ||
			    (FLOW_KNOBS->SIM_CONNECT_ERROR_MODE == 2 && deterministicRandom()->random01() > 0.5)) {
				throw connection_failed();
			}
			wait(Never());
		}
		conn->opened = true;
		return conn;
	}
	Reference<IListener> listen(NetworkAddress localAddr) override {
		Reference<IListener> listener(getCurrentProcess()->getListener(localAddr));
		ASSERT(listener);
		return listener;
	}
	ACTOR static Future<Reference<IConnection>> waitForProcessAndConnect(NetworkAddress toAddr,
	                                                                     INetworkConnections* self) {
		// We have to be able to connect to processes that don't yet exist, so we do some silly polling
		loop {
			wait(::delay(0.1 * deterministicRandom()->random01()));
			if (g_sim2.addressMap.count(toAddr)) {
				Reference<IConnection> c = wait(self->connect(toAddr));
				return c;
			}
		}
	}
	const TLSConfig& getTLSConfig() const override {
		static TLSConfig emptyConfig;
		return emptyConfig;
	}

	bool checkRunnable() override { return net2->checkRunnable(); }

#ifdef ENABLE_SAMPLING
	ActorLineageSet& getActorLineageSet() override { return actorLineageSet; }
#endif

	void stop() override { isStopped = true; }
	void addStopCallback(std::function<void()> fn) override { stopCallbacks.emplace_back(std::move(fn)); }
	bool isSimulated() const override { return true; }

	struct SimThreadArgs {
		THREAD_FUNC_RETURN (*func)(void*);
		void* arg;

		ISimulator::ProcessInfo* currentProcess;

		SimThreadArgs(THREAD_FUNC_RETURN (*func)(void*), void* arg) : func(func), arg(arg) {
			ASSERT(g_network->isSimulated());
			currentProcess = g_simulator.getCurrentProcess();
		}
	};

	// Starts a new thread, making sure to set any thread local state
	THREAD_FUNC simStartThread(void* arg) {
		SimThreadArgs* simArgs = (SimThreadArgs*)arg;
		ISimulator::currentProcess = simArgs->currentProcess;
		simArgs->func(simArgs->arg);

		delete simArgs;
		THREAD_RETURN;
	}

	THREAD_HANDLE startThread(THREAD_FUNC_RETURN (*func)(void*), void* arg, int stackSize, const char* name) override {
		SimThreadArgs* simArgs = new SimThreadArgs(func, arg);
		return ::startThread(simStartThread, simArgs, stackSize, name);
	}

	void getDiskBytes(std::string const& directory, int64_t& free, int64_t& total) override {
		ProcessInfo* proc = getCurrentProcess();
		SimDiskSpace& diskSpace = diskSpaceMap[proc->address.ip];

		int64_t totalFileSize = 0;
		int numFiles = 0;

		// Get the size of all files we've created on the server and subtract them from the free space
		for (auto file = proc->machine->openFiles.begin(); file != proc->machine->openFiles.end(); ++file) {
			if (file->second.get().isReady()) {
				totalFileSize += ((AsyncFileNonDurable*)file->second.get().get().getPtr())->approximateSize;
			}
			numFiles++;
		}

		if (diskSpace.totalSpace == 0) {
			diskSpace.totalSpace = 5e9 + deterministicRandom()->random01() * 100e9; // Total space between 5GB and 105GB
			diskSpace.baseFreeSpace = std::min<int64_t>(
			    diskSpace.totalSpace,
			    std::max(5e9, (deterministicRandom()->random01() * (1 - .075) + .075) * diskSpace.totalSpace) +
			        totalFileSize); // Minimum 5GB or 7.5% total disk space, whichever is higher

			TraceEvent("Sim2DiskSpaceInitialization")
			    .detail("TotalSpace", diskSpace.totalSpace)
			    .detail("BaseFreeSpace", diskSpace.baseFreeSpace)
			    .detail("TotalFileSize", totalFileSize)
			    .detail("NumFiles", numFiles);
		} else {
			int64_t maxDelta = std::min(5.0, (now() - diskSpace.lastUpdate)) *
			                   (BUGGIFY ? 10e6 : 1e6); // External processes modifying the disk
			int64_t delta = -maxDelta + deterministicRandom()->random01() * maxDelta * 2;
			diskSpace.baseFreeSpace = std::min<int64_t>(
			    diskSpace.totalSpace, std::max<int64_t>(diskSpace.baseFreeSpace + delta, totalFileSize));
		}

		diskSpace.lastUpdate = now();

		total = diskSpace.totalSpace;
		free = std::max<int64_t>(0, diskSpace.baseFreeSpace - totalFileSize);

		if (free == 0)
			TraceEvent(SevWarnAlways, "Sim2NoFreeSpace")
			    .detail("TotalSpace", diskSpace.totalSpace)
			    .detail("BaseFreeSpace", diskSpace.baseFreeSpace)
			    .detail("TotalFileSize", totalFileSize)
			    .detail("NumFiles", numFiles);
	}
	bool isAddressOnThisHost(NetworkAddress const& addr) const override {
		return addr.ip == getCurrentProcess()->address.ip;
	}

	ACTOR static Future<Void> deleteFileImpl(Sim2* self, std::string filename, bool mustBeDurable) {
		// This is a _rudimentary_ simulation of the untrustworthiness of non-durable deletes and the possibility of
		// rebooting during a durable one.  It isn't perfect: for example, on real filesystems testing
		// for the existence of a non-durably deleted file BEFORE a reboot will show that it apparently doesn't exist.
		if (g_simulator.getCurrentProcess()->machine->openFiles.count(filename)) {
			g_simulator.getCurrentProcess()->machine->openFiles.erase(filename);
			g_simulator.getCurrentProcess()->machine->deletingOrClosingFiles.insert(filename);
		}
		if (mustBeDurable || deterministicRandom()->random01() < 0.5) {
			state ISimulator::ProcessInfo* currentProcess = g_simulator.getCurrentProcess();
			state TaskPriority currentTaskID = g_network->getCurrentTask();
			TraceEvent(SevDebug, "Sim2DeleteFileImpl")
			    .detail("CurrentProcess", currentProcess->toString())
			    .detail("Filename", filename)
			    .detail("Durable", mustBeDurable);
			wait(g_simulator.onMachine(currentProcess));
			try {
				wait(::delay(0.05 * deterministicRandom()->random01()));
				if (!currentProcess->rebooting) {
					auto f = IAsyncFileSystem::filesystem(self->net2)->deleteFile(filename, false);
					ASSERT(f.isReady());
					wait(::delay(0.05 * deterministicRandom()->random01()));
					CODE_PROBE(true, "Simulated durable delete", probe::context::sim2, probe::assert::simOnly);
				}
				wait(g_simulator.onProcess(currentProcess, currentTaskID));
				return Void();
			} catch (Error& e) {
				state Error err = e;
				wait(g_simulator.onProcess(currentProcess, currentTaskID));
				throw err;
			}
		} else {
			TraceEvent(SevDebug, "Sim2DeleteFileImplNonDurable")
			    .detail("Filename", filename)
			    .detail("Durable", mustBeDurable);
			CODE_PROBE(true, "Simulated non-durable delete", probe::context::sim2, probe::assert::simOnly);
			return Void();
		}
	}

	static void runLoop(Sim2* self) {
		ISimulator::ProcessInfo* callingMachine = self->currentProcess;
		while (!self->isStopped) {
			self->mutex.enter();
			if (self->tasks.size() == 0) {
				self->mutex.leave();
				ASSERT(false);
			}
			// if (!randLog/* && now() >= 32.0*/)
			//	randLog = fopen("randLog.txt", "wt");
			Task t = std::move(self->tasks.top()); // Unfortunately still a copy under gcc where .top() returns const&
			self->currentTaskID = t.taskID;
			self->tasks.pop();
			self->mutex.leave();

			self->execTask(t);
			self->yielded = false;
		}
		self->currentProcess = callingMachine;
		for (auto& fn : self->stopCallbacks) {
			fn();
		}
	}

	// Implement ISimulator interface
	void run() override { runLoop(this); }
	ProcessInfo* newProcess(const char* name,
	                        IPAddress ip,
	                        uint16_t port,
	                        bool sslEnabled,
	                        uint16_t listenPerProcess,
	                        LocalityData locality,
	                        ProcessClass startingClass,
	                        const char* dataFolder,
	                        const char* coordinationFolder,
	                        ProtocolVersion protocol) override {
		ASSERT(locality.machineId().present());
		MachineInfo& machine = machines[locality.machineId().get()];
		if (!machine.machineId.present())
			machine.machineId = locality.machineId();
		if (port == 0 && std::string(name) == "remote flow process") {
			port = machine.getRandomPort();
		}
		for (int i = 0; i < machine.processes.size(); i++) {
			if (machine.processes[i]->locality.machineId() !=
			    locality.machineId()) { // SOMEDAY: compute ip from locality to avoid this check
				TraceEvent("Sim2Mismatch")
				    .detail("IP", format("%s", ip.toString().c_str()))
				    .detail("MachineId", locality.machineId())
				    .detail("NewName", name)
				    .detail("ExistingMachineId", machine.processes[i]->locality.machineId())
				    .detail("ExistingName", machine.processes[i]->name);
				ASSERT(false);
			}
			ASSERT(machine.processes[i]->address.port != port);
		}

		// This is for async operations on non-durable files.
		// These files must live on after process kills for sim purposes.
		if (machine.machineProcess == 0) {
			NetworkAddress machineAddress(ip, 0, false, false);
			machine.machineProcess =
			    new ProcessInfo("Machine", locality, startingClass, { machineAddress }, this, "", "");
			machine.machineProcess->machine = &machine;
		}

		NetworkAddressList addresses;
		addresses.address = NetworkAddress(ip, port, true, sslEnabled);
		if (listenPerProcess == 2) { // listenPerProcess is only 1 or 2
			addresses.secondaryAddress = NetworkAddress(ip, port + 1, true, false);
		}

		ProcessInfo* m =
		    new ProcessInfo(name, locality, startingClass, addresses, this, dataFolder, coordinationFolder);
		for (int processPort = port; processPort < port + listenPerProcess; ++processPort) {
			NetworkAddress address(ip, processPort, true, sslEnabled && processPort == port);
			m->listenerMap[address] = Reference<IListener>(new Sim2Listener(m, address));
			addressMap[address] = m;
		}
		m->machine = &machine;
		machine.processes.push_back(m);
		currentlyRebootingProcesses.erase(addresses.address);
		m->excluded = g_simulator.isExcluded(NetworkAddress(ip, port, true, false));
		m->cleared = g_simulator.isCleared(addresses.address);
		m->protocolVersion = protocol;

		m->setGlobal(enTDMetrics, (flowGlobalType)&m->tdmetrics);
		if (FLOW_KNOBS->ENABLE_CHAOS_FEATURES) {
			m->setGlobal(enChaosMetrics, (flowGlobalType)&m->chaosMetrics);
		}
		m->setGlobal(enNetworkConnections, (flowGlobalType)m->network);
		m->setGlobal(enASIOTimedOut, (flowGlobalType) false);

		TraceEvent("NewMachine")
		    .detail("Name", name)
		    .detail("Address", m->address)
		    .detail("MachineId", m->locality.machineId())
		    .detail("Excluded", m->excluded)
		    .detail("Cleared", m->cleared);

		if (std::string(name) == "remote flow process") {
			protectedAddresses.insert(m->address);
			TraceEvent(SevDebug, "NewFlowProcessProtected").detail("Address", m->address);
		}

		// FIXME: Sometimes, connections to/from this process will explicitly close

		return m;
	}
	bool isAvailable() const override {
		std::vector<ProcessInfo*> processesLeft, processesDead;
		for (auto processInfo : getAllProcesses()) {
			if (processInfo->isAvailableClass()) {
				if (processInfo->isExcluded() || processInfo->isCleared() || !processInfo->isAvailable()) {
					processesDead.push_back(processInfo);
				} else {
					processesLeft.push_back(processInfo);
				}
			}
		}
		return canKillProcesses(processesLeft, processesDead, KillInstantly, nullptr);
	}

	bool datacenterDead(Optional<Standalone<StringRef>> dcId) const override {
		if (!dcId.present()) {
			return false;
		}

		LocalityGroup primaryProcessesLeft, primaryProcessesDead;
		std::vector<LocalityData> primaryLocalitiesDead, primaryLocalitiesLeft;

		for (auto processInfo : getAllProcesses()) {
			if (!processInfo->isSpawnedKVProcess() && processInfo->isAvailableClass() &&
			    processInfo->locality.dcId() == dcId) {
				if (processInfo->isExcluded() || processInfo->isCleared() || !processInfo->isAvailable()) {
					primaryProcessesDead.add(processInfo->locality);
					primaryLocalitiesDead.push_back(processInfo->locality);
				} else {
					primaryProcessesLeft.add(processInfo->locality);
					primaryLocalitiesLeft.push_back(processInfo->locality);
				}
			}
		}

		std::vector<LocalityData> badCombo;
		bool primaryTLogsDead =
		    tLogWriteAntiQuorum
		        ? !validateAllCombinations(
		              badCombo, primaryProcessesDead, tLogPolicy, primaryLocalitiesLeft, tLogWriteAntiQuorum, false)
		        : primaryProcessesDead.validate(tLogPolicy);
		if (usableRegions > 1 && remoteTLogPolicy && !primaryTLogsDead) {
			primaryTLogsDead = primaryProcessesDead.validate(remoteTLogPolicy);
		}
		return primaryTLogsDead || primaryProcessesDead.validate(storagePolicy);
	}

	// The following function will determine if the specified configuration of available and dead processes can allow
	// the cluster to survive
	bool canKillProcesses(std::vector<ProcessInfo*> const& availableProcesses,
	                      std::vector<ProcessInfo*> const& deadProcesses,
	                      KillType kt,
	                      KillType* newKillType) const override {
		bool canSurvive = true;
		int nQuorum = ((desiredCoordinators + 1) / 2) * 2 - 1;

		KillType newKt = kt;
		if ((kt == KillInstantly) || (kt == InjectFaults) || (kt == FailDisk) || (kt == RebootAndDelete) ||
		    (kt == RebootProcessAndDelete)) {
			LocalityGroup primaryProcessesLeft, primaryProcessesDead;
			LocalityGroup primarySatelliteProcessesLeft, primarySatelliteProcessesDead;
			LocalityGroup remoteProcessesLeft, remoteProcessesDead;
			LocalityGroup remoteSatelliteProcessesLeft, remoteSatelliteProcessesDead;

			std::vector<LocalityData> primaryLocalitiesDead, primaryLocalitiesLeft;
			std::vector<LocalityData> primarySatelliteLocalitiesDead, primarySatelliteLocalitiesLeft;
			std::vector<LocalityData> remoteLocalitiesDead, remoteLocalitiesLeft;
			std::vector<LocalityData> remoteSatelliteLocalitiesDead, remoteSatelliteLocalitiesLeft;

			std::vector<LocalityData> badCombo;
			std::set<Optional<Standalone<StringRef>>> uniqueMachines;

			if (!primaryDcId.present()) {
				for (auto processInfo : availableProcesses) {
					primaryProcessesLeft.add(processInfo->locality);
					primaryLocalitiesLeft.push_back(processInfo->locality);
					uniqueMachines.insert(processInfo->locality.zoneId());
				}
				for (auto processInfo : deadProcesses) {
					primaryProcessesDead.add(processInfo->locality);
					primaryLocalitiesDead.push_back(processInfo->locality);
				}
			} else {
				for (auto processInfo : availableProcesses) {
					uniqueMachines.insert(processInfo->locality.zoneId());
					if (processInfo->locality.dcId() == primaryDcId) {
						primaryProcessesLeft.add(processInfo->locality);
						primaryLocalitiesLeft.push_back(processInfo->locality);
					} else if (processInfo->locality.dcId() == remoteDcId) {
						remoteProcessesLeft.add(processInfo->locality);
						remoteLocalitiesLeft.push_back(processInfo->locality);
					} else if (std::find(primarySatelliteDcIds.begin(),
					                     primarySatelliteDcIds.end(),
					                     processInfo->locality.dcId()) != primarySatelliteDcIds.end()) {
						primarySatelliteProcessesLeft.add(processInfo->locality);
						primarySatelliteLocalitiesLeft.push_back(processInfo->locality);
					} else if (std::find(remoteSatelliteDcIds.begin(),
					                     remoteSatelliteDcIds.end(),
					                     processInfo->locality.dcId()) != remoteSatelliteDcIds.end()) {
						remoteSatelliteProcessesLeft.add(processInfo->locality);
						remoteSatelliteLocalitiesLeft.push_back(processInfo->locality);
					}
				}
				for (auto processInfo : deadProcesses) {
					if (processInfo->locality.dcId() == primaryDcId) {
						primaryProcessesDead.add(processInfo->locality);
						primaryLocalitiesDead.push_back(processInfo->locality);
					} else if (processInfo->locality.dcId() == remoteDcId) {
						remoteProcessesDead.add(processInfo->locality);
						remoteLocalitiesDead.push_back(processInfo->locality);
					} else if (std::find(primarySatelliteDcIds.begin(),
					                     primarySatelliteDcIds.end(),
					                     processInfo->locality.dcId()) != primarySatelliteDcIds.end()) {
						primarySatelliteProcessesDead.add(processInfo->locality);
						primarySatelliteLocalitiesDead.push_back(processInfo->locality);
					} else if (std::find(remoteSatelliteDcIds.begin(),
					                     remoteSatelliteDcIds.end(),
					                     processInfo->locality.dcId()) != remoteSatelliteDcIds.end()) {
						remoteSatelliteProcessesDead.add(processInfo->locality);
						remoteSatelliteLocalitiesDead.push_back(processInfo->locality);
					}
				}
			}

			bool tooManyDead = false;
			bool notEnoughLeft = false;
			bool primaryTLogsDead =
			    tLogWriteAntiQuorum
			        ? !validateAllCombinations(
			              badCombo, primaryProcessesDead, tLogPolicy, primaryLocalitiesLeft, tLogWriteAntiQuorum, false)
			        : primaryProcessesDead.validate(tLogPolicy);
			if (usableRegions > 1 && remoteTLogPolicy && !primaryTLogsDead) {
				primaryTLogsDead = primaryProcessesDead.validate(remoteTLogPolicy);
			}

			if (!primaryDcId.present()) {
				tooManyDead = primaryTLogsDead || primaryProcessesDead.validate(storagePolicy);
				notEnoughLeft =
				    !primaryProcessesLeft.validate(tLogPolicy) || !primaryProcessesLeft.validate(storagePolicy);
			} else {
				bool remoteTLogsDead = tLogWriteAntiQuorum ? !validateAllCombinations(badCombo,
				                                                                      remoteProcessesDead,
				                                                                      tLogPolicy,
				                                                                      remoteLocalitiesLeft,
				                                                                      tLogWriteAntiQuorum,
				                                                                      false)
				                                           : remoteProcessesDead.validate(tLogPolicy);
				if (usableRegions > 1 && remoteTLogPolicy && !remoteTLogsDead) {
					remoteTLogsDead = remoteProcessesDead.validate(remoteTLogPolicy);
				}

				if (!hasSatelliteReplication) {
					if (usableRegions > 1) {
						tooManyDead = primaryTLogsDead || remoteTLogsDead ||
						              (primaryProcessesDead.validate(storagePolicy) &&
						               remoteProcessesDead.validate(storagePolicy));
						notEnoughLeft = !primaryProcessesLeft.validate(tLogPolicy) ||
						                !primaryProcessesLeft.validate(remoteTLogPolicy) ||
						                !primaryProcessesLeft.validate(storagePolicy) ||
						                !remoteProcessesLeft.validate(tLogPolicy) ||
						                !remoteProcessesLeft.validate(remoteTLogPolicy) ||
						                !remoteProcessesLeft.validate(storagePolicy);
					} else {
						tooManyDead = primaryTLogsDead || remoteTLogsDead ||
						              primaryProcessesDead.validate(storagePolicy) ||
						              remoteProcessesDead.validate(storagePolicy);
						notEnoughLeft = !primaryProcessesLeft.validate(tLogPolicy) ||
						                !primaryProcessesLeft.validate(storagePolicy) ||
						                !remoteProcessesLeft.validate(tLogPolicy) ||
						                !remoteProcessesLeft.validate(storagePolicy);
					}
				} else {
					bool primarySatelliteTLogsDead =
					    satelliteTLogWriteAntiQuorumFallback
					        ? !validateAllCombinations(badCombo,
					                                   primarySatelliteProcessesDead,
					                                   satelliteTLogPolicyFallback,
					                                   primarySatelliteLocalitiesLeft,
					                                   satelliteTLogWriteAntiQuorumFallback,
					                                   false)
					        : primarySatelliteProcessesDead.validate(satelliteTLogPolicyFallback);
					bool remoteSatelliteTLogsDead =
					    satelliteTLogWriteAntiQuorumFallback
					        ? !validateAllCombinations(badCombo,
					                                   remoteSatelliteProcessesDead,
					                                   satelliteTLogPolicyFallback,
					                                   remoteSatelliteLocalitiesLeft,
					                                   satelliteTLogWriteAntiQuorumFallback,
					                                   false)
					        : remoteSatelliteProcessesDead.validate(satelliteTLogPolicyFallback);

					if (usableRegions > 1) {
						notEnoughLeft = !primaryProcessesLeft.validate(tLogPolicy) ||
						                !primaryProcessesLeft.validate(remoteTLogPolicy) ||
						                !primaryProcessesLeft.validate(storagePolicy) ||
						                !primarySatelliteProcessesLeft.validate(satelliteTLogPolicy) ||
						                !remoteProcessesLeft.validate(tLogPolicy) ||
						                !remoteProcessesLeft.validate(remoteTLogPolicy) ||
						                !remoteProcessesLeft.validate(storagePolicy) ||
						                !remoteSatelliteProcessesLeft.validate(satelliteTLogPolicy);
					} else {
						notEnoughLeft = !primaryProcessesLeft.validate(tLogPolicy) ||
						                !primaryProcessesLeft.validate(storagePolicy) ||
						                !primarySatelliteProcessesLeft.validate(satelliteTLogPolicy) ||
						                !remoteProcessesLeft.validate(tLogPolicy) ||
						                !remoteProcessesLeft.validate(storagePolicy) ||
						                !remoteSatelliteProcessesLeft.validate(satelliteTLogPolicy);
					}

					if (usableRegions > 1 && allowLogSetKills) {
						tooManyDead = (primaryTLogsDead && primarySatelliteTLogsDead) ||
						              (remoteTLogsDead && remoteSatelliteTLogsDead) ||
						              (primaryTLogsDead && remoteTLogsDead) ||
						              (primaryProcessesDead.validate(storagePolicy) &&
						               remoteProcessesDead.validate(storagePolicy));
					} else {
						tooManyDead = primaryTLogsDead || remoteTLogsDead ||
						              primaryProcessesDead.validate(storagePolicy) ||
						              remoteProcessesDead.validate(storagePolicy);
					}
				}
			}

			// Reboot if dead machines do fulfill policies
			if (tooManyDead) {
				newKt = Reboot;
				canSurvive = false;
				TraceEvent("KillChanged")
				    .detail("KillType", kt)
				    .detail("NewKillType", newKt)
				    .detail("TLogPolicy", tLogPolicy->info())
				    .detail("Reason", "Too many dead processes that cannot satisfy tLogPolicy.");
			}
			// Reboot and Delete if remaining machines do NOT fulfill policies
			else if ((kt < RebootAndDelete) && notEnoughLeft) {
				newKt = RebootAndDelete;
				canSurvive = false;
				TraceEvent("KillChanged")
				    .detail("KillType", kt)
				    .detail("NewKillType", newKt)
				    .detail("TLogPolicy", tLogPolicy->info())
				    .detail("Reason", "Not enough tLog left to satisfy tLogPolicy.");
			} else if ((kt < RebootAndDelete) && (nQuorum > uniqueMachines.size())) {
				newKt = RebootAndDelete;
				canSurvive = false;
				TraceEvent("KillChanged")
				    .detail("KillType", kt)
				    .detail("NewKillType", newKt)
				    .detail("StoragePolicy", storagePolicy->info())
				    .detail("Quorum", nQuorum)
				    .detail("Machines", uniqueMachines.size())
				    .detail("Reason", "Not enough unique machines to perform auto configuration of coordinators.");
			} else {
				TraceEvent("CanSurviveKills")
				    .detail("KillType", kt)
				    .detail("TLogPolicy", tLogPolicy->info())
				    .detail("StoragePolicy", storagePolicy->info())
				    .detail("Quorum", nQuorum)
				    .detail("Machines", uniqueMachines.size());
			}
		}
		if (newKillType)
			*newKillType = newKt;
		return canSurvive;
	}

	void destroyProcess(ISimulator::ProcessInfo* p) override {
		TraceEvent("ProcessDestroyed")
		    .detail("Name", p->name)
		    .detail("Address", p->address)
		    .detail("MachineId", p->locality.machineId());
		currentlyRebootingProcesses.insert(std::pair<NetworkAddress, ProcessInfo*>(p->address, p));
		std::vector<ProcessInfo*>& processes = machines[p->locality.machineId().get()].processes;
		machines[p->locality.machineId().get()].removeRemotePort(p->address.port);
		if (p != processes.back()) {
			auto it = std::find(processes.begin(), processes.end(), p);
			std::swap(*it, processes.back());
		}
		processes.pop_back();
		killProcess_internal(p, KillInstantly);
	}
	void killProcess_internal(ProcessInfo* machine, KillType kt) {
		CODE_PROBE(
		    true, "Simulated machine was killed with any kill type", probe::context::sim2, probe::assert::simOnly);
		CODE_PROBE(kt == KillInstantly,
		           "Simulated machine was killed instantly",
		           probe::context::sim2,
		           probe::assert::simOnly);
		CODE_PROBE(kt == InjectFaults,
		           "Simulated machine was killed with faults",
		           probe::context::sim2,
		           probe::assert::simOnly);
		CODE_PROBE(kt == FailDisk,
		           "Simulated machine was killed with a failed disk",
		           probe::context::sim2,
		           probe::assert::simOnly);

		if (kt == KillInstantly) {
			TraceEvent(SevWarn, "FailMachine")
			    .detail("Name", machine->name)
			    .detail("Address", machine->address)
			    .detail("ZoneId", machine->locality.zoneId())
			    .detail("Process", machine->toString())
			    .detail("Rebooting", machine->rebooting)
			    .detail("Protected", protectedAddresses.count(machine->address))
			    .backtrace();
			// This will remove all the "tracked" messages that came from the machine being killed
			if (!machine->isSpawnedKVProcess())
				latestEventCache.clear();
			machine->failed = true;
		} else if (kt == InjectFaults) {
			TraceEvent(SevWarn, "FaultMachine")
			    .detail("Name", machine->name)
			    .detail("Address", machine->address)
			    .detail("ZoneId", machine->locality.zoneId())
			    .detail("Process", machine->toString())
			    .detail("Rebooting", machine->rebooting)
			    .detail("Protected", protectedAddresses.count(machine->address))
			    .backtrace();
			should_inject_fault = simulator_should_inject_fault;
			machine->fault_injection_r = deterministicRandom()->randomUniqueID().first();
			machine->fault_injection_p1 = 0.1;
			machine->fault_injection_p2 = deterministicRandom()->random01();
		} else if (kt == FailDisk) {
			TraceEvent(SevWarn, "FailDiskMachine")
			    .detail("Name", machine->name)
			    .detail("Address", machine->address)
			    .detail("ZoneId", machine->locality.zoneId())
			    .detail("Process", machine->toString())
			    .detail("Rebooting", machine->rebooting)
			    .detail("Protected", protectedAddresses.count(machine->address))
			    .backtrace();
			machine->failedDisk = true;
		} else {
			ASSERT(false);
		}
		ASSERT(!protectedAddresses.count(machine->address) || machine->rebooting || machine->isSpawnedKVProcess());
	}
	void rebootProcess(ProcessInfo* process, KillType kt) override {
		if (kt == RebootProcessAndDelete && protectedAddresses.count(process->address)) {
			TraceEvent("RebootChanged")
			    .detail("ZoneId", process->locality.describeZone())
			    .detail("KillType", RebootProcess)
			    .detail("OrigKillType", kt)
			    .detail("Reason", "Protected process");
			kt = RebootProcess;
		}
		doReboot(process, kt);
	}
	void rebootProcess(Optional<Standalone<StringRef>> zoneId, bool allProcesses) override {
		if (allProcesses) {
			auto processes = getAllProcesses();
			for (int i = 0; i < processes.size(); i++)
				if (processes[i]->locality.zoneId() == zoneId && !processes[i]->rebooting)
					doReboot(processes[i], RebootProcess);
		} else {
			auto processes = getAllProcesses();
			for (int i = 0; i < processes.size(); i++) {
				if (processes[i]->locality.zoneId() != zoneId || processes[i]->rebooting) {
					swapAndPop(&processes, i--);
				}
			}
			if (processes.size())
				doReboot(deterministicRandom()->randomChoice(processes), RebootProcess);
		}
	}
	void killProcess(ProcessInfo* machine, KillType kt) override {
		TraceEvent("AttemptingKillProcess").detail("ProcessInfo", machine->toString());
		if (kt < RebootAndDelete) {
			killProcess_internal(machine, kt);
		}
	}
	void killInterface(NetworkAddress address, KillType kt) override {
		if (kt < RebootAndDelete) {
			std::vector<ProcessInfo*>& processes = machines[addressMap[address]->locality.machineId()].processes;
			for (int i = 0; i < processes.size(); i++)
				killProcess_internal(processes[i], kt);
		}
	}
	bool killZone(Optional<Standalone<StringRef>> zoneId, KillType kt, bool forceKill, KillType* ktFinal) override {
		auto processes = getAllProcesses();
		std::set<Optional<Standalone<StringRef>>> zoneMachines;
		for (auto& process : processes) {
			if (process->locality.zoneId() == zoneId) {
				zoneMachines.insert(process->locality.machineId());
			}
		}
		bool result = false;
		for (auto& machineId : zoneMachines) {
			if (killMachine(machineId, kt, forceKill, ktFinal)) {
				result = true;
			}
		}
		return result;
	}
	bool killDataHall(Optional<Standalone<StringRef>> dataHallId,
	                  KillType kt,
	                  bool forceKill,
	                  KillType* ktFinal) override {
		auto processes = getAllProcesses();
		std::set<Optional<Standalone<StringRef>>> dataHallMachines;
		for (auto& process : processes) {
			if (process->locality.dataHallId() == dataHallId) {
				dataHallMachines.insert(process->locality.machineId());
			}
		}
		bool result = false;
		for (auto& machineId : dataHallMachines) {
			if (killMachine(machineId, kt, forceKill, ktFinal)) {
				result = true;
			}
		}
		return result;
	}
	bool killMachine(Optional<Standalone<StringRef>> machineId,
	                 KillType kt,
	                 bool forceKill,
	                 KillType* ktFinal) override {
		auto ktOrig = kt;

		CODE_PROBE(true, "Trying to killing a machine", probe::context::sim2, probe::assert::simOnly);
		CODE_PROBE(kt == KillInstantly, "Trying to kill instantly", probe::context::sim2, probe::assert::simOnly);
		CODE_PROBE(
		    kt == InjectFaults, "Trying to kill by injecting faults", probe::context::sim2, probe::assert::simOnly);

		if (speedUpSimulation && !forceKill) {
			TraceEvent(SevWarn, "AbortedKill")
			    .detail("MachineId", machineId)
			    .detail("Reason", "Unforced kill within speedy simulation.")
			    .backtrace();
			if (ktFinal)
				*ktFinal = None;
			return false;
		}

		int processesOnMachine = 0;

		KillType originalKt = kt;
		// Reboot if any of the processes are protected and count the number of processes not rebooting
		for (auto& process : machines[machineId].processes) {
			if (protectedAddresses.count(process->address))
				kt = Reboot;
			if (!process->rebooting)
				processesOnMachine++;
		}

		// Do nothing, if no processes to kill
		if (processesOnMachine == 0) {
			TraceEvent(SevWarn, "AbortedKill")
			    .detail("MachineId", machineId)
			    .detail("Reason", "The target had no processes running.")
			    .detail("Processes", processesOnMachine)
			    .detail("ProcessesPerMachine", processesPerMachine)
			    .backtrace();
			if (ktFinal)
				*ktFinal = None;
			return false;
		}

		// Check if machine can be removed, if requested
		if (!forceKill && ((kt == KillInstantly) || (kt == InjectFaults) || (kt == FailDisk) ||
		                   (kt == RebootAndDelete) || (kt == RebootProcessAndDelete))) {
			std::vector<ProcessInfo*> processesLeft, processesDead;
			int protectedWorker = 0, unavailable = 0, excluded = 0, cleared = 0;

			for (auto processInfo : getAllProcesses()) {
				if (processInfo->isAvailableClass()) {
					if (processInfo->isExcluded()) {
						processesDead.push_back(processInfo);
						excluded++;
					} else if (processInfo->isCleared()) {
						processesDead.push_back(processInfo);
						cleared++;
					} else if (!processInfo->isAvailable()) {
						processesDead.push_back(processInfo);
						unavailable++;
					} else if (protectedAddresses.count(processInfo->address)) {
						processesLeft.push_back(processInfo);
						protectedWorker++;
					} else if (processInfo->locality.machineId() != machineId) {
						processesLeft.push_back(processInfo);
					} else {
						processesDead.push_back(processInfo);
					}
				}
			}
			if (!canKillProcesses(processesLeft, processesDead, kt, &kt)) {
				TraceEvent("ChangedKillMachine")
				    .detail("MachineId", machineId)
				    .detail("KillType", kt)
				    .detail("OrigKillType", ktOrig)
				    .detail("ProcessesLeft", processesLeft.size())
				    .detail("ProcessesDead", processesDead.size())
				    .detail("TotalProcesses", machines.size())
				    .detail("ProcessesPerMachine", processesPerMachine)
				    .detail("Protected", protectedWorker)
				    .detail("Unavailable", unavailable)
				    .detail("Excluded", excluded)
				    .detail("Cleared", cleared)
				    .detail("ProtectedTotal", protectedAddresses.size())
				    .detail("TLogPolicy", tLogPolicy->info())
				    .detail("StoragePolicy", storagePolicy->info());
			} else if ((kt == KillInstantly) || (kt == InjectFaults) || (kt == FailDisk)) {
				TraceEvent("DeadMachine")
				    .detail("MachineId", machineId)
				    .detail("KillType", kt)
				    .detail("ProcessesLeft", processesLeft.size())
				    .detail("ProcessesDead", processesDead.size())
				    .detail("TotalProcesses", machines.size())
				    .detail("ProcessesPerMachine", processesPerMachine)
				    .detail("TLogPolicy", tLogPolicy->info())
				    .detail("StoragePolicy", storagePolicy->info());
				for (auto process : processesLeft) {
					TraceEvent("DeadMachineSurvivors")
					    .detail("MachineId", machineId)
					    .detail("KillType", kt)
					    .detail("ProcessesLeft", processesLeft.size())
					    .detail("ProcessesDead", processesDead.size())
					    .detail("SurvivingProcess", process->toString());
				}
				for (auto process : processesDead) {
					TraceEvent("DeadMachineVictims")
					    .detail("MachineId", machineId)
					    .detail("KillType", kt)
					    .detail("ProcessesLeft", processesLeft.size())
					    .detail("ProcessesDead", processesDead.size())
					    .detail("VictimProcess", process->toString());
				}
			} else {
				TraceEvent("ClearMachine")
				    .detail("MachineId", machineId)
				    .detail("KillType", kt)
				    .detail("ProcessesLeft", processesLeft.size())
				    .detail("ProcessesDead", processesDead.size())
				    .detail("TotalProcesses", machines.size())
				    .detail("ProcessesPerMachine", processesPerMachine)
				    .detail("TLogPolicy", tLogPolicy->info())
				    .detail("StoragePolicy", storagePolicy->info());
				for (auto process : processesLeft) {
					TraceEvent("ClearMachineSurvivors")
					    .detail("MachineId", machineId)
					    .detail("KillType", kt)
					    .detail("ProcessesLeft", processesLeft.size())
					    .detail("ProcessesDead", processesDead.size())
					    .detail("SurvivingProcess", process->toString());
				}
				for (auto process : processesDead) {
					TraceEvent("ClearMachineVictims")
					    .detail("MachineId", machineId)
					    .detail("KillType", kt)
					    .detail("ProcessesLeft", processesLeft.size())
					    .detail("ProcessesDead", processesDead.size())
					    .detail("VictimProcess", process->toString());
				}
			}
		}

		CODE_PROBE(originalKt != kt,
		           "Kill type was changed from requested to reboot.",
		           probe::context::sim2,
		           probe::assert::simOnly);

		// Check if any processes on machine are rebooting
		if (processesOnMachine != processesPerMachine && kt >= RebootAndDelete) {
			CODE_PROBE(true,
			           "Attempted reboot, but the target did not have all of its processes running",
			           probe::context::sim2,
			           probe::assert::simOnly);
			TraceEvent(SevWarn, "AbortedKill")
			    .detail("KillType", kt)
			    .detail("MachineId", machineId)
			    .detail("Reason", "Machine processes does not match number of processes per machine")
			    .detail("Processes", processesOnMachine)
			    .detail("ProcessesPerMachine", processesPerMachine)
			    .backtrace();
			if (ktFinal)
				*ktFinal = None;
			return false;
		}

		// Check if any processes on machine are rebooting
		if (processesOnMachine != processesPerMachine) {
			CODE_PROBE(true,
			           "Attempted reboot and kill, but the target did not have all of its processes running",
			           probe::context::sim2,
			           probe::assert::simOnly);
			TraceEvent(SevWarn, "AbortedKill")
			    .detail("KillType", kt)
			    .detail("MachineId", machineId)
			    .detail("Reason", "Machine processes does not match number of processes per machine")
			    .detail("Processes", processesOnMachine)
			    .detail("ProcessesPerMachine", processesPerMachine)
			    .backtrace();
			if (ktFinal)
				*ktFinal = None;
			return false;
		}

		TraceEvent("KillMachine")
		    .detail("MachineId", machineId)
		    .detail("Kt", kt)
		    .detail("KtOrig", ktOrig)
		    .detail("KillableMachines", processesOnMachine)
		    .detail("ProcessPerMachine", processesPerMachine)
		    .detail("KillChanged", kt != ktOrig);
		if (kt < RebootAndDelete) {
			if ((kt == InjectFaults || kt == FailDisk) && machines[machineId].machineProcess != nullptr)
				killProcess_internal(machines[machineId].machineProcess, kt);
			for (auto& process : machines[machineId].processes) {
				TraceEvent("KillMachineProcess")
				    .detail("KillType", kt)
				    .detail("Process", process->toString())
				    .detail("StartingClass", process->startingClass.toString())
				    .detail("Failed", process->failed)
				    .detail("Excluded", process->excluded)
				    .detail("Cleared", process->cleared)
				    .detail("Rebooting", process->rebooting);
				if (process->startingClass != ProcessClass::TesterClass)
					killProcess_internal(process, kt);
			}
		} else if (kt == Reboot || kt == RebootAndDelete) {
			for (auto& process : machines[machineId].processes) {
				TraceEvent("KillMachineProcess")
				    .detail("KillType", kt)
				    .detail("Process", process->toString())
				    .detail("StartingClass", process->startingClass.toString())
				    .detail("Failed", process->failed)
				    .detail("Excluded", process->excluded)
				    .detail("Cleared", process->cleared)
				    .detail("Rebooting", process->rebooting);
				if (process->startingClass != ProcessClass::TesterClass)
					doReboot(process, kt);
			}
		}

		CODE_PROBE(
		    kt == RebootAndDelete, "Resulted in a reboot and delete", probe::context::sim2, probe::assert::simOnly);
		CODE_PROBE(kt == Reboot, "Resulted in a reboot", probe::context::sim2, probe::assert::simOnly);
		CODE_PROBE(kt == KillInstantly, "Resulted in an instant kill", probe::context::sim2, probe::assert::simOnly);
		CODE_PROBE(
		    kt == InjectFaults, "Resulted in a kill by injecting faults", probe::context::sim2, probe::assert::simOnly);

		if (ktFinal)
			*ktFinal = kt;
		return true;
	}

	bool killDataCenter(Optional<Standalone<StringRef>> dcId, KillType kt, bool forceKill, KillType* ktFinal) override {
		auto ktOrig = kt;
		auto processes = getAllProcesses();
		std::map<Optional<Standalone<StringRef>>, int> datacenterMachines;
		int dcProcesses = 0;

		// Switch to a reboot, if anything protected on machine
		for (auto& procRecord : processes) {
			auto processDcId = procRecord->locality.dcId();
			auto processMachineId = procRecord->locality.machineId();
			ASSERT(processMachineId.present());
			if (processDcId.present() && (processDcId == dcId)) {
				if ((kt != Reboot) && (protectedAddresses.count(procRecord->address))) {
					kt = Reboot;
					TraceEvent(SevWarn, "DcKillChanged")
					    .detail("DataCenter", dcId)
					    .detail("KillType", kt)
					    .detail("OrigKillType", ktOrig)
					    .detail("Reason", "Datacenter has protected process")
					    .detail("ProcessAddress", procRecord->address)
					    .detail("Failed", procRecord->failed)
					    .detail("Rebooting", procRecord->rebooting)
					    .detail("Excluded", procRecord->excluded)
					    .detail("Cleared", procRecord->cleared)
					    .detail("Process", procRecord->toString());
				}
				datacenterMachines[processMachineId.get()]++;
				dcProcesses++;
			}
		}

		// Check if machine can be removed, if requested
		if (!forceKill && ((kt == KillInstantly) || (kt == InjectFaults) || (kt == FailDisk) ||
		                   (kt == RebootAndDelete) || (kt == RebootProcessAndDelete))) {
			std::vector<ProcessInfo*> processesLeft, processesDead;
			for (auto processInfo : getAllProcesses()) {
				if (processInfo->isAvailableClass()) {
					if (processInfo->isExcluded() || processInfo->isCleared() || !processInfo->isAvailable()) {
						processesDead.push_back(processInfo);
					} else if (protectedAddresses.count(processInfo->address) ||
					           datacenterMachines.find(processInfo->locality.machineId()) == datacenterMachines.end()) {
						processesLeft.push_back(processInfo);
					} else {
						processesDead.push_back(processInfo);
					}
				}
			}

			if (!canKillProcesses(processesLeft, processesDead, kt, &kt)) {
				TraceEvent(SevWarn, "DcKillChanged")
				    .detail("DataCenter", dcId)
				    .detail("KillType", kt)
				    .detail("OrigKillType", ktOrig);
			} else {
				TraceEvent("DeadDataCenter")
				    .detail("DataCenter", dcId)
				    .detail("KillType", kt)
				    .detail("DcZones", datacenterMachines.size())
				    .detail("DcProcesses", dcProcesses)
				    .detail("ProcessesDead", processesDead.size())
				    .detail("ProcessesLeft", processesLeft.size())
				    .detail("TLogPolicy", tLogPolicy->info())
				    .detail("StoragePolicy", storagePolicy->info());
				for (auto process : processesLeft) {
					TraceEvent("DeadDcSurvivors")
					    .detail("MachineId", process->locality.machineId())
					    .detail("KillType", kt)
					    .detail("ProcessesLeft", processesLeft.size())
					    .detail("ProcessesDead", processesDead.size())
					    .detail("SurvivingProcess", process->toString());
				}
				for (auto process : processesDead) {
					TraceEvent("DeadDcVictims")
					    .detail("MachineId", process->locality.machineId())
					    .detail("KillType", kt)
					    .detail("ProcessesLeft", processesLeft.size())
					    .detail("ProcessesDead", processesDead.size())
					    .detail("VictimProcess", process->toString());
				}
			}
		}

		KillType ktResult, ktMin = kt;
		for (auto& datacenterMachine : datacenterMachines) {
			if (deterministicRandom()->random01() < 0.99 || forceKill) {
				killMachine(datacenterMachine.first, kt, true, &ktResult);
				if (ktResult != kt) {
					TraceEvent(SevWarn, "KillDCFail")
					    .detail("Zone", datacenterMachine.first)
					    .detail("KillType", kt)
					    .detail("KillTypeResult", ktResult)
					    .detail("KillTypeOrig", ktOrig);
					ASSERT(ktResult == None);
				}
				ktMin = std::min<KillType>(ktResult, ktMin);
			}
		}

		TraceEvent("KillDataCenter")
		    .detail("DcZones", datacenterMachines.size())
		    .detail("DcProcesses", dcProcesses)
		    .detail("DCID", dcId)
		    .detail("KillType", kt)
		    .detail("KillTypeOrig", ktOrig)
		    .detail("KillTypeMin", ktMin)
		    .detail("KilledDC", kt == ktMin);

		CODE_PROBE(
		    kt != ktMin, "DataCenter kill was rejected by killMachine", probe::context::sim2, probe::assert::simOnly);
		CODE_PROBE((kt == ktMin) && (kt == RebootAndDelete),
		           "Datacenter kill Resulted in a reboot and delete",
		           probe::context::sim2,
		           probe::assert::simOnly);
		CODE_PROBE((kt == ktMin) && (kt == Reboot),
		           "Datacenter kill Resulted in a reboot",
		           probe::context::sim2,
		           probe::assert::simOnly);
		CODE_PROBE((kt == ktMin) && (kt == KillInstantly),
		           "Datacenter kill Resulted in an instant kill",
		           probe::context::sim2,
		           probe::assert::simOnly);
		CODE_PROBE((kt == ktMin) && (kt == InjectFaults),
		           "Datacenter kill Resulted in a kill by injecting faults",
		           probe::context::sim2,
		           probe::assert::simOnly);
		CODE_PROBE((kt == ktMin) && (kt != ktOrig),
		           "Datacenter Kill request was downgraded",
		           probe::context::sim2,
		           probe::assert::simOnly);
		CODE_PROBE((kt == ktMin) && (kt == ktOrig),
		           "Datacenter kill - Requested kill was done",
		           probe::context::sim2,
		           probe::assert::simOnly);

		if (ktFinal)
			*ktFinal = ktMin;

		return (kt == ktMin);
	}
	void clogInterface(const IPAddress& ip, double seconds, ClogMode mode = ClogDefault) override {
		if (mode == ClogDefault) {
			double a = deterministicRandom()->random01();
			if (a < 0.3)
				mode = ClogSend;
			else if (a < 0.6)
				mode = ClogReceive;
			else
				mode = ClogAll;
		}
		TraceEvent("ClogInterface")
		    .detail("IP", ip.toString())
		    .detail("Delay", seconds)
		    .detail("Queue",
		            mode == ClogSend      ? "Send"
		            : mode == ClogReceive ? "Receive"
		                                  : "All");

		if (mode == ClogSend || mode == ClogAll)
			g_clogging.clogSendFor(ip, seconds);
		if (mode == ClogReceive || mode == ClogAll)
			g_clogging.clogRecvFor(ip, seconds);
	}
	void clogPair(const IPAddress& from, const IPAddress& to, double seconds) override {
		TraceEvent("CloggingPair").detail("From", from).detail("To", to).detail("Seconds", seconds);
		g_clogging.clogPairFor(from, to, seconds);
	}
	std::vector<ProcessInfo*> getAllProcesses() const override {
		std::vector<ProcessInfo*> processes;
		for (auto& c : machines) {
			processes.insert(processes.end(), c.second.processes.begin(), c.second.processes.end());
		}
		for (auto& c : currentlyRebootingProcesses) {
			processes.push_back(c.second);
		}
		return processes;
	}
	ProcessInfo* getProcessByAddress(NetworkAddress const& address) override {
		NetworkAddress normalizedAddress(address.ip, address.port, true, address.isTLS());
		ASSERT(addressMap.count(normalizedAddress));
		// NOTE: addressMap[normalizedAddress]->address may not equal to normalizedAddress
		return addressMap[normalizedAddress];
	}

	MachineInfo* getMachineByNetworkAddress(NetworkAddress const& address) override {
		return &machines[addressMap[address]->locality.machineId()];
	}

	MachineInfo* getMachineById(Optional<Standalone<StringRef>> const& machineId) override {
		return &machines[machineId];
	}

	void destroyMachine(Optional<Standalone<StringRef>> const& machineId) override {
		auto& machine = machines[machineId];
		for (auto process : machine.processes) {
			ASSERT(process->failed);
		}
		if (machine.machineProcess) {
			killProcess_internal(machine.machineProcess, KillInstantly);
		}
		machines.erase(machineId);
	}

	Sim2(bool printSimTime)
	  : time(0.0), timerTime(0.0), currentTaskID(TaskPriority::Zero), taskCount(0), yielded(false), yield_limit(0),
	    printSimTime(printSimTime) {
		// Not letting currentProcess be nullptr eliminates some annoying special cases
		currentProcess =
		    new ProcessInfo("NoMachine",
		                    LocalityData(Optional<Standalone<StringRef>>(), StringRef(), StringRef(), StringRef()),
		                    ProcessClass(),
		                    { NetworkAddress() },
		                    this,
		                    "",
		                    "");
		// create a key pair for AuthZ testing
		auto key = mkcert::makeEcP256();
		authKeys.insert(std::make_pair(Standalone<StringRef>("DefaultKey"_sr), key));
		g_network = net2 = newNet2(TLSConfig(), false, true);
		g_network->addStopCallback(Net2FileSystem::stop);
		Net2FileSystem::newFileSystem();
		check_yield(TaskPriority::Zero);
	}

	// Implementation
	struct Task {
		TaskPriority taskID;
		double time;
		uint64_t stable;
		ProcessInfo* machine;
		Promise<Void> action;
		Task(double time, TaskPriority taskID, uint64_t stable, ProcessInfo* machine, Promise<Void>&& action)
		  : taskID(taskID), time(time), stable(stable), machine(machine), action(std::move(action)) {}
		Task(double time, TaskPriority taskID, uint64_t stable, ProcessInfo* machine, Future<Void>& future)
		  : taskID(taskID), time(time), stable(stable), machine(machine) {
			future = action.getFuture();
		}
		Task(Task&& rhs) noexcept
		  : taskID(rhs.taskID), time(rhs.time), stable(rhs.stable), machine(rhs.machine),
		    action(std::move(rhs.action)) {}
		void operator=(Task const& rhs) {
			taskID = rhs.taskID;
			time = rhs.time;
			stable = rhs.stable;
			machine = rhs.machine;
			action = rhs.action;
		}
		Task(Task const& rhs)
		  : taskID(rhs.taskID), time(rhs.time), stable(rhs.stable), machine(rhs.machine), action(rhs.action) {}
		void operator=(Task&& rhs) noexcept {
			time = rhs.time;
			taskID = rhs.taskID;
			stable = rhs.stable;
			machine = rhs.machine;
			action = std::move(rhs.action);
		}

		bool operator<(Task const& rhs) const {
			// Ordering is reversed for priority_queue
			if (time != rhs.time)
				return time > rhs.time;
			return stable > rhs.stable;
		}
	};

	void execTask(struct Task& t) {
		if (t.machine->failed) {
			t.action.send(Never());
		} else {
			mutex.enter();
			if (printSimTime && (int)this->time < (int)t.time) {
				printf("Time: %d\n", (int)t.time);
			}
			this->time = t.time;
			this->timerTime = std::max(this->timerTime, this->time.load());
			mutex.leave();

			this->currentProcess = t.machine;
			try {
				t.action.send(Void());
				ASSERT(this->currentProcess == t.machine);
			} catch (Error& e) {
				TraceEvent(SevError, "UnhandledSimulationEventError").errorUnsuppressed(e);
				killProcess(t.machine, KillInstantly);
			}

			if (randLog)
<<<<<<< HEAD
				fprintf(randLog,
				        "T %f %d %s %" PRId64 "\n",
				        this->time.load(),
				        int(deterministicRandom()->peek() % 10000),
				        t.machine ? t.machine->name : "none",
				        t.stable);
=======
				fmt::print(randLog,
				           "T {0} {1} {2} {3}\n",
				           this->time,
				           int(deterministicRandom()->peek() % 10000),
				           t.machine ? t.machine->name : "none",
				           t.stable);
>>>>>>> f75bd100
		}
	}

	void onMainThread(Promise<Void>&& signal, TaskPriority taskID) override {
		// This is presumably coming from either a "fake" thread pool thread, i.e. it is actually on this thread
		// or a thread created with g_network->startThread
		ASSERT(getCurrentProcess());

		mutex.enter();
		ASSERT(taskID >= TaskPriority::Min && taskID <= TaskPriority::Max);
		tasks.push(Task(time, taskID, taskCount++, getCurrentProcess(), std::move(signal)));
		mutex.leave();
	}
	bool isOnMainThread() const override { return net2->isOnMainThread(); }
	Future<Void> onProcess(ISimulator::ProcessInfo* process, TaskPriority taskID) override {
		return delay(0, taskID, process);
	}
	Future<Void> onMachine(ISimulator::ProcessInfo* process, TaskPriority taskID) override {
		if (process->machine == 0)
			return Void();
		return delay(0, taskID, process->machine->machineProcess);
	}

	ProtocolVersion protocolVersion() const override { return getCurrentProcess()->protocolVersion; }

	// time is guarded by ISimulator::mutex. It is not necessary to guard reads on the main thread because
	// time should only be modified from the main thread.
	std::atomic<double> time;
	double timerTime;
	TaskPriority currentTaskID;

	// taskCount is guarded by ISimulator::mutex
	uint64_t taskCount;

	std::map<Optional<Standalone<StringRef>>, MachineInfo> machines;
	std::map<NetworkAddress, ProcessInfo*> addressMap;
	std::map<ProcessInfo*, Promise<Void>> filesDeadMap;

	// tasks is guarded by ISimulator::mutex
	std::priority_queue<Task, std::vector<Task>> tasks;

	std::vector<std::function<void()>> stopCallbacks;

	// Sim2Net network;
	INetwork* net2;

	// Map from machine IP -> machine disk space info
	std::map<IPAddress, SimDiskSpace> diskSpaceMap;

	// Whether or not yield has returned true during the current iteration of the run loop
	bool yielded;
	int yield_limit; // how many more times yield may return false before next returning true
	bool printSimTime;

private:
	DNSCache mockDNS;

#ifdef ENABLE_SAMPLING
	ActorLineageSet actorLineageSet;
#endif
};

class UDPSimSocket : public IUDPSocket, ReferenceCounted<UDPSimSocket> {
	using Packet = std::shared_ptr<std::vector<uint8_t>>;
	UID id;
	ISimulator::ProcessInfo* process;
	Optional<NetworkAddress> peerAddress;
	Optional<ISimulator::ProcessInfo*> peerProcess;
	Optional<Reference<UDPSimSocket>> peerSocket;
	ActorCollection actors;
	Promise<Void> closed;
	std::deque<std::pair<NetworkAddress, Packet>> recvBuffer;
	AsyncVar<int64_t> writtenPackets;
	NetworkAddress _localAddress;
	bool randomDropPacket() {
		auto res = deterministicRandom()->random01() < .000001;
		CODE_PROBE(res, "UDP packet drop", probe::context::sim2, probe::assert::simOnly);
		return res;
	}

	bool isClosed() const { return closed.getFuture().isReady(); }
	Future<Void> onClosed() const { return closed.getFuture(); }

	ACTOR static Future<Void> cleanupPeerSocket(UDPSimSocket* self) {
		wait(self->peerSocket.get()->onClosed());
		self->peerSocket.reset();
		return Void();
	}

	ACTOR static Future<Void> send(UDPSimSocket* self,
	                               Reference<UDPSimSocket> peerSocket,
	                               uint8_t const* begin,
	                               uint8_t const* end) {
		state Packet packet(std::make_shared<std::vector<uint8_t>>());
		packet->resize(end - begin);
		std::copy(begin, end, packet->begin());
		wait(delay(.002 * deterministicRandom()->random01()));
		peerSocket->recvBuffer.emplace_back(self->_localAddress, std::move(packet));
		peerSocket->writtenPackets.set(peerSocket->writtenPackets.get() + 1);
		return Void();
	}

	ACTOR static Future<int> receiveFrom(UDPSimSocket* self, uint8_t* begin, uint8_t* end, NetworkAddress* sender) {
		state TaskPriority currentTaskID = g_sim2.getCurrentTask();
		wait(self->writtenPackets.onChange());
		wait(g_sim2.onProcess(self->process, currentTaskID));
		auto packet = self->recvBuffer.front().second;
		int sz = packet->size();
		ASSERT(sz <= end - begin);
		if (sender) {
			*sender = self->recvBuffer.front().first;
		}
		std::copy(packet->begin(), packet->end(), begin);
		self->recvBuffer.pop_front();
		return sz;
	}

public:
	UDPSimSocket(NetworkAddress const& localAddress, Optional<NetworkAddress> const& peerAddress)
	  : id(deterministicRandom()->randomUniqueID()), process(g_simulator.getCurrentProcess()), peerAddress(peerAddress),
	    actors(false), _localAddress(localAddress) {
		g_sim2.addressMap.emplace(_localAddress, process);
		ASSERT(process->boundUDPSockets.find(localAddress) == process->boundUDPSockets.end());
		process->boundUDPSockets.emplace(localAddress, this);
	}
	~UDPSimSocket() override {
		if (!closed.getFuture().isReady()) {
			close();
			closed.send(Void());
		}
		actors.clear(true);
	}
	void close() override {
		process->boundUDPSockets.erase(_localAddress);
		g_sim2.addressMap.erase(_localAddress);
	}
	UID getDebugID() const override { return id; }
	void addref() override { ReferenceCounted<UDPSimSocket>::addref(); }
	void delref() override { ReferenceCounted<UDPSimSocket>::delref(); }

	Future<int> send(uint8_t const* begin, uint8_t const* end) override {
		int sz = int(end - begin);
		auto res = fmap([sz](Void) { return sz; }, delay(0.0));
		ASSERT(sz <= IUDPSocket::MAX_PACKET_SIZE);
		ASSERT(peerAddress.present());
		if (!peerProcess.present()) {
			auto iter = g_sim2.addressMap.find(peerAddress.get());
			if (iter == g_sim2.addressMap.end()) {
				return res;
			}
			peerProcess = iter->second;
		}
		if (!peerSocket.present() || peerSocket.get()->isClosed()) {
			peerSocket.reset();
			auto iter = peerProcess.get()->boundUDPSockets.find(peerAddress.get());
			if (iter == peerProcess.get()->boundUDPSockets.end()) {
				return fmap([sz](Void) { return sz; }, delay(0.0));
			}
			peerSocket = iter->second.castTo<UDPSimSocket>();
			// the notation of leaking connections doesn't make much sense in the context of UDP
			// so we simply handle those in the simulator
			actors.add(cleanupPeerSocket(this));
		}
		if (randomDropPacket()) {
			return res;
		}
		actors.add(send(this, peerSocket.get(), begin, end));
		return res;
	}
	Future<int> sendTo(uint8_t const* begin, uint8_t const* end, NetworkAddress const& peer) override {
		int sz = int(end - begin);
		auto res = fmap([sz](Void) { return sz; }, delay(0.0));
		ASSERT(sz <= MAX_PACKET_SIZE);
		ISimulator::ProcessInfo* peerProcess = nullptr;
		Reference<UDPSimSocket> peerSocket;
		{
			auto iter = g_sim2.addressMap.find(peer);
			if (iter == g_sim2.addressMap.end()) {
				return res;
			}
			peerProcess = iter->second;
		}
		{
			auto iter = peerProcess->boundUDPSockets.find(peer);
			if (iter == peerProcess->boundUDPSockets.end()) {
				return res;
			}
			peerSocket = iter->second.castTo<UDPSimSocket>();
		}
		actors.add(send(this, peerSocket, begin, end));
		return res;
	}
	Future<int> receive(uint8_t* begin, uint8_t* end) override { return receiveFrom(begin, end, nullptr); }
	Future<int> receiveFrom(uint8_t* begin, uint8_t* end, NetworkAddress* sender) override {
		if (!recvBuffer.empty()) {
			auto buf = recvBuffer.front().second;
			if (sender) {
				*sender = recvBuffer.front().first;
			}
			int sz = buf->size();
			ASSERT(sz <= end - begin);
			std::copy(buf->begin(), buf->end(), begin);
			auto res = fmap([sz](Void) { return sz; }, delay(0.0));
			recvBuffer.pop_front();
			return res;
		}
		return receiveFrom(this, begin, end, sender);
	}
	void bind(NetworkAddress const& addr) override {
		g_sim2.addressMap.erase(_localAddress);
		process->boundUDPSockets.erase(_localAddress);
		process->boundUDPSockets.emplace(addr, Reference<UDPSimSocket>::addRef(this));
		_localAddress = addr;
		g_sim2.addressMap.emplace(_localAddress, process);
	}

	NetworkAddress localAddress() const override { return _localAddress; }

	boost::asio::ip::udp::socket::native_handle_type native_handle() override { return 0; }
};

Future<Reference<IUDPSocket>> Sim2::createUDPSocket(NetworkAddress toAddr) {
	NetworkAddress localAddress;
	auto process = g_simulator.getCurrentProcess();
	if (process->address.ip.isV6()) {
		IPAddress::IPAddressStore store = process->address.ip.toV6();
		uint16_t* ipParts = (uint16_t*)store.data();
		ipParts[7] += deterministicRandom()->randomInt(0, 256);
		localAddress.ip = IPAddress(store);
	} else {
		localAddress.ip = IPAddress(process->address.ip.toV4() + deterministicRandom()->randomInt(0, 256));
	}
	localAddress.port = deterministicRandom()->randomInt(40000, 60000);
	while (process->boundUDPSockets.find(localAddress) != process->boundUDPSockets.end()) {
		localAddress.port = deterministicRandom()->randomInt(40000, 60000);
	}
	return Reference<IUDPSocket>(new UDPSimSocket(localAddress, toAddr));
}

Future<Reference<IUDPSocket>> Sim2::createUDPSocket(bool isV6) {
	NetworkAddress localAddress;
	auto process = g_simulator.getCurrentProcess();
	if (process->address.ip.isV6() == isV6) {
		localAddress = process->address;
	} else {
		ASSERT(process->addresses.secondaryAddress.present() &&
		       process->addresses.secondaryAddress.get().isV6() == isV6);
		localAddress = process->addresses.secondaryAddress.get();
	}
	if (localAddress.ip.isV6()) {
		IPAddress::IPAddressStore store = localAddress.ip.toV6();
		uint16_t* ipParts = (uint16_t*)store.data();
		ipParts[7] += deterministicRandom()->randomInt(0, 256);
		localAddress.ip = IPAddress(store);
	} else {
		localAddress.ip = IPAddress(localAddress.ip.toV4() + deterministicRandom()->randomInt(0, 256));
	}
	localAddress.port = deterministicRandom()->randomInt(40000, 60000);
	return Reference<IUDPSocket>(new UDPSimSocket(localAddress, Optional<NetworkAddress>{}));
}

void startNewSimulator(bool printSimTime) {
	ASSERT(!g_network);
	g_network = g_pSimulator = new Sim2(printSimTime);
	g_simulator.connectionFailuresDisableDuration = deterministicRandom()->random01() < 0.5 ? 0 : 1e6;
}

ACTOR void doReboot(ISimulator::ProcessInfo* p, ISimulator::KillType kt) {
	TraceEvent("RebootingProcessAttempt")
	    .detail("ZoneId", p->locality.zoneId())
	    .detail("KillType", kt)
	    .detail("Process", p->toString())
	    .detail("StartingClass", p->startingClass.toString())
	    .detail("Failed", p->failed)
	    .detail("Excluded", p->excluded)
	    .detail("Cleared", p->cleared)
	    .detail("Rebooting", p->rebooting)
	    .detail("TaskPriorityDefaultDelay", TaskPriority::DefaultDelay);

	wait(g_sim2.delay(0, TaskPriority::DefaultDelay, p)); // Switch to the machine in question

	try {
		ASSERT(kt == ISimulator::RebootProcess || kt == ISimulator::Reboot || kt == ISimulator::RebootAndDelete ||
		       kt == ISimulator::RebootProcessAndDelete);

		CODE_PROBE(kt == ISimulator::RebootProcess,
		           "Simulated process rebooted",
		           probe::assert::simOnly,
		           probe::context::sim2);
		CODE_PROBE(
		    kt == ISimulator::Reboot, "Simulated machine rebooted", probe::assert::simOnly, probe::context::sim2);
		CODE_PROBE(kt == ISimulator::RebootAndDelete,
		           "Simulated machine rebooted with data and coordination state deletion",
		           probe::assert::simOnly,
		           probe::context::sim2);
		CODE_PROBE(kt == ISimulator::RebootProcessAndDelete,
		           "Simulated process rebooted with data and coordination state deletion",
		           probe::assert::simOnly,
		           probe::context::sim2);

		if (p->rebooting || !p->isReliable()) {
			TraceEvent(SevDebug, "DoRebootFailed")
			    .detail("Rebooting", p->rebooting)
			    .detail("Reliable", p->isReliable());
			return;
		} else if (p->isSpawnedKVProcess()) {
			TraceEvent(SevDebug, "DoRebootFailed").detail("Name", p->name).detail("Address", p->address);
			return;
		} else if (p->getChilds().size()) {
			TraceEvent(SevDebug, "DoRebootFailedOnParentProcess").detail("Address", p->address);
			return;
		}

		TraceEvent("RebootingProcess")
		    .detail("KillType", kt)
		    .detail("Address", p->address)
		    .detail("ZoneId", p->locality.zoneId())
		    .detail("DataHall", p->locality.dataHallId())
		    .detail("Locality", p->locality.toString())
		    .detail("Failed", p->failed)
		    .detail("Excluded", p->excluded)
		    .detail("Cleared", p->cleared)
		    .backtrace();
		p->rebooting = true;
		if ((kt == ISimulator::RebootAndDelete) || (kt == ISimulator::RebootProcessAndDelete)) {
			p->cleared = true;
			g_simulator.clearAddress(p->address);
		}
		p->shutdownSignal.send(kt);
	} catch (Error& e) {
		TraceEvent(SevError, "RebootError").error(e);
		p->shutdownSignal.sendError(e); // ?
		throw; // goes nowhere!
	}
}

// Simulates delays for performing operations on disk
Future<Void> waitUntilDiskReady(Reference<DiskParameters> diskParameters, int64_t size, bool sync) {
	if (g_simulator.getCurrentProcess()->failedDisk) {
		return Never();
	}
	if (g_simulator.connectionFailuresDisableDuration > 1e4)
		return delay(0.0001);

	if (diskParameters->nextOperation < now())
		diskParameters->nextOperation = now();
	diskParameters->nextOperation += (1.0 / diskParameters->iops) + (size / diskParameters->bandwidth);

	double randomLatency;
	if (sync) {
		randomLatency = .005 + deterministicRandom()->random01() * (BUGGIFY ? 1.0 : .010);
	} else
		randomLatency = 10 * deterministicRandom()->random01() / diskParameters->iops;

	return delayUntil(diskParameters->nextOperation + randomLatency);
}

#if defined(_WIN32)

/* Opening with FILE_SHARE_DELETE lets simulation actually work on windows - previously renames were always failing.
   FIXME: Use an actual platform abstraction for this stuff!  Is there any reason we can't use underlying net2 for
   example? */

#include <Windows.h>

int sf_open(const char* filename, int flags, int convFlags, int mode) {
	HANDLE wh = CreateFile(filename,
	                       GENERIC_READ | ((flags & IAsyncFile::OPEN_READWRITE) ? GENERIC_WRITE : 0),
	                       FILE_SHARE_READ | FILE_SHARE_WRITE | FILE_SHARE_DELETE,
	                       nullptr,
	                       (flags & IAsyncFile::OPEN_EXCLUSIVE) ? CREATE_NEW
	                       : (flags & IAsyncFile::OPEN_CREATE)  ? OPEN_ALWAYS
	                                                            : OPEN_EXISTING,
	                       FILE_ATTRIBUTE_NORMAL,
	                       nullptr);
	int h = -1;
	if (wh != INVALID_HANDLE_VALUE)
		h = _open_osfhandle((intptr_t)wh, convFlags);
	else
		errno = GetLastError() == ERROR_FILE_NOT_FOUND ? ENOENT : EFAULT;
	return h;
}

#endif

// Opens a file for asynchronous I/O
Future<Reference<class IAsyncFile>> Sim2FileSystem::open(const std::string& filename, int64_t flags, int64_t mode) {
	ASSERT((flags & IAsyncFile::OPEN_ATOMIC_WRITE_AND_CREATE) || !(flags & IAsyncFile::OPEN_CREATE) ||
	       StringRef(filename).endsWith(
	           LiteralStringRef(".fdb-lock"))); // We don't use "ordinary" non-atomic file creation right now except for
	                                            // folder locking, and we don't have code to simulate its unsafeness.

	if ((flags & IAsyncFile::OPEN_EXCLUSIVE))
		ASSERT(flags & IAsyncFile::OPEN_CREATE);

	if (flags & IAsyncFile::OPEN_UNCACHED) {
		auto& machineCache = g_simulator.getCurrentProcess()->machine->openFiles;
		std::string actualFilename = filename;
		if (flags & IAsyncFile::OPEN_ATOMIC_WRITE_AND_CREATE) {
			actualFilename = filename + ".part";
			auto partFile = machineCache.find(actualFilename);
			if (partFile != machineCache.end()) {
				Future<Reference<IAsyncFile>> f = AsyncFileDetachable::open(partFile->second.get());
				if (FLOW_KNOBS->PAGE_WRITE_CHECKSUM_HISTORY > 0)
					f = map(f, [=](Reference<IAsyncFile> r) {
						return Reference<IAsyncFile>(new AsyncFileWriteChecker(r));
					});
				return f;
			}
		}

		Future<Reference<IAsyncFile>> f;
		auto itr = machineCache.find(actualFilename);
		if (itr == machineCache.end()) {
			// Simulated disk parameters are shared by the AsyncFileNonDurable and the underlying SimpleFile.
			// This way, they can both keep up with the time to start the next operation
			auto diskParameters =
			    makeReference<DiskParameters>(FLOW_KNOBS->SIM_DISK_IOPS, FLOW_KNOBS->SIM_DISK_BANDWIDTH);
			f = AsyncFileNonDurable::open(filename,
			                              actualFilename,
			                              SimpleFile::open(filename, flags, mode, diskParameters, false),
			                              diskParameters,
			                              (flags & IAsyncFile::OPEN_NO_AIO) == 0);

			machineCache[actualFilename] = UnsafeWeakFutureReference<IAsyncFile>(f);
		} else {
			f = itr->second.get();
		}

		f = AsyncFileDetachable::open(f);
		if (FLOW_KNOBS->PAGE_WRITE_CHECKSUM_HISTORY > 0)
			f = map(f, [=](Reference<IAsyncFile> r) { return Reference<IAsyncFile>(new AsyncFileWriteChecker(r)); });
		if (FLOW_KNOBS->ENABLE_CHAOS_FEATURES)
			f = map(f, [=](Reference<IAsyncFile> r) { return Reference<IAsyncFile>(new AsyncFileChaos(r)); });
		if (flags & IAsyncFile::OPEN_ENCRYPTED)
			f = map(f, [flags](Reference<IAsyncFile> r) {
				auto mode = flags & IAsyncFile::OPEN_READWRITE ? AsyncFileEncrypted::Mode::APPEND_ONLY
				                                               : AsyncFileEncrypted::Mode::READ_ONLY;
				return Reference<IAsyncFile>(new AsyncFileEncrypted(r, mode));
			});
		return f;
	} else
		return AsyncFileCached::open(filename, flags, mode);
}

// Deletes the given file.  If mustBeDurable, returns only when the file is guaranteed to be deleted even after a power
// failure.
Future<Void> Sim2FileSystem::deleteFile(const std::string& filename, bool mustBeDurable) {
	return Sim2::deleteFileImpl(&g_sim2, filename, mustBeDurable);
}

ACTOR Future<Void> renameFileImpl(std::string from, std::string to) {
	wait(delay(0.5 * deterministicRandom()->random01()));
	::renameFile(from, to);
	wait(delay(0.5 * deterministicRandom()->random01()));
	return Void();
}

Future<Void> Sim2FileSystem::renameFile(std::string const& from, std::string const& to) {
	return renameFileImpl(from, to);
}

Future<std::time_t> Sim2FileSystem::lastWriteTime(const std::string& filename) {
	// TODO: update this map upon file writes.
	static std::map<std::string, double> fileWrites;
	if (BUGGIFY && deterministicRandom()->random01() < 0.01) {
		fileWrites[filename] = now();
	}
	return fileWrites[filename];
}

#ifdef ENABLE_SAMPLING
ActorLineageSet& Sim2FileSystem::getActorLineageSet() {
	return actorLineageSet;
}
#endif

void Sim2FileSystem::newFileSystem() {
	g_network->setGlobal(INetwork::enFileSystem, (flowGlobalType) new Sim2FileSystem());
}<|MERGE_RESOLUTION|>--- conflicted
+++ resolved
@@ -2238,7 +2238,7 @@
 				printf("Time: %d\n", (int)t.time);
 			}
 			this->time = t.time;
-			this->timerTime = std::max(this->timerTime, this->time.load());
+			this->timerTime = std::max(this->timerTime, this->time);
 			mutex.leave();
 
 			this->currentProcess = t.machine;
@@ -2251,21 +2251,12 @@
 			}
 
 			if (randLog)
-<<<<<<< HEAD
-				fprintf(randLog,
-				        "T %f %d %s %" PRId64 "\n",
-				        this->time.load(),
-				        int(deterministicRandom()->peek() % 10000),
-				        t.machine ? t.machine->name : "none",
-				        t.stable);
-=======
 				fmt::print(randLog,
 				           "T {0} {1} {2} {3}\n",
 				           this->time,
 				           int(deterministicRandom()->peek() % 10000),
 				           t.machine ? t.machine->name : "none",
 				           t.stable);
->>>>>>> f75bd100
 		}
 	}
 
@@ -2293,7 +2284,7 @@
 
 	// time is guarded by ISimulator::mutex. It is not necessary to guard reads on the main thread because
 	// time should only be modified from the main thread.
-	std::atomic<double> time;
+	double time;
 	double timerTime;
 	TaskPriority currentTaskID;
 
