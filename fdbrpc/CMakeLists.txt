--- conflicted
+++ resolved
@@ -1,61 +1,4 @@
-<<<<<<< HEAD
-set(FDBRPC_SRCS
-  AsyncFileCached.actor.h
-  AsyncFileChaos.h
-  AsyncFileEIO.actor.h
-  AsyncFileEncrypted.h
-  AsyncFileKAIO.actor.h
-  AsyncFileNonDurable.actor.h
-  AsyncFileReadAhead.actor.h
-  AsyncFileWinASIO.actor.h
-  AsyncFileCached.actor.cpp
-  AsyncFileEncrypted.actor.cpp
-  AsyncFileNonDurable.actor.cpp
-  AsyncFileWriteChecker.cpp
-  Base64UrlDecode.h
-  Base64UrlDecode.cpp
-  Base64UrlEncode.h
-  Base64UrlEncode.cpp
-  FailureMonitor.actor.cpp
-  FlowProcess.actor.h
-  FlowTransport.actor.cpp
-  genericactors.actor.h
-  genericactors.actor.cpp
-  HealthMonitor.actor.cpp
-  HTTP.actor.cpp
-  IAsyncFile.actor.cpp
-  IPAllowList.cpp
-  JsonWebKeySet.h
-  JsonWebKeySet.cpp
-  LoadBalance.actor.cpp
-  LoadBalance.actor.h
-  Locality.cpp
-  Net2FileSystem.cpp
-  networksender.actor.h
-  PerfMetric.cpp
-  PerfMetric.h
-  QueueModel.cpp
-  ReplicationPolicy.cpp
-  ReplicationTypes.cpp
-  ReplicationUtils.cpp
-  RESTClient.h
-  RESTClient.actor.cpp
-  RESTUtils.h
-  RESTUtils.actor.cpp
-  SimExternalConnection.actor.cpp
-  SimExternalConnection.h
-  Stats.actor.cpp
-  Stats.h
-  sim2.actor.cpp
-  sim_validation.cpp
-  TimedRequest.h
-  TokenSign.h
-  TokenSign.cpp
-  TraceFileIO.cpp
-  TSSComparison.h)
-=======
 fdb_find_sources(FDBRPC_SRCS)
->>>>>>> 958b1faf
 
 set(COMPILE_EIO OFF)
 
