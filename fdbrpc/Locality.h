/*
 * Locality.h
 *
 * This source file is part of the FoundationDB open source project
 *
 * Copyright 2013-2018 Apple Inc. and the FoundationDB project authors
 *
 * Licensed under the Apache License, Version 2.0 (the "License");
 * you may not use this file except in compliance with the License.
 * You may obtain a copy of the License at
 *
 *     http://www.apache.org/licenses/LICENSE-2.0
 *
 * Unless required by applicable law or agreed to in writing, software
 * distributed under the License is distributed on an "AS IS" BASIS,
 * WITHOUT WARRANTIES OR CONDITIONS OF ANY KIND, either express or implied.
 * See the License for the specific language governing permissions and
 * limitations under the License.
 */

#ifndef FLOW_LOCALITY_H
#define FLOW_LOCALITY_H
#pragma once

#include "flow/flow.h"

struct ProcessClass {
	constexpr static FileIdentifier file_identifier = 6697257;
	// This enum is stored in restartInfo.ini for upgrade tests, so be very careful about changing the existing items!
	enum ClassType {
		UnsetClass,
		StorageClass,
		TransactionClass,
		ResolutionClass,
		TesterClass,
		CommitProxyClass,
		MasterClass,
		StatelessClass,
		LogClass,
		ClusterControllerClass,
		LogRouterClass,
		FastRestoreClass,
		DataDistributorClass,
		CoordinatorClass,
		RatekeeperClass,
		ConsistencyCheckerClass,
		StorageCacheClass,
		BackupClass,
		GrvProxyClass,
		BlobManagerClass,
		BlobWorkerClass,
		InvalidClass = -1
	};

	enum Fitness {
		BestFit,
		GoodFit,
		UnsetFit,
		OkayFit,
		WorstFit,
		ExcludeFit,
		NeverAssign
	}; // cannot be larger than 7 because of leader election mask
	enum ClusterRole {
		Storage,
		TLog,
		CommitProxy,
		GrvProxy,
		Master,
		Resolver,
		LogRouter,
		ClusterController,
		DataDistributor,
		Ratekeeper,
<<<<<<< HEAD
		ConsistencyChecker,
=======
		BlobManager,
		BlobWorker,
>>>>>>> 5b079acd
		StorageCache,
		Backup,
		Worker, // used for actor lineage tracking
		NoRole
	};
	enum ClassSource { CommandLineSource, AutoSource, DBSource, InvalidSource = -1 };
	int16_t _class;
	int16_t _source;

public:
	ProcessClass() : _class(UnsetClass), _source(CommandLineSource) {}
	ProcessClass(ClassType type, ClassSource source) : _class(type), _source(source) {}
	// clang-format off
	explicit ProcessClass( std::string s, ClassSource source ) : _source( source ) {
		if (s=="storage") _class = StorageClass;
		else if (s=="transaction") _class = TransactionClass;
		else if (s=="resolution") _class = ResolutionClass;
		else if (s=="commit_proxy") _class = CommitProxyClass;
		else if (s=="proxy") {
			_class = CommitProxyClass;
			printf("WARNING: 'proxy' machine class is deprecated and will be automatically converted "
					"'commit_proxy' machine class. Please use 'grv_proxy' or 'commit_proxy' specifically\n");
		}
		else if (s=="grv_proxy") _class = GrvProxyClass;
		else if (s=="master") _class = MasterClass;
		else if (s=="test") _class = TesterClass;
		else if (s=="unset") _class = UnsetClass;
		else if (s=="stateless") _class = StatelessClass;
		else if (s=="log") _class = LogClass;
		else if (s=="router") _class = LogRouterClass;
		else if (s=="cluster_controller") _class = ClusterControllerClass;
		else if (s=="fast_restore") _class = FastRestoreClass;
		else if (s=="data_distributor") _class = DataDistributorClass;
		else if (s=="coordinator") _class = CoordinatorClass;
		else if (s=="ratekeeper") _class = RatekeeperClass;
<<<<<<< HEAD
		else if (s=="consistency_checker") _class = ConsistencyCheckerClass;
=======
		else if (s=="blob_manager") _class = BlobManagerClass;
		else if (s=="blob_worker") _class = BlobWorkerClass;
>>>>>>> 5b079acd
		else if (s=="storage_cache") _class = StorageCacheClass;
		else if (s=="backup") _class = BackupClass;
		else _class = InvalidClass;
	}

	ProcessClass( std::string classStr, std::string sourceStr ) {
		if (classStr=="storage") _class = StorageClass;
		else if (classStr=="transaction") _class = TransactionClass;
		else if (classStr=="resolution") _class = ResolutionClass;
		else if (classStr=="commit_proxy") _class = CommitProxyClass;
		else if (classStr=="proxy") {
			_class = CommitProxyClass;
			printf("WARNING: 'proxy' machine class is deprecated and will be automatically converted "
					"'commit_proxy' machine class. Please use 'grv_proxy' or 'commit_proxy' specifically\n");
		}
		else if (classStr=="grv_proxy") _class = GrvProxyClass;
		else if (classStr=="master") _class = MasterClass;
		else if (classStr=="test") _class = TesterClass;
		else if (classStr=="unset") _class = UnsetClass;
		else if (classStr=="stateless") _class = StatelessClass;
		else if (classStr=="log") _class = LogClass;
		else if (classStr=="router") _class = LogRouterClass;
		else if (classStr=="cluster_controller") _class = ClusterControllerClass;
		else if (classStr=="fast_restore") _class = FastRestoreClass;
		else if (classStr=="data_distributor") _class = DataDistributorClass;
		else if (classStr=="coordinator") _class = CoordinatorClass;
		else if (classStr=="ratekeeper") _class = RatekeeperClass;
<<<<<<< HEAD
		else if (classStr=="consistency_checker") _class = ConsistencyCheckerClass;
=======
		else if (classStr=="blob_manager") _class = BlobManagerClass;
		else if (classStr=="blob_worker") _class = BlobWorkerClass;
>>>>>>> 5b079acd
		else if (classStr=="storage_cache") _class = StorageCacheClass;
		else if (classStr=="backup") _class = BackupClass;
		else _class = InvalidClass;

		if (sourceStr=="command_line") _source = CommandLineSource;
		else if (sourceStr=="configure_auto") _source = AutoSource;
		else if (sourceStr=="set_class") _source = DBSource;
		else _source = InvalidSource;
	}

	ClassType classType() const { return (ClassType)_class; }
	ClassSource classSource() const { return (ClassSource)_source; }

	bool operator == ( const ClassType& rhs ) const { return _class == rhs; }
	bool operator != ( const ClassType& rhs ) const { return _class != rhs; }

	bool operator == ( const ProcessClass& rhs ) const { return _class == rhs._class && _source == rhs._source; }
	bool operator != ( const ProcessClass& rhs ) const { return _class != rhs._class || _source != rhs._source; }

	std::string toString() const {
		switch (_class) {
			case UnsetClass: return "unset";
			case StorageClass: return "storage";
			case TransactionClass: return "transaction";
			case ResolutionClass: return "resolution";
			case CommitProxyClass: return "commit_proxy";
			case GrvProxyClass: return "grv_proxy";
			case MasterClass: return "master";
			case TesterClass: return "test";
			case StatelessClass: return "stateless";
			case LogClass: return "log";
			case LogRouterClass: return "router";
			case ClusterControllerClass: return "cluster_controller";
			case FastRestoreClass: return "fast_restore";
			case DataDistributorClass: return "data_distributor";
			case CoordinatorClass: return "coordinator";
			case RatekeeperClass: return "ratekeeper";
<<<<<<< HEAD
			case ConsistencyCheckerClass: return "consistency_checker";
=======
			case BlobManagerClass: return "blob_manager";
			case BlobWorkerClass: return "blob_worker";
>>>>>>> 5b079acd
			case StorageCacheClass: return "storage_cache";
			case BackupClass: return "backup";
			default: return "invalid";
		}
	}
	// clang-format on

	std::string sourceString() const {
		switch (_source) {
		case CommandLineSource:
			return "command_line";
		case AutoSource:
			return "configure_auto";
		case DBSource:
			return "set_class";
		default:
			return "invalid";
		}
	}

	Fitness machineClassFitness(ClusterRole role) const;

	// To change this serialization, ProtocolVersion::ProcessClassValue must be updated, and downgrades need to be
	// considered
	template <class Ar>
	void serialize(Ar& ar) {
		serializer(ar, _class, _source);
	}
};

struct LocalityData {
	std::map<Standalone<StringRef>, Optional<Standalone<StringRef>>> _data;

	static const StringRef keyProcessId;
	static const StringRef keyZoneId;
	static const StringRef keyDcId;
	static const StringRef keyMachineId;
	static const StringRef keyDataHallId;

public:
	LocalityData() {}

	LocalityData(Optional<Standalone<StringRef>> processID,
	             Optional<Standalone<StringRef>> zoneID,
	             Optional<Standalone<StringRef>> MachineID,
	             Optional<Standalone<StringRef>> dcID) {
		_data[keyProcessId] = processID;
		_data[keyZoneId] = zoneID;
		_data[keyMachineId] = MachineID;
		_data[keyDcId] = dcID;
	}

	bool operator==(LocalityData const& rhs) const {
		return ((_data.size() == rhs._data.size()) && (std::equal(_data.begin(), _data.end(), rhs._data.begin())));
	}
	bool operator!=(LocalityData const& rhs) const { return !(*this == rhs); }

	Optional<Standalone<StringRef>> get(StringRef key) const {
		auto pos = _data.find(key);
		return (pos == _data.end()) ? Optional<Standalone<StringRef>>() : pos->second;
	}

	void set(StringRef key, Optional<Standalone<StringRef>> value) { _data[key] = value; }

	bool isPresent(StringRef key) const { return (_data.find(key) != _data.end()); }
	bool isPresent(StringRef key, Optional<Standalone<StringRef>> value) const {
		auto pos = _data.find(key);
		return (pos != _data.end()) ? false : (pos->second == value);
	}

	std::string describeValue(StringRef key) const {
		auto value = get(key);
		return (value.present()) ? value.get().toString() : "[unset]";
	}

	std::string describeZone() const { return describeValue(keyZoneId); }
	std::string describeDataHall() const { return describeValue(keyDataHallId); }
	std::string describeDcId() const { return describeValue(keyDcId); }
	std::string describeMachineId() const { return describeValue(keyMachineId); }
	std::string describeProcessId() const { return describeValue(keyProcessId); }

	Optional<Standalone<StringRef>> processId() const { return get(keyProcessId); }
	Optional<Standalone<StringRef>> zoneId() const { return get(keyZoneId); }
	Optional<Standalone<StringRef>> machineId() const { return get(keyMachineId); } // default is ""
	Optional<Standalone<StringRef>> dcId() const { return get(keyDcId); }
	Optional<Standalone<StringRef>> dataHallId() const { return get(keyDataHallId); }

	std::string toString() const {
		std::string infoString;
		for (auto it = _data.rbegin(); !(it == _data.rend()); ++it) {
			if (infoString.length()) {
				infoString += " ";
			}
			infoString += it->first.printable() + "=";
			infoString += (it->second.present()) ? it->second.get().printable() : "[unset]";
		}
		return infoString;
	}

	template <class Ar>
	void serialize(Ar& ar) {
		// Locality is persisted in the database inside StorageServerInterface, so changes here have to be
		// versioned carefully!
		if constexpr (is_fb_function<Ar>) {
			serializer(ar, _data);
		} else {
			if (ar.protocolVersion().hasLocality()) {
				Standalone<StringRef> key;
				Optional<Standalone<StringRef>> value;
				uint64_t mapSize = (uint64_t)_data.size();
				serializer(ar, mapSize);
				if (ar.isDeserializing) {
					for (size_t i = 0; i < mapSize; i++) {
						serializer(ar, key, value);
						_data[key] = value;
					}
				} else {
					for (auto it = _data.begin(); it != _data.end(); it++) {
						key = it->first;
						value = it->second;
						serializer(ar, key, value);
					}
				}
			} else {
				ASSERT(ar.isDeserializing);
				UID zoneId, dcId, processId;
				serializer(ar, zoneId, dcId);
				set(keyZoneId, Standalone<StringRef>(zoneId.toString()));
				set(keyDcId, Standalone<StringRef>(dcId.toString()));

				if (ar.protocolVersion().hasProcessID()) {
					serializer(ar, processId);
					set(keyProcessId, Standalone<StringRef>(processId.toString()));
				} else {
					int _machineClass = ProcessClass::UnsetClass;
					serializer(ar, _machineClass);
				}
			}
		}
	}

	std::map<std::string, std::string> getAllData() const {
		std::map<std::string, std::string> data;
		for (const auto& d : _data) {
			if (d.second.present()) {
				data[d.first.toString()] = d.second.get().toString();
			}
		}
		return data;
	}

	static const UID UNSET_ID;
	static const StringRef ExcludeLocalityKeyMachineIdPrefix;
	static const StringRef ExcludeLocalityPrefix;
};

static std::string describe(std::vector<LocalityData> const& items, StringRef const key, int max_items = -1) {
	if (!items.size())
		return "[no items]";
	std::string s;
	int count = 0;
	for (auto const& item : items) {
		if (++count > max_items && max_items >= 0)
			break;
		if (count > 1)
			s += ",";
		s += item.describeValue(key);
	}
	return s;
}
inline std::string describeZones(std::vector<LocalityData> const& items, int max_items = -1) {
	return describe(items, LocalityData::keyZoneId, max_items);
}
inline std::string describeDataHalls(std::vector<LocalityData> const& items, int max_items = -1) {
	return describe(items, LocalityData::keyDataHallId, max_items);
}

struct ProcessData {
	LocalityData locality;
	ProcessClass processClass;
	NetworkAddress address;

	ProcessData() {}
	ProcessData(LocalityData locality, ProcessClass processClass, NetworkAddress address)
	  : locality(locality), processClass(processClass), address(address) {}

	// To change this serialization, ProtocolVersion::WorkerListValue must be updated, and downgrades need to be
	// considered
	template <class Ar>
	void serialize(Ar& ar) {
		serializer(ar, locality, processClass, address);
	}

	struct sort_by_address {
		bool operator()(ProcessData const& a, ProcessData const& b) const { return a.address < b.address; }
	};
};

template <class Interface, class Enable = void>
struct LBLocalityData {
	enum { Present = 0 };
	static LocalityData getLocality(Interface const&) { return LocalityData(); }
	static NetworkAddress getAddress(Interface const&) { return NetworkAddress(); }
	static bool alwaysFresh() { return true; }
};

// Template specialization that only works for interfaces with a .locality member.
//   If an interface has a .locality it must also have a .address()
template <class Interface>
struct LBLocalityData<Interface, typename std::enable_if<Interface::LocationAwareLoadBalance>::type> {
	enum { Present = 1 };
	static LocalityData getLocality(Interface const& i) { return i.locality; }
	static NetworkAddress getAddress(Interface const& i) { return i.address(); }
	static bool alwaysFresh() { return Interface::AlwaysFresh; }
};

struct LBDistance {
	enum Type { SAME_MACHINE = 0, SAME_DC = 1, DISTANT = 2 };
};

LBDistance::Type loadBalanceDistance(LocalityData const& localLoc,
                                     LocalityData const& otherLoc,
                                     NetworkAddress const& otherAddr);

#endif<|MERGE_RESOLUTION|>--- conflicted
+++ resolved
@@ -72,12 +72,9 @@
 		ClusterController,
 		DataDistributor,
 		Ratekeeper,
-<<<<<<< HEAD
 		ConsistencyChecker,
-=======
 		BlobManager,
 		BlobWorker,
->>>>>>> 5b079acd
 		StorageCache,
 		Backup,
 		Worker, // used for actor lineage tracking
@@ -113,12 +110,9 @@
 		else if (s=="data_distributor") _class = DataDistributorClass;
 		else if (s=="coordinator") _class = CoordinatorClass;
 		else if (s=="ratekeeper") _class = RatekeeperClass;
-<<<<<<< HEAD
 		else if (s=="consistency_checker") _class = ConsistencyCheckerClass;
-=======
 		else if (s=="blob_manager") _class = BlobManagerClass;
 		else if (s=="blob_worker") _class = BlobWorkerClass;
->>>>>>> 5b079acd
 		else if (s=="storage_cache") _class = StorageCacheClass;
 		else if (s=="backup") _class = BackupClass;
 		else _class = InvalidClass;
@@ -146,12 +140,9 @@
 		else if (classStr=="data_distributor") _class = DataDistributorClass;
 		else if (classStr=="coordinator") _class = CoordinatorClass;
 		else if (classStr=="ratekeeper") _class = RatekeeperClass;
-<<<<<<< HEAD
 		else if (classStr=="consistency_checker") _class = ConsistencyCheckerClass;
-=======
 		else if (classStr=="blob_manager") _class = BlobManagerClass;
 		else if (classStr=="blob_worker") _class = BlobWorkerClass;
->>>>>>> 5b079acd
 		else if (classStr=="storage_cache") _class = StorageCacheClass;
 		else if (classStr=="backup") _class = BackupClass;
 		else _class = InvalidClass;
@@ -189,12 +180,9 @@
 			case DataDistributorClass: return "data_distributor";
 			case CoordinatorClass: return "coordinator";
 			case RatekeeperClass: return "ratekeeper";
-<<<<<<< HEAD
 			case ConsistencyCheckerClass: return "consistency_checker";
-=======
 			case BlobManagerClass: return "blob_manager";
 			case BlobWorkerClass: return "blob_worker";
->>>>>>> 5b079acd
 			case StorageCacheClass: return "storage_cache";
 			case BackupClass: return "backup";
 			default: return "invalid";
