if(NOT WIN32)
  add_flow_target(EXECUTABLE NAME authz_tls_unittest SRCS AuthzTlsTest.actor.cpp)
  target_link_libraries(authz_tls_unittest PRIVATE flow fdbrpc fmt::fmt)
<<<<<<< HEAD
  add_test(NAME authorization_tls_unittest
           COMMAND $<TARGET_FILE:authz_tls_unittest>)
  set_tests_properties(authorization_tls_unittest PROPERTIES TIMEOUT 300)
=======
  if(NOT OPEN_FOR_IDE)
    add_test(NAME authorization_tls_unittest
      COMMAND $<TARGET_FILE:authz_tls_unittest>)
    set_tests_properties(authorization_tls_unittest PROPERTIES TIMEOUT 120)
  endif()
>>>>>>> f471f3da
endif()<|MERGE_RESOLUTION|>--- conflicted
+++ resolved
@@ -1,15 +1,9 @@
 if(NOT WIN32)
   add_flow_target(EXECUTABLE NAME authz_tls_unittest SRCS AuthzTlsTest.actor.cpp)
   target_link_libraries(authz_tls_unittest PRIVATE flow fdbrpc fmt::fmt)
-<<<<<<< HEAD
-  add_test(NAME authorization_tls_unittest
-           COMMAND $<TARGET_FILE:authz_tls_unittest>)
-  set_tests_properties(authorization_tls_unittest PROPERTIES TIMEOUT 300)
-=======
   if(NOT OPEN_FOR_IDE)
     add_test(NAME authorization_tls_unittest
       COMMAND $<TARGET_FILE:authz_tls_unittest>)
     set_tests_properties(authorization_tls_unittest PROPERTIES TIMEOUT 120)
   endif()
->>>>>>> f471f3da
 endif()