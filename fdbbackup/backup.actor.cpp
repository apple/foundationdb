/*
 * backup.actor.cpp
 *
 * This source file is part of the FoundationDB open source project
 *
 * Copyright 2013-2022 Apple Inc. and the FoundationDB project authors
 *
 * Licensed under the Apache License, Version 2.0 (the "License");
 * you may not use this file except in compliance with the License.
 * You may obtain a copy of the License at
 *
 *     http://www.apache.org/licenses/LICENSE-2.0
 *
 * Unless required by applicable law or agreed to in writing, software
 * distributed under the License is distributed on an "AS IS" BASIS,
 * WITHOUT WARRANTIES OR CONDITIONS OF ANY KIND, either express or implied.
 * See the License for the specific language governing permissions and
 * limitations under the License.
 */

#include "flow/ApiVersion.h"
#include "fmt/format.h"
#include "fdbbackup/BackupTLSConfig.h"
#include "fdbclient/JsonBuilder.h"
#include "flow/Arena.h"
#include "flow/ArgParseUtil.h"
#include "flow/Error.h"
#include "flow/SystemMonitor.h"
#include "flow/Trace.h"
#define BOOST_DATE_TIME_NO_LIB
#include <boost/interprocess/managed_shared_memory.hpp>

#include "flow/flow.h"
#include "flow/FastAlloc.h"
#include "flow/serialize.h"
#include "flow/IRandom.h"
#include "flow/genericactors.actor.h"
#include "flow/TLSConfig.actor.h"

#include "fdbclient/DatabaseContext.h"
#include "fdbclient/FDBTypes.h"
#include "fdbclient/BackupAgent.actor.h"
#include "fdbclient/Status.h"
#include "fdbclient/BackupContainer.h"
#include "fdbclient/ClusterConnectionFile.h"
#include "fdbclient/KeyBackedTypes.actor.h"
#include "fdbclient/IKnobCollection.h"
#include "fdbclient/RunRYWTransaction.actor.h"
#include "fdbclient/S3BlobStore.h"
#include "fdbclient/SystemData.h"
#include "fdbclient/json_spirit/json_spirit_writer_template.h"

#include "flow/Platform.h"

#include <stdarg.h>
#include <stdio.h>
#include <cinttypes>
#include <algorithm> // std::transform
#include <string>
#include <iostream>
#include <ctime>

#ifdef _WIN32
#define WIN32_LEAN_AND_MEAN
#define NOMINMAX
#include <Windows.h>
#endif
#include <time.h>

#ifdef __linux__
#include <execinfo.h>
#ifdef ALLOC_INSTRUMENTATION
#include <cxxabi.h>
#endif
#endif

#include "fdbclient/versions.h"
#include "fdbclient/BuildFlags.h"

#include "SimpleOpt/SimpleOpt.h"
#include "flow/actorcompiler.h" // This must be the last #include.

// Type of program being executed
enum class ProgramExe { AGENT, BACKUP, RESTORE, FASTRESTORE_TOOL, DR_AGENT, DB_BACKUP, UNDEFINED };

enum class BackupType {
	UNDEFINED = 0,
	START,
	MODIFY,
	STATUS,
	ABORT,
	WAIT,
	DISCONTINUE,
	PAUSE,
	RESUME,
	EXPIRE,
	DELETE_BACKUP,
	DESCRIBE,
	LIST,
	QUERY,
	DUMP,
	CLEANUP,
	TAGS,
};

enum class DBType { UNDEFINED = 0, START, STATUS, SWITCH, ABORT, PAUSE, RESUME };

// New fast restore reuses the type from legacy slow restore
enum class RestoreType { UNKNOWN, START, STATUS, ABORT, WAIT };

//
enum {
	// Backup constants
	OPT_DESTCONTAINER,
	OPT_SNAPSHOTINTERVAL,
	OPT_INITIAL_SNAPSHOT_INTERVAL,
	OPT_ERRORLIMIT,
	OPT_NOSTOPWHENDONE,
	OPT_EXPIRE_BEFORE_VERSION,
	OPT_EXPIRE_BEFORE_DATETIME,
	OPT_EXPIRE_DELETE_BEFORE_DAYS,
	OPT_EXPIRE_RESTORABLE_AFTER_VERSION,
	OPT_EXPIRE_RESTORABLE_AFTER_DATETIME,
	OPT_EXPIRE_MIN_RESTORABLE_DAYS,
	OPT_BASEURL,
	OPT_BLOB_CREDENTIALS,
	OPT_DESCRIBE_DEEP,
	OPT_DESCRIBE_TIMESTAMPS,
	OPT_DUMP_BEGIN,
	OPT_DUMP_END,
	OPT_JSON,
	OPT_DELETE_DATA,
	OPT_MIN_CLEANUP_SECONDS,
	OPT_USE_PARTITIONED_LOG,
	OPT_ENCRYPT_FILES,

	// Backup and Restore constants
	OPT_PROXY,
	OPT_TAGNAME,
	OPT_BACKUPKEYS,
	OPT_BACKUPKEYS_FILE,
	OPT_WAITFORDONE,
	OPT_BACKUPKEYS_FILTER,
	OPT_INCREMENTALONLY,
	OPT_ENCRYPTION_KEY_FILE,

	// Backup Modify
	OPT_MOD_ACTIVE_INTERVAL,
	OPT_MOD_VERIFY_UID,

	// Restore constants
	OPT_RESTORECONTAINER,
	OPT_RESTORE_VERSION,
	OPT_RESTORE_SNAPSHOT_VERSION,
	OPT_RESTORE_TIMESTAMP,
	OPT_PREFIX_ADD,
	OPT_PREFIX_REMOVE,
	OPT_RESTORE_CLUSTERFILE_DEST,
	OPT_RESTORE_CLUSTERFILE_ORIG,
	OPT_RESTORE_BEGIN_VERSION,
	OPT_RESTORE_INCONSISTENT_SNAPSHOT_ONLY,
	// The two restore options below allow callers of fdbrestore to divide a normal restore into one which restores just
	// the system keyspace and another that restores just the user key space. This is unlike the backup command where
	// all keys (both system and user) will be backed up together
	OPT_RESTORE_USER_DATA,
	OPT_RESTORE_SYSTEM_DATA,

	// Shared constants
	OPT_CLUSTERFILE,
	OPT_QUIET,
	OPT_DRYRUN,
	OPT_FORCE,
	OPT_HELP,
	OPT_DEVHELP,
	OPT_VERSION,
	OPT_BUILD_FLAGS,
	OPT_PARENTPID,
	OPT_CRASHONERROR,
	OPT_NOBUFSTDOUT,
	OPT_BUFSTDOUTERR,
	OPT_TRACE,
	OPT_TRACE_DIR,
	OPT_KNOB,
	OPT_TRACE_LOG_GROUP,
	OPT_MEMLIMIT,
	OPT_VMEMLIMIT,
	OPT_LOCALITY,

	// DB constants
	OPT_SOURCE_CLUSTER,
	OPT_DEST_CLUSTER,
	OPT_CLEANUP,
	OPT_DSTONLY,

	OPT_TRACE_FORMAT,

<<<<<<< HEAD
	OPT_SWIFT_TEST_FILTER,
=======
	// blob granules backup/restore
	OPT_BLOB_MANIFEST_URL,
>>>>>>> f94eada7
};

// Top level binary commands.
CSimpleOpt::SOption g_rgOptions[] = { { OPT_VERSION, "-v", SO_NONE },
	                                  { OPT_VERSION, "--version", SO_NONE },
	                                  { OPT_BUILD_FLAGS, "--build-flags", SO_NONE },
	                                  { OPT_HELP, "-?", SO_NONE },
	                                  { OPT_HELP, "-h", SO_NONE },
	                                  { OPT_HELP, "--help", SO_NONE },

	                                  SO_END_OF_OPTIONS };

CSimpleOpt::SOption g_rgAgentOptions[] = {
#ifdef _WIN32
	{ OPT_PARENTPID, "--parentpid", SO_REQ_SEP },
#endif
	{ OPT_CLUSTERFILE, "-C", SO_REQ_SEP },
	{ OPT_CLUSTERFILE, "--cluster-file", SO_REQ_SEP },
	{ OPT_KNOB, "--knob-", SO_REQ_SEP },
	{ OPT_VERSION, "--version", SO_NONE },
	{ OPT_VERSION, "-v", SO_NONE },
	{ OPT_BUILD_FLAGS, "--build-flags", SO_NONE },
	{ OPT_QUIET, "-q", SO_NONE },
	{ OPT_QUIET, "--quiet", SO_NONE },
	{ OPT_TRACE, "--log", SO_NONE },
	{ OPT_TRACE_DIR, "--logdir", SO_REQ_SEP },
	{ OPT_TRACE_FORMAT, "--trace-format", SO_REQ_SEP },
	{ OPT_TRACE_LOG_GROUP, "--loggroup", SO_REQ_SEP },
	{ OPT_CRASHONERROR, "--crash", SO_NONE },
	{ OPT_LOCALITY, "--locality-", SO_REQ_SEP },
	{ OPT_MEMLIMIT, "-m", SO_REQ_SEP },
	{ OPT_MEMLIMIT, "--memory", SO_REQ_SEP },
	{ OPT_VMEMLIMIT, "--memory-vsize", SO_REQ_SEP },
	{ OPT_HELP, "-?", SO_NONE },
	{ OPT_HELP, "-h", SO_NONE },
	{ OPT_HELP, "--help", SO_NONE },
	{ OPT_DEVHELP, "--dev-help", SO_NONE },
	{ OPT_BLOB_CREDENTIALS, "--blob-credentials", SO_REQ_SEP },
	TLS_OPTION_FLAGS,
	SO_END_OF_OPTIONS
};

CSimpleOpt::SOption g_rgBackupStartOptions[] = {
#ifdef _WIN32
	{ OPT_PARENTPID, "--parentpid", SO_REQ_SEP },
#endif
	{ OPT_CLUSTERFILE, "-C", SO_REQ_SEP },
	{ OPT_CLUSTERFILE, "--cluster-file", SO_REQ_SEP },
	{ OPT_WAITFORDONE, "-w", SO_NONE },
	{ OPT_WAITFORDONE, "--waitfordone", SO_NONE },
	{ OPT_NOSTOPWHENDONE, "-z", SO_NONE },
	{ OPT_NOSTOPWHENDONE, "--no-stop-when-done", SO_NONE },
	{ OPT_DESTCONTAINER, "-d", SO_REQ_SEP },
	{ OPT_DESTCONTAINER, "--destcontainer", SO_REQ_SEP },
	{ OPT_PROXY, "--proxy", SO_REQ_SEP },
	// Enable "-p" option after GA
	// { OPT_USE_PARTITIONED_LOG, "-p",                 SO_NONE },
	{ OPT_USE_PARTITIONED_LOG, "--partitioned-log-experimental", SO_NONE },
	{ OPT_SNAPSHOTINTERVAL, "-s", SO_REQ_SEP },
	{ OPT_SNAPSHOTINTERVAL, "--snapshot-interval", SO_REQ_SEP },
	{ OPT_INITIAL_SNAPSHOT_INTERVAL, "--initial-snapshot-interval", SO_REQ_SEP },
	{ OPT_TAGNAME, "-t", SO_REQ_SEP },
	{ OPT_TAGNAME, "--tagname", SO_REQ_SEP },
	{ OPT_BACKUPKEYS, "-k", SO_REQ_SEP },
	{ OPT_BACKUPKEYS_FILE, "--keys-file", SO_REQ_SEP },
	{ OPT_BACKUPKEYS, "--keys", SO_REQ_SEP },
	{ OPT_DRYRUN, "-n", SO_NONE },
	{ OPT_DRYRUN, "--dryrun", SO_NONE },
	{ OPT_TRACE, "--log", SO_NONE },
	{ OPT_TRACE_DIR, "--logdir", SO_REQ_SEP },
	{ OPT_TRACE_FORMAT, "--trace-format", SO_REQ_SEP },
	{ OPT_TRACE_LOG_GROUP, "--loggroup", SO_REQ_SEP },
	{ OPT_QUIET, "-q", SO_NONE },
	{ OPT_QUIET, "--quiet", SO_NONE },
	{ OPT_CRASHONERROR, "--crash", SO_NONE },
	{ OPT_MEMLIMIT, "-m", SO_REQ_SEP },
	{ OPT_MEMLIMIT, "--memory", SO_REQ_SEP },
	{ OPT_VMEMLIMIT, "--memory-vsize", SO_REQ_SEP },
	{ OPT_HELP, "-?", SO_NONE },
	{ OPT_HELP, "-h", SO_NONE },
	{ OPT_HELP, "--help", SO_NONE },
	{ OPT_DEVHELP, "--dev-help", SO_NONE },
	{ OPT_KNOB, "--knob-", SO_REQ_SEP },
	{ OPT_BLOB_CREDENTIALS, "--blob-credentials", SO_REQ_SEP },
	{ OPT_INCREMENTALONLY, "--incremental", SO_NONE },
	{ OPT_ENCRYPTION_KEY_FILE, "--encryption-key-file", SO_REQ_SEP },
	{ OPT_ENCRYPT_FILES, "--encrypt-files", SO_REQ_SEP },
	{ OPT_BLOB_MANIFEST_URL, "--blob-manifest-url", SO_REQ_SEP },
	TLS_OPTION_FLAGS,
	SO_END_OF_OPTIONS
};

CSimpleOpt::SOption g_rgBackupModifyOptions[] = {
#ifdef _WIN32
	{ OPT_PARENTPID, "--parentpid", SO_REQ_SEP },
#endif
	{ OPT_TRACE, "--log", SO_NONE },
	{ OPT_TRACE_DIR, "--logdir", SO_REQ_SEP },
	{ OPT_TRACE_LOG_GROUP, "--loggroup", SO_REQ_SEP },
	{ OPT_QUIET, "-q", SO_NONE },
	{ OPT_QUIET, "--quiet", SO_NONE },
	{ OPT_CRASHONERROR, "--crash", SO_NONE },
	{ OPT_MEMLIMIT, "-m", SO_REQ_SEP },
	{ OPT_MEMLIMIT, "--memory", SO_REQ_SEP },
	{ OPT_VMEMLIMIT, "--memory-vsize", SO_REQ_SEP },
	{ OPT_HELP, "-?", SO_NONE },
	{ OPT_HELP, "-h", SO_NONE },
	{ OPT_HELP, "--help", SO_NONE },
	{ OPT_DEVHELP, "--dev-help", SO_NONE },
	{ OPT_BLOB_CREDENTIALS, "--blob-credentials", SO_REQ_SEP },
	{ OPT_KNOB, "--knob-", SO_REQ_SEP },
	{ OPT_CLUSTERFILE, "-C", SO_REQ_SEP },
	{ OPT_CLUSTERFILE, "--cluster-file", SO_REQ_SEP },
	{ OPT_TAGNAME, "-t", SO_REQ_SEP },
	{ OPT_TAGNAME, "--tagname", SO_REQ_SEP },
	{ OPT_MOD_VERIFY_UID, "--verify-uid", SO_REQ_SEP },
	{ OPT_DESTCONTAINER, "-d", SO_REQ_SEP },
	{ OPT_DESTCONTAINER, "--destcontainer", SO_REQ_SEP },
	{ OPT_PROXY, "--proxy", SO_REQ_SEP },
	{ OPT_SNAPSHOTINTERVAL, "-s", SO_REQ_SEP },
	{ OPT_SNAPSHOTINTERVAL, "--snapshot-interval", SO_REQ_SEP },
	{ OPT_MOD_ACTIVE_INTERVAL, "--active-snapshot-interval", SO_REQ_SEP },
	TLS_OPTION_FLAGS,
	SO_END_OF_OPTIONS
};

CSimpleOpt::SOption g_rgBackupStatusOptions[] = {
#ifdef _WIN32
	{ OPT_PARENTPID, "--parentpid", SO_REQ_SEP },
#endif
	{ OPT_CLUSTERFILE, "-C", SO_REQ_SEP },
	{ OPT_CLUSTERFILE, "--cluster-file", SO_REQ_SEP },
	{ OPT_ERRORLIMIT, "-e", SO_REQ_SEP },
	{ OPT_ERRORLIMIT, "--errorlimit", SO_REQ_SEP },
	{ OPT_TAGNAME, "-t", SO_REQ_SEP },
	{ OPT_TAGNAME, "--tagname", SO_REQ_SEP },
	{ OPT_TRACE, "--log", SO_NONE },
	{ OPT_TRACE_DIR, "--logdir", SO_REQ_SEP },
	{ OPT_TRACE_FORMAT, "--trace-format", SO_REQ_SEP },
	{ OPT_TRACE_LOG_GROUP, "--loggroup", SO_REQ_SEP },
	{ OPT_QUIET, "-q", SO_NONE },
	{ OPT_QUIET, "--quiet", SO_NONE },
	{ OPT_CRASHONERROR, "--crash", SO_NONE },
	{ OPT_MEMLIMIT, "-m", SO_REQ_SEP },
	{ OPT_MEMLIMIT, "--memory", SO_REQ_SEP },
	{ OPT_VMEMLIMIT, "--memory-vsize", SO_REQ_SEP },
	{ OPT_HELP, "-?", SO_NONE },
	{ OPT_HELP, "-h", SO_NONE },
	{ OPT_HELP, "--help", SO_NONE },
	{ OPT_DEVHELP, "--dev-help", SO_NONE },
	{ OPT_JSON, "--json", SO_NONE },
	{ OPT_KNOB, "--knob-", SO_REQ_SEP },
	TLS_OPTION_FLAGS,
	SO_END_OF_OPTIONS
};

CSimpleOpt::SOption g_rgBackupAbortOptions[] = {
#ifdef _WIN32
	{ OPT_PARENTPID, "--parentpid", SO_REQ_SEP },
#endif
	{ OPT_CLUSTERFILE, "-C", SO_REQ_SEP },
	{ OPT_CLUSTERFILE, "--cluster-file", SO_REQ_SEP },
	{ OPT_TAGNAME, "-t", SO_REQ_SEP },
	{ OPT_TAGNAME, "--tagname", SO_REQ_SEP },
	{ OPT_TRACE, "--log", SO_NONE },
	{ OPT_TRACE_DIR, "--logdir", SO_REQ_SEP },
	{ OPT_TRACE_FORMAT, "--trace-format", SO_REQ_SEP },
	{ OPT_TRACE_LOG_GROUP, "--loggroup", SO_REQ_SEP },
	{ OPT_QUIET, "-q", SO_NONE },
	{ OPT_QUIET, "--quiet", SO_NONE },
	{ OPT_CRASHONERROR, "--crash", SO_NONE },
	{ OPT_MEMLIMIT, "-m", SO_REQ_SEP },
	{ OPT_MEMLIMIT, "--memory", SO_REQ_SEP },
	{ OPT_VMEMLIMIT, "--memory-vsize", SO_REQ_SEP },
	{ OPT_HELP, "-?", SO_NONE },
	{ OPT_HELP, "-h", SO_NONE },
	{ OPT_HELP, "--help", SO_NONE },
	{ OPT_DEVHELP, "--dev-help", SO_NONE },
	{ OPT_KNOB, "--knob-", SO_REQ_SEP },
	{ OPT_SWIFT_TEST_FILTER, "--swift-test-filter", SO_NONE },
	TLS_OPTION_FLAGS,
	SO_END_OF_OPTIONS
};

CSimpleOpt::SOption g_rgBackupCleanupOptions[] = {
#ifdef _WIN32
	{ OPT_PARENTPID, "--parentpid", SO_REQ_SEP },
#endif
	{ OPT_CLUSTERFILE, "-C", SO_REQ_SEP },
	{ OPT_CLUSTERFILE, "--cluster-file", SO_REQ_SEP },
	{ OPT_TRACE, "--log", SO_NONE },
	{ OPT_TRACE_DIR, "--logdir", SO_REQ_SEP },
	{ OPT_TRACE_FORMAT, "--trace-format", SO_REQ_SEP },
	{ OPT_TRACE_LOG_GROUP, "--loggroup", SO_REQ_SEP },
	{ OPT_QUIET, "-q", SO_NONE },
	{ OPT_QUIET, "--quiet", SO_NONE },
	{ OPT_CRASHONERROR, "--crash", SO_NONE },
	{ OPT_MEMLIMIT, "-m", SO_REQ_SEP },
	{ OPT_MEMLIMIT, "--memory", SO_REQ_SEP },
	{ OPT_VMEMLIMIT, "--memory-vsize", SO_REQ_SEP },
	{ OPT_HELP, "-?", SO_NONE },
	{ OPT_HELP, "-h", SO_NONE },
	{ OPT_HELP, "--help", SO_NONE },
	{ OPT_DEVHELP, "--dev-help", SO_NONE },
	{ OPT_KNOB, "--knob-", SO_REQ_SEP },
	{ OPT_DELETE_DATA, "--delete-data", SO_NONE },
	{ OPT_MIN_CLEANUP_SECONDS, "--min-cleanup-seconds", SO_REQ_SEP },
	TLS_OPTION_FLAGS,
	SO_END_OF_OPTIONS
};

CSimpleOpt::SOption g_rgBackupDiscontinueOptions[] = {
#ifdef _WIN32
	{ OPT_PARENTPID, "--parentpid", SO_REQ_SEP },
#endif
	{ OPT_CLUSTERFILE, "-C", SO_REQ_SEP },
	{ OPT_CLUSTERFILE, "--cluster-file", SO_REQ_SEP },
	{ OPT_TAGNAME, "-t", SO_REQ_SEP },
	{ OPT_TAGNAME, "--tagname", SO_REQ_SEP },
	{ OPT_WAITFORDONE, "-w", SO_NONE },
	{ OPT_WAITFORDONE, "--waitfordone", SO_NONE },
	{ OPT_TRACE, "--log", SO_NONE },
	{ OPT_TRACE_DIR, "--logdir", SO_REQ_SEP },
	{ OPT_TRACE_FORMAT, "--trace-format", SO_REQ_SEP },
	{ OPT_TRACE_LOG_GROUP, "--loggroup", SO_REQ_SEP },
	{ OPT_QUIET, "-q", SO_NONE },
	{ OPT_QUIET, "--quiet", SO_NONE },
	{ OPT_CRASHONERROR, "--crash", SO_NONE },
	{ OPT_MEMLIMIT, "-m", SO_REQ_SEP },
	{ OPT_MEMLIMIT, "--memory", SO_REQ_SEP },
	{ OPT_VMEMLIMIT, "--memory-vsize", SO_REQ_SEP },
	{ OPT_HELP, "-?", SO_NONE },
	{ OPT_HELP, "-h", SO_NONE },
	{ OPT_HELP, "--help", SO_NONE },
	{ OPT_DEVHELP, "--dev-help", SO_NONE },
	{ OPT_KNOB, "--knob-", SO_REQ_SEP },
	TLS_OPTION_FLAGS,
	SO_END_OF_OPTIONS
};

CSimpleOpt::SOption g_rgBackupWaitOptions[] = {
#ifdef _WIN32
	{ OPT_PARENTPID, "--parentpid", SO_REQ_SEP },
#endif
	{ OPT_CLUSTERFILE, "-C", SO_REQ_SEP },
	{ OPT_CLUSTERFILE, "--cluster-file", SO_REQ_SEP },
	{ OPT_TAGNAME, "-t", SO_REQ_SEP },
	{ OPT_TAGNAME, "--tagname", SO_REQ_SEP },
	{ OPT_NOSTOPWHENDONE, "-z", SO_NONE },
	{ OPT_NOSTOPWHENDONE, "--no-stop-when-done", SO_NONE },
	{ OPT_TRACE, "--log", SO_NONE },
	{ OPT_TRACE_DIR, "--logdir", SO_REQ_SEP },
	{ OPT_TRACE_FORMAT, "--trace-format", SO_REQ_SEP },
	{ OPT_TRACE_LOG_GROUP, "--loggroup", SO_REQ_SEP },
	{ OPT_QUIET, "-q", SO_NONE },
	{ OPT_QUIET, "--quiet", SO_NONE },
	{ OPT_CRASHONERROR, "--crash", SO_NONE },
	{ OPT_MEMLIMIT, "-m", SO_REQ_SEP },
	{ OPT_MEMLIMIT, "--memory", SO_REQ_SEP },
	{ OPT_VMEMLIMIT, "--memory-vsize", SO_REQ_SEP },
	{ OPT_HELP, "-?", SO_NONE },
	{ OPT_HELP, "-h", SO_NONE },
	{ OPT_HELP, "--help", SO_NONE },
	{ OPT_DEVHELP, "--dev-help", SO_NONE },
	{ OPT_KNOB, "--knob-", SO_REQ_SEP },
	TLS_OPTION_FLAGS,
	SO_END_OF_OPTIONS
};

CSimpleOpt::SOption g_rgBackupPauseOptions[] = {
#ifdef _WIN32
	{ OPT_PARENTPID, "--parentpid", SO_REQ_SEP },
#endif
	{ OPT_CLUSTERFILE, "-C", SO_REQ_SEP },
	{ OPT_CLUSTERFILE, "--cluster-file", SO_REQ_SEP },
	{ OPT_TRACE, "--log", SO_NONE },
	{ OPT_TRACE_DIR, "--logdir", SO_REQ_SEP },
	{ OPT_TRACE_FORMAT, "--trace-format", SO_REQ_SEP },
	{ OPT_TRACE_LOG_GROUP, "--loggroup", SO_REQ_SEP },
	{ OPT_QUIET, "-q", SO_NONE },
	{ OPT_QUIET, "--quiet", SO_NONE },
	{ OPT_CRASHONERROR, "--crash", SO_NONE },
	{ OPT_MEMLIMIT, "-m", SO_REQ_SEP },
	{ OPT_MEMLIMIT, "--memory", SO_REQ_SEP },
	{ OPT_VMEMLIMIT, "--memory-vsize", SO_REQ_SEP },
	{ OPT_HELP, "-?", SO_NONE },
	{ OPT_HELP, "-h", SO_NONE },
	{ OPT_HELP, "--help", SO_NONE },
	{ OPT_DEVHELP, "--dev-help", SO_NONE },
	{ OPT_KNOB, "--knob-", SO_REQ_SEP },
	TLS_OPTION_FLAGS,
	SO_END_OF_OPTIONS
};

CSimpleOpt::SOption g_rgBackupExpireOptions[] = {
#ifdef _WIN32
	{ OPT_PARENTPID, "--parentpid", SO_REQ_SEP },
#endif
	{ OPT_CLUSTERFILE, "-C", SO_REQ_SEP },
	{ OPT_CLUSTERFILE, "--cluster-file", SO_REQ_SEP },
	{ OPT_DESTCONTAINER, "-d", SO_REQ_SEP },
	{ OPT_DESTCONTAINER, "--destcontainer", SO_REQ_SEP },
	{ OPT_PROXY, "--proxy", SO_REQ_SEP },
	{ OPT_TRACE, "--log", SO_NONE },
	{ OPT_TRACE_DIR, "--logdir", SO_REQ_SEP },
	{ OPT_TRACE_FORMAT, "--trace-format", SO_REQ_SEP },
	{ OPT_TRACE_LOG_GROUP, "--loggroup", SO_REQ_SEP },
	{ OPT_QUIET, "-q", SO_NONE },
	{ OPT_QUIET, "--quiet", SO_NONE },
	{ OPT_CRASHONERROR, "--crash", SO_NONE },
	{ OPT_MEMLIMIT, "-m", SO_REQ_SEP },
	{ OPT_MEMLIMIT, "--memory", SO_REQ_SEP },
	{ OPT_VMEMLIMIT, "--memory-vsize", SO_REQ_SEP },
	{ OPT_HELP, "-?", SO_NONE },
	{ OPT_HELP, "-h", SO_NONE },
	{ OPT_HELP, "--help", SO_NONE },
	{ OPT_DEVHELP, "--dev-help", SO_NONE },
	{ OPT_BLOB_CREDENTIALS, "--blob-credentials", SO_REQ_SEP },
	{ OPT_KNOB, "--knob-", SO_REQ_SEP },
	{ OPT_FORCE, "-f", SO_NONE },
	{ OPT_FORCE, "--force", SO_NONE },
	{ OPT_EXPIRE_RESTORABLE_AFTER_VERSION, "--restorable-after-version", SO_REQ_SEP },
	{ OPT_EXPIRE_RESTORABLE_AFTER_DATETIME, "--restorable-after-timestamp", SO_REQ_SEP },
	{ OPT_EXPIRE_BEFORE_VERSION, "--expire-before-version", SO_REQ_SEP },
	{ OPT_EXPIRE_BEFORE_DATETIME, "--expire-before-timestamp", SO_REQ_SEP },
	{ OPT_EXPIRE_MIN_RESTORABLE_DAYS, "--min-restorable-days", SO_REQ_SEP },
	{ OPT_EXPIRE_DELETE_BEFORE_DAYS, "--delete-before-days", SO_REQ_SEP },
	TLS_OPTION_FLAGS,
	SO_END_OF_OPTIONS
};

CSimpleOpt::SOption g_rgBackupDeleteOptions[] = {
#ifdef _WIN32
	{ OPT_PARENTPID, "--parentpid", SO_REQ_SEP },
#endif
	{ OPT_DESTCONTAINER, "-d", SO_REQ_SEP },
	{ OPT_DESTCONTAINER, "--destcontainer", SO_REQ_SEP },
	{ OPT_PROXY, "--proxy", SO_REQ_SEP },
	{ OPT_TRACE, "--log", SO_NONE },
	{ OPT_TRACE_DIR, "--logdir", SO_REQ_SEP },
	{ OPT_TRACE_FORMAT, "--trace-format", SO_REQ_SEP },
	{ OPT_TRACE_LOG_GROUP, "--loggroup", SO_REQ_SEP },
	{ OPT_QUIET, "-q", SO_NONE },
	{ OPT_QUIET, "--quiet", SO_NONE },
	{ OPT_CRASHONERROR, "--crash", SO_NONE },
	{ OPT_MEMLIMIT, "-m", SO_REQ_SEP },
	{ OPT_MEMLIMIT, "--memory", SO_REQ_SEP },
	{ OPT_VMEMLIMIT, "--memory-vsize", SO_REQ_SEP },
	{ OPT_HELP, "-?", SO_NONE },
	{ OPT_HELP, "-h", SO_NONE },
	{ OPT_HELP, "--help", SO_NONE },
	{ OPT_DEVHELP, "--dev-help", SO_NONE },
	{ OPT_BLOB_CREDENTIALS, "--blob-credentials", SO_REQ_SEP },
	{ OPT_KNOB, "--knob-", SO_REQ_SEP },
	TLS_OPTION_FLAGS,
	SO_END_OF_OPTIONS
};

CSimpleOpt::SOption g_rgBackupDescribeOptions[] = {
#ifdef _WIN32
	{ OPT_PARENTPID, "--parentpid", SO_REQ_SEP },
#endif
	{ OPT_CLUSTERFILE, "-C", SO_REQ_SEP },
	{ OPT_CLUSTERFILE, "--cluster-file", SO_REQ_SEP },
	{ OPT_DESTCONTAINER, "-d", SO_REQ_SEP },
	{ OPT_DESTCONTAINER, "--destcontainer", SO_REQ_SEP },
	{ OPT_PROXY, "--proxy", SO_REQ_SEP },
	{ OPT_TRACE, "--log", SO_NONE },
	{ OPT_TRACE_DIR, "--logdir", SO_REQ_SEP },
	{ OPT_TRACE_FORMAT, "--trace-format", SO_REQ_SEP },
	{ OPT_TRACE_LOG_GROUP, "--loggroup", SO_REQ_SEP },
	{ OPT_QUIET, "-q", SO_NONE },
	{ OPT_QUIET, "--quiet", SO_NONE },
	{ OPT_CRASHONERROR, "--crash", SO_NONE },
	{ OPT_MEMLIMIT, "-m", SO_REQ_SEP },
	{ OPT_MEMLIMIT, "--memory", SO_REQ_SEP },
	{ OPT_VMEMLIMIT, "--memory-vsize", SO_REQ_SEP },
	{ OPT_HELP, "-?", SO_NONE },
	{ OPT_HELP, "-h", SO_NONE },
	{ OPT_HELP, "--help", SO_NONE },
	{ OPT_DEVHELP, "--dev-help", SO_NONE },
	{ OPT_BLOB_CREDENTIALS, "--blob-credentials", SO_REQ_SEP },
	{ OPT_KNOB, "--knob-", SO_REQ_SEP },
	{ OPT_DESCRIBE_DEEP, "--deep", SO_NONE },
	{ OPT_DESCRIBE_TIMESTAMPS, "--version-timestamps", SO_NONE },
	{ OPT_JSON, "--json", SO_NONE },
	TLS_OPTION_FLAGS,
	SO_END_OF_OPTIONS
};

CSimpleOpt::SOption g_rgBackupDumpOptions[] = {
#ifdef _WIN32
	{ OPT_PARENTPID, "--parentpid", SO_REQ_SEP },
#endif
	{ OPT_CLUSTERFILE, "-C", SO_REQ_SEP },
	{ OPT_CLUSTERFILE, "--cluster-file", SO_REQ_SEP },
	{ OPT_DESTCONTAINER, "-d", SO_REQ_SEP },
	{ OPT_DESTCONTAINER, "--destcontainer", SO_REQ_SEP },
	{ OPT_PROXY, "--proxy", SO_REQ_SEP },
	{ OPT_TRACE, "--log", SO_NONE },
	{ OPT_TRACE_DIR, "--logdir", SO_REQ_SEP },
	{ OPT_TRACE_LOG_GROUP, "--loggroup", SO_REQ_SEP },
	{ OPT_QUIET, "-q", SO_NONE },
	{ OPT_QUIET, "--quiet", SO_NONE },
	{ OPT_CRASHONERROR, "--crash", SO_NONE },
	{ OPT_MEMLIMIT, "-m", SO_REQ_SEP },
	{ OPT_MEMLIMIT, "--memory", SO_REQ_SEP },
	{ OPT_VMEMLIMIT, "--memory-vsize", SO_REQ_SEP },
	{ OPT_HELP, "-?", SO_NONE },
	{ OPT_HELP, "-h", SO_NONE },
	{ OPT_HELP, "--help", SO_NONE },
	{ OPT_DEVHELP, "--dev-help", SO_NONE },
	{ OPT_BLOB_CREDENTIALS, "--blob-credentials", SO_REQ_SEP },
	{ OPT_KNOB, "--knob-", SO_REQ_SEP },
	{ OPT_DUMP_BEGIN, "--begin", SO_REQ_SEP },
	{ OPT_DUMP_END, "--end", SO_REQ_SEP },
	TLS_OPTION_FLAGS,
	SO_END_OF_OPTIONS
};

CSimpleOpt::SOption g_rgBackupTagsOptions[] = {
#ifdef _WIN32
	{ OPT_PARENTPID, "--parentpid", SO_REQ_SEP },
#endif
	{ OPT_CLUSTERFILE, "-C", SO_REQ_SEP },
	{ OPT_CLUSTERFILE, "--cluster-file", SO_REQ_SEP },
	{ OPT_TRACE, "--log", SO_NONE },
	{ OPT_TRACE_DIR, "--logdir", SO_REQ_SEP },
	{ OPT_TRACE_FORMAT, "--trace-format", SO_REQ_SEP },
	{ OPT_TRACE_LOG_GROUP, "--loggroup", SO_REQ_SEP },
	{ OPT_QUIET, "-q", SO_NONE },
	{ OPT_QUIET, "--quiet", SO_NONE },
	TLS_OPTION_FLAGS,
	SO_END_OF_OPTIONS
};

CSimpleOpt::SOption g_rgBackupListOptions[] = {
#ifdef _WIN32
	{ OPT_PARENTPID, "--parentpid", SO_REQ_SEP },
#endif
	{ OPT_BASEURL, "-b", SO_REQ_SEP },
	{ OPT_BASEURL, "--base-url", SO_REQ_SEP },
	{ OPT_PROXY, "--proxy", SO_REQ_SEP },
	{ OPT_TRACE, "--log", SO_NONE },
	{ OPT_TRACE_DIR, "--logdir", SO_REQ_SEP },
	{ OPT_TRACE_FORMAT, "--trace-format", SO_REQ_SEP },
	{ OPT_TRACE_LOG_GROUP, "--loggroup", SO_REQ_SEP },
	{ OPT_QUIET, "-q", SO_NONE },
	{ OPT_QUIET, "--quiet", SO_NONE },
	{ OPT_CRASHONERROR, "--crash", SO_NONE },
	{ OPT_MEMLIMIT, "-m", SO_REQ_SEP },
	{ OPT_MEMLIMIT, "--memory", SO_REQ_SEP },
	{ OPT_VMEMLIMIT, "--memory-vsize", SO_REQ_SEP },
	{ OPT_HELP, "-?", SO_NONE },
	{ OPT_HELP, "-h", SO_NONE },
	{ OPT_HELP, "--help", SO_NONE },
	{ OPT_DEVHELP, "--dev-help", SO_NONE },
	{ OPT_BLOB_CREDENTIALS, "--blob-credentials", SO_REQ_SEP },
	{ OPT_KNOB, "--knob-", SO_REQ_SEP },
	TLS_OPTION_FLAGS,
	SO_END_OF_OPTIONS
};

CSimpleOpt::SOption g_rgBackupQueryOptions[] = {
#ifdef _WIN32
	{ OPT_PARENTPID, "--parentpid", SO_REQ_SEP },
#endif
	{ OPT_RESTORE_TIMESTAMP, "--query-restore-timestamp", SO_REQ_SEP },
	{ OPT_DESTCONTAINER, "-d", SO_REQ_SEP },
	{ OPT_DESTCONTAINER, "--destcontainer", SO_REQ_SEP },
	{ OPT_PROXY, "--proxy", SO_REQ_SEP },
	{ OPT_RESTORE_VERSION, "-qrv", SO_REQ_SEP },
	{ OPT_RESTORE_VERSION, "--query-restore-version", SO_REQ_SEP },
	{ OPT_RESTORE_SNAPSHOT_VERSION, "--query-restore-snapshot-version", SO_REQ_SEP },
	{ OPT_BACKUPKEYS_FILTER, "-k", SO_REQ_SEP },
	{ OPT_BACKUPKEYS_FILTER, "--keys", SO_REQ_SEP },
	{ OPT_TRACE, "--log", SO_NONE },
	{ OPT_TRACE_DIR, "--logdir", SO_REQ_SEP },
	{ OPT_TRACE_FORMAT, "--trace-format", SO_REQ_SEP },
	{ OPT_TRACE_LOG_GROUP, "--loggroup", SO_REQ_SEP },
	{ OPT_QUIET, "-q", SO_NONE },
	{ OPT_QUIET, "--quiet", SO_NONE },
	{ OPT_VERSION, "-v", SO_NONE },
	{ OPT_VERSION, "--version", SO_NONE },
	{ OPT_CRASHONERROR, "--crash", SO_NONE },
	{ OPT_MEMLIMIT, "-m", SO_REQ_SEP },
	{ OPT_MEMLIMIT, "--memory", SO_REQ_SEP },
	{ OPT_VMEMLIMIT, "--memory-vsize", SO_REQ_SEP },
	{ OPT_HELP, "-?", SO_NONE },
	{ OPT_HELP, "-h", SO_NONE },
	{ OPT_HELP, "--help", SO_NONE },
	{ OPT_DEVHELP, "--dev-help", SO_NONE },
	{ OPT_BLOB_CREDENTIALS, "--blob-credentials", SO_REQ_SEP },
	{ OPT_KNOB, "--knob-", SO_REQ_SEP },
	TLS_OPTION_FLAGS,
	SO_END_OF_OPTIONS
};

// g_rgRestoreOptions is used by fdbrestore and fastrestore_tool
CSimpleOpt::SOption g_rgRestoreOptions[] = {
#ifdef _WIN32
	{ OPT_PARENTPID, "--parentpid", SO_REQ_SEP },
#endif
	{ OPT_RESTORE_CLUSTERFILE_DEST, "--dest-cluster-file", SO_REQ_SEP },
	{ OPT_RESTORE_CLUSTERFILE_ORIG, "--orig-cluster-file", SO_REQ_SEP },
	{ OPT_RESTORE_TIMESTAMP, "--timestamp", SO_REQ_SEP },
	{ OPT_KNOB, "--knob-", SO_REQ_SEP },
	{ OPT_RESTORECONTAINER, "-r", SO_REQ_SEP },
	{ OPT_PROXY, "--proxy", SO_REQ_SEP },
	{ OPT_PREFIX_ADD, "--add-prefix", SO_REQ_SEP },
	{ OPT_PREFIX_REMOVE, "--remove-prefix", SO_REQ_SEP },
	{ OPT_TAGNAME, "-t", SO_REQ_SEP },
	{ OPT_TAGNAME, "--tagname", SO_REQ_SEP },
	{ OPT_BACKUPKEYS, "-k", SO_REQ_SEP },
	{ OPT_BACKUPKEYS_FILE, "--keys-file", SO_REQ_SEP },
	{ OPT_BACKUPKEYS, "--keys", SO_REQ_SEP },
	{ OPT_WAITFORDONE, "-w", SO_NONE },
	{ OPT_WAITFORDONE, "--waitfordone", SO_NONE },
	{ OPT_RESTORE_USER_DATA, "--user-data", SO_NONE },
	{ OPT_RESTORE_SYSTEM_DATA, "--system-metadata", SO_NONE },
	{ OPT_RESTORE_VERSION, "--version", SO_REQ_SEP },
	{ OPT_RESTORE_VERSION, "-v", SO_REQ_SEP },
	{ OPT_TRACE, "--log", SO_NONE },
	{ OPT_TRACE_DIR, "--logdir", SO_REQ_SEP },
	{ OPT_TRACE_FORMAT, "--trace-format", SO_REQ_SEP },
	{ OPT_TRACE_LOG_GROUP, "--loggroup", SO_REQ_SEP },
	{ OPT_QUIET, "-q", SO_NONE },
	{ OPT_QUIET, "--quiet", SO_NONE },
	{ OPT_DRYRUN, "-n", SO_NONE },
	{ OPT_DRYRUN, "--dryrun", SO_NONE },
	{ OPT_FORCE, "-f", SO_NONE },
	{ OPT_CRASHONERROR, "--crash", SO_NONE },
	{ OPT_MEMLIMIT, "-m", SO_REQ_SEP },
	{ OPT_MEMLIMIT, "--memory", SO_REQ_SEP },
	{ OPT_VMEMLIMIT, "--memory-vsize", SO_REQ_SEP },
	{ OPT_HELP, "-?", SO_NONE },
	{ OPT_HELP, "-h", SO_NONE },
	{ OPT_HELP, "--help", SO_NONE },
	{ OPT_DEVHELP, "--dev-help", SO_NONE },
	{ OPT_BLOB_CREDENTIALS, "--blob-credentials", SO_REQ_SEP },
	{ OPT_INCREMENTALONLY, "--incremental", SO_NONE },
	{ OPT_RESTORE_BEGIN_VERSION, "--begin-version", SO_REQ_SEP },
	{ OPT_RESTORE_INCONSISTENT_SNAPSHOT_ONLY, "--inconsistent-snapshot-only", SO_NONE },
	{ OPT_ENCRYPTION_KEY_FILE, "--encryption-key-file", SO_REQ_SEP },
	{ OPT_BLOB_MANIFEST_URL, "--blob-manifest-url", SO_REQ_SEP },
	TLS_OPTION_FLAGS,
	SO_END_OF_OPTIONS
};

CSimpleOpt::SOption g_rgDBAgentOptions[] = {
#ifdef _WIN32
	{ OPT_PARENTPID, "--parentpid", SO_REQ_SEP },
#endif
	{ OPT_SOURCE_CLUSTER, "-s", SO_REQ_SEP },
	{ OPT_SOURCE_CLUSTER, "--source", SO_REQ_SEP },
	{ OPT_DEST_CLUSTER, "-d", SO_REQ_SEP },
	{ OPT_DEST_CLUSTER, "--destination", SO_REQ_SEP },
	{ OPT_KNOB, "--knob-", SO_REQ_SEP },
	{ OPT_VERSION, "--version", SO_NONE },
	{ OPT_VERSION, "-v", SO_NONE },
	{ OPT_BUILD_FLAGS, "--build-flags", SO_NONE },
	{ OPT_QUIET, "-q", SO_NONE },
	{ OPT_QUIET, "--quiet", SO_NONE },
	{ OPT_TRACE, "--log", SO_NONE },
	{ OPT_TRACE_DIR, "--logdir", SO_REQ_SEP },
	{ OPT_TRACE_FORMAT, "--trace-format", SO_REQ_SEP },
	{ OPT_TRACE_LOG_GROUP, "--loggroup", SO_REQ_SEP },
	{ OPT_CRASHONERROR, "--crash", SO_NONE },
	{ OPT_LOCALITY, "--locality-", SO_REQ_SEP },
	{ OPT_MEMLIMIT, "-m", SO_REQ_SEP },
	{ OPT_MEMLIMIT, "--memory", SO_REQ_SEP },
	{ OPT_VMEMLIMIT, "--memory-vsize", SO_REQ_SEP },
	{ OPT_HELP, "-?", SO_NONE },
	{ OPT_HELP, "-h", SO_NONE },
	{ OPT_HELP, "--help", SO_NONE },
	{ OPT_DEVHELP, "--dev-help", SO_NONE },
	TLS_OPTION_FLAGS,
	SO_END_OF_OPTIONS
};

CSimpleOpt::SOption g_rgDBStartOptions[] = {
#ifdef _WIN32
	{ OPT_PARENTPID, "--parentpid", SO_REQ_SEP },
#endif
	{ OPT_SOURCE_CLUSTER, "-s", SO_REQ_SEP },
	{ OPT_SOURCE_CLUSTER, "--source", SO_REQ_SEP },
	{ OPT_DEST_CLUSTER, "-d", SO_REQ_SEP },
	{ OPT_DEST_CLUSTER, "--destination", SO_REQ_SEP },
	{ OPT_TAGNAME, "-t", SO_REQ_SEP },
	{ OPT_TAGNAME, "--tagname", SO_REQ_SEP },
	{ OPT_BACKUPKEYS, "-k", SO_REQ_SEP },
	{ OPT_BACKUPKEYS_FILE, "--keys-file", SO_REQ_SEP },
	{ OPT_BACKUPKEYS, "--keys", SO_REQ_SEP },
	{ OPT_TRACE, "--log", SO_NONE },
	{ OPT_TRACE_DIR, "--logdir", SO_REQ_SEP },
	{ OPT_TRACE_FORMAT, "--trace-format", SO_REQ_SEP },
	{ OPT_TRACE_LOG_GROUP, "--loggroup", SO_REQ_SEP },
	{ OPT_QUIET, "-q", SO_NONE },
	{ OPT_QUIET, "--quiet", SO_NONE },
	{ OPT_CRASHONERROR, "--crash", SO_NONE },
	{ OPT_MEMLIMIT, "-m", SO_REQ_SEP },
	{ OPT_MEMLIMIT, "--memory", SO_REQ_SEP },
	{ OPT_VMEMLIMIT, "--memory-vsize", SO_REQ_SEP },
	{ OPT_HELP, "-?", SO_NONE },
	{ OPT_HELP, "-h", SO_NONE },
	{ OPT_HELP, "--help", SO_NONE },
	{ OPT_DEVHELP, "--dev-help", SO_NONE },
	{ OPT_KNOB, "--knob-", SO_REQ_SEP },
	TLS_OPTION_FLAGS,
	SO_END_OF_OPTIONS
};

CSimpleOpt::SOption g_rgDBStatusOptions[] = {
#ifdef _WIN32
	{ OPT_PARENTPID, "--parentpid", SO_REQ_SEP },
#endif
	{ OPT_SOURCE_CLUSTER, "-s", SO_REQ_SEP },
	{ OPT_SOURCE_CLUSTER, "--source", SO_REQ_SEP },
	{ OPT_DEST_CLUSTER, "-d", SO_REQ_SEP },
	{ OPT_DEST_CLUSTER, "--destination", SO_REQ_SEP },
	{ OPT_ERRORLIMIT, "-e", SO_REQ_SEP },
	{ OPT_ERRORLIMIT, "--errorlimit", SO_REQ_SEP },
	{ OPT_TAGNAME, "-t", SO_REQ_SEP },
	{ OPT_TAGNAME, "--tagname", SO_REQ_SEP },
	{ OPT_TRACE, "--log", SO_NONE },
	{ OPT_TRACE_DIR, "--logdir", SO_REQ_SEP },
	{ OPT_TRACE_FORMAT, "--trace-format", SO_REQ_SEP },
	{ OPT_TRACE_LOG_GROUP, "--loggroup", SO_REQ_SEP },
	{ OPT_QUIET, "-q", SO_NONE },
	{ OPT_QUIET, "--quiet", SO_NONE },
	{ OPT_CRASHONERROR, "--crash", SO_NONE },
	{ OPT_MEMLIMIT, "-m", SO_REQ_SEP },
	{ OPT_MEMLIMIT, "--memory", SO_REQ_SEP },
	{ OPT_VMEMLIMIT, "--memory-vsize", SO_REQ_SEP },
	{ OPT_HELP, "-?", SO_NONE },
	{ OPT_HELP, "-h", SO_NONE },
	{ OPT_HELP, "--help", SO_NONE },
	{ OPT_DEVHELP, "--dev-help", SO_NONE },
	{ OPT_KNOB, "--knob-", SO_REQ_SEP },
	TLS_OPTION_FLAGS,
	SO_END_OF_OPTIONS
};

CSimpleOpt::SOption g_rgDBSwitchOptions[] = {
#ifdef _WIN32
	{ OPT_PARENTPID, "--parentpid", SO_REQ_SEP },
#endif
	{ OPT_SOURCE_CLUSTER, "-s", SO_REQ_SEP },
	{ OPT_SOURCE_CLUSTER, "--source", SO_REQ_SEP },
	{ OPT_DEST_CLUSTER, "-d", SO_REQ_SEP },
	{ OPT_DEST_CLUSTER, "--destination", SO_REQ_SEP },
	{ OPT_TAGNAME, "-t", SO_REQ_SEP },
	{ OPT_TAGNAME, "--tagname", SO_REQ_SEP },
	{ OPT_TRACE, "--log", SO_NONE },
	{ OPT_TRACE_DIR, "--logdir", SO_REQ_SEP },
	{ OPT_TRACE_FORMAT, "--trace-format", SO_REQ_SEP },
	{ OPT_TRACE_LOG_GROUP, "--loggroup", SO_REQ_SEP },
	{ OPT_QUIET, "-q", SO_NONE },
	{ OPT_QUIET, "--quiet", SO_NONE },
	{ OPT_FORCE, "-f", SO_NONE },
	{ OPT_CRASHONERROR, "--crash", SO_NONE },
	{ OPT_MEMLIMIT, "-m", SO_REQ_SEP },
	{ OPT_MEMLIMIT, "--memory", SO_REQ_SEP },
	{ OPT_VMEMLIMIT, "--memory-vsize", SO_REQ_SEP },
	{ OPT_HELP, "-?", SO_NONE },
	{ OPT_HELP, "-h", SO_NONE },
	{ OPT_HELP, "--help", SO_NONE },
	{ OPT_DEVHELP, "--dev-help", SO_NONE },
	{ OPT_KNOB, "--knob-", SO_REQ_SEP },
	TLS_OPTION_FLAGS,
	SO_END_OF_OPTIONS
};

CSimpleOpt::SOption g_rgDBAbortOptions[] = {
#ifdef _WIN32
	{ OPT_PARENTPID, "--parentpid", SO_REQ_SEP },
#endif
	{ OPT_SOURCE_CLUSTER, "-s", SO_REQ_SEP },
	{ OPT_SOURCE_CLUSTER, "--source", SO_REQ_SEP },
	{ OPT_DEST_CLUSTER, "-d", SO_REQ_SEP },
	{ OPT_DEST_CLUSTER, "--destination", SO_REQ_SEP },
	{ OPT_CLEANUP, "--cleanup", SO_NONE },
	{ OPT_DSTONLY, "--dstonly", SO_NONE },
	{ OPT_TAGNAME, "-t", SO_REQ_SEP },
	{ OPT_TAGNAME, "--tagname", SO_REQ_SEP },
	{ OPT_TRACE, "--log", SO_NONE },
	{ OPT_TRACE_DIR, "--logdir", SO_REQ_SEP },
	{ OPT_TRACE_FORMAT, "--trace-format", SO_REQ_SEP },
	{ OPT_TRACE_LOG_GROUP, "--loggroup", SO_REQ_SEP },
	{ OPT_QUIET, "-q", SO_NONE },
	{ OPT_QUIET, "--quiet", SO_NONE },
	{ OPT_CRASHONERROR, "--crash", SO_NONE },
	{ OPT_MEMLIMIT, "-m", SO_REQ_SEP },
	{ OPT_MEMLIMIT, "--memory", SO_REQ_SEP },
	{ OPT_VMEMLIMIT, "--memory-vsize", SO_REQ_SEP },
	{ OPT_HELP, "-?", SO_NONE },
	{ OPT_HELP, "-h", SO_NONE },
	{ OPT_HELP, "--help", SO_NONE },
	{ OPT_DEVHELP, "--dev-help", SO_NONE },
	{ OPT_KNOB, "--knob-", SO_REQ_SEP },
	TLS_OPTION_FLAGS,
	SO_END_OF_OPTIONS
};

CSimpleOpt::SOption g_rgDBPauseOptions[] = {
#ifdef _WIN32
	{ OPT_PARENTPID, "--parentpid", SO_REQ_SEP },
#endif
	{ OPT_SOURCE_CLUSTER, "-s", SO_REQ_SEP },
	{ OPT_SOURCE_CLUSTER, "--source", SO_REQ_SEP },
	{ OPT_DEST_CLUSTER, "-d", SO_REQ_SEP },
	{ OPT_DEST_CLUSTER, "--destination", SO_REQ_SEP },
	{ OPT_TRACE, "--log", SO_NONE },
	{ OPT_TRACE_DIR, "--logdir", SO_REQ_SEP },
	{ OPT_TRACE_FORMAT, "--trace-format", SO_REQ_SEP },
	{ OPT_TRACE_LOG_GROUP, "--loggroup", SO_REQ_SEP },
	{ OPT_QUIET, "-q", SO_NONE },
	{ OPT_QUIET, "--quiet", SO_NONE },
	{ OPT_CRASHONERROR, "--crash", SO_NONE },
	{ OPT_MEMLIMIT, "-m", SO_REQ_SEP },
	{ OPT_MEMLIMIT, "--memory", SO_REQ_SEP },
	{ OPT_VMEMLIMIT, "--memory-vsize", SO_REQ_SEP },
	{ OPT_HELP, "-?", SO_NONE },
	{ OPT_HELP, "-h", SO_NONE },
	{ OPT_HELP, "--help", SO_NONE },
	{ OPT_DEVHELP, "--dev-help", SO_NONE },
	{ OPT_KNOB, "--knob-", SO_REQ_SEP },
	TLS_OPTION_FLAGS,
	SO_END_OF_OPTIONS
};

const KeyRef exeAgent = "backup_agent"_sr;
const KeyRef exeBackup = "fdbbackup"_sr;
const KeyRef exeRestore = "fdbrestore"_sr;
const KeyRef exeFastRestoreTool = "fastrestore_tool"_sr; // must be lower case
const KeyRef exeDatabaseAgent = "dr_agent"_sr;
const KeyRef exeDatabaseBackup = "fdbdr"_sr;

extern const char* getSourceVersion();

#ifdef _WIN32
void parentWatcher(void* parentHandle) {
	HANDLE parent = (HANDLE)parentHandle;
	int signal = WaitForSingleObject(parent, INFINITE);
	CloseHandle(parentHandle);
	if (signal == WAIT_OBJECT_0)
		criticalError(FDB_EXIT_SUCCESS, "ParentProcessExited", "Parent process exited");
	TraceEvent(SevError, "ParentProcessWaitFailed").detail("RetCode", signal).GetLastError();
}

#endif

static void printVersion() {
	printf("FoundationDB " FDB_VT_PACKAGE_NAME " (v" FDB_VT_VERSION ")\n");
	printf("source version %s\n", getSourceVersion());
	printf("protocol %llx\n", (long long)currentProtocolVersion().version());
}

static void printBuildInformation() {
	printf("%s", jsonBuildInformation().c_str());
}

const char* BlobCredentialInfo =
    "  BLOB CREDENTIALS\n"
    "     Blob account secret keys can optionally be omitted from blobstore:// URLs, in which case they will be\n"
    "     loaded, if possible, from 1 or more blob credentials definition files.\n\n"
    "     These files can be specified with the --blob-credentials argument described above or via the environment "
    "variable\n"
    "     FDB_BLOB_CREDENTIALS, whose value is a colon-separated list of files.  The command line takes priority over\n"
    "     over the environment but all files from both sources are used.\n\n"
    "     At connect time, the specified files are read in order and the first matching account specification "
    "(user@host)\n"
    "     will be used to obtain the secret key.\n\n"
    "     The JSON schema is:\n"
    "        { \"accounts\" : { \"user@host\" : { \"secret\" : \"SECRETKEY\" }, \"user2@host2\" : { \"secret\" : "
    "\"SECRET\" } } }\n";

static void printHelpTeaser(const char* name) {
	fprintf(stderr, "Try `%s --help' for more information.\n", name);
}

static void printAgentUsage(bool devhelp) {
	printf("FoundationDB " FDB_VT_PACKAGE_NAME " (v" FDB_VT_VERSION ")\n");
	printf("Usage: %s [OPTIONS]\n\n", exeAgent.toString().c_str());
	printf("  -C CONNFILE    The path of a file containing the connection string for the\n"
	       "                 FoundationDB cluster. The default is first the value of the\n"
	       "                 FDB_CLUSTER_FILE environment variable, then `./fdb.cluster',\n"
	       "                 then `%s'.\n",
	       platform::getDefaultClusterFilePath().c_str());
	printf("  --log          Enables trace file logging for the CLI session.\n"
	       "  --logdir PATH  Specifes the output directory for trace files. If\n"
	       "                 unspecified, defaults to the current directory. Has\n"
	       "                 no effect unless --log is specified.\n");
	printf("  --loggroup LOG_GROUP\n"
	       "                 Sets the LogGroup field with the specified value for all\n"
	       "                 events in the trace output (defaults to `default').\n");
	printf("  --trace-format FORMAT\n"
	       "                 Select the format of the trace files. xml (the default) and json are supported.\n"
	       "                 Has no effect unless --log is specified.\n");
	printf("  -m SIZE, --memory SIZE\n"
	       "                 Memory limit. The default value is 8GiB. When specified\n"
	       "                 without a unit, MiB is assumed.\n");
	printf(TLS_HELP);
	printf("  --build-flags  Print build information and exit.\n");
	printf("  -v, --version  Print version information and exit.\n");
	printf("  -h, --help     Display this help and exit.\n");

	if (devhelp) {
#ifdef _WIN32
		printf("  -n             Create a new console.\n");
		printf("  -q             Disable error dialog on crash.\n");
		printf("  --parentpid PID\n");
		printf("                 Specify a process after whose termination to exit.\n");
#endif
	}

	printf("\n");
	puts(BlobCredentialInfo);

	return;
}

void printBackupContainerInfo() {
	printf("                 Backup URL forms:\n\n");
	std::vector<std::string> formats = IBackupContainer::getURLFormats();
	for (const auto& f : formats)
		printf("                     %s\n", f.c_str());
	printf("\n");
}

static void printBackupUsage(bool devhelp) {
	printf("FoundationDB " FDB_VT_PACKAGE_NAME " (v" FDB_VT_VERSION ")\n");
	printf("Usage: %s [TOP_LEVEL_OPTIONS] (start | status | abort | wait | discontinue | pause | resume | expire | "
	       "delete | describe | list | query | cleanup | tags) [ACTION_OPTIONS]\n\n",
	       exeBackup.toString().c_str());
	printf(" TOP LEVEL OPTIONS:\n");
	printf("  --build-flags  Print build information and exit.\n");
	printf("  -v, --version  Print version information and exit.\n");
	printf("  -h, --help     Display this help and exit.\n");
	printf("\n");

	printf(" ACTION OPTIONS:\n");
	printf("  -C CONNFILE    The path of a file containing the connection string for the\n"
	       "                 FoundationDB cluster. The default is first the value of the\n"
	       "                 FDB_CLUSTER_FILE environment variable, then `./fdb.cluster',\n"
	       "                 then `%s'.\n",
	       platform::getDefaultClusterFilePath().c_str());
	printf("  -d, --destcontainer URL\n"
	       "                 The Backup container URL for start, modify, describe, query, expire, and delete "
	       "operations.\n");
	printBackupContainerInfo();
	printf("  -b, --base-url BASEURL\n"
	       "                 Base backup URL for list operations.  This looks like a Backup URL but without a backup "
	       "name.\n");
	printf("  --blob-credentials FILE\n"
	       "                 File containing blob credentials in JSON format.  Can be specified multiple times for "
	       "multiple files.  See below for more details.\n");
	printf("  --expire-before-timestamp DATETIME\n"
	       "                 Datetime cutoff for expire operations.  Requires a cluster file and will use "
	       "version/timestamp metadata\n"
	       "                 in the database to obtain a cutoff version very close to the timestamp given in %s.\n",
	       BackupAgentBase::timeFormat().c_str());
	printf("  --expire-before-version VERSION\n"
	       "                 Version cutoff for expire operations.  Deletes data files containing no data at or after "
	       "VERSION.\n");
	printf("  --delete-before-days NUM_DAYS\n"
	       "                 Another way to specify version cutoff for expire operations.  Deletes data files "
	       "containing no data at or after a\n"
	       "                 version approximately NUM_DAYS days worth of versions prior to the latest log version in "
	       "the backup.\n");
	printf("  --query-restore-snapshot-version VERSION\n"
	       "                 For query operations, set the snapshot version, inclusive, used to restore a backup.\n"
	       "                 Set -1 to use the latest valid snapshot,\n"
	       "                 Set -3 to use the oldest valid snapshot.\n");
	printf("  -qrv --query-restore-version VERSION\n"
	       "                 For query operations, set target version for restoring a backup. Set -1 for maximum\n"
	       "                 restorable version (default) and -3 for minimum restorable version.\n");
	printf(
	    "  --query-restore-timestamp DATETIME\n"
	    "                 For query operations, instead of a numeric version, use this to specify a timestamp in %s\n",
	    BackupAgentBase::timeFormat().c_str());
	printf(
	    "                 and it will be converted to a version from that time using metadata in the cluster file.\n");
	printf("  --restorable-after-timestamp DATETIME\n"
	       "                 For expire operations, set minimum acceptable restorability to the version equivalent of "
	       "DATETIME and later.\n");
	printf("  --restorable-after-version VERSION\n"
	       "                 For expire operations, set minimum acceptable restorability to the VERSION and later.\n");
	printf("  --min-restorable-days NUM-DAYS\n"
	       "                 For expire operations, set minimum acceptable restorability to approximately NUM_DAYS "
	       "days worth of versions\n"
	       "                 prior to the latest log version in the backup.\n");
	printf("  --version-timestamps\n");
	printf("                 For describe operations, lookup versions in the database to obtain timestamps.  A cluster "
	       "file is required.\n");
	printf(
	    "  -f, --force    For expire operations, force expiration even if minimum restorability would be violated.\n");
	printf("  -s, --snapshot-interval DURATION\n"
	       "                 For start or modify operations, specifies the backup's default target snapshot interval "
	       "as DURATION seconds.  Defaults to %d for start operations.\n",
	       CLIENT_KNOBS->BACKUP_DEFAULT_SNAPSHOT_INTERVAL_SEC);
	printf("  --active-snapshot-interval DURATION\n"
	       "                 For modify operations, sets the desired interval for the backup's currently active "
	       "snapshot, relative to the start of the snapshot.\n");
	printf("  --verify-uid UID\n"
	       "                 Specifies a UID to verify against the BackupUID of the running backup.  If provided, the "
	       "UID is verified in the same transaction\n"
	       "                 which sets the new backup parameters (if the UID matches).\n");
	printf("  -e ERRORLIMIT  The maximum number of errors printed by status (default is 10).\n");
	printf("  -k KEYS        List of key ranges to backup or to filter the backup in query operations.\n"
	       "                 If not specified, the entire database will be backed up or no filter will be applied.\n");
	printf("  --keys-file FILE\n"
	       "                 Same as -k option, except keys are specified in the input file.\n");
	printf("  --partitioned-log-experimental  Starts with new type of backup system using partitioned logs.\n");
	printf("  -n, --dryrun   For backup start or restore start, performs a trial run with no actual changes made.\n");
	printf("  --log          Enables trace file logging for the CLI session.\n"
	       "  --logdir PATH  Specifes the output directory for trace files. If\n"
	       "                 unspecified, defaults to the current directory. Has\n"
	       "                 no effect unless --log is specified.\n");
	printf("  --loggroup LOG_GROUP\n"
	       "                 Sets the LogGroup field with the specified value for all\n"
	       "                 events in the trace output (defaults to `default').\n");
	printf("  --trace-format FORMAT\n"
	       "                 Select the format of the trace files. xml (the default) and json are supported.\n"
	       "                 Has no effect unless --log is specified.\n");
	printf("  --max-cleanup-seconds SECONDS\n"
	       "                 Specifies the amount of time a backup or DR needs to be stale before cleanup will\n"
	       "                 remove mutations for it. By default this is set to one hour.\n");
	printf("  --delete-data\n"
	       "                 This flag will cause cleanup to remove mutations for the most stale backup or DR.\n");
	printf("  --incremental\n"
	       "                 Performs incremental backup without the base backup.\n"
	       "                 This option indicates to the backup agent that it will only need to record the log files, "
	       "and ignore the range files.\n");
	printf("  --encryption-key-file"
	       "                 The AES-128-GCM key in the provided file is used for encrypting backup files.\n");
	printf("  --encrypt-files 0/1"
	       "                 If passed, this argument will allow the user to override the database encryption state to "
	       "either enable (1) or disable (0) encryption at rest with snapshot backups. This option refers to block "
	       "level encryption of snapshot backups while --encryption-key-file (above) refers to file level encryption. "
	       "Generally, these two options should not be used together.\n");
	printf("  --blob-manifest-url URL\n"
	       "                 Perform blob manifest backup. Manifest files are stored to the destination URL.\n"
	       "                 Blob granules should be enabled first for manifest backup.\n");

	printf(TLS_HELP);
	printf("  -w, --wait     Wait for the backup to complete (allowed with `start' and `discontinue').\n");
	printf("  -z, --no-stop-when-done\n"
	       "                 Do not stop backup when restorable.\n");
	printf("  -h, --help     Display this help and exit.\n");

	if (devhelp) {
#ifdef _WIN32
		printf("  -n             Create a new console.\n");
		printf("  -q             Disable error dialog on crash.\n");
		printf("  --parentpid PID\n");
		printf("                 Specify a process after whose termination to exit.\n");
#endif
		printf("  --deep         For describe operations, do not use cached metadata.  Warning: Very slow\n");
	}
	printf("\n"
	       "  KEYS FORMAT:   \"<BEGINKEY> <ENDKEY>\" [...]\n");
	printf("\n");
	puts(BlobCredentialInfo);

	return;
}

static void printRestoreUsage(bool devhelp) {
	printf("FoundationDB " FDB_VT_PACKAGE_NAME " (v" FDB_VT_VERSION ")\n");
	printf("Usage: %s [TOP_LEVEL_OPTIONS] (start | status | abort | wait) [OPTIONS]\n\n",
	       exeRestore.toString().c_str());

	printf(" TOP LEVEL OPTIONS:\n");
	printf("  --build-flags  Print build information and exit.\n");
	printf("  -v, --version  Print version information and exit.\n");
	printf("  -h, --help     Display this help and exit.\n");
	printf("\n");

	printf(" ACTION OPTIONS:\n");
	// printf("  FOLDERS        Paths to folders containing the backup files.\n");
	printf("  Options for all commands:\n\n");
	printf("  --dest-cluster-file CONNFILE\n");
	printf("                 The cluster file to restore data into.\n");
	printf("  -t, --tagname TAGNAME\n");
	printf("                 The restore tag to act on.  Default is 'default'\n");
	printf("\n");
	printf("  Options for start:\n\n");
	printf("  -r URL         The Backup URL for the restore to read from.\n");
	printBackupContainerInfo();
	printf("  -w, --waitfordone\n");
	printf("                 Wait for the restore to complete before exiting.  Prints progress updates.\n");
	printf("  -k KEYS        List of key ranges from the backup to restore.\n");
	printf("  --keys-file FILE\n"
	       "                 Same as -k option, except keys are specified in the input file.\n");
	printf("  --remove-prefix PREFIX\n");
	printf("                 Prefix to remove from the restored keys.\n");
	printf("  --add-prefix PREFIX\n");
	printf("                 Prefix to add to the restored keys\n");
	printf("  -n, --dryrun   Perform a trial run with no changes made.\n");
	printf("  --log          Enables trace file logging for the CLI session.\n"
	       "  --logdir PATH  Specifies the output directory for trace files. If\n"
	       "                 unspecified, defaults to the current directory. Has\n"
	       "                 no effect unless --log is specified.\n");
	printf("  --loggroup LOG_GROUP\n"
	       "                 Sets the LogGroup field with the specified value for all\n"
	       "                 events in the trace output (defaults to `default').\n");
	printf("  --trace-format FORMAT\n"
	       "                 Select the format of the trace files. xml (the default) and json are supported.\n"
	       "                 Has no effect unless --log is specified.\n");
	printf("  --incremental\n"
	       "                 Performs incremental restore without the base backup.\n"
	       "                 This tells the backup agent to only replay the log files from the backup source.\n"
	       "                 This also allows a restore to be performed into a non-empty destination database.\n");
	printf("  --begin-version\n"
	       "                 To be used in conjunction with incremental restore.\n"
	       "                 Indicates to the backup agent to only begin replaying log files from a certain version, "
	       "instead of the entire set.\n");
	printf("  --encryption-key-file"
	       "                 The AES-128-GCM key in the provided file is used for decrypting backup files.\n");
	printf("  --blob-manifest-url URL\n"
	       "                 Restore from blob granules. Manifest files are stored to the destination URL.\n");
	printf(TLS_HELP);
	printf("  -v DBVERSION   The version at which the database will be restored.\n");
	printf("  --timestamp    Instead of a numeric version, use this to specify a timestamp in %s\n",
	       BackupAgentBase::timeFormat().c_str());
	printf(
	    "                 and it will be converted to a version from that time using metadata in orig_cluster_file.\n");
	printf("  --orig-cluster-file CONNFILE\n");
	printf("                 The cluster file for the original database from which the backup was created.  The "
	       "original database\n");
	printf("                 is only needed to convert a --timestamp argument to a database version.\n");
	printf("  --user-data\n"
	       "                  Restore only the user keyspace. This option should NOT be used alongside "
	       "--system-metadata (below) and CANNOT be used alongside other specified key ranges.\n");
	printf(
	    "  --system-metadata\n"
	    "                 Restore only the relevant system keyspace. This option "
	    "should NOT be used alongside --user-data (above) and CANNOT be used alongside other specified key ranges.\n");

	if (devhelp) {
#ifdef _WIN32
		printf("  -q             Disable error dialog on crash.\n");
		printf("  --parentpid PID\n");
		printf("                 Specify a process after whose termination to exit.\n");
#endif
	}

	printf("\n"
	       "  KEYS FORMAT:   \"<BEGINKEY> <ENDKEY>\" [...]\n");
	printf("\n");
	puts(BlobCredentialInfo);

	return;
}

static void printFastRestoreUsage(bool devhelp) {
	printf(" NOTE: Fast restore aims to support the same fdbrestore option list.\n");
	printf("       But fast restore is still under development. The options may not be fully supported.\n");
	printf(" Supported options are: --dest-cluster-file, -r, --waitfordone, --logdir\n");
	printRestoreUsage(devhelp);
	return;
}

static void printDBAgentUsage(bool devhelp) {
	printf("FoundationDB " FDB_VT_PACKAGE_NAME " (v" FDB_VT_VERSION ")\n");
	printf("Usage: %s [OPTIONS]\n\n", exeDatabaseAgent.toString().c_str());
	printf("  -d, --destination CONNFILE\n"
	       "                 The path of a file containing the connection string for the\n"
	       "                 destination FoundationDB cluster.\n");
	printf("  -s, --source CONNFILE\n"
	       "                 The path of a file containing the connection string for the\n"
	       "                 source FoundationDB cluster.\n");
	printf("  --log          Enables trace file logging for the CLI session.\n"
	       "  --logdir PATH  Specifes the output directory for trace files. If\n"
	       "                 unspecified, defaults to the current directory. Has\n"
	       "                 no effect unless --log is specified.\n");
	printf("  --loggroup LOG_GROUP\n"
	       "                 Sets the LogGroup field with the specified value for all\n"
	       "                 events in the trace output (defaults to `default').\n");
	printf("  --trace-format FORMAT\n"
	       "                 Select the format of the trace files. xml (the default) and json are supported.\n"
	       "                 Has no effect unless --log is specified.\n");
	printf("  -m, --memory SIZE\n"
	       "                 Memory limit. The default value is 8GiB. When specified\n"
	       "                 without a unit, MiB is assumed.\n");
	printf(TLS_HELP);
	printf("  --build-flags  Print build information and exit.\n");
	printf("  -v, --version  Print version information and exit.\n");
	printf("  -h, --help     Display this help and exit.\n");
	if (devhelp) {
#ifdef _WIN32
		printf("  -n             Create a new console.\n");
		printf("  -q             Disable error dialog on crash.\n");
		printf("  --parentpid PID\n");
		printf("                 Specify a process after whose termination to exit.\n");
#endif
	}

	return;
}

static void printDBBackupUsage(bool devhelp) {
	printf("FoundationDB " FDB_VT_PACKAGE_NAME " (v" FDB_VT_VERSION ")\n");
	printf("Usage: %s [TOP_LEVEL_OPTIONS] (start | status | switch | abort | pause | resume) [OPTIONS]\n\n",
	       exeDatabaseBackup.toString().c_str());

	printf(" TOP LEVEL OPTIONS:\n");
	printf("  --build-flags  Print build information and exit.\n");
	printf("  -v, --version  Print version information and exit.\n");
	printf("  -h, --help     Display this help and exit.\n");
	printf("\n");

	printf(" ACTION OPTIONS:\n");
	printf("  -d, --destination CONNFILE\n"
	       "                 The path of a file containing the connection string for the\n");
	printf("                 destination FoundationDB cluster.\n");
	printf("  -s, --source CONNFILE\n"
	       "                 The path of a file containing the connection string for the\n"
	       "                 source FoundationDB cluster.\n");
	printf("  -e ERRORLIMIT  The maximum number of errors printed by status (default is 10).\n");
	printf("  -k KEYS        List of key ranges to backup.\n"
	       "                 If not specified, the entire database will be backed up.\n");
	printf("  --keys-file FILE\n"
	       "                 Same as -k option, except keys are specified in the input file.\n");
	printf("  --cleanup      Abort will attempt to stop mutation logging on the source cluster.\n");
	printf("  --dstonly      Abort will not make any changes on the source cluster.\n");
	printf(TLS_HELP);
	printf("  --log          Enables trace file logging for the CLI session.\n"
	       "  --logdir PATH  Specifes the output directory for trace files. If\n"
	       "                 unspecified, defaults to the current directory. Has\n"
	       "                 no effect unless --log is specified.\n");
	printf("  --loggroup LOG_GROUP\n"
	       "                 Sets the LogGroup field with the specified value for all\n"
	       "                 events in the trace output (defaults to `default').\n");
	printf("  --trace-format FORMAT\n"
	       "                 Select the format of the trace files. xml (the default) and json are supported.\n"
	       "                 Has no effect unless --log is specified.\n");
	printf("  -h, --help     Display this help and exit.\n");
	printf("\n"
	       "  KEYS FORMAT:   \"<BEGINKEY> <ENDKEY>\" [...]\n");

	if (devhelp) {
#ifdef _WIN32
		printf("  -n             Create a new console.\n");
		printf("  -q             Disable error dialog on crash.\n");
		printf("  --parentpid PID\n");
		printf("                 Specify a process after whose termination to exit.\n");
#endif
	}

	return;
}

static void printUsage(ProgramExe programExe, bool devhelp) {

	switch (programExe) {
	case ProgramExe::AGENT:
		printAgentUsage(devhelp);
		break;
	case ProgramExe::BACKUP:
		printBackupUsage(devhelp);
		break;
	case ProgramExe::RESTORE:
		printRestoreUsage(devhelp);
		break;
	case ProgramExe::FASTRESTORE_TOOL:
		printFastRestoreUsage(devhelp);
		break;
	case ProgramExe::DR_AGENT:
		printDBAgentUsage(devhelp);
		break;
	case ProgramExe::DB_BACKUP:
		printDBBackupUsage(devhelp);
		break;
	case ProgramExe::UNDEFINED:
	default:
		break;
	}

	return;
}

extern bool g_crashOnError;

// Return the type of program executable based on the name of executable file
ProgramExe getProgramType(std::string programExe) {
	ProgramExe enProgramExe = ProgramExe::UNDEFINED;

	// lowercase the string
	std::transform(programExe.begin(), programExe.end(), programExe.begin(), ::tolower);

	// Remove the extension, if Windows
#ifdef _WIN32
	size_t lastDot = programExe.find_last_of(".");
	if (lastDot != std::string::npos) {
		size_t lastSlash = programExe.find_last_of("\\");

		// Ensure last dot is after last slash, if present
		if ((lastSlash == std::string::npos) || (lastSlash < lastDot)) {
			programExe = programExe.substr(0, lastDot);
		}
	}
#endif
	// For debugging convenience, remove .debug suffix if present.
	if (StringRef(programExe).endsWith(".debug"_sr))
		programExe = programExe.substr(0, programExe.size() - 6);

	// Check if backup agent
	if ((programExe.length() >= exeAgent.size()) &&
	    (programExe.compare(programExe.length() - exeAgent.size(), exeAgent.size(), (const char*)exeAgent.begin()) ==
	     0)) {
		enProgramExe = ProgramExe::AGENT;
	}

	// Check if backup
	else if ((programExe.length() >= exeBackup.size()) &&
	         (programExe.compare(
	              programExe.length() - exeBackup.size(), exeBackup.size(), (const char*)exeBackup.begin()) == 0)) {
		enProgramExe = ProgramExe::BACKUP;
	}

	// Check if restore
	else if ((programExe.length() >= exeRestore.size()) &&
	         (programExe.compare(
	              programExe.length() - exeRestore.size(), exeRestore.size(), (const char*)exeRestore.begin()) == 0)) {
		enProgramExe = ProgramExe::RESTORE;
	}

	// Check if restore
	else if ((programExe.length() >= exeFastRestoreTool.size()) &&
	         (programExe.compare(programExe.length() - exeFastRestoreTool.size(),
	                             exeFastRestoreTool.size(),
	                             (const char*)exeFastRestoreTool.begin()) == 0)) {
		enProgramExe = ProgramExe::FASTRESTORE_TOOL;
	}

	// Check if db agent
	else if ((programExe.length() >= exeDatabaseAgent.size()) &&
	         (programExe.compare(programExe.length() - exeDatabaseAgent.size(),
	                             exeDatabaseAgent.size(),
	                             (const char*)exeDatabaseAgent.begin()) == 0)) {
		enProgramExe = ProgramExe::DR_AGENT;
	}

	// Check if db backup
	else if ((programExe.length() >= exeDatabaseBackup.size()) &&
	         (programExe.compare(programExe.length() - exeDatabaseBackup.size(),
	                             exeDatabaseBackup.size(),
	                             (const char*)exeDatabaseBackup.begin()) == 0)) {
		enProgramExe = ProgramExe::DB_BACKUP;
	}

	return enProgramExe;
}

BackupType getBackupType(std::string backupType) {
	BackupType enBackupType = BackupType::UNDEFINED;

	// lowercase the string
	std::transform(backupType.begin(), backupType.end(), backupType.begin(), ::tolower);

	static std::map<std::string, BackupType> values;
	if (values.empty()) {
		values["start"] = BackupType::START;
		values["status"] = BackupType::STATUS;
		values["abort"] = BackupType::ABORT;
		values["cleanup"] = BackupType::CLEANUP;
		values["wait"] = BackupType::WAIT;
		values["discontinue"] = BackupType::DISCONTINUE;
		values["pause"] = BackupType::PAUSE;
		values["resume"] = BackupType::RESUME;
		values["expire"] = BackupType::EXPIRE;
		values["delete"] = BackupType::DELETE_BACKUP;
		values["describe"] = BackupType::DESCRIBE;
		values["list"] = BackupType::LIST;
		values["query"] = BackupType::QUERY;
		values["dump"] = BackupType::DUMP;
		values["modify"] = BackupType::MODIFY;
		values["tags"] = BackupType::TAGS;
	}

	auto i = values.find(backupType);
	if (i != values.end())
		enBackupType = i->second;

	return enBackupType;
}

RestoreType getRestoreType(std::string name) {
	if (name == "start")
		return RestoreType::START;
	if (name == "abort")
		return RestoreType::ABORT;
	if (name == "status")
		return RestoreType::STATUS;
	if (name == "wait")
		return RestoreType::WAIT;
	return RestoreType::UNKNOWN;
}

DBType getDBType(std::string dbType) {
	DBType enBackupType = DBType::UNDEFINED;

	// lowercase the string
	std::transform(dbType.begin(), dbType.end(), dbType.begin(), ::tolower);

	static std::map<std::string, DBType> values;
	if (values.empty()) {
		values["start"] = DBType::START;
		values["status"] = DBType::STATUS;
		values["switch"] = DBType::SWITCH;
		values["abort"] = DBType::ABORT;
		values["pause"] = DBType::PAUSE;
		values["resume"] = DBType::RESUME;
	}

	auto i = values.find(dbType);
	if (i != values.end())
		enBackupType = i->second;

	return enBackupType;
}

ACTOR Future<std::string> getLayerStatus(Reference<ReadYourWritesTransaction> tr,
                                         IPAddress localIP,
                                         std::string name,
                                         std::string id,
                                         ProgramExe exe,
                                         Database dest,
                                         Snapshot snapshot = Snapshot::False) {
	// This process will write a document that looks like this:
	// { backup : { $expires : {<subdoc>}, version: <version from approximately 30 seconds from now> }
	// so that the value under 'backup' will eventually expire to null and thus be ignored by
	// readers of status.  This is because if all agents die then they can no longer clean up old
	// status docs from other dead agents.

	state Version readVer = wait(tr->getReadVersion());

	state json_spirit::mValue layersRootValue; // Will contain stuff that goes into the doc at the layers status root
	JSONDoc layersRoot(layersRootValue); // Convenient mutator / accessor for the layers root
	JSONDoc op = layersRoot.subDoc(name); // Operator object for the $expires operation
	// Create the $expires key which is where the rest of the status output will go

	state JSONDoc layerRoot = op.subDoc("$expires");
	// Set the version argument in the $expires operator object.
	op.create("version") = readVer + 120 * CLIENT_KNOBS->CORE_VERSIONSPERSECOND;

	layerRoot.create("instances_running.$sum") = 1;
	layerRoot.create("last_updated.$max") = now();

	state JSONDoc o = layerRoot.subDoc("instances." + id);

	o.create("version") = FDB_VT_VERSION;
	o.create("id") = id;
	o.create("last_updated") = now();
	o.create("memory_usage") = (int64_t)getMemoryUsage();
	o.create("resident_size") = (int64_t)getResidentMemoryUsage();
	o.create("main_thread_cpu_seconds") = getProcessorTimeThread();
	o.create("process_cpu_seconds") = getProcessorTimeProcess();
	o.create("configured_workers") = CLIENT_KNOBS->BACKUP_TASKS_PER_AGENT;
	o.create("processID") = ::getpid();
	o.create("locality") = tr->getDatabase()->clientLocality.toJSON<json_spirit::mObject>();
	o.create("networkAddress") = localIP.toString();

	if (exe == ProgramExe::AGENT) {
		static S3BlobStoreEndpoint::Stats last_stats;
		static double last_ts = 0;
		S3BlobStoreEndpoint::Stats current_stats = S3BlobStoreEndpoint::s_stats;
		JSONDoc blobstats = o.create("blob_stats");
		blobstats.create("total") = current_stats.getJSON();
		S3BlobStoreEndpoint::Stats diff = current_stats - last_stats;
		json_spirit::mObject diffObj = diff.getJSON();
		if (last_ts > 0)
			diffObj["bytes_per_second"] = double(current_stats.bytes_sent - last_stats.bytes_sent) / (now() - last_ts);
		blobstats.create("recent") = diffObj;
		last_stats = current_stats;
		last_ts = now();

		JSONDoc totalBlobStats = layerRoot.subDoc("blob_recent_io");
		for (auto& p : diffObj)
			totalBlobStats.create(p.first + ".$sum") = p.second;

		state FileBackupAgent fba;
		state std::vector<KeyBackedTag> backupTags = wait(getAllBackupTags(tr, snapshot));
		state std::vector<Future<Optional<Version>>> tagLastRestorableVersions;
		state std::vector<Future<EBackupState>> tagStates;
		state std::vector<Future<Reference<IBackupContainer>>> tagContainers;
		state std::vector<Future<int64_t>> tagRangeBytes;
		state std::vector<Future<int64_t>> tagLogBytes;
		state Future<Optional<Value>> fBackupPaused = tr->get(fba.taskBucket->getPauseKey(), snapshot);

		tr->setOption(FDBTransactionOptions::ACCESS_SYSTEM_KEYS);
		tr->setOption(FDBTransactionOptions::LOCK_AWARE);
		state std::vector<KeyBackedTag>::iterator tag;
		state std::vector<UID> backupTagUids;
		for (tag = backupTags.begin(); tag != backupTags.end(); tag++) {
			UidAndAbortedFlagT uidAndAbortedFlag = wait(tag->getOrThrow(tr, snapshot));
			BackupConfig config(uidAndAbortedFlag.first);
			backupTagUids.push_back(config.getUid());

			tagStates.push_back(config.stateEnum().getOrThrow(tr, snapshot));
			tagRangeBytes.push_back(config.rangeBytesWritten().getD(tr, snapshot, 0));
			tagLogBytes.push_back(config.logBytesWritten().getD(tr, snapshot, 0));
			tagContainers.push_back(config.backupContainer().getOrThrow(tr, snapshot));
			tagLastRestorableVersions.push_back(fba.getLastRestorable(tr, StringRef(tag->tagName), snapshot));
		}

		wait(waitForAll(tagLastRestorableVersions) && waitForAll(tagStates) && waitForAll(tagContainers) &&
		     waitForAll(tagRangeBytes) && waitForAll(tagLogBytes) && success(fBackupPaused));

		JSONDoc tagsRoot = layerRoot.subDoc("tags.$latest");
		layerRoot.create("tags.timestamp") = now();
		layerRoot.create("total_workers.$sum") =
		    fBackupPaused.get().present() ? 0 : CLIENT_KNOBS->BACKUP_TASKS_PER_AGENT;
		layerRoot.create("paused.$latest") = fBackupPaused.get().present();

		int j = 0;
		for (KeyBackedTag eachTag : backupTags) {
			EBackupState status = tagStates[j].get();
			const char* statusText = fba.getStateText(status);

			// The object for this backup tag inside this instance's subdocument
			JSONDoc tagRoot = tagsRoot.subDoc(eachTag.tagName);
			tagRoot.create("current_container") = tagContainers[j].get()->getURL();
			tagRoot.create("current_status") = statusText;
			if (tagLastRestorableVersions[j].get().present()) {
				Version last_restorable_version = tagLastRestorableVersions[j].get().get();
				double last_restorable_seconds_behind =
				    ((double)readVer - last_restorable_version) / CLIENT_KNOBS->CORE_VERSIONSPERSECOND;
				tagRoot.create("last_restorable_version") = last_restorable_version;
				tagRoot.create("last_restorable_seconds_behind") = last_restorable_seconds_behind;
			}
			tagRoot.create("running_backup") =
			    (status == EBackupState::STATE_RUNNING_DIFFERENTIAL || status == EBackupState::STATE_RUNNING);
			tagRoot.create("running_backup_is_restorable") = (status == EBackupState::STATE_RUNNING_DIFFERENTIAL);
			tagRoot.create("range_bytes_written") = tagRangeBytes[j].get();
			tagRoot.create("mutation_log_bytes_written") = tagLogBytes[j].get();
			tagRoot.create("mutation_stream_id") = backupTagUids[j].toString();

			j++;
		}
	} else if (exe == ProgramExe::DR_AGENT) {
		state DatabaseBackupAgent dba;
		state Reference<ReadYourWritesTransaction> tr2(new ReadYourWritesTransaction(dest));
		tr2->setOption(FDBTransactionOptions::ACCESS_SYSTEM_KEYS);
		tr2->setOption(FDBTransactionOptions::LOCK_AWARE);
		state RangeResult tagNames = wait(tr2->getRange(dba.tagNames.range(), 10000, snapshot));
		state std::vector<Future<Optional<Key>>> backupVersion;
		state std::vector<Future<EBackupState>> backupStatus;
		state std::vector<Future<int64_t>> tagRangeBytesDR;
		state std::vector<Future<int64_t>> tagLogBytesDR;
		state Future<Optional<Value>> fDRPaused = tr->get(dba.taskBucket->getPauseKey(), snapshot);

		state std::vector<UID> drTagUids;
		for (int i = 0; i < tagNames.size(); i++) {
			backupVersion.push_back(tr2->get(tagNames[i].value.withPrefix(applyMutationsBeginRange.begin), snapshot));
			UID tagUID = BinaryReader::fromStringRef<UID>(tagNames[i].value, Unversioned());
			drTagUids.push_back(tagUID);
			backupStatus.push_back(dba.getStateValue(tr2, tagUID, snapshot));
			tagRangeBytesDR.push_back(dba.getRangeBytesWritten(tr2, tagUID, snapshot));
			tagLogBytesDR.push_back(dba.getLogBytesWritten(tr2, tagUID, snapshot));
		}

		wait(waitForAll(backupStatus) && waitForAll(backupVersion) && waitForAll(tagRangeBytesDR) &&
		     waitForAll(tagLogBytesDR) && success(fDRPaused));

		JSONDoc tagsRoot = layerRoot.subDoc("tags.$latest");
		layerRoot.create("tags.timestamp") = now();
		layerRoot.create("total_workers.$sum") = fDRPaused.get().present() ? 0 : CLIENT_KNOBS->BACKUP_TASKS_PER_AGENT;
		layerRoot.create("paused.$latest") = fDRPaused.get().present();

		for (int i = 0; i < tagNames.size(); i++) {
			std::string tagName = dba.sourceTagNames.unpack(tagNames[i].key).getString(0).toString();

			auto status = backupStatus[i].get();

			JSONDoc tagRoot = tagsRoot.create(tagName);
			tagRoot.create("running_backup") =
			    (status == EBackupState::STATE_RUNNING_DIFFERENTIAL || status == EBackupState::STATE_RUNNING);
			tagRoot.create("running_backup_is_restorable") = (status == EBackupState::STATE_RUNNING_DIFFERENTIAL);
			tagRoot.create("range_bytes_written") = tagRangeBytesDR[i].get();
			tagRoot.create("mutation_log_bytes_written") = tagLogBytesDR[i].get();
			tagRoot.create("mutation_stream_id") = drTagUids[i].toString();

			if (backupVersion[i].get().present()) {
				double seconds_behind = ((double)readVer - BinaryReader::fromStringRef<Version>(
				                                               backupVersion[i].get().get(), Unversioned())) /
				                        CLIENT_KNOBS->CORE_VERSIONSPERSECOND;
				tagRoot.create("seconds_behind") = seconds_behind;
				//TraceEvent("BackupMetrics").detail("SecondsBehind", seconds_behind);
			}

			tagRoot.create("backup_state") = BackupAgentBase::getStateText(status);
		}
	}

	std::string json = json_spirit::write_string(layersRootValue);
	return json;
}

// Check for unparsable or expired statuses and delete them.
// First checks the first doc in the key range, and if it is valid, alive and not "me" then
// returns.  Otherwise, checks the rest of the range as well.
ACTOR Future<Void> cleanupStatus(Reference<ReadYourWritesTransaction> tr,
                                 std::string rootKey,
                                 std::string name,
                                 std::string id,
                                 int limit = 1) {
	state RangeResult docs = wait(tr->getRange(KeyRangeRef(rootKey, strinc(rootKey)), limit, Snapshot::True));
	state bool readMore = false;
	state int i;
	for (i = 0; i < docs.size(); ++i) {
		json_spirit::mValue docValue;
		try {
			json_spirit::read_string(docs[i].value.toString(), docValue);
			JSONDoc doc(docValue);
			// Update the reference version for $expires
			JSONDoc::expires_reference_version = tr->getReadVersion().get();
			// Evaluate the operators in the document, which will reduce to nothing if it is expired.
			doc.cleanOps();
			if (!doc.has(name + ".last_updated"))
				throw Error();

			// Alive and valid.
			// If limit == 1 and id is present then read more
			if (limit == 1 && doc.has(name + ".instances." + id))
				readMore = true;
		} catch (Error& e) {
			// If doc can't be parsed or isn't alive, delete it.
			TraceEvent(SevWarn, "RemovedDeadBackupLayerStatus").errorUnsuppressed(e).detail("Key", docs[i].key);
			tr->clear(docs[i].key);
			// If limit is 1 then read more.
			if (limit == 1)
				readMore = true;
		}
		if (readMore) {
			limit = 10000;
			RangeResult docs2 = wait(tr->getRange(KeyRangeRef(rootKey, strinc(rootKey)), limit, Snapshot::True));
			docs = std::move(docs2);
			readMore = false;
		}
	}

	return Void();
}

// Get layer status document for just this layer
ACTOR Future<json_spirit::mObject> getLayerStatus(Database src, std::string rootKey) {
	state Transaction tr(src);

	loop {
		try {
			tr.setOption(FDBTransactionOptions::ACCESS_SYSTEM_KEYS);
			tr.setOption(FDBTransactionOptions::LOCK_AWARE);
			state RangeResult kvPairs =
			    wait(tr.getRange(KeyRangeRef(rootKey, strinc(rootKey)), GetRangeLimits::ROW_LIMIT_UNLIMITED));
			json_spirit::mObject statusDoc;
			JSONDoc modifier(statusDoc);
			for (auto& kv : kvPairs) {
				json_spirit::mValue docValue;
				json_spirit::read_string(kv.value.toString(), docValue);
				modifier.absorb(docValue);
			}
			JSONDoc::expires_reference_version = (uint64_t)tr.getReadVersion().get();
			modifier.cleanOps();
			return statusDoc;
		} catch (Error& e) {
			wait(tr.onError(e));
		}
	}
}

// Read layer status for this layer and get the total count of agent processes (instances) then adjust the poll delay
// based on that and BACKUP_AGGREGATE_POLL_RATE
ACTOR Future<Void> updateAgentPollRate(Database src,
                                       std::string rootKey,
                                       std::string name,
                                       std::shared_ptr<double> pollDelay) {
	loop {
		try {
			json_spirit::mObject status = wait(getLayerStatus(src, rootKey));
			int64_t processes = 0;
			// If instances count is present and greater than 0 then update pollDelay
			if (JSONDoc(status).tryGet<int64_t>(name + ".instances_running", processes) && processes > 0) {
				// The aggregate poll rate is the target poll rate for all agent processes in the cluster
				// The poll rate (polls/sec) for a single processes is aggregate poll rate / processes, and pollDelay is
				// the inverse of that
				*pollDelay = (double)processes / CLIENT_KNOBS->BACKUP_AGGREGATE_POLL_RATE;
			}
		} catch (Error& e) {
			TraceEvent(SevWarn, "BackupAgentPollRateUpdateError").error(e);
		}
		wait(delay(CLIENT_KNOBS->BACKUP_AGGREGATE_POLL_RATE_UPDATE_INTERVAL));
	}
}

ACTOR Future<Void> statusUpdateActor(Database statusUpdateDest,
                                     std::string name,
                                     ProgramExe exe,
                                     std::shared_ptr<double> pollDelay,
                                     Database taskDest = Database(),
                                     std::string id = nondeterministicRandom()->randomUniqueID().toString()) {
	state std::string metaKey = layerStatusMetaPrefixRange.begin.toString() + "json/" + name;
	state std::string rootKey = backupStatusPrefixRange.begin.toString() + name + "/json";
	state std::string instanceKey = rootKey + "/" + "agent-" + id;
	state Reference<ReadYourWritesTransaction> tr(new ReadYourWritesTransaction(statusUpdateDest));
	state Future<Void> pollRateUpdater;

	// In order to report a useful networkAddress to the cluster's layer status JSON object, determine which local
	// network interface IP will be used to talk to the cluster.  This is a blocking call, so it is only done once,
	// and in a retry loop because if we can't connect to the cluster we can't do any work anyway.
	state IPAddress localIP;

	loop {
		try {
			localIP = statusUpdateDest->getConnectionRecord()->getConnectionString().determineLocalSourceIP();
			break;
		} catch (Error& e) {
			TraceEvent(SevWarn, "AgentCouldNotDetermineLocalIP").error(e);
			wait(delay(1.0));
		}
	}

	// Register the existence of this layer in the meta key space
	loop {
		try {
			tr->setOption(FDBTransactionOptions::ACCESS_SYSTEM_KEYS);
			tr->setOption(FDBTransactionOptions::LOCK_AWARE);
			tr->set(metaKey, rootKey);
			wait(tr->commit());
			break;
		} catch (Error& e) {
			wait(tr->onError(e));
		}
	}

	// Write status periodically
	loop {
		tr->reset();
		try {
			loop {
				try {
					tr->setOption(FDBTransactionOptions::ACCESS_SYSTEM_KEYS);
					tr->setOption(FDBTransactionOptions::LOCK_AWARE);
					state Future<std::string> futureStatusDoc =
					    getLayerStatus(tr, localIP, name, id, exe, taskDest, Snapshot::True);
					wait(cleanupStatus(tr, rootKey, name, id));
					std::string statusdoc = wait(futureStatusDoc);
					tr->set(instanceKey, statusdoc);
					wait(tr->commit());
					break;
				} catch (Error& e) {
					wait(tr->onError(e));
				}
			}

			wait(delay(CLIENT_KNOBS->BACKUP_STATUS_DELAY *
			           ((1.0 - CLIENT_KNOBS->BACKUP_STATUS_JITTER) +
			            2 * deterministicRandom()->random01() * CLIENT_KNOBS->BACKUP_STATUS_JITTER)));

			// Now that status was written at least once by this process (and hopefully others), start the poll rate
			// control updater if it wasn't started yet
			if (!pollRateUpdater.isValid())
				pollRateUpdater = updateAgentPollRate(statusUpdateDest, rootKey, name, pollDelay);
		} catch (Error& e) {
			TraceEvent(SevWarnAlways, "UnableToWriteStatus").error(e);
			wait(delay(10.0));
		}
	}
}

ACTOR Future<Void> runDBAgent(Database src, Database dest) {
	state std::shared_ptr<double> pollDelay = std::make_shared<double>(1.0 / CLIENT_KNOBS->BACKUP_AGGREGATE_POLL_RATE);
	std::string id = nondeterministicRandom()->randomUniqueID().toString();
	state Future<Void> status = statusUpdateActor(src, "dr_backup", ProgramExe::DR_AGENT, pollDelay, dest, id);
	state Future<Void> status_other =
	    statusUpdateActor(dest, "dr_backup_dest", ProgramExe::DR_AGENT, pollDelay, dest, id);

	state DatabaseBackupAgent backupAgent(src);

	loop {
		try {
			wait(backupAgent.run(dest, pollDelay, CLIENT_KNOBS->BACKUP_TASKS_PER_AGENT));
			break;
		} catch (Error& e) {
			if (e.code() == error_code_operation_cancelled)
				throw;

			TraceEvent(SevError, "DA_runAgent").error(e);
			fprintf(stderr, "ERROR: DR agent encountered fatal error `%s'\n", e.what());

			wait(delay(FLOW_KNOBS->PREVENT_FAST_SPIN_DELAY));
		}
	}

	return Void();
}

ACTOR Future<Void> runAgent(Database db) {
	state std::shared_ptr<double> pollDelay = std::make_shared<double>(1.0 / CLIENT_KNOBS->BACKUP_AGGREGATE_POLL_RATE);
	state Future<Void> status = statusUpdateActor(db, "backup", ProgramExe::AGENT, pollDelay);

	state FileBackupAgent backupAgent;

	loop {
		try {
			wait(backupAgent.run(db, pollDelay, CLIENT_KNOBS->BACKUP_TASKS_PER_AGENT));
			break;
		} catch (Error& e) {
			if (e.code() == error_code_operation_cancelled)
				throw;

			TraceEvent(SevError, "BA_runAgent").error(e);
			fprintf(stderr, "ERROR: backup agent encountered fatal error `%s'\n", e.what());

			wait(delay(FLOW_KNOBS->PREVENT_FAST_SPIN_DELAY));
		}
	}

	return Void();
}

ACTOR Future<Void> submitDBBackup(Database src,
                                  Database dest,
                                  Standalone<VectorRef<KeyRangeRef>> backupRanges,
                                  std::string tagName) {
	try {
		state DatabaseBackupAgent backupAgent(src);
		ASSERT(!backupRanges.empty());

		wait(backupAgent.submitBackup(
		    dest, KeyRef(tagName), backupRanges, StopWhenDone::False, StringRef(), StringRef(), LockDB::True));

		// Check if a backup agent is running
		bool agentRunning = wait(backupAgent.checkActive(dest));

		if (!agentRunning) {
			printf("The DR on tag `%s' was successfully submitted but no DR agents are responding.\n",
			       printable(StringRef(tagName)).c_str());

			// Throw an error that will not display any additional information
			throw actor_cancelled();
		} else {
			printf("The DR on tag `%s' was successfully submitted.\n", printable(StringRef(tagName)).c_str());
		}
	}

	catch (Error& e) {
		if (e.code() == error_code_actor_cancelled)
			throw;
		switch (e.code()) {
		case error_code_backup_error:
			fprintf(stderr, "ERROR: An error was encountered during submission\n");
			break;
		case error_code_backup_duplicate:
			fprintf(stderr, "ERROR: A DR is already running on tag `%s'\n", printable(StringRef(tagName)).c_str());
			break;
		default:
			fprintf(stderr, "ERROR: %s\n", e.what());
			break;
		}

		throw backup_error();
	}

	return Void();
}

ACTOR Future<Void> submitBackup(Database db,
                                std::string url,
                                Optional<std::string> proxy,
                                int initialSnapshotIntervalSeconds,
                                int snapshotIntervalSeconds,
                                Standalone<VectorRef<KeyRangeRef>> backupRanges,
                                bool encryptionEnabled,
                                std::string tagName,
                                bool dryRun,
                                WaitForComplete waitForCompletion,
                                StopWhenDone stopWhenDone,
                                UsePartitionedLog usePartitionedLog,
                                IncrementalBackupOnly incrementalBackupOnly,
                                Optional<std::string> blobManifestUrl) {
	try {
		state FileBackupAgent backupAgent;
		ASSERT(!backupRanges.empty());

		if (dryRun) {
			state KeyBackedTag tag = makeBackupTag(tagName);
			Optional<UidAndAbortedFlagT> uidFlag = wait(tag.get(db.getReference()));

			if (uidFlag.present()) {
				BackupConfig config(uidFlag.get().first);
				EBackupState backupStatus = wait(config.stateEnum().getOrThrow(db.getReference()));

				// Throw error if a backup is currently running until we support parallel backups
				if (BackupAgentBase::isRunnable(backupStatus)) {
					throw backup_duplicate();
				}
			}

			if (waitForCompletion) {
				printf("Submitted and now waiting for the backup on tag `%s' to complete. (DRY RUN)\n",
				       printable(StringRef(tagName)).c_str());
			}

			else {
				// Check if a backup agent is running
				bool agentRunning = wait(backupAgent.checkActive(db));

				if (!agentRunning) {
					printf("The backup on tag `%s' was successfully submitted but no backup agents are responding. "
					       "(DRY RUN)\n",
					       printable(StringRef(tagName)).c_str());

					// Throw an error that will not display any additional information
					throw actor_cancelled();
				} else {
					printf("The backup on tag `%s' was successfully submitted. (DRY RUN)\n",
					       printable(StringRef(tagName)).c_str());
				}
			}
		}

		else {
			wait(backupAgent.submitBackup(db,
			                              KeyRef(url),
			                              proxy,
			                              initialSnapshotIntervalSeconds,
			                              snapshotIntervalSeconds,
			                              tagName,
			                              backupRanges,
			                              encryptionEnabled,
			                              stopWhenDone,
			                              usePartitionedLog,
			                              incrementalBackupOnly,
			                              {},
			                              blobManifestUrl));

			// Wait for the backup to complete, if requested
			if (waitForCompletion) {
				printf("Submitted and now waiting for the backup on tag `%s' to complete.\n",
				       printable(StringRef(tagName)).c_str());
				wait(success(backupAgent.waitBackup(db, tagName)));
			} else {
				// Check if a backup agent is running
				bool agentRunning = wait(backupAgent.checkActive(db));

				if (!agentRunning) {
					printf("The backup on tag `%s' was successfully submitted but no backup agents are responding.\n",
					       printable(StringRef(tagName)).c_str());

					// Throw an error that will not display any additional information
					throw actor_cancelled();
				} else {
					printf("The backup on tag `%s' was successfully submitted.\n",
					       printable(StringRef(tagName)).c_str());
				}
			}
		}
	} catch (Error& e) {
		if (e.code() == error_code_actor_cancelled)
			throw;
		switch (e.code()) {
		case error_code_backup_error:
			fprintf(stderr, "ERROR: An error was encountered during submission\n");
			break;
		case error_code_backup_duplicate:
			fprintf(stderr, "ERROR: A backup is already running on tag `%s'\n", printable(StringRef(tagName)).c_str());
			break;
		default:
			fprintf(stderr, "ERROR: %s\n", e.what());
			break;
		}

		throw backup_error();
	}

	return Void();
}

ACTOR Future<Void> switchDBBackup(Database src,
                                  Database dest,
                                  Standalone<VectorRef<KeyRangeRef>> backupRanges,
                                  std::string tagName,
                                  ForceAction forceAction) {
	try {
		state DatabaseBackupAgent backupAgent(src);
		ASSERT(!backupRanges.empty());

		wait(backupAgent.atomicSwitchover(dest, KeyRef(tagName), backupRanges, StringRef(), StringRef(), forceAction));
		printf("The DR on tag `%s' was successfully switched.\n", printable(StringRef(tagName)).c_str());
	}

	catch (Error& e) {
		if (e.code() == error_code_actor_cancelled)
			throw;
		switch (e.code()) {
		case error_code_backup_error:
			fprintf(stderr, "ERROR: An error was encountered during submission\n");
			break;
		case error_code_backup_duplicate:
			fprintf(stderr, "ERROR: A DR is already running on tag `%s'\n", printable(StringRef(tagName)).c_str());
			break;
		default:
			fprintf(stderr, "ERROR: %s\n", e.what());
			break;
		}

		throw backup_error();
	}

	return Void();
}

ACTOR Future<Void> statusDBBackup(Database src, Database dest, std::string tagName, int errorLimit) {
	try {
		state DatabaseBackupAgent backupAgent(src);

		std::string statusText = wait(backupAgent.getStatus(dest, errorLimit, StringRef(tagName)));
		printf("%s\n", statusText.c_str());
	} catch (Error& e) {
		if (e.code() == error_code_actor_cancelled)
			throw;
		fprintf(stderr, "ERROR: %s\n", e.what());
		throw;
	}

	return Void();
}

ACTOR Future<Void> statusBackup(Database db, std::string tagName, ShowErrors showErrors, bool json) {
	try {
		state FileBackupAgent backupAgent;

		std::string statusText =
		    wait(json ? backupAgent.getStatusJSON(db, tagName) : backupAgent.getStatus(db, showErrors, tagName));
		printf("%s\n", statusText.c_str());
	} catch (Error& e) {
		if (e.code() == error_code_actor_cancelled)
			throw;
		fprintf(stderr, "ERROR: %s\n", e.what());
		throw;
	}

	return Void();
}

ACTOR Future<Void> abortDBBackup(Database src,
                                 Database dest,
                                 std::string tagName,
                                 PartialBackup partial,
                                 DstOnly dstOnly) {
	try {
		state DatabaseBackupAgent backupAgent(src);

		wait(backupAgent.abortBackup(dest, Key(tagName), partial, AbortOldBackup::False, dstOnly));
		wait(backupAgent.unlockBackup(dest, Key(tagName)));

		printf("The DR on tag `%s' was successfully aborted.\n", printable(StringRef(tagName)).c_str());
	} catch (Error& e) {
		if (e.code() == error_code_actor_cancelled)
			throw;
		switch (e.code()) {
		case error_code_backup_error:
			fprintf(stderr, "ERROR: An error was encountered during submission\n");
			break;
		case error_code_backup_unneeded:
			fprintf(stderr, "ERROR: A DR was not running on tag `%s'\n", printable(StringRef(tagName)).c_str());
			break;
		default:
			fprintf(stderr, "ERROR: %s\n", e.what());
			break;
		}
		throw;
	}

	return Void();
}

ACTOR Future<Void> abortBackup(Database db, std::string tagName) {
	try {
		state FileBackupAgent backupAgent;

		wait(backupAgent.abortBackup(db, tagName));

		printf("The backup on tag `%s' was successfully aborted.\n", printable(StringRef(tagName)).c_str());
	} catch (Error& e) {
		if (e.code() == error_code_actor_cancelled)
			throw;
		switch (e.code()) {
		case error_code_backup_error:
			fprintf(stderr, "ERROR: An error was encountered during submission\n");
			break;
		case error_code_backup_unneeded:
			fprintf(stderr, "ERROR: A backup was not running on tag `%s'\n", printable(StringRef(tagName)).c_str());
			break;
		default:
			fprintf(stderr, "ERROR: %s\n", e.what());
			break;
		}
		throw;
	}

	return Void();
}

ACTOR Future<Void> cleanupMutations(Database db, DeleteData deleteData) {
	try {
		wait(cleanupBackup(db, deleteData));
	} catch (Error& e) {
		if (e.code() == error_code_actor_cancelled)
			throw;
		fprintf(stderr, "ERROR: %s\n", e.what());
		throw;
	}

	return Void();
}

ACTOR Future<Void> waitBackup(Database db, std::string tagName, StopWhenDone stopWhenDone) {
	try {
		state FileBackupAgent backupAgent;

		EBackupState status = wait(backupAgent.waitBackup(db, tagName, stopWhenDone));

		printf("The backup on tag `%s' %s.\n",
		       printable(StringRef(tagName)).c_str(),
		       BackupAgentBase::getStateText(status));
	} catch (Error& e) {
		if (e.code() == error_code_actor_cancelled)
			throw;
		fprintf(stderr, "ERROR: %s\n", e.what());
		throw;
	}

	return Void();
}

ACTOR Future<Void> discontinueBackup(Database db, std::string tagName, WaitForComplete waitForCompletion) {
	try {
		state FileBackupAgent backupAgent;

		wait(backupAgent.discontinueBackup(db, StringRef(tagName)));

		// Wait for the backup to complete, if requested
		if (waitForCompletion) {
			printf("Discontinued and now waiting for the backup on tag `%s' to complete.\n",
			       printable(StringRef(tagName)).c_str());
			wait(success(backupAgent.waitBackup(db, tagName)));
		} else {
			printf("The backup on tag `%s' was successfully discontinued.\n", printable(StringRef(tagName)).c_str());
		}

	} catch (Error& e) {
		if (e.code() == error_code_actor_cancelled)
			throw;
		switch (e.code()) {
		case error_code_backup_error:
			fprintf(stderr, "ERROR: An encounter was error during submission\n");
			break;
		case error_code_backup_unneeded:
			fprintf(stderr, "ERROR: A backup in not running on tag `%s'\n", printable(StringRef(tagName)).c_str());
			break;
		case error_code_backup_duplicate:
			fprintf(stderr,
			        "ERROR: The backup on tag `%s' is already discontinued\n",
			        printable(StringRef(tagName)).c_str());
			break;
		default:
			fprintf(stderr, "ERROR: %s\n", e.what());
			break;
		}
		throw;
	}

	return Void();
}

ACTOR Future<Void> changeBackupResumed(Database db, bool pause) {
	try {
		FileBackupAgent backupAgent;
		wait(backupAgent.changePause(db, pause));
		printf("All backup agents have been %s.\n", pause ? "paused" : "resumed");
	} catch (Error& e) {
		if (e.code() == error_code_actor_cancelled)
			throw;
		fprintf(stderr, "ERROR: %s\n", e.what());
		throw;
	}

	return Void();
}

ACTOR Future<Void> changeDBBackupResumed(Database src, Database dest, bool pause) {
	try {
		state DatabaseBackupAgent backupAgent(src);
		wait(backupAgent.taskBucket->changePause(dest, pause));
		printf("All DR agents have been %s.\n", pause ? "paused" : "resumed");
	} catch (Error& e) {
		if (e.code() == error_code_actor_cancelled)
			throw;
		fprintf(stderr, "ERROR: %s\n", e.what());
		throw;
	}

	return Void();
}

Reference<IBackupContainer> openBackupContainer(const char* name,
                                                const std::string& destinationContainer,
                                                const Optional<std::string>& proxy,
                                                const Optional<std::string>& encryptionKeyFile) {
	// Error, if no dest container was specified
	if (destinationContainer.empty()) {
		fprintf(stderr, "ERROR: No backup destination was specified.\n");
		printHelpTeaser(name);
		throw backup_error();
	}

	Reference<IBackupContainer> c;
	try {
		c = IBackupContainer::openContainer(destinationContainer, proxy, encryptionKeyFile);
	} catch (Error& e) {
		std::string msg = format("ERROR: '%s' on URL '%s'", e.what(), destinationContainer.c_str());
		if (e.code() == error_code_backup_invalid_url && !IBackupContainer::lastOpenError.empty()) {
			msg += format(": %s", IBackupContainer::lastOpenError.c_str());
		}
		fprintf(stderr, "%s\n", msg.c_str());
		printHelpTeaser(name);
		throw;
	}

	return c;
}

// Submit the restore request to the database if "performRestore" is true. Otherwise,
// check if the restore can be performed.
ACTOR Future<Void> runRestore(Database db,
                              std::string originalClusterFile,
                              std::string tagName,
                              std::string container,
                              Optional<std::string> proxy,
                              Standalone<VectorRef<KeyRangeRef>> ranges,
                              Version beginVersion,
                              Version targetVersion,
                              std::string targetTimestamp,
                              bool performRestore,
                              Verbose verbose,
                              WaitForComplete waitForDone,
                              std::string addPrefix,
                              std::string removePrefix,
                              OnlyApplyMutationLogs onlyApplyMutationLogs,
                              InconsistentSnapshotOnly inconsistentSnapshotOnly,
                              Optional<std::string> encryptionKeyFile,
                              Optional<std::string> blobManifestUrl) {
	ASSERT(!ranges.empty());

	if (targetVersion != invalidVersion && !targetTimestamp.empty()) {
		fprintf(stderr, "Restore target version and target timestamp cannot both be specified\n");
		throw restore_error();
	}

	state Optional<Database> origDb;

	// Resolve targetTimestamp if given
	if (!targetTimestamp.empty()) {
		if (originalClusterFile.empty()) {
			fprintf(stderr,
			        "An original cluster file must be given in order to resolve restore target timestamp '%s'\n",
			        targetTimestamp.c_str());
			throw restore_error();
		}

		if (!fileExists(originalClusterFile)) {
			fprintf(
			    stderr, "Original source database cluster file '%s' does not exist.\n", originalClusterFile.c_str());
			throw restore_error();
		}

		origDb = Database::createDatabase(originalClusterFile, ApiVersion::LATEST_VERSION);
		Version v = wait(timeKeeperVersionFromDatetime(targetTimestamp, origDb.get()));
		fmt::print("Timestamp '{0}' resolves to version {1}\n", targetTimestamp, v);
		targetVersion = v;
	}

	try {
		state FileBackupAgent backupAgent;

		state Reference<IBackupContainer> bc =
		    openBackupContainer(exeRestore.toString().c_str(), container, proxy, encryptionKeyFile);

		// If targetVersion is unset then use the maximum restorable version from the backup description
		if (targetVersion == invalidVersion) {
			if (verbose)
				printf(
				    "No restore target version given, will use maximum restorable version from backup description.\n");

			BackupDescription desc = wait(bc->describeBackup());
			if (blobManifestUrl.present()) {
				onlyApplyMutationLogs = OnlyApplyMutationLogs::True;
			}

			if (onlyApplyMutationLogs && desc.contiguousLogEnd.present()) {
				targetVersion = desc.contiguousLogEnd.get() - 1;
			} else if (desc.maxRestorableVersion.present()) {
				targetVersion = desc.maxRestorableVersion.get();
			} else {
				fprintf(stderr, "The specified backup is not restorable to any version.\n");
				throw restore_error();
			}

			if (verbose) {
				fmt::print("Ussing target restore version {}\n", targetVersion);
			}
		}

		if (performRestore) {
			Version restoredVersion = wait(backupAgent.restore(db,
			                                                   origDb,
			                                                   KeyRef(tagName),
			                                                   KeyRef(container),
			                                                   proxy,
			                                                   ranges,
			                                                   waitForDone,
			                                                   targetVersion,
			                                                   verbose,
			                                                   KeyRef(addPrefix),
			                                                   KeyRef(removePrefix),
			                                                   LockDB::True,
			                                                   UnlockDB::True,
			                                                   onlyApplyMutationLogs,
			                                                   inconsistentSnapshotOnly,
			                                                   beginVersion,
			                                                   encryptionKeyFile,
			                                                   blobManifestUrl));

			if (waitForDone && verbose) {
				// If restore is now complete then report version restored
				fmt::print("Restored to version {}\n", restoredVersion);
			}
		} else {
			state Optional<RestorableFileSet> rset = wait(bc->getRestoreSet(targetVersion, ranges));

			if (!rset.present()) {
				fmt::print(stderr,
				           "Insufficient data to restore to version {}.  Describe backup for more information.\n",
				           targetVersion);
				throw restore_invalid_version();
			}

			fmt::print("Backup can be used to restore to version {}\n", targetVersion);
		}

	} catch (Error& e) {
		if (e.code() == error_code_actor_cancelled)
			throw;
		fprintf(stderr, "ERROR: %s\n", e.what());
		throw;
	}

	return Void();
}

// Fast restore agent that kicks off the restore: send restore requests to restore workers.
ACTOR Future<Void> runFastRestoreTool(Database db,
                                      std::string tagName,
                                      std::string container,
                                      Optional<std::string> proxy,
                                      Standalone<VectorRef<KeyRangeRef>> ranges,
                                      Version dbVersion,
                                      bool performRestore,
                                      Verbose verbose,
                                      WaitForComplete waitForDone) {
	try {
		state FileBackupAgent backupAgent;
		state Version restoreVersion = invalidVersion;

		if (ranges.size() > 1) {
			fprintf(stdout, "[WARNING] Currently only a single restore range is tested!\n");
		}

		if (ranges.size() == 0) {
			ranges.push_back(ranges.arena(), normalKeys);
		}

		printf("[INFO] runFastRestoreTool: restore_ranges:%d first range:%s\n",
		       ranges.size(),
		       ranges.front().toString().c_str());
		TraceEvent ev("FastRestoreTool");
		ev.detail("RestoreRanges", ranges.size());
		for (int i = 0; i < ranges.size(); ++i) {
			ev.detail(format("Range%d", i), ranges[i]);
		}

		if (performRestore) {
			if (dbVersion == invalidVersion) {
				TraceEvent("FastRestoreTool").detail("TargetRestoreVersion", "Largest restorable version");
				BackupDescription desc = wait(IBackupContainer::openContainer(container, proxy, {})->describeBackup());
				if (!desc.maxRestorableVersion.present()) {
					fprintf(stderr, "The specified backup is not restorable to any version.\n");
					throw restore_error();
				}

				dbVersion = desc.maxRestorableVersion.get();
				TraceEvent("FastRestoreTool").detail("TargetRestoreVersion", dbVersion);
			}
			state UID randomUID = deterministicRandom()->randomUniqueID();
			TraceEvent("FastRestoreTool")
			    .detail("SubmitRestoreRequests", ranges.size())
			    .detail("RestoreUID", randomUID);
			wait(backupAgent.submitParallelRestore(db,
			                                       KeyRef(tagName),
			                                       ranges,
			                                       KeyRef(container),
			                                       proxy,
			                                       dbVersion,
			                                       LockDB::True,
			                                       randomUID,
			                                       ""_sr,
			                                       ""_sr));
			// TODO: Support addPrefix and removePrefix
			if (waitForDone) {
				// Wait for parallel restore to finish and unlock DB after that
				TraceEvent("FastRestoreTool").detail("BackupAndParallelRestore", "WaitForRestoreToFinish");
				wait(backupAgent.parallelRestoreFinish(db, randomUID));
				TraceEvent("FastRestoreTool").detail("BackupAndParallelRestore", "RestoreFinished");
			} else {
				TraceEvent("FastRestoreTool")
				    .detail("RestoreUID", randomUID)
				    .detail("OperationGuide", "Manually unlock DB when restore finishes");
				printf("WARNING: DB will be in locked state after restore. Need UID:%s to unlock DB\n",
				       randomUID.toString().c_str());
			}

			restoreVersion = dbVersion;
		} else {
			state Reference<IBackupContainer> bc = IBackupContainer::openContainer(container, proxy, {});
			state BackupDescription description = wait(bc->describeBackup());

			if (dbVersion <= 0) {
				wait(description.resolveVersionTimes(db));
				if (description.maxRestorableVersion.present())
					restoreVersion = description.maxRestorableVersion.get();
				else {
					fprintf(stderr, "Backup is not restorable\n");
					throw restore_invalid_version();
				}
			} else {
				restoreVersion = dbVersion;
			}

			state Optional<RestorableFileSet> rset = wait(bc->getRestoreSet(restoreVersion));
			if (!rset.present()) {
				fmt::print(stderr, "Insufficient data to restore to version {}\n", restoreVersion);
				throw restore_invalid_version();
			}

			// Display the restore information, if requested
			if (verbose) {
				fmt::print("[DRY RUN] Restoring backup to version: {}\n", restoreVersion);
				fmt::print("{}\n", description.toString());
			}
		}

		if (waitForDone && verbose) {
			// If restore completed then report version restored
			fmt::print("Restored to version {0}{1}\n", restoreVersion, (performRestore) ? "" : " (DRY RUN)");
		}
	} catch (Error& e) {
		if (e.code() == error_code_actor_cancelled)
			throw;
		fprintf(stderr, "ERROR: %s\n", e.what());
		throw;
	}

	return Void();
}

ACTOR Future<Void> dumpBackupData(const char* name,
                                  std::string destinationContainer,
                                  Optional<std::string> proxy,
                                  Version beginVersion,
                                  Version endVersion) {
	state Reference<IBackupContainer> c = openBackupContainer(name, destinationContainer, proxy, {});

	if (beginVersion < 0 || endVersion < 0) {
		BackupDescription desc = wait(c->describeBackup());

		if (!desc.maxLogEnd.present()) {
			fprintf(stderr, "ERROR: Backup must have log data in order to use relative begin/end versions.\n");
			throw backup_invalid_info();
		}

		if (beginVersion < 0) {
			beginVersion += desc.maxLogEnd.get();
		}

		if (endVersion < 0) {
			endVersion += desc.maxLogEnd.get();
		}
	}

	fmt::print("Scanning version range {0} to {1}\n", beginVersion, endVersion);
	BackupFileList files = wait(c->dumpFileList(beginVersion, endVersion));
	files.toStream(stdout);

	return Void();
}

ACTOR Future<Void> expireBackupData(const char* name,
                                    std::string destinationContainer,
                                    Optional<std::string> proxy,
                                    Version endVersion,
                                    std::string endDatetime,
                                    Database db,
                                    bool force,
                                    Version restorableAfterVersion,
                                    std::string restorableAfterDatetime,
                                    Optional<std::string> encryptionKeyFile) {
	if (!endDatetime.empty()) {
		Version v = wait(timeKeeperVersionFromDatetime(endDatetime, db));
		endVersion = v;
	}

	if (!restorableAfterDatetime.empty()) {
		Version v = wait(timeKeeperVersionFromDatetime(restorableAfterDatetime, db));
		restorableAfterVersion = v;
	}

	if (endVersion == invalidVersion) {
		fprintf(stderr, "ERROR: No version or date/time is specified.\n");
		printHelpTeaser(name);
		throw backup_error();
		;
	}

	try {
		Reference<IBackupContainer> c = openBackupContainer(name, destinationContainer, proxy, encryptionKeyFile);

		state IBackupContainer::ExpireProgress progress;
		state std::string lastProgress;
		state Future<Void> expire = c->expireData(endVersion, force, &progress, restorableAfterVersion);

		loop {
			choose {
				when(wait(delay(5))) {
					std::string p = progress.toString();
					if (p != lastProgress) {
						int spaces = lastProgress.size() - p.size();
						printf("\r%s%s", p.c_str(), (spaces > 0 ? std::string(spaces, ' ').c_str() : ""));
						lastProgress = p;
					}
				}
				when(wait(expire)) {
					break;
				}
			}
		}

		std::string p = progress.toString();
		int spaces = lastProgress.size() - p.size();
		printf("\r%s%s\n", p.c_str(), (spaces > 0 ? std::string(spaces, ' ').c_str() : ""));

		if (endVersion < 0)
			fmt::print("All data before {0} versions ({1}"
			           " days) prior to latest backup log has been deleted.\n",
			           -endVersion,
			           -endVersion / ((int64_t)24 * 3600 * CLIENT_KNOBS->CORE_VERSIONSPERSECOND));
		else
			fmt::print("All data before version {} has been deleted.\n", endVersion);
	} catch (Error& e) {
		if (e.code() == error_code_actor_cancelled)
			throw;
		if (e.code() == error_code_backup_cannot_expire)
			fprintf(stderr,
			        "ERROR: Requested expiration would be unsafe.  Backup would not meet minimum restorability.  Use "
			        "--force to delete data anyway.\n");
		else
			fprintf(stderr, "ERROR: %s\n", e.what());
		throw;
	}

	return Void();
}

ACTOR Future<Void> deleteBackupContainer(const char* name,
                                         std::string destinationContainer,
                                         Optional<std::string> proxy) {
	try {
		state Reference<IBackupContainer> c = openBackupContainer(name, destinationContainer, proxy, {});
		state int numDeleted = 0;
		state Future<Void> done = c->deleteContainer(&numDeleted);

		state int lastUpdate = -1;
		printf("Deleting %s...\n", destinationContainer.c_str());

		loop {
			choose {
				when(wait(done)) {
					break;
				}
				when(wait(delay(5))) {
					if (numDeleted != lastUpdate) {
						printf("\r%d...", numDeleted);
						lastUpdate = numDeleted;
					}
				}
			}
		}
		printf("\r%d objects deleted\n", numDeleted);
		printf("The entire container has been deleted.\n");
	} catch (Error& e) {
		if (e.code() == error_code_actor_cancelled)
			throw;
		fprintf(stderr, "ERROR: %s\n", e.what());
		throw;
	}

	return Void();
}

ACTOR Future<Void> describeBackup(const char* name,
                                  std::string destinationContainer,
                                  Optional<std::string> proxy,
                                  bool deep,
                                  Optional<Database> cx,
                                  bool json,
                                  Optional<std::string> encryptionKeyFile) {
	try {
		Reference<IBackupContainer> c = openBackupContainer(name, destinationContainer, proxy, encryptionKeyFile);
		state BackupDescription desc = wait(c->describeBackup(deep));
		if (cx.present())
			wait(desc.resolveVersionTimes(cx.get()));
		printf("%s\n", (json ? desc.toJSON() : desc.toString()).c_str());
	} catch (Error& e) {
		if (e.code() == error_code_actor_cancelled)
			throw;
		fprintf(stderr, "ERROR: %s\n", e.what());
		throw;
	}

	return Void();
}

static void reportBackupQueryError(UID operationId, JsonBuilderObject& result, std::string errorMessage) {
	result["error"] = errorMessage;
	printf("%s\n", result.getJson().c_str());
	TraceEvent("BackupQueryFailure").detail("OperationId", operationId).detail("Reason", errorMessage);
}

std::pair<Version, Version> getMaxMinRestorableVersions(const BackupDescription& desc, bool mayOnlyApplyMutationLog) {
	Version maxRestorableVersion = invalidVersion;
	Version minRestorableVersion = invalidVersion;
	if (desc.maxRestorableVersion.present()) {
		maxRestorableVersion = desc.maxRestorableVersion.get();
	} else if (mayOnlyApplyMutationLog && desc.contiguousLogEnd.present()) {
		maxRestorableVersion = desc.contiguousLogEnd.get();
	}

	if (desc.minRestorableVersion.present()) {
		minRestorableVersion = desc.minRestorableVersion.get();
	} else if (mayOnlyApplyMutationLog && desc.minLogBegin.present()) {
		minRestorableVersion = desc.minLogBegin.get();
	}

	return std::make_pair(maxRestorableVersion, minRestorableVersion);
}

// If restoreVersion is invalidVersion or latestVersion, use the maximum or minimum restorable version respectively for
// selected key ranges. If restoreTimestamp is specified, any specified restoreVersion will be overriden to the version
// resolved to that timestamp.
ACTOR Future<Void> queryBackup(const char* name,
                               std::string destinationContainer,
                               Optional<std::string> proxy,
                               Standalone<VectorRef<KeyRangeRef>> keyRangesFilter,
                               Version restoreVersion,
                               Version snapshotVersion,
                               std::string originalClusterFile,
                               std::string restoreTimestamp,
                               Verbose verbose,
                               Optional<Database> cx) {
	state UID operationId = deterministicRandom()->randomUniqueID();
	state JsonBuilderObject result;
	state std::string errorMessage;
	result["key_ranges_filter"] = printable(keyRangesFilter);
	result["destination_container"] = destinationContainer;

	TraceEvent("BackupQueryStart")
	    .detail("OperationId", operationId)
	    .detail("DestinationContainer", destinationContainer)
	    .detail("KeyRangesFilter", printable(keyRangesFilter))
	    .detail("SpecifiedRestoreVersion", restoreVersion)
	    .detail("SpecifiedSnapshotVersion", snapshotVersion)
	    .detail("RestoreTimestamp", restoreTimestamp)
	    .detail("BackupClusterFile", originalClusterFile);

	// Resolve restoreTimestamp if given
	if (!restoreTimestamp.empty()) {
		if (originalClusterFile.empty()) {
			reportBackupQueryError(
			    operationId,
			    result,
			    format("an original cluster file must be given in order to resolve restore target timestamp '%s'",
			           restoreTimestamp.c_str()));
			return Void();
		}

		if (!fileExists(originalClusterFile)) {
			reportBackupQueryError(operationId,
			                       result,
			                       format("The specified original source database cluster file '%s' does not exist\n",
			                              originalClusterFile.c_str()));
			return Void();
		}

		Database origDb = Database::createDatabase(originalClusterFile, ApiVersion::LATEST_VERSION);
		Version v = wait(timeKeeperVersionFromDatetime(restoreTimestamp, origDb));
		result["restore_timestamp"] = restoreTimestamp;
		result["restore_timestamp_resolved_version"] = v;
		restoreVersion = v;
	}

	state int64_t totalRangeFilesSize = 0;
	state int64_t totalLogFilesSize = 0;
	state JsonBuilderArray rangeFilesJson;
	state JsonBuilderArray logFilesJson;
	try {
		state Reference<IBackupContainer> bc = openBackupContainer(name, destinationContainer, proxy, {});
		BackupDescription desc = wait(bc->describeBackup());
		// Use continuous log end version for the maximum restorable version for the key ranges when a restorable
		// version doesn't exist.
		auto [maxRestorableVersion, minRestorableVersion] = getMaxMinRestorableVersions(desc, !keyRangesFilter.empty());
		if (restoreVersion == invalidVersion) {
			restoreVersion = maxRestorableVersion;
		}
		if (restoreVersion == earliestVersion) {
			restoreVersion = minRestorableVersion;
		}
		if (snapshotVersion == earliestVersion) {
			snapshotVersion = minRestorableVersion;
		}
		TraceEvent("BackupQueryResolveRestoreVersion")
		    .detail("RestoreVersion", restoreVersion)
		    .detail("SnapshotVersion", snapshotVersion);
		if (restoreVersion < 0) {
			reportBackupQueryError(operationId,
			                       result,
			                       errorMessage =
			                           format("the specified restorable version %lld is not valid", restoreVersion));
			return Void();
		}

		state Optional<RestorableFileSet> fileSet;
		if (snapshotVersion != invalidVersion) {
			// When a snapshot version is specified, we will first get a restore set using the latest snapshot file to
			// restore to the snapshot version. After snapshot version, we will only use mutation logs to restore.
			wait(store(fileSet, bc->getRestoreSet(snapshotVersion, keyRangesFilter)));
			if (fileSet.present()) {
				result["snapshot_version"] = fileSet.get().targetVersion;
				for (const auto& rangeFile : fileSet.get().ranges) {
					JsonBuilderObject object;
					object["file_name"] = rangeFile.fileName;
					object["file_size"] = rangeFile.fileSize;
					object["version"] = rangeFile.version;
					object["key_range"] = fileSet.get().keyRanges.count(rangeFile.fileName) == 0
					                          ? "none"
					                          : fileSet.get().keyRanges.at(rangeFile.fileName).toString();
					rangeFilesJson.push_back(object);
					totalRangeFilesSize += rangeFile.fileSize;
				}
				for (const auto& log : fileSet.get().logs) {
					JsonBuilderObject object;
					object["file_name"] = log.fileName;
					object["file_size"] = log.fileSize;
					object["begin_version"] = log.beginVersion;
					object["end_version"] = log.endVersion;
					logFilesJson.push_back(object);
					totalLogFilesSize += log.fileSize;
				}

				snapshotVersion = fileSet.get().targetVersion;

				TraceEvent("BackupQueryReceivedRestorableFilesSetFromSnapshot")
				    .detail("SnapshotVersion", snapshotVersion)
				    .detail("DestinationContainer", destinationContainer)
				    .detail("KeyRangesFilter", printable(keyRangesFilter))
				    .detail("ActualRestoreVersion", fileSet.get().targetVersion)
				    .detail("NumRangeFiles", fileSet.get().ranges.size())
				    .detail("NumLogFiles", fileSet.get().logs.size())
				    .detail("RangeFilesBytes", totalRangeFilesSize)
				    .detail("LogFilesBytes", totalLogFilesSize);
			} else {
				reportBackupQueryError(
				    operationId,
				    result,
				    format("no restorable files set found for specified key ranges from snapshotVersion %lld",
				           snapshotVersion));
				return Void();
			}

			// We only need to know all the mutation logs from `snapshotVersion` to `restoreVersion`.
			wait(store(fileSet, bc->getRestoreSet(restoreVersion, keyRangesFilter, /*logOnly=*/true, snapshotVersion)));
		} else {
			// When a snapshot version is not specified, we use the latest snapshot to restore to the `restoreVersion`.
			wait(store(fileSet, bc->getRestoreSet(restoreVersion, keyRangesFilter)));
		}

		if (fileSet.present()) {
			result["restore_version"] = fileSet.get().targetVersion;
			for (const auto& rangeFile : fileSet.get().ranges) {
				JsonBuilderObject object;
				object["file_name"] = rangeFile.fileName;
				object["file_size"] = rangeFile.fileSize;
				object["version"] = rangeFile.version;
				object["key_range"] = fileSet.get().keyRanges.count(rangeFile.fileName) == 0
				                          ? "none"
				                          : fileSet.get().keyRanges.at(rangeFile.fileName).toString();
				rangeFilesJson.push_back(object);
				totalRangeFilesSize += rangeFile.fileSize;
			}
			for (const auto& log : fileSet.get().logs) {
				JsonBuilderObject object;
				object["file_name"] = log.fileName;
				object["file_size"] = log.fileSize;
				object["begin_version"] = log.beginVersion;
				object["end_version"] = log.endVersion;
				logFilesJson.push_back(object);
				totalLogFilesSize += log.fileSize;
			}

			TraceEvent("BackupQueryReceivedRestorableFilesSet")
			    .detail("DestinationContainer", destinationContainer)
			    .detail("KeyRangesFilter", printable(keyRangesFilter))
			    .detail("ActualRestoreVersion", fileSet.get().targetVersion)
			    .detail("NumRangeFiles", fileSet.get().ranges.size())
			    .detail("NumLogFiles", fileSet.get().logs.size())
			    .detail("RangeFilesBytes", totalRangeFilesSize)
			    .detail("LogFilesBytes", totalLogFilesSize);
		} else if (snapshotVersion == invalidVersion) {
			reportBackupQueryError(operationId, result, "no restorable files set found for specified key ranges");
			return Void();
		}

	} catch (Error& e) {
		reportBackupQueryError(operationId, result, e.what());
		return Void();
	}

	result["total_range_files_size"] = totalRangeFilesSize;
	result["total_log_files_size"] = totalLogFilesSize;

	if (verbose) {
		result["ranges"] = rangeFilesJson;
		result["logs"] = logFilesJson;
	}

	printf("%s\n", result.getJson().c_str());
	return Void();
}

ACTOR Future<Void> listBackup(std::string baseUrl, Optional<std::string> proxy) {
	try {
		std::vector<std::string> containers = wait(IBackupContainer::listContainers(baseUrl, proxy));
		for (std::string container : containers) {
			printf("%s\n", container.c_str());
		}
	} catch (Error& e) {
		std::string msg = format("ERROR: %s", e.what());
		if (e.code() == error_code_backup_invalid_url && !IBackupContainer::lastOpenError.empty()) {
			msg += format(": %s", IBackupContainer::lastOpenError.c_str());
		}
		fprintf(stderr, "%s\n", msg.c_str());
		throw;
	}

	return Void();
}

ACTOR Future<Void> listBackupTags(Database cx) {
	state Reference<ReadYourWritesTransaction> tr = makeReference<ReadYourWritesTransaction>(cx);
	loop {
		try {
			tr->setOption(FDBTransactionOptions::ACCESS_SYSTEM_KEYS);
			tr->setOption(FDBTransactionOptions::LOCK_AWARE);
			std::vector<KeyBackedTag> tags = wait(getAllBackupTags(tr));
			for (const auto& tag : tags) {
				printf("%s\n", tag.tagName.c_str());
			}
			return Void();
		} catch (Error& e) {
			wait(tr->onError(e));
		}
	}
}

struct BackupModifyOptions {
	Optional<std::string> verifyUID;
	Optional<std::string> destURL;
	Optional<std::string> proxy;
	Optional<int> snapshotIntervalSeconds;
	Optional<int> activeSnapshotIntervalSeconds;
	bool hasChanges() const {
		return destURL.present() || snapshotIntervalSeconds.present() || activeSnapshotIntervalSeconds.present();
	}
};

ACTOR Future<Void> modifyBackup(Database db, std::string tagName, BackupModifyOptions options) {
	if (!options.hasChanges()) {
		fprintf(stderr, "No changes were specified, nothing to do!\n");
		throw backup_error();
	}

	state KeyBackedTag tag = makeBackupTag(tagName);

	state Reference<IBackupContainer> bc;
	if (options.destURL.present()) {
		bc = openBackupContainer(exeBackup.toString().c_str(), options.destURL.get(), options.proxy, {});
		try {
			wait(timeoutError(bc->create(), 30));
		} catch (Error& e) {
			if (e.code() == error_code_actor_cancelled)
				throw;
			fprintf(stderr,
			        "ERROR: Could not create backup container at '%s': %s\n",
			        options.destURL.get().c_str(),
			        e.what());
			throw backup_error();
		}
	}

	state Reference<ReadYourWritesTransaction> tr(new ReadYourWritesTransaction(db));
	loop {
		try {
			tr->setOption(FDBTransactionOptions::ACCESS_SYSTEM_KEYS);
			tr->setOption(FDBTransactionOptions::LOCK_AWARE);

			state Optional<UidAndAbortedFlagT> uidFlag = wait(tag.get(db.getReference()));

			if (!uidFlag.present()) {
				fprintf(stderr, "No backup exists on tag '%s'\n", tagName.c_str());
				throw backup_error();
			}

			if (uidFlag.get().second) {
				fprintf(stderr, "Cannot modify aborted backup on tag '%s'\n", tagName.c_str());
				throw backup_error();
			}

			state BackupConfig config(uidFlag.get().first);
			EBackupState s = wait(config.stateEnum().getOrThrow(tr, Snapshot::False, backup_invalid_info()));
			if (!FileBackupAgent::isRunnable(s)) {
				fprintf(stderr, "Backup on tag '%s' is not runnable.\n", tagName.c_str());
				throw backup_error();
			}

			if (options.verifyUID.present() && options.verifyUID.get() != uidFlag.get().first.toString()) {
				fprintf(stderr,
				        "UID verification failed, backup on tag '%s' is '%s' but '%s' was specified.\n",
				        tagName.c_str(),
				        uidFlag.get().first.toString().c_str(),
				        options.verifyUID.get().c_str());
				throw backup_error();
			}

			if (options.snapshotIntervalSeconds.present()) {
				config.snapshotIntervalSeconds().set(tr, options.snapshotIntervalSeconds.get());
			}

			if (options.activeSnapshotIntervalSeconds.present()) {
				Version begin = wait(config.snapshotBeginVersion().getOrThrow(tr, Snapshot::False, backup_error()));
				config.snapshotTargetEndVersion().set(tr,
				                                      begin + ((int64_t)options.activeSnapshotIntervalSeconds.get() *
				                                               CLIENT_KNOBS->CORE_VERSIONSPERSECOND));
			}

			if (options.destURL.present()) {
				config.backupContainer().set(tr, bc);
			}

			wait(tr->commit());
			break;
		} catch (Error& e) {
			wait(tr->onError(e));
		}
	}

	return Void();
}

static std::vector<std::vector<StringRef>> parseLine(std::string& line, bool& err, bool& partial) {
	err = false;
	partial = false;

	bool quoted = false;
	std::vector<StringRef> buf;
	std::vector<std::vector<StringRef>> ret;

	size_t i = line.find_first_not_of(' ');
	size_t offset = i;

	bool forcetoken = false;

	while (i <= line.length()) {
		switch (line[i]) {
		case ';':
			if (!quoted) {
				if (i > offset)
					buf.push_back(StringRef((uint8_t*)(line.data() + offset), i - offset));
				ret.push_back(std::move(buf));
				offset = i = line.find_first_not_of(' ', i + 1);
			} else
				i++;
			break;
		case '"':
			quoted = !quoted;
			line.erase(i, 1);
			if (quoted)
				forcetoken = true;
			break;
		case ' ':
			if (!quoted) {
				buf.push_back(StringRef((uint8_t*)(line.data() + offset), i - offset));
				offset = i = line.find_first_not_of(' ', i);
				forcetoken = false;
			} else
				i++;
			break;
		case '\\':
			if (i + 2 > line.length()) {
				err = true;
				ret.push_back(std::move(buf));
				return ret;
			}
			switch (line[i + 1]) {
				char ent, save;
			case '"':
			case '\\':
			case ' ':
			case ';':
				line.erase(i, 1);
				break;
			case 'x':
				if (i + 4 > line.length()) {
					err = true;
					ret.push_back(std::move(buf));
					return ret;
				}
				char* pEnd;
				save = line[i + 4];
				line[i + 4] = 0;
				ent = char(strtoul(line.data() + i + 2, &pEnd, 16));
				if (*pEnd) {
					err = true;
					ret.push_back(std::move(buf));
					return ret;
				}
				line[i + 4] = save;
				line.replace(i, 4, 1, ent);
				break;
			default:
				err = true;
				ret.push_back(std::move(buf));
				return ret;
			}
		default:
			i++;
		}
	}

	i -= 1;
	if (i > offset || forcetoken)
		buf.push_back(StringRef((uint8_t*)(line.data() + offset), i - offset));

	ret.push_back(std::move(buf));

	if (quoted)
		partial = true;

	return ret;
}

static void addKeyRange(std::string optionValue, Standalone<VectorRef<KeyRangeRef>>& keyRanges) {
	bool err = false, partial = false;
	[[maybe_unused]] int tokenArray = 0;

	auto parsed = parseLine(optionValue, err, partial);

	for (auto tokens : parsed) {
		tokenArray++;

		/*
		int tokenIndex = 0;
		for (auto token : tokens)
		{
		    tokenIndex++;

		    printf("%4d token #%2d: %s\n", tokenArray, tokenIndex, printable(token).c_str());
		}
		*/

		// Process the keys
		// <begin> [end]
		switch (tokens.size()) {
			// empty
		case 0:
			break;

			// single key range
		case 1:
			keyRanges.push_back_deep(keyRanges.arena(), KeyRangeRef(tokens.at(0), strinc(tokens.at(0))));
			break;

			// full key range
		case 2:
			try {
				keyRanges.push_back_deep(keyRanges.arena(), KeyRangeRef(tokens.at(0), tokens.at(1)));
			} catch (Error& e) {
				fprintf(stderr,
				        "ERROR: Invalid key range `%s %s' reported error %s\n",
				        tokens.at(0).toString().c_str(),
				        tokens.at(1).toString().c_str(),
				        e.what());
				throw invalid_option_value();
			}
			break;

			// Too many keys
		default:
			fmt::print(stderr, "ERROR: Invalid key range identified with {} keys", tokens.size());
			throw invalid_option_value();
			break;
		}
	}

	return;
}

Version parseVersion(const char* str) {
	StringRef s((const uint8_t*)str, strlen(str));

	if (s.endsWith("days"_sr) || s.endsWith("d"_sr)) {
		float days;
		if (sscanf(str, "%f", &days) != 1) {
			fprintf(stderr, "Could not parse version: %s\n", str);
			flushAndExit(FDB_EXIT_ERROR);
		}
		return (double)CLIENT_KNOBS->CORE_VERSIONSPERSECOND * 24 * 3600 * -days;
	}

	Version ver;
	if (sscanf(str, "%" SCNd64, &ver) != 1) {
		fprintf(stderr, "Could not parse version: %s\n", str);
		flushAndExit(FDB_EXIT_ERROR);
	}
	return ver;
}

#ifdef ALLOC_INSTRUMENTATION
extern uint8_t* g_extra_memory;
#endif

// Creates a connection to a cluster. Optionally prints an error if the connection fails.
Optional<Database> connectToCluster(std::string const& clusterFile,
                                    LocalityData const& localities,
                                    bool quiet = false) {
	auto resolvedClusterFile = ClusterConnectionFile::lookupClusterFileName(clusterFile);
	Reference<ClusterConnectionFile> ccf;

	Optional<Database> db;

	try {
		ccf = makeReference<ClusterConnectionFile>(resolvedClusterFile.first);
	} catch (Error& e) {
		if (!quiet)
			fprintf(stderr, "%s\n", ClusterConnectionFile::getErrorString(resolvedClusterFile, e).c_str());
		return db;
	}

	try {
		db = Database::createDatabase(ccf, ApiVersion::LATEST_VERSION, IsInternal::True, localities);
	} catch (Error& e) {
		if (!quiet) {
			fprintf(stderr, "ERROR: %s\n", e.what());
			fprintf(stderr, "ERROR: Unable to connect to cluster from `%s'\n", ccf->getLocation().c_str());
		}
		return db;
	}

	return db;
};

int main(int argc, char* argv[]) {
	platformInit();

	int status = FDB_EXIT_SUCCESS;

	std::string commandLine;
	for (int a = 0; a < argc; a++) {
		if (a)
			commandLine += ' ';
		commandLine += argv[a];
	}

	try {
#ifdef ALLOC_INSTRUMENTATION
		g_extra_memory = new uint8_t[1000000];
#endif
		registerCrashHandler();

		// Set default of line buffering standard out and error
		setvbuf(stdout, NULL, _IONBF, 0);
		setvbuf(stderr, NULL, _IONBF, 0);

		ProgramExe programExe = getProgramType(argv[0]);
		BackupType backupType = BackupType::UNDEFINED;
		RestoreType restoreType = RestoreType::UNKNOWN;
		DBType dbType = DBType::UNDEFINED;

		std::unique_ptr<CSimpleOpt> args;

		switch (programExe) {
		case ProgramExe::AGENT:
			args = std::make_unique<CSimpleOpt>(argc, argv, g_rgAgentOptions, SO_O_EXACT | SO_O_HYPHEN_TO_UNDERSCORE);
			break;
		case ProgramExe::DR_AGENT:
			args = std::make_unique<CSimpleOpt>(argc, argv, g_rgDBAgentOptions, SO_O_EXACT | SO_O_HYPHEN_TO_UNDERSCORE);
			break;
		case ProgramExe::BACKUP:
			// Display backup help, if no arguments
			if (argc < 2) {
				printBackupUsage(false);
				return FDB_EXIT_ERROR;
			} else {
				// Get the backup type
				backupType = getBackupType(argv[1]);

				// Create the appropriate simple opt
				switch (backupType) {
				case BackupType::START:
					args = std::make_unique<CSimpleOpt>(
					    argc - 1, &argv[1], g_rgBackupStartOptions, SO_O_EXACT | SO_O_HYPHEN_TO_UNDERSCORE);
					break;
				case BackupType::STATUS:
					args = std::make_unique<CSimpleOpt>(
					    argc - 1, &argv[1], g_rgBackupStatusOptions, SO_O_EXACT | SO_O_HYPHEN_TO_UNDERSCORE);
					break;
				case BackupType::ABORT:
					args = std::make_unique<CSimpleOpt>(
					    argc - 1, &argv[1], g_rgBackupAbortOptions, SO_O_EXACT | SO_O_HYPHEN_TO_UNDERSCORE);
					break;
				case BackupType::CLEANUP:
					args = std::make_unique<CSimpleOpt>(
					    argc - 1, &argv[1], g_rgBackupCleanupOptions, SO_O_EXACT | SO_O_HYPHEN_TO_UNDERSCORE);
					break;
				case BackupType::WAIT:
					args = std::make_unique<CSimpleOpt>(
					    argc - 1, &argv[1], g_rgBackupWaitOptions, SO_O_EXACT | SO_O_HYPHEN_TO_UNDERSCORE);
					break;
				case BackupType::DISCONTINUE:
					args = std::make_unique<CSimpleOpt>(
					    argc - 1, &argv[1], g_rgBackupDiscontinueOptions, SO_O_EXACT | SO_O_HYPHEN_TO_UNDERSCORE);
					break;
				case BackupType::PAUSE:
					args = std::make_unique<CSimpleOpt>(
					    argc - 1, &argv[1], g_rgBackupPauseOptions, SO_O_EXACT | SO_O_HYPHEN_TO_UNDERSCORE);
					break;
				case BackupType::RESUME:
					args = std::make_unique<CSimpleOpt>(
					    argc - 1, &argv[1], g_rgBackupPauseOptions, SO_O_EXACT | SO_O_HYPHEN_TO_UNDERSCORE);
					break;
				case BackupType::EXPIRE:
					args = std::make_unique<CSimpleOpt>(
					    argc - 1, &argv[1], g_rgBackupExpireOptions, SO_O_EXACT | SO_O_HYPHEN_TO_UNDERSCORE);
					break;
				case BackupType::DELETE_BACKUP:
					args = std::make_unique<CSimpleOpt>(
					    argc - 1, &argv[1], g_rgBackupDeleteOptions, SO_O_EXACT | SO_O_HYPHEN_TO_UNDERSCORE);
					break;
				case BackupType::DESCRIBE:
					args = std::make_unique<CSimpleOpt>(
					    argc - 1, &argv[1], g_rgBackupDescribeOptions, SO_O_EXACT | SO_O_HYPHEN_TO_UNDERSCORE);
					break;
				case BackupType::DUMP:
					args = std::make_unique<CSimpleOpt>(
					    argc - 1, &argv[1], g_rgBackupDumpOptions, SO_O_EXACT | SO_O_HYPHEN_TO_UNDERSCORE);
					break;
				case BackupType::LIST:
					args = std::make_unique<CSimpleOpt>(
					    argc - 1, &argv[1], g_rgBackupListOptions, SO_O_EXACT | SO_O_HYPHEN_TO_UNDERSCORE);
					break;
				case BackupType::QUERY:
					args = std::make_unique<CSimpleOpt>(
					    argc - 1, &argv[1], g_rgBackupQueryOptions, SO_O_EXACT | SO_O_HYPHEN_TO_UNDERSCORE);
					break;
				case BackupType::MODIFY:
					args = std::make_unique<CSimpleOpt>(
					    argc - 1, &argv[1], g_rgBackupModifyOptions, SO_O_EXACT | SO_O_HYPHEN_TO_UNDERSCORE);
					break;
				case BackupType::TAGS:
					args = std::make_unique<CSimpleOpt>(
					    argc - 1, &argv[1], g_rgBackupTagsOptions, SO_O_EXACT | SO_O_HYPHEN_TO_UNDERSCORE);
					break;
				case BackupType::UNDEFINED:
				default:
					args =
					    std::make_unique<CSimpleOpt>(argc, argv, g_rgOptions, SO_O_EXACT | SO_O_HYPHEN_TO_UNDERSCORE);
					break;
				}
			}
			break;
		case ProgramExe::DB_BACKUP:
			// Display backup help, if no arguments
			if (argc < 2) {
				printDBBackupUsage(false);
				return FDB_EXIT_ERROR;
			} else {
				// Get the backup type
				dbType = getDBType(argv[1]);

				// Create the appropriate simple opt
				switch (dbType) {
				case DBType::START:
					args = std::make_unique<CSimpleOpt>(
					    argc - 1, &argv[1], g_rgDBStartOptions, SO_O_EXACT | SO_O_HYPHEN_TO_UNDERSCORE);
					break;
				case DBType::STATUS:
					args = std::make_unique<CSimpleOpt>(
					    argc - 1, &argv[1], g_rgDBStatusOptions, SO_O_EXACT | SO_O_HYPHEN_TO_UNDERSCORE);
					break;
				case DBType::SWITCH:
					args = std::make_unique<CSimpleOpt>(
					    argc - 1, &argv[1], g_rgDBSwitchOptions, SO_O_EXACT | SO_O_HYPHEN_TO_UNDERSCORE);
					break;
				case DBType::ABORT:
					args = std::make_unique<CSimpleOpt>(
					    argc - 1, &argv[1], g_rgDBAbortOptions, SO_O_EXACT | SO_O_HYPHEN_TO_UNDERSCORE);
					break;
				case DBType::PAUSE:
					args = std::make_unique<CSimpleOpt>(
					    argc - 1, &argv[1], g_rgDBPauseOptions, SO_O_EXACT | SO_O_HYPHEN_TO_UNDERSCORE);
					break;
				case DBType::RESUME:
					args = std::make_unique<CSimpleOpt>(
					    argc - 1, &argv[1], g_rgDBPauseOptions, SO_O_EXACT | SO_O_HYPHEN_TO_UNDERSCORE);
					break;
				case DBType::UNDEFINED:
				default:
					args =
					    std::make_unique<CSimpleOpt>(argc, argv, g_rgOptions, SO_O_EXACT | SO_O_HYPHEN_TO_UNDERSCORE);
					break;
				}
			}
			break;
		case ProgramExe::RESTORE:
			if (argc < 2) {
				printRestoreUsage(false);
				return FDB_EXIT_ERROR;
			}
			// Get the restore operation type
			restoreType = getRestoreType(argv[1]);
			if (restoreType == RestoreType::UNKNOWN) {
				args = std::make_unique<CSimpleOpt>(argc, argv, g_rgOptions, SO_O_EXACT | SO_O_HYPHEN_TO_UNDERSCORE);
			} else {
				args = std::make_unique<CSimpleOpt>(
				    argc - 1, argv + 1, g_rgRestoreOptions, SO_O_EXACT | SO_O_HYPHEN_TO_UNDERSCORE);
			}
			break;
		case ProgramExe::FASTRESTORE_TOOL:
			if (argc < 2) {
				printFastRestoreUsage(false);
				return FDB_EXIT_ERROR;
			}
			// Get the restore operation type
			restoreType = getRestoreType(argv[1]);
			if (restoreType == RestoreType::UNKNOWN) {
				args = std::make_unique<CSimpleOpt>(argc, argv, g_rgOptions, SO_O_EXACT | SO_O_HYPHEN_TO_UNDERSCORE);
			} else {
				args = std::make_unique<CSimpleOpt>(
				    argc - 1, argv + 1, g_rgRestoreOptions, SO_O_EXACT | SO_O_HYPHEN_TO_UNDERSCORE);
			}
			break;
		case ProgramExe::UNDEFINED:
		default:
			fprintf(stderr, "FoundationDB " FDB_VT_PACKAGE_NAME " (v" FDB_VT_VERSION ")\n");
			fprintf(stderr, "ERROR: Unable to determine program type based on executable `%s'\n", argv[0]);
			return FDB_EXIT_ERROR;
			break;
		}

		Optional<std::string> proxy;
		std::string p;
		if (platform::getEnvironmentVar("HTTP_PROXY", p) || platform::getEnvironmentVar("HTTPS_PROXY", p)) {
			proxy = p;
		}
		std::string destinationContainer;
		bool describeDeep = false;
		bool describeTimestamps = false;
		int initialSnapshotIntervalSeconds =
		    0; // The initial snapshot has a desired duration of 0, meaning go as fast as possible.
		int snapshotIntervalSeconds = CLIENT_KNOBS->BACKUP_DEFAULT_SNAPSHOT_INTERVAL_SEC;
		std::string clusterFile;
		std::string sourceClusterFile;
		std::string baseUrl;
		std::string expireDatetime;
		Version expireVersion = invalidVersion;
		std::string expireRestorableAfterDatetime;
		Version expireRestorableAfterVersion = std::numeric_limits<Version>::max();
		std::vector<std::pair<std::string, std::string>> knobs;
		std::string tagName = BackupAgentBase::getDefaultTag().toString();
		bool tagProvided = false;
		std::string restoreContainer;
		std::string addPrefix;
		std::string removePrefix;
		Standalone<VectorRef<KeyRangeRef>> backupKeys;
		Standalone<VectorRef<KeyRangeRef>> backupKeysFilter;
		int maxErrors = 20;
		Version beginVersion = invalidVersion;
		Version restoreVersion = invalidVersion;
		Version snapshotVersion = invalidVersion;
		std::string restoreTimestamp;
		WaitForComplete waitForDone{ false };
		StopWhenDone stopWhenDone{ true };
		UsePartitionedLog usePartitionedLog{ false }; // Set to true to use new backup system
		IncrementalBackupOnly incrementalBackupOnly{ false };
		OnlyApplyMutationLogs onlyApplyMutationLogs{ false };
		InconsistentSnapshotOnly inconsistentSnapshotOnly{ false };
		ForceAction forceAction{ false };
		bool trace = false;
		bool quietDisplay = false;
		bool dryRun = false;
		bool restoreSystemKeys = false;
		bool restoreUserKeys = false;
		bool encryptionEnabled = true;
		bool encryptSnapshotFilesPresent = false;
		std::string traceDir = "";
		std::string traceFormat = "";
		std::string traceLogGroup;
		uint64_t traceRollSize = TRACE_DEFAULT_ROLL_SIZE;
		uint64_t traceMaxLogsSize = TRACE_DEFAULT_MAX_LOGS_SIZE;
		ESOError lastError;
		PartialBackup partial{ true };
		DstOnly dstOnly{ false };
		LocalityData localities;
		uint64_t memLimit = 8LL << 30;
		uint64_t virtualMemLimit = 0; // unlimited
		Optional<uint64_t> ti;
		BackupTLSConfig tlsConfig;
		Version dumpBegin = 0;
		Version dumpEnd = std::numeric_limits<Version>::max();
		std::string restoreClusterFileDest;
		std::string restoreClusterFileOrig;
		bool jsonOutput = false;
		DeleteData deleteData{ false };
		Optional<std::string> encryptionKeyFile;
		Optional<std::string> blobManifestUrl;

		BackupModifyOptions modifyOptions;

		if (argc == 1) {
			printUsage(programExe, false);
			return FDB_EXIT_ERROR;
		}

#ifdef _WIN32
		// Windows needs a gentle nudge to format floats correctly
		//_set_output_format(_TWO_DIGIT_EXPONENT);
#endif

		while (args->Next()) {
			lastError = args->LastError();

			switch (lastError) {
			case SO_SUCCESS:
				break;

			case SO_ARG_INVALID_DATA:
				fprintf(stderr, "ERROR: invalid argument to option `%s'\n", args->OptionText());
				printHelpTeaser(argv[0]);
				return FDB_EXIT_ERROR;
				break;

			case SO_ARG_INVALID:
				fprintf(stderr, "ERROR: argument given for option `%s'\n", args->OptionText());
				printHelpTeaser(argv[0]);
				return FDB_EXIT_ERROR;
				break;

			case SO_ARG_MISSING:
				fprintf(stderr, "ERROR: missing argument for option `%s'\n", args->OptionText());
				printHelpTeaser(argv[0]);
				return FDB_EXIT_ERROR;

			case SO_OPT_INVALID:
				fprintf(stderr, "ERROR: unknown option `%s'\n", args->OptionText());
				printHelpTeaser(argv[0]);
				return FDB_EXIT_ERROR;
				break;

			default:
				fprintf(stderr, "ERROR: argument given for option `%s'\n", args->OptionText());
				printHelpTeaser(argv[0]);
				return FDB_EXIT_ERROR;
				break;
			}

			int optId = args->OptionId();
			switch (optId) {
			case OPT_HELP:
				printUsage(programExe, false);
				return FDB_EXIT_SUCCESS;
				break;
			case OPT_DEVHELP:
				printUsage(programExe, true);
				return FDB_EXIT_SUCCESS;
				break;
			case OPT_VERSION:
				printVersion();
				return FDB_EXIT_SUCCESS;
				break;
			case OPT_BUILD_FLAGS:
				printBuildInformation();
				return FDB_EXIT_SUCCESS;
				break;
			case OPT_NOBUFSTDOUT:
				setvbuf(stdout, NULL, _IONBF, 0);
				setvbuf(stderr, NULL, _IONBF, 0);
				break;
			case OPT_BUFSTDOUTERR:
				setvbuf(stdout, NULL, _IOFBF, BUFSIZ);
				setvbuf(stderr, NULL, _IOFBF, BUFSIZ);
				break;
			case OPT_QUIET:
				quietDisplay = true;
				break;
			case OPT_DRYRUN:
				dryRun = true;
				break;
			case OPT_DELETE_DATA:
				deleteData.set(true);
				break;
			case OPT_MIN_CLEANUP_SECONDS:
				knobs.emplace_back("min_cleanup_seconds", args->OptionArg());
				break;
			case OPT_FORCE:
				forceAction.set(true);
				break;
			case OPT_TRACE:
				trace = true;
				break;
			case OPT_TRACE_DIR:
				trace = true;
				traceDir = args->OptionArg();
				break;
			case OPT_TRACE_FORMAT:
				if (!validateTraceFormat(args->OptionArg())) {
					fprintf(stderr, "WARNING: Unrecognized trace format `%s'\n", args->OptionArg());
				}
				traceFormat = args->OptionArg();
				break;
			case OPT_TRACE_LOG_GROUP:
				traceLogGroup = args->OptionArg();
				break;
			case OPT_LOCALITY: {
				Optional<std::string> localityKey = extractPrefixedArgument("--locality", args->OptionSyntax());
				if (!localityKey.present()) {
					fprintf(stderr, "ERROR: unable to parse locality key '%s'\n", args->OptionSyntax());
					return FDB_EXIT_ERROR;
				}
				Standalone<StringRef> key = StringRef(localityKey.get());
				std::transform(key.begin(), key.end(), mutateString(key), ::tolower);
				localities.set(key, Standalone<StringRef>(std::string(args->OptionArg())));
				break;
			}
			case OPT_EXPIRE_BEFORE_DATETIME:
				expireDatetime = args->OptionArg();
				break;
			case OPT_EXPIRE_RESTORABLE_AFTER_DATETIME:
				expireRestorableAfterDatetime = args->OptionArg();
				break;
			case OPT_EXPIRE_BEFORE_VERSION:
			case OPT_EXPIRE_RESTORABLE_AFTER_VERSION:
			case OPT_EXPIRE_MIN_RESTORABLE_DAYS:
			case OPT_EXPIRE_DELETE_BEFORE_DAYS: {
				const char* a = args->OptionArg();
				long long ver = 0;
				if (!sscanf(a, "%lld", &ver)) {
					fprintf(stderr, "ERROR: Could not parse expiration version `%s'\n", a);
					printHelpTeaser(argv[0]);
					return FDB_EXIT_ERROR;
				}

				// Interpret the value as days worth of versions relative to now (negative)
				if (optId == OPT_EXPIRE_MIN_RESTORABLE_DAYS || optId == OPT_EXPIRE_DELETE_BEFORE_DAYS) {
					ver = -ver * 24 * 60 * 60 * CLIENT_KNOBS->CORE_VERSIONSPERSECOND;
				}

				if (optId == OPT_EXPIRE_BEFORE_VERSION || optId == OPT_EXPIRE_DELETE_BEFORE_DAYS)
					expireVersion = ver;
				else
					expireRestorableAfterVersion = ver;
				break;
			}
			case OPT_RESTORE_TIMESTAMP:
				restoreTimestamp = args->OptionArg();
				break;
			case OPT_BASEURL:
				baseUrl = args->OptionArg();
				break;
			case OPT_ENCRYPT_FILES: {
				const char* a = args->OptionArg();
				int encryptFiles;
				if (!sscanf(a, "%d", &encryptFiles)) {
					fprintf(stderr, "ERROR: Could not parse encrypt-files `%s'\n", a);
					return FDB_EXIT_ERROR;
				}
				if (encryptFiles != 0 && encryptFiles != 1) {
					fprintf(stderr, "ERROR: encrypt-files must be either 0 or 1\n");
					return FDB_EXIT_ERROR;
				}
				encryptSnapshotFilesPresent = true;
				if (encryptFiles == 0) {
					encryptionEnabled = false;
				} else {
					encryptionEnabled = true;
				}
				break;
			}
			case OPT_RESTORE_CLUSTERFILE_DEST:
				restoreClusterFileDest = args->OptionArg();
				break;
			case OPT_RESTORE_CLUSTERFILE_ORIG:
				restoreClusterFileOrig = args->OptionArg();
				break;
			case OPT_CLUSTERFILE:
				clusterFile = args->OptionArg();
				break;
			case OPT_DEST_CLUSTER:
				clusterFile = args->OptionArg();
				break;
			case OPT_SOURCE_CLUSTER:
				sourceClusterFile = args->OptionArg();
				break;
			case OPT_CLEANUP:
				partial.set(false);
				break;
			case OPT_DSTONLY:
				dstOnly.set(true);
				break;
			case OPT_KNOB: {
				Optional<std::string> knobName = extractPrefixedArgument("--knob", args->OptionSyntax());
				if (!knobName.present()) {
					fprintf(stderr, "ERROR: unable to parse knob option '%s'\n", args->OptionSyntax());
					return FDB_EXIT_ERROR;
				}
				knobs.emplace_back(knobName.get(), args->OptionArg());
				break;
			}
			case OPT_BACKUPKEYS:
				try {
					addKeyRange(args->OptionArg(), backupKeys);
				} catch (Error&) {
					printHelpTeaser(argv[0]);
					return FDB_EXIT_ERROR;
				}
				break;
			case OPT_BACKUPKEYS_FILE:
				try {
					std::string line = readFileBytes(args->OptionArg(), 64 * 1024 * 1024);
					addKeyRange(line, backupKeys);
				} catch (Error&) {
					printHelpTeaser(argv[0]);
					return FDB_EXIT_ERROR;
				}
				break;
			case OPT_BACKUPKEYS_FILTER:
				try {
					addKeyRange(args->OptionArg(), backupKeysFilter);
				} catch (Error&) {
					printHelpTeaser(argv[0]);
					return FDB_EXIT_ERROR;
				}
				break;
			case OPT_PROXY:
				proxy = args->OptionArg();
				if (!Hostname::isHostname(proxy.get()) && !NetworkAddress::parseOptional(proxy.get()).present()) {
					fprintf(stderr, "ERROR: Proxy format should be either IP:port or host:port\n");
					return FDB_EXIT_ERROR;
				}
				modifyOptions.proxy = proxy;
				break;
			case OPT_DESTCONTAINER:
				destinationContainer = args->OptionArg();
				// If the url starts with '/' then prepend "file://" for backwards compatibility
				if (StringRef(destinationContainer).startsWith("/"_sr))
					destinationContainer = std::string("file://") + destinationContainer;
				modifyOptions.destURL = destinationContainer;
				break;
			case OPT_SNAPSHOTINTERVAL:
			case OPT_INITIAL_SNAPSHOT_INTERVAL:
			case OPT_MOD_ACTIVE_INTERVAL: {
				const char* a = args->OptionArg();
				int seconds;
				if (!sscanf(a, "%d", &seconds)) {
					fprintf(stderr, "ERROR: Could not parse snapshot interval `%s'\n", a);
					printHelpTeaser(argv[0]);
					return FDB_EXIT_ERROR;
				}
				if (optId == OPT_SNAPSHOTINTERVAL) {
					snapshotIntervalSeconds = seconds;
					modifyOptions.snapshotIntervalSeconds = seconds;
				} else if (optId == OPT_INITIAL_SNAPSHOT_INTERVAL) {
					initialSnapshotIntervalSeconds = seconds;
				} else if (optId == OPT_MOD_ACTIVE_INTERVAL) {
					modifyOptions.activeSnapshotIntervalSeconds = seconds;
				}
				break;
			}
			case OPT_MOD_VERIFY_UID:
				modifyOptions.verifyUID = args->OptionArg();
				break;
			case OPT_WAITFORDONE:
				waitForDone.set(true);
				break;
			case OPT_NOSTOPWHENDONE:
				stopWhenDone.set(false);
				break;
			case OPT_USE_PARTITIONED_LOG:
				usePartitionedLog.set(true);
				break;
			case OPT_INCREMENTALONLY:
				incrementalBackupOnly.set(true);
				onlyApplyMutationLogs.set(true);
				break;
			case OPT_ENCRYPTION_KEY_FILE:
				encryptionKeyFile = args->OptionArg();
				break;
			case OPT_RESTORECONTAINER:
				restoreContainer = args->OptionArg();
				// If the url starts with '/' then prepend "file://" for backwards compatibility
				if (StringRef(restoreContainer).startsWith("/"_sr))
					restoreContainer = std::string("file://") + restoreContainer;
				break;
			case OPT_DESCRIBE_DEEP:
				describeDeep = true;
				break;
			case OPT_DESCRIBE_TIMESTAMPS:
				describeTimestamps = true;
				break;
			case OPT_PREFIX_ADD:
				addPrefix = args->OptionArg();
				break;
			case OPT_PREFIX_REMOVE:
				removePrefix = args->OptionArg();
				break;
			case OPT_ERRORLIMIT: {
				const char* a = args->OptionArg();
				if (!sscanf(a, "%d", &maxErrors)) {
					fprintf(stderr, "ERROR: Could not parse max number of errors `%s'\n", a);
					printHelpTeaser(argv[0]);
					return FDB_EXIT_ERROR;
				}
				break;
			}
			case OPT_RESTORE_BEGIN_VERSION: {
				const char* a = args->OptionArg();
				long long ver = 0;
				if (!sscanf(a, "%lld", &ver)) {
					fprintf(stderr, "ERROR: Could not parse database beginVersion `%s'\n", a);
					printHelpTeaser(argv[0]);
					return FDB_EXIT_ERROR;
				}
				beginVersion = ver;
				break;
			}
			case OPT_RESTORE_VERSION: {
				const char* a = args->OptionArg();
				long long ver = 0;
				if (!sscanf(a, "%lld", &ver)) {
					fprintf(stderr, "ERROR: Could not parse database version `%s'\n", a);
					printHelpTeaser(argv[0]);
					return FDB_EXIT_ERROR;
				}
				restoreVersion = ver;
				break;
			}
			case OPT_RESTORE_SNAPSHOT_VERSION: {
				const char* a = args->OptionArg();
				long long ver = 0;
				if (!sscanf(a, "%lld", &ver)) {
					fprintf(stderr, "ERROR: Could not parse database version `%s'\n", a);
					printHelpTeaser(argv[0]);
					return FDB_EXIT_ERROR;
				}
				snapshotVersion = ver;
				break;
			}
			case OPT_RESTORE_USER_DATA: {
				restoreUserKeys = true;
				break;
			}
			case OPT_RESTORE_SYSTEM_DATA: {
				restoreSystemKeys = true;
				break;
			}
			case OPT_RESTORE_INCONSISTENT_SNAPSHOT_ONLY: {
				inconsistentSnapshotOnly.set(true);
				break;
			}
#ifdef _WIN32
			case OPT_PARENTPID: {
				auto pid_str = args->OptionArg();
				int parent_pid = atoi(pid_str);
				auto pHandle = OpenProcess(SYNCHRONIZE, FALSE, parent_pid);
				if (!pHandle) {
					TraceEvent("ParentProcessOpenError").GetLastError();
					fprintf(stderr, "Could not open parent process at pid %d (error %d)", parent_pid, GetLastError());
					throw platform_error();
				}
				startThread(&parentWatcher, pHandle);
				break;
			}
#endif
			case OPT_TAGNAME:
				tagName = args->OptionArg();
				tagProvided = true;
				break;
			case OPT_CRASHONERROR:
				g_crashOnError = true;
				break;
			case OPT_MEMLIMIT:
				ti = parse_with_suffix(args->OptionArg(), "MiB");
				if (!ti.present()) {
					fprintf(stderr, "ERROR: Could not parse memory limit from `%s'\n", args->OptionArg());
					printHelpTeaser(argv[0]);
					flushAndExit(FDB_EXIT_ERROR);
				}
				memLimit = ti.get();
				break;
			case OPT_VMEMLIMIT:
				ti = parse_with_suffix(args->OptionArg(), "MiB");
				if (!ti.present()) {
					fprintf(stderr, "ERROR: Could not parse virtual memory limit from `%s'\n", args->OptionArg());
					printHelpTeaser(argv[0]);
					flushAndExit(FDB_EXIT_ERROR);
				}
				virtualMemLimit = ti.get();
				break;
			case OPT_BLOB_CREDENTIALS:
				tlsConfig.blobCredentials.push_back(args->OptionArg());
				break;
			case TLSConfig::OPT_TLS_PLUGIN:
				args->OptionArg();
				break;
			case TLSConfig::OPT_TLS_CERTIFICATES:
				tlsConfig.tlsCertPath = args->OptionArg();
				break;
			case TLSConfig::OPT_TLS_PASSWORD:
				tlsConfig.tlsPassword = args->OptionArg();
				break;
			case TLSConfig::OPT_TLS_CA_FILE:
				tlsConfig.tlsCAPath = args->OptionArg();
				break;
			case TLSConfig::OPT_TLS_KEY:
				tlsConfig.tlsKeyPath = args->OptionArg();
				break;
			case TLSConfig::OPT_TLS_VERIFY_PEERS:
				tlsConfig.tlsVerifyPeers = args->OptionArg();
				break;
			case OPT_DUMP_BEGIN:
				dumpBegin = parseVersion(args->OptionArg());
				break;
			case OPT_DUMP_END:
				dumpEnd = parseVersion(args->OptionArg());
				break;
			case OPT_JSON:
				jsonOutput = true;
				break;
			case OPT_BLOB_MANIFEST_URL: {
				blobManifestUrl = args->OptionArg();
				break;
			}
			}
		}

		if (encryptionKeyFile.present() && encryptSnapshotFilesPresent) {
			fprintf(stderr, "WARNING: Use of --encrypt-files and --encryption-key-file together is discouraged\n");
		}

		// Process the extra arguments
		for (int argLoop = 0; argLoop < args->FileCount(); argLoop++) {
			switch (programExe) {
			case ProgramExe::AGENT:
				fprintf(stderr, "ERROR: Backup Agent does not support argument value `%s'\n", args->File(argLoop));
				printHelpTeaser(argv[0]);
				return FDB_EXIT_ERROR;
				break;

				// Add the backup key range
			case ProgramExe::BACKUP:
				// Error, if the keys option was not specified
				if (backupKeys.size() == 0) {
					fprintf(stderr, "ERROR: Unknown backup option value `%s'\n", args->File(argLoop));
					printHelpTeaser(argv[0]);
					return FDB_EXIT_ERROR;
				}
				// Otherwise, assume the item is a key range
				else {
					try {
						addKeyRange(args->File(argLoop), backupKeys);
					} catch (Error&) {
						printHelpTeaser(argv[0]);
						return FDB_EXIT_ERROR;
					}
				}
				break;

			case ProgramExe::RESTORE:
				fprintf(stderr, "ERROR: FDB Restore does not support argument value `%s'\n", args->File(argLoop));
				printHelpTeaser(argv[0]);
				return FDB_EXIT_ERROR;
				break;

			case ProgramExe::FASTRESTORE_TOOL:
				fprintf(
				    stderr, "ERROR: FDB Fast Restore Tool does not support argument value `%s'\n", args->File(argLoop));
				printHelpTeaser(argv[0]);
				return FDB_EXIT_ERROR;
				break;

			case ProgramExe::DR_AGENT:
				fprintf(stderr, "ERROR: DR Agent does not support argument value `%s'\n", args->File(argLoop));
				printHelpTeaser(argv[0]);
				return FDB_EXIT_ERROR;
				break;

			case ProgramExe::DB_BACKUP:
				// Error, if the keys option was not specified
				if (backupKeys.size() == 0) {
					fprintf(stderr, "ERROR: Unknown DR option value `%s'\n", args->File(argLoop));
					printHelpTeaser(argv[0]);
					return FDB_EXIT_ERROR;
				}
				// Otherwise, assume the item is a key range
				else {
					try {
						addKeyRange(args->File(argLoop), backupKeys);
					} catch (Error&) {
						printHelpTeaser(argv[0]);
						return FDB_EXIT_ERROR;
					}
				}
				break;

			case ProgramExe::UNDEFINED:
			default:
				return FDB_EXIT_ERROR;
			}
		}

		if (restoreSystemKeys && restoreUserKeys) {
			fprintf(stderr, "ERROR: Please only specify one of --user-data or --system-metadata, not both\n");
			return FDB_EXIT_ERROR;
		}

		if (trace) {
			if (!traceLogGroup.empty())
				setNetworkOption(FDBNetworkOptions::TRACE_LOG_GROUP, StringRef(traceLogGroup));

			if (traceDir.empty())
				setNetworkOption(FDBNetworkOptions::TRACE_ENABLE);
			else
				setNetworkOption(FDBNetworkOptions::TRACE_ENABLE, StringRef(traceDir));
			if (!traceFormat.empty()) {
				setNetworkOption(FDBNetworkOptions::TRACE_FORMAT, StringRef(traceFormat));
			}

			setNetworkOption(FDBNetworkOptions::ENABLE_SLOW_TASK_PROFILING);
		}
		setNetworkOption(FDBNetworkOptions::DISABLE_CLIENT_STATISTICS_LOGGING);

		// deferred TLS options
		if (!tlsConfig.setupTLS()) {
			return 1;
		}

		Error::init();
		std::set_new_handler(&platform::outOfMemory);
		setMemoryQuota(virtualMemLimit);

		Database db;
		Database sourceDb;
		FileBackupAgent ba;
		Key tag;
		Future<Optional<Void>> f;
		Future<Optional<int>> fstatus;
		Reference<IBackupContainer> c;

		try {
			setupNetwork(0, UseMetrics::True);
		} catch (Error& e) {
			fprintf(stderr, "ERROR: %s\n", e.what());
			return FDB_EXIT_ERROR;
		}

		Future<Void> memoryUsageMonitor = startMemoryUsageMonitor(memLimit);

		IKnobCollection::setupKnobs(knobs);
		// Reinitialize knobs in order to update knobs that are dependent on explicitly set knobs
		IKnobCollection::getMutableGlobalKnobCollection().initialize(Randomize::False, IsSimulated::False);

		TraceEvent("ProgramStart")
		    .setMaxEventLength(12000)
		    .detail("SourceVersion", getSourceVersion())
		    .detail("Version", FDB_VT_VERSION)
		    .detail("PackageName", FDB_VT_PACKAGE_NAME)
		    .detailf("ActualTime", "%lld", DEBUG_DETERMINISM ? 0 : time(NULL))
		    .setMaxFieldLength(10000)
		    .detail("CommandLine", commandLine)
		    .setMaxFieldLength(0)
		    .detail("MemoryLimit", memLimit)
		    .trackLatest("ProgramStart");

		// Ordinarily, this is done when the network is run. However, network thread should be set before TraceEvents
		// are logged. This thread will eventually run the network, so call it now.
		TraceEvent::setNetworkThread();

		// Sets up blob credentials, including one from the environment FDB_BLOB_CREDENTIALS.
		tlsConfig.setupBlobCredentials();

		// Opens a trace file if trace is set (and if a trace file isn't already open)
		// For most modes, initCluster() will open a trace file, but some fdbbackup operations do not require
		// a cluster so they should use this instead.
		auto initTraceFile = [&]() {
			if (trace)
				openTraceFile({}, traceRollSize, traceMaxLogsSize, traceDir, "trace", traceLogGroup);
		};

		auto initCluster = [&](bool quiet = false) {
			Optional<Database> result = connectToCluster(clusterFile, localities, quiet);
			if (result.present()) {
				db = result.get();
			}

			return result.present();
		};

		auto initSourceCluster = [&](bool required, bool quiet = false) {
			if (!sourceClusterFile.size() && required) {
				if (!quiet) {
					fprintf(stderr, "ERROR: source cluster file is required\n");
				}
				return false;
			}

			Optional<Database> result = connectToCluster(sourceClusterFile, localities, quiet);
			if (result.present()) {
				sourceDb = result.get();
			}

			return result.present();
		};

		// The fastrestore tool does not yet support multiple ranges and is incompatible with tenants
		// or other features that back up data in the system keys
		if (!restoreSystemKeys && !restoreUserKeys && backupKeys.empty() &&
		    programExe != ProgramExe::FASTRESTORE_TOOL) {
			addDefaultBackupRanges(backupKeys);
		}

		if ((restoreSystemKeys || restoreUserKeys) && programExe == ProgramExe::FASTRESTORE_TOOL) {
			fprintf(stderr, "ERROR: Options: --user-data and --system-metadata are not supported with fastrestore\n");
			return FDB_EXIT_ERROR;
		}

		if ((restoreUserKeys || restoreSystemKeys) && !backupKeys.empty()) {
			fprintf(stderr,
			        "ERROR: Cannot specify additional ranges when using --user-data or --system-metadata "
			        "options\n");
			return FDB_EXIT_ERROR;
		}
		if (restoreUserKeys) {
			backupKeys.push_back_deep(backupKeys.arena(), normalKeys);
		} else if (restoreSystemKeys) {
			for (const auto& r : getSystemBackupRanges()) {
				backupKeys.push_back_deep(backupKeys.arena(), r);
			}
		}

		switch (programExe) {
		case ProgramExe::AGENT:
			if (!initCluster())
				return FDB_EXIT_ERROR;
			f = stopAfter(runAgent(db));
			break;
		case ProgramExe::BACKUP:
			switch (backupType) {
			case BackupType::START: {
				if (!initCluster())
					return FDB_EXIT_ERROR;
				// Test out the backup url to make sure it parses.  Doesn't test to make sure it's actually writeable.
				openBackupContainer(argv[0], destinationContainer, proxy, encryptionKeyFile);
				f = stopAfter(submitBackup(db,
				                           destinationContainer,
				                           proxy,
				                           initialSnapshotIntervalSeconds,
				                           snapshotIntervalSeconds,
				                           backupKeys,
				                           encryptionEnabled,
				                           tagName,
				                           dryRun,
				                           waitForDone,
				                           stopWhenDone,
				                           usePartitionedLog,
				                           incrementalBackupOnly,
				                           blobManifestUrl));
				break;
			}

			case BackupType::MODIFY: {
				if (!initCluster())
					return FDB_EXIT_ERROR;

				f = stopAfter(modifyBackup(db, tagName, modifyOptions));
				break;
			}

			case BackupType::STATUS:
				if (!initCluster())
					return FDB_EXIT_ERROR;
				f = stopAfter(statusBackup(db, tagName, ShowErrors::True, jsonOutput));
				break;

			case BackupType::ABORT:
				if (!initCluster())
					return FDB_EXIT_ERROR;
				f = stopAfter(abortBackup(db, tagName));
				break;

			case BackupType::CLEANUP:
				if (!initCluster())
					return FDB_EXIT_ERROR;
				f = stopAfter(cleanupMutations(db, deleteData));
				break;

			case BackupType::WAIT:
				if (!initCluster())
					return FDB_EXIT_ERROR;
				f = stopAfter(waitBackup(db, tagName, stopWhenDone));
				break;

			case BackupType::DISCONTINUE:
				if (!initCluster())
					return FDB_EXIT_ERROR;
				f = stopAfter(discontinueBackup(db, tagName, waitForDone));
				break;

			case BackupType::PAUSE:
				if (!initCluster())
					return FDB_EXIT_ERROR;
				f = stopAfter(changeBackupResumed(db, true));
				break;

			case BackupType::RESUME:
				if (!initCluster())
					return FDB_EXIT_ERROR;
				f = stopAfter(changeBackupResumed(db, false));
				break;

			case BackupType::EXPIRE:
				initTraceFile();
				// Must have a usable cluster if either expire DateTime options were used
				if (!expireDatetime.empty() || !expireRestorableAfterDatetime.empty()) {
					if (!initCluster())
						return FDB_EXIT_ERROR;
				}
				f = stopAfter(expireBackupData(argv[0],
				                               destinationContainer,
				                               proxy,
				                               expireVersion,
				                               expireDatetime,
				                               db,
				                               forceAction,
				                               expireRestorableAfterVersion,
				                               expireRestorableAfterDatetime,
				                               encryptionKeyFile));
				break;

			case BackupType::DELETE_BACKUP:
				initTraceFile();
				f = stopAfter(deleteBackupContainer(argv[0], destinationContainer, proxy));
				break;

			case BackupType::DESCRIBE:
				initTraceFile();
				// If timestamp lookups are desired, require a cluster file
				if (describeTimestamps && !initCluster())
					return FDB_EXIT_ERROR;

				// Only pass database optionDatabase Describe will lookup version timestamps if a cluster file was
				// given, but quietly skip them if not.
				f = stopAfter(describeBackup(argv[0],
				                             destinationContainer,
				                             proxy,
				                             describeDeep,
				                             describeTimestamps ? Optional<Database>(db) : Optional<Database>(),
				                             jsonOutput,
				                             encryptionKeyFile));
				break;

			case BackupType::LIST:
				initTraceFile();
				f = stopAfter(listBackup(baseUrl, proxy));
				break;

			case BackupType::TAGS:
				if (!initCluster())
					return FDB_EXIT_ERROR;
				f = stopAfter(listBackupTags(db));
				break;

			case BackupType::QUERY:
				initTraceFile();
				f = stopAfter(queryBackup(argv[0],
				                          destinationContainer,
				                          proxy,
				                          backupKeysFilter,
				                          restoreVersion,
				                          snapshotVersion,
				                          restoreClusterFileOrig,
				                          restoreTimestamp,
				                          Verbose{ !quietDisplay },
				                          db));
				break;

			case BackupType::DUMP:
				initTraceFile();
				f = stopAfter(dumpBackupData(argv[0], destinationContainer, proxy, dumpBegin, dumpEnd));
				break;

			case BackupType::UNDEFINED:
			default:
				fprintf(stderr, "ERROR: Unsupported backup action %s\n", argv[1]);
				printHelpTeaser(argv[0]);
				return FDB_EXIT_ERROR;
				break;
			}

			break;
		case ProgramExe::RESTORE:
			if (dryRun) {
				if (restoreType != RestoreType::START) {
					fprintf(stderr, "Restore dry run only works for 'start' command\n");
					return FDB_EXIT_ERROR;
				}

				// Must explicitly call trace file options handling if not calling Database::createDatabase()
				initTraceFile();
			} else {
				if (restoreClusterFileDest.empty()) {
					fprintf(stderr, "Restore destination cluster file must be specified explicitly.\n");
					return FDB_EXIT_ERROR;
				}

				if (!fileExists(restoreClusterFileDest)) {
					fprintf(stderr,
					        "Restore destination cluster file '%s' does not exist.\n",
					        restoreClusterFileDest.c_str());
					return FDB_EXIT_ERROR;
				}

				try {
					db = Database::createDatabase(restoreClusterFileDest, ApiVersion::LATEST_VERSION);
				} catch (Error& e) {
					fprintf(stderr,
					        "Restore destination cluster file '%s' invalid: %s\n",
					        restoreClusterFileDest.c_str(),
					        e.what());
					return FDB_EXIT_ERROR;
				}
			}

			switch (restoreType) {
			case RestoreType::START:
				f = stopAfter(runRestore(db,
				                         restoreClusterFileOrig,
				                         tagName,
				                         restoreContainer,
				                         proxy,
				                         backupKeys,
				                         beginVersion,
				                         restoreVersion,
				                         restoreTimestamp,
				                         !dryRun,
				                         Verbose{ !quietDisplay },
				                         waitForDone,
				                         addPrefix,
				                         removePrefix,
				                         onlyApplyMutationLogs,
				                         inconsistentSnapshotOnly,
				                         encryptionKeyFile,
				                         blobManifestUrl));

				break;
			case RestoreType::WAIT:
				f = stopAfter(success(ba.waitRestore(db, KeyRef(tagName), Verbose::True)));
				break;
			case RestoreType::ABORT:
				f = stopAfter(
				    map(ba.abortRestore(db, KeyRef(tagName)), [tagName](FileBackupAgent::ERestoreState s) -> Void {
					    printf("RESTORE_ABORT Tag: %s  State: %s\n",
					           tagName.c_str(),
					           FileBackupAgent::restoreStateText(s).toString().c_str());
					    return Void();
				    }));
				break;
			case RestoreType::STATUS:
				// If no tag is specifically provided then print all tag status, don't just use "default"
				if (tagProvided)
					tag = tagName;
				f = stopAfter(map(ba.restoreStatus(db, KeyRef(tag)), [](std::string s) -> Void {
					printf("%s\n", s.c_str());
					return Void();
				}));
				break;
			default:
				throw restore_error();
			}
			break;
		case ProgramExe::FASTRESTORE_TOOL:
			// Support --dest-cluster-file option as fdbrestore does
			if (dryRun) {
				if (restoreType != RestoreType::START) {
					fprintf(stderr, "Restore dry run only works for 'start' command\n");
					return FDB_EXIT_ERROR;
				}

				// Must explicitly call trace file options handling if not calling Database::createDatabase()
				initTraceFile();
			} else {
				if (restoreClusterFileDest.empty()) {
					fprintf(stderr, "Restore destination cluster file must be specified explicitly.\n");
					return FDB_EXIT_ERROR;
				}

				if (!fileExists(restoreClusterFileDest)) {
					fprintf(stderr,
					        "Restore destination cluster file '%s' does not exist.\n",
					        restoreClusterFileDest.c_str());
					return FDB_EXIT_ERROR;
				}

				try {
					db = Database::createDatabase(restoreClusterFileDest, ApiVersion::LATEST_VERSION);
				} catch (Error& e) {
					fprintf(stderr,
					        "Restore destination cluster file '%s' invalid: %s\n",
					        restoreClusterFileDest.c_str(),
					        e.what());
					return FDB_EXIT_ERROR;
				}
			}
			// TODO: We have not implemented the code commented out in this case
			switch (restoreType) {
			case RestoreType::START:
				f = stopAfter(runFastRestoreTool(db,
				                                 tagName,
				                                 restoreContainer,
				                                 proxy,
				                                 backupKeys,
				                                 restoreVersion,
				                                 !dryRun,
				                                 Verbose{ !quietDisplay },
				                                 waitForDone));
				break;
			case RestoreType::WAIT:
				printf("[TODO][ERROR] FastRestore does not support RESTORE_WAIT yet!\n");
				throw restore_error();
				//					f = stopAfter( success(ba.waitRestore(db, KeyRef(tagName), true)) );
				break;
			case RestoreType::ABORT:
				printf("[TODO][ERROR] FastRestore does not support RESTORE_ABORT yet!\n");
				throw restore_error();
				//					f = stopAfter( map(ba.abortRestore(db, KeyRef(tagName)),
				//[tagName](FileBackupAgent::ERestoreState s) -> Void { 						printf("Tag: %s  State:
				//%s\n", tagName.c_str(),
				// FileBackupAgent::restoreStateText(s).toString().c_str()); 						return Void();
				//					}) );
				break;
			case RestoreType::STATUS:
				printf("[TODO][ERROR] FastRestore does not support RESTORE_STATUS yet!\n");
				throw restore_error();
				// If no tag is specifically provided then print all tag status, don't just use "default"
				if (tagProvided)
					tag = tagName;
				//					f = stopAfter( map(ba.restoreStatus(db, KeyRef(tag)), [](std::string s) -> Void {
				//						printf("%s\n", s.c_str());
				//						return Void();
				//					}) );
				break;
			default:
				throw restore_error();
			}
			break;
		case ProgramExe::DR_AGENT:
			if (!initCluster() || !initSourceCluster(true)) {
				return FDB_EXIT_ERROR;
			}
			f = stopAfter(runDBAgent(sourceDb, db));
			break;
		case ProgramExe::DB_BACKUP:
			if (!initCluster() || !initSourceCluster(dbType != DBType::ABORT || !dstOnly)) {
				return FDB_EXIT_ERROR;
			}
			switch (dbType) {
			case DBType::START:
				f = stopAfter(submitDBBackup(sourceDb, db, backupKeys, tagName));
				break;
			case DBType::STATUS:
				f = stopAfter(statusDBBackup(sourceDb, db, tagName, maxErrors));
				break;
			case DBType::SWITCH:
				f = stopAfter(switchDBBackup(sourceDb, db, backupKeys, tagName, forceAction));
				break;
			case DBType::ABORT:
				f = stopAfter(abortDBBackup(sourceDb, db, tagName, partial, dstOnly));
				break;
			case DBType::PAUSE:
				f = stopAfter(changeDBBackupResumed(sourceDb, db, true));
				break;
			case DBType::RESUME:
				f = stopAfter(changeDBBackupResumed(sourceDb, db, false));
				break;
			case DBType::UNDEFINED:
			default:
				fprintf(stderr, "ERROR: Unsupported DR action %s\n", argv[1]);
				printHelpTeaser(argv[0]);
				return FDB_EXIT_ERROR;
				break;
			}
			break;
		case ProgramExe::UNDEFINED:
		default:
			return FDB_EXIT_ERROR;
		}

		runNetwork();

		if (f.isValid() && f.isReady() && !f.isError() && !f.get().present()) {
			status = FDB_EXIT_ERROR;
		}

		if (fstatus.isValid() && fstatus.isReady() && !fstatus.isError() && fstatus.get().present()) {
			status = fstatus.get().get();
		}

#ifdef ALLOC_INSTRUMENTATION
		{
			std::cout << "Page Counts: " << FastAllocator<16>::pageCount << " " << FastAllocator<32>::pageCount << " "
			          << FastAllocator<64>::pageCount << " " << FastAllocator<128>::pageCount << " "
			          << FastAllocator<256>::pageCount << " " << FastAllocator<512>::pageCount << " "
			          << FastAllocator<1024>::pageCount << " " << FastAllocator<2048>::pageCount << " "
			          << FastAllocator<4096>::pageCount << " " << FastAllocator<8192>::pageCount << " "
			          << FastAllocator<16384>::pageCount << std::endl;

			std::vector<std::pair<std::string, const char*>> typeNames;
			for (auto i = allocInstr.begin(); i != allocInstr.end(); ++i) {
				std::string s;

#ifdef __linux__
				char* demangled = abi::__cxa_demangle(i->first, NULL, NULL, NULL);
				if (demangled) {
					s = demangled;
					if (StringRef(s).startsWith("(anonymous namespace)::"_sr))
						s = s.substr("(anonymous namespace)::"_sr.size());
					free(demangled);
				} else
					s = i->first;
#else
				s = i->first;
				if (StringRef(s).startsWith("class `anonymous namespace'::"_sr))
					s = s.substr("class `anonymous namespace'::"_sr.size());
				else if (StringRef(s).startsWith("class "_sr))
					s = s.substr("class "_sr.size());
				else if (StringRef(s).startsWith("struct "_sr))
					s = s.substr("struct "_sr.size());
#endif

				typeNames.emplace_back(s, i->first);
			}
			std::sort(typeNames.begin(), typeNames.end());
			for (int i = 0; i < typeNames.size(); i++) {
				const char* n = typeNames[i].second;
				auto& f = allocInstr[n];
				printf("%+d\t%+d\t%d\t%d\t%s\n",
				       f.allocCount,
				       -f.deallocCount,
				       f.allocCount - f.deallocCount,
				       f.maxAllocated,
				       typeNames[i].first.c_str());
			}

			// We're about to exit and clean up data structures, this will wreak havoc on allocation recording
			memSample_entered = true;
		}
#endif
	} catch (Error& e) {
		TraceEvent(SevError, "MainError").error(e);
		status = FDB_EXIT_MAIN_ERROR;
	} catch (boost::system::system_error& e) {
		if (g_network) {
			TraceEvent(SevError, "MainError").error(unknown_error()).detail("RootException", e.what());
		} else {
			fprintf(stderr, "ERROR: %s (%d)\n", e.what(), e.code().value());
		}
		status = FDB_EXIT_MAIN_EXCEPTION;
	} catch (std::exception& e) {
		TraceEvent(SevError, "MainError").error(unknown_error()).detail("RootException", e.what());
		status = FDB_EXIT_MAIN_EXCEPTION;
	}

	flushAndExit(status);
}<|MERGE_RESOLUTION|>--- conflicted
+++ resolved
@@ -194,12 +194,10 @@
 
 	OPT_TRACE_FORMAT,
 
-<<<<<<< HEAD
 	OPT_SWIFT_TEST_FILTER,
-=======
+
 	// blob granules backup/restore
 	OPT_BLOB_MANIFEST_URL,
->>>>>>> f94eada7
 };
 
 // Top level binary commands.
