--- conflicted
+++ resolved
@@ -467,79 +467,6 @@
 	       options.count(p + "storage_engine") == 1;
 }
 
-<<<<<<< HEAD
-bool validTenantAndEncryptionAtRestMode(Optional<DatabaseConfiguration> oldConfiguration,
-                                        std::map<std::string, std::string> newConfig,
-                                        bool creating) {
-	if (creating) {
-		if (newConfig.count(encryptionAtRestModeConfKey.toString()) != 0) {
-			EncryptionAtRestMode encryptMode = EncryptionAtRestMode::fromValueRef(
-			    ValueRef(newConfig.find(encryptionAtRestModeConfKey.toString())->second));
-			if (encryptMode.mode == EncryptionAtRestMode::DISABLED ||
-			    encryptMode.mode == EncryptionAtRestMode::CLUSTER_AWARE) {
-				// In these cases the tenantMode does not matter
-				return true;
-			}
-
-			// check if the tenant mode is being set during configure new (otherwise assume tenants are disabled)
-			TenantMode tenantMode = TenantMode::DISABLED;
-			if (newConfig.count(tenantModeConfKey.toString()) != 0) {
-				tenantMode = TenantMode::fromValue(ValueRef(newConfig.find(tenantModeConfKey.toString())->second));
-			}
-			TraceEvent(SevDebug, "EncryptAndTenantModes")
-			    .detail("EncryptMode", encryptMode.toString())
-			    .detail("TenantMode", tenantMode.toString());
-			if (tenantMode != TenantMode::REQUIRED) {
-				// For domain aware encryption only the required tenant mode is currently supported
-				TraceEvent(SevWarnAlways, "InvalidEncryptAndTenantConfiguration")
-				    .detail("EncryptMode", encryptMode.toString())
-				    .detail("TenantMode", tenantMode.toString());
-				return false;
-			}
-			return true;
-		}
-	} else {
-		if (newConfig.count(tenantModeConfKey.toString()) != 0) {
-			ASSERT(oldConfiguration.present());
-			// If the tenant mode is being changed then make sure it obeys the current cluster encryption state
-			EncryptionAtRestMode encryptMode = oldConfiguration.get().encryptionAtRestMode;
-
-			if (encryptMode.mode == EncryptionAtRestMode::DISABLED) {
-				// In this case the tenantMode does not matter
-				return true;
-			}
-			TenantMode oldTenantMode = oldConfiguration.get().tenantMode;
-			TenantMode newTenantMode = TenantMode::fromValue(newConfig.find(tenantModeConfKey.toString())->second);
-			TraceEvent(SevDebug, "EncryptAndTenantModes")
-			    .detail("EncryptMode", encryptMode.toString())
-			    .detail("OldTenantMode", oldTenantMode.toString())
-			    .detail("NewTenantMode", newTenantMode.toString());
-			if (encryptMode.mode == EncryptionAtRestMode::DOMAIN_AWARE && newTenantMode != TenantMode::REQUIRED) {
-				// For domain aware encryption only the required tenant mode is currently supported (changing to any
-				// other mode is disallowed)
-				TraceEvent(SevWarnAlways, "InvalidEncryptAndTenantConfiguration")
-				    .detail("EncryptMode", encryptMode.toString())
-				    .detail("OldTenantMode", oldTenantMode.toString())
-				    .detail("NewTenantMode", newTenantMode.toString());
-				return false;
-			}
-			if ((oldTenantMode == TenantMode::OPTIONAL_TENANT || oldTenantMode == TenantMode::DISABLED) &&
-			    newTenantMode == TenantMode::REQUIRED) {
-				// TODO: Switching from optional/disabled tenant mode to required should be allowed if there is no
-				// non-tenant data
-				TraceEvent(SevWarnAlways, "InvalidEncryptAndTenantConfiguration")
-				    .detail("EncryptMode", encryptMode.toString())
-				    .detail("OldTenantMode", oldTenantMode.toString())
-				    .detail("NewTenantMode", newTenantMode.toString());
-				return false;
-			}
-			return true;
-		}
-	}
-	return true;
-}
-
-=======
 /*
     - Validates encryption and tenant mode configurations
     - During cluster creation (configure new) we allow the following:
@@ -627,7 +554,6 @@
 	return Void();
 }
 
->>>>>>> 97713cad
 // unit test for changing encryption/tenant mode config options
 TEST_CASE("/ManagementAPI/ChangeConfig/TenantAndEncryptMode") {
 	std::map<std::string, std::string> newConfig;
@@ -642,56 +568,32 @@
 	// encryption disabled checks
 	newConfig[encryptModeKey] = std::to_string(EncryptionAtRestMode::DISABLED);
 	newConfig[tenantModeKey] = std::to_string(deterministicRandom()->randomChoice(tenantModes));
-<<<<<<< HEAD
-	ASSERT(validTenantAndEncryptionAtRestMode(Optional<DatabaseConfiguration>(), newConfig, true));
-=======
 	ASSERT(isEncryptionAtRestModeConfigValid(Optional<DatabaseConfiguration>(), newConfig, true));
->>>>>>> 97713cad
 
 	// cluster aware encryption checks
 	newConfig[encryptModeKey] = std::to_string(EncryptionAtRestMode::CLUSTER_AWARE);
 	newConfig[tenantModeKey] = std::to_string(deterministicRandom()->randomChoice(tenantModes));
-<<<<<<< HEAD
-	ASSERT(validTenantAndEncryptionAtRestMode(Optional<DatabaseConfiguration>(), newConfig, true));
-=======
 	ASSERT(isEncryptionAtRestModeConfigValid(Optional<DatabaseConfiguration>(), newConfig, true));
->>>>>>> 97713cad
 
 	// domain aware encryption checks
 	newConfig[encryptModeKey] = std::to_string(EncryptionAtRestMode::DOMAIN_AWARE);
 	newConfig[tenantModeKey] =
 	    std::to_string(deterministicRandom()->coinflip() ? TenantMode::DISABLED : TenantMode::OPTIONAL_TENANT);
-<<<<<<< HEAD
-	ASSERT(!validTenantAndEncryptionAtRestMode(Optional<DatabaseConfiguration>(), newConfig, true));
-	newConfig[tenantModeKey] = std::to_string(TenantMode::REQUIRED);
-	ASSERT(validTenantAndEncryptionAtRestMode(Optional<DatabaseConfiguration>(), newConfig, true));
-=======
 	ASSERT(!isEncryptionAtRestModeConfigValid(Optional<DatabaseConfiguration>(), newConfig, true));
 	newConfig[tenantModeKey] = std::to_string(TenantMode::REQUIRED);
 	ASSERT(isEncryptionAtRestModeConfigValid(Optional<DatabaseConfiguration>(), newConfig, true));
->>>>>>> 97713cad
 
 	// no encrypt mode present
 	newConfig.erase(encryptModeKey);
 	newConfig[tenantModeKey] = std::to_string(deterministicRandom()->randomChoice(tenantModes));
-<<<<<<< HEAD
-	ASSERT(validTenantAndEncryptionAtRestMode(Optional<DatabaseConfiguration>(), newConfig, true));
-=======
 	ASSERT(isEncryptionAtRestModeConfigValid(Optional<DatabaseConfiguration>(), newConfig, true));
->>>>>>> 97713cad
 
 	// no tenant mode present
 	newConfig.erase(tenantModeKey);
 	newConfig[encryptModeKey] = std::to_string(EncryptionAtRestMode::DOMAIN_AWARE);
-<<<<<<< HEAD
-	ASSERT(!validTenantAndEncryptionAtRestMode(Optional<DatabaseConfiguration>(), newConfig, true));
-	newConfig[encryptModeKey] = std::to_string(EncryptionAtRestMode::CLUSTER_AWARE);
-	ASSERT(validTenantAndEncryptionAtRestMode(Optional<DatabaseConfiguration>(), newConfig, true));
-=======
 	ASSERT(!isEncryptionAtRestModeConfigValid(Optional<DatabaseConfiguration>(), newConfig, true));
 	newConfig[encryptModeKey] = std::to_string(EncryptionAtRestMode::CLUSTER_AWARE);
 	ASSERT(isEncryptionAtRestModeConfigValid(Optional<DatabaseConfiguration>(), newConfig, true));
->>>>>>> 97713cad
 
 	// change config test cases
 	DatabaseConfiguration oldConfig;
@@ -700,57 +602,29 @@
 	oldConfig.encryptionAtRestMode = EncryptionAtRestMode::DISABLED;
 	oldConfig.tenantMode = deterministicRandom()->randomChoice(tenantModes);
 	newConfig[tenantModeKey] = std::to_string(deterministicRandom()->randomChoice(tenantModes));
-<<<<<<< HEAD
-	ASSERT(validTenantAndEncryptionAtRestMode(oldConfig, newConfig, false));
-=======
 	ASSERT(isEncryptionAtRestModeConfigValid(oldConfig, newConfig, false));
->>>>>>> 97713cad
 
 	// domain aware encryption checks
 	oldConfig.encryptionAtRestMode = EncryptionAtRestMode::DOMAIN_AWARE;
 	oldConfig.tenantMode = TenantMode::REQUIRED;
 	newConfig[tenantModeKey] =
 	    std::to_string(deterministicRandom()->coinflip() ? TenantMode::DISABLED : TenantMode::OPTIONAL_TENANT);
-<<<<<<< HEAD
-	ASSERT(!validTenantAndEncryptionAtRestMode(oldConfig, newConfig, false));
-	newConfig[tenantModeKey] = std::to_string(TenantMode::REQUIRED);
-	ASSERT(validTenantAndEncryptionAtRestMode(oldConfig, newConfig, false));
-=======
 	ASSERT(!isEncryptionAtRestModeConfigValid(oldConfig, newConfig, false));
 	newConfig[tenantModeKey] = std::to_string(TenantMode::REQUIRED);
 	ASSERT(isEncryptionAtRestModeConfigValid(oldConfig, newConfig, false));
->>>>>>> 97713cad
 
 	// cluster aware encryption checks
 	oldConfig.encryptionAtRestMode = EncryptionAtRestMode::CLUSTER_AWARE;
 	// required tenant mode can switch to any other tenant mode with cluster aware encryption
-<<<<<<< HEAD
-	oldConfig.tenantMode = TenantMode::REQUIRED;
-	newConfig[tenantModeKey] = std::to_string(deterministicRandom()->randomChoice(tenantModes));
-	ASSERT(validTenantAndEncryptionAtRestMode(oldConfig, newConfig, false));
-	// optional/disabled tenant mode can switch to optional/disabled tenant mode with cluster aware encryption
-	oldConfig.tenantMode = deterministicRandom()->coinflip() ? TenantMode::DISABLED : TenantMode::OPTIONAL_TENANT;
-	newConfig[tenantModeKey] =
-	    std::to_string(deterministicRandom()->coinflip() ? TenantMode::DISABLED : TenantMode::OPTIONAL_TENANT);
-	ASSERT(validTenantAndEncryptionAtRestMode(oldConfig, newConfig, false));
-	// optional/disabled tenant mode cannot switch to required tenant mode unless there is no non-tenant data
-	newConfig[tenantModeKey] = std::to_string(TenantMode::REQUIRED);
-	ASSERT(!validTenantAndEncryptionAtRestMode(oldConfig, newConfig, false));
-=======
 	oldConfig.tenantMode = deterministicRandom()->randomChoice(tenantModes);
 	newConfig[tenantModeKey] = std::to_string(deterministicRandom()->randomChoice(tenantModes));
 	ASSERT(isEncryptionAtRestModeConfigValid(oldConfig, newConfig, false));
->>>>>>> 97713cad
 
 	// no tenant mode present
 	newConfig.erase(tenantModeKey);
 	oldConfig.tenantMode = deterministicRandom()->randomChoice(tenantModes);
 	oldConfig.encryptionAtRestMode = deterministicRandom()->randomChoice(encryptionModes);
-<<<<<<< HEAD
-	ASSERT(validTenantAndEncryptionAtRestMode(oldConfig, newConfig, false));
-=======
 	ASSERT(isEncryptionAtRestModeConfigValid(oldConfig, newConfig, false));
->>>>>>> 97713cad
 
 	return Void();
 }
