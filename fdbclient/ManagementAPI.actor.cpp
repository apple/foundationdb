/*
 * ManagementAPI.actor.cpp
 *
 * This source file is part of the FoundationDB open source project
 *
 * Copyright 2013-2022 Apple Inc. and the FoundationDB project authors
 *
 * Licensed under the Apache License, Version 2.0 (the "License");
 * you may not use this file except in compliance with the License.
 * You may obtain a copy of the License at
 *
 *     http://www.apache.org/licenses/LICENSE-2.0
 *
 * Unless required by applicable law or agreed to in writing, software
 * distributed under the License is distributed on an "AS IS" BASIS,
 * WITHOUT WARRANTIES OR CONDITIONS OF ANY KIND, either express or implied.
 * See the License for the specific language governing permissions and
 * limitations under the License.
 */

#include <cinttypes>
#include <string>
#include <vector>

#include <boost/algorithm/string.hpp>

#include "fdbclient/GenericManagementAPI.actor.h"
#include "fmt/format.h"
#include "fdbclient/Knobs.h"
#include "flow/Arena.h"
#include "fdbclient/ClusterConnectionMemoryRecord.h"
#include "fdbclient/FDBOptions.g.h"
#include "fdbclient/FDBTypes.h"
#include "fdbclient/ReadYourWrites.h"
#include "fdbclient/ManagementAPI.actor.h"

#include "fdbclient/SystemData.h"
#include "fdbclient/NativeAPI.actor.h"
#include "fdbclient/CoordinationInterface.h"
#include "fdbclient/DatabaseContext.h"
#include "fdbrpc/simulator.h"
#include "fdbclient/StatusClient.h"
#include "flow/Trace.h"
#include "flow/UnitTest.h"
#include "fdbrpc/ReplicationPolicy.h"
#include "fdbrpc/Replication.h"
#include "fdbclient/Schemas.h"
#include "fdbrpc/SimulatorProcessInfo.h"

#include "flow/actorcompiler.h" // This must be the last #include.

bool isInteger(const std::string& s) {
	if (s.empty())
		return false;
	char* p;
	strtol(s.c_str(), &p, 10);
	return (*p == 0);
}

// Check if the specified params supported for the given storage type.
// It will return false if invalid parameters are given.
bool parseStorageEngineParams(KeyValueStoreType::StoreType storeType,
                              std::string const& kvPairsStr,
                              std::map<std::string, std::string>& out,
                              bool creating) {
	auto& paramsInitMap = StorageEngineParamsFactory::getParams(storeType);
	// Insert all default values when creating the database
	if (creating) {
		for (auto const& [k, pair] : paramsInitMap) {
			out[storageEngineParamsPrefix.toString() + k] = pair.second;
		}
		if (kvPairsStr.empty()) {
			fmt::print("Debug: Empty param str is given, use the default values\n");
			return true;
		}
	}

	std::vector<std::string> kvPairs;
	boost::split(kvPairs, kvPairsStr, [](char c) { return c == ','; });
	for (auto const& kv : kvPairs) {
		auto pos = kv.find("=");
		if (pos != std::string::npos) {
			auto k = kv.substr(0, pos);
			auto v = kv.substr(pos + 1);
			fmt::print("Parsed storage engine param, k:{}; v:{}\n", k, v);
			if (!paramsInitMap.count(k)) {
				fmt::print("Error: {} is not a supported parameter for storage engine {}.\n",
				           k,
				           KeyValueStoreType::getStoreTypeStr(storeType));
				return false;
			} else {
				TraceEvent(SevDebug, "ReplaceDefaultStorageEngineParameter")
				    .detail("StoreType", KeyValueStoreType::getStoreTypeStr(storeType))
				    .detail("Parameter", k)
				    .detail("DefaultValue", paramsInitMap[k].second)
				    .detail("Value", v);
				out[storageEngineParamsPrefix.toString() + k] = v;
			}
		} else {
			fmt::print("Error: {} does not follow the foramt <param>=<val>\n", kv);
			return false;
		}
	}
	return true;
}

bool checkForStorageEngineParamsChange(std::map<std::string, std::string>& m, bool& paramsChange, bool creating) {
	auto storageEngineParamsKey = configKeysPrefix.toString() + "storage_engine_params";
	bool storageEngineParamsChange = m.count(storageEngineParamsKey) != 0;
	if (!storageEngineParamsChange)
		return true; // no storage engine params change
	paramsChange = true;
	auto storeType =
	    static_cast<KeyValueStoreType::StoreType>(std::stoi(m[configKeysPrefix.toString() + "storage_engine"]));
	if (!parseStorageEngineParams(storeType, m[storageEngineParamsKey], m, creating))
		return false;
	// erase the raw value string delimitered by ","
	m.erase(storageEngineParamsKey);
	return true;
}

// Defines the mapping between configuration names (as exposed by fdbcli, buildConfiguration()) and actual configuration
// parameters
std::map<std::string, std::string> configForToken(std::string const& mode) {
	std::map<std::string, std::string> out;
	std::string p = configKeysPrefix.toString();

	if (mode == "new") {
		out[p + "initialized"] = "1";
		return out;
	}

	if (mode == "tss") {
		// Set temporary marker in config map to mark that this is a tss configuration and not a normal storage/log
		// configuration. A bit of a hack but reuses the parsing code nicely.
		out[p + "istss"] = "1";
		return out;
	}

	if (mode == "locked") {
		// Setting this key is interpreted as an instruction to use the normal version-stamp-based mechanism for locking
		// the database.
		out[databaseLockedKey.toString()] = deterministicRandom()->randomUniqueID().toString();
		return out;
	}

	size_t pos;
	Optional<KeyValueStoreType> logType;
	Optional<KeyValueStoreType> storeType;

	// key:=value is unvalidated and unchecked
	pos = mode.find(":=");
	if (pos != std::string::npos) {
		out[p + mode.substr(0, pos)] = mode.substr(pos + 2);
		return out;
	}

	// key=value is constrained to a limited set of options and basic validation is performed
	pos = mode.find("=");
	if (pos != std::string::npos) {
		std::string key = mode.substr(0, pos);
		std::string value = mode.substr(pos + 1);

		if (key == "proxies" && isInteger(value)) {
			printf("Warning: Proxy role is being split into GRV Proxy and Commit Proxy, now prefer configuring "
			       "'grv_proxies' and 'commit_proxies' separately. Generally we should follow that 'commit_proxies'"
			       " is three times of 'grv_proxies' count and 'grv_proxies' should be not more than 4.\n");
			int proxiesCount = atoi(value.c_str());
			if (proxiesCount == -1) {
				proxiesCount = CLIENT_KNOBS->DEFAULT_AUTO_GRV_PROXIES + CLIENT_KNOBS->DEFAULT_AUTO_COMMIT_PROXIES;
				ASSERT_WE_THINK(proxiesCount >= 2);
			}

			if (proxiesCount < 2) {
				printf("Error: At least 2 proxies (1 GRV proxy and 1 Commit proxy) are required.\n");
				return out;
			}

			int grvProxyCount = std::max(1,
			                             std::min(CLIENT_KNOBS->DEFAULT_MAX_GRV_PROXIES,
			                                      proxiesCount / (CLIENT_KNOBS->DEFAULT_COMMIT_GRV_PROXIES_RATIO + 1)));
			int commitProxyCount = proxiesCount - grvProxyCount;
			ASSERT_WE_THINK(grvProxyCount >= 1 && commitProxyCount >= 1);

			out[p + "grv_proxies"] = std::to_string(grvProxyCount);
			out[p + "commit_proxies"] = std::to_string(commitProxyCount);
			printf("%d proxies are automatically converted into %d GRV proxies and %d Commit proxies.\n",
			       proxiesCount,
			       grvProxyCount,
			       commitProxyCount);

			TraceEvent("DatabaseConfigurationProxiesSpecified")
			    .detail("SpecifiedProxies", atoi(value.c_str()))
			    .detail("EffectiveSpecifiedProxies", proxiesCount)
			    .detail("ConvertedGrvProxies", grvProxyCount)
			    .detail("ConvertedCommitProxies", commitProxyCount);
		}

		if ((key == "logs" || key == "commit_proxies" || key == "grv_proxies" || key == "resolvers" ||
		     key == "remote_logs" || key == "log_routers" || key == "usable_regions" ||
		     key == "repopulate_anti_quorum" || key == "count") &&
		    isInteger(value)) {
			out[p + key] = value;
		}

		if (key == "regions") {
			json_spirit::mValue mv;
			json_spirit::read_string(value, mv);

			StatusObject regionObj;
			regionObj["regions"] = mv;
			out[p + key] =
			    BinaryWriter::toValue(regionObj, IncludeVersion(ProtocolVersion::withRegionConfiguration())).toString();
		}

		if (key == "perpetual_storage_wiggle" && isInteger(value)) {
			int ppWiggle = std::stoi(value);
			if (ppWiggle >= 2 || ppWiggle < 0) {
				printf("Error: Only 0 and 1 are valid values of perpetual_storage_wiggle at present.\n");
				return out;
			}
			out[p + key] = value;
		}
		if (key == "perpetual_storage_wiggle_locality") {
			if (!isValidPerpetualStorageWiggleLocality(value)) {
				printf("Error: perpetual_storage_wiggle_locality should be in <locality_key>:<locality_value> "
				       "format or enter 0 to disable the locality match for wiggling.\n");
				return out;
			}
			out[p + key] = value;
		}
		if (key == "storage_migration_type") {
			StorageMigrationType type;
			if (value == "disabled") {
				type = StorageMigrationType::DISABLED;
			} else if (value == "aggressive") {
				type = StorageMigrationType::AGGRESSIVE;
			} else if (value == "gradual") {
				type = StorageMigrationType::GRADUAL;
			} else {
				printf("Error: Only disabled|aggressive|gradual are valid for storage_migration_type.\n");
				return out;
			}
			out[p + key] = format("%d", type);
		}

		if (key == "blob_granules_enabled") {
			int enabled = std::stoi(value);
			if (enabled != 0 && enabled != 1) {
				printf("Error: Only 0 or 1 are valid values for blob_granules_enabled. "
				       "1 enables blob granules and 0 disables them.\n");
				return out;
			}
			out[p + key] = value;
		}

		if (key == "tenant_mode") {
			TenantMode tenantMode;
			if (value == "disabled") {
				tenantMode = TenantMode::DISABLED;
			} else if (value == "optional_experimental") {
				tenantMode = TenantMode::OPTIONAL_TENANT;
			} else if (value == "required_experimental") {
				tenantMode = TenantMode::REQUIRED;
			} else {
				printf("Error: Only disabled|optional_experimental|required_experimental are valid for tenant_mode.\n");
				return out;
			}
			out[p + key] = format("%d", tenantMode);
		}

		if (key == "encryption_at_rest_mode") {
			EncryptionAtRestMode mode;
			if (value == "disabled") {
				mode = EncryptionAtRestMode::DISABLED;
			} else if (value == "domain_aware") {
				mode = EncryptionAtRestMode::DOMAIN_AWARE;
			} else if (value == "cluster_aware") {
				mode = EncryptionAtRestMode::CLUSTER_AWARE;
			} else {
				printf("Error: Only disabled|domain_aware|cluster_aware are valid for encryption_at_rest_mode.\n");
				return out;
			}
			out[p + key] = format("%d", mode);
		}

<<<<<<< HEAD
		if (key == "storage_engine" || key == "log_engine") {
			std::string storeTypeStr = value;
			pos = value.find(":");
			if (pos != std::string::npos) {
				storeTypeStr = value.substr(0, pos);
				auto paramsStr = value.substr(pos + 1);
				auto storeType = KeyValueStoreType::fromStoreTypeStr(storeTypeStr);
				if (storeType != KeyValueStoreType::SSD_REDWOOD_V1) {
					fmt::print("Error: storage parameter change is not supported for storage engine {}\n",
					           storeType.toString());
					return out;
				}
				out[p + fmt::format("{}_params", key)] = paramsStr;
			} else {
				// set an empty string which will be overwritten by default values later
				out[p + fmt::format("{}_params", key)] = "";
			}
			out[p + key] = format("%d", KeyValueStoreType::fromStoreTypeStr(storeTypeStr));
		}

=======
		if (key == "exclude") {
			int p = 0;
			while (p < value.size()) {
				int end = value.find_first_of(',', p);
				if (end == value.npos) {
					end = value.size();
				}
				auto addrRef = StringRef(value).substr(p, end - p);
				AddressExclusion addr = AddressExclusion::parse(addrRef);
				if (addr.isValid()) {
					out[encodeExcludedServersKey(addr)] = "";
				} else {
					printf("Error: invalid address format: %s\n", addrRef.toString().c_str());
				}
				p = end + 1;
			}
		}
>>>>>>> 262f216d
		return out;
	}

	if (mode == "ssd-1") {
		logType = KeyValueStoreType::SSD_BTREE_V1;
		storeType = KeyValueStoreType::SSD_BTREE_V1;
	} else if (mode == "ssd" || mode == "ssd-2") {
		logType = KeyValueStoreType::SSD_BTREE_V2;
		storeType = KeyValueStoreType::SSD_BTREE_V2;
	} else if (mode == "ssd-redwood-1-experimental") {
		logType = KeyValueStoreType::SSD_BTREE_V2;
		storeType = KeyValueStoreType::SSD_REDWOOD_V1;
	} else if (mode == "ssd-rocksdb-v1") {
		logType = KeyValueStoreType::SSD_BTREE_V2;
		storeType = KeyValueStoreType::SSD_ROCKSDB_V1;
	} else if (mode == "ssd-sharded-rocksdb") {
		logType = KeyValueStoreType::SSD_BTREE_V2;
		storeType = KeyValueStoreType::SSD_SHARDED_ROCKSDB;
	} else if (mode == "memory" || mode == "memory-2") {
		logType = KeyValueStoreType::SSD_BTREE_V2;
		storeType = KeyValueStoreType::MEMORY;
	} else if (mode == "memory-1") {
		logType = KeyValueStoreType::MEMORY;
		storeType = KeyValueStoreType::MEMORY;
	} else if (mode == "memory-radixtree-beta") {
		logType = KeyValueStoreType::SSD_BTREE_V2;
		storeType = KeyValueStoreType::MEMORY_RADIXTREE;
	}
	// Add any new store types to fdbserver/workloads/ConfigureDatabase, too

	if (storeType.present()) {
		out[p + "log_engine"] = format("%d", logType.get().storeType());
		out[p + "storage_engine"] = format("%d", KeyValueStoreType::StoreType(storeType.get()));
		return out;
	}

	std::string redundancy, log_replicas;
	Reference<IReplicationPolicy> storagePolicy;
	Reference<IReplicationPolicy> tLogPolicy;

	bool redundancySpecified = true;
	if (mode == "single") {
		redundancy = "1";
		log_replicas = "1";
		storagePolicy = tLogPolicy = Reference<IReplicationPolicy>(new PolicyOne());

	} else if (mode == "double" || mode == "fast_recovery_double") {
		redundancy = "2";
		log_replicas = "2";
		storagePolicy = tLogPolicy = Reference<IReplicationPolicy>(
		    new PolicyAcross(2, "zoneid", Reference<IReplicationPolicy>(new PolicyOne())));
	} else if (mode == "triple" || mode == "fast_recovery_triple") {
		redundancy = "3";
		log_replicas = "3";
		storagePolicy = tLogPolicy = Reference<IReplicationPolicy>(
		    new PolicyAcross(3, "zoneid", Reference<IReplicationPolicy>(new PolicyOne())));
	} else if (mode == "three_datacenter" || mode == "multi_dc") {
		redundancy = "6";
		log_replicas = "4";
		storagePolicy = Reference<IReplicationPolicy>(
		    new PolicyAcross(3,
		                     "dcid",
		                     Reference<IReplicationPolicy>(
		                         new PolicyAcross(2, "zoneid", Reference<IReplicationPolicy>(new PolicyOne())))));
		tLogPolicy = Reference<IReplicationPolicy>(
		    new PolicyAcross(2,
		                     "dcid",
		                     Reference<IReplicationPolicy>(
		                         new PolicyAcross(2, "zoneid", Reference<IReplicationPolicy>(new PolicyOne())))));
	} else if (mode == "three_datacenter_fallback") {
		redundancy = "4";
		log_replicas = "4";
		storagePolicy = tLogPolicy = Reference<IReplicationPolicy>(
		    new PolicyAcross(2,
		                     "dcid",
		                     Reference<IReplicationPolicy>(
		                         new PolicyAcross(2, "zoneid", Reference<IReplicationPolicy>(new PolicyOne())))));
	} else if (mode == "three_data_hall") {
		redundancy = "3";
		log_replicas = "4";
		storagePolicy = Reference<IReplicationPolicy>(
		    new PolicyAcross(3, "data_hall", Reference<IReplicationPolicy>(new PolicyOne())));
		tLogPolicy = Reference<IReplicationPolicy>(
		    new PolicyAcross(2,
		                     "data_hall",
		                     Reference<IReplicationPolicy>(
		                         new PolicyAcross(2, "zoneid", Reference<IReplicationPolicy>(new PolicyOne())))));
	} else if (mode == "three_data_hall_fallback") {
		redundancy = "2";
		log_replicas = "4";
		storagePolicy = Reference<IReplicationPolicy>(
		    new PolicyAcross(2, "data_hall", Reference<IReplicationPolicy>(new PolicyOne())));
		tLogPolicy = Reference<IReplicationPolicy>(
		    new PolicyAcross(2,
		                     "data_hall",
		                     Reference<IReplicationPolicy>(
		                         new PolicyAcross(2, "zoneid", Reference<IReplicationPolicy>(new PolicyOne())))));
	} else
		redundancySpecified = false;
	if (redundancySpecified) {
		out[p + "storage_replicas"] = redundancy;
		out[p + "log_replicas"] = log_replicas;
		out[p + "log_anti_quorum"] = "0";

		BinaryWriter policyWriter(IncludeVersion(ProtocolVersion::withReplicationPolicy()));
		serializeReplicationPolicy(policyWriter, storagePolicy);
		out[p + "storage_replication_policy"] = policyWriter.toValue().toString();

		policyWriter = BinaryWriter(IncludeVersion(ProtocolVersion::withReplicationPolicy()));
		serializeReplicationPolicy(policyWriter, tLogPolicy);
		out[p + "log_replication_policy"] = policyWriter.toValue().toString();
		return out;
	}

	std::string remote_redundancy, remote_log_replicas;
	Reference<IReplicationPolicy> remoteTLogPolicy;
	bool remoteRedundancySpecified = true;
	if (mode == "remote_default") {
		remote_redundancy = "0";
		remote_log_replicas = "0";
		remoteTLogPolicy = Reference<IReplicationPolicy>();
	} else if (mode == "remote_single") {
		remote_redundancy = "1";
		remote_log_replicas = "1";
		remoteTLogPolicy = Reference<IReplicationPolicy>(new PolicyOne());
	} else if (mode == "remote_double") {
		remote_redundancy = "2";
		remote_log_replicas = "2";
		remoteTLogPolicy = Reference<IReplicationPolicy>(
		    new PolicyAcross(2, "zoneid", Reference<IReplicationPolicy>(new PolicyOne())));
	} else if (mode == "remote_triple") {
		remote_redundancy = "3";
		remote_log_replicas = "3";
		remoteTLogPolicy = Reference<IReplicationPolicy>(
		    new PolicyAcross(3, "zoneid", Reference<IReplicationPolicy>(new PolicyOne())));
	} else if (mode == "remote_three_data_hall") { // FIXME: not tested in simulation
		remote_redundancy = "3";
		remote_log_replicas = "4";
		remoteTLogPolicy = Reference<IReplicationPolicy>(
		    new PolicyAcross(2,
		                     "data_hall",
		                     Reference<IReplicationPolicy>(
		                         new PolicyAcross(2, "zoneid", Reference<IReplicationPolicy>(new PolicyOne())))));
	} else
		remoteRedundancySpecified = false;
	if (remoteRedundancySpecified) {
		out[p + "remote_log_replicas"] = remote_log_replicas;

		BinaryWriter policyWriter(IncludeVersion(ProtocolVersion::withReplicationPolicy()));
		serializeReplicationPolicy(policyWriter, remoteTLogPolicy);
		out[p + "remote_log_policy"] = policyWriter.toValue().toString();
		return out;
	}

	return out;
}

ConfigurationResult buildConfiguration(std::vector<StringRef> const& modeTokens,
                                       std::map<std::string, std::string>& outConf) {
	for (auto it : modeTokens) {
		std::string mode = it.toString();
		auto m = configForToken(mode);
		if (!m.size()) {
			TraceEvent(SevWarnAlways, "UnknownOption").detail("Option", mode);
			return ConfigurationResult::UNKNOWN_OPTION;
		}

		for (auto t = m.begin(); t != m.end(); ++t) {
			if (outConf.count(t->first)) {
				TraceEvent(SevWarnAlways, "ConflictingOption").detail("Option", t->first);
				return ConfigurationResult::CONFLICTING_OPTIONS;
			}
			outConf[t->first] = t->second;
		}
	}
	auto p = configKeysPrefix.toString();
	if (!outConf.count(p + "storage_replication_policy") && outConf.count(p + "storage_replicas")) {
		int storageCount = stoi(outConf[p + "storage_replicas"]);
		Reference<IReplicationPolicy> storagePolicy = Reference<IReplicationPolicy>(
		    new PolicyAcross(storageCount, "zoneid", Reference<IReplicationPolicy>(new PolicyOne())));
		BinaryWriter policyWriter(IncludeVersion(ProtocolVersion::withReplicationPolicy()));
		serializeReplicationPolicy(policyWriter, storagePolicy);
		outConf[p + "storage_replication_policy"] = policyWriter.toValue().toString();
	}

	if (!outConf.count(p + "log_replication_policy") && outConf.count(p + "log_replicas")) {
		int logCount = stoi(outConf[p + "log_replicas"]);
		Reference<IReplicationPolicy> logPolicy = Reference<IReplicationPolicy>(
		    new PolicyAcross(logCount, "zoneid", Reference<IReplicationPolicy>(new PolicyOne())));
		BinaryWriter policyWriter(IncludeVersion(ProtocolVersion::withReplicationPolicy()));
		serializeReplicationPolicy(policyWriter, logPolicy);
		outConf[p + "log_replication_policy"] = policyWriter.toValue().toString();
	}
	if (outConf.count(p + "istss")) {
		// redo config parameters to be tss config instead of normal config

		// save param values from parsing as a normal config
		bool isNew = outConf.count(p + "initialized");
		Optional<std::string> count;
		Optional<std::string> storageEngine;
		if (outConf.count(p + "count")) {
			count = Optional<std::string>(outConf[p + "count"]);
		}
		if (outConf.count(p + "storage_engine")) {
			storageEngine = Optional<std::string>(outConf[p + "storage_engine"]);
		}

		// A new tss setup must have count + storage engine. An adjustment must have at least one.
		if ((isNew && (!count.present() || !storageEngine.present())) ||
		    (!isNew && !count.present() && !storageEngine.present())) {
			return ConfigurationResult::INCOMPLETE_CONFIGURATION;
		}

		// clear map and only reset tss parameters
		outConf.clear();
		if (count.present()) {
			outConf[p + "tss_count"] = count.get();
		}
		if (storageEngine.present()) {
			outConf[p + "tss_storage_engine"] = storageEngine.get();
		}
	}
	return ConfigurationResult::SUCCESS;
}

ConfigurationResult buildConfiguration(std::string const& configMode, std::map<std::string, std::string>& outConf) {
	std::vector<StringRef> modes;

	int p = 0;
	while (p < configMode.size()) {
		int end = configMode.find_first_of(' ', p);
		if (end == configMode.npos)
			end = configMode.size();
		modes.push_back(StringRef(configMode).substr(p, end - p));
		p = end + 1;
	}

	return buildConfiguration(modes, outConf);
}

bool isCompleteConfiguration(std::map<std::string, std::string> const& options) {
	std::string p = configKeysPrefix.toString();

	return options.count(p + "log_replicas") == 1 && options.count(p + "log_anti_quorum") == 1 &&
	       options.count(p + "storage_replicas") == 1 && options.count(p + "log_engine") == 1 &&
	       options.count(p + "storage_engine") == 1;
}

/*
    - Validates encryption and tenant mode configurations
    - During cluster creation (configure new) we allow the following:
        - If encryption mode is disabled/cluster_aware then any tenant mode is allowed
        - If the encryption mode is domain_aware then the only allowed tenant mode is required
    - During cluster configuration changes the following is allowed:
        - Encryption mode cannot be changed (can only be set during creation)
        - If the encryption mode is disabled/cluster_aware then any tenant mode changes are allowed
        - If the encryption mode is domain_aware then tenant mode changes are not allowed (as the only supported mode is
          required)
*/
bool isEncryptionAtRestModeConfigValid(Optional<DatabaseConfiguration> oldConfiguration,
                                       std::map<std::string, std::string> newConfig,
                                       bool creating) {
	EncryptionAtRestMode encryptMode;
	TenantMode tenantMode;
	if (creating) {
		if (newConfig.count(encryptionAtRestModeConfKey.toString()) != 0) {
			encryptMode = EncryptionAtRestMode::fromValueRef(
			    ValueRef(newConfig.find(encryptionAtRestModeConfKey.toString())->second));
			// check if the tenant mode is being set during configure new (otherwise assume tenants are disabled)
			if (newConfig.count(tenantModeConfKey.toString()) != 0) {
				tenantMode = TenantMode::fromValue(ValueRef(newConfig.find(tenantModeConfKey.toString())->second));
			}
		}
	} else {
		ASSERT(oldConfiguration.present());
		encryptMode = oldConfiguration.get().encryptionAtRestMode;
		if (newConfig.count(tenantModeConfKey.toString()) != 0) {
			tenantMode = TenantMode::fromValue(ValueRef(newConfig.find(tenantModeConfKey.toString())->second));
		} else {
			// Tenant mode and encryption mode didn't change
			return true;
		}
	}
	TraceEvent(SevDebug, "EncryptAndTenantModes")
	    .detail("EncryptMode", encryptMode.toString())
	    .detail("TenantMode", tenantMode.toString());

	if (encryptMode.mode == EncryptionAtRestMode::DOMAIN_AWARE && tenantMode != TenantMode::REQUIRED) {
		// For domain aware encryption only the required tenant mode is currently supported
		TraceEvent(SevWarnAlways, "InvalidEncryptAndTenantConfiguration")
		    .detail("EncryptMode", encryptMode.toString())
		    .detail("TenantMode", tenantMode.toString());
		return false;
	}

	return true;
}

bool isTenantModeModeConfigValid(DatabaseConfiguration oldConfiguration, DatabaseConfiguration newConfiguration) {
	TenantMode oldTenantMode = oldConfiguration.tenantMode;
	TenantMode newTenantMode = newConfiguration.tenantMode;
	TraceEvent(SevDebug, "TenantModes")
	    .detail("OldTenantMode", oldTenantMode.toString())
	    .detail("NewTenantMode", newTenantMode.toString());
	if (oldTenantMode != TenantMode::REQUIRED && newTenantMode == TenantMode::REQUIRED) {
		// TODO: Changing from optional/disabled to required tenant mode should be allowed if there is no non-tenant
		// data present
		TraceEvent(SevWarnAlways, "InvalidTenantConfiguration")
		    .detail("OldTenantMode", oldTenantMode.toString())
		    .detail("NewTenantMode", newTenantMode.toString());
		return false;
	}
	return true;
}

TEST_CASE("/ManagementAPI/ChangeConfig/TenantMode") {
	DatabaseConfiguration oldConfig;
	DatabaseConfiguration newConfig;
	std::vector<TenantMode> tenantModes = { TenantMode::DISABLED, TenantMode::OPTIONAL_TENANT, TenantMode::REQUIRED };
	// required tenant mode can change to any other tenant mode
	oldConfig.tenantMode = TenantMode::REQUIRED;
	newConfig.tenantMode = deterministicRandom()->randomChoice(tenantModes);
	ASSERT(isTenantModeModeConfigValid(oldConfig, newConfig));
	// optional/disabled tenant mode can switch to optional/disabled tenant mode
	oldConfig.tenantMode = deterministicRandom()->coinflip() ? TenantMode::DISABLED : TenantMode::OPTIONAL_TENANT;
	newConfig.tenantMode = deterministicRandom()->coinflip() ? TenantMode::DISABLED : TenantMode::OPTIONAL_TENANT;
	ASSERT(isTenantModeModeConfigValid(oldConfig, newConfig));
	// optional/disabled tenant mode CANNOT switch to required tenant mode
	oldConfig.tenantMode = deterministicRandom()->coinflip() ? TenantMode::DISABLED : TenantMode::OPTIONAL_TENANT;
	newConfig.tenantMode = TenantMode::REQUIRED;
	ASSERT(!isTenantModeModeConfigValid(oldConfig, newConfig));

	return Void();
}

// unit test for changing encryption/tenant mode config options
TEST_CASE("/ManagementAPI/ChangeConfig/TenantAndEncryptMode") {
	std::map<std::string, std::string> newConfig;
	std::string encryptModeKey = encryptionAtRestModeConfKey.toString();
	std::string tenantModeKey = tenantModeConfKey.toString();
	std::vector<TenantMode> tenantModes = { TenantMode::DISABLED, TenantMode::OPTIONAL_TENANT, TenantMode::REQUIRED };
	std::vector<EncryptionAtRestMode> encryptionModes = { EncryptionAtRestMode::DISABLED,
		                                                  EncryptionAtRestMode::CLUSTER_AWARE,
		                                                  EncryptionAtRestMode::DOMAIN_AWARE };
	// configure new test cases

	// encryption disabled checks
	newConfig[encryptModeKey] = std::to_string(EncryptionAtRestMode::DISABLED);
	newConfig[tenantModeKey] = std::to_string(deterministicRandom()->randomChoice(tenantModes));
	ASSERT(isEncryptionAtRestModeConfigValid(Optional<DatabaseConfiguration>(), newConfig, true));

	// cluster aware encryption checks
	newConfig[encryptModeKey] = std::to_string(EncryptionAtRestMode::CLUSTER_AWARE);
	newConfig[tenantModeKey] = std::to_string(deterministicRandom()->randomChoice(tenantModes));
	ASSERT(isEncryptionAtRestModeConfigValid(Optional<DatabaseConfiguration>(), newConfig, true));

	// domain aware encryption checks
	newConfig[encryptModeKey] = std::to_string(EncryptionAtRestMode::DOMAIN_AWARE);
	newConfig[tenantModeKey] =
	    std::to_string(deterministicRandom()->coinflip() ? TenantMode::DISABLED : TenantMode::OPTIONAL_TENANT);
	ASSERT(!isEncryptionAtRestModeConfigValid(Optional<DatabaseConfiguration>(), newConfig, true));
	newConfig[tenantModeKey] = std::to_string(TenantMode::REQUIRED);
	ASSERT(isEncryptionAtRestModeConfigValid(Optional<DatabaseConfiguration>(), newConfig, true));

	// no encrypt mode present
	newConfig.erase(encryptModeKey);
	newConfig[tenantModeKey] = std::to_string(deterministicRandom()->randomChoice(tenantModes));
	ASSERT(isEncryptionAtRestModeConfigValid(Optional<DatabaseConfiguration>(), newConfig, true));

	// no tenant mode present
	newConfig.erase(tenantModeKey);
	newConfig[encryptModeKey] = std::to_string(EncryptionAtRestMode::DOMAIN_AWARE);
	ASSERT(!isEncryptionAtRestModeConfigValid(Optional<DatabaseConfiguration>(), newConfig, true));
	newConfig[encryptModeKey] = std::to_string(EncryptionAtRestMode::CLUSTER_AWARE);
	ASSERT(isEncryptionAtRestModeConfigValid(Optional<DatabaseConfiguration>(), newConfig, true));

	// change config test cases
	DatabaseConfiguration oldConfig;

	// encryption disabled checks
	oldConfig.encryptionAtRestMode = EncryptionAtRestMode::DISABLED;
	oldConfig.tenantMode = deterministicRandom()->randomChoice(tenantModes);
	newConfig[tenantModeKey] = std::to_string(deterministicRandom()->randomChoice(tenantModes));
	ASSERT(isEncryptionAtRestModeConfigValid(oldConfig, newConfig, false));

	// domain aware encryption checks
	oldConfig.encryptionAtRestMode = EncryptionAtRestMode::DOMAIN_AWARE;
	oldConfig.tenantMode = TenantMode::REQUIRED;
	newConfig[tenantModeKey] =
	    std::to_string(deterministicRandom()->coinflip() ? TenantMode::DISABLED : TenantMode::OPTIONAL_TENANT);
	ASSERT(!isEncryptionAtRestModeConfigValid(oldConfig, newConfig, false));
	newConfig[tenantModeKey] = std::to_string(TenantMode::REQUIRED);
	ASSERT(isEncryptionAtRestModeConfigValid(oldConfig, newConfig, false));

	// cluster aware encryption checks
	oldConfig.encryptionAtRestMode = EncryptionAtRestMode::CLUSTER_AWARE;
	// required tenant mode can switch to any other tenant mode with cluster aware encryption
	oldConfig.tenantMode = deterministicRandom()->randomChoice(tenantModes);
	newConfig[tenantModeKey] = std::to_string(deterministicRandom()->randomChoice(tenantModes));
	ASSERT(isEncryptionAtRestModeConfigValid(oldConfig, newConfig, false));

	// no tenant mode present
	newConfig.erase(tenantModeKey);
	oldConfig.tenantMode = deterministicRandom()->randomChoice(tenantModes);
	oldConfig.encryptionAtRestMode = deterministicRandom()->randomChoice(encryptionModes);
	ASSERT(isEncryptionAtRestModeConfigValid(oldConfig, newConfig, false));

	return Void();
}

ACTOR Future<DatabaseConfiguration> getDatabaseConfiguration(Transaction* tr) {
	tr->setOption(FDBTransactionOptions::READ_LOCK_AWARE);
	tr->setOption(FDBTransactionOptions::READ_SYSTEM_KEYS);
	RangeResult res = wait(tr->getRange(configKeys, CLIENT_KNOBS->TOO_MANY));
	ASSERT(res.size() < CLIENT_KNOBS->TOO_MANY);
	DatabaseConfiguration config;
	config.fromKeyValues((VectorRef<KeyValueRef>)res);
	return config;
}

ACTOR Future<DatabaseConfiguration> getDatabaseConfiguration(Database cx) {
	state Transaction tr(cx);
	loop {
		try {
			DatabaseConfiguration config = wait(getDatabaseConfiguration(&tr));
			return config;
		} catch (Error& e) {
			wait(tr.onError(e));
		}
	}
}

ConfigureAutoResult parseConfig(StatusObject const& status) {
	ConfigureAutoResult result;
	StatusObjectReader statusObj(status);

	StatusObjectReader statusObjCluster;
	if (!statusObj.get("cluster", statusObjCluster))
		return ConfigureAutoResult();

	StatusObjectReader statusObjConfig;
	if (!statusObjCluster.get("configuration", statusObjConfig))
		return ConfigureAutoResult();

	if (!statusObjConfig.get("redundancy.factor", result.old_replication))
		return ConfigureAutoResult();

	result.auto_replication = result.old_replication;

	[[maybe_unused]] int storage_replication;
	int log_replication;
	if (result.old_replication == "single") {
		result.auto_replication = "double";
		storage_replication = 2;
		log_replication = 2;
	} else if (result.old_replication == "double" || result.old_replication == "fast_recovery_double") {
		storage_replication = 2;
		log_replication = 2;
	} else if (result.old_replication == "triple" || result.old_replication == "fast_recovery_triple") {
		storage_replication = 3;
		log_replication = 3;
	} else if (result.old_replication == "three_datacenter") {
		storage_replication = 6;
		log_replication = 4;
	} else if (result.old_replication == "three_datacenter_fallback") {
		storage_replication = 4;
		log_replication = 4;
	} else if (result.old_replication == "three_data_hall") {
		storage_replication = 3;
		log_replication = 4;
	} else if (result.old_replication == "three_data_hall_fallback") {
		storage_replication = 2;
		log_replication = 4;
	} else
		return ConfigureAutoResult();

	StatusObjectReader machinesMap;
	if (!statusObjCluster.get("machines", machinesMap))
		return ConfigureAutoResult();

	std::map<std::string, std::string> machineid_dcid;
	std::set<std::string> datacenters;
	int machineCount = 0;
	for (auto mach : machinesMap.obj()) {
		StatusObjectReader machine(mach.second);
		std::string dcId;
		if (machine.get("datacenter_id", dcId)) {
			machineid_dcid[mach.first] = dcId;
			datacenters.insert(dcId);
		}
		machineCount++;
	}

	result.machines = machineCount;

	if (datacenters.size() > 1)
		return ConfigureAutoResult();

	StatusObjectReader processesMap;
	if (!statusObjCluster.get("processes", processesMap))
		return ConfigureAutoResult();

	std::set<std::string> oldMachinesWithTransaction;
	int oldTransactionProcesses = 0;
	std::map<std::string, std::vector<std::pair<NetworkAddress, ProcessClass>>> machine_processes;
	int processCount = 0;
	for (auto proc : processesMap.obj()) {
		StatusObjectReader process(proc.second);
		if (!process.has("excluded") || !process.last().get_bool()) {
			std::string addrStr;
			if (!process.get("address", addrStr))
				return ConfigureAutoResult();
			std::string class_source;
			if (!process.get("class_source", class_source))
				return ConfigureAutoResult();
			std::string class_type;
			if (!process.get("class_type", class_type))
				return ConfigureAutoResult();
			std::string machineId;
			if (!process.get("machine_id", machineId))
				return ConfigureAutoResult();

			NetworkAddress addr = NetworkAddress::parse(addrStr);
			ProcessClass processClass(class_type, class_source);

			if (processClass.classType() == ProcessClass::TransactionClass ||
			    processClass.classType() == ProcessClass::LogClass) {
				oldMachinesWithTransaction.insert(machineId);
			}

			if (processClass.classType() == ProcessClass::TransactionClass ||
			    processClass.classType() == ProcessClass::CommitProxyClass ||
			    processClass.classType() == ProcessClass::GrvProxyClass ||
			    processClass.classType() == ProcessClass::ResolutionClass ||
			    processClass.classType() == ProcessClass::StatelessClass ||
			    processClass.classType() == ProcessClass::LogClass) {
				oldTransactionProcesses++;
			}

			if (processClass.classSource() == ProcessClass::AutoSource) {
				processClass = ProcessClass(ProcessClass::UnsetClass, ProcessClass::CommandLineSource);
				result.address_class[addr] = processClass;
			}

			if (processClass.classType() != ProcessClass::TesterClass) {
				machine_processes[machineId].emplace_back(addr, processClass);
				processCount++;
			}
		}
	}

	result.processes = processCount;
	result.old_processes_with_transaction = oldTransactionProcesses;
	result.old_machines_with_transaction = oldMachinesWithTransaction.size();

	std::map<std::pair<int, std::string>, std::vector<std::pair<NetworkAddress, ProcessClass>>> count_processes;
	for (auto& it : machine_processes) {
		count_processes[std::make_pair(it.second.size(), it.first)] = it.second;
	}

	std::set<std::string> machinesWithTransaction;
	std::set<std::string> machinesWithStorage;
	int totalTransactionProcesses = 0;
	int existingProxyCount = 0;
	int existingGrvProxyCount = 0;
	int existingResolverCount = 0;
	int existingStatelessCount = 0;
	for (auto& it : machine_processes) {
		for (auto& proc : it.second) {
			if (proc.second == ProcessClass::TransactionClass || proc.second == ProcessClass::LogClass) {
				totalTransactionProcesses++;
				machinesWithTransaction.insert(it.first);
			}
			if (proc.second == ProcessClass::StatelessClass) {
				existingStatelessCount++;
			}
			if (proc.second == ProcessClass::CommitProxyClass) {
				existingProxyCount++;
			}
			if (proc.second == ProcessClass::GrvProxyClass) {
				existingGrvProxyCount++;
			}
			if (proc.second == ProcessClass::ResolutionClass) {
				existingResolverCount++;
			}
			if (proc.second == ProcessClass::StorageClass) {
				machinesWithStorage.insert(it.first);
			}
			if (proc.second == ProcessClass::UnsetClass && proc.second.classSource() == ProcessClass::DBSource) {
				machinesWithStorage.insert(it.first);
			}
		}
	}

	if (processCount < 10)
		return ConfigureAutoResult();

	result.desired_resolvers = 1;
	int resolverCount;
	if (!statusObjConfig.get("resolvers", result.old_resolvers)) {
		result.old_resolvers = CLIENT_KNOBS->DEFAULT_AUTO_RESOLVERS;
		statusObjConfig.get("auto_resolvers", result.old_resolvers);
		result.auto_resolvers = result.desired_resolvers;
		resolverCount = result.auto_resolvers;
	} else {
		result.auto_resolvers = result.old_resolvers;
		resolverCount = result.old_resolvers;
	}

	result.desired_commit_proxies = std::max(std::min(12, processCount / 15), 1);
	int proxyCount;
	if (!statusObjConfig.get("commit_proxies", result.old_commit_proxies)) {
		result.old_commit_proxies = CLIENT_KNOBS->DEFAULT_AUTO_COMMIT_PROXIES;
		statusObjConfig.get("auto_commit_proxies", result.old_commit_proxies);
		result.auto_commit_proxies = result.desired_commit_proxies;
		proxyCount = result.auto_commit_proxies;
	} else {
		result.auto_commit_proxies = result.old_commit_proxies;
		proxyCount = result.old_commit_proxies;
	}

	result.desired_grv_proxies = std::max(std::min(4, processCount / 20), 1);
	int grvProxyCount;
	if (!statusObjConfig.get("grv_proxies", result.old_grv_proxies)) {
		result.old_grv_proxies = CLIENT_KNOBS->DEFAULT_AUTO_GRV_PROXIES;
		statusObjConfig.get("auto_grv_proxies", result.old_grv_proxies);
		result.auto_grv_proxies = result.desired_grv_proxies;
		grvProxyCount = result.auto_grv_proxies;
	} else {
		result.auto_grv_proxies = result.old_grv_proxies;
		grvProxyCount = result.old_grv_proxies;
	}

	result.desired_logs = std::min(12, processCount / 20);
	result.desired_logs = std::max(result.desired_logs, log_replication + 1);
	result.desired_logs = std::min<int>(result.desired_logs, machine_processes.size());
	int logCount;
	if (!statusObjConfig.get("logs", result.old_logs)) {
		result.old_logs = CLIENT_KNOBS->DEFAULT_AUTO_LOGS;
		statusObjConfig.get("auto_logs", result.old_logs);
		result.auto_logs = result.desired_logs;
		logCount = result.auto_logs;
	} else {
		result.auto_logs = result.old_logs;
		logCount = result.old_logs;
	}

	logCount = std::max(logCount, log_replication);

	totalTransactionProcesses += std::min(existingProxyCount, proxyCount);
	totalTransactionProcesses += std::min(existingGrvProxyCount, grvProxyCount);
	totalTransactionProcesses += std::min(existingResolverCount, resolverCount);
	totalTransactionProcesses += existingStatelessCount;

	// if one process on a machine is transaction class, make them all transaction class
	for (auto& it : count_processes) {
		if (machinesWithTransaction.count(it.first.second) && !machinesWithStorage.count(it.first.second)) {
			for (auto& proc : it.second) {
				if (proc.second == ProcessClass::UnsetClass &&
				    proc.second.classSource() == ProcessClass::CommandLineSource) {
					result.address_class[proc.first] =
					    ProcessClass(ProcessClass::TransactionClass, ProcessClass::AutoSource);
					totalTransactionProcesses++;
				}
			}
		}
	}

	int desiredTotalTransactionProcesses = logCount + resolverCount + proxyCount + grvProxyCount;

	// add machines with all transaction class until we have enough processes and enough machines
	for (auto& it : count_processes) {
		if (machinesWithTransaction.size() >= logCount && totalTransactionProcesses >= desiredTotalTransactionProcesses)
			break;

		if (!machinesWithTransaction.count(it.first.second) && !machinesWithStorage.count(it.first.second)) {
			for (auto& proc : it.second) {
				if (proc.second == ProcessClass::UnsetClass &&
				    proc.second.classSource() == ProcessClass::CommandLineSource) {
					ASSERT(proc.second != ProcessClass::TransactionClass);
					result.address_class[proc.first] =
					    ProcessClass(ProcessClass::TransactionClass, ProcessClass::AutoSource);
					totalTransactionProcesses++;
					machinesWithTransaction.insert(it.first.second);
				}
			}
		}
	}

	if (machinesWithTransaction.size() < logCount || totalTransactionProcesses < desiredTotalTransactionProcesses)
		return ConfigureAutoResult();

	result.auto_processes_with_transaction = totalTransactionProcesses;
	result.auto_machines_with_transaction = machinesWithTransaction.size();

	if (3 * totalTransactionProcesses > processCount)
		return ConfigureAutoResult();

	return result;
}

ACTOR Future<std::vector<ProcessData>> getWorkers(Transaction* tr) {
	state Future<RangeResult> processClasses = tr->getRange(processClassKeys, CLIENT_KNOBS->TOO_MANY);
	state Future<RangeResult> processData = tr->getRange(workerListKeys, CLIENT_KNOBS->TOO_MANY);

	wait(success(processClasses) && success(processData));
	ASSERT(!processClasses.get().more && processClasses.get().size() < CLIENT_KNOBS->TOO_MANY);
	ASSERT(!processData.get().more && processData.get().size() < CLIENT_KNOBS->TOO_MANY);

	std::map<Optional<Standalone<StringRef>>, ProcessClass> id_class;
	for (int i = 0; i < processClasses.get().size(); i++) {
		id_class[decodeProcessClassKey(processClasses.get()[i].key)] =
		    decodeProcessClassValue(processClasses.get()[i].value);
	}

	std::vector<ProcessData> results;

	for (int i = 0; i < processData.get().size(); i++) {
		ProcessData data = decodeWorkerListValue(processData.get()[i].value);
		ProcessClass processClass = id_class[data.locality.processId()];

		if (processClass.classSource() == ProcessClass::DBSource ||
		    data.processClass.classType() == ProcessClass::UnsetClass)
			data.processClass = processClass;

		if (data.processClass.classType() != ProcessClass::TesterClass)
			results.push_back(data);
	}

	return results;
}

ACTOR Future<std::vector<ProcessData>> getWorkers(Database cx) {
	state Transaction tr(cx);
	loop {
		try {
			tr.setOption(FDBTransactionOptions::READ_SYSTEM_KEYS);
			tr.setOption(FDBTransactionOptions::PRIORITY_SYSTEM_IMMEDIATE); // necessary?
			tr.setOption(FDBTransactionOptions::LOCK_AWARE);
			std::vector<ProcessData> workers = wait(getWorkers(&tr));
			return workers;
		} catch (Error& e) {
			wait(tr.onError(e));
		}
	}
}

ACTOR Future<Optional<ClusterConnectionString>> getConnectionString(Database cx) {
	state Transaction tr(cx);
	loop {
		try {
			tr.setOption(FDBTransactionOptions::READ_LOCK_AWARE);
			tr.setOption(FDBTransactionOptions::READ_SYSTEM_KEYS);
			Optional<Value> currentKey = wait(tr.get(coordinatorsKey));
			if (!currentKey.present())
				return Optional<ClusterConnectionString>();
			return ClusterConnectionString(currentKey.get().toString());
		} catch (Error& e) {
			wait(tr.onError(e));
		}
	}
}

static std::vector<std::string> connectionStrings;

namespace {

ACTOR Future<Optional<ClusterConnectionString>> getClusterConnectionStringFromStorageServer(Transaction* tr) {

	tr->setOption(FDBTransactionOptions::LOCK_AWARE);
	tr->setOption(FDBTransactionOptions::ACCESS_SYSTEM_KEYS);
	tr->setOption(FDBTransactionOptions::USE_PROVISIONAL_PROXIES);
	tr->setOption(FDBTransactionOptions::PRIORITY_SYSTEM_IMMEDIATE);

	state int retryTimes = 0;
	loop {
		if (retryTimes >= CLIENT_KNOBS->CHANGE_QUORUM_BAD_STATE_RETRY_TIMES) {
			return Optional<ClusterConnectionString>();
		}

		Version readVersion = wait(tr->getReadVersion());
		state Optional<Value> currentKey = wait(tr->get(coordinatorsKey));
		if (g_network->isSimulated() && currentKey.present()) {
			// If the change coordinators request succeeded, the coordinators
			// should have changed to the connection string of the most
			// recently issued request. If instead the connection string is
			// equal to one of the previously issued requests, there is a bug
			// and we are breaking the promises we make with
			// commit_unknown_result (the transaction must no longer be in
			// progress when receiving commit_unknown_result).
			int n = connectionStrings.size() > 0 ? connectionStrings.size() - 1 : 0; // avoid underflow
			for (int i = 0; i < n; ++i) {
				ASSERT(currentKey.get() != connectionStrings.at(i));
			}
		}

		if (!currentKey.present()) {
			// Someone deleted this key entirely?
			++retryTimes;
			wait(delay(CLIENT_KNOBS->CHANGE_QUORUM_BAD_STATE_RETRY_DELAY));
			continue;
		}

		state ClusterConnectionString clusterConnectionString(currentKey.get().toString());
		if (tr->getDatabase()->getConnectionRecord() &&
		    clusterConnectionString.clusterKeyName().toString() !=
		        tr->getDatabase()->getConnectionRecord()->getConnectionString().clusterKeyName()) {
			// Someone changed the "name" of the database??
			++retryTimes;
			wait(delay(CLIENT_KNOBS->CHANGE_QUORUM_BAD_STATE_RETRY_DELAY));
			continue;
		}

		return clusterConnectionString;
	}
}

ACTOR Future<Void> verifyConfigurationDatabaseAlive(Database cx) {
	state Backoff backoff;
	state Reference<ISingleThreadTransaction> configTr;
	loop {
		try {
			// Attempt to read a random value from the configuration
			// database to make sure it is online.
			configTr = ISingleThreadTransaction::create(ISingleThreadTransaction::Type::PAXOS_CONFIG, cx);
			Tuple tuple;
			tuple.appendNull(); // config class
			tuple << "test"_sr;
			Optional<Value> serializedValue = wait(configTr->get(tuple.pack()));
			TraceEvent("ChangeQuorumCheckerNewCoordinatorsOnline").log();
			return Void();
		} catch (Error& e) {
			TraceEvent("ChangeQuorumCheckerNewCoordinatorsError").error(e);
			if (e.code() == error_code_coordinators_changed) {
				wait(backoff.onError());
				configTr->reset();
			} else {
				wait(configTr->onError(e));
			}
		}
	}
}

ACTOR Future<Void> resetPreviousCoordinatorsKey(Database cx) {
	loop {
		// When the change coordinators transaction succeeds, it uses the
		// special key space error message to return a message to the client.
		// This causes the underlying transaction to not be committed. In order
		// to make sure we clear the previous coordinators key, we have to use
		// a new transaction here.
		state Reference<ISingleThreadTransaction> clearTr =
		    ISingleThreadTransaction::create(ISingleThreadTransaction::Type::RYW, cx);
		try {
			clearTr->setOption(FDBTransactionOptions::ACCESS_SYSTEM_KEYS);
			clearTr->clear(previousCoordinatorsKey);
			wait(clearTr->commit());
			return Void();
		} catch (Error& e2) {
			wait(clearTr->onError(e2));
		}
	}
}

} // namespace

ACTOR Future<Optional<CoordinatorsResult>> changeQuorumChecker(Transaction* tr,
                                                               ClusterConnectionString* conn,
                                                               std::string newName,
                                                               bool disableConfigDB) {
	TraceEvent("ChangeQuorumCheckerStart").detail("NewConnectionString", conn->toString());
	state Optional<ClusterConnectionString> clusterConnectionStringOptional =
	    wait(getClusterConnectionStringFromStorageServer(tr));

	if (!clusterConnectionStringOptional.present()) {
		return CoordinatorsResult::BAD_DATABASE_STATE;
	}

	// The cluster connection string stored in the storage server
	state ClusterConnectionString old = clusterConnectionStringOptional.get();

	if (conn->hostnames.size() + conn->coords.size() == 0) {
		conn->hostnames = old.hostnames;
		conn->coords = old.coords;
	}
	state std::vector<NetworkAddress> desiredCoordinators = wait(conn->tryResolveHostnames());
	if (desiredCoordinators.size() != conn->hostnames.size() + conn->coords.size()) {
		TraceEvent("ChangeQuorumCheckerEarlyTermination")
		    .detail("Reason", "One or more hostnames are unresolvable")
		    .backtrace();
		return CoordinatorsResult::COORDINATOR_UNREACHABLE;
	}

	if (newName.empty()) {
		newName = old.clusterKeyName().toString();
	}
	std::sort(conn->hostnames.begin(), conn->hostnames.end());
	std::sort(conn->coords.begin(), conn->coords.end());
	std::sort(old.hostnames.begin(), old.hostnames.end());
	std::sort(old.coords.begin(), old.coords.end());
	if (conn->hostnames == old.hostnames && conn->coords == old.coords && old.clusterKeyName() == newName) {
		connectionStrings.clear();
		if (g_network->isSimulated() && g_simulator->configDBType == ConfigDBType::DISABLED) {
			disableConfigDB = true;
		}
		if (!disableConfigDB) {
			wait(verifyConfigurationDatabaseAlive(tr->getDatabase()));
		}
		if (BUGGIFY_WITH_PROB(0.1)) {
			// Introduce a random delay in simulation to allow processes to be
			// killed before previousCoordinatorKeys has been reset. This will
			// help test scenarios where the previous configuration database
			// state has been transferred to the new coordinators but the
			// broadcaster thinks it has not been transferred.
			wait(delay(deterministicRandom()->random01() * 10));
		}
		wait(resetPreviousCoordinatorsKey(tr->getDatabase()));
		return CoordinatorsResult::SAME_NETWORK_ADDRESSES;
	}

	conn->parseKey(newName + ':' + deterministicRandom()->randomAlphaNumeric(32));
	connectionStrings.push_back(conn->toString());

	if (g_network->isSimulated()) {
		int i = 0;
		int protectedCount = 0;
		while ((protectedCount < ((desiredCoordinators.size() / 2) + 1)) && (i < desiredCoordinators.size())) {
			auto process = g_simulator->getProcessByAddress(desiredCoordinators[i]);
			auto addresses = process->addresses;

			if (!process->isReliable()) {
				i++;
				continue;
			}

			g_simulator->protectedAddresses.insert(process->addresses.address);
			if (addresses.secondaryAddress.present()) {
				g_simulator->protectedAddresses.insert(process->addresses.secondaryAddress.get());
			}
			TraceEvent("ProtectCoordinator").detail("Address", desiredCoordinators[i]).backtrace();
			protectedCount++;
			i++;
		}
	}

	std::vector<Future<Optional<LeaderInfo>>> leaderServers;
	ClientCoordinators coord(Reference<ClusterConnectionMemoryRecord>(new ClusterConnectionMemoryRecord(*conn)));

	leaderServers.reserve(coord.clientLeaderServers.size());
	for (int i = 0; i < coord.clientLeaderServers.size(); i++) {
		if (coord.clientLeaderServers[i].hostname.present()) {
			leaderServers.push_back(retryGetReplyFromHostname(GetLeaderRequest(coord.clusterKey, UID()),
			                                                  coord.clientLeaderServers[i].hostname.get(),
			                                                  WLTOKEN_CLIENTLEADERREG_GETLEADER,
			                                                  TaskPriority::CoordinationReply));
		} else {
			leaderServers.push_back(retryBrokenPromise(coord.clientLeaderServers[i].getLeader,
			                                           GetLeaderRequest(coord.clusterKey, UID()),
			                                           TaskPriority::CoordinationReply));
		}
	}

	choose {
		when(wait(waitForAll(leaderServers))) {}
		when(wait(delay(5.0))) {
			return CoordinatorsResult::COORDINATOR_UNREACHABLE;
		}
	}
	TraceEvent("ChangeQuorumCheckerSetCoordinatorsKey")
	    .detail("CurrentCoordinators", old.toString())
	    .detail("NewCoordinators", conn->toString());
	tr->set(coordinatorsKey, conn->toString());
	return Optional<CoordinatorsResult>();
}

ACTOR Future<CoordinatorsResult> changeQuorum(Database cx, Reference<IQuorumChange> change) {
	state Transaction tr(cx);
	state int retries = 0;
	state std::vector<NetworkAddress> desiredCoordinators;
	state int notEnoughMachineResults = 0;

	loop {
		try {
			state Optional<ClusterConnectionString> clusterConnectionStringOptional =
			    wait(getClusterConnectionStringFromStorageServer(&tr));

			if (!clusterConnectionStringOptional.present()) {
				return CoordinatorsResult::BAD_DATABASE_STATE;
			}

			// The cluster connection string stored in the storage server
			state ClusterConnectionString oldClusterConnectionString = clusterConnectionStringOptional.get();
			state Key oldClusterKeyName = oldClusterConnectionString.clusterKeyName();

			state std::vector<NetworkAddress> oldCoordinators = wait(oldClusterConnectionString.tryResolveHostnames());
			state CoordinatorsResult result = CoordinatorsResult::SUCCESS;
			if (!desiredCoordinators.size()) {
				std::vector<NetworkAddress> _desiredCoordinators = wait(
				    change->getDesiredCoordinators(&tr,
				                                   oldCoordinators,
				                                   Reference<ClusterConnectionMemoryRecord>(
				                                       new ClusterConnectionMemoryRecord(oldClusterConnectionString)),
				                                   result));
				desiredCoordinators = _desiredCoordinators;
			}

			if (result == CoordinatorsResult::NOT_ENOUGH_MACHINES && notEnoughMachineResults < 1) {
				// we could get not_enough_machines if we happen to see the database while the cluster controller is
				// updating the worker list, so make sure it happens twice before returning a failure
				notEnoughMachineResults++;
				wait(delay(1.0));
				tr.reset();
				continue;
			}
			if (result != CoordinatorsResult::SUCCESS)
				return result;
			if (!desiredCoordinators.size())
				return CoordinatorsResult::INVALID_NETWORK_ADDRESSES;
			std::sort(desiredCoordinators.begin(), desiredCoordinators.end());

			std::string newName = change->getDesiredClusterKeyName();
			if (newName.empty())
				newName = oldClusterKeyName.toString();

			if (oldCoordinators == desiredCoordinators && oldClusterKeyName == newName)
				return retries ? CoordinatorsResult::SUCCESS : CoordinatorsResult::SAME_NETWORK_ADDRESSES;

			state ClusterConnectionString newClusterConnectionString(
			    desiredCoordinators, StringRef(newName + ':' + deterministicRandom()->randomAlphaNumeric(32)));
			state Key newClusterKeyName = newClusterConnectionString.clusterKeyName();

			if (g_network->isSimulated()) {
				for (int i = 0; i < (desiredCoordinators.size() / 2) + 1; i++) {
					auto process = g_simulator->getProcessByAddress(desiredCoordinators[i]);
					ASSERT(process->isReliable() || process->rebooting);

					g_simulator->protectedAddresses.insert(process->addresses.address);
					if (process->addresses.secondaryAddress.present()) {
						g_simulator->protectedAddresses.insert(process->addresses.secondaryAddress.get());
					}
					TraceEvent("ProtectCoordinator").detail("Address", desiredCoordinators[i]).backtrace();
				}
			}

			TraceEvent("AttemptingQuorumChange")
			    .detail("FromCS", oldClusterConnectionString.toString())
			    .detail("ToCS", newClusterConnectionString.toString());
			CODE_PROBE(oldClusterKeyName != newClusterKeyName, "Quorum change with new name");
			CODE_PROBE(oldClusterKeyName == newClusterKeyName, "Quorum change with unchanged name");

			state std::vector<Future<Optional<LeaderInfo>>> leaderServers;
			state ClientCoordinators coord(Reference<ClusterConnectionMemoryRecord>(
			    new ClusterConnectionMemoryRecord(newClusterConnectionString)));
			// check if allowed to modify the cluster descriptor
			if (!change->getDesiredClusterKeyName().empty()) {
				CheckDescriptorMutableReply mutabilityReply =
				    wait(coord.clientLeaderServers[0].checkDescriptorMutable.getReply(CheckDescriptorMutableRequest()));
				if (!mutabilityReply.isMutable) {
					return CoordinatorsResult::BAD_DATABASE_STATE;
				}
			}
			leaderServers.reserve(coord.clientLeaderServers.size());
			for (int i = 0; i < coord.clientLeaderServers.size(); i++)
				leaderServers.push_back(retryBrokenPromise(coord.clientLeaderServers[i].getLeader,
				                                           GetLeaderRequest(coord.clusterKey, UID()),
				                                           TaskPriority::CoordinationReply));
			choose {
				when(wait(waitForAll(leaderServers))) {}
				when(wait(delay(5.0))) {
					return CoordinatorsResult::COORDINATOR_UNREACHABLE;
				}
			}

			tr.set(coordinatorsKey, newClusterConnectionString.toString());

			wait(tr.commit());
			ASSERT(false); // commit should fail, but the value has changed
		} catch (Error& e) {
			TraceEvent("RetryQuorumChange").error(e).detail("Retries", retries);
			wait(tr.onError(e));
			++retries;
		}
	}
}

struct NameQuorumChange final : IQuorumChange {
	std::string newName;
	Reference<IQuorumChange> otherChange;
	explicit NameQuorumChange(std::string const& newName, Reference<IQuorumChange> const& otherChange)
	  : newName(newName), otherChange(otherChange) {}
	Future<std::vector<NetworkAddress>> getDesiredCoordinators(Transaction* tr,
	                                                           std::vector<NetworkAddress> oldCoordinators,
	                                                           Reference<IClusterConnectionRecord> ccr,
	                                                           CoordinatorsResult& t) override {
		return otherChange->getDesiredCoordinators(tr, oldCoordinators, ccr, t);
	}
	std::string getDesiredClusterKeyName() const override { return newName; }
};
Reference<IQuorumChange> nameQuorumChange(std::string const& name, Reference<IQuorumChange> const& other) {
	return Reference<IQuorumChange>(new NameQuorumChange(name, other));
}

struct AutoQuorumChange final : IQuorumChange {
	int desired;
	explicit AutoQuorumChange(int desired) : desired(desired) {}

	Future<std::vector<NetworkAddress>> getDesiredCoordinators(Transaction* tr,
	                                                           std::vector<NetworkAddress> oldCoordinators,
	                                                           Reference<IClusterConnectionRecord> ccr,
	                                                           CoordinatorsResult& err) override {
		return getDesired(Reference<AutoQuorumChange>::addRef(this), tr, oldCoordinators, ccr, &err);
	}

	ACTOR static Future<int> getRedundancy(AutoQuorumChange* self, Transaction* tr) {
		state Future<Optional<Value>> fStorageReplicas = tr->get("storage_replicas"_sr.withPrefix(configKeysPrefix));
		state Future<Optional<Value>> fLogReplicas = tr->get("log_replicas"_sr.withPrefix(configKeysPrefix));
		wait(success(fStorageReplicas) && success(fLogReplicas));
		int redundancy = std::min(atoi(fStorageReplicas.get().get().toString().c_str()),
		                          atoi(fLogReplicas.get().get().toString().c_str()));

		return redundancy;
	}

	ACTOR static Future<bool> isAcceptable(AutoQuorumChange* self,
	                                       Transaction* tr,
	                                       std::vector<NetworkAddress> oldCoordinators,
	                                       Reference<IClusterConnectionRecord> ccr,
	                                       int desiredCount,
	                                       std::set<AddressExclusion>* excluded) {
		ClusterConnectionString cs = ccr->getConnectionString();
		if (oldCoordinators.size() != cs.hostnames.size() + cs.coords.size()) {
			return false;
		}

		// Are there enough coordinators for the redundancy level?
		if (oldCoordinators.size() < desiredCount)
			return false;
		if (oldCoordinators.size() % 2 != 1)
			return false;

		// Check exclusions
		for (auto& c : oldCoordinators) {
			if (addressExcluded(*excluded, c))
				return false;
		}

		// Check locality
		// FIXME: Actual locality!
		std::sort(oldCoordinators.begin(), oldCoordinators.end());
		for (int i = 1; i < oldCoordinators.size(); i++)
			if (oldCoordinators[i - 1].ip == oldCoordinators[i].ip)
				return false; // Multiple coordinators share an IP

		// Check availability
		ClientCoordinators coord(ccr);
		std::vector<Future<Optional<LeaderInfo>>> leaderServers;
		leaderServers.reserve(coord.clientLeaderServers.size());
		for (int i = 0; i < coord.clientLeaderServers.size(); i++) {
			if (coord.clientLeaderServers[i].hostname.present()) {
				leaderServers.push_back(retryGetReplyFromHostname(GetLeaderRequest(coord.clusterKey, UID()),
				                                                  coord.clientLeaderServers[i].hostname.get(),
				                                                  WLTOKEN_CLIENTLEADERREG_GETLEADER,
				                                                  TaskPriority::CoordinationReply));
			} else {
				leaderServers.push_back(retryBrokenPromise(coord.clientLeaderServers[i].getLeader,
				                                           GetLeaderRequest(coord.clusterKey, UID()),
				                                           TaskPriority::CoordinationReply));
			}
		}
		Optional<std::vector<Optional<LeaderInfo>>> results =
		    wait(timeout(getAll(leaderServers), CLIENT_KNOBS->IS_ACCEPTABLE_DELAY));
		if (!results.present()) {
			return false;
		} // Not all responded
		for (auto& r : results.get()) {
			if (!r.present()) {
				return false; // Coordinator doesn't know about this database?
			}
		}

		return true; // The status quo seems fine
	}

	ACTOR static Future<std::vector<NetworkAddress>> getDesired(Reference<AutoQuorumChange> self,
	                                                            Transaction* tr,
	                                                            std::vector<NetworkAddress> oldCoordinators,
	                                                            Reference<IClusterConnectionRecord> ccr,
	                                                            CoordinatorsResult* err) {
		state int desiredCount = self->desired;

		if (desiredCount == -1) {
			int redundancy = wait(getRedundancy(self.getPtr(), tr));
			desiredCount = redundancy * 2 - 1;
		}

		std::vector<AddressExclusion> excl = wait(getExcludedServers(tr));
		state std::set<AddressExclusion> excluded(excl.begin(), excl.end());

		std::vector<ProcessData> _workers = wait(getWorkers(tr));
		state std::vector<ProcessData> workers = _workers;

		std::map<NetworkAddress, LocalityData> addr_locality;
		for (auto w : workers)
			addr_locality[w.address] = w.locality;

		// since we don't have the locality data for oldCoordinators:
		//     check if every old coordinator is in the workers vector and
		//     check if multiple old coordinators map to the same locality data (same machine)
		bool checkAcceptable = true;
		std::set<Optional<Standalone<StringRef>>> checkDuplicates;
		for (auto addr : oldCoordinators) {
			auto findResult = addr_locality.find(addr);
			if (findResult == addr_locality.end() || checkDuplicates.count(findResult->second.zoneId())) {
				checkAcceptable = false;
				break;
			}
			checkDuplicates.insert(findResult->second.zoneId());
		}

		if (checkAcceptable) {
			bool ok = wait(isAcceptable(self.getPtr(), tr, oldCoordinators, ccr, desiredCount, &excluded));
			if (ok) {
				*err = CoordinatorsResult::SAME_NETWORK_ADDRESSES;
				return oldCoordinators;
			}
		}

		std::vector<NetworkAddress> chosen;
		self->addDesiredWorkers(chosen, workers, desiredCount, excluded);

		if (chosen.size() < desiredCount) {
			if (chosen.empty() || chosen.size() < oldCoordinators.size()) {
				TraceEvent("NotEnoughMachinesForCoordinators")
				    .detail("EligibleWorkers", workers.size())
				    .detail("ChosenWorkers", chosen.size())
				    .detail("DesiredCoordinators", desiredCount)
				    .detail("CurrentCoordinators", oldCoordinators.size());
				*err = CoordinatorsResult::NOT_ENOUGH_MACHINES;
				return std::vector<NetworkAddress>();
			}
			chosen.resize((chosen.size() - 1) | 1);
		}

		return chosen;
	}

	// Select a desired set of workers such that
	// (1) the number of workers at each locality type (e.g., dcid) <= desiredCount; and
	// (2) prefer workers at a locality where less workers has been chosen than other localities: evenly distribute
	// workers.
	void addDesiredWorkers(std::vector<NetworkAddress>& chosen,
	                       const std::vector<ProcessData>& workers,
	                       int desiredCount,
	                       const std::set<AddressExclusion>& excluded) {
		std::vector<ProcessData> remainingWorkers(workers);
		deterministicRandom()->randomShuffle(remainingWorkers);

		std::partition(remainingWorkers.begin(), remainingWorkers.end(), [](const ProcessData& data) {
			return (data.processClass == ProcessClass::CoordinatorClass);
		});

		TraceEvent(SevDebug, "AutoSelectCoordinators").detail("CandidateWorkers", remainingWorkers.size());
		for (auto worker = remainingWorkers.begin(); worker != remainingWorkers.end(); worker++) {
			TraceEvent(SevDebug, "AutoSelectCoordinators")
			    .detail("Worker", worker->processClass.toString())
			    .detail("Address", worker->address.toString())
			    .detail("Locality", worker->locality.toString());
		}
		TraceEvent(SevDebug, "AutoSelectCoordinators").detail("ExcludedAddress", excluded.size());
		for (auto& excludedAddr : excluded) {
			TraceEvent(SevDebug, "AutoSelectCoordinators").detail("ExcludedAddress", excludedAddr.toString());
		}

		std::map<StringRef, int> maxCounts;
		std::map<StringRef, std::map<StringRef, int>> currentCounts;
		std::map<StringRef, int> hardLimits;

		std::vector<StringRef> fields({ "dcid"_sr, "data_hall"_sr, "zoneid"_sr, "machineid"_sr });

		for (auto field = fields.begin(); field != fields.end(); field++) {
			if (field->toString() == "zoneid") {
				hardLimits[*field] = 1;
			} else {
				hardLimits[*field] = desiredCount;
			}
		}

		while (chosen.size() < desiredCount) {
			bool found = false;
			for (auto worker = remainingWorkers.begin(); worker != remainingWorkers.end(); worker++) {
				if (addressExcluded(excluded, worker->address)) {
					continue;
				}
				// Exclude faulty node due to machine assassination
				if (g_network->isSimulated() && !g_simulator->getProcessByAddress(worker->address)->isReliable()) {
					TraceEvent("AutoSelectCoordinators").detail("SkipUnreliableWorker", worker->address.toString());
					continue;
				}
				bool valid = true;
				for (auto field = fields.begin(); field != fields.end(); field++) {
					if (maxCounts[*field] == 0) {
						maxCounts[*field] = 1;
					}
					auto value = worker->locality.get(*field).orDefault(""_sr);
					auto currentCount = currentCounts[*field][value];
					if (currentCount >= maxCounts[*field]) {
						valid = false;
						break;
					}
				}
				if (valid) {
					for (auto field = fields.begin(); field != fields.end(); field++) {
						auto value = worker->locality.get(*field).orDefault(""_sr);
						currentCounts[*field][value] += 1;
					}
					chosen.push_back(worker->address);
					remainingWorkers.erase(worker);
					found = true;
					break;
				}
			}
			if (!found) {
				bool canIncrement = false;
				for (auto field = fields.begin(); field != fields.end(); field++) {
					if (maxCounts[*field] < hardLimits[*field]) {
						maxCounts[*field] += 1;
						canIncrement = true;
						break;
					}
				}
				if (!canIncrement) {
					break;
				}
			}
		}
	}
};
Reference<IQuorumChange> autoQuorumChange(int desired) {
	return Reference<IQuorumChange>(new AutoQuorumChange(desired));
}

void excludeServers(Transaction& tr, std::vector<AddressExclusion>& servers, bool failed) {
	tr.setOption(FDBTransactionOptions::ACCESS_SYSTEM_KEYS);
	tr.setOption(FDBTransactionOptions::PRIORITY_SYSTEM_IMMEDIATE);
	tr.setOption(FDBTransactionOptions::LOCK_AWARE);
	tr.setOption(FDBTransactionOptions::USE_PROVISIONAL_PROXIES);
	std::string excludeVersionKey = deterministicRandom()->randomUniqueID().toString();
	auto serversVersionKey = failed ? failedServersVersionKey : excludedServersVersionKey;
	tr.addReadConflictRange(singleKeyRange(serversVersionKey)); // To conflict with parallel includeServers
	tr.set(serversVersionKey, excludeVersionKey);
	for (auto& s : servers) {
		if (failed) {
			tr.set(encodeFailedServersKey(s), StringRef());
		} else {
			tr.set(encodeExcludedServersKey(s), StringRef());
		}
	}
	TraceEvent("ExcludeServersCommit").detail("Servers", describe(servers)).detail("ExcludeFailed", failed);
}

ACTOR Future<Void> excludeServers(Database cx, std::vector<AddressExclusion> servers, bool failed) {
	if (cx->apiVersionAtLeast(700)) {
		state ReadYourWritesTransaction ryw(cx);
		loop {
			try {
				ryw.setOption(FDBTransactionOptions::RAW_ACCESS);
				ryw.setOption(FDBTransactionOptions::SPECIAL_KEY_SPACE_ENABLE_WRITES);
				ryw.set(
				    SpecialKeySpace::getManagementApiCommandOptionSpecialKey(failed ? "failed" : "excluded", "force"),
				    ValueRef());
				for (auto& s : servers) {
					Key addr = failed
					               ? SpecialKeySpace::getManagementApiCommandPrefix("failed").withSuffix(s.toString())
					               : SpecialKeySpace::getManagementApiCommandPrefix("exclude").withSuffix(s.toString());
					ryw.set(addr, ValueRef());
				}
				TraceEvent("ExcludeServersSpecialKeySpaceCommit")
				    .detail("Servers", describe(servers))
				    .detail("ExcludeFailed", failed);
				wait(ryw.commit());
				return Void();
			} catch (Error& e) {
				TraceEvent("ExcludeServersError").errorUnsuppressed(e);
				wait(ryw.onError(e));
			}
		}
	} else {
		state Transaction tr(cx);
		loop {
			try {
				excludeServers(tr, servers, failed);
				wait(tr.commit());
				return Void();
			} catch (Error& e) {
				TraceEvent("ExcludeServersError").errorUnsuppressed(e);
				wait(tr.onError(e));
			}
		}
	}
}

// excludes localities by setting the keys in api version below 7.0
void excludeLocalities(Transaction& tr, std::unordered_set<std::string> localities, bool failed) {
	tr.setOption(FDBTransactionOptions::ACCESS_SYSTEM_KEYS);
	tr.setOption(FDBTransactionOptions::PRIORITY_SYSTEM_IMMEDIATE);
	tr.setOption(FDBTransactionOptions::LOCK_AWARE);
	tr.setOption(FDBTransactionOptions::USE_PROVISIONAL_PROXIES);
	std::string excludeVersionKey = deterministicRandom()->randomUniqueID().toString();
	auto localityVersionKey = failed ? failedLocalityVersionKey : excludedLocalityVersionKey;
	tr.addReadConflictRange(singleKeyRange(localityVersionKey)); // To conflict with parallel includeLocalities
	tr.set(localityVersionKey, excludeVersionKey);
	for (const auto& l : localities) {
		if (failed) {
			tr.set(encodeFailedLocalityKey(l), StringRef());
		} else {
			tr.set(encodeExcludedLocalityKey(l), StringRef());
		}
	}
	TraceEvent("ExcludeLocalitiesCommit").detail("Localities", describe(localities)).detail("ExcludeFailed", failed);
}

// Exclude the servers matching the given set of localities from use as state servers.
// excludes localities by setting the keys.
ACTOR Future<Void> excludeLocalities(Database cx, std::unordered_set<std::string> localities, bool failed) {
	if (cx->apiVersionAtLeast(700)) {
		state ReadYourWritesTransaction ryw(cx);
		loop {
			try {
				ryw.setOption(FDBTransactionOptions::RAW_ACCESS);
				ryw.setOption(FDBTransactionOptions::SPECIAL_KEY_SPACE_ENABLE_WRITES);
				ryw.set(SpecialKeySpace::getManagementApiCommandOptionSpecialKey(
				            failed ? "failed_locality" : "excluded_locality", "force"),
				        ValueRef());
				for (const auto& l : localities) {
					Key addr = failed
					               ? SpecialKeySpace::getManagementApiCommandPrefix("failedlocality").withSuffix(l)
					               : SpecialKeySpace::getManagementApiCommandPrefix("excludedlocality").withSuffix(l);
					ryw.set(addr, ValueRef());
				}
				TraceEvent("ExcludeLocalitiesSpecialKeySpaceCommit")
				    .detail("Localities", describe(localities))
				    .detail("ExcludeFailed", failed);

				wait(ryw.commit());
				return Void();
			} catch (Error& e) {
				TraceEvent("ExcludeLocalitiesError").errorUnsuppressed(e);
				wait(ryw.onError(e));
			}
		}
	} else {
		state Transaction tr(cx);
		loop {
			try {
				excludeLocalities(tr, localities, failed);
				wait(tr.commit());
				return Void();
			} catch (Error& e) {
				TraceEvent("ExcludeLocalitiesError").errorUnsuppressed(e);
				wait(tr.onError(e));
			}
		}
	}
}

ACTOR Future<Void> includeServers(Database cx, std::vector<AddressExclusion> servers, bool failed) {
	state std::string versionKey = deterministicRandom()->randomUniqueID().toString();
	if (cx->apiVersionAtLeast(700)) {
		state ReadYourWritesTransaction ryw(cx);
		loop {
			try {
				ryw.setOption(FDBTransactionOptions::RAW_ACCESS);
				ryw.setOption(FDBTransactionOptions::SPECIAL_KEY_SPACE_ENABLE_WRITES);
				for (auto& s : servers) {
					if (!s.isValid()) {
						if (failed) {
							ryw.clear(SpecialKeySpace::getManagementApiCommandRange("failed"));
						} else {
							ryw.clear(SpecialKeySpace::getManagementApiCommandRange("exclude"));
						}
					} else {
						Key addr =
						    failed ? SpecialKeySpace::getManagementApiCommandPrefix("failed").withSuffix(s.toString())
						           : SpecialKeySpace::getManagementApiCommandPrefix("exclude").withSuffix(s.toString());
						ryw.clear(addr);
						// Eliminate both any ip-level exclusion (1.2.3.4) and any
						// port-level exclusions (1.2.3.4:5)
						// The range ['IP', 'IP;'] was originally deleted. ';' is
						// char(':' + 1). This does not work, as other for all
						// x between 0 and 9, 'IPx' will also be in this range.
						//
						// This is why we now make two clears: first only of the ip
						// address, the second will delete all ports.
						if (s.isWholeMachine())
							ryw.clear(KeyRangeRef(addr.withSuffix(":"_sr), addr.withSuffix(";"_sr)));
					}
				}
				TraceEvent("IncludeServersCommit").detail("Servers", describe(servers)).detail("Failed", failed);

				wait(ryw.commit());
				return Void();
			} catch (Error& e) {
				TraceEvent("IncludeServersError").errorUnsuppressed(e);
				wait(ryw.onError(e));
			}
		}
	} else {
		state Transaction tr(cx);
		loop {
			try {
				tr.setOption(FDBTransactionOptions::ACCESS_SYSTEM_KEYS);
				tr.setOption(FDBTransactionOptions::PRIORITY_SYSTEM_IMMEDIATE);
				tr.setOption(FDBTransactionOptions::LOCK_AWARE);
				tr.setOption(FDBTransactionOptions::USE_PROVISIONAL_PROXIES);

				// includeServers might be used in an emergency transaction, so make sure it is retry-self-conflicting
				// and CAUSAL_WRITE_RISKY
				tr.setOption(FDBTransactionOptions::CAUSAL_WRITE_RISKY);
				if (failed) {
					tr.addReadConflictRange(singleKeyRange(failedServersVersionKey));
					tr.set(failedServersVersionKey, versionKey);
				} else {
					tr.addReadConflictRange(singleKeyRange(excludedServersVersionKey));
					tr.set(excludedServersVersionKey, versionKey);
				}

				for (auto& s : servers) {
					if (!s.isValid()) {
						if (failed) {
							tr.clear(failedServersKeys);
						} else {
							tr.clear(excludedServersKeys);
						}
					} else if (s.isWholeMachine()) {
						// Eliminate both any ip-level exclusion (1.2.3.4) and any
						// port-level exclusions (1.2.3.4:5)
						// The range ['IP', 'IP;'] was originally deleted. ';' is
						// char(':' + 1). This does not work, as other for all
						// x between 0 and 9, 'IPx' will also be in this range.
						//
						// This is why we now make two clears: first only of the ip
						// address, the second will delete all ports.
						auto addr = failed ? encodeFailedServersKey(s) : encodeExcludedServersKey(s);
						tr.clear(singleKeyRange(addr));
						tr.clear(KeyRangeRef(addr + ':', addr + char(':' + 1)));
					} else {
						if (failed) {
							tr.clear(encodeFailedServersKey(s));
						} else {
							tr.clear(encodeExcludedServersKey(s));
						}
					}
				}

				TraceEvent("IncludeServersCommit").detail("Servers", describe(servers)).detail("Failed", failed);

				wait(tr.commit());
				return Void();
			} catch (Error& e) {
				TraceEvent("IncludeServersError").errorUnsuppressed(e);
				wait(tr.onError(e));
			}
		}
	}
}

// Remove the given localities from the exclusion list.
// include localities by clearing the keys.
ACTOR Future<Void> includeLocalities(Database cx, std::vector<std::string> localities, bool failed, bool includeAll) {
	state std::string versionKey = deterministicRandom()->randomUniqueID().toString();
	if (cx->apiVersionAtLeast(700)) {
		state ReadYourWritesTransaction ryw(cx);
		loop {
			try {
				ryw.setOption(FDBTransactionOptions::RAW_ACCESS);
				ryw.setOption(FDBTransactionOptions::SPECIAL_KEY_SPACE_ENABLE_WRITES);
				if (includeAll) {
					if (failed) {
						ryw.clear(SpecialKeySpace::getManagementApiCommandRange("failedlocality"));
					} else {
						ryw.clear(SpecialKeySpace::getManagementApiCommandRange("excludedlocality"));
					}
				} else {
					for (const auto& l : localities) {
						Key locality =
						    failed ? SpecialKeySpace::getManagementApiCommandPrefix("failedlocality").withSuffix(l)
						           : SpecialKeySpace::getManagementApiCommandPrefix("excludedlocality").withSuffix(l);
						ryw.clear(locality);
					}
				}
				TraceEvent("IncludeLocalitiesCommit")
				    .detail("Localities", describe(localities))
				    .detail("Failed", failed)
				    .detail("IncludeAll", includeAll);

				wait(ryw.commit());
				return Void();
			} catch (Error& e) {
				TraceEvent("IncludeLocalitiesError").errorUnsuppressed(e);
				wait(ryw.onError(e));
			}
		}
	} else {
		state Transaction tr(cx);
		loop {
			try {
				tr.setOption(FDBTransactionOptions::ACCESS_SYSTEM_KEYS);
				tr.setOption(FDBTransactionOptions::PRIORITY_SYSTEM_IMMEDIATE);
				tr.setOption(FDBTransactionOptions::LOCK_AWARE);
				tr.setOption(FDBTransactionOptions::USE_PROVISIONAL_PROXIES);

				// includeLocalities might be used in an emergency transaction, so make sure it is
				// retry-self-conflicting and CAUSAL_WRITE_RISKY
				tr.setOption(FDBTransactionOptions::CAUSAL_WRITE_RISKY);
				if (failed) {
					tr.addReadConflictRange(singleKeyRange(failedLocalityVersionKey));
					tr.set(failedLocalityVersionKey, versionKey);
				} else {
					tr.addReadConflictRange(singleKeyRange(excludedLocalityVersionKey));
					tr.set(excludedLocalityVersionKey, versionKey);
				}

				if (includeAll) {
					if (failed) {
						tr.clear(failedLocalityKeys);
					} else {
						tr.clear(excludedLocalityKeys);
					}
				} else {
					for (const auto& l : localities) {
						if (failed) {
							tr.clear(encodeFailedLocalityKey(l));
						} else {
							tr.clear(encodeExcludedLocalityKey(l));
						}
					}
				}

				TraceEvent("IncludeLocalitiesCommit")
				    .detail("Localities", describe(localities))
				    .detail("Failed", failed)
				    .detail("IncludeAll", includeAll);

				wait(tr.commit());
				return Void();
			} catch (Error& e) {
				TraceEvent("IncludeLocalitiesError").errorUnsuppressed(e);
				wait(tr.onError(e));
			}
		}
	}
}

ACTOR Future<Void> setClass(Database cx, AddressExclusion server, ProcessClass processClass) {
	state Transaction tr(cx);

	loop {
		try {
			tr.setOption(FDBTransactionOptions::ACCESS_SYSTEM_KEYS);
			tr.setOption(FDBTransactionOptions::PRIORITY_SYSTEM_IMMEDIATE);
			tr.setOption(FDBTransactionOptions::LOCK_AWARE);
			tr.setOption(FDBTransactionOptions::USE_PROVISIONAL_PROXIES);

			std::vector<ProcessData> workers = wait(getWorkers(&tr));

			bool foundChange = false;
			for (int i = 0; i < workers.size(); i++) {
				if (server.excludes(workers[i].address)) {
					if (processClass.classType() != ProcessClass::InvalidClass)
						tr.set(processClassKeyFor(workers[i].locality.processId().get()),
						       processClassValue(processClass));
					else
						tr.clear(processClassKeyFor(workers[i].locality.processId().get()));
					foundChange = true;
				}
			}

			if (foundChange)
				tr.set(processClassChangeKey, deterministicRandom()->randomUniqueID().toString());

			wait(tr.commit());
			return Void();
		} catch (Error& e) {
			wait(tr.onError(e));
		}
	}
}

ACTOR Future<std::vector<AddressExclusion>> getExcludedServers(Transaction* tr) {
	state RangeResult r = wait(tr->getRange(excludedServersKeys, CLIENT_KNOBS->TOO_MANY));
	ASSERT(!r.more && r.size() < CLIENT_KNOBS->TOO_MANY);
	state RangeResult r2 = wait(tr->getRange(failedServersKeys, CLIENT_KNOBS->TOO_MANY));
	ASSERT(!r2.more && r2.size() < CLIENT_KNOBS->TOO_MANY);

	std::vector<AddressExclusion> exclusions;
	for (auto i = r.begin(); i != r.end(); ++i) {
		auto a = decodeExcludedServersKey(i->key);
		if (a.isValid())
			exclusions.push_back(a);
	}
	for (auto i = r2.begin(); i != r2.end(); ++i) {
		auto a = decodeFailedServersKey(i->key);
		if (a.isValid())
			exclusions.push_back(a);
	}
	uniquify(exclusions);
	return exclusions;
}

ACTOR Future<std::vector<AddressExclusion>> getExcludedServers(Database cx) {
	state Transaction tr(cx);
	loop {
		try {
			tr.setOption(FDBTransactionOptions::READ_SYSTEM_KEYS);
			tr.setOption(FDBTransactionOptions::PRIORITY_SYSTEM_IMMEDIATE); // necessary?
			tr.setOption(FDBTransactionOptions::LOCK_AWARE);
			std::vector<AddressExclusion> exclusions = wait(getExcludedServers(&tr));
			return exclusions;
		} catch (Error& e) {
			wait(tr.onError(e));
		}
	}
}

// Get the current list of excluded localities by reading the keys.
ACTOR Future<std::vector<std::string>> getExcludedLocalities(Transaction* tr) {
	state RangeResult r = wait(tr->getRange(excludedLocalityKeys, CLIENT_KNOBS->TOO_MANY));
	ASSERT(!r.more && r.size() < CLIENT_KNOBS->TOO_MANY);
	state RangeResult r2 = wait(tr->getRange(failedLocalityKeys, CLIENT_KNOBS->TOO_MANY));
	ASSERT(!r2.more && r2.size() < CLIENT_KNOBS->TOO_MANY);

	std::vector<std::string> excludedLocalities;
	for (const auto& i : r) {
		auto a = decodeExcludedLocalityKey(i.key);
		excludedLocalities.push_back(a);
	}
	for (const auto& i : r2) {
		auto a = decodeFailedLocalityKey(i.key);
		excludedLocalities.push_back(a);
	}
	uniquify(excludedLocalities);
	return excludedLocalities;
}

// Get the list of excluded localities by reading the keys.
ACTOR Future<std::vector<std::string>> getExcludedLocalities(Database cx) {
	state Transaction tr(cx);
	loop {
		try {
			tr.setOption(FDBTransactionOptions::READ_SYSTEM_KEYS);
			tr.setOption(FDBTransactionOptions::PRIORITY_SYSTEM_IMMEDIATE);
			tr.setOption(FDBTransactionOptions::LOCK_AWARE);
			std::vector<std::string> exclusions = wait(getExcludedLocalities(&tr));
			return exclusions;
		} catch (Error& e) {
			wait(tr.onError(e));
		}
	}
}

// Decodes the locality string to a pair of locality prefix and its value.
// The prefix could be dcid, processid, machineid, processid.
std::pair<std::string, std::string> decodeLocality(const std::string& locality) {
	StringRef localityRef((const uint8_t*)(locality.c_str()), locality.size());

	std::string localityKeyValue = localityRef.removePrefix(LocalityData::ExcludeLocalityPrefix).toString();
	int split = localityKeyValue.find(':');
	if (split != std::string::npos) {
		return std::make_pair(localityKeyValue.substr(0, split), localityKeyValue.substr(split + 1));
	}

	return std::make_pair("", "");
}

// Returns the list of IPAddresses of the workers that match the given locality.
// Example: locality="dcid:primary" returns all the ip addresses of the workers in the primary dc.
std::set<AddressExclusion> getAddressesByLocality(const std::vector<ProcessData>& workers,
                                                  const std::string& locality) {
	std::pair<std::string, std::string> localityKeyValue = decodeLocality(locality);

	std::set<AddressExclusion> localityAddresses;
	for (int i = 0; i < workers.size(); i++) {
		if (workers[i].locality.isPresent(localityKeyValue.first) &&
		    workers[i].locality.get(localityKeyValue.first) == localityKeyValue.second) {
			localityAddresses.insert(AddressExclusion(workers[i].address.ip, workers[i].address.port));
		}
	}

	return localityAddresses;
}

ACTOR Future<Void> printHealthyZone(Database cx) {
	state Transaction tr(cx);
	loop {
		try {
			tr.setOption(FDBTransactionOptions::READ_LOCK_AWARE);
			tr.setOption(FDBTransactionOptions::READ_SYSTEM_KEYS);
			Optional<Value> val = wait(tr.get(healthyZoneKey));
			if (val.present() && decodeHealthyZoneValue(val.get()).first == ignoreSSFailuresZoneString) {
				printf("Data distribution has been disabled for all storage server failures in this cluster and thus "
				       "maintenance mode is not active.\n");
			} else if (!val.present() || decodeHealthyZoneValue(val.get()).second <= tr.getReadVersion().get()) {
				printf("No ongoing maintenance.\n");
			} else {
				auto healthyZone = decodeHealthyZoneValue(val.get());
				fmt::print("Maintenance for zone {0} will continue for {1} seconds.\n",
				           healthyZone.first.toString(),
				           (healthyZone.second - tr.getReadVersion().get()) / CLIENT_KNOBS->CORE_VERSIONSPERSECOND);
			}
			return Void();
		} catch (Error& e) {
			wait(tr.onError(e));
		}
	}
}

ACTOR Future<bool> clearHealthyZone(Database cx, bool printWarning, bool clearSSFailureZoneString) {
	state Transaction tr(cx);
	TraceEvent("ClearHealthyZone").detail("ClearSSFailureZoneString", clearSSFailureZoneString);
	loop {
		try {
			tr.setOption(FDBTransactionOptions::LOCK_AWARE);
			tr.setOption(FDBTransactionOptions::ACCESS_SYSTEM_KEYS);
			tr.setOption(FDBTransactionOptions::PRIORITY_SYSTEM_IMMEDIATE);
			Optional<Value> val = wait(tr.get(healthyZoneKey));
			if (!clearSSFailureZoneString && val.present() &&
			    decodeHealthyZoneValue(val.get()).first == ignoreSSFailuresZoneString) {
				if (printWarning) {
					printf("ERROR: Maintenance mode cannot be used while data distribution is disabled for storage "
					       "server failures. Use 'datadistribution on' to reenable data distribution.\n");
				}
				return false;
			}

			tr.clear(healthyZoneKey);
			wait(tr.commit());
			return true;
		} catch (Error& e) {
			wait(tr.onError(e));
		}
	}
}

ACTOR Future<bool> setHealthyZone(Database cx, StringRef zoneId, double seconds, bool printWarning) {
	state Transaction tr(cx);
	TraceEvent("SetHealthyZone").detail("Zone", zoneId).detail("DurationSeconds", seconds);
	loop {
		try {
			tr.setOption(FDBTransactionOptions::LOCK_AWARE);
			tr.setOption(FDBTransactionOptions::ACCESS_SYSTEM_KEYS);
			tr.setOption(FDBTransactionOptions::PRIORITY_SYSTEM_IMMEDIATE);
			Optional<Value> val = wait(tr.get(healthyZoneKey));
			if (val.present() && decodeHealthyZoneValue(val.get()).first == ignoreSSFailuresZoneString) {
				if (printWarning) {
					printf("ERROR: Maintenance mode cannot be used while data distribution is disabled for storage "
					       "server failures. Use 'datadistribution on' to reenable data distribution.\n");
				}
				return false;
			}
			Version readVersion = wait(tr.getReadVersion());
			tr.set(healthyZoneKey,
			       healthyZoneValue(zoneId, readVersion + (seconds * CLIENT_KNOBS->CORE_VERSIONSPERSECOND)));
			wait(tr.commit());
			return true;
		} catch (Error& e) {
			wait(tr.onError(e));
		}
	}
}

ACTOR Future<int> setDDMode(Database cx, int mode) {
	state Transaction tr(cx);
	state int oldMode = -1;
	state BinaryWriter wr(Unversioned());
	wr << mode;

	loop {
		try {
			tr.setOption(FDBTransactionOptions::LOCK_AWARE);
			tr.setOption(FDBTransactionOptions::ACCESS_SYSTEM_KEYS);
			Optional<Value> old = wait(tr.get(dataDistributionModeKey));
			if (oldMode < 0) {
				oldMode = 1;
				if (old.present()) {
					BinaryReader rd(old.get(), Unversioned());
					rd >> oldMode;
				}
			}
			BinaryWriter wrMyOwner(Unversioned());
			wrMyOwner << dataDistributionModeLock;
			tr.set(moveKeysLockOwnerKey, wrMyOwner.toValue());
			BinaryWriter wrLastWrite(Unversioned());
			wrLastWrite << deterministicRandom()->randomUniqueID();
			tr.set(moveKeysLockWriteKey, wrLastWrite.toValue());

			tr.set(dataDistributionModeKey, wr.toValue());
			if (mode) {
				// set DDMode to 1 will enable all disabled parts, for instance the SS failure monitors.
				Optional<Value> currentHealthyZoneValue = wait(tr.get(healthyZoneKey));
				if (currentHealthyZoneValue.present() &&
				    decodeHealthyZoneValue(currentHealthyZoneValue.get()).first == ignoreSSFailuresZoneString) {
					// only clear the key if it is currently being used to disable all SS failure data movement
					tr.clear(healthyZoneKey);
				}
				tr.clear(rebalanceDDIgnoreKey);
			}
			wait(tr.commit());
			return oldMode;
		} catch (Error& e) {
			TraceEvent("SetDDModeRetrying").error(e);
			wait(tr.onError(e));
		}
	}
}

ACTOR Future<bool> checkForExcludingServersTxActor(ReadYourWritesTransaction* tr,
                                                   std::set<AddressExclusion>* exclusions,
                                                   std::set<NetworkAddress>* inProgressExclusion) {
	// TODO : replace using ExclusionInProgressRangeImpl in special key space
	ASSERT(inProgressExclusion->size() == 0); //  Make sure every time it is cleared beforehand
	if (!exclusions->size())
		return true;

	tr->setOption(FDBTransactionOptions::READ_SYSTEM_KEYS);
	tr->setOption(FDBTransactionOptions::PRIORITY_SYSTEM_IMMEDIATE); // necessary?
	tr->setOption(FDBTransactionOptions::LOCK_AWARE);

	// Just getting a consistent read version proves that a set of tlogs satisfying the exclusions has completed
	// recovery

	// Check that there aren't any storage servers with addresses violating the exclusions
	RangeResult serverList = wait(tr->getRange(serverListKeys, CLIENT_KNOBS->TOO_MANY));
	ASSERT(!serverList.more && serverList.size() < CLIENT_KNOBS->TOO_MANY);

	state bool ok = true;
	for (auto& s : serverList) {
		auto addresses = decodeServerListValue(s.value).getKeyValues.getEndpoint().addresses;
		if (addressExcluded(*exclusions, addresses.address)) {
			ok = false;
			inProgressExclusion->insert(addresses.address);
		}
		if (addresses.secondaryAddress.present() && addressExcluded(*exclusions, addresses.secondaryAddress.get())) {
			ok = false;
			inProgressExclusion->insert(addresses.secondaryAddress.get());
		}
	}

	if (ok) {
		Optional<Standalone<StringRef>> value = wait(tr->get(logsKey));
		ASSERT(value.present());
		auto logs = decodeLogsValue(value.get());
		for (auto const& log : logs.first) {
			if (log.second == NetworkAddress() || addressExcluded(*exclusions, log.second)) {
				ok = false;
				inProgressExclusion->insert(log.second);
			}
		}
		for (auto const& log : logs.second) {
			if (log.second == NetworkAddress() || addressExcluded(*exclusions, log.second)) {
				ok = false;
				inProgressExclusion->insert(log.second);
			}
		}
	}

	return ok;
}

ACTOR Future<std::set<NetworkAddress>> checkForExcludingServers(Database cx,
                                                                std::vector<AddressExclusion> excl,
                                                                bool waitForAllExcluded) {
	state std::set<AddressExclusion> exclusions(excl.begin(), excl.end());
	state std::set<NetworkAddress> inProgressExclusion;

	loop {
		state ReadYourWritesTransaction tr(cx);
		inProgressExclusion.clear();
		try {
			bool ok = wait(checkForExcludingServersTxActor(&tr, &exclusions, &inProgressExclusion));
			if (ok)
				return inProgressExclusion;
			if (!waitForAllExcluded)
				break;

			wait(delayJittered(1.0)); // SOMEDAY: watches!
		} catch (Error& e) {
			TraceEvent("CheckForExcludingServersError").error(e);
			wait(tr.onError(e));
		}
	}
	return inProgressExclusion;
}

ACTOR Future<Void> mgmtSnapCreate(Database cx, Standalone<StringRef> snapCmd, UID snapUID) {
	try {
		wait(snapCreate(cx, snapCmd, snapUID));
		TraceEvent("SnapCreateSucceeded").detail("snapUID", snapUID);
		return Void();
	} catch (Error& e) {
		TraceEvent(SevWarn, "SnapCreateFailed").error(e).detail("snapUID", snapUID);
		throw;
	}
}

ACTOR Future<Void> waitForFullReplication(Database cx) {
	state ReadYourWritesTransaction tr(cx);
	loop {
		try {
			tr.setOption(FDBTransactionOptions::READ_SYSTEM_KEYS);
			tr.setOption(FDBTransactionOptions::PRIORITY_SYSTEM_IMMEDIATE);
			tr.setOption(FDBTransactionOptions::LOCK_AWARE);

			RangeResult confResults = wait(tr.getRange(configKeys, CLIENT_KNOBS->TOO_MANY));
			ASSERT(!confResults.more && confResults.size() < CLIENT_KNOBS->TOO_MANY);
			state DatabaseConfiguration config;
			config.fromKeyValues((VectorRef<KeyValueRef>)confResults);

			state std::vector<Future<Optional<Value>>> replicasFutures;
			for (auto& region : config.regions) {
				replicasFutures.push_back(tr.get(datacenterReplicasKeyFor(region.dcId)));
			}
			wait(waitForAll(replicasFutures));

			state std::vector<Future<Void>> watchFutures;
			for (int i = 0; i < config.regions.size(); i++) {
				if (!replicasFutures[i].get().present() ||
				    decodeDatacenterReplicasValue(replicasFutures[i].get().get()) < config.storageTeamSize) {
					watchFutures.push_back(tr.watch(datacenterReplicasKeyFor(config.regions[i].dcId)));
				}
			}

			if (!watchFutures.size() || (config.usableRegions == 1 && watchFutures.size() < config.regions.size())) {
				return Void();
			}

			wait(tr.commit());
			wait(waitForAny(watchFutures));
			tr.reset();
		} catch (Error& e) {
			wait(tr.onError(e));
		}
	}
}

ACTOR Future<Void> timeKeeperSetDisable(Database cx) {
	loop {
		state Transaction tr(cx);
		try {
			tr.setOption(FDBTransactionOptions::ACCESS_SYSTEM_KEYS);
			tr.setOption(FDBTransactionOptions::LOCK_AWARE);
			tr.set(timeKeeperDisableKey, StringRef());
			wait(tr.commit());
			return Void();
		} catch (Error& e) {
			wait(tr.onError(e));
		}
	}
}

ACTOR Future<Void> lockDatabase(Transaction* tr, UID id) {
	tr->setOption(FDBTransactionOptions::ACCESS_SYSTEM_KEYS);
	tr->setOption(FDBTransactionOptions::LOCK_AWARE);
	Optional<Value> val = wait(tr->get(databaseLockedKey));

	if (val.present()) {
		if (BinaryReader::fromStringRef<UID>(val.get().substr(10), Unversioned()) == id) {
			return Void();
		} else {
			//TraceEvent("DBA_LockLocked").detail("Expecting", id).detail("Lock", BinaryReader::fromStringRef<UID>(val.get().substr(10), Unversioned()));
			throw database_locked();
		}
	}

	tr->atomicOp(databaseLockedKey,
	             BinaryWriter::toValue(id, Unversioned()).withPrefix("0123456789"_sr).withSuffix("\x00\x00\x00\x00"_sr),
	             MutationRef::SetVersionstampedValue);
	tr->addWriteConflictRange(normalKeys);
	return Void();
}

ACTOR Future<Void> lockDatabase(Reference<ReadYourWritesTransaction> tr, UID id) {
	tr->setOption(FDBTransactionOptions::ACCESS_SYSTEM_KEYS);
	tr->setOption(FDBTransactionOptions::LOCK_AWARE);
	Optional<Value> val = wait(tr->get(databaseLockedKey));

	if (val.present()) {
		if (BinaryReader::fromStringRef<UID>(val.get().substr(10), Unversioned()) == id) {
			return Void();
		} else {
			//TraceEvent("DBA_LockLocked").detail("Expecting", id).detail("Lock", BinaryReader::fromStringRef<UID>(val.get().substr(10), Unversioned()));
			throw database_locked();
		}
	}

	tr->atomicOp(databaseLockedKey,
	             BinaryWriter::toValue(id, Unversioned()).withPrefix("0123456789"_sr).withSuffix("\x00\x00\x00\x00"_sr),
	             MutationRef::SetVersionstampedValue);
	tr->addWriteConflictRange(normalKeys);
	return Void();
}

ACTOR Future<Void> lockDatabase(Database cx, UID id) {
	state Transaction tr(cx);
	UID debugID = deterministicRandom()->randomUniqueID();
	TraceEvent("LockDatabaseTransaction", debugID).log();
	tr.debugTransaction(debugID);
	loop {
		try {
			wait(lockDatabase(&tr, id));
			wait(tr.commit());
			return Void();
		} catch (Error& e) {
			if (e.code() == error_code_database_locked)
				throw e;
			wait(tr.onError(e));
		}
	}
}

ACTOR Future<Void> unlockDatabase(Transaction* tr, UID id) {
	tr->setOption(FDBTransactionOptions::ACCESS_SYSTEM_KEYS);
	tr->setOption(FDBTransactionOptions::LOCK_AWARE);
	Optional<Value> val = wait(tr->get(databaseLockedKey));

	if (!val.present())
		return Void();

	if (val.present() && BinaryReader::fromStringRef<UID>(val.get().substr(10), Unversioned()) != id) {
		//TraceEvent("DBA_UnlockLocked").detail("Expecting", id).detail("Lock", BinaryReader::fromStringRef<UID>(val.get().substr(10), Unversioned()));
		throw database_locked();
	}

	tr->clear(singleKeyRange(databaseLockedKey));
	return Void();
}

ACTOR Future<Void> unlockDatabase(Reference<ReadYourWritesTransaction> tr, UID id) {
	tr->setOption(FDBTransactionOptions::ACCESS_SYSTEM_KEYS);
	tr->setOption(FDBTransactionOptions::LOCK_AWARE);
	Optional<Value> val = wait(tr->get(databaseLockedKey));

	if (!val.present())
		return Void();

	if (val.present() && BinaryReader::fromStringRef<UID>(val.get().substr(10), Unversioned()) != id) {
		//TraceEvent("DBA_UnlockLocked").detail("Expecting", id).detail("Lock", BinaryReader::fromStringRef<UID>(val.get().substr(10), Unversioned()));
		throw database_locked();
	}

	tr->clear(singleKeyRange(databaseLockedKey));
	return Void();
}

ACTOR Future<Void> unlockDatabase(Database cx, UID id) {
	state Transaction tr(cx);
	loop {
		try {
			wait(unlockDatabase(&tr, id));
			wait(tr.commit());
			return Void();
		} catch (Error& e) {
			if (e.code() == error_code_database_locked)
				throw e;
			wait(tr.onError(e));
		}
	}
}

ACTOR Future<Void> checkDatabaseLock(Transaction* tr, UID id) {
	tr->setOption(FDBTransactionOptions::ACCESS_SYSTEM_KEYS);
	tr->setOption(FDBTransactionOptions::LOCK_AWARE);
	Optional<Value> val = wait(tr->get(databaseLockedKey));

	if (val.present() && BinaryReader::fromStringRef<UID>(val.get().substr(10), Unversioned()) != id) {
		//TraceEvent("DBA_CheckLocked").detail("Expecting", id).detail("Lock", BinaryReader::fromStringRef<UID>(val.get().substr(10), Unversioned())).backtrace();
		throw database_locked();
	}

	return Void();
}

ACTOR Future<Void> checkDatabaseLock(Reference<ReadYourWritesTransaction> tr, UID id) {
	tr->setOption(FDBTransactionOptions::ACCESS_SYSTEM_KEYS);
	tr->setOption(FDBTransactionOptions::LOCK_AWARE);
	Optional<Value> val = wait(tr->get(databaseLockedKey));

	if (val.present() && BinaryReader::fromStringRef<UID>(val.get().substr(10), Unversioned()) != id) {
		//TraceEvent("DBA_CheckLocked").detail("Expecting", id).detail("Lock", BinaryReader::fromStringRef<UID>(val.get().substr(10), Unversioned())).backtrace();
		throw database_locked();
	}

	return Void();
}

ACTOR Future<Void> updateChangeFeed(Transaction* tr, Key rangeID, ChangeFeedStatus status, KeyRange range) {
	state Key rangeIDKey = rangeID.withPrefix(changeFeedPrefix);
	tr->setOption(FDBTransactionOptions::ACCESS_SYSTEM_KEYS);

	Optional<Value> val = wait(tr->get(rangeIDKey));
	if (status == ChangeFeedStatus::CHANGE_FEED_CREATE) {
		if (!val.present()) {
			tr->set(rangeIDKey, changeFeedValue(range, invalidVersion, status));
		} else if (std::get<0>(decodeChangeFeedValue(val.get())) != range) {
			throw unsupported_operation();
		}
	} else if (status == ChangeFeedStatus::CHANGE_FEED_STOP) {
		if (val.present()) {
			tr->set(rangeIDKey,
			        changeFeedValue(std::get<0>(decodeChangeFeedValue(val.get())),
			                        std::get<1>(decodeChangeFeedValue(val.get())),
			                        status));
		} else {
			throw unsupported_operation();
		}
	} else if (status == ChangeFeedStatus::CHANGE_FEED_DESTROY) {
		if (val.present()) {
			if (g_network->isSimulated()) {
				g_simulator->validationData.allDestroyedChangeFeedIDs.insert(rangeID.toString());
			}
			tr->set(rangeIDKey,
			        changeFeedValue(std::get<0>(decodeChangeFeedValue(val.get())),
			                        std::get<1>(decodeChangeFeedValue(val.get())),
			                        status));
			tr->clear(rangeIDKey);
		}
	}
	return Void();
}

ACTOR Future<Void> updateChangeFeed(Reference<ReadYourWritesTransaction> tr,
                                    Key rangeID,
                                    ChangeFeedStatus status,
                                    KeyRange range) {
	state Key rangeIDKey = rangeID.withPrefix(changeFeedPrefix);
	tr->setOption(FDBTransactionOptions::ACCESS_SYSTEM_KEYS);

	Optional<Value> val = wait(tr->get(rangeIDKey));
	if (status == ChangeFeedStatus::CHANGE_FEED_CREATE) {
		if (!val.present()) {
			tr->set(rangeIDKey, changeFeedValue(range, invalidVersion, status));
		} else if (std::get<0>(decodeChangeFeedValue(val.get())) != range) {
			throw unsupported_operation();
		}
	} else if (status == ChangeFeedStatus::CHANGE_FEED_STOP) {
		if (val.present()) {
			tr->set(rangeIDKey,
			        changeFeedValue(std::get<0>(decodeChangeFeedValue(val.get())),
			                        std::get<1>(decodeChangeFeedValue(val.get())),
			                        status));
		} else {
			throw unsupported_operation();
		}
	} else if (status == ChangeFeedStatus::CHANGE_FEED_DESTROY) {
		if (val.present()) {
			if (g_network->isSimulated()) {
				g_simulator->validationData.allDestroyedChangeFeedIDs.insert(rangeID.toString());
			}
			tr->set(rangeIDKey,
			        changeFeedValue(std::get<0>(decodeChangeFeedValue(val.get())),
			                        std::get<1>(decodeChangeFeedValue(val.get())),
			                        status));
			tr->clear(rangeIDKey);
		}
	}
	return Void();
}

ACTOR Future<Void> updateChangeFeed(Database cx, Key rangeID, ChangeFeedStatus status, KeyRange range) {
	state Transaction tr(cx);
	loop {
		try {
			wait(updateChangeFeed(&tr, rangeID, status, range));
			wait(tr.commit());
			return Void();
		} catch (Error& e) {
			wait(tr.onError(e));
		}
	}
}

ACTOR Future<Void> advanceVersion(Database cx, Version v) {
	state Transaction tr(cx);
	loop {
		tr.setOption(FDBTransactionOptions::ACCESS_SYSTEM_KEYS);
		tr.setOption(FDBTransactionOptions::LOCK_AWARE);
		try {
			Version rv = wait(tr.getReadVersion());
			if (rv <= v) {
				tr.set(minRequiredCommitVersionKey, BinaryWriter::toValue(v + 1, Unversioned()));
				wait(tr.commit());
			} else {
				fmt::print("Current read version is {}\n", rv);
				return Void();
			}
		} catch (Error& e) {
			wait(tr.onError(e));
		}
	}
}

ACTOR Future<Void> forceRecovery(Reference<IClusterConnectionRecord> clusterFile, Key dcId) {
	state Reference<AsyncVar<Optional<ClusterInterface>>> clusterInterface(new AsyncVar<Optional<ClusterInterface>>);
	state Future<Void> leaderMon = monitorLeader<ClusterInterface>(clusterFile, clusterInterface);

	loop {
		choose {
			when(wait(clusterInterface->get().present()
			              ? brokenPromiseToNever(
			                    clusterInterface->get().get().forceRecovery.getReply(ForceRecoveryRequest(dcId)))
			              : Never())) {
				return Void();
			}
			when(wait(clusterInterface->onChange())) {}
		}
	}
}

ACTOR Future<UID> auditStorage(Reference<IClusterConnectionRecord> clusterFile,
                               KeyRange range,
                               AuditType type,
                               bool async) {
	state Reference<AsyncVar<Optional<ClusterInterface>>> clusterInterface(new AsyncVar<Optional<ClusterInterface>>);
	state Future<Void> leaderMon = monitorLeader<ClusterInterface>(clusterFile, clusterInterface);
	TraceEvent(SevDebug, "ManagementAPIAuditStorageBegin");

	loop {
		while (!clusterInterface->get().present()) {
			wait(clusterInterface->onChange());
		}

		TriggerAuditRequest req(type, range);
		req.async = async;
		UID auditId = wait(clusterInterface->get().get().triggerAudit.getReply(req));
		TraceEvent(SevDebug, "ManagementAPIAuditStorageEnd").detail("AuditID", auditId);
		return auditId;
	}
}

ACTOR Future<Void> waitForPrimaryDC(Database cx, StringRef dcId) {
	state ReadYourWritesTransaction tr(cx);

	loop {
		try {
			tr.setOption(FDBTransactionOptions::ACCESS_SYSTEM_KEYS);
			Optional<Value> res = wait(tr.get(primaryDatacenterKey));
			if (res.present() && res.get() == dcId) {
				return Void();
			}

			state Future<Void> watchFuture = tr.watch(primaryDatacenterKey);
			wait(tr.commit());
			wait(watchFuture);
			tr.reset();
		} catch (Error& e) {
			wait(tr.onError(e));
		}
	}
}

json_spirit::Value_type normJSONType(json_spirit::Value_type type) {
	if (type == json_spirit::int_type)
		return json_spirit::real_type;
	return type;
}

void schemaCoverage(std::string const& spath, bool covered) {
	static std::map<bool, std::set<std::string>> coveredSchemaPaths;

	if (coveredSchemaPaths[covered].insert(spath).second) {
		TraceEvent ev(SevInfo, "CodeCoverage");
		ev.detail("File", "documentation/StatusSchema.json/" + spath).detail("Line", 0);
		if (!covered)
			ev.detail("Covered", 0);
	}
}

bool schemaMatch(json_spirit::mValue const& schemaValue,
                 json_spirit::mValue const& resultValue,
                 std::string& errorStr,
                 Severity sev,
                 bool checkCoverage,
                 std::string path,
                 std::string schemaPath) {
	// Returns true if everything in `result` is permitted by `schema`
	bool ok = true;

	try {
		if (normJSONType(schemaValue.type()) != normJSONType(resultValue.type())) {
			errorStr += format("ERROR: Incorrect value type for key `%s'\n", path.c_str());
			TraceEvent(sev, "SchemaMismatch")
			    .detail("Path", path)
			    .detail("SchemaType", schemaValue.type())
			    .detail("ValueType", resultValue.type());
			return false;
		}

		if (resultValue.type() == json_spirit::obj_type) {
			auto& result = resultValue.get_obj();
			auto& schema = schemaValue.get_obj();

			for (auto& rkv : result) {
				auto& key = rkv.first;
				auto& rv = rkv.second;
				std::string kpath = path + "." + key;
				std::string spath = schemaPath + "." + key;

				if (checkCoverage) {
					schemaCoverage(spath);
				}

				if (!schema.count(key)) {
					errorStr += format("ERROR: Unknown key `%s'\n", kpath.c_str());
					TraceEvent(sev, "SchemaMismatch").detail("Path", kpath).detail("SchemaPath", spath);
					ok = false;
					continue;
				}
				auto& sv = schema.at(key);

				if (sv.type() == json_spirit::obj_type && sv.get_obj().count("$enum")) {
					auto& enum_values = sv.get_obj().at("$enum").get_array();

					bool any_match = false;
					for (auto& enum_item : enum_values)
						if (enum_item == rv) {
							any_match = true;
							if (checkCoverage) {
								schemaCoverage(spath + ".$enum." + enum_item.get_str());
							}
							break;
						}
					if (!any_match) {
						errorStr += format("ERROR: Unknown value `%s' for key `%s'\n",
						                   json_spirit::write_string(rv).c_str(),
						                   kpath.c_str());
						TraceEvent(sev, "SchemaMismatch")
						    .detail("Path", kpath)
						    .detail("SchemaEnumItems", enum_values.size())
						    .detail("Value", json_spirit::write_string(rv));
						if (checkCoverage) {
							schemaCoverage(spath + ".$enum." + json_spirit::write_string(rv));
						}
						ok = false;
					}
				} else if (sv.type() == json_spirit::obj_type && sv.get_obj().count("$map")) {
					if (rv.type() != json_spirit::obj_type) {
						errorStr += format("ERROR: Expected an object as the value for key `%s'\n", kpath.c_str());
						TraceEvent(sev, "SchemaMismatch")
						    .detail("Path", kpath)
						    .detail("SchemaType", sv.type())
						    .detail("ValueType", rv.type());
						ok = false;
						continue;
					}
					if (sv.get_obj().at("$map").type() != json_spirit::obj_type) {
						continue;
					}
					auto& schemaVal = sv.get_obj().at("$map");
					auto& valueObj = rv.get_obj();

					if (checkCoverage) {
						schemaCoverage(spath + ".$map");
					}

					for (auto& valuePair : valueObj) {
						auto vpath = kpath + "[" + valuePair.first + "]";
						auto upath = spath + ".$map";
						if (valuePair.second.type() != json_spirit::obj_type) {
							errorStr += format("ERROR: Expected an object for `%s'\n", vpath.c_str());
							TraceEvent(sev, "SchemaMismatch")
							    .detail("Path", vpath)
							    .detail("ValueType", valuePair.second.type());
							ok = false;
							continue;
						}
						if (!schemaMatch(schemaVal, valuePair.second, errorStr, sev, checkCoverage, vpath, upath)) {
							ok = false;
						}
					}
				} else {
					if (!schemaMatch(sv, rv, errorStr, sev, checkCoverage, kpath, spath)) {
						ok = false;
					}
				}
			}
		} else if (resultValue.type() == json_spirit::array_type) {
			auto& valueArray = resultValue.get_array();
			auto& schemaArray = schemaValue.get_array();
			if (!schemaArray.size()) {
				// An empty schema array means that the value array is required to be empty
				if (valueArray.size()) {
					errorStr += format("ERROR: Expected an empty array for key `%s'\n", path.c_str());
					TraceEvent(sev, "SchemaMismatch")
					    .detail("Path", path)
					    .detail("SchemaSize", schemaArray.size())
					    .detail("ValueSize", valueArray.size());
					return false;
				}
			} else if (schemaArray.size() == 1) {
				// A one item schema array means that all items in the value must match the first item in the schema
				int index = 0;
				for (auto& valueItem : valueArray) {
					if (!schemaMatch(schemaArray[0],
					                 valueItem,
					                 errorStr,
					                 sev,
					                 checkCoverage,
					                 path + format("[%d]", index),
					                 schemaPath + "[0]")) {
						ok = false;
					}
					index++;
				}
			} else {
				ASSERT(false); // Schema doesn't make sense
			}
		}
		return ok;
	} catch (std::exception& e) {
		TraceEvent(SevError, "SchemaMatchException")
		    .detail("What", e.what())
		    .detail("Path", path)
		    .detail("SchemaPath", schemaPath);
		throw unknown_error();
	}
}

std::string ManagementAPI::generateErrorMessage(const CoordinatorsResult& res) {
	// Note: the error message here should not be changed if possible
	// If you do change the message here,
	// please update the corresponding fdbcli code to support both the old and the new message

	std::string msg;
	switch (res) {
	case CoordinatorsResult::INVALID_NETWORK_ADDRESSES:
		msg = "The specified network addresses are invalid";
		break;
	case CoordinatorsResult::SAME_NETWORK_ADDRESSES:
		msg = "No change (existing configuration satisfies request)";
		break;
	case CoordinatorsResult::NOT_COORDINATORS:
		msg = "Coordination servers are not running on the specified network addresses";
		break;
	case CoordinatorsResult::DATABASE_UNREACHABLE:
		msg = "Database unreachable";
		break;
	case CoordinatorsResult::BAD_DATABASE_STATE:
		msg = "The database is in an unexpected state from which changing coordinators might be unsafe";
		break;
	case CoordinatorsResult::COORDINATOR_UNREACHABLE:
		msg = "One of the specified coordinators is unreachable";
		break;
	case CoordinatorsResult::NOT_ENOUGH_MACHINES:
		msg = "Too few fdbserver machines to provide coordination at the current redundancy level";
		break;
	default:
		break;
	}
	return msg;
}

TEST_CASE("/ManagementAPI/AutoQuorumChange/checkLocality") {
	wait(Future<Void>(Void()));

	std::vector<ProcessData> workers;
	std::vector<NetworkAddress> chosen;
	std::set<AddressExclusion> excluded;
	AutoQuorumChange change(5);

	for (int i = 0; i < 10; i++) {
		ProcessData data;
		auto dataCenter = std::to_string(i / 4 % 2);
		auto dataHall = dataCenter + std::to_string(i / 2 % 2);
		auto rack = dataHall + std::to_string(i % 2);
		auto machineId = rack + std::to_string(i);
		data.locality.set("dcid"_sr, StringRef(dataCenter));
		data.locality.set("data_hall"_sr, StringRef(dataHall));
		data.locality.set("rack"_sr, StringRef(rack));
		data.locality.set("zoneid"_sr, StringRef(rack));
		data.locality.set("machineid"_sr, StringRef(machineId));
		data.address.ip = IPAddress(i);

		if (g_network->isSimulated()) {
			g_simulator->newProcess("TestCoordinator",
			                        data.address.ip,
			                        data.address.port,
			                        false,
			                        1,
			                        data.locality,
			                        ProcessClass(ProcessClass::CoordinatorClass, ProcessClass::CommandLineSource),
			                        "",
			                        "",
			                        currentProtocolVersion(),
			                        false);
		}

		workers.push_back(data);
	}

	auto noAssignIndex = deterministicRandom()->randomInt(0, workers.size());
	workers[noAssignIndex].processClass._class = ProcessClass::CoordinatorClass;

	change.addDesiredWorkers(chosen, workers, 5, excluded);
	std::map<StringRef, std::set<StringRef>> chosenValues;

	ASSERT(chosen.size() == 5);
	std::vector<StringRef> fields({ "dcid"_sr, "data_hall"_sr, "zoneid"_sr, "machineid"_sr });
	for (auto worker = chosen.begin(); worker != chosen.end(); worker++) {
		ASSERT(worker->ip.toV4() < workers.size());
		LocalityData data = workers[worker->ip.toV4()].locality;
		for (auto field = fields.begin(); field != fields.end(); field++) {
			chosenValues[*field].insert(data.get(*field).get());
		}
	}

	ASSERT(chosenValues["dcid"_sr].size() == 2);
	ASSERT(chosenValues["data_hall"_sr].size() == 4);
	ASSERT(chosenValues["zoneid"_sr].size() == 5);
	ASSERT(chosenValues["machineid"_sr].size() == 5);
	ASSERT(std::find(chosen.begin(), chosen.end(), workers[noAssignIndex].address) != chosen.end());

	return Void();
}<|MERGE_RESOLUTION|>--- conflicted
+++ resolved
@@ -284,7 +284,6 @@
 			out[p + key] = format("%d", mode);
 		}
 
-<<<<<<< HEAD
 		if (key == "storage_engine" || key == "log_engine") {
 			std::string storeTypeStr = value;
 			pos = value.find(":");
@@ -305,7 +304,6 @@
 			out[p + key] = format("%d", KeyValueStoreType::fromStoreTypeStr(storeTypeStr));
 		}
 
-=======
 		if (key == "exclude") {
 			int p = 0;
 			while (p < value.size()) {
@@ -323,7 +321,6 @@
 				p = end + 1;
 			}
 		}
->>>>>>> 262f216d
 		return out;
 	}
 
