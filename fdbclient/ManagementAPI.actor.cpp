/*
 * ManagementAPI.actor.cpp
 *
 * This source file is part of the FoundationDB open source project
 *
 * Copyright 2013-2018 Apple Inc. and the FoundationDB project authors
 *
 * Licensed under the Apache License, Version 2.0 (the "License");
 * you may not use this file except in compliance with the License.
 * You may obtain a copy of the License at
 *
 *     http://www.apache.org/licenses/LICENSE-2.0
 *
 * Unless required by applicable law or agreed to in writing, software
 * distributed under the License is distributed on an "AS IS" BASIS,
 * WITHOUT WARRANTIES OR CONDITIONS OF ANY KIND, either express or implied.
 * See the License for the specific language governing permissions and
 * limitations under the License.
 */

#include <cinttypes>

#include "fdbclient/ManagementAPI.actor.h"

#include "fdbclient/SystemData.h"
#include "fdbclient/NativeAPI.actor.h"
#include "fdbclient/CoordinationInterface.h"
#include "fdbclient/DatabaseContext.h"
#include "fdbrpc/simulator.h"
#include "fdbclient/StatusClient.h"
#include "flow/UnitTest.h"
#include "fdbrpc/ReplicationPolicy.h"
#include "fdbrpc/Replication.h"
#include "flow/actorcompiler.h"  // This must be the last #include.

ACTOR static Future<vector<AddressExclusion>> getExcludedServers(Transaction* tr);

bool isInteger(const std::string& s) {
	if( s.empty() ) return false;
	char *p;
	strtol(s.c_str(), &p, 10);
	return (*p == 0);
}

// Defines the mapping between configuration names (as exposed by fdbcli, buildConfiguration()) and actual configuration parameters
std::map<std::string, std::string> configForToken( std::string const& mode ) {
	std::map<std::string, std::string> out;
	std::string p = configKeysPrefix.toString();

	if (mode == "new") {
		out[p+"initialized"]="1";
		return out;
	}

	size_t pos;

	// key:=value is unvalidated and unchecked
	pos = mode.find( ":=" );
	if( pos != std::string::npos ) {
		out[p+mode.substr(0, pos)] = mode.substr(pos+2);
		return out;
	}

	// key=value is constrained to a limited set of options and basic validation is performed
	pos = mode.find( "=" );
	if( pos != std::string::npos ) {
		std::string key = mode.substr(0, pos);
		std::string value = mode.substr(pos+1);

<<<<<<< HEAD
		if( (key == "logs" || key == "proxies" || key == "read_proxies" || key == "resolvers" || key == "remote_logs" || key == "log_routers" || key == "satellite_logs" || key == "usable_regions" || key == "repopulate_anti_quorum") && isInteger(value) ) {
=======
		if( (key == "logs" || key == "proxies" || key == "resolvers" || key == "remote_logs" || key == "log_routers" || key == "usable_regions" || key == "repopulate_anti_quorum") && isInteger(value) ) {
>>>>>>> 24bc9aea
			out[p+key] = value;
		}

		if( key == "regions" ) {
			json_spirit::mValue mv;
			json_spirit::read_string( value, mv );

			StatusObject regionObj;
			regionObj["regions"] = mv;
			out[p+key] = BinaryWriter::toValue(regionObj, IncludeVersion()).toString();
		}

		return out;
	}

	Optional<KeyValueStoreType> logType;
	Optional<KeyValueStoreType> storeType;
	if (mode == "ssd-1") {
		logType = KeyValueStoreType::SSD_BTREE_V1;
		storeType = KeyValueStoreType::SSD_BTREE_V1;
	} else if (mode == "ssd" || mode == "ssd-2") {
		logType = KeyValueStoreType::SSD_BTREE_V2;
		storeType = KeyValueStoreType::SSD_BTREE_V2;
	} else if (mode == "ssd-redwood-experimental") {
		logType = KeyValueStoreType::SSD_BTREE_V2;
		storeType = KeyValueStoreType::SSD_REDWOOD_V1;
	} else if (mode == "memory" || mode == "memory-2") {
		logType = KeyValueStoreType::SSD_BTREE_V2;
		storeType= KeyValueStoreType::MEMORY;
	} else if (mode == "memory-1") {
		logType = KeyValueStoreType::MEMORY;
		storeType= KeyValueStoreType::MEMORY;
	}
	// Add any new store types to fdbserver/workloads/ConfigureDatabase, too

	if (storeType.present()) {
		out[p+"log_engine"] = format("%d", logType.get());
		out[p+"storage_engine"] = format("%d", storeType.get());
		return out;
	}

	std::string redundancy, log_replicas;
	Reference<IReplicationPolicy> storagePolicy;
	Reference<IReplicationPolicy> tLogPolicy;

	bool redundancySpecified = true;
	if (mode == "single") {
		redundancy="1";
		log_replicas="1";
		storagePolicy = tLogPolicy = Reference<IReplicationPolicy>(new PolicyOne());

	} else if(mode == "double" || mode == "fast_recovery_double") {
		redundancy="2";
		log_replicas="2";
		storagePolicy = tLogPolicy = Reference<IReplicationPolicy>(new PolicyAcross(2, "zoneid", Reference<IReplicationPolicy>(new PolicyOne())));
	} else if(mode == "triple" || mode == "fast_recovery_triple") {
		redundancy="3";
		log_replicas="3";
		storagePolicy = tLogPolicy = Reference<IReplicationPolicy>(new PolicyAcross(3, "zoneid", Reference<IReplicationPolicy>(new PolicyOne())));
	} else if(mode == "three_datacenter" || mode == "multi_dc") {
		redundancy="6";
		log_replicas="4";
		storagePolicy = Reference<IReplicationPolicy>(new PolicyAcross(3, "dcid",
			Reference<IReplicationPolicy>(new PolicyAcross(2, "zoneid", Reference<IReplicationPolicy>(new PolicyOne())))
		));
		tLogPolicy = Reference<IReplicationPolicy>(new PolicyAcross(2, "dcid",
			Reference<IReplicationPolicy>(new PolicyAcross(2, "zoneid", Reference<IReplicationPolicy>(new PolicyOne())))
		));
	} else if(mode == "three_datacenter_fallback") {
		redundancy="4";
		log_replicas="4";
		storagePolicy = tLogPolicy = Reference<IReplicationPolicy>(new PolicyAcross(2, "dcid", Reference<IReplicationPolicy>(new PolicyAcross(2, "zoneid", Reference<IReplicationPolicy>(new PolicyOne())))));
	} else if(mode == "three_data_hall") {
		redundancy="3";
		log_replicas="4";
		storagePolicy = Reference<IReplicationPolicy>(new PolicyAcross(3, "data_hall", Reference<IReplicationPolicy>(new PolicyOne())));
		tLogPolicy = Reference<IReplicationPolicy>(new PolicyAcross(2, "data_hall",
			Reference<IReplicationPolicy>(new PolicyAcross(2, "zoneid", Reference<IReplicationPolicy>(new PolicyOne())))
		));
	} else if(mode == "three_data_hall_fallback") {
		redundancy="2";
		log_replicas="4";
		storagePolicy = Reference<IReplicationPolicy>(new PolicyAcross(2, "data_hall", Reference<IReplicationPolicy>(new PolicyOne())));
		tLogPolicy = Reference<IReplicationPolicy>(new PolicyAcross(2, "data_hall",
			Reference<IReplicationPolicy>(new PolicyAcross(2, "zoneid", Reference<IReplicationPolicy>(new PolicyOne())))
		));
	} else
		redundancySpecified = false;
	if (redundancySpecified) {
		out[p+"storage_replicas"] = redundancy;
		out[p+"log_replicas"] = log_replicas;
		out[p+"log_anti_quorum"] = "0";

		BinaryWriter policyWriter(IncludeVersion());
		serializeReplicationPolicy(policyWriter, storagePolicy);
		out[p+"storage_replication_policy"] = policyWriter.toValue().toString();

		policyWriter = BinaryWriter(IncludeVersion());
		serializeReplicationPolicy(policyWriter, tLogPolicy);
		out[p+"log_replication_policy"] = policyWriter.toValue().toString();
		return out;
	}

	std::string remote_redundancy, remote_log_replicas;
	Reference<IReplicationPolicy> remoteTLogPolicy;
	bool remoteRedundancySpecified = true;
	if (mode == "remote_default") {
		remote_redundancy="0";
		remote_log_replicas="0";
		remoteTLogPolicy = Reference<IReplicationPolicy>();
	} else if (mode == "remote_single") {
		remote_redundancy="1";
		remote_log_replicas="1";
		remoteTLogPolicy = Reference<IReplicationPolicy>(new PolicyOne());
	} else if(mode == "remote_double") {
		remote_redundancy="2";
		remote_log_replicas="2";
		remoteTLogPolicy = Reference<IReplicationPolicy>(new PolicyAcross(2, "zoneid", Reference<IReplicationPolicy>(new PolicyOne())));
	} else if(mode == "remote_triple") {
		remote_redundancy="3";
		remote_log_replicas="3";
		remoteTLogPolicy = Reference<IReplicationPolicy>(new PolicyAcross(3, "zoneid", Reference<IReplicationPolicy>(new PolicyOne())));
	} else if(mode == "remote_three_data_hall") { //FIXME: not tested in simulation
		remote_redundancy="3";
		remote_log_replicas="4";
		remoteTLogPolicy = Reference<IReplicationPolicy>(new PolicyAcross(2, "data_hall",
			Reference<IReplicationPolicy>(new PolicyAcross(2, "zoneid", Reference<IReplicationPolicy>(new PolicyOne())))
		));
	} else
		remoteRedundancySpecified = false;
	if (remoteRedundancySpecified) {
		out[p+"remote_log_replicas"] = remote_log_replicas;

		BinaryWriter policyWriter(IncludeVersion());
		serializeReplicationPolicy(policyWriter, remoteTLogPolicy);
		out[p+"remote_log_policy"] = policyWriter.toValue().toString();
		return out;
	}

	return out;
}

ConfigurationResult::Type buildConfiguration( std::vector<StringRef> const& modeTokens, std::map<std::string, std::string>& outConf ) {
	for(auto it : modeTokens) {
		std::string mode = it.toString();
		auto m = configForToken( mode );
		if( !m.size() ) {
			TraceEvent(SevWarnAlways, "UnknownOption").detail("Option", mode);
			return ConfigurationResult::UNKNOWN_OPTION;
		}

		for( auto t = m.begin(); t != m.end(); ++t ) {
			if( outConf.count( t->first ) ) {
				TraceEvent(SevWarnAlways, "ConflictingOption").detail("Option", t->first);
				return ConfigurationResult::CONFLICTING_OPTIONS;
			}
			outConf[t->first] = t->second;
		}
	}
	auto p = configKeysPrefix.toString();
	if(!outConf.count(p + "storage_replication_policy") && outConf.count(p + "storage_replicas")) {
		int storageCount = stoi(outConf[p + "storage_replicas"]);
		Reference<IReplicationPolicy> storagePolicy = Reference<IReplicationPolicy>(new PolicyAcross(storageCount, "zoneid", Reference<IReplicationPolicy>(new PolicyOne())));
		BinaryWriter policyWriter(IncludeVersion());
		serializeReplicationPolicy(policyWriter, storagePolicy);
		outConf[p+"storage_replication_policy"] = policyWriter.toValue().toString();
	}

	if(!outConf.count(p + "log_replication_policy") && outConf.count(p + "log_replicas")) {
		int logCount = stoi(outConf[p + "log_replicas"]);
		Reference<IReplicationPolicy> logPolicy = Reference<IReplicationPolicy>(new PolicyAcross(logCount, "zoneid", Reference<IReplicationPolicy>(new PolicyOne())));
		BinaryWriter policyWriter(IncludeVersion());
		serializeReplicationPolicy(policyWriter, logPolicy);
		outConf[p+"log_replication_policy"] = policyWriter.toValue().toString();
	}
	return ConfigurationResult::SUCCESS;
}

ConfigurationResult::Type buildConfiguration( std::string const& configMode, std::map<std::string, std::string>& outConf ) {
	std::vector<StringRef> modes;

	int p = 0;
	while ( p < configMode.size() ) {
		int end = configMode.find_first_of(' ', p);
		if (end == configMode.npos) end = configMode.size();
		modes.push_back( StringRef(configMode).substr(p, end-p) );
		p = end+1;
	}

	return buildConfiguration( modes, outConf );
}

bool isCompleteConfiguration( std::map<std::string, std::string> const& options ) {
	std::string p = configKeysPrefix.toString();

	return 	options.count( p+"log_replicas" ) == 1 &&
			options.count( p+"log_anti_quorum" ) == 1 &&
			options.count( p+"storage_replicas" ) == 1 &&
			options.count( p+"log_engine" ) == 1 &&
			options.count( p+"storage_engine" ) == 1;
}

ACTOR Future<DatabaseConfiguration> getDatabaseConfiguration( Database cx ) {
	state Transaction tr(cx);
	loop {
		try {
			tr.setOption(FDBTransactionOptions::LOCK_AWARE);
			Standalone<RangeResultRef> res = wait( tr.getRange(configKeys, CLIENT_KNOBS->TOO_MANY) );
			ASSERT( res.size() < CLIENT_KNOBS->TOO_MANY );
			DatabaseConfiguration config;
			config.fromKeyValues((VectorRef<KeyValueRef>) res);
			return config;
		} catch( Error &e ) {
			wait( tr.onError(e) );
		}
	}
}

ACTOR Future<ConfigurationResult::Type> changeConfig( Database cx, std::map<std::string, std::string> m, bool force ) {
	state StringRef initIdKey = LiteralStringRef( "\xff/init_id" );
	state Transaction tr(cx);

	if (!m.size()) {
		return ConfigurationResult::NO_OPTIONS_PROVIDED;
	}

	// make sure we have essential configuration options
	std::string initKey = configKeysPrefix.toString() + "initialized";
	state bool creating = m.count( initKey ) != 0;
	if (creating) {
		m[initIdKey.toString()] = deterministicRandom()->randomUniqueID().toString();
		if (!isCompleteConfiguration(m)) {
			return ConfigurationResult::INCOMPLETE_CONFIGURATION;
		}
	}

	state Future<Void> tooLong = delay(60);
	state Key versionKey = BinaryWriter::toValue(deterministicRandom()->randomUniqueID(),Unversioned());
	state bool oldReplicationUsesDcId = false;
	loop {
		try {
			tr.setOption( FDBTransactionOptions::PRIORITY_SYSTEM_IMMEDIATE );
			tr.setOption( FDBTransactionOptions::LOCK_AWARE );
			tr.setOption( FDBTransactionOptions::USE_PROVISIONAL_PROXIES );

			if(!creating && !force) {
				state Future<Standalone<RangeResultRef>> fConfig = tr.getRange(configKeys, CLIENT_KNOBS->TOO_MANY);
				state Future<vector<ProcessData>> fWorkers = getWorkers(&tr);
				wait( success(fConfig) || tooLong );

				if(!fConfig.isReady()) {
					return ConfigurationResult::DATABASE_UNAVAILABLE;
				}

				if(fConfig.isReady()) {
					ASSERT( fConfig.get().size() < CLIENT_KNOBS->TOO_MANY );
					state DatabaseConfiguration oldConfig;
					oldConfig.fromKeyValues((VectorRef<KeyValueRef>) fConfig.get());
					state DatabaseConfiguration newConfig = oldConfig;
					for(auto kv : m) {
						newConfig.set(kv.first, kv.second);
					}
					if(!newConfig.isValid()) {
						return ConfigurationResult::INVALID_CONFIGURATION;
					}

					if(newConfig.tLogPolicy->attributeKeys().count("dcid") && newConfig.regions.size()>0) {
						return ConfigurationResult::REGION_REPLICATION_MISMATCH;
					}

					oldReplicationUsesDcId = oldReplicationUsesDcId || oldConfig.tLogPolicy->attributeKeys().count("dcid");

					if(oldConfig.usableRegions != newConfig.usableRegions) {
						//cannot change region configuration
						std::map<Key,int32_t> dcId_priority;
						for(auto& it : newConfig.regions) {
							dcId_priority[it.dcId] = it.priority;
						}
						for(auto& it : oldConfig.regions) {
							if(!dcId_priority.count(it.dcId) || dcId_priority[it.dcId] != it.priority) {
								return ConfigurationResult::REGIONS_CHANGED;
							}
						}

						//must only have one region with priority >= 0
						int activeRegionCount = 0;
						for(auto& it : newConfig.regions) {
							if(it.priority >= 0) {
								activeRegionCount++;
							}
						}
						if(activeRegionCount > 1) {
							return ConfigurationResult::MULTIPLE_ACTIVE_REGIONS;
						}
					}

					state Future<Standalone<RangeResultRef>> fServerList = (newConfig.regions.size()) ? tr.getRange( serverListKeys, CLIENT_KNOBS->TOO_MANY ) : Future<Standalone<RangeResultRef>>();

					if(newConfig.usableRegions==2) {
						if(oldReplicationUsesDcId) {
								state Future<Standalone<RangeResultRef>> fLocalityList = tr.getRange( tagLocalityListKeys, CLIENT_KNOBS->TOO_MANY );
								wait( success(fLocalityList) || tooLong );
								if(!fLocalityList.isReady()) {
									return ConfigurationResult::DATABASE_UNAVAILABLE;
								}
								Standalone<RangeResultRef> localityList = fLocalityList.get();
								ASSERT( !localityList.more && localityList.size() < CLIENT_KNOBS->TOO_MANY );

								std::set<Key> localityDcIds;
								for(auto& s : localityList) {
									auto dc = decodeTagLocalityListKey( s.key );
									if(dc.present()) {
										localityDcIds.insert(dc.get());
									}
								}

								for(auto& it : newConfig.regions) {
									if(localityDcIds.count(it.dcId) == 0) {
										return ConfigurationResult::DCID_MISSING;
									}
								}
						} else {
							//all regions with priority >= 0 must be fully replicated
							state std::vector<Future<Optional<Value>>> replicasFutures;
							for(auto& it : newConfig.regions) {
								if(it.priority >= 0) {
									replicasFutures.push_back(tr.get(datacenterReplicasKeyFor(it.dcId)));
								}
							}
							wait( waitForAll(replicasFutures) || tooLong );

							for(auto& it : replicasFutures) {
								if(!it.isReady()) {
									return ConfigurationResult::DATABASE_UNAVAILABLE;
								}
								if(!it.get().present()) {
									return ConfigurationResult::REGION_NOT_FULLY_REPLICATED;
								}
							}
						}
					}

					if(newConfig.regions.size()) {
						//all storage servers must be in one of the regions
						wait( success(fServerList) || tooLong );
						if(!fServerList.isReady()) {
							return ConfigurationResult::DATABASE_UNAVAILABLE;
						}
						Standalone<RangeResultRef> serverList = fServerList.get();
						ASSERT( !serverList.more && serverList.size() < CLIENT_KNOBS->TOO_MANY );

						std::set<Key> newDcIds;
						for(auto& it : newConfig.regions) {
							newDcIds.insert(it.dcId);
						}
						std::set<Optional<Key>> missingDcIds;
						for(auto& s : serverList) {
							auto ssi = decodeServerListValue( s.value );
							if ( !ssi.locality.dcId().present() || !newDcIds.count(ssi.locality.dcId().get()) ) {
								missingDcIds.insert(ssi.locality.dcId());
							}
						}
						if(missingDcIds.size() > (oldReplicationUsesDcId ? 1 : 0)) {
							return ConfigurationResult::STORAGE_IN_UNKNOWN_DCID;
						}
					}

					wait( success(fWorkers) || tooLong );
					if(!fWorkers.isReady()) {
						return ConfigurationResult::DATABASE_UNAVAILABLE;
					}

					if(newConfig.regions.size()) {
						std::map<Optional<Key>, std::set<Optional<Key>>> dcId_zoneIds;
						for(auto& it : fWorkers.get()) {
							if( it.processClass.machineClassFitness(ProcessClass::Storage) <= ProcessClass::WorstFit ) {
								dcId_zoneIds[it.locality.dcId()].insert(it.locality.zoneId());
							}
						}
						for(auto& region : newConfig.regions) {
							if(dcId_zoneIds[region.dcId].size() < std::max(newConfig.storageTeamSize, newConfig.tLogReplicationFactor)) {
								return ConfigurationResult::NOT_ENOUGH_WORKERS;
							}
							if(region.satelliteTLogReplicationFactor > 0 && region.priority >= 0) {
								int totalSatelliteProcesses = 0;
								for(auto& sat : region.satellites) {
									totalSatelliteProcesses += dcId_zoneIds[sat.dcId].size();
								}
								if(totalSatelliteProcesses < region.satelliteTLogReplicationFactor) {
									return ConfigurationResult::NOT_ENOUGH_WORKERS;
								}
							}
						}
					} else {
						std::set<Optional<Key>> zoneIds;
						for(auto& it : fWorkers.get()) {
							if( it.processClass.machineClassFitness(ProcessClass::Storage) <= ProcessClass::WorstFit ) {
								zoneIds.insert(it.locality.zoneId());
							}
						}
						if(zoneIds.size() < std::max(newConfig.storageTeamSize, newConfig.tLogReplicationFactor)) {
							return ConfigurationResult::NOT_ENOUGH_WORKERS;
						}
					}
				}
			}

			if (creating) {
				tr.setOption( FDBTransactionOptions::INITIALIZE_NEW_DATABASE );
				tr.addReadConflictRange( singleKeyRange( initIdKey ) );
			} else if (m.size()) {
				// might be used in an emergency transaction, so make sure it is retry-self-conflicting and CAUSAL_WRITE_RISKY
				tr.setOption( FDBTransactionOptions::CAUSAL_WRITE_RISKY );
				tr.addReadConflictRange( singleKeyRange(m.begin()->first) );
			}

			for (auto i = m.begin(); i != m.end(); ++i) {
				tr.set( StringRef(i->first), StringRef(i->second) );
			}

			tr.addReadConflictRange( singleKeyRange(moveKeysLockOwnerKey) );
			tr.set( moveKeysLockOwnerKey, versionKey );

			wait( tr.commit() );
			break;
		} catch (Error& e) {
			state Error e1(e);
			if ( (e.code() == error_code_not_committed || e.code() == error_code_transaction_too_old ) && creating) {
				// The database now exists.  Determine whether we created it or it was already existing/created by someone else.  The latter is an error.
				tr.reset();
				loop {
					try {
						tr.setOption( FDBTransactionOptions::PRIORITY_SYSTEM_IMMEDIATE );
						tr.setOption( FDBTransactionOptions::LOCK_AWARE );
						tr.setOption( FDBTransactionOptions::USE_PROVISIONAL_PROXIES );

						Optional<Value> v = wait( tr.get( initIdKey ) );
						if (v != m[initIdKey.toString()])
							return ConfigurationResult::DATABASE_ALREADY_CREATED;
						else
							return ConfigurationResult::DATABASE_CREATED;
					} catch (Error& e2) {
						wait( tr.onError(e2) );
					}
				}
			}
			wait( tr.onError(e1) );
		}
	}
	return ConfigurationResult::SUCCESS;
}

ConfigureAutoResult parseConfig( StatusObject const& status ) {
	ConfigureAutoResult result;
	StatusObjectReader statusObj(status);

	StatusObjectReader statusObjCluster;
	if (!statusObj.get("cluster", statusObjCluster))
		return ConfigureAutoResult();

	StatusObjectReader statusObjConfig;
	if (!statusObjCluster.get("configuration", statusObjConfig))
		return ConfigureAutoResult();

	if (!statusObjConfig.get("redundancy.factor", result.old_replication))
		return ConfigureAutoResult();

	result.auto_replication = result.old_replication;

	int storage_replication;
	int log_replication;
	if( result.old_replication == "single" ) {
		result.auto_replication = "double";
		storage_replication = 2;
		log_replication = 2;
	} else if( result.old_replication == "double" || result.old_replication == "fast_recovery_double" ) {
		storage_replication = 2;
		log_replication = 2;
	} else if( result.old_replication == "triple" || result.old_replication == "fast_recovery_triple" ) {
		storage_replication = 3;
		log_replication = 3;
	} else if( result.old_replication == "three_datacenter" ) {
		storage_replication = 6;
		log_replication = 4;
	} else if( result.old_replication == "three_datacenter_fallback" ) {
		storage_replication = 4;
		log_replication = 4;
	} else if( result.old_replication == "three_data_hall" ) {
		storage_replication = 3;
		log_replication = 4;
	} else if( result.old_replication == "three_data_hall_fallback" ) {
		storage_replication = 2;
		log_replication = 4;
	} else
		return ConfigureAutoResult();

	StatusObjectReader machinesMap;
	if (!statusObjCluster.get("machines", machinesMap))
		return ConfigureAutoResult();

	std::map<std::string, std::string> machineid_dcid;
	std::set<std::string> datacenters;
	int machineCount = 0;
	for (auto mach : machinesMap.obj()) {
		StatusObjectReader machine(mach.second);
		std::string dcId;
		if (machine.get("datacenter_id", dcId)) {
			machineid_dcid[mach.first] = dcId;
			datacenters.insert(dcId);
		}
		machineCount++;
	}

	result.machines = machineCount;

	if(datacenters.size() > 1)
		return ConfigureAutoResult();

	StatusObjectReader processesMap;
	if (!statusObjCluster.get("processes", processesMap))
		return ConfigureAutoResult();

	std::set<std::string> oldMachinesWithTransaction;
	int oldTransactionProcesses = 0;
	std::map<std::string, std::vector<std::pair<NetworkAddress, ProcessClass>>> machine_processes;
	int processCount = 0;
	for (auto proc : processesMap.obj()){
		StatusObjectReader process(proc.second);
		if (!process.has("excluded") || !process.last().get_bool()) {
			std::string addrStr;
			if (!process.get("address", addrStr))
				return ConfigureAutoResult();
			std::string class_source;
			if (!process.get("class_source", class_source))
				return ConfigureAutoResult();
			std::string class_type;
			if (!process.get("class_type", class_type))
				return ConfigureAutoResult();
			std::string machineId;
			if (!process.get("machine_id", machineId))
				return ConfigureAutoResult();

			NetworkAddress addr = NetworkAddress::parse(addrStr);
			ProcessClass processClass(class_type, class_source);

			if(processClass.classType() == ProcessClass::TransactionClass || processClass.classType() == ProcessClass::LogClass) {
				oldMachinesWithTransaction.insert(machineId);
			}

			if(processClass.classType() == ProcessClass::TransactionClass || processClass.classType() == ProcessClass::ProxyClass || processClass.classType() == ProcessClass::ResolutionClass || processClass.classType() == ProcessClass::StatelessClass || processClass.classType() == ProcessClass::LogClass) {
				oldTransactionProcesses++;
			}

			if( processClass.classSource() == ProcessClass::AutoSource ) {
				processClass = ProcessClass(ProcessClass::UnsetClass, ProcessClass::CommandLineSource);
				result.address_class[addr] = processClass;
			}

			if( processClass.classType() != ProcessClass::TesterClass ) {
				machine_processes[machineId].push_back(std::make_pair(addr, processClass));
				processCount++;
			}
		}
	}

	result.processes = processCount;
	result.old_processes_with_transaction = oldTransactionProcesses;
	result.old_machines_with_transaction = oldMachinesWithTransaction.size();

	std::map<std::pair<int, std::string>, std::vector<std::pair<NetworkAddress, ProcessClass>>> count_processes;
	for( auto& it : machine_processes ) {
		count_processes[std::make_pair(it.second.size(), it.first)] = it.second;
	}

	std::set<std::string> machinesWithTransaction;
	std::set<std::string> machinesWithStorage;
	int totalTransactionProcesses = 0;
	int existingProxyCount = 0;
	int existingReadProxyCount = 0;
	int existingResolverCount = 0;
	int existingStatelessCount = 0;
	for( auto& it : machine_processes ) {
		for(auto& proc : it.second ) {
			if(proc.second == ProcessClass::TransactionClass || proc.second == ProcessClass::LogClass) {
				totalTransactionProcesses++;
				machinesWithTransaction.insert(it.first);
			}
			if(proc.second == ProcessClass::StatelessClass) {
				existingStatelessCount++;
			}
			if(proc.second == ProcessClass::ProxyClass) {
				existingProxyCount++;
			}
			if(proc.second == ProcessClass::ReadProxyClass) {
				existingReadProxyCount++;
			}
			if(proc.second == ProcessClass::ResolutionClass) {
				existingResolverCount++;
			}
			if(proc.second == ProcessClass::StorageClass) {
				machinesWithStorage.insert(it.first);
			}
			if(proc.second == ProcessClass::UnsetClass && proc.second.classSource() == ProcessClass::DBSource) {
				machinesWithStorage.insert(it.first);
			}
		}
	}

	if( processCount < 10 )
		return ConfigureAutoResult();

	result.desired_resolvers = 1;
	int resolverCount;
	if (!statusObjConfig.get("resolvers", result.old_resolvers)) {
		result.old_resolvers = CLIENT_KNOBS->DEFAULT_AUTO_RESOLVERS;
		statusObjConfig.get("auto_resolvers", result.old_resolvers);
		result.auto_resolvers = result.desired_resolvers;
		resolverCount = result.auto_resolvers;
	} else {
		result.auto_resolvers = result.old_resolvers;
		resolverCount = result.old_resolvers;
	}

	result.desired_proxies = std::min( 12, processCount / 15 );
	int proxyCount;
	if (!statusObjConfig.get("proxies", result.old_proxies)) {
		result.old_proxies = CLIENT_KNOBS->DEFAULT_AUTO_PROXIES;
		statusObjConfig.get("auto_proxies", result.old_proxies);
		result.auto_proxies = result.desired_proxies;
		proxyCount = result.auto_proxies;
	} else {
		result.auto_proxies = result.old_proxies;
		proxyCount = result.old_proxies;
	}

	result.desired_read_proxies = std::min( 12, processCount / 15 );
	int readProxyCount;
	if (!statusObjConfig.get("read_proxies", result.old_read_proxies)) {
		result.old_proxies = CLIENT_KNOBS->DEFAULT_AUTO_READ_PROXIES;
		statusObjConfig.get("auto_read_proxies", result.old_read_proxies);
		result.auto_read_proxies = result.desired_read_proxies;
		readProxyCount = result.auto_read_proxies;
	} else {
		result.auto_read_proxies = result.old_read_proxies;
		readProxyCount = result.old_read_proxies;
	}

	result.desired_logs = std::min( 12, processCount / 20 );
	result.desired_logs = std::max( result.desired_logs, log_replication + 1 );
	result.desired_logs = std::min<int>( result.desired_logs, machine_processes.size() );
	int logCount;
	if (!statusObjConfig.get("logs", result.old_logs)) {
		result.old_logs = CLIENT_KNOBS->DEFAULT_AUTO_LOGS;
		statusObjConfig.get("auto_logs", result.old_logs);
		result.auto_logs = result.desired_logs;
		logCount = result.auto_logs;
	} else {
		result.auto_logs = result.old_logs;
		logCount = result.old_logs;
	}

	logCount = std::max(logCount, log_replication);

	totalTransactionProcesses += std::min(existingProxyCount, proxyCount);
	totalTransactionProcesses += std::min(existingResolverCount, resolverCount);
	totalTransactionProcesses += std::min(existingReadProxyCount, readProxyCount);
	totalTransactionProcesses += existingStatelessCount;

	//if one process on a machine is transaction class, make them all transaction class
	for( auto& it : count_processes ) {
		if( machinesWithTransaction.count(it.first.second) && !machinesWithStorage.count(it.first.second) ) {
			for(auto& proc : it.second ) {
				if(proc.second == ProcessClass::UnsetClass && proc.second.classSource() == ProcessClass::CommandLineSource) {
					result.address_class[proc.first] = ProcessClass(ProcessClass::TransactionClass, ProcessClass::AutoSource);
					totalTransactionProcesses++;
				}
			}
		}
	}

	int desiredTotalTransactionProcesses = logCount + resolverCount + proxyCount;

	//add machines with all transaction class until we have enough processes and enough machines
	for( auto& it : count_processes ) {
		if( machinesWithTransaction.size() >= logCount && totalTransactionProcesses >= desiredTotalTransactionProcesses )
			break;

		if( !machinesWithTransaction.count(it.first.second) && !machinesWithStorage.count(it.first.second) ) {
			for(auto& proc : it.second ) {
				if(proc.second == ProcessClass::UnsetClass && proc.second.classSource() == ProcessClass::CommandLineSource) {
					ASSERT(proc.second != ProcessClass::TransactionClass);
					result.address_class[proc.first] = ProcessClass(ProcessClass::TransactionClass, ProcessClass::AutoSource);
					totalTransactionProcesses++;
					machinesWithTransaction.insert(it.first.second);
				}
			}
		}
	}

	if( machinesWithTransaction.size() < logCount || totalTransactionProcesses < desiredTotalTransactionProcesses )
		return ConfigureAutoResult();

	result.auto_processes_with_transaction = totalTransactionProcesses;
	result.auto_machines_with_transaction = machinesWithTransaction.size();

	if( 3*totalTransactionProcesses > processCount )
		return ConfigureAutoResult();

	return result;
}

ACTOR Future<ConfigurationResult::Type> autoConfig( Database cx, ConfigureAutoResult conf ) {
	state Transaction tr(cx);
	state Key versionKey = BinaryWriter::toValue(deterministicRandom()->randomUniqueID(),Unversioned());

	if(!conf.address_class.size())
		return ConfigurationResult::INCOMPLETE_CONFIGURATION; //FIXME: correct return type

	loop {
		try {
			tr.setOption( FDBTransactionOptions::ACCESS_SYSTEM_KEYS );
			tr.setOption( FDBTransactionOptions::PRIORITY_SYSTEM_IMMEDIATE );
			tr.setOption( FDBTransactionOptions::LOCK_AWARE );
			tr.setOption( FDBTransactionOptions::USE_PROVISIONAL_PROXIES );

			vector<ProcessData> workers = wait( getWorkers(&tr) );
			std::map<NetworkAddress, Optional<Standalone<StringRef>>> address_processId;
			for(auto& w : workers) {
				address_processId[w.address] = w.locality.processId();
			}

			for(auto& it : conf.address_class) {
				if( it.second.classSource() == ProcessClass::CommandLineSource ) {
					tr.clear(processClassKeyFor(address_processId[it.first].get()));
				} else {
					tr.set(processClassKeyFor(address_processId[it.first].get()), processClassValue(it.second));
				}
			}

			if(conf.address_class.size())
				tr.set(processClassChangeKey, deterministicRandom()->randomUniqueID().toString());

			if(conf.auto_logs != conf.old_logs)
				tr.set(configKeysPrefix.toString() + "auto_logs", format("%d", conf.auto_logs));

			if(conf.auto_proxies != conf.old_proxies)
				tr.set(configKeysPrefix.toString() + "auto_proxies", format("%d", conf.auto_proxies));

			if(conf.auto_resolvers != conf.old_resolvers)
				tr.set(configKeysPrefix.toString() + "auto_resolvers", format("%d", conf.auto_resolvers));


			if( conf.auto_replication != conf.old_replication ) {
				std::vector<StringRef> modes;
				modes.push_back(conf.auto_replication);
				std::map<std::string,std::string> m;
				auto r = buildConfiguration( modes, m );
				if (r != ConfigurationResult::SUCCESS)
					return r;

				for(auto& kv : m)
					tr.set(kv.first, kv.second);
			}

			tr.addReadConflictRange( singleKeyRange(moveKeysLockOwnerKey) );
			tr.set( moveKeysLockOwnerKey, versionKey );

			wait( tr.commit() );
			return ConfigurationResult::SUCCESS;
		} catch( Error &e ) {
			wait( tr.onError(e));
		}
	}
}

Future<ConfigurationResult::Type> changeConfig( Database const& cx, std::vector<StringRef> const& modes, Optional<ConfigureAutoResult> const& conf, bool force ) {
	if( modes.size() && modes[0] == LiteralStringRef("auto") && conf.present() ) {
		return autoConfig(cx, conf.get());
	}

	std::map<std::string,std::string> m;
	auto r = buildConfiguration( modes, m );
	if (r != ConfigurationResult::SUCCESS)
		return r;
	return changeConfig(cx, m, force);
}

Future<ConfigurationResult::Type> changeConfig( Database const& cx, std::string const& modes, bool force ) {
	TraceEvent("ChangeConfig").detail("Mode", modes);
	std::map<std::string,std::string> m;
	auto r = buildConfiguration( modes, m );
	if (r != ConfigurationResult::SUCCESS)
		return r;
	return changeConfig(cx, m, force);
}

ACTOR Future<vector<ProcessData>> getWorkers( Transaction* tr ) {
	state Future<Standalone<RangeResultRef>> processClasses = tr->getRange( processClassKeys, CLIENT_KNOBS->TOO_MANY );
	state Future<Standalone<RangeResultRef>> processData = tr->getRange( workerListKeys, CLIENT_KNOBS->TOO_MANY );

	wait( success(processClasses) && success(processData) );
	ASSERT( !processClasses.get().more && processClasses.get().size() < CLIENT_KNOBS->TOO_MANY );
	ASSERT( !processData.get().more && processData.get().size() < CLIENT_KNOBS->TOO_MANY );

	std::map<Optional<Standalone<StringRef>>,ProcessClass> id_class;
	for( int i = 0; i < processClasses.get().size(); i++ ) {
		id_class[decodeProcessClassKey(processClasses.get()[i].key)] = decodeProcessClassValue(processClasses.get()[i].value);
	}

	std::vector<ProcessData> results;

	for( int i = 0; i < processData.get().size(); i++ ) {
		ProcessData data = decodeWorkerListValue(processData.get()[i].value);
		ProcessClass processClass = id_class[data.locality.processId()];

		if(processClass.classSource() == ProcessClass::DBSource || data.processClass.classType() == ProcessClass::UnsetClass)
			data.processClass = processClass;

		if(data.processClass.classType() != ProcessClass::TesterClass)
			results.push_back(data);
	}

	return results;
}

ACTOR Future<vector<ProcessData>> getWorkers( Database cx ) {
	state Transaction tr(cx);
	loop {
		try {
			tr.setOption( FDBTransactionOptions::READ_SYSTEM_KEYS );
			tr.setOption( FDBTransactionOptions::PRIORITY_SYSTEM_IMMEDIATE );  // necessary?
			tr.setOption( FDBTransactionOptions::LOCK_AWARE );
			vector<ProcessData> workers = wait( getWorkers(&tr) );
			return workers;
		} catch (Error& e) {
			wait( tr.onError(e) );
		}
	}
}

ACTOR Future<std::vector<NetworkAddress>> getCoordinators( Database cx ) {
	state Transaction tr(cx);
	loop {
		try {
			tr.setOption( FDBTransactionOptions::LOCK_AWARE );
			Optional<Value> currentKey = wait( tr.get( coordinatorsKey ) );
			if (!currentKey.present())
				return std::vector<NetworkAddress>();

			return ClusterConnectionString( currentKey.get().toString() ).coordinators();
		} catch (Error& e) {
			wait( tr.onError(e) );
		}
	}
}

ACTOR Future<CoordinatorsResult::Type> changeQuorum( Database cx, Reference<IQuorumChange> change ) {
	state Transaction tr(cx);
	state int retries = 0;
	state std::vector<NetworkAddress> desiredCoordinators;
	state int notEnoughMachineResults = 0;

	loop {
		try {
			tr.setOption( FDBTransactionOptions::LOCK_AWARE );
			tr.setOption( FDBTransactionOptions::USE_PROVISIONAL_PROXIES );
			tr.setOption( FDBTransactionOptions::PRIORITY_SYSTEM_IMMEDIATE );
			Optional<Value> currentKey = wait( tr.get( coordinatorsKey ) );

			if (!currentKey.present())
				return CoordinatorsResult::BAD_DATABASE_STATE;  // Someone deleted this key entirely?

			state ClusterConnectionString old( currentKey.get().toString() );
			if ( cx->getConnectionFile() && old.clusterKeyName().toString() != cx->getConnectionFile()->getConnectionString().clusterKeyName() )
				return CoordinatorsResult::BAD_DATABASE_STATE;  // Someone changed the "name" of the database??

			state CoordinatorsResult::Type result = CoordinatorsResult::SUCCESS;
			if(!desiredCoordinators.size()) {
				std::vector<NetworkAddress> _desiredCoordinators = wait( change->getDesiredCoordinators( &tr, old.coordinators(), Reference<ClusterConnectionFile>(new ClusterConnectionFile(old)), result ) );
				desiredCoordinators = _desiredCoordinators;
			}

			if(result == CoordinatorsResult::NOT_ENOUGH_MACHINES && notEnoughMachineResults < 1) {
				//we could get not_enough_machines if we happen to see the database while the cluster controller is updating the worker list, so make sure it happens twice before returning a failure
				notEnoughMachineResults++;
				wait( delay(1.0) );
				tr.reset();
				continue;
			}
			if (result != CoordinatorsResult::SUCCESS)
				return result;
			if (!desiredCoordinators.size())
				return CoordinatorsResult::INVALID_NETWORK_ADDRESSES;
			std::sort(desiredCoordinators.begin(), desiredCoordinators.end());

			std::string newName = change->getDesiredClusterKeyName();
			if (newName.empty()) newName = old.clusterKeyName().toString();

			if ( old.coordinators() == desiredCoordinators && old.clusterKeyName() == newName)
				return retries ? CoordinatorsResult::SUCCESS : CoordinatorsResult::SAME_NETWORK_ADDRESSES;

			state ClusterConnectionString conn( desiredCoordinators, StringRef( newName + ':' + deterministicRandom()->randomAlphaNumeric( 32 ) ) );

			if(g_network->isSimulated()) {
				for(int i = 0; i < (desiredCoordinators.size()/2)+1; i++) {
					auto address = NetworkAddress(desiredCoordinators[i].ip,desiredCoordinators[i].port,true,false);
					g_simulator.protectedAddresses.insert(address);
					TraceEvent("ProtectCoordinator").detail("Address", address).backtrace();
				}
			}

			TraceEvent("AttemptingQuorumChange").detail("FromCS", old.toString()).detail("ToCS", conn.toString());
			TEST(old.clusterKeyName() != conn.clusterKeyName());  // Quorum change with new name
			TEST(old.clusterKeyName() == conn.clusterKeyName()); // Quorum change with unchanged name

			vector<Future<Optional<LeaderInfo>>> leaderServers;
			ClientCoordinators coord( Reference<ClusterConnectionFile>( new ClusterConnectionFile( conn ) ) );
			for( int i = 0; i < coord.clientLeaderServers.size(); i++ )
				leaderServers.push_back( retryBrokenPromise( coord.clientLeaderServers[i].getLeader, GetLeaderRequest( coord.clusterKey, UID() ), TaskPriority::CoordinationReply ) );

			choose {
				when( wait( waitForAll( leaderServers ) ) ) {}
				when( wait( delay(5.0) ) ) {
					return CoordinatorsResult::COORDINATOR_UNREACHABLE;
				}
			}

			tr.set( coordinatorsKey, conn.toString() );

			wait( tr.commit() );
			ASSERT( false ); //commit should fail, but the value has changed
		} catch (Error& e) {
			TraceEvent("RetryQuorumChange").error(e).detail("Retries", retries);
			wait( tr.onError(e) );
			++retries;
		}
	}
}

struct SpecifiedQuorumChange : IQuorumChange {
	vector<NetworkAddress> desired;
	explicit SpecifiedQuorumChange( vector<NetworkAddress> const& desired ) : desired(desired) {}
	virtual Future<vector<NetworkAddress>> getDesiredCoordinators( Transaction* tr, vector<NetworkAddress> oldCoordinators, Reference<ClusterConnectionFile>, CoordinatorsResult::Type& ) {
		return desired;
	}
};
Reference<IQuorumChange> specifiedQuorumChange(vector<NetworkAddress> const& addresses) { return Reference<IQuorumChange>(new SpecifiedQuorumChange(addresses)); }

struct NoQuorumChange : IQuorumChange {
	virtual Future<vector<NetworkAddress>> getDesiredCoordinators( Transaction* tr, vector<NetworkAddress> oldCoordinators, Reference<ClusterConnectionFile>, CoordinatorsResult::Type& ) {
		return oldCoordinators;
	}
};
Reference<IQuorumChange> noQuorumChange() { return Reference<IQuorumChange>(new NoQuorumChange); }

struct NameQuorumChange : IQuorumChange {
	std::string newName;
	Reference<IQuorumChange> otherChange;
	explicit NameQuorumChange( std::string const& newName, Reference<IQuorumChange> const& otherChange ) : newName(newName), otherChange(otherChange) {}
	virtual Future<vector<NetworkAddress>> getDesiredCoordinators( Transaction* tr, vector<NetworkAddress> oldCoordinators, Reference<ClusterConnectionFile> cf, CoordinatorsResult::Type& t ) {
		return otherChange->getDesiredCoordinators(tr, oldCoordinators, cf, t);
	}
	virtual std::string getDesiredClusterKeyName() {
		return newName;
	}
};
Reference<IQuorumChange> nameQuorumChange(std::string const& name, Reference<IQuorumChange> const& other) {
	return Reference<IQuorumChange>(new NameQuorumChange( name, other ));
}

struct AutoQuorumChange : IQuorumChange {
	int desired;
	explicit AutoQuorumChange( int desired ) : desired(desired) {}

	virtual Future<vector<NetworkAddress>> getDesiredCoordinators( Transaction* tr, vector<NetworkAddress> oldCoordinators, Reference<ClusterConnectionFile> ccf, CoordinatorsResult::Type& err ) {
		return getDesired( this, tr, oldCoordinators, ccf, &err );
	}

	ACTOR static Future<int> getRedundancy( AutoQuorumChange* self, Transaction* tr ) {
		state Future<Optional<Value>> fStorageReplicas = tr->get( LiteralStringRef("storage_replicas").withPrefix( configKeysPrefix ) );
		state Future<Optional<Value>> fLogReplicas = tr->get( LiteralStringRef("log_replicas").withPrefix( configKeysPrefix ) );
		wait( success( fStorageReplicas ) && success( fLogReplicas ) );
		int redundancy = std::min(
			atoi( fStorageReplicas.get().get().toString().c_str() ),
			atoi( fLogReplicas.get().get().toString().c_str() ) );

		return redundancy;
	}

	ACTOR static Future<bool> isAcceptable( AutoQuorumChange* self, Transaction* tr, vector<NetworkAddress> oldCoordinators, Reference<ClusterConnectionFile> ccf, int desiredCount, std::set<AddressExclusion>* excluded ) {
		// Are there enough coordinators for the redundancy level?
		if (oldCoordinators.size() < desiredCount) return false;
		if (oldCoordinators.size() % 2 != 1) return false;

		// Check availability
		ClientCoordinators coord(ccf);
		vector<Future<Optional<LeaderInfo>>> leaderServers;
		for( int i = 0; i < coord.clientLeaderServers.size(); i++ )
			leaderServers.push_back( retryBrokenPromise( coord.clientLeaderServers[i].getLeader, GetLeaderRequest( coord.clusterKey, UID() ), TaskPriority::CoordinationReply ) );
		Optional<vector<Optional<LeaderInfo>>> results = wait( timeout( getAll(leaderServers), CLIENT_KNOBS->IS_ACCEPTABLE_DELAY ) );
		if (!results.present()) return false;  // Not all responded
		for(auto& r : results.get())
			if (!r.present())
				return false;   // Coordinator doesn't know about this database?

		// Check exclusions
		for(auto& c : oldCoordinators) {
			if (addressExcluded(*excluded, c)) return false;
		}

		// Check locality
		// FIXME: Actual locality!
		std::sort( oldCoordinators.begin(), oldCoordinators.end() );
		for(int i=1; i<oldCoordinators.size(); i++)
			if (oldCoordinators[i-1].ip == oldCoordinators[i].ip)
				return false;  // Multiple coordinators share an IP

		return true; // The status quo seems fine
	}

	ACTOR static Future<vector<NetworkAddress>> getDesired( AutoQuorumChange* self, Transaction* tr, vector<NetworkAddress> oldCoordinators, Reference<ClusterConnectionFile> ccf, CoordinatorsResult::Type* err ) {
		state int desiredCount = self->desired;

		if(desiredCount == -1) {
			int redundancy = wait( getRedundancy( self, tr ) );
			desiredCount = redundancy*2 - 1;
		}

		std::vector<AddressExclusion> excl = wait( getExcludedServers( tr ) );
		state std::set<AddressExclusion> excluded( excl.begin(), excl.end() );

		vector<ProcessData> _workers = wait(getWorkers(tr));
		state vector<ProcessData> workers = _workers;

		std::map<NetworkAddress, LocalityData> addr_locality;
		for(auto w : workers)
			addr_locality[w.address] = w.locality;

		// since we don't have the locality data for oldCoordinators:
		//     check if every old coordinator is in the workers vector and
		//     check if multiple old coordinators map to the same locality data (same machine)
		bool checkAcceptable = true;
		std::set<Optional<Standalone<StringRef>>> checkDuplicates;
		for (auto addr : oldCoordinators) {
			auto findResult = addr_locality.find(addr);
			if (findResult == addr_locality.end() || checkDuplicates.count(findResult->second.zoneId())){
				checkAcceptable = false;
				break;
			}
			checkDuplicates.insert(findResult->second.zoneId());
		}

		if (checkAcceptable){
			bool ok = wait(isAcceptable(self, tr, oldCoordinators, ccf, desiredCount, &excluded));
			if (ok) return oldCoordinators;
		}

		std::vector<NetworkAddress> chosen;
		self->addDesiredWorkers(chosen, workers, desiredCount, excluded);

		if (chosen.size() < desiredCount) {
			if (chosen.size() < oldCoordinators.size()) {
				TraceEvent("NotEnoughMachinesForCoordinators").detail("EligibleWorkers", workers.size()).detail("DesiredCoordinators", desiredCount).detail("CurrentCoordinators", oldCoordinators.size());
				*err = CoordinatorsResult::NOT_ENOUGH_MACHINES;
				return vector<NetworkAddress>();
			}
			desiredCount = std::max(oldCoordinators.size(), (workers.size() - 1) | 1);
			chosen.resize(desiredCount);
		}

		return chosen;
	}

	void addDesiredWorkers(vector<NetworkAddress>& chosen, const vector<ProcessData>& workers, int desiredCount, const std::set<AddressExclusion>& excluded) {
		vector<ProcessData> remainingWorkers(workers);
		deterministicRandom()->randomShuffle(remainingWorkers);

		std::partition(remainingWorkers.begin(), remainingWorkers.end(), [](const ProcessData& data) { return (data.processClass == ProcessClass::CoordinatorClass); });

		std::map<StringRef, int> maxCounts;
		std::map<StringRef, std::map<StringRef, int>> currentCounts;
		std::map<StringRef, int> hardLimits;

		vector<StringRef> fields({
			LiteralStringRef("dcid"),
			LiteralStringRef("data_hall"),
			LiteralStringRef("zoneid"),
			LiteralStringRef("machineid")
		});

		for(auto field = fields.begin(); field != fields.end(); field++) {
			if(field->toString() == "zoneid") {
				hardLimits[*field] = 1;
			}
			else {
				hardLimits[*field] = desiredCount;
			}
		}

		while(chosen.size() < desiredCount) {
			bool found = false;
			for (auto worker = remainingWorkers.begin(); worker != remainingWorkers.end(); worker++) {
				if(addressExcluded(excluded, worker->address)) {
					continue;
				}
				bool valid = true;
				for(auto field = fields.begin(); field != fields.end(); field++) {
					if(maxCounts[*field] == 0) {
						maxCounts[*field] = 1;
					}
					auto value = worker->locality.get(*field).orDefault(LiteralStringRef(""));
					auto currentCount = currentCounts[*field][value];
					if(currentCount >= maxCounts[*field]) {
						valid = false;
						break;
					}
				}
				if(valid) {
					for(auto field = fields.begin(); field != fields.end(); field++) {
						auto value = worker->locality.get(*field).orDefault(LiteralStringRef(""));
						currentCounts[*field][value] += 1;
					}
					chosen.push_back(worker->address);
					remainingWorkers.erase(worker);
					found = true;
					break;
				}
			}
			if(!found) {
				bool canIncrement = false;
				for(auto field = fields.begin(); field != fields.end(); field++) {
					if(maxCounts[*field] < hardLimits[*field]) {
						maxCounts[*field] += 1;
						canIncrement = true;
						break;
					}
				}
				if(!canIncrement) {
					break;
				}
			}
		}
	}
};
Reference<IQuorumChange> autoQuorumChange( int desired ) { return Reference<IQuorumChange>(new AutoQuorumChange(desired)); }

ACTOR Future<Void> excludeServers(Database cx, vector<AddressExclusion> servers, bool failed) {
	state Transaction tr(cx);
	state Key versionKey = BinaryWriter::toValue(deterministicRandom()->randomUniqueID(),Unversioned());
	state std::string excludeVersionKey = deterministicRandom()->randomUniqueID().toString();

	loop {
		try {
			tr.setOption( FDBTransactionOptions::ACCESS_SYSTEM_KEYS );
			tr.setOption( FDBTransactionOptions::PRIORITY_SYSTEM_IMMEDIATE );
			tr.setOption( FDBTransactionOptions::LOCK_AWARE );
			tr.setOption( FDBTransactionOptions::USE_PROVISIONAL_PROXIES );
			auto serversVersionKey = failed ? failedServersVersionKey : excludedServersVersionKey;
			tr.addReadConflictRange( singleKeyRange(serversVersionKey) ); //To conflict with parallel includeServers
			tr.set( serversVersionKey, excludeVersionKey );
			for(auto& s : servers) {
				if (failed) {
					tr.set( encodeFailedServersKey(s), StringRef() );
				} else {
					tr.set( encodeExcludedServersKey(s), StringRef() );
				}
			}

			TraceEvent("ExcludeServersCommit").detail("Servers", describe(servers)).detail("ExcludeFailed", failed);

			wait( tr.commit() );
			return Void();
		} catch (Error& e) {
			wait( tr.onError(e) );
		}
	}
}

ACTOR Future<Void> includeServers( Database cx, vector<AddressExclusion> servers ) {
	state bool includeAll = false;
	state Transaction tr(cx);
	state Key versionKey = BinaryWriter::toValue(deterministicRandom()->randomUniqueID(),Unversioned());
	state std::string excludeVersionKey = deterministicRandom()->randomUniqueID().toString();

	loop {
		try {
			tr.setOption( FDBTransactionOptions::ACCESS_SYSTEM_KEYS );
			tr.setOption( FDBTransactionOptions::PRIORITY_SYSTEM_IMMEDIATE );
			tr.setOption( FDBTransactionOptions::LOCK_AWARE );
			tr.setOption( FDBTransactionOptions::USE_PROVISIONAL_PROXIES );

			// includeServers might be used in an emergency transaction, so make sure it is retry-self-conflicting and CAUSAL_WRITE_RISKY
			tr.setOption( FDBTransactionOptions::CAUSAL_WRITE_RISKY );
			tr.addReadConflictRange( singleKeyRange(excludedServersVersionKey) );
			tr.set( excludedServersVersionKey, excludeVersionKey );

			for(auto& s : servers ) {
				if (!s.isValid()) {
					tr.clear( excludedServersKeys );
					includeAll = true;
				} else if (s.isWholeMachine()) {
					// Eliminate both any ip-level exclusion (1.2.3.4) and any
					// port-level exclusions (1.2.3.4:5)
					// The range ['IP', 'IP;'] was originally deleted. ';' is
					// char(':' + 1). This does not work, as other for all
					// x between 0 and 9, 'IPx' will also be in this range.
					//
					// This is why we now make two clears: first only of the ip
					// address, the second will delete all ports.
					auto addr = encodeExcludedServersKey(s);
					tr.clear(singleKeyRange(addr));
					tr.clear(KeyRangeRef(addr + ':', addr + char(':' + 1)));
				} else {
					tr.clear( encodeExcludedServersKey(s) );
				}
			}

			TraceEvent("IncludeServersCommit").detail("Servers", describe(servers));

			wait( tr.commit() );
			return Void();
		} catch (Error& e) {
			TraceEvent("IncludeServersError").error(e, true);
			wait( tr.onError(e) );
		}
	}
}

ACTOR Future<Void> setClass( Database cx, AddressExclusion server, ProcessClass processClass ) {
	state Transaction tr(cx);

	loop {
		try {
			tr.setOption( FDBTransactionOptions::ACCESS_SYSTEM_KEYS );
			tr.setOption( FDBTransactionOptions::PRIORITY_SYSTEM_IMMEDIATE );
			tr.setOption( FDBTransactionOptions::LOCK_AWARE );
			tr.setOption( FDBTransactionOptions::USE_PROVISIONAL_PROXIES );

			vector<ProcessData> workers = wait( getWorkers(&tr) );

			bool foundChange = false;
			for(int i = 0; i < workers.size(); i++) {
				if( server.excludes(workers[i].address) ) {
					if(processClass.classType() != ProcessClass::InvalidClass)
						tr.set(processClassKeyFor(workers[i].locality.processId().get()), processClassValue(processClass));
					else
						tr.clear(processClassKeyFor(workers[i].locality.processId().get()));
					foundChange = true;
				}
			}

			if(foundChange)
				tr.set(processClassChangeKey, deterministicRandom()->randomUniqueID().toString());

			wait( tr.commit() );
			return Void();
		} catch (Error& e) {
			wait( tr.onError(e) );
		}
	}
}

ACTOR static Future<vector<AddressExclusion>> getExcludedServers( Transaction* tr ) {
	state Standalone<RangeResultRef> r = wait( tr->getRange( excludedServersKeys, CLIENT_KNOBS->TOO_MANY ) );
	ASSERT( !r.more && r.size() < CLIENT_KNOBS->TOO_MANY );
	state Standalone<RangeResultRef> r2 = wait( tr->getRange( failedServersKeys, CLIENT_KNOBS->TOO_MANY ) );
	ASSERT( !r2.more && r2.size() < CLIENT_KNOBS->TOO_MANY );

	vector<AddressExclusion> exclusions;
	for(auto i = r.begin(); i != r.end(); ++i) {
		auto a = decodeExcludedServersKey( i->key );
		if (a.isValid())
			exclusions.push_back( a );
	}
	for(auto i = r2.begin(); i != r2.end(); ++i) {
		auto a = decodeFailedServersKey( i->key );
		if (a.isValid())
			exclusions.push_back( a );
	}
	uniquify(exclusions);
	return exclusions;
}

ACTOR Future<vector<AddressExclusion>> getExcludedServers( Database cx ) {
	state Transaction tr(cx);
	loop {
		try {
			tr.setOption( FDBTransactionOptions::READ_SYSTEM_KEYS );
			tr.setOption( FDBTransactionOptions::PRIORITY_SYSTEM_IMMEDIATE );  // necessary?
			tr.setOption( FDBTransactionOptions::LOCK_AWARE );
			vector<AddressExclusion> exclusions = wait( getExcludedServers(&tr) );
			return exclusions;
		} catch (Error& e) {
			wait( tr.onError(e) );
		}
	}
}

ACTOR Future<Void> printHealthyZone( Database cx ) {
	state Transaction tr(cx);
	loop {
		try {
			tr.setOption(FDBTransactionOptions::LOCK_AWARE);
			Optional<Value> val = wait( tr.get(healthyZoneKey) );
			if (val.present() && decodeHealthyZoneValue(val.get()).first == ignoreSSFailuresZoneString) {
				printf("Data distribution has been disabled for all storage server failures in this cluster and thus "
				       "maintenance mode is not active.\n");
			} else if(!val.present() || decodeHealthyZoneValue(val.get()).second <= tr.getReadVersion().get()) {
				printf("No ongoing maintenance.\n");
			} else {
				auto healthyZone = decodeHealthyZoneValue(val.get());
				printf("Maintenance for zone %s will continue for %" PRId64 " seconds.\n", healthyZone.first.toString().c_str(), (healthyZone.second-tr.getReadVersion().get())/CLIENT_KNOBS->CORE_VERSIONSPERSECOND);
			}
			return Void();
		} catch( Error &e ) {
			wait(tr.onError(e));
		}
	}
}

ACTOR Future<bool> clearHealthyZone(Database cx, bool printWarning, bool clearSSFailureZoneString) {
	state Transaction tr(cx);
	loop {
		try {
			tr.setOption(FDBTransactionOptions::LOCK_AWARE);
			tr.setOption(FDBTransactionOptions::PRIORITY_SYSTEM_IMMEDIATE);
			Optional<Value> val = wait(tr.get(healthyZoneKey));
			if (!clearSSFailureZoneString && val.present() &&
			    decodeHealthyZoneValue(val.get()).first == ignoreSSFailuresZoneString) {
				if (printWarning) {
					printf("ERROR: Maintenance mode cannot be used while data distribution is disabled for storage "
					       "server failures. Use 'datadistribution on' to reenable data distribution.\n");
				}
				return false;
			}

			tr.clear(healthyZoneKey);
			wait(tr.commit());
			return true;
		} catch( Error &e ) {
			wait(tr.onError(e));
		}
	}
}

ACTOR Future<bool> setHealthyZone(Database cx, StringRef zoneId, double seconds, bool printWarning) {
	state Transaction tr(cx);
	loop {
		try {
			tr.setOption(FDBTransactionOptions::LOCK_AWARE);
			tr.setOption(FDBTransactionOptions::PRIORITY_SYSTEM_IMMEDIATE);
			Optional<Value> val = wait(tr.get(healthyZoneKey));
			if (val.present() && decodeHealthyZoneValue(val.get()).first == ignoreSSFailuresZoneString) {
				if (printWarning) {
					printf("ERROR: Maintenance mode cannot be used while data distribution is disabled for storage "
					       "server failures. Use 'datadistribution on' to reenable data distribution.\n");
				}
				return false;
			}
			Version readVersion = wait(tr.getReadVersion());
			tr.set(healthyZoneKey, healthyZoneValue(zoneId, readVersion + (seconds*CLIENT_KNOBS->CORE_VERSIONSPERSECOND)));
			wait(tr.commit());
			return true;
		} catch( Error &e ) {
			wait(tr.onError(e));
		}
	}
}

ACTOR Future<Void> setDDIgnoreRebalanceSwitch(Database cx, bool ignoreRebalance) {
	state Transaction tr(cx);
	loop {
		try {
			tr.setOption(FDBTransactionOptions::LOCK_AWARE);
			if (ignoreRebalance) {
				tr.set(rebalanceDDIgnoreKey, LiteralStringRef("on"));
			} else {
				tr.clear(rebalanceDDIgnoreKey);
			}
			wait(tr.commit());
			return Void();
		} catch (Error& e) {
			wait(tr.onError(e));
		}
	}
}

ACTOR Future<int> setDDMode( Database cx, int mode ) {
	state Transaction tr(cx);
	state int oldMode = -1;
	state BinaryWriter wr(Unversioned());
	wr << mode;

	loop {
		try {
			Optional<Value> old = wait( tr.get( dataDistributionModeKey ) );
			if (oldMode < 0) {
				oldMode = 1;
				if (old.present()) {
					BinaryReader rd(old.get(), Unversioned());
					rd >> oldMode;
				}
			}
			BinaryWriter wrMyOwner(Unversioned());
			wrMyOwner << dataDistributionModeLock;
			tr.set( moveKeysLockOwnerKey, wrMyOwner.toValue() );
			BinaryWriter wrLastWrite(Unversioned());
			wrLastWrite << deterministicRandom()->randomUniqueID();
			tr.set( moveKeysLockWriteKey, wrLastWrite.toValue() );

			tr.set( dataDistributionModeKey, wr.toValue() );
			if (mode) {
				// set DDMode to 1 will enable all disabled parts, for instance the SS failure monitors.
				Optional<Value> currentHealthyZoneValue = wait(tr.get(healthyZoneKey));
				if (currentHealthyZoneValue.present() &&
				    decodeHealthyZoneValue(currentHealthyZoneValue.get()).first == ignoreSSFailuresZoneString) {
					// only clear the key if it is currently being used to disable all SS failure data movement
					tr.clear(healthyZoneKey);
				}
				tr.clear(rebalanceDDIgnoreKey);
			}
			wait( tr.commit() );
			return oldMode;
		} catch (Error& e) {
			TraceEvent("SetDDModeRetrying").error(e);
			wait (tr.onError(e));
		}
	}
}

ACTOR Future<std::set<NetworkAddress>> checkForExcludingServers(Database cx, vector<AddressExclusion> excl,
                                                                bool waitForAllExcluded) {
	state std::set<AddressExclusion> exclusions( excl.begin(), excl.end() );
	state std::set<NetworkAddress> inProgressExclusion;

	if (!excl.size()) return inProgressExclusion;

	loop {
		state Transaction tr(cx);

		try {
			tr.setOption( FDBTransactionOptions::READ_SYSTEM_KEYS );
			tr.setOption( FDBTransactionOptions::PRIORITY_SYSTEM_IMMEDIATE );  // necessary?
			tr.setOption( FDBTransactionOptions::LOCK_AWARE );

			// Just getting a consistent read version proves that a set of tlogs satisfying the exclusions has completed recovery

			// Check that there aren't any storage servers with addresses violating the exclusions
			Standalone<RangeResultRef> serverList = wait( tr.getRange( serverListKeys, CLIENT_KNOBS->TOO_MANY ) );
			ASSERT( !serverList.more && serverList.size() < CLIENT_KNOBS->TOO_MANY );

			state bool ok = true;
			inProgressExclusion.clear();
			for(auto& s : serverList) {
				auto addr = decodeServerListValue( s.value ).address();
				if ( addressExcluded(exclusions, addr) ) {
					ok = false;
					inProgressExclusion.insert(addr);
				}
			}

			if (ok) {
				Optional<Standalone<StringRef>> value = wait( tr.get(logsKey) );
				ASSERT(value.present());
				auto logs = decodeLogsValue(value.get());
				for( auto const& log : logs.first ) {
					if (log.second == NetworkAddress() || addressExcluded(exclusions, log.second)) {
						ok = false;
						inProgressExclusion.insert(log.second);
					}
				}
				for( auto const& log : logs.second ) {
					if (log.second == NetworkAddress() || addressExcluded(exclusions, log.second)) {
						ok = false;
						inProgressExclusion.insert(log.second);
					}
				}
			}

			if (ok) return inProgressExclusion;
			if (!waitForAllExcluded) break;

			wait( delayJittered( 1.0 ) );  // SOMEDAY: watches!
		} catch (Error& e) {
			wait( tr.onError(e) );
		}
	}

	return inProgressExclusion;
}

ACTOR Future<Void> mgmtSnapCreate(Database cx, Standalone<StringRef> snapCmd, UID snapUID) {
	try {
		wait(snapCreate(cx, snapCmd, snapUID));
		TraceEvent("SnapCreateSucceeded").detail("snapUID", snapUID);
		return Void();
	} catch (Error& e) {
		TraceEvent(SevWarn, "SnapCreateFailed").detail("snapUID", snapUID).error(e);
		throw;
	}
}

ACTOR Future<Void> waitForFullReplication( Database cx ) {
	state ReadYourWritesTransaction tr(cx);
	loop {
		try {
			tr.setOption( FDBTransactionOptions::READ_SYSTEM_KEYS );
			tr.setOption( FDBTransactionOptions::PRIORITY_SYSTEM_IMMEDIATE );
			tr.setOption( FDBTransactionOptions::LOCK_AWARE );

			Standalone<RangeResultRef> confResults = wait( tr.getRange(configKeys, CLIENT_KNOBS->TOO_MANY) );
			ASSERT( !confResults.more && confResults.size() < CLIENT_KNOBS->TOO_MANY );
			state DatabaseConfiguration config;
			config.fromKeyValues((VectorRef<KeyValueRef>) confResults);

			state std::vector<Future<Optional<Value>>> replicasFutures;
			for(auto& region : config.regions) {
				replicasFutures.push_back(tr.get(datacenterReplicasKeyFor(region.dcId)));
			}
			wait( waitForAll(replicasFutures) );

			state std::vector<Future<Void>> watchFutures;
			for(int i = 0; i < config.regions.size(); i++) {
				if( !replicasFutures[i].get().present() || decodeDatacenterReplicasValue(replicasFutures[i].get().get()) < config.storageTeamSize ) {
					watchFutures.push_back(tr.watch(datacenterReplicasKeyFor(config.regions[i].dcId)));
				}
			}

			if( !watchFutures.size() || (config.usableRegions == 1 && watchFutures.size() < config.regions.size())) {
				return Void();
			}

			wait( tr.commit() );
			wait( waitForAny(watchFutures) );
			tr.reset();
		} catch (Error& e) {
			wait( tr.onError(e) );
		}
	}
}

ACTOR Future<Void> timeKeeperSetDisable(Database cx) {
	loop {
		state Transaction tr(cx);
		try {
			tr.setOption(FDBTransactionOptions::ACCESS_SYSTEM_KEYS);
			tr.setOption(FDBTransactionOptions::LOCK_AWARE);
			tr.set(timeKeeperDisableKey, StringRef());
			wait(tr.commit());
			return Void();
		} catch (Error &e) {
			wait(tr.onError(e));
		}
	}
}

ACTOR Future<Void> lockDatabase( Transaction* tr, UID id ) {
	tr->setOption(FDBTransactionOptions::ACCESS_SYSTEM_KEYS);
	tr->setOption(FDBTransactionOptions::LOCK_AWARE);
	Optional<Value> val = wait( tr->get(databaseLockedKey) );

	if(val.present()) {
		if(BinaryReader::fromStringRef<UID>(val.get().substr(10), Unversioned()) == id) {
			return Void();
		} else {
			//TraceEvent("DBA_LockLocked").detail("Expecting", id).detail("Lock", BinaryReader::fromStringRef<UID>(val.get().substr(10), Unversioned()));
			throw database_locked();
		}
	}

	tr->atomicOp(databaseLockedKey, BinaryWriter::toValue(id, Unversioned()).withPrefix(LiteralStringRef("0123456789")).withSuffix(LiteralStringRef("\x00\x00\x00\x00")), MutationRef::SetVersionstampedValue);
	tr->addWriteConflictRange(normalKeys);
	return Void();
}

ACTOR Future<Void> lockDatabase( Reference<ReadYourWritesTransaction> tr, UID id ) {
	tr->setOption(FDBTransactionOptions::ACCESS_SYSTEM_KEYS);
	tr->setOption(FDBTransactionOptions::LOCK_AWARE);
	Optional<Value> val = wait( tr->get(databaseLockedKey) );

	if(val.present()) {
		if(BinaryReader::fromStringRef<UID>(val.get().substr(10), Unversioned()) == id) {
			return Void();
		} else {
			//TraceEvent("DBA_LockLocked").detail("Expecting", id).detail("Lock", BinaryReader::fromStringRef<UID>(val.get().substr(10), Unversioned()));
			throw database_locked();
		}
	}

	tr->atomicOp(databaseLockedKey, BinaryWriter::toValue(id, Unversioned()).withPrefix(LiteralStringRef("0123456789")).withSuffix(LiteralStringRef("\x00\x00\x00\x00")), MutationRef::SetVersionstampedValue);
	tr->addWriteConflictRange(normalKeys);
	return Void();
}

ACTOR Future<Void> lockDatabase( Database cx, UID id ) {
	state Transaction tr(cx);
	loop {
		try {
			wait( lockDatabase(&tr, id) );
			wait( tr.commit() );
			return Void();
		} catch( Error &e ) {
			if(e.code() == error_code_database_locked)
				throw e;
			wait( tr.onError(e) );
		}
	}
}

ACTOR Future<Void> unlockDatabase( Transaction* tr, UID id ) {
	tr->setOption(FDBTransactionOptions::ACCESS_SYSTEM_KEYS);
	tr->setOption(FDBTransactionOptions::LOCK_AWARE);
	Optional<Value> val = wait( tr->get(databaseLockedKey) );

	if(!val.present())
		return Void();

	if(val.present() && BinaryReader::fromStringRef<UID>(val.get().substr(10), Unversioned()) != id) {
		//TraceEvent("DBA_UnlockLocked").detail("Expecting", id).detail("Lock", BinaryReader::fromStringRef<UID>(val.get().substr(10), Unversioned()));
		throw database_locked();
	}

	tr->clear(singleKeyRange(databaseLockedKey));
	return Void();
}

ACTOR Future<Void> unlockDatabase( Reference<ReadYourWritesTransaction> tr, UID id ) {
	tr->setOption(FDBTransactionOptions::ACCESS_SYSTEM_KEYS);
	tr->setOption(FDBTransactionOptions::LOCK_AWARE);
	Optional<Value> val = wait( tr->get(databaseLockedKey) );

	if(!val.present())
		return Void();

	if(val.present() && BinaryReader::fromStringRef<UID>(val.get().substr(10), Unversioned()) != id) {
		//TraceEvent("DBA_UnlockLocked").detail("Expecting", id).detail("Lock", BinaryReader::fromStringRef<UID>(val.get().substr(10), Unversioned()));
		throw database_locked();
	}

	tr->clear(singleKeyRange(databaseLockedKey));
	return Void();
}

ACTOR Future<Void> unlockDatabase( Database cx, UID id ) {
	state Transaction tr(cx);
	loop {
		try {
			wait( unlockDatabase(&tr, id) );
			wait( tr.commit() );
			return Void();
		} catch( Error &e ) {
			if(e.code() == error_code_database_locked)
				throw e;
			wait( tr.onError(e) );
		}
	}
}

ACTOR Future<Void> checkDatabaseLock( Transaction* tr, UID id ) {
	tr->setOption(FDBTransactionOptions::ACCESS_SYSTEM_KEYS);
	tr->setOption(FDBTransactionOptions::LOCK_AWARE);
	Optional<Value> val = wait( tr->get(databaseLockedKey) );

	if (val.present() && BinaryReader::fromStringRef<UID>(val.get().substr(10), Unversioned()) != id) {
		//TraceEvent("DBA_CheckLocked").detail("Expecting", id).detail("Lock", BinaryReader::fromStringRef<UID>(val.get().substr(10), Unversioned())).backtrace();
		throw database_locked();
	}

	return Void();
}

ACTOR Future<Void> checkDatabaseLock( Reference<ReadYourWritesTransaction> tr, UID id ) {
	tr->setOption(FDBTransactionOptions::ACCESS_SYSTEM_KEYS);
	tr->setOption(FDBTransactionOptions::LOCK_AWARE);
	Optional<Value> val = wait( tr->get(databaseLockedKey) );

	if (val.present() && BinaryReader::fromStringRef<UID>(val.get().substr(10), Unversioned()) != id) {
		//TraceEvent("DBA_CheckLocked").detail("Expecting", id).detail("Lock", BinaryReader::fromStringRef<UID>(val.get().substr(10), Unversioned())).backtrace();
		throw database_locked();
	}

	return Void();
}

ACTOR Future<Void> forceRecovery( Reference<ClusterConnectionFile> clusterFile, Key dcId ) {
	state Reference<AsyncVar<Optional<ClusterInterface>>> clusterInterface(new AsyncVar<Optional<ClusterInterface>>);
	state Future<Void> leaderMon = monitorLeader<ClusterInterface>(clusterFile, clusterInterface);

	loop {
		choose {
			when ( wait( clusterInterface->get().present() ? brokenPromiseToNever( clusterInterface->get().get().forceRecovery.getReply( ForceRecoveryRequest(dcId) ) ) : Never() ) ) {
				return Void();
			}
			when ( wait( clusterInterface->onChange() )) {}
		}
	}
}

ACTOR Future<Void> waitForPrimaryDC( Database cx, StringRef dcId ) {
	state ReadYourWritesTransaction tr(cx);

	loop {
		try {
			tr.setOption(FDBTransactionOptions::ACCESS_SYSTEM_KEYS);
			Optional<Value> res = wait( tr.get(primaryDatacenterKey) );
			if(res.present() && res.get() == dcId) {
				return Void();
			}

			state Future<Void> watchFuture = tr.watch(primaryDatacenterKey);
			wait(tr.commit());
			wait(watchFuture);
			tr.reset();
		} catch (Error& e) {
			wait( tr.onError(e) );
		}
	}
}

json_spirit::Value_type normJSONType(json_spirit::Value_type type) {
	if (type == json_spirit::int_type)
		return json_spirit::real_type;
	return type;
}

void schemaCoverage( std::string const& spath, bool covered ) {
	static std::map<bool, std::set<std::string>> coveredSchemaPaths;

	if( coveredSchemaPaths[covered].insert(spath).second ) {
		TraceEvent ev(SevInfo, "CodeCoverage");
		ev.detail("File", "documentation/StatusSchema.json/" + spath).detail("Line", 0);
		if (!covered)
			ev.detail("Covered", 0);
	}
}

bool schemaMatch( json_spirit::mValue const& schemaValue, json_spirit::mValue const& resultValue, std::string& errorStr, Severity sev, bool checkCoverage, std::string path, std::string schemaPath ) {
	// Returns true if everything in `result` is permitted by `schema`
	bool ok = true;

	try {
		if(normJSONType(schemaValue.type()) != normJSONType(resultValue.type())) {
			errorStr += format("ERROR: Incorrect value type for key `%s'\n", path.c_str());
			TraceEvent(sev, "SchemaMismatch").detail("Path", path).detail("SchemaType", schemaValue.type()).detail("ValueType", resultValue.type());
			return false;
		}

		if(resultValue.type() == json_spirit::obj_type) {
			auto& result = resultValue.get_obj();
			auto& schema = schemaValue.get_obj();

			for(auto& rkv : result) {
				auto& key = rkv.first;
				auto& rv = rkv.second;
				std::string kpath = path + "." + key;
				std::string spath = schemaPath + "." + key;

				if(checkCoverage) {
					schemaCoverage(spath);
				}

				if(!schema.count(key)) {
					errorStr += format("ERROR: Unknown key `%s'\n", kpath.c_str());
					TraceEvent(sev, "SchemaMismatch").detail("Path", kpath).detail("SchemaPath", spath);
					ok = false;
					continue;
				}
				auto& sv = schema.at(key);

				if(sv.type() == json_spirit::obj_type && sv.get_obj().count("$enum")) {
					auto& enum_values = sv.get_obj().at("$enum").get_array();

					bool any_match = false;
					for(auto& enum_item : enum_values)
						if(enum_item == rv) {
							any_match = true;
							if(checkCoverage) {
								schemaCoverage(spath + ".$enum." + enum_item.get_str());
							}
							break;
						}
					if(!any_match) {
						errorStr += format("ERROR: Unknown value `%s' for key `%s'\n", json_spirit::write_string(rv).c_str(), kpath.c_str());
						TraceEvent(sev, "SchemaMismatch").detail("Path", kpath).detail("SchemaEnumItems", enum_values.size()).detail("Value", json_spirit::write_string(rv));
						if(checkCoverage) {
							schemaCoverage(spath + ".$enum." + json_spirit::write_string(rv));
						}
						ok = false;
					}
				} else if(sv.type() == json_spirit::obj_type && sv.get_obj().count("$map")) {
					if(rv.type() != json_spirit::obj_type) {
						errorStr += format("ERROR: Expected an object as the value for key `%s'\n", kpath.c_str());
						TraceEvent(sev, "SchemaMismatch").detail("Path", kpath).detail("SchemaType", sv.type()).detail("ValueType", rv.type());
						ok = false;
						continue;
					}
					if(sv.get_obj().at("$map").type() != json_spirit::obj_type) {
						continue;
					}
					auto& schemaVal = sv.get_obj().at("$map");
					auto& valueObj = rv.get_obj();

					if(checkCoverage) {
						schemaCoverage(spath + ".$map");
					}

					for(auto& valuePair : valueObj) {
						auto vpath = kpath + "[" + valuePair.first + "]";
						auto upath = spath + ".$map";
						if (valuePair.second.type() != json_spirit::obj_type) {
							errorStr += format("ERROR: Expected an object for `%s'\n", vpath.c_str());
							TraceEvent(sev, "SchemaMismatch").detail("Path", vpath).detail("ValueType", valuePair.second.type());
							ok = false;
							continue;
						}
						if(!schemaMatch(schemaVal, valuePair.second, errorStr, sev, checkCoverage, vpath, upath)) {
							ok = false;
						}
					}
				} else {
					if(!schemaMatch(sv, rv, errorStr, sev, checkCoverage, kpath, spath)) {
						ok = false;
					}
				}
			}
		} else if(resultValue.type() == json_spirit::array_type) {
			auto& valueArray = resultValue.get_array();
			auto& schemaArray = schemaValue.get_array();
			if(!schemaArray.size()) {
				// An empty schema array means that the value array is required to be empty
				if(valueArray.size()) {
					errorStr += format("ERROR: Expected an empty array for key `%s'\n", path.c_str());
					TraceEvent(sev, "SchemaMismatch").detail("Path", path).detail("SchemaSize", schemaArray.size()).detail("ValueSize", valueArray.size());
					return false;
				}
			} else if(schemaArray.size() == 1) {
				// A one item schema array means that all items in the value must match the first item in the schema
				int index = 0;
				for(auto &valueItem : valueArray) {
					if(!schemaMatch(schemaArray[0], valueItem, errorStr, sev, checkCoverage, path + format("[%d]", index), schemaPath + "[0]")) {
						ok = false;
					}
					index++;
				}
			} else {
				ASSERT(false);  // Schema doesn't make sense
			}
		}
		return ok;
	} catch (std::exception& e) {
		TraceEvent(SevError, "SchemaMatchException").detail("What", e.what()).detail("Path", path).detail("SchemaPath", schemaPath);
		throw unknown_error();
	}
}

TEST_CASE("/ManagementAPI/AutoQuorumChange/checkLocality") {
	wait(Future<Void>(Void()));

	std::vector<ProcessData> workers;
	std::vector<NetworkAddress> chosen;
	std::set<AddressExclusion> excluded;
	AutoQuorumChange change(5);

	for(int i = 0; i < 10; i++) {
		ProcessData data;
		auto dataCenter = std::to_string(i / 4 % 2);
		auto dataHall = dataCenter + std::to_string(i / 2 % 2);
		auto rack = dataHall + std::to_string(i % 2);
		auto machineId = rack + std::to_string(i);
		data.locality.set(LiteralStringRef("dcid"), StringRef(dataCenter));
		data.locality.set(LiteralStringRef("data_hall"), StringRef(dataHall));
		data.locality.set(LiteralStringRef("rack"), StringRef(rack));
		data.locality.set(LiteralStringRef("zoneid"), StringRef(rack));
		data.locality.set(LiteralStringRef("machineid"), StringRef(machineId));
		data.address.ip = IPAddress(i);

		workers.push_back(data);
	}

	auto noAssignIndex = deterministicRandom()->randomInt(0, workers.size());
	workers[noAssignIndex].processClass._class = ProcessClass::CoordinatorClass;

	change.addDesiredWorkers(chosen, workers, 5, excluded);
	std::map<StringRef, std::set<StringRef>> chosenValues;

	ASSERT(chosen.size() == 5);
	std::vector<StringRef> fields({
		LiteralStringRef("dcid"),
		LiteralStringRef("data_hall"),
		LiteralStringRef("zoneid"),
		LiteralStringRef("machineid")
	});
	for(auto worker = chosen.begin(); worker != chosen.end(); worker++) {
		ASSERT(worker->ip.toV4() < workers.size());
		LocalityData data = workers[worker->ip.toV4()].locality;
		for(auto field = fields.begin(); field != fields.end(); field++) {
			chosenValues[*field].insert(data.get(*field).get());
		}
	}

	ASSERT(chosenValues[LiteralStringRef("dcid")].size() == 2);
	ASSERT(chosenValues[LiteralStringRef("data_hall")].size() == 4);
	ASSERT(chosenValues[LiteralStringRef("zoneid")].size() == 5);
	ASSERT(chosenValues[LiteralStringRef("machineid")].size() == 5);
	ASSERT(std::find(chosen.begin(), chosen.end(), workers[noAssignIndex].address) != chosen.end());

	return Void();
}<|MERGE_RESOLUTION|>--- conflicted
+++ resolved
@@ -67,11 +67,9 @@
 		std::string key = mode.substr(0, pos);
 		std::string value = mode.substr(pos+1);
 
-<<<<<<< HEAD
-		if( (key == "logs" || key == "proxies" || key == "read_proxies" || key == "resolvers" || key == "remote_logs" || key == "log_routers" || key == "satellite_logs" || key == "usable_regions" || key == "repopulate_anti_quorum") && isInteger(value) ) {
-=======
-		if( (key == "logs" || key == "proxies" || key == "resolvers" || key == "remote_logs" || key == "log_routers" || key == "usable_regions" || key == "repopulate_anti_quorum") && isInteger(value) ) {
->>>>>>> 24bc9aea
+		if ((key == "logs" || key == "proxies" || key == "read_proxies" || key == "resolvers" || key == "remote_logs" ||
+		     key == "log_routers" || key == "usable_regions" || key == "repopulate_anti_quorum") &&
+		    isInteger(value)) {
 			out[p+key] = value;
 		}
 
