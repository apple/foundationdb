--- conflicted
+++ resolved
@@ -202,8 +202,6 @@
 			out[p + key] = format("%d", tenantMode);
 		}
 
-<<<<<<< HEAD
-=======
 		if (key == "encryption_at_rest_mode") {
 			EncryptionAtRestMode mode;
 			if (value == "disabled") {
@@ -217,7 +215,6 @@
 			out[p + key] = format("%d", mode);
 		}
 
->>>>>>> e9a12b4a
 		return out;
 	}
 
