--- conflicted
+++ resolved
@@ -558,54 +558,6 @@
 	return decodeAuditStorageState(res.get());
 }
 
-<<<<<<< HEAD
-ACTOR Future<std::string> checkMigrationProgress(Database cx) {
-	state Key begin = allKeys.begin;
-	state int numShards = 0;
-	state int numPhysicalShards = 0;
-
-	while (begin < allKeys.end) {
-		// RYW to optimize re-reading the same key ranges
-		state Reference<ReadYourWritesTransaction> tr = makeReference<ReadYourWritesTransaction>(cx);
-
-		loop {
-			try {
-				tr->setOption(FDBTransactionOptions::PRIORITY_SYSTEM_IMMEDIATE);
-				tr->setOption(FDBTransactionOptions::READ_SYSTEM_KEYS);
-				tr->setOption(FDBTransactionOptions::LOCK_AWARE);
-
-				state RangeResult UIDtoTagMap = wait(tr->getRange(serverTagKeys, CLIENT_KNOBS->TOO_MANY));
-				ASSERT(!UIDtoTagMap.more && UIDtoTagMap.size() < CLIENT_KNOBS->TOO_MANY);
-
-				KeyRangeRef currentKeys(begin, allKeys.end);
-				RangeResult shards = wait(
-				    krmGetRanges(tr, keyServersPrefix, currentKeys, CLIENT_KNOBS->TOO_MANY, CLIENT_KNOBS->TOO_MANY));
-
-				for (int i = 0; i < shards.size() - 1; ++i) {
-					std::vector<UID> src;
-					std::vector<UID> dest;
-					UID srcId;
-					UID destId;
-					decodeKeyServersValue(UIDtoTagMap, shards[i].value, src, dest, srcId, destId);
-					if (srcId != anonymousShardId) {
-						++numPhysicalShards;
-					}
-				}
-
-				begin = shards.back().key;
-				numShards += shards.size() - 1;
-				break;
-			} catch (Error& e) {
-				wait(tr->onError(e));
-			}
-		}
-	}
-
-	return fmt::format("Total number of shards: {}, number of physical shards: {}", numShards, numPhysicalShards);
-}
-
-=======
->>>>>>> fc854312
 ACTOR Future<Void> persistAuditStateByRange(Database cx, AuditStorageState auditState) {
 	state Transaction tr(cx);
 
