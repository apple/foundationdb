--- conflicted
+++ resolved
@@ -407,14 +407,6 @@
 	return decodeAuditStorageState(res.get());
 }
 
-<<<<<<< HEAD
-=======
-ACTOR Future<std::vector<AuditStorageState>> getLatestAuditStates(Database cx, AuditType type, int num) {
-	Transaction tr(cx);
-	std::vector<AuditStorageState> auditStates = wait(getLatestAuditStatesImpl(&tr, type, num));
-	return auditStates;
-}
-
 ACTOR Future<std::string> checkMigrationProgress(Database cx) {
 	state Key begin = allKeys.begin;
 	state int numShards = 0;
@@ -459,7 +451,6 @@
 	return fmt::format("Total number of shards: {}, number of physical shards: {}", numShards, numPhysicalShards);
 }
 
->>>>>>> 66cd1028
 ACTOR Future<Void> persistAuditStateByRange(Database cx, AuditStorageState auditState) {
 	state Transaction tr(cx);
 
