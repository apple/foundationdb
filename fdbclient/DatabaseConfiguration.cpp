--- conflicted
+++ resolved
@@ -51,15 +51,12 @@
 	perpetualStorageWiggleSpeed = 0;
 	perpetualStorageWiggleLocality = "0";
 	storageMigrationType = StorageMigrationType::DEFAULT;
-<<<<<<< HEAD
+	blobGranulesEnabled = false;
+	tenantMode = TenantMode::DISABLED;
 	consistencyScanEnabled = false;
 	consistencyScanRestart = 1;
 	consistencyScanMaxRate = CLIENT_KNOBS->CONSISTENCY_CHECK_RATE_LIMIT_MAX;
 	consistencyScanInterval = CLIENT_KNOBS->CONSISTENCY_CHECK_ONE_ROUND_TARGET_COMPLETION_TIME;
-=======
-	blobGranulesEnabled = false;
-	tenantMode = TenantMode::DISABLED;
->>>>>>> e644c6da
 }
 
 int toInt(ValueRef const& v) {
@@ -229,16 +226,11 @@
 	      // We cannot specify regions with three_datacenter replication
 	      (perpetualStorageWiggleSpeed == 0 || perpetualStorageWiggleSpeed == 1) &&
 	      isValidPerpetualStorageWiggleLocality(perpetualStorageWiggleLocality) &&
-<<<<<<< HEAD
-	      storageMigrationType != StorageMigrationType::UNSET)) {
-
+	      storageMigrationType != StorageMigrationType::UNSET && tenantMode >= TenantMode::DISABLED &&
+	      tenantMode < TenantMode::END)) {
 		//} &&
 		// TODO: NEELAM: check
 		//  (consistencyScanEnabled && consistencyScanMaxRate > 0))) {
-=======
-	      storageMigrationType != StorageMigrationType::UNSET && tenantMode >= TenantMode::DISABLED &&
-	      tenantMode < TenantMode::END)) {
->>>>>>> e644c6da
 		return false;
 	}
 	std::set<Key> dcIds;
@@ -431,15 +423,12 @@
 	result["perpetual_storage_wiggle"] = perpetualStorageWiggleSpeed;
 	result["perpetual_storage_wiggle_locality"] = perpetualStorageWiggleLocality;
 	result["storage_migration_type"] = storageMigrationType.toString();
-<<<<<<< HEAD
+	result["blob_granules_enabled"] = (int32_t)blobGranulesEnabled;
+	result["tenant_mode"] = tenantMode.toString();
 	result["consistency_scan_enabled"] = consistencyScanEnabled;
 	result["consistency_scan_restart"] = consistencyScanRestart;
 	result["consistency_scan_rate"] = consistencyScanMaxRate;
 	result["consistency_scan_interval"] = consistencyScanInterval;
-=======
-	result["blob_granules_enabled"] = (int32_t)blobGranulesEnabled;
-	result["tenant_mode"] = tenantMode.toString();
->>>>>>> e644c6da
 	return result;
 }
 
@@ -663,7 +652,9 @@
 	} else if (ck == LiteralStringRef("storage_migration_type")) {
 		parse((&type), value);
 		storageMigrationType = (StorageMigrationType::MigrationType)type;
-<<<<<<< HEAD
+	} else if (ck == LiteralStringRef("tenant_mode")) {
+		parse((&type), value);
+		tenantMode = (TenantMode::Mode)type;
 	} else if (ck == LiteralStringRef("consistency_scan_enabled")) {
 		parse(&consistencyScanEnabled, value);
 	} else if (ck == LiteralStringRef("consistency_scan_restart")) {
@@ -672,11 +663,6 @@
 		parse(&consistencyScanMaxRate, value);
 	} else if (ck == LiteralStringRef("consistency_scan_interval")) {
 		parse(&consistencyScanInterval, value);
-=======
-	} else if (ck == LiteralStringRef("tenant_mode")) {
-		parse((&type), value);
-		tenantMode = (TenantMode::Mode)type;
->>>>>>> e644c6da
 	} else if (ck == LiteralStringRef("proxies")) {
 		overwriteProxiesCount();
 	} else if (ck == LiteralStringRef("blob_granules_enabled")) {
