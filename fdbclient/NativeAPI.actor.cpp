/*
 * NativeAPI.actor.cpp
 *
 * This source file is part of the FoundationDB open source project
 *
 * Copyright 2013-2022 Apple Inc. and the FoundationDB project authors
 *
 * Licensed under the Apache License, Version 2.0 (the "License");
 * you may not use this file except in compliance with the License.
 * You may obtain a copy of the License at
 *
 *     http://www.apache.org/licenses/LICENSE-2.0
 *
 * Unless required by applicable law or agreed to in writing, software
 * distributed under the License is distributed on an "AS IS" BASIS,
 * WITHOUT WARRANTIES OR CONDITIONS OF ANY KIND, either express or implied.
 * See the License for the specific language governing permissions and
 * limitations under the License.
 */

#include "fdbclient/NativeAPI.actor.h"

#include <algorithm>
#include <iterator>
#include <regex>
#include <unordered_set>
#include <tuple>
#include <utility>
#include <vector>

#include "contrib/fmt-8.1.1/include/fmt/format.h"

#include "fdbclient/FDBOptions.g.h"
#include "fdbclient/FDBTypes.h"
#include "fdbrpc/FailureMonitor.h"
#include "fdbrpc/MultiInterface.h"

#include "fdbclient/ActorLineageProfiler.h"
#include "fdbclient/AnnotateActor.h"
#include "fdbclient/Atomic.h"
#include "fdbclient/BlobGranuleCommon.h"
#include "fdbclient/ClusterInterface.h"
#include "fdbclient/ClusterConnectionFile.h"
#include "fdbclient/CoordinationInterface.h"
#include "fdbclient/DatabaseContext.h"
#include "fdbclient/GlobalConfig.actor.h"
#include "fdbclient/IKnobCollection.h"
#include "fdbclient/JsonBuilder.h"
#include "fdbclient/KeyBackedTypes.h"
#include "fdbclient/KeyRangeMap.h"
#include "fdbclient/ManagementAPI.actor.h"
#include "fdbclient/NameLineage.h"
#include "fdbclient/CommitProxyInterface.h"
#include "fdbclient/MonitorLeader.h"
#include "fdbclient/MutationList.h"
#include "fdbclient/ReadYourWrites.h"
#include "fdbclient/ParallelStream.actor.h"
#include "fdbclient/SpecialKeySpace.actor.h"
#include "fdbclient/StorageServerInterface.h"
#include "fdbclient/SystemData.h"
#include "fdbclient/TransactionLineage.h"
#include "fdbclient/versions.h"
#include "fdbclient/WellKnownEndpoints.h"
#include "fdbrpc/LoadBalance.h"
#include "fdbrpc/Net2FileSystem.h"
#include "fdbrpc/simulator.h"
#include "fdbrpc/sim_validation.h"
#include "flow/Arena.h"
#include "flow/ActorCollection.h"
#include "flow/DeterministicRandom.h"
#include "flow/Error.h"
#include "flow/FastRef.h"
#include "flow/IRandom.h"
#include "flow/Trace.h"
#include "flow/ProtocolVersion.h"
#include "flow/flow.h"
#include "flow/genericactors.actor.h"
#include "flow/Knobs.h"
#include "flow/Platform.h"
#include "flow/SystemMonitor.h"
#include "flow/TLSConfig.actor.h"
#include "flow/Tracing.h"
#include "flow/UnitTest.h"
#include "flow/network.h"
#include "flow/serialize.h"

#ifdef ADDRESS_SANITIZER
#include <sanitizer/lsan_interface.h>
#endif

#ifdef WIN32
#define WIN32_LEAN_AND_MEAN
#include <Windows.h>
#undef min
#undef max
#else
#include <time.h>
#endif
#include "flow/actorcompiler.h" // This must be the last #include.

extern const char* getSourceVersion();

namespace {

TransactionLineageCollector transactionLineageCollector;
NameLineageCollector nameLineageCollector;

template <class Interface, class Request, bool P>
Future<REPLY_TYPE(Request)> loadBalance(
    DatabaseContext* ctx,
    const Reference<LocationInfo> alternatives,
    RequestStream<Request, P> Interface::*channel,
    const Request& request = Request(),
    TaskPriority taskID = TaskPriority::DefaultPromiseEndpoint,
    AtMostOnce atMostOnce =
        AtMostOnce::False, // if true, throws request_maybe_delivered() instead of retrying automatically
    QueueModel* model = nullptr) {
	if (alternatives->hasCaches) {
		return loadBalance(alternatives->locations(), channel, request, taskID, atMostOnce, model);
	}
	return fmap(
	    [ctx](auto const& res) {
		    if (res.cached) {
			    ctx->updateCache.trigger();
		    }
		    return res;
	    },
	    loadBalance(alternatives->locations(), channel, request, taskID, atMostOnce, model));
}
} // namespace

FDB_BOOLEAN_PARAM(TransactionRecordLogInfo);
FDB_DEFINE_BOOLEAN_PARAM(UseProvisionalProxies);

// Used to determine whether or not client will load balance based on the number of GRVs released by each proxy
FDB_DEFINE_BOOLEAN_PARAM(BalanceOnRequests);

// Whether or not a request should include the tenant name
FDB_BOOLEAN_PARAM(UseTenant);

NetworkOptions networkOptions;
TLSConfig tlsConfig(TLSEndpointType::CLIENT);

// The default values, TRACE_DEFAULT_ROLL_SIZE and TRACE_DEFAULT_MAX_LOGS_SIZE are located in Trace.h.
NetworkOptions::NetworkOptions()
  : traceRollSize(TRACE_DEFAULT_ROLL_SIZE), traceMaxLogsSize(TRACE_DEFAULT_MAX_LOGS_SIZE), traceLogGroup("default"),
    traceFormat("xml"), traceClockSource("now"),
    supportedVersions(new ReferencedObject<Standalone<VectorRef<ClientVersionRef>>>()), runLoopProfilingEnabled(false),
    primaryClient(true) {}

static const Key CLIENT_LATENCY_INFO_PREFIX = LiteralStringRef("client_latency/");
static const Key CLIENT_LATENCY_INFO_CTR_PREFIX = LiteralStringRef("client_latency_counter/");

void DatabaseContext::addTssMapping(StorageServerInterface const& ssi, StorageServerInterface const& tssi) {
	auto result = tssMapping.find(ssi.id());
	// Update tss endpoint mapping if ss isn't in mapping, or the interface it mapped to changed
	if (result == tssMapping.end() ||
	    result->second.getValue.getEndpoint().token.first() != tssi.getValue.getEndpoint().token.first()) {
		Reference<TSSMetrics> metrics;
		if (result == tssMapping.end()) {
			// new TSS pairing
			metrics = makeReference<TSSMetrics>();
			tssMetrics[tssi.id()] = metrics;
			tssMapping[ssi.id()] = tssi;
		} else {
			if (result->second.id() == tssi.id()) {
				metrics = tssMetrics[tssi.id()];
			} else {
				TEST(true); // SS now maps to new TSS! This will probably never happen in practice
				tssMetrics.erase(result->second.id());
				metrics = makeReference<TSSMetrics>();
				tssMetrics[tssi.id()] = metrics;
			}
			result->second = tssi;
		}

		// data requests duplicated for load and data comparison
		queueModel.updateTssEndpoint(ssi.getValue.getEndpoint().token.first(),
		                             TSSEndpointData(tssi.id(), tssi.getValue.getEndpoint(), metrics));
		queueModel.updateTssEndpoint(ssi.getKey.getEndpoint().token.first(),
		                             TSSEndpointData(tssi.id(), tssi.getKey.getEndpoint(), metrics));
		queueModel.updateTssEndpoint(ssi.getKeyValues.getEndpoint().token.first(),
		                             TSSEndpointData(tssi.id(), tssi.getKeyValues.getEndpoint(), metrics));
		queueModel.updateTssEndpoint(ssi.getMappedKeyValues.getEndpoint().token.first(),
		                             TSSEndpointData(tssi.id(), tssi.getMappedKeyValues.getEndpoint(), metrics));
		queueModel.updateTssEndpoint(ssi.getKeyValuesStream.getEndpoint().token.first(),
		                             TSSEndpointData(tssi.id(), tssi.getKeyValuesStream.getEndpoint(), metrics));

		// non-data requests duplicated for load
		queueModel.updateTssEndpoint(ssi.watchValue.getEndpoint().token.first(),
		                             TSSEndpointData(tssi.id(), tssi.watchValue.getEndpoint(), metrics));
		queueModel.updateTssEndpoint(ssi.splitMetrics.getEndpoint().token.first(),
		                             TSSEndpointData(tssi.id(), tssi.splitMetrics.getEndpoint(), metrics));
		queueModel.updateTssEndpoint(ssi.getReadHotRanges.getEndpoint().token.first(),
		                             TSSEndpointData(tssi.id(), tssi.getReadHotRanges.getEndpoint(), metrics));
		queueModel.updateTssEndpoint(ssi.getRangeSplitPoints.getEndpoint().token.first(),
		                             TSSEndpointData(tssi.id(), tssi.getRangeSplitPoints.getEndpoint(), metrics));
	}
}

void DatabaseContext::removeTssMapping(StorageServerInterface const& ssi) {
	auto result = tssMapping.find(ssi.id());
	if (result != tssMapping.end()) {
		tssMetrics.erase(ssi.id());
		tssMapping.erase(result);
		queueModel.removeTssEndpoint(ssi.getValue.getEndpoint().token.first());
		queueModel.removeTssEndpoint(ssi.getKey.getEndpoint().token.first());
		queueModel.removeTssEndpoint(ssi.getKeyValues.getEndpoint().token.first());
		queueModel.removeTssEndpoint(ssi.getMappedKeyValues.getEndpoint().token.first());
		queueModel.removeTssEndpoint(ssi.getKeyValuesStream.getEndpoint().token.first());

		queueModel.removeTssEndpoint(ssi.watchValue.getEndpoint().token.first());
		queueModel.removeTssEndpoint(ssi.splitMetrics.getEndpoint().token.first());
		queueModel.removeTssEndpoint(ssi.getReadHotRanges.getEndpoint().token.first());
		queueModel.removeTssEndpoint(ssi.getRangeSplitPoints.getEndpoint().token.first());
	}
}

void DatabaseContext::addSSIdTagMapping(const UID& uid, const Tag& tag) {
	ssidTagMapping[uid] = tag;
}

void DatabaseContext::getLatestCommitVersions(const Reference<LocationInfo>& locationInfo,
                                              Version readVersion,
                                              Reference<TransactionState> info,
                                              VersionVector& latestCommitVersions) {
	latestCommitVersions.clear();

	if (info->debugID.present()) {
		g_traceBatch.addEvent("TransactionDebug", info->debugID.get().first(), "NativeAPI.getLatestCommitVersions");
	}

	if (!info->readVersionObtainedFromGrvProxy) {
		return;
	}

	if (ssVersionVectorCache.getMaxVersion() != invalidVersion && readVersion > ssVersionVectorCache.getMaxVersion()) {
		TraceEvent(SevDebug, "GetLatestCommitVersions")
		    .detail("ReadVersion", readVersion)
		    .detail("VersionVector", ssVersionVectorCache.toString());
		ssVersionVectorCache.clear();
		throw stale_version_vector(); // TODO: investigate why
	}

	std::map<Version, std::set<Tag>> versionMap; // order the versions to be returned
	for (int i = 0; i < locationInfo->locations()->size(); i++) {
		UID uid = locationInfo->locations()->getId(i);
		if (ssidTagMapping.find(uid) != ssidTagMapping.end()) {
			Tag tag = ssidTagMapping[uid];
			if (ssVersionVectorCache.hasVersion(tag)) {
				Version commitVersion = ssVersionVectorCache.getVersion(tag); // latest commit version
				if (commitVersion < readVersion) {
					versionMap[commitVersion].insert(tag);
				}
			}
		}
	}

	// insert the commit versions in the version vector.
	for (auto& iter : versionMap) {
		latestCommitVersions.setVersion(iter.second, iter.first);
	}
}

void updateCachedReadVersionShared(double t, Version v, DatabaseSharedState* p) {
	MutexHolder mutex(p->mutexLock);
	if (v >= p->grvCacheSpace.cachedReadVersion) {
		TraceEvent(SevDebug, "CacheReadVersionUpdate")
		    .detail("Version", v)
		    .detail("CurTime", t)
		    .detail("LastVersion", p->grvCacheSpace.cachedReadVersion)
		    .detail("LastTime", p->grvCacheSpace.lastGrvTime);
		p->grvCacheSpace.cachedReadVersion = v;
		if (t > p->grvCacheSpace.lastGrvTime) {
			p->grvCacheSpace.lastGrvTime = t;
		}
	}
}

void DatabaseContext::updateCachedReadVersion(double t, Version v) {
	if (sharedStatePtr) {
		return updateCachedReadVersionShared(t, v, sharedStatePtr);
	}
	if (v >= cachedReadVersion) {
		TraceEvent(SevDebug, "CachedReadVersionUpdate")
		    .detail("Version", v)
		    .detail("GrvStartTime", t)
		    .detail("LastVersion", cachedReadVersion)
		    .detail("LastTime", lastGrvTime);
		cachedReadVersion = v;
		// Since the time is based on the start of the request, it's possible that we
		// get a newer version with an older time.
		// (Request started earlier, but was latest to reach the proxy)
		// Only update time when strictly increasing (?)
		if (t > lastGrvTime) {
			lastGrvTime = t;
		}
	}
}

Version DatabaseContext::getCachedReadVersion() {
	if (sharedStatePtr) {
		MutexHolder mutex(sharedStatePtr->mutexLock);
		return sharedStatePtr->grvCacheSpace.cachedReadVersion;
	}
	return cachedReadVersion;
}

double DatabaseContext::getLastGrvTime() {
	if (sharedStatePtr) {
		MutexHolder mutex(sharedStatePtr->mutexLock);
		return sharedStatePtr->grvCacheSpace.lastGrvTime;
	}
	return lastGrvTime;
}

Reference<StorageServerInfo> StorageServerInfo::getInterface(DatabaseContext* cx,
                                                             StorageServerInterface const& ssi,
                                                             LocalityData const& locality) {
	auto it = cx->server_interf.find(ssi.id());
	if (it != cx->server_interf.end()) {
		if (it->second->interf.getValue.getEndpoint().token != ssi.getValue.getEndpoint().token) {
			if (it->second->interf.locality == ssi.locality) {
				// FIXME: load balance holds pointers to individual members of the interface, and this assignment will
				// swap out the object they are
				//       pointing to. This is technically correct, but is very unnatural. We may want to refactor load
				//       balance to take an AsyncVar<Reference<Interface>> so that it is notified when the interface
				//       changes.

				it->second->interf = ssi;
			} else {
				it->second->notifyContextDestroyed();
				Reference<StorageServerInfo> loc(new StorageServerInfo(cx, ssi, locality));
				cx->server_interf[ssi.id()] = loc.getPtr();
				return loc;
			}
		}

		return Reference<StorageServerInfo>::addRef(it->second);
	}

	Reference<StorageServerInfo> loc(new StorageServerInfo(cx, ssi, locality));
	cx->server_interf[ssi.id()] = loc.getPtr();
	return loc;
}

void StorageServerInfo::notifyContextDestroyed() {
	cx = nullptr;
}

StorageServerInfo::~StorageServerInfo() {
	if (cx) {
		auto it = cx->server_interf.find(interf.id());
		if (it != cx->server_interf.end())
			cx->server_interf.erase(it);
		cx = nullptr;
	}
}

std::string printable(const VectorRef<KeyValueRef>& val) {
	std::string s;
	for (int i = 0; i < val.size(); i++)
		s = s + printable(val[i].key) + format(":%d ", val[i].value.size());
	return s;
}

std::string printable(const KeyValueRef& val) {
	return printable(val.key) + format(":%d ", val.value.size());
}

std::string printable(const VectorRef<StringRef>& val) {
	std::string s;
	for (int i = 0; i < val.size(); i++)
		s = s + printable(val[i]) + " ";
	return s;
}

std::string printable(const StringRef& val) {
	return val.printable();
}
std::string printable(const std::string& str) {
	return StringRef(str).printable();
}

std::string printable(const KeyRangeRef& range) {
	return printable(range.begin) + " - " + printable(range.end);
}

std::string printable(const VectorRef<KeyRangeRef>& val) {
	std::string s;
	for (int i = 0; i < val.size(); i++)
		s = s + printable(val[i]) + " ";
	return s;
}

int unhex(char c) {
	if (c >= '0' && c <= '9')
		return c - '0';
	if (c >= 'a' && c <= 'f')
		return c - 'a' + 10;
	if (c >= 'A' && c <= 'F')
		return c - 'A' + 10;
	UNREACHABLE();
}

std::string unprintable(std::string const& val) {
	std::string s;
	for (int i = 0; i < val.size(); i++) {
		char c = val[i];
		if (c == '\\') {
			if (++i == val.size())
				ASSERT(false);
			if (val[i] == '\\') {
				s += '\\';
			} else if (val[i] == 'x') {
				if (i + 2 >= val.size())
					ASSERT(false);
				s += char((unhex(val[i + 1]) << 4) + unhex(val[i + 2]));
				i += 2;
			} else
				ASSERT(false);
		} else
			s += c;
	}
	return s;
}

void DatabaseContext::validateVersion(Version version) const {
	// Version could be 0 if the INITIALIZE_NEW_DATABASE option is set. In that case, it is illegal to perform any
	// reads. We throw client_invalid_operation because the caller didn't directly set the version, so the
	// version_invalid error might be confusing.
	if (version == 0) {
		throw client_invalid_operation();
	}
	if (switchable && version < minAcceptableReadVersion) {
		TEST(true); // Attempted to read a version lower than any this client has seen from the current cluster
		throw transaction_too_old();
	}

	ASSERT(version > 0 || version == latestVersion);
}

void validateOptionValuePresent(Optional<StringRef> value) {
	if (!value.present()) {
		throw invalid_option_value();
	}
}

void validateOptionValueNotPresent(Optional<StringRef> value) {
	if (value.present() && value.get().size() > 0) {
		throw invalid_option_value();
	}
}

void dumpMutations(const MutationListRef& mutations) {
	for (auto m = mutations.begin(); m; ++m) {
		switch (m->type) {
		case MutationRef::SetValue:
			printf("  '%s' := '%s'\n", printable(m->param1).c_str(), printable(m->param2).c_str());
			break;
		case MutationRef::AddValue:
			printf("  '%s' += '%s'", printable(m->param1).c_str(), printable(m->param2).c_str());
			break;
		case MutationRef::ClearRange:
			printf("  Clear ['%s','%s')\n", printable(m->param1).c_str(), printable(m->param2).c_str());
			break;
		default:
			printf("  Unknown mutation %d('%s','%s')\n",
			       m->type,
			       printable(m->param1).c_str(),
			       printable(m->param2).c_str());
			break;
		}
	}
}

template <>
void addref(DatabaseContext* ptr) {
	ptr->addref();
}
template <>
void delref(DatabaseContext* ptr) {
	ptr->delref();
}

void traceTSSErrors(const char* name, UID tssId, const std::unordered_map<int, uint64_t>& errorsByCode) {
	TraceEvent ev(name, tssId);
	for (auto& it : errorsByCode) {
		ev.detail("E" + std::to_string(it.first), it.second);
	}
}

/*
    For each request type, this will produce
    <Type>Count
    <Type>{SS,TSS}{Mean,P50,P90,P99}
    Example:
    GetValueLatencySSMean
*/
void traceSSOrTSSPercentiles(TraceEvent& ev, const std::string name, ContinuousSample<double>& sample) {
	ev.detail(name + "Mean", sample.mean());
	// don't log the larger percentiles unless we actually have enough samples to log the accurate percentile instead of
	// the largest sample in this window
	if (sample.getPopulationSize() >= 3) {
		ev.detail(name + "P50", sample.median());
	}
	if (sample.getPopulationSize() >= 10) {
		ev.detail(name + "P90", sample.percentile(0.90));
	}
	if (sample.getPopulationSize() >= 100) {
		ev.detail(name + "P99", sample.percentile(0.99));
	}
}

void traceTSSPercentiles(TraceEvent& ev,
                         const std::string name,
                         ContinuousSample<double>& ssSample,
                         ContinuousSample<double>& tssSample) {
	ASSERT(ssSample.getPopulationSize() == tssSample.getPopulationSize());
	ev.detail(name + "Count", ssSample.getPopulationSize());
	if (ssSample.getPopulationSize() > 0) {
		traceSSOrTSSPercentiles(ev, name + "SS", ssSample);
		traceSSOrTSSPercentiles(ev, name + "TSS", tssSample);
	}
}

ACTOR Future<Void> tssLogger(DatabaseContext* cx) {
	state double lastLogged = 0;
	loop {
		wait(delay(CLIENT_KNOBS->TSS_METRICS_LOGGING_INTERVAL, TaskPriority::FlushTrace));

		// Log each TSS pair separately
		for (const auto& it : cx->tssMetrics) {
			if (it.second->detailedMismatches.size()) {
				cx->tssMismatchStream.send(
				    std::pair<UID, std::vector<DetailedTSSMismatch>>(it.first, it.second->detailedMismatches));
			}

			// Do error histograms as separate event
			if (it.second->ssErrorsByCode.size()) {
				traceTSSErrors("TSS_SSErrors", it.first, it.second->ssErrorsByCode);
			}

			if (it.second->tssErrorsByCode.size()) {
				traceTSSErrors("TSS_TSSErrors", it.first, it.second->tssErrorsByCode);
			}

			TraceEvent tssEv("TSSClientMetrics", cx->dbId);
			tssEv.detail("TSSID", it.first)
			    .detail("Elapsed", (lastLogged == 0) ? 0 : now() - lastLogged)
			    .detail("Internal", cx->internal);

			it.second->cc.logToTraceEvent(tssEv);

			traceTSSPercentiles(tssEv, "GetValueLatency", it.second->SSgetValueLatency, it.second->TSSgetValueLatency);
			traceTSSPercentiles(
			    tssEv, "GetKeyValuesLatency", it.second->SSgetKeyValuesLatency, it.second->TSSgetKeyValuesLatency);
			traceTSSPercentiles(tssEv, "GetKeyLatency", it.second->SSgetKeyLatency, it.second->TSSgetKeyLatency);
			traceTSSPercentiles(tssEv,
			                    "GetMappedKeyValuesLatency",
			                    it.second->SSgetMappedKeyValuesLatency,
			                    it.second->TSSgetMappedKeyValuesLatency);

			it.second->clear();
		}

		lastLogged = now();
	}
}

ACTOR Future<Void> databaseLogger(DatabaseContext* cx) {
	state double lastLogged = 0;
	loop {
		wait(delay(CLIENT_KNOBS->SYSTEM_MONITOR_INTERVAL, TaskPriority::FlushTrace));

		if (!g_network->isSimulated()) {
			TraceEvent ev("TransactionMetrics", cx->dbId);

			ev.detail("Elapsed", (lastLogged == 0) ? 0 : now() - lastLogged)
			    .detail("Cluster",
			            cx->getConnectionRecord()
			                ? cx->getConnectionRecord()->getConnectionString().clusterKeyName().toString()
			                : "")
			    .detail("Internal", cx->internal);

			cx->cc.logToTraceEvent(ev);

			ev.detail("LocationCacheEntryCount", cx->locationCache.size());
			ev.detail("MeanLatency", cx->latencies.mean())
			    .detail("MedianLatency", cx->latencies.median())
			    .detail("Latency90", cx->latencies.percentile(0.90))
			    .detail("Latency98", cx->latencies.percentile(0.98))
			    .detail("MaxLatency", cx->latencies.max())
			    .detail("MeanRowReadLatency", cx->readLatencies.mean())
			    .detail("MedianRowReadLatency", cx->readLatencies.median())
			    .detail("MaxRowReadLatency", cx->readLatencies.max())
			    .detail("MeanGRVLatency", cx->GRVLatencies.mean())
			    .detail("MedianGRVLatency", cx->GRVLatencies.median())
			    .detail("MaxGRVLatency", cx->GRVLatencies.max())
			    .detail("MeanCommitLatency", cx->commitLatencies.mean())
			    .detail("MedianCommitLatency", cx->commitLatencies.median())
			    .detail("MaxCommitLatency", cx->commitLatencies.max())
			    .detail("MeanMutationsPerCommit", cx->mutationsPerCommit.mean())
			    .detail("MedianMutationsPerCommit", cx->mutationsPerCommit.median())
			    .detail("MaxMutationsPerCommit", cx->mutationsPerCommit.max())
			    .detail("MeanBytesPerCommit", cx->bytesPerCommit.mean())
			    .detail("MedianBytesPerCommit", cx->bytesPerCommit.median())
			    .detail("MaxBytesPerCommit", cx->bytesPerCommit.max())
			    .detail("NumLocalityCacheEntries", cx->locationCache.size());
			if (cx->anyBlobGranuleRequests) {
				ev.detail("MeanBGLatency", cx->bgLatencies.mean())
				    .detail("MedianBGLatency", cx->bgLatencies.median())
				    .detail("MaxBGLatency", cx->bgLatencies.max())
				    .detail("MeanBGGranulesPerRequest", cx->bgGranulesPerRequest.mean())
				    .detail("MedianBGGranulesPerRequest", cx->bgGranulesPerRequest.median())
				    .detail("MaxBGGranulesPerRequest", cx->bgGranulesPerRequest.max());
			}
		}

		cx->latencies.clear();
		cx->readLatencies.clear();
		cx->GRVLatencies.clear();
		cx->commitLatencies.clear();
		cx->mutationsPerCommit.clear();
		cx->bytesPerCommit.clear();
		cx->bgLatencies.clear();
		cx->bgGranulesPerRequest.clear();

		lastLogged = now();
	}
}

struct TrInfoChunk {
	ValueRef value;
	Key key;
};

ACTOR static Future<Void> transactionInfoCommitActor(Transaction* tr, std::vector<TrInfoChunk>* chunks) {
	state const Key clientLatencyAtomicCtr = CLIENT_LATENCY_INFO_CTR_PREFIX.withPrefix(fdbClientInfoPrefixRange.begin);
	state int retryCount = 0;
	loop {
		try {
			tr->reset();
			tr->setOption(FDBTransactionOptions::ACCESS_SYSTEM_KEYS);
			tr->setOption(FDBTransactionOptions::LOCK_AWARE);
			state Future<Standalone<StringRef>> vstamp = tr->getVersionstamp();
			int64_t numCommitBytes = 0;
			for (auto& chunk : *chunks) {
				tr->atomicOp(chunk.key, chunk.value, MutationRef::SetVersionstampedKey);
				numCommitBytes += chunk.key.size() + chunk.value.size() -
				                  4; // subtract number of bytes of key that denotes version stamp index
			}
			tr->atomicOp(clientLatencyAtomicCtr, StringRef((uint8_t*)&numCommitBytes, 8), MutationRef::AddValue);
			wait(tr->commit());
			return Void();
		} catch (Error& e) {
			retryCount++;
			if (retryCount == 10)
				throw;
			wait(tr->onError(e));
		}
	}
}

ACTOR static Future<Void> delExcessClntTxnEntriesActor(Transaction* tr, int64_t clientTxInfoSizeLimit) {
	state const Key clientLatencyName = CLIENT_LATENCY_INFO_PREFIX.withPrefix(fdbClientInfoPrefixRange.begin);
	state const Key clientLatencyAtomicCtr = CLIENT_LATENCY_INFO_CTR_PREFIX.withPrefix(fdbClientInfoPrefixRange.begin);
	TraceEvent(SevInfo, "DelExcessClntTxnEntriesCalled").log();
	loop {
		try {
			tr->reset();
			tr->setOption(FDBTransactionOptions::ACCESS_SYSTEM_KEYS);
			tr->setOption(FDBTransactionOptions::LOCK_AWARE);
			Optional<Value> ctrValue = wait(tr->get(KeyRef(clientLatencyAtomicCtr), Snapshot::True));
			if (!ctrValue.present()) {
				TraceEvent(SevInfo, "NumClntTxnEntriesNotFound").log();
				return Void();
			}
			state int64_t txInfoSize = 0;
			ASSERT(ctrValue.get().size() == sizeof(int64_t));
			memcpy(&txInfoSize, ctrValue.get().begin(), ctrValue.get().size());
			if (txInfoSize < clientTxInfoSizeLimit)
				return Void();
			int getRangeByteLimit = (txInfoSize - clientTxInfoSizeLimit) < CLIENT_KNOBS->TRANSACTION_SIZE_LIMIT
			                            ? (txInfoSize - clientTxInfoSizeLimit)
			                            : CLIENT_KNOBS->TRANSACTION_SIZE_LIMIT;
			GetRangeLimits limit(GetRangeLimits::ROW_LIMIT_UNLIMITED, getRangeByteLimit);
			RangeResult txEntries =
			    wait(tr->getRange(KeyRangeRef(clientLatencyName, strinc(clientLatencyName)), limit));
			state int64_t numBytesToDel = 0;
			KeyRef endKey;
			for (auto& kv : txEntries) {
				endKey = kv.key;
				numBytesToDel += kv.key.size() + kv.value.size();
				if (txInfoSize - numBytesToDel <= clientTxInfoSizeLimit)
					break;
			}
			if (numBytesToDel) {
				tr->clear(KeyRangeRef(txEntries[0].key, strinc(endKey)));
				TraceEvent(SevInfo, "DeletingExcessCntTxnEntries").detail("BytesToBeDeleted", numBytesToDel);
				int64_t bytesDel = -numBytesToDel;
				tr->atomicOp(clientLatencyAtomicCtr, StringRef((uint8_t*)&bytesDel, 8), MutationRef::AddValue);
				wait(tr->commit());
			}
			if (txInfoSize - numBytesToDel <= clientTxInfoSizeLimit)
				return Void();
		} catch (Error& e) {
			wait(tr->onError(e));
		}
	}
}

// Delref and addref self to give self a chance to get destroyed.
ACTOR static Future<Void> refreshTransaction(DatabaseContext* self, Transaction* tr) {
	*tr = Transaction();
	wait(delay(0)); // Give ourselves the chance to get cancelled if self was destroyed
	*tr = Transaction(Database(Reference<DatabaseContext>::addRef(self)));
	return Void();
}

// The reason for getting a pointer to DatabaseContext instead of a reference counted object is because reference
// counting will increment reference count for DatabaseContext which holds the future of this actor. This creates a
// cyclic reference and hence this actor and Database object will not be destroyed at all.
ACTOR static Future<Void> clientStatusUpdateActor(DatabaseContext* cx) {
	state const std::string clientLatencyName =
	    CLIENT_LATENCY_INFO_PREFIX.withPrefix(fdbClientInfoPrefixRange.begin).toString();
	state Transaction tr;
	state std::vector<TrInfoChunk> commitQ;
	state int txBytes = 0;

	loop {
		// Need to make sure that we eventually destroy tr. We can't rely on getting cancelled to do this because of
		// the cyclic reference to self.
		wait(refreshTransaction(cx, &tr));
		try {
			ASSERT(cx->clientStatusUpdater.outStatusQ.empty());
			cx->clientStatusUpdater.inStatusQ.swap(cx->clientStatusUpdater.outStatusQ);
			// Split Transaction Info into chunks
			state std::vector<TrInfoChunk> trChunksQ;
			for (auto& entry : cx->clientStatusUpdater.outStatusQ) {
				auto& bw = entry.second;
				int64_t value_size_limit = BUGGIFY
				                               ? deterministicRandom()->randomInt(1e3, CLIENT_KNOBS->VALUE_SIZE_LIMIT)
				                               : CLIENT_KNOBS->VALUE_SIZE_LIMIT;
				int num_chunks = (bw.getLength() + value_size_limit - 1) / value_size_limit;
				std::string random_id = deterministicRandom()->randomAlphaNumeric(16);
				std::string user_provided_id = entry.first.size() ? entry.first + "/" : "";
				for (int i = 0; i < num_chunks; i++) {
					TrInfoChunk chunk;
					BinaryWriter chunkBW(Unversioned());
					chunkBW << bigEndian32(i + 1) << bigEndian32(num_chunks);
					chunk.key = KeyRef(clientLatencyName + std::string(10, '\x00') + "/" + random_id + "/" +
					                   chunkBW.toValue().toString() + "/" + user_provided_id + std::string(4, '\x00'));
					int32_t pos = littleEndian32(clientLatencyName.size());
					memcpy(mutateString(chunk.key) + chunk.key.size() - sizeof(int32_t), &pos, sizeof(int32_t));
					if (i == num_chunks - 1) {
						chunk.value = ValueRef(static_cast<uint8_t*>(bw.getData()) + (i * value_size_limit),
						                       bw.getLength() - (i * value_size_limit));
					} else {
						chunk.value =
						    ValueRef(static_cast<uint8_t*>(bw.getData()) + (i * value_size_limit), value_size_limit);
					}
					trChunksQ.push_back(std::move(chunk));
				}
			}

			// Commit the chunks splitting into different transactions if needed
			state int64_t dataSizeLimit =
			    BUGGIFY ? deterministicRandom()->randomInt(200e3, 1.5 * CLIENT_KNOBS->TRANSACTION_SIZE_LIMIT)
			            : 0.8 * CLIENT_KNOBS->TRANSACTION_SIZE_LIMIT;
			state std::vector<TrInfoChunk>::iterator tracking_iter = trChunksQ.begin();
			ASSERT(commitQ.empty() && (txBytes == 0));
			loop {
				state std::vector<TrInfoChunk>::iterator iter = tracking_iter;
				txBytes = 0;
				commitQ.clear();
				try {
					while (iter != trChunksQ.end()) {
						if (iter->value.size() + iter->key.size() + txBytes > dataSizeLimit) {
							wait(transactionInfoCommitActor(&tr, &commitQ));
							tracking_iter = iter;
							commitQ.clear();
							txBytes = 0;
						}
						commitQ.push_back(*iter);
						txBytes += iter->value.size() + iter->key.size();
						++iter;
					}
					if (!commitQ.empty()) {
						wait(transactionInfoCommitActor(&tr, &commitQ));
						commitQ.clear();
						txBytes = 0;
					}
					break;
				} catch (Error& e) {
					if (e.code() == error_code_transaction_too_large) {
						dataSizeLimit /= 2;
						ASSERT(dataSizeLimit >= CLIENT_KNOBS->VALUE_SIZE_LIMIT + CLIENT_KNOBS->KEY_SIZE_LIMIT);
					} else {
						TraceEvent(SevWarnAlways, "ClientTrInfoErrorCommit").error(e).detail("TxBytes", txBytes);
						commitQ.clear();
						txBytes = 0;
						throw;
					}
				}
			}
			cx->clientStatusUpdater.outStatusQ.clear();
			wait(GlobalConfig::globalConfig().onInitialized());
			double sampleRate = GlobalConfig::globalConfig().get<double>(fdbClientInfoTxnSampleRate,
			                                                             std::numeric_limits<double>::infinity());
			double clientSamplingProbability =
			    std::isinf(sampleRate) ? CLIENT_KNOBS->CSI_SAMPLING_PROBABILITY : sampleRate;
			int64_t sizeLimit = GlobalConfig::globalConfig().get<int64_t>(fdbClientInfoTxnSizeLimit, -1);
			int64_t clientTxnInfoSizeLimit = sizeLimit == -1 ? CLIENT_KNOBS->CSI_SIZE_LIMIT : sizeLimit;
			if (!trChunksQ.empty() && deterministicRandom()->random01() < clientSamplingProbability)
				wait(delExcessClntTxnEntriesActor(&tr, clientTxnInfoSizeLimit));

			wait(delay(CLIENT_KNOBS->CSI_STATUS_DELAY));
		} catch (Error& e) {
			if (e.code() == error_code_actor_cancelled) {
				throw;
			}
			cx->clientStatusUpdater.outStatusQ.clear();
			TraceEvent(SevWarnAlways, "UnableToWriteClientStatus").error(e);
			wait(delay(10.0));
		}
	}
}

ACTOR Future<Void> assertFailure(GrvProxyInterface remote, Future<ErrorOr<GetReadVersionReply>> reply) {
	try {
		ErrorOr<GetReadVersionReply> res = wait(reply);
		if (!res.isError()) {
			TraceEvent(SevError, "GotStaleReadVersion")
			    .detail("Remote", remote.getConsistentReadVersion.getEndpoint().addresses.address.toString())
			    .detail("Provisional", remote.provisional)
			    .detail("ReadVersion", res.get().version);
			ASSERT_WE_THINK(false);
		}
	} catch (Error& e) {
		if (e.code() == error_code_actor_cancelled) {
			throw;
		}
		// we want this to fail -- so getting here is good, we'll just ignore the error.
	}
	return Void();
}

Future<Void> attemptGRVFromOldProxies(std::vector<GrvProxyInterface> oldProxies,
                                      std::vector<GrvProxyInterface> newProxies) {
	Span span("VerifyCausalReadRisky"_loc);
	std::vector<Future<Void>> replies;
	replies.reserve(oldProxies.size());
	GetReadVersionRequest req(
	    span.context, 1, TransactionPriority::IMMEDIATE, GetReadVersionRequest::FLAG_CAUSAL_READ_RISKY);
	TraceEvent evt("AttemptGRVFromOldProxies");
	evt.detail("NumOldProxies", oldProxies.size()).detail("NumNewProxies", newProxies.size());
	auto traceProxies = [&](std::vector<GrvProxyInterface>& proxies, std::string const& key) {
		for (int i = 0; i < proxies.size(); ++i) {
			auto k = key + std::to_string(i);
			evt.detail(k.c_str(), proxies[i].id());
		}
	};
	traceProxies(oldProxies, "OldProxy"s);
	traceProxies(newProxies, "NewProxy"s);
	evt.log();
	for (auto& i : oldProxies) {
		req.reply = ReplyPromise<GetReadVersionReply>();
		replies.push_back(assertFailure(i, i.getConsistentReadVersion.tryGetReply(req)));
	}
	return waitForAll(replies);
}

ACTOR static Future<Void> monitorClientDBInfoChange(DatabaseContext* cx,
                                                    Reference<AsyncVar<ClientDBInfo> const> clientDBInfo,
                                                    AsyncTrigger* proxiesChangeTrigger) {
	state std::vector<CommitProxyInterface> curCommitProxies;
	state std::vector<GrvProxyInterface> curGrvProxies;
	state ActorCollection actors(false);
	state Future<Void> clientDBInfoOnChange = clientDBInfo->onChange();
	curCommitProxies = clientDBInfo->get().commitProxies;
	curGrvProxies = clientDBInfo->get().grvProxies;

	loop {
		choose {
			when(wait(clientDBInfoOnChange)) {
				clientDBInfoOnChange = clientDBInfo->onChange();
				if (clientDBInfo->get().commitProxies != curCommitProxies ||
				    clientDBInfo->get().grvProxies != curGrvProxies) {
					// This condition is a bit complicated. Here we want to verify that we're unable to receive a read
					// version from a proxy of an old generation after a successful recovery. The conditions are:
					// 1. We only do this with a configured probability.
					// 2. If the old set of Grv proxies is empty, there's nothing to do
					// 3. If the new set of Grv proxies is empty, it means the recovery is not complete. So if an old
					//    Grv proxy still gives out read versions, this would be correct behavior.
					// 4. If we see a provisional proxy, it means the recovery didn't complete yet, so the same as (3)
					//    applies.
					if (deterministicRandom()->random01() < cx->verifyCausalReadsProp && !curGrvProxies.empty() &&
					    !clientDBInfo->get().grvProxies.empty() && !clientDBInfo->get().grvProxies[0].provisional) {
						actors.add(attemptGRVFromOldProxies(curGrvProxies, clientDBInfo->get().grvProxies));
					}
					curCommitProxies = clientDBInfo->get().commitProxies;
					curGrvProxies = clientDBInfo->get().grvProxies;
					proxiesChangeTrigger->trigger();
				}
			}
			when(wait(actors.getResult())) { UNSTOPPABLE_ASSERT(false); }
		}
	}
}

void updateLocationCacheWithCaches(DatabaseContext* self,
                                   const std::map<UID, StorageServerInterface>& removed,
                                   const std::map<UID, StorageServerInterface>& added) {
	// TODO: this needs to be more clever in the future
	auto ranges = self->locationCache.ranges();
	for (auto iter = ranges.begin(); iter != ranges.end(); ++iter) {
		if (iter->value() && iter->value()->hasCaches) {
			auto& val = iter->value();
			std::vector<Reference<ReferencedInterface<StorageServerInterface>>> interfaces;
			interfaces.reserve(val->size() - removed.size() + added.size());
			for (int i = 0; i < val->size(); ++i) {
				const auto& interf = (*val)[i];
				if (removed.count(interf->interf.id()) == 0) {
					interfaces.emplace_back(interf);
				}
			}
			for (const auto& p : added) {
				interfaces.push_back(makeReference<ReferencedInterface<StorageServerInterface>>(p.second));
			}
			iter->value() = makeReference<LocationInfo>(interfaces, true);
		}
	}
}

Reference<LocationInfo> addCaches(const Reference<LocationInfo>& loc,
                                  const std::vector<Reference<ReferencedInterface<StorageServerInterface>>>& other) {
	std::vector<Reference<ReferencedInterface<StorageServerInterface>>> interfaces;
	interfaces.reserve(loc->size() + other.size());
	for (int i = 0; i < loc->size(); ++i) {
		interfaces.emplace_back((*loc)[i]);
	}
	interfaces.insert(interfaces.end(), other.begin(), other.end());
	return makeReference<LocationInfo>(interfaces, true);
}

ACTOR Future<Void> updateCachedRanges(DatabaseContext* self, std::map<UID, StorageServerInterface>* cacheServers) {
	state Transaction tr;
	state Value trueValue = storageCacheValue(std::vector<uint16_t>{ 0 });
	state Value falseValue = storageCacheValue(std::vector<uint16_t>{});
	try {
		loop {
			// Need to make sure that we eventually destroy tr. We can't rely on getting cancelled to do this because of
			// the cyclic reference to self.
			tr = Transaction();
			wait(delay(0)); // Give ourselves the chance to get cancelled if self was destroyed
			wait(brokenPromiseToNever(self->updateCache.onTrigger())); // brokenPromiseToNever because self might get
			                                                           // destroyed elsewhere while we're waiting here.
			tr = Transaction(Database(Reference<DatabaseContext>::addRef(self)));
			tr.setOption(FDBTransactionOptions::ACCESS_SYSTEM_KEYS);
			tr.setOption(FDBTransactionOptions::READ_LOCK_AWARE);
			try {
				RangeResult range = wait(tr.getRange(storageCacheKeys, CLIENT_KNOBS->TOO_MANY));
				ASSERT(!range.more);
				std::vector<Reference<ReferencedInterface<StorageServerInterface>>> cacheInterfaces;
				cacheInterfaces.reserve(cacheServers->size());
				for (const auto& p : *cacheServers) {
					cacheInterfaces.push_back(makeReference<ReferencedInterface<StorageServerInterface>>(p.second));
				}
				bool currCached = false;
				KeyRef begin, end;
				for (const auto& kv : range) {
					// These booleans have to flip consistently
					ASSERT(currCached == (kv.value == falseValue));
					if (kv.value == trueValue) {
						begin = kv.key.substr(storageCacheKeys.begin.size());
						currCached = true;
					} else {
						currCached = false;
						end = kv.key.substr(storageCacheKeys.begin.size());
						KeyRangeRef cachedRange{ begin, end };
						auto ranges = self->locationCache.containedRanges(cachedRange);
						KeyRef containedRangesBegin, containedRangesEnd, prevKey;
						if (!ranges.empty()) {
							containedRangesBegin = ranges.begin().range().begin;
						}
						for (auto iter = ranges.begin(); iter != ranges.end(); ++iter) {
							containedRangesEnd = iter->range().end;
							if (iter->value() && !iter->value()->hasCaches) {
								iter->value() = addCaches(iter->value(), cacheInterfaces);
							}
						}
						auto iter = self->locationCache.rangeContaining(begin);
						if (iter->value() && !iter->value()->hasCaches) {
							if (end >= iter->range().end) {
								Key endCopy = iter->range().end; // Copy because insertion invalidates iterator
								self->locationCache.insert(KeyRangeRef{ begin, endCopy },
								                           addCaches(iter->value(), cacheInterfaces));
							} else {
								self->locationCache.insert(KeyRangeRef{ begin, end },
								                           addCaches(iter->value(), cacheInterfaces));
							}
						}
						iter = self->locationCache.rangeContainingKeyBefore(end);
						if (iter->value() && !iter->value()->hasCaches) {
							Key beginCopy = iter->range().begin; // Copy because insertion invalidates iterator
							self->locationCache.insert(KeyRangeRef{ beginCopy, end },
							                           addCaches(iter->value(), cacheInterfaces));
						}
					}
				}
				wait(delay(2.0)); // we want to wait at least some small amount of time before
				// updating this list again
			} catch (Error& e) {
				wait(tr.onError(e));
			}
		}
	} catch (Error& e) {
		TraceEvent(SevError, "UpdateCachedRangesFailed").error(e);
		throw;
	}
}

// The reason for getting a pointer to DatabaseContext instead of a reference counted object is because reference
// counting will increment reference count for DatabaseContext which holds the future of this actor. This creates a
// cyclic reference and hence this actor and Database object will not be destroyed at all.
ACTOR Future<Void> monitorCacheList(DatabaseContext* self) {
	state Transaction tr;
	state std::map<UID, StorageServerInterface> cacheServerMap;
	state Future<Void> updateRanges = updateCachedRanges(self, &cacheServerMap);
	// if no caches are configured, we don't want to run this actor at all
	// so we just wait for the first trigger from a storage server
	wait(self->updateCache.onTrigger());
	try {
		loop {
			// Need to make sure that we eventually destroy tr. We can't rely on getting cancelled to do this because of
			// the cyclic reference to self.
			wait(refreshTransaction(self, &tr));
			try {
				RangeResult cacheList = wait(tr.getRange(storageCacheServerKeys, CLIENT_KNOBS->TOO_MANY));
				ASSERT(!cacheList.more);
				bool hasChanges = false;
				std::map<UID, StorageServerInterface> allCacheServers;
				for (auto kv : cacheList) {
					auto ssi = BinaryReader::fromStringRef<StorageServerInterface>(kv.value, IncludeVersion());
					allCacheServers.emplace(ssi.id(), ssi);
				}
				std::map<UID, StorageServerInterface> newCacheServers;
				std::map<UID, StorageServerInterface> deletedCacheServers;
				std::set_difference(allCacheServers.begin(),
				                    allCacheServers.end(),
				                    cacheServerMap.begin(),
				                    cacheServerMap.end(),
				                    std::insert_iterator<std::map<UID, StorageServerInterface>>(
				                        newCacheServers, newCacheServers.begin()));
				std::set_difference(cacheServerMap.begin(),
				                    cacheServerMap.end(),
				                    allCacheServers.begin(),
				                    allCacheServers.end(),
				                    std::insert_iterator<std::map<UID, StorageServerInterface>>(
				                        deletedCacheServers, deletedCacheServers.begin()));
				hasChanges = !(newCacheServers.empty() && deletedCacheServers.empty());
				if (hasChanges) {
					updateLocationCacheWithCaches(self, deletedCacheServers, newCacheServers);
				}
				cacheServerMap = std::move(allCacheServers);
				wait(delay(5.0));
			} catch (Error& e) {
				wait(tr.onError(e));
			}
		}
	} catch (Error& e) {
		TraceEvent(SevError, "MonitorCacheListFailed").error(e);
		throw;
	}
}

ACTOR static Future<Void> handleTssMismatches(DatabaseContext* cx) {
	state Reference<ReadYourWritesTransaction> tr;
	state KeyBackedMap<UID, UID> tssMapDB = KeyBackedMap<UID, UID>(tssMappingKeys.begin);
	state KeyBackedMap<Tuple, std::string> tssMismatchDB = KeyBackedMap<Tuple, std::string>(tssMismatchKeys.begin);
	loop {
		// <tssid, list of detailed mismatch data>
		state std::pair<UID, std::vector<DetailedTSSMismatch>> data = waitNext(cx->tssMismatchStream.getFuture());
		// return to calling actor, don't do this as part of metrics loop
		wait(delay(0));
		// find ss pair id so we can remove it from the mapping
		state UID tssPairID;
		bool found = false;
		for (const auto& it : cx->tssMapping) {
			if (it.second.id() == data.first) {
				tssPairID = it.first;
				found = true;
				break;
			}
		}
		if (found) {
			state bool quarantine = CLIENT_KNOBS->QUARANTINE_TSS_ON_MISMATCH;
			TraceEvent(SevWarnAlways, quarantine ? "TSS_QuarantineMismatch" : "TSS_KillMismatch")
			    .detail("TSSID", data.first.toString());
			TEST(quarantine); // Quarantining TSS because it got mismatch
			TEST(!quarantine); // Killing TSS because it got mismatch

			tr = makeReference<ReadYourWritesTransaction>(Database(Reference<DatabaseContext>::addRef(cx)));
			state int tries = 0;
			loop {
				try {
					tr->setOption(FDBTransactionOptions::PRIORITY_SYSTEM_IMMEDIATE);
					tr->setOption(FDBTransactionOptions::ACCESS_SYSTEM_KEYS);
					if (quarantine) {
						tr->set(tssQuarantineKeyFor(data.first), LiteralStringRef(""));
					} else {
						tr->clear(serverTagKeyFor(data.first));
					}
					tssMapDB.erase(tr, tssPairID);

					for (const DetailedTSSMismatch& d : data.second) {
						// <tssid, time, mismatchid> -> mismatch data
						tssMismatchDB.set(
						    tr,
						    Tuple().append(data.first.toString()).append(d.timestamp).append(d.mismatchId.toString()),
						    d.traceString);
					}

					wait(tr->commit());

					break;
				} catch (Error& e) {
					wait(tr->onError(e));
				}
				tries++;
				if (tries > 10) {
					// Give up, it'll get another mismatch or a human will investigate eventually
					TraceEvent("TSS_MismatchGaveUp").detail("TSSID", data.first.toString());
					break;
				}
			}
			// clear out txn so that the extra DatabaseContext ref gets decref'd and we can free cx
			tr = makeReference<ReadYourWritesTransaction>();
		} else {
			TEST(true); // Not handling TSS with mismatch because it's already gone
		}
	}
}

ACTOR static Future<Void> backgroundGrvUpdater(DatabaseContext* cx) {
	state Transaction tr;
	state double grvDelay = 0.001;
	try {
		loop {
			if (CLIENT_KNOBS->FORCE_GRV_CACHE_OFF)
				return Void();
			wait(refreshTransaction(cx, &tr));
			state double curTime = now();
			state double lastTime = cx->getLastGrvTime();
			state double lastProxyTime = cx->lastProxyRequestTime;
			TraceEvent(SevDebug, "BackgroundGrvUpdaterBefore")
			    .detail("CurTime", curTime)
			    .detail("LastTime", lastTime)
			    .detail("GrvDelay", grvDelay)
			    .detail("CachedReadVersion", cx->getCachedReadVersion())
			    .detail("CachedTime", cx->getLastGrvTime())
			    .detail("Gap", curTime - lastTime)
			    .detail("Bound", CLIENT_KNOBS->MAX_VERSION_CACHE_LAG - grvDelay);
			if (curTime - lastTime >= (CLIENT_KNOBS->MAX_VERSION_CACHE_LAG - grvDelay) ||
			    curTime - lastProxyTime > CLIENT_KNOBS->MAX_PROXY_CONTACT_LAG) {
				try {
					tr.setOption(FDBTransactionOptions::SKIP_GRV_CACHE);
					wait(success(tr.getReadVersion()));
					cx->lastProxyRequestTime = curTime;
					grvDelay = (grvDelay + (now() - curTime)) / 2.0;
					TraceEvent(SevDebug, "BackgroundGrvUpdaterSuccess")
					    .detail("GrvDelay", grvDelay)
					    .detail("CachedReadVersion", cx->getCachedReadVersion())
					    .detail("CachedTime", cx->getLastGrvTime());
				} catch (Error& e) {
					TraceEvent(SevInfo, "BackgroundGrvUpdaterTxnError").errorUnsuppressed(e);
					wait(tr.onError(e));
				}
			} else {
				wait(
				    delay(std::max(0.001,
				                   std::min(CLIENT_KNOBS->MAX_PROXY_CONTACT_LAG - (curTime - lastProxyTime),
				                            (CLIENT_KNOBS->MAX_VERSION_CACHE_LAG - grvDelay) - (curTime - lastTime)))));
			}
		}
	} catch (Error& e) {
		TraceEvent(SevInfo, "BackgroundGrvUpdaterFailed").errorUnsuppressed(e);
		throw;
	}
}

ACTOR static Future<HealthMetrics> getHealthMetricsActor(DatabaseContext* cx, bool detailed) {
	if (now() - cx->healthMetricsLastUpdated < CLIENT_KNOBS->AGGREGATE_HEALTH_METRICS_MAX_STALENESS) {
		if (detailed) {
			return cx->healthMetrics;
		} else {
			HealthMetrics result;
			result.update(cx->healthMetrics, false, false);
			return result;
		}
	}
	state bool sendDetailedRequest =
	    detailed && now() - cx->detailedHealthMetricsLastUpdated > CLIENT_KNOBS->DETAILED_HEALTH_METRICS_MAX_STALENESS;
	loop {
		choose {
			when(wait(cx->onProxiesChanged())) {}
			when(GetHealthMetricsReply rep = wait(basicLoadBalance(cx->getGrvProxies(UseProvisionalProxies::False),
			                                                       &GrvProxyInterface::getHealthMetrics,
			                                                       GetHealthMetricsRequest(sendDetailedRequest)))) {
				cx->healthMetrics.update(rep.healthMetrics, detailed, true);
				if (detailed) {
					cx->healthMetricsLastUpdated = now();
					cx->detailedHealthMetricsLastUpdated = now();
					return cx->healthMetrics;
				} else {
					cx->healthMetricsLastUpdated = now();
					HealthMetrics result;
					result.update(cx->healthMetrics, false, false);
					return result;
				}
			}
		}
	}
}

Future<HealthMetrics> DatabaseContext::getHealthMetrics(bool detailed = false) {
	return getHealthMetricsActor(this, detailed);
}

void DatabaseContext::registerSpecialKeySpaceModule(SpecialKeySpace::MODULE module,
                                                    SpecialKeySpace::IMPLTYPE type,
                                                    std::unique_ptr<SpecialKeyRangeReadImpl>&& impl) {
	specialKeySpace->registerKeyRange(module, type, impl->getKeyRange(), impl.get());
	specialKeySpaceModules.push_back(std::move(impl));
}

ACTOR Future<RangeResult> getWorkerInterfaces(Reference<IClusterConnectionRecord> clusterRecord);
ACTOR Future<Optional<Value>> getJSON(Database db);

struct WorkerInterfacesSpecialKeyImpl : SpecialKeyRangeReadImpl {
	Future<RangeResult> getRange(ReadYourWritesTransaction* ryw,
	                             KeyRangeRef kr,
	                             GetRangeLimits limitsHint) const override {
		if (ryw->getDatabase().getPtr() && ryw->getDatabase()->getConnectionRecord()) {
			Key prefix = Key(getKeyRange().begin);
			return map(getWorkerInterfaces(ryw->getDatabase()->getConnectionRecord()),
			           [prefix = prefix, kr = KeyRange(kr)](const RangeResult& in) {
				           RangeResult result;
				           for (const auto& [k_, v] : in) {
					           auto k = k_.withPrefix(prefix);
					           if (kr.contains(k))
						           result.push_back_deep(result.arena(), KeyValueRef(k, v));
				           }

				           std::sort(result.begin(), result.end(), KeyValueRef::OrderByKey{});
				           return result;
			           });
		} else {
			return RangeResult();
		}
	}

	explicit WorkerInterfacesSpecialKeyImpl(KeyRangeRef kr) : SpecialKeyRangeReadImpl(kr) {}
};

struct SingleSpecialKeyImpl : SpecialKeyRangeReadImpl {
	Future<RangeResult> getRange(ReadYourWritesTransaction* ryw,
	                             KeyRangeRef kr,
	                             GetRangeLimits limitsHint) const override {
		ASSERT(kr.contains(k));
		return map(f(ryw), [k = k](Optional<Value> v) {
			RangeResult result;
			if (v.present()) {
				result.push_back_deep(result.arena(), KeyValueRef(k, v.get()));
			}
			return result;
		});
	}

	SingleSpecialKeyImpl(KeyRef k, const std::function<Future<Optional<Value>>(ReadYourWritesTransaction*)>& f)
	  : SpecialKeyRangeReadImpl(singleKeyRange(k)), k(k), f(f) {}

private:
	Key k;
	std::function<Future<Optional<Value>>(ReadYourWritesTransaction*)> f;
};

class HealthMetricsRangeImpl : public SpecialKeyRangeAsyncImpl {
public:
	explicit HealthMetricsRangeImpl(KeyRangeRef kr);
	Future<RangeResult> getRange(ReadYourWritesTransaction* ryw,
	                             KeyRangeRef kr,
	                             GetRangeLimits limitsHint) const override;
};

static RangeResult healthMetricsToKVPairs(const HealthMetrics& metrics, KeyRangeRef kr) {
	RangeResult result;
	if (CLIENT_BUGGIFY)
		return result;
	if (kr.contains(LiteralStringRef("\xff\xff/metrics/health/aggregate")) && metrics.worstStorageDurabilityLag != 0) {
		json_spirit::mObject statsObj;
		statsObj["batch_limited"] = metrics.batchLimited;
		statsObj["tps_limit"] = metrics.tpsLimit;
		statsObj["worst_storage_durability_lag"] = metrics.worstStorageDurabilityLag;
		statsObj["limiting_storage_durability_lag"] = metrics.limitingStorageDurabilityLag;
		statsObj["worst_storage_queue"] = metrics.worstStorageQueue;
		statsObj["limiting_storage_queue"] = metrics.limitingStorageQueue;
		statsObj["worst_log_queue"] = metrics.worstTLogQueue;
		std::string statsString =
		    json_spirit::write_string(json_spirit::mValue(statsObj), json_spirit::Output_options::raw_utf8);
		ValueRef bytes(result.arena(), statsString);
		result.push_back(result.arena(), KeyValueRef(LiteralStringRef("\xff\xff/metrics/health/aggregate"), bytes));
	}
	// tlog stats
	{
		int phase = 0; // Avoid comparing twice per loop iteration
		for (const auto& [uid, logStats] : metrics.tLogQueue) {
			StringRef k{
				StringRef(uid.toString()).withPrefix(LiteralStringRef("\xff\xff/metrics/health/log/"), result.arena())
			};
			if (phase == 0 && k >= kr.begin) {
				phase = 1;
			}
			if (phase == 1) {
				if (k < kr.end) {
					json_spirit::mObject statsObj;
					statsObj["log_queue"] = logStats;
					std::string statsString =
					    json_spirit::write_string(json_spirit::mValue(statsObj), json_spirit::Output_options::raw_utf8);
					ValueRef bytes(result.arena(), statsString);
					result.push_back(result.arena(), KeyValueRef(k, bytes));
				} else {
					break;
				}
			}
		}
	}
	// Storage stats
	{
		int phase = 0; // Avoid comparing twice per loop iteration
		for (const auto& [uid, storageStats] : metrics.storageStats) {
			StringRef k{ StringRef(uid.toString())
				             .withPrefix(LiteralStringRef("\xff\xff/metrics/health/storage/"), result.arena()) };
			if (phase == 0 && k >= kr.begin) {
				phase = 1;
			}
			if (phase == 1) {
				if (k < kr.end) {
					json_spirit::mObject statsObj;
					statsObj["storage_durability_lag"] = storageStats.storageDurabilityLag;
					statsObj["storage_queue"] = storageStats.storageQueue;
					statsObj["cpu_usage"] = storageStats.cpuUsage;
					statsObj["disk_usage"] = storageStats.diskUsage;
					std::string statsString =
					    json_spirit::write_string(json_spirit::mValue(statsObj), json_spirit::Output_options::raw_utf8);
					ValueRef bytes(result.arena(), statsString);
					result.push_back(result.arena(), KeyValueRef(k, bytes));
				} else {
					break;
				}
			}
		}
	}
	return result;
}

ACTOR static Future<RangeResult> healthMetricsGetRangeActor(ReadYourWritesTransaction* ryw, KeyRangeRef kr) {
	HealthMetrics metrics = wait(ryw->getDatabase()->getHealthMetrics(
	    /*detailed ("per process")*/ kr.intersects(KeyRangeRef(LiteralStringRef("\xff\xff/metrics/health/storage/"),
	                                                           LiteralStringRef("\xff\xff/metrics/health/storage0"))) ||
	    kr.intersects(KeyRangeRef(LiteralStringRef("\xff\xff/metrics/health/log/"),
	                              LiteralStringRef("\xff\xff/metrics/health/log0")))));
	return healthMetricsToKVPairs(metrics, kr);
}

HealthMetricsRangeImpl::HealthMetricsRangeImpl(KeyRangeRef kr) : SpecialKeyRangeAsyncImpl(kr) {}

Future<RangeResult> HealthMetricsRangeImpl::getRange(ReadYourWritesTransaction* ryw,
                                                     KeyRangeRef kr,
                                                     GetRangeLimits limitsHint) const {
	return healthMetricsGetRangeActor(ryw, kr);
}

KeyRangeRef toRelativeRange(KeyRangeRef range, KeyRef prefix) {
	if (prefix.empty()) {
		return range;
	} else {
		KeyRef begin = range.begin.startsWith(prefix) ? range.begin.removePrefix(prefix) : allKeys.begin;
		KeyRef end = range.end.startsWith(prefix) ? range.end.removePrefix(prefix) : allKeys.end;
		return KeyRangeRef(begin, end);
	}
}

DatabaseContext::DatabaseContext(Reference<AsyncVar<Reference<IClusterConnectionRecord>>> connectionRecord,
                                 Reference<AsyncVar<ClientDBInfo>> clientInfo,
                                 Reference<AsyncVar<Optional<ClientLeaderRegInterface>> const> coordinator,
                                 Future<Void> clientInfoMonitor,
                                 TaskPriority taskID,
                                 LocalityData const& clientLocality,
                                 EnableLocalityLoadBalance enableLocalityLoadBalance,
                                 LockAware lockAware,
                                 IsInternal internal,
                                 int apiVersion,
                                 IsSwitchable switchable,
                                 Optional<TenantName> defaultTenant)
  : lockAware(lockAware), switchable(switchable), connectionRecord(connectionRecord), proxyProvisional(false),
    clientLocality(clientLocality), enableLocalityLoadBalance(enableLocalityLoadBalance), defaultTenant(defaultTenant),
    internal(internal), cc("TransactionMetrics"), transactionReadVersions("ReadVersions", cc),
    transactionReadVersionsThrottled("ReadVersionsThrottled", cc),
    transactionReadVersionsCompleted("ReadVersionsCompleted", cc),
    transactionReadVersionBatches("ReadVersionBatches", cc),
    transactionBatchReadVersions("BatchPriorityReadVersions", cc),
    transactionDefaultReadVersions("DefaultPriorityReadVersions", cc),
    transactionImmediateReadVersions("ImmediatePriorityReadVersions", cc),
    transactionBatchReadVersionsCompleted("BatchPriorityReadVersionsCompleted", cc),
    transactionDefaultReadVersionsCompleted("DefaultPriorityReadVersionsCompleted", cc),
    transactionImmediateReadVersionsCompleted("ImmediatePriorityReadVersionsCompleted", cc),
    transactionLogicalReads("LogicalUncachedReads", cc), transactionPhysicalReads("PhysicalReadRequests", cc),
    transactionPhysicalReadsCompleted("PhysicalReadRequestsCompleted", cc),
    transactionGetKeyRequests("GetKeyRequests", cc), transactionGetValueRequests("GetValueRequests", cc),
    transactionGetRangeRequests("GetRangeRequests", cc),
    transactionGetMappedRangeRequests("GetMappedRangeRequests", cc),
    transactionGetRangeStreamRequests("GetRangeStreamRequests", cc), transactionWatchRequests("WatchRequests", cc),
    transactionGetAddressesForKeyRequests("GetAddressesForKeyRequests", cc), transactionBytesRead("BytesRead", cc),
    transactionKeysRead("KeysRead", cc), transactionMetadataVersionReads("MetadataVersionReads", cc),
    transactionCommittedMutations("CommittedMutations", cc),
    transactionCommittedMutationBytes("CommittedMutationBytes", cc), transactionSetMutations("SetMutations", cc),
    transactionClearMutations("ClearMutations", cc), transactionAtomicMutations("AtomicMutations", cc),
    transactionsCommitStarted("CommitStarted", cc), transactionsCommitCompleted("CommitCompleted", cc),
    transactionKeyServerLocationRequests("KeyServerLocationRequests", cc),
    transactionKeyServerLocationRequestsCompleted("KeyServerLocationRequestsCompleted", cc),
    transactionStatusRequests("StatusRequests", cc), transactionsTooOld("TooOld", cc),
    transactionsFutureVersions("FutureVersions", cc), transactionsNotCommitted("NotCommitted", cc),
    transactionsMaybeCommitted("MaybeCommitted", cc), transactionsResourceConstrained("ResourceConstrained", cc),
    transactionsProcessBehind("ProcessBehind", cc), transactionsThrottled("Throttled", cc),
    transactionsExpensiveClearCostEstCount("ExpensiveClearCostEstCount", cc),
    transactionGrvFullBatches("NumGrvFullBatches", cc), transactionGrvTimedOutBatches("NumGrvTimedOutBatches", cc),
    transactionsStaleVersionVectors("NumStaleVersionVectors", cc), latencies(1000), readLatencies(1000),
    commitLatencies(1000), GRVLatencies(1000), mutationsPerCommit(1000), bytesPerCommit(1000), bgLatencies(1000),
    bgGranulesPerRequest(1000), outstandingWatches(0), sharedStatePtr(nullptr), lastGrvTime(0.0), cachedReadVersion(0),
    lastRkBatchThrottleTime(0.0), lastRkDefaultThrottleTime(0.0), lastProxyRequestTime(0.0),
    transactionTracingSample(false), taskID(taskID), clientInfo(clientInfo), clientInfoMonitor(clientInfoMonitor),
    coordinator(coordinator), apiVersion(apiVersion), mvCacheInsertLocation(0), healthMetricsLastUpdated(0),
    detailedHealthMetricsLastUpdated(0), smoothMidShardSize(CLIENT_KNOBS->SHARD_STAT_SMOOTH_AMOUNT),
    specialKeySpace(std::make_unique<SpecialKeySpace>(specialKeys.begin, specialKeys.end, /* test */ false)),
    connectToDatabaseEventCacheHolder(format("ConnectToDatabase/%s", dbId.toString().c_str())) {
	dbId = deterministicRandom()->randomUniqueID();
	connected = (clientInfo->get().commitProxies.size() && clientInfo->get().grvProxies.size())
	                ? Void()
	                : clientInfo->onChange();

	metadataVersionCache.resize(CLIENT_KNOBS->METADATA_VERSION_CACHE_SIZE);
	maxOutstandingWatches = CLIENT_KNOBS->DEFAULT_MAX_OUTSTANDING_WATCHES;

	snapshotRywEnabled = apiVersionAtLeast(300) ? 1 : 0;

	logger = databaseLogger(this) && tssLogger(this);
	locationCacheSize = g_network->isSimulated() ? CLIENT_KNOBS->LOCATION_CACHE_EVICTION_SIZE_SIM
	                                             : CLIENT_KNOBS->LOCATION_CACHE_EVICTION_SIZE;
	tenantCacheSize = g_network->isSimulated() ? CLIENT_KNOBS->TENANT_CACHE_EVICTION_SIZE_SIM
	                                           : CLIENT_KNOBS->TENANT_CACHE_EVICTION_SIZE;

	getValueSubmitted.init(LiteralStringRef("NativeAPI.GetValueSubmitted"));
	getValueCompleted.init(LiteralStringRef("NativeAPI.GetValueCompleted"));

	clientDBInfoMonitor = monitorClientDBInfoChange(this, clientInfo, &proxiesChangeTrigger);
	tssMismatchHandler = handleTssMismatches(this);
	clientStatusUpdater.actor = clientStatusUpdateActor(this);
	cacheListMonitor = monitorCacheList(this);

	smoothMidShardSize.reset(CLIENT_KNOBS->INIT_MID_SHARD_BYTES);

	if (apiVersionAtLeast(710)) {
		registerSpecialKeySpaceModule(
		    SpecialKeySpace::MODULE::MANAGEMENT,
		    SpecialKeySpace::IMPLTYPE::READWRITE,
		    std::make_unique<TenantMapRangeImpl>(SpecialKeySpace::getManagementApiCommandRange("tenantmap")));
	}
	if (apiVersionAtLeast(700)) {
		registerSpecialKeySpaceModule(SpecialKeySpace::MODULE::ERRORMSG,
		                              SpecialKeySpace::IMPLTYPE::READONLY,
		                              std::make_unique<SingleSpecialKeyImpl>(
		                                  SpecialKeySpace::getModuleRange(SpecialKeySpace::MODULE::ERRORMSG).begin,
		                                  [](ReadYourWritesTransaction* ryw) -> Future<Optional<Value>> {
			                                  if (ryw->getSpecialKeySpaceErrorMsg().present())
				                                  return Optional<Value>(ryw->getSpecialKeySpaceErrorMsg().get());
			                                  else
				                                  return Optional<Value>();
		                                  }));
		registerSpecialKeySpaceModule(
		    SpecialKeySpace::MODULE::MANAGEMENT,
		    SpecialKeySpace::IMPLTYPE::READWRITE,
		    std::make_unique<ManagementCommandsOptionsImpl>(
		        KeyRangeRef(LiteralStringRef("options/"), LiteralStringRef("options0"))
		            .withPrefix(SpecialKeySpace::getModuleRange(SpecialKeySpace::MODULE::MANAGEMENT).begin)));
		registerSpecialKeySpaceModule(
		    SpecialKeySpace::MODULE::MANAGEMENT,
		    SpecialKeySpace::IMPLTYPE::READWRITE,
		    std::make_unique<ExcludeServersRangeImpl>(SpecialKeySpace::getManagementApiCommandRange("exclude")));
		registerSpecialKeySpaceModule(
		    SpecialKeySpace::MODULE::MANAGEMENT,
		    SpecialKeySpace::IMPLTYPE::READWRITE,
		    std::make_unique<FailedServersRangeImpl>(SpecialKeySpace::getManagementApiCommandRange("failed")));
		registerSpecialKeySpaceModule(SpecialKeySpace::MODULE::MANAGEMENT,
		                              SpecialKeySpace::IMPLTYPE::READWRITE,
		                              std::make_unique<ExcludedLocalitiesRangeImpl>(
		                                  SpecialKeySpace::getManagementApiCommandRange("excludedlocality")));
		registerSpecialKeySpaceModule(SpecialKeySpace::MODULE::MANAGEMENT,
		                              SpecialKeySpace::IMPLTYPE::READWRITE,
		                              std::make_unique<FailedLocalitiesRangeImpl>(
		                                  SpecialKeySpace::getManagementApiCommandRange("failedlocality")));
		registerSpecialKeySpaceModule(
		    SpecialKeySpace::MODULE::MANAGEMENT,
		    SpecialKeySpace::IMPLTYPE::READONLY,
		    std::make_unique<ExclusionInProgressRangeImpl>(
		        KeyRangeRef(LiteralStringRef("in_progress_exclusion/"), LiteralStringRef("in_progress_exclusion0"))
		            .withPrefix(SpecialKeySpace::getModuleRange(SpecialKeySpace::MODULE::MANAGEMENT).begin)));
		registerSpecialKeySpaceModule(
		    SpecialKeySpace::MODULE::CONFIGURATION,
		    SpecialKeySpace::IMPLTYPE::READWRITE,
		    std::make_unique<ProcessClassRangeImpl>(
		        KeyRangeRef(LiteralStringRef("process/class_type/"), LiteralStringRef("process/class_type0"))
		            .withPrefix(SpecialKeySpace::getModuleRange(SpecialKeySpace::MODULE::CONFIGURATION).begin)));
		registerSpecialKeySpaceModule(
		    SpecialKeySpace::MODULE::CONFIGURATION,
		    SpecialKeySpace::IMPLTYPE::READONLY,
		    std::make_unique<ProcessClassSourceRangeImpl>(
		        KeyRangeRef(LiteralStringRef("process/class_source/"), LiteralStringRef("process/class_source0"))
		            .withPrefix(SpecialKeySpace::getModuleRange(SpecialKeySpace::MODULE::CONFIGURATION).begin)));
		registerSpecialKeySpaceModule(
		    SpecialKeySpace::MODULE::MANAGEMENT,
		    SpecialKeySpace::IMPLTYPE::READWRITE,
		    std::make_unique<LockDatabaseImpl>(
		        singleKeyRange(LiteralStringRef("db_locked"))
		            .withPrefix(SpecialKeySpace::getModuleRange(SpecialKeySpace::MODULE::MANAGEMENT).begin)));
		registerSpecialKeySpaceModule(
		    SpecialKeySpace::MODULE::MANAGEMENT,
		    SpecialKeySpace::IMPLTYPE::READWRITE,
		    std::make_unique<ConsistencyCheckImpl>(
		        singleKeyRange(LiteralStringRef("consistency_check_suspended"))
		            .withPrefix(SpecialKeySpace::getModuleRange(SpecialKeySpace::MODULE::MANAGEMENT).begin)));
		registerSpecialKeySpaceModule(
		    SpecialKeySpace::MODULE::GLOBALCONFIG,
		    SpecialKeySpace::IMPLTYPE::READWRITE,
		    std::make_unique<GlobalConfigImpl>(SpecialKeySpace::getModuleRange(SpecialKeySpace::MODULE::GLOBALCONFIG)));
		registerSpecialKeySpaceModule(
		    SpecialKeySpace::MODULE::TRACING,
		    SpecialKeySpace::IMPLTYPE::READWRITE,
		    std::make_unique<TracingOptionsImpl>(SpecialKeySpace::getModuleRange(SpecialKeySpace::MODULE::TRACING)));
		registerSpecialKeySpaceModule(
		    SpecialKeySpace::MODULE::CONFIGURATION,
		    SpecialKeySpace::IMPLTYPE::READWRITE,
		    std::make_unique<CoordinatorsImpl>(
		        KeyRangeRef(LiteralStringRef("coordinators/"), LiteralStringRef("coordinators0"))
		            .withPrefix(SpecialKeySpace::getModuleRange(SpecialKeySpace::MODULE::CONFIGURATION).begin)));
		registerSpecialKeySpaceModule(
		    SpecialKeySpace::MODULE::MANAGEMENT,
		    SpecialKeySpace::IMPLTYPE::READONLY,
		    std::make_unique<CoordinatorsAutoImpl>(
		        singleKeyRange(LiteralStringRef("auto_coordinators"))
		            .withPrefix(SpecialKeySpace::getModuleRange(SpecialKeySpace::MODULE::MANAGEMENT).begin)));
		registerSpecialKeySpaceModule(
		    SpecialKeySpace::MODULE::MANAGEMENT,
		    SpecialKeySpace::IMPLTYPE::READWRITE,
		    std::make_unique<AdvanceVersionImpl>(
		        singleKeyRange(LiteralStringRef("min_required_commit_version"))
		            .withPrefix(SpecialKeySpace::getModuleRange(SpecialKeySpace::MODULE::MANAGEMENT).begin)));
		registerSpecialKeySpaceModule(
		    SpecialKeySpace::MODULE::MANAGEMENT,
		    SpecialKeySpace::IMPLTYPE::READWRITE,
		    std::make_unique<VersionEpochImpl>(
		        singleKeyRange(LiteralStringRef("version_epoch"))
		            .withPrefix(SpecialKeySpace::getModuleRange(SpecialKeySpace::MODULE::MANAGEMENT).begin)));
		registerSpecialKeySpaceModule(
		    SpecialKeySpace::MODULE::MANAGEMENT,
		    SpecialKeySpace::IMPLTYPE::READWRITE,
		    std::make_unique<ClientProfilingImpl>(
		        KeyRangeRef(LiteralStringRef("profiling/"), LiteralStringRef("profiling0"))
		            .withPrefix(SpecialKeySpace::getModuleRange(SpecialKeySpace::MODULE::MANAGEMENT).begin)));
		registerSpecialKeySpaceModule(
		    SpecialKeySpace::MODULE::MANAGEMENT,
		    SpecialKeySpace::IMPLTYPE::READWRITE,
		    std::make_unique<MaintenanceImpl>(
		        KeyRangeRef(LiteralStringRef("maintenance/"), LiteralStringRef("maintenance0"))
		            .withPrefix(SpecialKeySpace::getModuleRange(SpecialKeySpace::MODULE::MANAGEMENT).begin)));
		registerSpecialKeySpaceModule(
		    SpecialKeySpace::MODULE::MANAGEMENT,
		    SpecialKeySpace::IMPLTYPE::READWRITE,
		    std::make_unique<DataDistributionImpl>(
		        KeyRangeRef(LiteralStringRef("data_distribution/"), LiteralStringRef("data_distribution0"))
		            .withPrefix(SpecialKeySpace::getModuleRange(SpecialKeySpace::MODULE::MANAGEMENT).begin)));
		registerSpecialKeySpaceModule(
		    SpecialKeySpace::MODULE::ACTORLINEAGE,
		    SpecialKeySpace::IMPLTYPE::READONLY,
		    std::make_unique<ActorLineageImpl>(SpecialKeySpace::getModuleRange(SpecialKeySpace::MODULE::ACTORLINEAGE)));
		registerSpecialKeySpaceModule(SpecialKeySpace::MODULE::ACTOR_PROFILER_CONF,
		                              SpecialKeySpace::IMPLTYPE::READWRITE,
		                              std::make_unique<ActorProfilerConf>(SpecialKeySpace::getModuleRange(
		                                  SpecialKeySpace::MODULE::ACTOR_PROFILER_CONF)));
	}
	if (apiVersionAtLeast(630)) {
		registerSpecialKeySpaceModule(SpecialKeySpace::MODULE::TRANSACTION,
		                              SpecialKeySpace::IMPLTYPE::READONLY,
		                              std::make_unique<ConflictingKeysImpl>(conflictingKeysRange));
		registerSpecialKeySpaceModule(SpecialKeySpace::MODULE::TRANSACTION,
		                              SpecialKeySpace::IMPLTYPE::READONLY,
		                              std::make_unique<ReadConflictRangeImpl>(readConflictRangeKeysRange));
		registerSpecialKeySpaceModule(SpecialKeySpace::MODULE::TRANSACTION,
		                              SpecialKeySpace::IMPLTYPE::READONLY,
		                              std::make_unique<WriteConflictRangeImpl>(writeConflictRangeKeysRange));
		registerSpecialKeySpaceModule(SpecialKeySpace::MODULE::METRICS,
		                              SpecialKeySpace::IMPLTYPE::READONLY,
		                              std::make_unique<DDStatsRangeImpl>(ddStatsRange));
		registerSpecialKeySpaceModule(
		    SpecialKeySpace::MODULE::METRICS,
		    SpecialKeySpace::IMPLTYPE::READONLY,
		    std::make_unique<HealthMetricsRangeImpl>(KeyRangeRef(LiteralStringRef("\xff\xff/metrics/health/"),
		                                                         LiteralStringRef("\xff\xff/metrics/health0"))));
		registerSpecialKeySpaceModule(
		    SpecialKeySpace::MODULE::WORKERINTERFACE,
		    SpecialKeySpace::IMPLTYPE::READONLY,
		    std::make_unique<WorkerInterfacesSpecialKeyImpl>(KeyRangeRef(
		        LiteralStringRef("\xff\xff/worker_interfaces/"), LiteralStringRef("\xff\xff/worker_interfaces0"))));
		registerSpecialKeySpaceModule(
		    SpecialKeySpace::MODULE::STATUSJSON,
		    SpecialKeySpace::IMPLTYPE::READONLY,
		    std::make_unique<SingleSpecialKeyImpl>(LiteralStringRef("\xff\xff/status/json"),
		                                           [](ReadYourWritesTransaction* ryw) -> Future<Optional<Value>> {
			                                           if (ryw->getDatabase().getPtr() &&
			                                               ryw->getDatabase()->getConnectionRecord()) {
				                                           ++ryw->getDatabase()->transactionStatusRequests;
				                                           return getJSON(ryw->getDatabase());
			                                           } else {
				                                           return Optional<Value>();
			                                           }
		                                           }));
		registerSpecialKeySpaceModule(
		    SpecialKeySpace::MODULE::CLUSTERFILEPATH,
		    SpecialKeySpace::IMPLTYPE::READONLY,
		    std::make_unique<SingleSpecialKeyImpl>(
		        LiteralStringRef("\xff\xff/cluster_file_path"),
		        [](ReadYourWritesTransaction* ryw) -> Future<Optional<Value>> {
			        try {
				        if (ryw->getDatabase().getPtr() && ryw->getDatabase()->getConnectionRecord()) {
					        Optional<Value> output =
					            StringRef(ryw->getDatabase()->getConnectionRecord()->getLocation());
					        return output;
				        }
			        } catch (Error& e) {
				        return e;
			        }
			        return Optional<Value>();
		        }));

		registerSpecialKeySpaceModule(
		    SpecialKeySpace::MODULE::CONNECTIONSTRING,
		    SpecialKeySpace::IMPLTYPE::READONLY,
		    std::make_unique<SingleSpecialKeyImpl>(
		        LiteralStringRef("\xff\xff/connection_string"),
		        [](ReadYourWritesTransaction* ryw) -> Future<Optional<Value>> {
			        try {
				        if (ryw->getDatabase().getPtr() && ryw->getDatabase()->getConnectionRecord()) {
					        Reference<IClusterConnectionRecord> f = ryw->getDatabase()->getConnectionRecord();
					        Optional<Value> output = StringRef(f->getConnectionString().toString());
					        return output;
				        }
			        } catch (Error& e) {
				        return e;
			        }
			        return Optional<Value>();
		        }));
	}
	throttleExpirer = recurring([this]() { expireThrottles(); }, CLIENT_KNOBS->TAG_THROTTLE_EXPIRATION_INTERVAL);

	if (BUGGIFY) {
		DatabaseContext::debugUseTags = true;
	}
}

DatabaseContext::DatabaseContext(const Error& err)
  : deferredError(err), internal(IsInternal::False), cc("TransactionMetrics"),
    transactionReadVersions("ReadVersions", cc), transactionReadVersionsThrottled("ReadVersionsThrottled", cc),
    transactionReadVersionsCompleted("ReadVersionsCompleted", cc),
    transactionReadVersionBatches("ReadVersionBatches", cc),
    transactionBatchReadVersions("BatchPriorityReadVersions", cc),
    transactionDefaultReadVersions("DefaultPriorityReadVersions", cc),
    transactionImmediateReadVersions("ImmediatePriorityReadVersions", cc),
    transactionBatchReadVersionsCompleted("BatchPriorityReadVersionsCompleted", cc),
    transactionDefaultReadVersionsCompleted("DefaultPriorityReadVersionsCompleted", cc),
    transactionImmediateReadVersionsCompleted("ImmediatePriorityReadVersionsCompleted", cc),
    transactionLogicalReads("LogicalUncachedReads", cc), transactionPhysicalReads("PhysicalReadRequests", cc),
    transactionPhysicalReadsCompleted("PhysicalReadRequestsCompleted", cc),
    transactionGetKeyRequests("GetKeyRequests", cc), transactionGetValueRequests("GetValueRequests", cc),
    transactionGetRangeRequests("GetRangeRequests", cc),
    transactionGetMappedRangeRequests("GetMappedRangeRequests", cc),
    transactionGetRangeStreamRequests("GetRangeStreamRequests", cc), transactionWatchRequests("WatchRequests", cc),
    transactionGetAddressesForKeyRequests("GetAddressesForKeyRequests", cc), transactionBytesRead("BytesRead", cc),
    transactionKeysRead("KeysRead", cc), transactionMetadataVersionReads("MetadataVersionReads", cc),
    transactionCommittedMutations("CommittedMutations", cc),
    transactionCommittedMutationBytes("CommittedMutationBytes", cc), transactionSetMutations("SetMutations", cc),
    transactionClearMutations("ClearMutations", cc), transactionAtomicMutations("AtomicMutations", cc),
    transactionsCommitStarted("CommitStarted", cc), transactionsCommitCompleted("CommitCompleted", cc),
    transactionKeyServerLocationRequests("KeyServerLocationRequests", cc),
    transactionKeyServerLocationRequestsCompleted("KeyServerLocationRequestsCompleted", cc),
    transactionStatusRequests("StatusRequests", cc), transactionsTooOld("TooOld", cc),
    transactionsFutureVersions("FutureVersions", cc), transactionsNotCommitted("NotCommitted", cc),
    transactionsMaybeCommitted("MaybeCommitted", cc), transactionsResourceConstrained("ResourceConstrained", cc),
    transactionsProcessBehind("ProcessBehind", cc), transactionsThrottled("Throttled", cc),
    transactionsExpensiveClearCostEstCount("ExpensiveClearCostEstCount", cc),
    transactionGrvFullBatches("NumGrvFullBatches", cc), transactionGrvTimedOutBatches("NumGrvTimedOutBatches", cc),
    transactionsStaleVersionVectors("NumStaleVersionVectors", cc), latencies(1000), readLatencies(1000),
    commitLatencies(1000), GRVLatencies(1000), mutationsPerCommit(1000), bytesPerCommit(1000), bgLatencies(1000),
    bgGranulesPerRequest(1000), transactionTracingSample(false),
    smoothMidShardSize(CLIENT_KNOBS->SHARD_STAT_SMOOTH_AMOUNT),
    connectToDatabaseEventCacheHolder(format("ConnectToDatabase/%s", dbId.toString().c_str())) {}

// Static constructor used by server processes to create a DatabaseContext
// For internal (fdbserver) use only
Database DatabaseContext::create(Reference<AsyncVar<ClientDBInfo>> clientInfo,
                                 Future<Void> clientInfoMonitor,
                                 LocalityData clientLocality,
                                 EnableLocalityLoadBalance enableLocalityLoadBalance,
                                 TaskPriority taskID,
                                 LockAware lockAware,
                                 int apiVersion,
                                 IsSwitchable switchable) {
	return Database(new DatabaseContext(Reference<AsyncVar<Reference<IClusterConnectionRecord>>>(),
	                                    clientInfo,
	                                    makeReference<AsyncVar<Optional<ClientLeaderRegInterface>>>(),
	                                    clientInfoMonitor,
	                                    taskID,
	                                    clientLocality,
	                                    enableLocalityLoadBalance,
	                                    lockAware,
	                                    IsInternal::True,
	                                    apiVersion,
	                                    switchable));
}

DatabaseContext::~DatabaseContext() {
	cacheListMonitor.cancel();
	clientDBInfoMonitor.cancel();
	monitorTssInfoChange.cancel();
	tssMismatchHandler.cancel();
	if (grvUpdateHandler.isValid()) {
		grvUpdateHandler.cancel();
	}
	if (sharedStatePtr) {
		sharedStatePtr->delRef(sharedStatePtr);
	}
	for (auto it = server_interf.begin(); it != server_interf.end(); it = server_interf.erase(it))
		it->second->notifyContextDestroyed();
	ASSERT_ABORT(server_interf.empty());
	locationCache.insert(allKeys, Reference<LocationInfo>());
}

Optional<KeyRangeLocationInfo> DatabaseContext::getCachedLocation(const Optional<TenantName>& tenantName,
                                                                  const KeyRef& key,
                                                                  Reverse isBackward) {
	TenantMapEntry tenantEntry;
	Arena arena;
	KeyRef resolvedKey = key;

	if (tenantName.present()) {
		auto itr = tenantCache.find(tenantName.get());
		if (itr != tenantCache.end()) {
			tenantEntry = itr->second;
			resolvedKey = resolvedKey.withPrefix(tenantEntry.prefix, arena);
		} else {
			return Optional<KeyRangeLocationInfo>();
		}
	}

	auto range =
	    isBackward ? locationCache.rangeContainingKeyBefore(resolvedKey) : locationCache.rangeContaining(resolvedKey);
	if (range->value()) {
		return KeyRangeLocationInfo(tenantEntry, toRelativeRange(range->range(), tenantEntry.prefix), range->value());
	}

	return Optional<KeyRangeLocationInfo>();
}

bool DatabaseContext::getCachedLocations(const Optional<TenantName>& tenantName,
                                         const KeyRangeRef& range,
                                         std::vector<KeyRangeLocationInfo>& result,
                                         int limit,
                                         Reverse reverse) {
	result.clear();

	TenantMapEntry tenantEntry;
	Arena arena;
	KeyRangeRef resolvedRange = range;

	if (tenantName.present()) {
		auto itr = tenantCache.find(tenantName.get());
		if (itr != tenantCache.end()) {
			tenantEntry = itr->second;
			resolvedRange = resolvedRange.withPrefix(tenantEntry.prefix, arena);
		} else {
			return false;
		}
	}

	auto begin = locationCache.rangeContaining(resolvedRange.begin);
	auto end = locationCache.rangeContainingKeyBefore(resolvedRange.end);

	loop {
		auto r = reverse ? end : begin;
		if (!r->value()) {
			TEST(result.size()); // had some but not all cached locations
			result.clear();
			return false;
		}
		result.emplace_back(tenantEntry, toRelativeRange(r->range() & resolvedRange, tenantEntry.prefix), r->value());
		if (result.size() == limit || begin == end) {
			break;
		}

		if (reverse)
			--end;
		else
			++begin;
	}

	return true;
}

void DatabaseContext::cacheTenant(const TenantName& tenant, const TenantMapEntry& tenantEntry) {
	if (tenantCacheSize > 0) {
		// Naive cache eviction just erases the entire cache when it gets full.
		// We don't expect a single client to fill the tenant cache typically, so this should work reasonably well.
		if (tenantCache.size() > tenantCacheSize) {
			tenantCache.clear();
		}

		tenantCache[tenant] = tenantEntry;
	}
}

Reference<LocationInfo> DatabaseContext::setCachedLocation(const Optional<TenantName>& tenant,
                                                           const TenantMapEntry& tenantEntry,
                                                           const KeyRangeRef& absoluteKeys,
                                                           const std::vector<StorageServerInterface>& servers) {
	if (tenant.present()) {
		cacheTenant(tenant.get(), tenantEntry);
	}

	std::vector<Reference<ReferencedInterface<StorageServerInterface>>> serverRefs;
	serverRefs.reserve(servers.size());
	for (const auto& interf : servers) {
		serverRefs.push_back(StorageServerInfo::getInterface(this, interf, clientLocality));
	}

	int maxEvictionAttempts = 100, attempts = 0;
	auto loc = makeReference<LocationInfo>(serverRefs);
	while (locationCache.size() > locationCacheSize && attempts < maxEvictionAttempts) {
		TEST(true); // NativeAPI storage server locationCache entry evicted
		attempts++;
		auto r = locationCache.randomRange();
		Key begin = r.begin(), end = r.end(); // insert invalidates r, so can't be passed a mere reference into it
		locationCache.insert(KeyRangeRef(begin, end), Reference<LocationInfo>());
	}
	locationCache.insert(absoluteKeys, loc);
	return loc;
}

void DatabaseContext::invalidateCachedTenant(const TenantNameRef& tenant) {
	tenantCache.erase(tenant);
}

void DatabaseContext::invalidateCache(const KeyRef& tenantPrefix, const KeyRef& key, Reverse isBackward) {
	Arena arena;
	KeyRef resolvedKey = key;
	if (!tenantPrefix.empty()) {
		resolvedKey = resolvedKey.withPrefix(tenantPrefix, arena);
	}

	if (isBackward) {
		locationCache.rangeContainingKeyBefore(resolvedKey)->value() = Reference<LocationInfo>();
	} else {
		locationCache.rangeContaining(resolvedKey)->value() = Reference<LocationInfo>();
	}
}

void DatabaseContext::invalidateCache(const KeyRef& tenantPrefix, const KeyRangeRef& keys) {
	Arena arena;
	KeyRangeRef resolvedKeys = keys;
	if (!tenantPrefix.empty()) {
		resolvedKeys = resolvedKeys.withPrefix(tenantPrefix, arena);
	}

	auto rs = locationCache.intersectingRanges(resolvedKeys);
	Key begin = rs.begin().begin(),
	    end = rs.end().begin(); // insert invalidates rs, so can't be passed a mere reference into it
	locationCache.insert(KeyRangeRef(begin, end), Reference<LocationInfo>());
}

void DatabaseContext::setFailedEndpointOnHealthyServer(const Endpoint& endpoint) {
	if (failedEndpointsOnHealthyServersInfo.find(endpoint) == failedEndpointsOnHealthyServersInfo.end()) {
		failedEndpointsOnHealthyServersInfo[endpoint] =
		    EndpointFailureInfo{ .startTime = now(), .lastRefreshTime = now() };
	}
}

void DatabaseContext::updateFailedEndpointRefreshTime(const Endpoint& endpoint) {
	if (failedEndpointsOnHealthyServersInfo.find(endpoint) == failedEndpointsOnHealthyServersInfo.end()) {
		// The endpoint is not failed. Nothing to update.
		return;
	}
	failedEndpointsOnHealthyServersInfo[endpoint].lastRefreshTime = now();
}

Optional<EndpointFailureInfo> DatabaseContext::getEndpointFailureInfo(const Endpoint& endpoint) {
	if (failedEndpointsOnHealthyServersInfo.find(endpoint) == failedEndpointsOnHealthyServersInfo.end()) {
		return Optional<EndpointFailureInfo>();
	}
	return failedEndpointsOnHealthyServersInfo[endpoint];
}

void DatabaseContext::clearFailedEndpointOnHealthyServer(const Endpoint& endpoint) {
	failedEndpointsOnHealthyServersInfo.erase(endpoint);
}

Future<Void> DatabaseContext::onProxiesChanged() const {
	return this->proxiesChangeTrigger.onTrigger();
}

bool DatabaseContext::sampleReadTags() const {
	double sampleRate = GlobalConfig::globalConfig().get(transactionTagSampleRate, CLIENT_KNOBS->READ_TAG_SAMPLE_RATE);
	return sampleRate > 0 && deterministicRandom()->random01() <= sampleRate;
}

bool DatabaseContext::sampleOnCost(uint64_t cost) const {
	double sampleCost =
	    GlobalConfig::globalConfig().get<double>(transactionTagSampleCost, CLIENT_KNOBS->COMMIT_SAMPLE_COST);
	if (sampleCost <= 0)
		return false;
	return deterministicRandom()->random01() <= (double)cost / sampleCost;
}

int64_t extractIntOption(Optional<StringRef> value, int64_t minValue, int64_t maxValue) {
	validateOptionValuePresent(value);
	if (value.get().size() != 8) {
		throw invalid_option_value();
	}

	int64_t passed = *((int64_t*)(value.get().begin()));
	if (passed > maxValue || passed < minValue) {
		throw invalid_option_value();
	}

	return passed;
}

uint64_t extractHexOption(StringRef value) {
	char* end;
	uint64_t id = strtoull(value.toString().c_str(), &end, 16);
	if (*end)
		throw invalid_option_value();
	return id;
}

void DatabaseContext::setOption(FDBDatabaseOptions::Option option, Optional<StringRef> value) {
	int defaultFor = FDBDatabaseOptions::optionInfo.getMustExist(option).defaultFor;
	if (defaultFor >= 0) {
		ASSERT(FDBTransactionOptions::optionInfo.find((FDBTransactionOptions::Option)defaultFor) !=
		       FDBTransactionOptions::optionInfo.end());
		transactionDefaults.addOption((FDBTransactionOptions::Option)defaultFor, value.castTo<Standalone<StringRef>>());
	} else {
		switch (option) {
		case FDBDatabaseOptions::LOCATION_CACHE_SIZE:
			locationCacheSize = (int)extractIntOption(value, 0, std::numeric_limits<int>::max());
			break;
		case FDBDatabaseOptions::MACHINE_ID:
			clientLocality =
			    LocalityData(clientLocality.processId(),
			                 value.present() ? Standalone<StringRef>(value.get()) : Optional<Standalone<StringRef>>(),
			                 clientLocality.machineId(),
			                 clientLocality.dcId());
			if (clientInfo->get().commitProxies.size())
				commitProxies = makeReference<CommitProxyInfo>(clientInfo->get().commitProxies);
			if (clientInfo->get().grvProxies.size())
				grvProxies = makeReference<GrvProxyInfo>(clientInfo->get().grvProxies, BalanceOnRequests::True);
			server_interf.clear();
			locationCache.insert(allKeys, Reference<LocationInfo>());
			break;
		case FDBDatabaseOptions::MAX_WATCHES:
			maxOutstandingWatches = (int)extractIntOption(value, 0, CLIENT_KNOBS->ABSOLUTE_MAX_WATCHES);
			break;
		case FDBDatabaseOptions::DATACENTER_ID:
			clientLocality =
			    LocalityData(clientLocality.processId(),
			                 clientLocality.zoneId(),
			                 clientLocality.machineId(),
			                 value.present() ? Standalone<StringRef>(value.get()) : Optional<Standalone<StringRef>>());
			if (clientInfo->get().commitProxies.size())
				commitProxies = makeReference<CommitProxyInfo>(clientInfo->get().commitProxies);
			if (clientInfo->get().grvProxies.size())
				grvProxies = makeReference<GrvProxyInfo>(clientInfo->get().grvProxies, BalanceOnRequests::True);
			server_interf.clear();
			locationCache.insert(allKeys, Reference<LocationInfo>());
			break;
		case FDBDatabaseOptions::SNAPSHOT_RYW_ENABLE:
			validateOptionValueNotPresent(value);
			snapshotRywEnabled++;
			break;
		case FDBDatabaseOptions::SNAPSHOT_RYW_DISABLE:
			validateOptionValueNotPresent(value);
			snapshotRywEnabled--;
			break;
		case FDBDatabaseOptions::USE_CONFIG_DATABASE:
			validateOptionValueNotPresent(value);
			useConfigDatabase = true;
			break;
		case FDBDatabaseOptions::TEST_CAUSAL_READ_RISKY:
			verifyCausalReadsProp = double(extractIntOption(value, 0, 100)) / 100.0;
			break;
		default:
			break;
		}
	}
}

void DatabaseContext::addWatch() {
	if (outstandingWatches >= maxOutstandingWatches)
		throw too_many_watches();

	++outstandingWatches;
}

void DatabaseContext::removeWatch() {
	--outstandingWatches;
	ASSERT(outstandingWatches >= 0);
}

Future<Void> DatabaseContext::onConnected() {
	return connected;
}

ACTOR static Future<Void> switchConnectionRecordImpl(Reference<IClusterConnectionRecord> connRecord,
                                                     DatabaseContext* self) {
	TEST(true); // Switch connection file
	TraceEvent("SwitchConnectionRecord")
	    .detail("ClusterFile", connRecord->toString())
	    .detail("ConnectionString", connRecord->getConnectionString().toString());

	// Reset state from former cluster.
	self->commitProxies.clear();
	self->grvProxies.clear();
	self->minAcceptableReadVersion = std::numeric_limits<Version>::max();
	self->tenantCache.clear();
	self->invalidateCache(Key(), allKeys);

	self->ssVersionVectorCache.clear();

	auto clearedClientInfo = self->clientInfo->get();
	clearedClientInfo.commitProxies.clear();
	clearedClientInfo.grvProxies.clear();
	clearedClientInfo.id = deterministicRandom()->randomUniqueID();
	self->clientInfo->set(clearedClientInfo);
	self->connectionRecord->set(connRecord);

	state Database db(Reference<DatabaseContext>::addRef(self));
	state Transaction tr(db);
	loop {
		tr.setOption(FDBTransactionOptions::READ_LOCK_AWARE);
		try {
			TraceEvent("SwitchConnectionRecordAttemptingGRV").log();
			Version v = wait(tr.getReadVersion());
			TraceEvent("SwitchConnectionRecordGotRV")
			    .detail("ReadVersion", v)
			    .detail("MinAcceptableReadVersion", self->minAcceptableReadVersion);
			ASSERT(self->minAcceptableReadVersion != std::numeric_limits<Version>::max());
			self->connectionFileChangedTrigger.trigger();
			return Void();
		} catch (Error& e) {
			TraceEvent("SwitchConnectionRecordError").detail("Error", e.what());
			wait(tr.onError(e));
		}
	}
}

Reference<IClusterConnectionRecord> DatabaseContext::getConnectionRecord() {
	if (connectionRecord) {
		return connectionRecord->get();
	}
	return Reference<IClusterConnectionRecord>();
}

Future<Void> DatabaseContext::switchConnectionRecord(Reference<IClusterConnectionRecord> standby) {
	ASSERT(switchable);
	return switchConnectionRecordImpl(standby, this);
}

Future<Void> DatabaseContext::connectionFileChanged() {
	return connectionFileChangedTrigger.onTrigger();
}

void DatabaseContext::expireThrottles() {
	for (auto& priorityItr : throttledTags) {
		for (auto tagItr = priorityItr.second.begin(); tagItr != priorityItr.second.end();) {
			if (tagItr->second.expired()) {
				TEST(true); // Expiring client throttle
				tagItr = priorityItr.second.erase(tagItr);
			} else {
				++tagItr;
			}
		}
	}
}

extern IPAddress determinePublicIPAutomatically(ClusterConnectionString& ccs);

// Creates a database object that represents a connection to a cluster
// This constructor uses a preallocated DatabaseContext that may have been created
// on another thread
Database Database::createDatabase(Reference<IClusterConnectionRecord> connRecord,
                                  int apiVersion,
                                  IsInternal internal,
                                  LocalityData const& clientLocality,
                                  DatabaseContext* preallocatedDb) {
	if (!g_network)
		throw network_not_setup();

	ASSERT(TraceEvent::isNetworkThread());

	platform::ImageInfo imageInfo = platform::getImageInfo();

	if (connRecord) {
		if (networkOptions.traceDirectory.present() && !traceFileIsOpen()) {
			g_network->initMetrics();
			FlowTransport::transport().initMetrics();
			initTraceEventMetrics();

			auto publicIP = determinePublicIPAutomatically(connRecord->getConnectionString());
			selectTraceFormatter(networkOptions.traceFormat);
			selectTraceClockSource(networkOptions.traceClockSource);
			addUniversalTraceField("ClientDescription",
			                       format("%s-%s-%" PRIu64,
			                              networkOptions.primaryClient ? "primary" : "external",
			                              FDB_VT_VERSION,
			                              getTraceThreadId()));

			openTraceFile(NetworkAddress(publicIP, ::getpid()),
			              networkOptions.traceRollSize,
			              networkOptions.traceMaxLogsSize,
			              networkOptions.traceDirectory.get(),
			              "trace",
			              networkOptions.traceLogGroup,
			              networkOptions.traceFileIdentifier,
			              networkOptions.tracePartialFileSuffix);

			TraceEvent("ClientStart")
			    .detail("SourceVersion", getSourceVersion())
			    .detail("Version", FDB_VT_VERSION)
			    .detail("PackageName", FDB_VT_PACKAGE_NAME)
			    .detailf("ActualTime", "%lld", DEBUG_DETERMINISM ? 0 : time(nullptr))
			    .detail("ApiVersion", apiVersion)
			    .detail("ClientLibrary", imageInfo.fileName)
			    .detailf("ImageOffset", "%p", imageInfo.offset)
			    .detail("Primary", networkOptions.primaryClient)
			    .trackLatest("ClientStart");

			initializeSystemMonitorMachineState(SystemMonitorMachineState(IPAddress(publicIP)));

			systemMonitor();
			uncancellable(recurring(&systemMonitor, CLIENT_KNOBS->SYSTEM_MONITOR_INTERVAL, TaskPriority::FlushTrace));
		}
	}

	g_network->initTLS();

	auto clientInfo = makeReference<AsyncVar<ClientDBInfo>>();
	auto coordinator = makeReference<AsyncVar<Optional<ClientLeaderRegInterface>>>();
	auto connectionRecord = makeReference<AsyncVar<Reference<IClusterConnectionRecord>>>();
	connectionRecord->set(connRecord);
	Future<Void> clientInfoMonitor = monitorProxies(connectionRecord,
	                                                clientInfo,
	                                                coordinator,
	                                                networkOptions.supportedVersions,
	                                                StringRef(networkOptions.traceLogGroup));

	DatabaseContext* db;
	if (preallocatedDb) {
		db = new (preallocatedDb) DatabaseContext(connectionRecord,
		                                          clientInfo,
		                                          coordinator,
		                                          clientInfoMonitor,
		                                          TaskPriority::DefaultEndpoint,
		                                          clientLocality,
		                                          EnableLocalityLoadBalance::True,
		                                          LockAware::False,
		                                          internal,
		                                          apiVersion,
		                                          IsSwitchable::True);
	} else {
		db = new DatabaseContext(connectionRecord,
		                         clientInfo,
		                         coordinator,
		                         clientInfoMonitor,
		                         TaskPriority::DefaultEndpoint,
		                         clientLocality,
		                         EnableLocalityLoadBalance::True,
		                         LockAware::False,
		                         internal,
		                         apiVersion,
		                         IsSwitchable::True);
	}

	auto database = Database(db);
	GlobalConfig::create(
	    database, Reference<AsyncVar<ClientDBInfo> const>(clientInfo), std::addressof(clientInfo->get()));
	GlobalConfig::globalConfig().trigger(samplingFrequency, samplingProfilerUpdateFrequency);
	GlobalConfig::globalConfig().trigger(samplingWindow, samplingProfilerUpdateWindow);

	TraceEvent("ConnectToDatabase", database->dbId)
	    .detail("Version", FDB_VT_VERSION)
	    .detail("ClusterFile", connRecord ? connRecord->toString() : "None")
	    .detail("ConnectionString", connRecord ? connRecord->getConnectionString().toString() : "None")
	    .detail("ClientLibrary", imageInfo.fileName)
	    .detail("Primary", networkOptions.primaryClient)
	    .detail("Internal", internal)
	    .trackLatest(database->connectToDatabaseEventCacheHolder.trackingKey);

	return database;
}

Database Database::createDatabase(std::string connFileName,
                                  int apiVersion,
                                  IsInternal internal,
                                  LocalityData const& clientLocality) {
	Reference<IClusterConnectionRecord> rccr = Reference<IClusterConnectionRecord>(
	    new ClusterConnectionFile(ClusterConnectionFile::lookupClusterFileName(connFileName).first));
	return Database::createDatabase(rccr, apiVersion, internal, clientLocality);
}

Reference<WatchMetadata> DatabaseContext::getWatchMetadata(int64_t tenantId, KeyRef key) const {
	const auto it = watchMap.find(std::make_pair(tenantId, key));
	if (it == watchMap.end())
		return Reference<WatchMetadata>();
	return it->second;
}

void DatabaseContext::setWatchMetadata(Reference<WatchMetadata> metadata) {
	watchMap[std::make_pair(metadata->parameters->tenant.tenantId, metadata->parameters->key)] = metadata;
}

void DatabaseContext::deleteWatchMetadata(int64_t tenantId, KeyRef key) {
	watchMap.erase(std::make_pair(tenantId, key));
}

void DatabaseContext::clearWatchMetadata() {
	watchMap.clear();
}

const UniqueOrderedOptionList<FDBTransactionOptions>& Database::getTransactionDefaults() const {
	ASSERT(db);
	return db->transactionDefaults;
}

void setNetworkOption(FDBNetworkOptions::Option option, Optional<StringRef> value) {
	std::regex identifierRegex("^[a-zA-Z0-9_]*$");
	switch (option) {
	// SOMEDAY: If the network is already started, should these five throw an error?
	case FDBNetworkOptions::TRACE_ENABLE:
		networkOptions.traceDirectory = value.present() ? value.get().toString() : "";
		break;
	case FDBNetworkOptions::TRACE_ROLL_SIZE:
		validateOptionValuePresent(value);
		networkOptions.traceRollSize = extractIntOption(value, 0, std::numeric_limits<int64_t>::max());
		break;
	case FDBNetworkOptions::TRACE_MAX_LOGS_SIZE:
		validateOptionValuePresent(value);
		networkOptions.traceMaxLogsSize = extractIntOption(value, 0, std::numeric_limits<int64_t>::max());
		break;
	case FDBNetworkOptions::TRACE_FORMAT:
		validateOptionValuePresent(value);
		networkOptions.traceFormat = value.get().toString();
		if (!validateTraceFormat(networkOptions.traceFormat)) {
			fprintf(stderr, "Unrecognized trace format: `%s'\n", networkOptions.traceFormat.c_str());
			throw invalid_option_value();
		}
		break;
	case FDBNetworkOptions::TRACE_FILE_IDENTIFIER:
		validateOptionValuePresent(value);
		networkOptions.traceFileIdentifier = value.get().toString();
		if (networkOptions.traceFileIdentifier.length() > CLIENT_KNOBS->TRACE_LOG_FILE_IDENTIFIER_MAX_LENGTH) {
			fprintf(stderr, "Trace file identifier provided is too long.\n");
			throw invalid_option_value();
		} else if (!std::regex_match(networkOptions.traceFileIdentifier, identifierRegex)) {
			fprintf(stderr, "Trace file identifier should only contain alphanumerics and underscores.\n");
			throw invalid_option_value();
		}
		break;

	case FDBNetworkOptions::TRACE_LOG_GROUP:
		if (value.present()) {
			if (traceFileIsOpen()) {
				setTraceLogGroup(value.get().toString());
			} else {
				networkOptions.traceLogGroup = value.get().toString();
			}
		}
		break;
	case FDBNetworkOptions::TRACE_CLOCK_SOURCE:
		validateOptionValuePresent(value);
		networkOptions.traceClockSource = value.get().toString();
		if (!validateTraceClockSource(networkOptions.traceClockSource)) {
			fprintf(stderr, "Unrecognized trace clock source: `%s'\n", networkOptions.traceClockSource.c_str());
			throw invalid_option_value();
		}
		break;
	case FDBNetworkOptions::TRACE_PARTIAL_FILE_SUFFIX:
		validateOptionValuePresent(value);
		networkOptions.tracePartialFileSuffix = value.get().toString();
		break;
	case FDBNetworkOptions::KNOB: {
		validateOptionValuePresent(value);

		std::string optionValue = value.get().toString();
		TraceEvent("SetKnob").detail("KnobString", optionValue);

		size_t eq = optionValue.find_first_of('=');
		if (eq == optionValue.npos) {
			TraceEvent(SevWarnAlways, "InvalidKnobString").detail("KnobString", optionValue);
			throw invalid_option_value();
		}

		std::string knobName = optionValue.substr(0, eq);
		std::string knobValueString = optionValue.substr(eq + 1);

		try {
			auto knobValue = IKnobCollection::parseKnobValue(knobName, knobValueString, IKnobCollection::Type::CLIENT);
			if (g_network) {
				IKnobCollection::getMutableGlobalKnobCollection().setKnob(knobName, knobValue);
			} else {
				networkOptions.knobs[knobName] = knobValue;
			}
		} catch (Error& e) {
			TraceEvent(SevWarnAlways, "UnrecognizedKnob").detail("Knob", knobName.c_str());
			fprintf(stderr, "FoundationDB client ignoring unrecognized knob option '%s'\n", knobName.c_str());
		}
		break;
	}
	case FDBNetworkOptions::TLS_PLUGIN:
		validateOptionValuePresent(value);
		break;
	case FDBNetworkOptions::TLS_CERT_PATH:
		validateOptionValuePresent(value);
		tlsConfig.setCertificatePath(value.get().toString());
		break;
	case FDBNetworkOptions::TLS_CERT_BYTES: {
		validateOptionValuePresent(value);
		tlsConfig.setCertificateBytes(value.get().toString());
		break;
	}
	case FDBNetworkOptions::TLS_CA_PATH: {
		validateOptionValuePresent(value);
		tlsConfig.setCAPath(value.get().toString());
		break;
	}
	case FDBNetworkOptions::TLS_CA_BYTES: {
		validateOptionValuePresent(value);
		tlsConfig.setCABytes(value.get().toString());
		break;
	}
	case FDBNetworkOptions::TLS_PASSWORD:
		validateOptionValuePresent(value);
		tlsConfig.setPassword(value.get().toString());
		break;
	case FDBNetworkOptions::TLS_KEY_PATH:
		validateOptionValuePresent(value);
		tlsConfig.setKeyPath(value.get().toString());
		break;
	case FDBNetworkOptions::TLS_KEY_BYTES: {
		validateOptionValuePresent(value);
		tlsConfig.setKeyBytes(value.get().toString());
		break;
	}
	case FDBNetworkOptions::TLS_VERIFY_PEERS:
		validateOptionValuePresent(value);
		tlsConfig.clearVerifyPeers();
		tlsConfig.addVerifyPeers(value.get().toString());
		break;
	case FDBNetworkOptions::CLIENT_BUGGIFY_ENABLE:
		enableBuggify(true, BuggifyType::Client);
		break;
	case FDBNetworkOptions::CLIENT_BUGGIFY_DISABLE:
		enableBuggify(false, BuggifyType::Client);
		break;
	case FDBNetworkOptions::CLIENT_BUGGIFY_SECTION_ACTIVATED_PROBABILITY:
		validateOptionValuePresent(value);
		clearBuggifySections(BuggifyType::Client);
		P_BUGGIFIED_SECTION_ACTIVATED[int(BuggifyType::Client)] = double(extractIntOption(value, 0, 100)) / 100.0;
		break;
	case FDBNetworkOptions::CLIENT_BUGGIFY_SECTION_FIRED_PROBABILITY:
		validateOptionValuePresent(value);
		P_BUGGIFIED_SECTION_FIRES[int(BuggifyType::Client)] = double(extractIntOption(value, 0, 100)) / 100.0;
		break;
	case FDBNetworkOptions::DISABLE_CLIENT_STATISTICS_LOGGING:
		validateOptionValueNotPresent(value);
		networkOptions.logClientInfo = false;
		break;
	case FDBNetworkOptions::SUPPORTED_CLIENT_VERSIONS: {
		// The multi-version API should be providing us these guarantees
		ASSERT(g_network);
		ASSERT(value.present());

		Standalone<VectorRef<ClientVersionRef>> supportedVersions;
		std::vector<StringRef> supportedVersionsStrings = value.get().splitAny(LiteralStringRef(";"));
		for (StringRef versionString : supportedVersionsStrings) {
#ifdef ADDRESS_SANITIZER
			__lsan_disable();
#endif
			// LSAN reports that we leak this allocation in client
			// tests, but I cannot seem to figure out why. AFAICT
			// it's not actually leaking. If it is a leak, it's only a few bytes.
			supportedVersions.push_back_deep(supportedVersions.arena(), ClientVersionRef(versionString));
#ifdef ADDRESS_SANITIZER
			__lsan_enable();
#endif
		}

		ASSERT(supportedVersions.size() > 0);
		networkOptions.supportedVersions->set(supportedVersions);

		break;
	}
	case FDBNetworkOptions::ENABLE_RUN_LOOP_PROFILING: // Same as ENABLE_SLOW_TASK_PROFILING
		validateOptionValueNotPresent(value);
		networkOptions.runLoopProfilingEnabled = true;
		break;
	case FDBNetworkOptions::DISTRIBUTED_CLIENT_TRACER: {
		validateOptionValuePresent(value);
		std::string tracer = value.get().toString();
		if (tracer == "none" || tracer == "disabled") {
			openTracer(TracerType::DISABLED);
		} else if (tracer == "logfile" || tracer == "file" || tracer == "log_file") {
			openTracer(TracerType::LOG_FILE);
		} else if (tracer == "network_lossy") {
			openTracer(TracerType::NETWORK_LOSSY);
		} else {
			fprintf(stderr, "ERROR: Unknown or unsupported tracer: `%s'", tracer.c_str());
			throw invalid_option_value();
		}
		break;
	}
	case FDBNetworkOptions::EXTERNAL_CLIENT:
		networkOptions.primaryClient = false;
		break;
	default:
		break;
	}
}

// update the network busyness on a 1s cadence
ACTOR Future<Void> monitorNetworkBusyness() {
	state double prevTime = now();
	loop {
		wait(delay(CLIENT_KNOBS->NETWORK_BUSYNESS_MONITOR_INTERVAL, TaskPriority::FlushTrace));
		double elapsed = now() - prevTime; // get elapsed time from last execution
		prevTime = now();
		struct NetworkMetrics::PriorityStats& tracker = g_network->networkInfo.metrics.starvationTrackerNetworkBusyness;

		if (tracker.active) { // update metrics
			tracker.duration += now() - tracker.windowedTimer;
			tracker.maxDuration = std::max(tracker.maxDuration, now() - tracker.timer);
			tracker.windowedTimer = now();
		}

		double busyFraction = std::min(elapsed, tracker.duration) / elapsed;

		// The burstiness score is an indicator of the maximum busyness spike over the measurement interval.
		// It scales linearly from 0 to 1 as the largest burst goes from the start to the saturation threshold.
		// This allows us to account for saturation that happens in smaller bursts than the measurement interval.
		//
		// Burstiness will not be calculated if the saturation threshold is smaller than the start threshold or
		// if either value is negative.
		double burstiness = 0;
		if (CLIENT_KNOBS->BUSYNESS_SPIKE_START_THRESHOLD >= 0 &&
		    CLIENT_KNOBS->BUSYNESS_SPIKE_SATURATED_THRESHOLD >= CLIENT_KNOBS->BUSYNESS_SPIKE_START_THRESHOLD) {
			burstiness = std::min(1.0,
			                      std::max(0.0, tracker.maxDuration - CLIENT_KNOBS->BUSYNESS_SPIKE_START_THRESHOLD) /
			                          std::max(1e-6,
			                                   CLIENT_KNOBS->BUSYNESS_SPIKE_SATURATED_THRESHOLD -
			                                       CLIENT_KNOBS->BUSYNESS_SPIKE_START_THRESHOLD));
		}

		g_network->networkInfo.metrics.networkBusyness = std::max(busyFraction, burstiness);

		tracker.duration = 0;
		tracker.maxDuration = 0;
	}
}

static void setupGlobalKnobs() {
	IKnobCollection::setGlobalKnobCollection(IKnobCollection::Type::CLIENT, Randomize::False, IsSimulated::False);
	for (const auto& [knobName, knobValue] : networkOptions.knobs) {
		IKnobCollection::getMutableGlobalKnobCollection().setKnob(knobName, knobValue);
	}
}

// Setup g_network and start monitoring for network busyness
void setupNetwork(uint64_t transportId, UseMetrics useMetrics) {
	if (g_network)
		throw network_already_setup();

	if (!networkOptions.logClientInfo.present())
		networkOptions.logClientInfo = true;

	setupGlobalKnobs();
	g_network = newNet2(tlsConfig, false, useMetrics || networkOptions.traceDirectory.present());
	g_network->addStopCallback(Net2FileSystem::stop);
	FlowTransport::createInstance(true, transportId, WLTOKEN_RESERVED_COUNT);
	Net2FileSystem::newFileSystem();

	uncancellable(monitorNetworkBusyness());
}

void runNetwork() {
	if (!g_network) {
		throw network_not_setup();
	}

	if (!g_network->checkRunnable()) {
		throw network_cannot_be_restarted();
	}

	if (networkOptions.traceDirectory.present() && networkOptions.runLoopProfilingEnabled) {
		setupRunLoopProfiler();
	}

	g_network->run();

	if (networkOptions.traceDirectory.present())
		systemMonitor();
}

void stopNetwork() {
	if (!g_network)
		throw network_not_setup();

	TraceEvent("ClientStopNetwork").log();
	g_network->stop();
	closeTraceFile();
}

void DatabaseContext::updateProxies() {
	if (proxiesLastChange == clientInfo->get().id)
		return;
	proxiesLastChange = clientInfo->get().id;
	commitProxies.clear();
	grvProxies.clear();
	ssVersionVectorCache.clear();
	bool commitProxyProvisional = false, grvProxyProvisional = false;
	if (clientInfo->get().commitProxies.size()) {
		commitProxies = makeReference<CommitProxyInfo>(clientInfo->get().commitProxies);
		commitProxyProvisional = clientInfo->get().commitProxies[0].provisional;
	}
	if (clientInfo->get().grvProxies.size()) {
		grvProxies = makeReference<GrvProxyInfo>(clientInfo->get().grvProxies, BalanceOnRequests::True);
		grvProxyProvisional = clientInfo->get().grvProxies[0].provisional;
	}
	if (clientInfo->get().commitProxies.size() && clientInfo->get().grvProxies.size()) {
		ASSERT(commitProxyProvisional == grvProxyProvisional);
		proxyProvisional = commitProxyProvisional;
	}
}

Reference<CommitProxyInfo> DatabaseContext::getCommitProxies(UseProvisionalProxies useProvisionalProxies) {
	updateProxies();
	if (proxyProvisional && !useProvisionalProxies) {
		return Reference<CommitProxyInfo>();
	}
	return commitProxies;
}

Reference<GrvProxyInfo> DatabaseContext::getGrvProxies(UseProvisionalProxies useProvisionalProxies) {
	updateProxies();
	if (proxyProvisional && !useProvisionalProxies) {
		return Reference<GrvProxyInfo>();
	}
	return grvProxies;
}

bool DatabaseContext::isCurrentGrvProxy(UID proxyId) const {
	for (const auto& proxy : clientInfo->get().grvProxies) {
		if (proxy.id() == proxyId)
			return true;
	}
	TEST(true); // stale GRV proxy detected
	return false;
}

// Actor which will wait until the MultiInterface<CommitProxyInterface> returned by the DatabaseContext cx is not
// nullptr
ACTOR Future<Reference<CommitProxyInfo>> getCommitProxiesFuture(DatabaseContext* cx,
                                                                UseProvisionalProxies useProvisionalProxies) {
	loop {
		Reference<CommitProxyInfo> commitProxies = cx->getCommitProxies(useProvisionalProxies);
		if (commitProxies)
			return commitProxies;
		wait(cx->onProxiesChanged());
	}
}

// Returns a future which will not be set until the CommitProxyInfo of this DatabaseContext is not nullptr
Future<Reference<CommitProxyInfo>> DatabaseContext::getCommitProxiesFuture(
    UseProvisionalProxies useProvisionalProxies) {
	return ::getCommitProxiesFuture(this, useProvisionalProxies);
}

void GetRangeLimits::decrement(VectorRef<KeyValueRef> const& data) {
	if (rows != GetRangeLimits::ROW_LIMIT_UNLIMITED) {
		ASSERT(data.size() <= rows);
		rows -= data.size();
	}

	minRows = std::max(0, minRows - data.size());

	if (bytes != GetRangeLimits::BYTE_LIMIT_UNLIMITED)
		bytes = std::max(0, bytes - (int)data.expectedSize() - (8 - (int)sizeof(KeyValueRef)) * data.size());
}

void GetRangeLimits::decrement(KeyValueRef const& data) {
	minRows = std::max(0, minRows - 1);
	if (rows != GetRangeLimits::ROW_LIMIT_UNLIMITED)
		rows--;
	if (bytes != GetRangeLimits::BYTE_LIMIT_UNLIMITED)
		bytes = std::max(0, bytes - (int)8 - (int)data.expectedSize());
}

void GetRangeLimits::decrement(VectorRef<MappedKeyValueRef> const& data) {
	if (rows != GetRangeLimits::ROW_LIMIT_UNLIMITED) {
		ASSERT(data.size() <= rows);
		rows -= data.size();
	}

	minRows = std::max(0, minRows - data.size());

	// TODO: For now, expectedSize only considers the size of the original key values, but not the underlying queries or
	// results. Also, double check it is correct when dealing with sizeof(MappedKeyValueRef).
	if (bytes != GetRangeLimits::BYTE_LIMIT_UNLIMITED)
		bytes = std::max(0, bytes - (int)data.expectedSize() - (8 - (int)sizeof(MappedKeyValueRef)) * data.size());
}

void GetRangeLimits::decrement(MappedKeyValueRef const& data) {
	minRows = std::max(0, minRows - 1);
	if (rows != GetRangeLimits::ROW_LIMIT_UNLIMITED)
		rows--;
	// TODO: For now, expectedSize only considers the size of the original key values, but not the underlying queries or
	// results. Also, double check it is correct when dealing with sizeof(MappedKeyValueRef).
	if (bytes != GetRangeLimits::BYTE_LIMIT_UNLIMITED)
		bytes = std::max(0, bytes - (int)8 - (int)data.expectedSize());
}

// True if either the row or byte limit has been reached
bool GetRangeLimits::isReached() {
	return rows == 0 || (bytes == 0 && minRows == 0);
}

// True if data would cause the row or byte limit to be reached
bool GetRangeLimits::reachedBy(VectorRef<KeyValueRef> const& data) {
	return (rows != GetRangeLimits::ROW_LIMIT_UNLIMITED && data.size() >= rows) ||
	       (bytes != GetRangeLimits::BYTE_LIMIT_UNLIMITED &&
	        (int)data.expectedSize() + (8 - (int)sizeof(KeyValueRef)) * data.size() >= bytes && data.size() >= minRows);
}

bool GetRangeLimits::hasByteLimit() {
	return bytes != GetRangeLimits::BYTE_LIMIT_UNLIMITED;
}

bool GetRangeLimits::hasRowLimit() {
	return rows != GetRangeLimits::ROW_LIMIT_UNLIMITED;
}

bool GetRangeLimits::hasSatisfiedMinRows() {
	return hasByteLimit() && minRows == 0;
}

AddressExclusion AddressExclusion::parse(StringRef const& key) {
	// Must not change: serialized to the database!
	auto parsedIp = IPAddress::parse(key.toString());
	if (parsedIp.present()) {
		return AddressExclusion(parsedIp.get());
	}

	// Not a whole machine, includes `port'.
	try {
		auto addr = NetworkAddress::parse(key.toString());
		if (addr.isTLS()) {
			TraceEvent(SevWarnAlways, "AddressExclusionParseError")
			    .detail("String", key)
			    .detail("Description", "Address inclusion string should not include `:tls' suffix.");
			return AddressExclusion();
		}
		return AddressExclusion(addr.ip, addr.port);
	} catch (Error&) {
		TraceEvent(SevWarnAlways, "AddressExclusionParseError").detail("String", key);
		return AddressExclusion();
	}
}

Future<Optional<Value>> getValue(Reference<TransactionState> const& trState,
                                 Key const& key,
                                 Future<Version> const& version,
                                 UseTenant const& useTenant = UseTenant::True,
                                 TransactionRecordLogInfo const& recordLogInfo = TransactionRecordLogInfo::True);

Future<RangeResult> getRange(Reference<TransactionState> const& trState,
                             Future<Version> const& fVersion,
                             KeySelector const& begin,
                             KeySelector const& end,
                             GetRangeLimits const& limits,
                             Reverse const& reverse,
                             UseTenant const& useTenant);

ACTOR Future<Optional<StorageServerInterface>> fetchServerInterface(Reference<TransactionState> trState,
                                                                    Future<Version> ver,
                                                                    UID id) {
	Optional<Value> val =
	    wait(getValue(trState, serverListKeyFor(id), ver, UseTenant::False, TransactionRecordLogInfo::False));

	if (!val.present()) {
		// A storage server has been removed from serverList since we read keyServers
		return Optional<StorageServerInterface>();
	}

	return decodeServerListValue(val.get());
}

ACTOR Future<Optional<std::vector<StorageServerInterface>>>
transactionalGetServerInterfaces(Reference<TransactionState> trState, Future<Version> ver, std::vector<UID> ids) {
	state std::vector<Future<Optional<StorageServerInterface>>> serverListEntries;
	serverListEntries.reserve(ids.size());
	for (int s = 0; s < ids.size(); s++) {
		serverListEntries.push_back(fetchServerInterface(trState, ver, ids[s]));
	}

	std::vector<Optional<StorageServerInterface>> serverListValues = wait(getAll(serverListEntries));
	std::vector<StorageServerInterface> serverInterfaces;
	for (int s = 0; s < serverListValues.size(); s++) {
		if (!serverListValues[s].present()) {
			// A storage server has been removed from ServerList since we read keyServers
			return Optional<std::vector<StorageServerInterface>>();
		}
		serverInterfaces.push_back(serverListValues[s].get());
	}
	return serverInterfaces;
}

void updateTssMappings(Database cx, const GetKeyServerLocationsReply& reply) {
	// Since a ss -> tss mapping is included in resultsTssMapping iff that SS is in results and has a tss pair,
	// all SS in results that do not have a mapping present must not have a tss pair.
	std::unordered_map<UID, const StorageServerInterface*> ssiById;
	for (const auto& [_, shard] : reply.results) {
		for (auto& ssi : shard) {
			ssiById[ssi.id()] = &ssi;
		}
	}

	for (const auto& mapping : reply.resultsTssMapping) {
		auto ssi = ssiById.find(mapping.first);
		ASSERT(ssi != ssiById.end());
		cx->addTssMapping(*ssi->second, mapping.second);
		ssiById.erase(mapping.first);
	}

	// if SS didn't have a mapping above, it's still in the ssiById map, so remove its tss mapping
	for (const auto& it : ssiById) {
		cx->removeTssMapping(*it.second);
	}
}

void updateTagMappings(Database cx, const GetKeyServerLocationsReply& reply) {
	for (const auto& mapping : reply.resultsTagMapping) {
		cx->addSSIdTagMapping(mapping.first, mapping.second);
	}
}

// If isBackward == true, returns the shard containing the key before 'key' (an infinitely long, inexpressible key).
// Otherwise returns the shard containing key
ACTOR Future<KeyRangeLocationInfo> getKeyLocation_internal(Database cx,
                                                           Optional<TenantName> tenant,
                                                           Key key,
                                                           SpanContext spanContext,
                                                           Optional<UID> debugID,
                                                           UseProvisionalProxies useProvisionalProxies,
                                                           Reverse isBackward,
                                                           Version version) {

	// TODO - ljoswiak. Parent or Link?
	state Span span("NAPI:getKeyLocation"_loc, spanContext);
	if (isBackward) {
		ASSERT(key != allKeys.begin && key <= allKeys.end);
	} else {
		ASSERT(key < allKeys.end);
	}

	if (debugID.present())
		g_traceBatch.addEvent("TransactionDebug", debugID.get().first(), "NativeAPI.getKeyLocation.Before");

	try {
		loop {
			++cx->transactionKeyServerLocationRequests;
			choose {
				when(wait(cx->onProxiesChanged())) {}
				when(GetKeyServerLocationsReply rep =
				         wait(basicLoadBalance(cx->getCommitProxies(useProvisionalProxies),
				                               &CommitProxyInterface::getKeyServersLocations,
				                               GetKeyServerLocationsRequest(span.context,
				                                                            tenant.castTo<TenantNameRef>(),
				                                                            key,
				                                                            Optional<KeyRef>(),
				                                                            100,
				                                                            isBackward,
				                                                            version,
				                                                            key.arena()),
				                               TaskPriority::DefaultPromiseEndpoint))) {
					++cx->transactionKeyServerLocationRequestsCompleted;
					if (debugID.present())
						g_traceBatch.addEvent(
						    "TransactionDebug", debugID.get().first(), "NativeAPI.getKeyLocation.After");
					ASSERT(rep.results.size() == 1);

					auto locationInfo =
					    cx->setCachedLocation(tenant, rep.tenantEntry, rep.results[0].first, rep.results[0].second);
					updateTssMappings(cx, rep);

					return KeyRangeLocationInfo(
					    rep.tenantEntry,
					    KeyRange(toRelativeRange(rep.results[0].first, rep.tenantEntry.prefix), rep.arena),
					    locationInfo);
				}
			}
		}
	} catch (Error& e) {
		if (e.code() == error_code_tenant_not_found) {
			ASSERT(tenant.present());
			cx->invalidateCachedTenant(tenant.get());
		}

		throw;
	}
}

// Checks if `endpoint` is failed on a healthy server or not. Returns true if we need to refresh the location cache for
// the endpoint.
bool checkOnlyEndpointFailed(const Database& cx, const Endpoint& endpoint) {
	if (IFailureMonitor::failureMonitor().onlyEndpointFailed(endpoint)) {
		// This endpoint is failed, but the server is still healthy. There are two cases this can happen:
		//    - There is a recent bounce in the cluster where the endpoints in SSes get updated.
		//    - The SS is failed and terminated on a server, but the server is kept running.
		// To account for the first case, we invalidate the cache and issue GetKeyLocation requests to the proxy to
		// update the cache with the new SS points. However, if the failure is caused by the second case, the
		// requested key location will continue to be the failed endpoint until the data movement is finished. But
		// every read will generate a GetKeyLocation request to the proxies (and still getting the failed endpoint
		// back), which may overload the proxy and affect data movement speed. Therefore, we only refresh the
		// location cache for short period of time, and after the initial grace period that we keep retrying
		// resolving key location, we will slow it down to resolve it only once every
		// `LOCATION_CACHE_FAILED_ENDPOINT_RETRY_INTERVAL`.
		cx->setFailedEndpointOnHealthyServer(endpoint);
		const auto& failureInfo = cx->getEndpointFailureInfo(endpoint);
		ASSERT(failureInfo.present());
		if (now() - failureInfo.get().startTime < CLIENT_KNOBS->LOCATION_CACHE_ENDPOINT_FAILURE_GRACE_PERIOD ||
		    now() - failureInfo.get().lastRefreshTime > CLIENT_KNOBS->LOCATION_CACHE_FAILED_ENDPOINT_RETRY_INTERVAL) {
			cx->updateFailedEndpointRefreshTime(endpoint);
			return true;
		}
	} else {
		cx->clearFailedEndpointOnHealthyServer(endpoint);
	}
	return false;
}

template <class F>
Future<KeyRangeLocationInfo> getKeyLocation(Database const& cx,
                                            Optional<TenantName> const& tenant,
                                            Key const& key,
                                            F StorageServerInterface::*member,
                                            SpanContext spanContext,
                                            Optional<UID> debugID,
                                            UseProvisionalProxies useProvisionalProxies,
                                            Reverse isBackward,
                                            Version version) {
	// we first check whether this range is cached
	Optional<KeyRangeLocationInfo> locationInfo = cx->getCachedLocation(tenant, key, isBackward);
	if (!locationInfo.present()) {
		return getKeyLocation_internal(
		    cx, tenant, key, spanContext, debugID, useProvisionalProxies, isBackward, version);
	}

	bool onlyEndpointFailedAndNeedRefresh = false;
	for (int i = 0; i < locationInfo.get().locations->size(); i++) {
		if (checkOnlyEndpointFailed(cx, locationInfo.get().locations->get(i, member).getEndpoint())) {
			onlyEndpointFailedAndNeedRefresh = true;
		}
	}

	if (onlyEndpointFailedAndNeedRefresh) {
		cx->invalidateCache(locationInfo.get().tenantEntry.prefix, key);

		// Refresh the cache with a new getKeyLocations made to proxies.
		return getKeyLocation_internal(
		    cx, tenant, key, spanContext, debugID, useProvisionalProxies, isBackward, version);
	}

	return locationInfo.get();
}

template <class F>
Future<KeyRangeLocationInfo> getKeyLocation(Reference<TransactionState> trState,
                                            Key const& key,
                                            F StorageServerInterface::*member,
                                            Reverse isBackward,
                                            UseTenant useTenant,
                                            Version version) {
	auto f = getKeyLocation(trState->cx,
	                        useTenant ? trState->tenant() : Optional<TenantName>(),
	                        key,
	                        member,
	                        trState->spanContext,
	                        trState->debugID,
	                        trState->useProvisionalProxies,
	                        isBackward,
	                        version);

	if (trState->tenant().present() && useTenant) {
		return map(f, [trState](const KeyRangeLocationInfo& locationInfo) {
			trState->tenantId = locationInfo.tenantEntry.id;
			return locationInfo;
		});
	} else {
		return f;
	}
}

ACTOR Future<std::vector<KeyRangeLocationInfo>> getKeyRangeLocations_internal(
    Database cx,
    Optional<TenantName> tenant,
    KeyRange keys,
    int limit,
    Reverse reverse,
    SpanContext spanContext,
    Optional<UID> debugID,
    UseProvisionalProxies useProvisionalProxies,
    Version version) {
	// TODO - ljoswiak, parent or link?
	state Span span("NAPI:getKeyRangeLocations"_loc, spanContext);
	if (debugID.present())
		g_traceBatch.addEvent("TransactionDebug", debugID.get().first(), "NativeAPI.getKeyLocations.Before");

	try {
		loop {
			++cx->transactionKeyServerLocationRequests;
			choose {
				when(wait(cx->onProxiesChanged())) {}
				when(GetKeyServerLocationsReply _rep =
				         wait(basicLoadBalance(cx->getCommitProxies(useProvisionalProxies),
				                               &CommitProxyInterface::getKeyServersLocations,
				                               GetKeyServerLocationsRequest(span.context,
				                                                            tenant.castTo<TenantNameRef>(),
				                                                            keys.begin,
				                                                            keys.end,
				                                                            limit,
				                                                            reverse,
				                                                            version,
				                                                            keys.arena()),
				                               TaskPriority::DefaultPromiseEndpoint))) {
					++cx->transactionKeyServerLocationRequestsCompleted;
					state GetKeyServerLocationsReply rep = _rep;
					if (debugID.present())
						g_traceBatch.addEvent(
						    "TransactionDebug", debugID.get().first(), "NativeAPI.getKeyLocations.After");
					ASSERT(rep.results.size());

					state std::vector<KeyRangeLocationInfo> results;
					state int shard = 0;
					for (; shard < rep.results.size(); shard++) {
						// FIXME: these shards are being inserted into the map sequentially, it would be much more CPU
						// efficient to save the map pairs and insert them all at once.
						results.emplace_back(
						    rep.tenantEntry,
						    (toRelativeRange(rep.results[shard].first, rep.tenantEntry.prefix) & keys),
						    cx->setCachedLocation(
						        tenant, rep.tenantEntry, rep.results[shard].first, rep.results[shard].second));
						wait(yield());
					}
					updateTssMappings(cx, rep);
					updateTagMappings(cx, rep);

					return results;
				}
			}
		}
	} catch (Error& e) {
		if (e.code() == error_code_tenant_not_found) {
			ASSERT(tenant.present());
			cx->invalidateCachedTenant(tenant.get());
		}

		throw;
	}
}

// Get the SS locations for each shard in the 'keys' key-range;
// Returned vector size is the number of shards in the input keys key-range.
// Returned vector element is <ShardRange, storage server location info> pairs, where
// ShardRange is the whole shard key-range, not a part of the given key range.
// Example: If query the function with  key range (b, d), the returned list of pairs could be something like:
// [([a, b1), locationInfo), ([b1, c), locationInfo), ([c, d1), locationInfo)].
template <class F>
Future<std::vector<KeyRangeLocationInfo>> getKeyRangeLocations(Database const& cx,
                                                               Optional<TenantName> tenant,
                                                               KeyRange const& keys,
                                                               int limit,
                                                               Reverse reverse,
                                                               F StorageServerInterface::*member,
                                                               SpanContext const& spanContext,
                                                               Optional<UID> const& debugID,
                                                               UseProvisionalProxies useProvisionalProxies,
                                                               Version version) {

	ASSERT(!keys.empty());

	std::vector<KeyRangeLocationInfo> locations;
	if (!cx->getCachedLocations(tenant, keys, locations, limit, reverse)) {
		return getKeyRangeLocations_internal(
		    cx, tenant, keys, limit, reverse, spanContext, debugID, useProvisionalProxies, version);
	}

	bool foundFailed = false;
	for (const auto& locationInfo : locations) {
		bool onlyEndpointFailedAndNeedRefresh = false;
		for (int i = 0; i < locationInfo.locations->size(); i++) {
			if (checkOnlyEndpointFailed(cx, locationInfo.locations->get(i, member).getEndpoint())) {
				onlyEndpointFailedAndNeedRefresh = true;
			}
		}

		if (onlyEndpointFailedAndNeedRefresh) {
			cx->invalidateCache(locationInfo.tenantEntry.prefix, locationInfo.range.begin);
			foundFailed = true;
		}
	}

	if (foundFailed) {
		// Refresh the cache with a new getKeyRangeLocations made to proxies.
		return getKeyRangeLocations_internal(
		    cx, tenant, keys, limit, reverse, spanContext, debugID, useProvisionalProxies, version);
	}

	return locations;
}

template <class F>
Future<std::vector<KeyRangeLocationInfo>> getKeyRangeLocations(Reference<TransactionState> trState,
                                                               KeyRange const& keys,
                                                               int limit,
                                                               Reverse reverse,
                                                               F StorageServerInterface::*member,
                                                               UseTenant useTenant,
                                                               Version version) {
	auto f = getKeyRangeLocations(trState->cx,
	                              useTenant ? trState->tenant() : Optional<TenantName>(),
	                              keys,
	                              limit,
	                              reverse,
	                              member,
	                              trState->spanContext,
	                              trState->debugID,
	                              trState->useProvisionalProxies,
	                              version);

	if (trState->tenant().present() && useTenant) {
		return map(f, [trState](const std::vector<KeyRangeLocationInfo>& locationInfo) {
			ASSERT(!locationInfo.empty());
			trState->tenantId = locationInfo[0].tenantEntry.id;
			return locationInfo;
		});
	} else {
		return f;
	}
}

ACTOR Future<Void> warmRange_impl(Reference<TransactionState> trState, KeyRange keys, Future<Version> fVersion) {
	state int totalRanges = 0;
	state int totalRequests = 0;

	state Version version = wait(fVersion);

	loop {
		std::vector<KeyRangeLocationInfo> locations =
		    wait(getKeyRangeLocations_internal(trState->cx,
		                                       trState->tenant(),
		                                       keys,
		                                       CLIENT_KNOBS->WARM_RANGE_SHARD_LIMIT,
		                                       Reverse::False,
		                                       trState->spanContext,
		                                       trState->debugID,
		                                       trState->useProvisionalProxies,
		                                       version));
		totalRanges += CLIENT_KNOBS->WARM_RANGE_SHARD_LIMIT;
		totalRequests++;
		if (locations.size() == 0 || totalRanges >= trState->cx->locationCacheSize ||
		    locations[locations.size() - 1].range.end >= keys.end)
			break;

		keys = KeyRangeRef(locations[locations.size() - 1].range.end, keys.end);

		if (totalRequests % 20 == 0) {
			// To avoid blocking the proxies from starting other transactions, occasionally get a read version.
			state Transaction tr(trState->cx, trState->tenant());
			loop {
				try {
					tr.setOption(FDBTransactionOptions::LOCK_AWARE);
					tr.setOption(FDBTransactionOptions::CAUSAL_READ_RISKY);
					wait(success(tr.getReadVersion()));
					break;
				} catch (Error& e) {
					wait(tr.onError(e));
				}
			}
		}
	}

	return Void();
}

// TODO - ljoswiak and mpilman. This will need some close inspection. 
SpanContext generateSpanID(bool transactionTracingSample, SpanContext parentContext = SpanContext()) {
	UID txnId = UID(deterministicRandom()->randomUInt64(), deterministicRandom()->randomUInt64());
	if (parentContext.isValid()) {
		if (parentContext.traceID.first() > 0) {
			txnId = parentContext.traceID;
		}
		uint64_t spanId = parentContext.spanID > 0 ? deterministicRandom()->randomUInt64() : 0;
		return SpanContext(txnId, spanId);
	} else if (transactionTracingSample) {
		uint64_t spanId = deterministicRandom()->random01() <= FLOW_KNOBS->TRACING_SAMPLE_RATE
		                       ? deterministicRandom()->randomUInt64()
		                       : 0;
		return SpanContext(txnId, spanId, spanId > 0 ? TraceFlags::sampled : TraceFlags::unsampled);
	} else {
		return SpanContext(txnId, 0);
	}
}

TransactionState::TransactionState(Database cx,
                                   Optional<TenantName> tenant,
                                   TaskPriority taskID,
                                   SpanContext spanContext,
                                   Reference<TransactionLogInfo> trLogInfo)
<<<<<<< HEAD
  : cx(cx), trLogInfo(trLogInfo), options(cx), taskID(taskID), spanContext(spanContext), tenant_(tenant),
    tenantSet(tenant.present()) {}
=======
  : cx(cx), trLogInfo(trLogInfo), options(cx), taskID(taskID), spanID(spanID), readVersionObtainedFromGrvProxy(true),
    tenant_(tenant), tenantSet(tenant.present()) {}
>>>>>>> 327c1da0

Reference<TransactionState> TransactionState::cloneAndReset(Reference<TransactionLogInfo> newTrLogInfo,
                                                            bool generateNewSpan) const {

	SpanContext newSpanContext = generateNewSpan ? generateSpanID(cx->transactionTracingSample) : spanContext;
	Reference<TransactionState> newState =
	    makeReference<TransactionState>(cx, tenant_, cx->taskID, newSpanContext, newTrLogInfo);

	if (!cx->apiVersionAtLeast(16)) {
		newState->options = options;
	}

	newState->numErrors = numErrors;
	newState->startTime = startTime;
	newState->committedVersion = committedVersion;
	newState->conflictingKeys = conflictingKeys;
	newState->tenantSet = tenantSet;

	return newState;
}

TenantInfo TransactionState::getTenantInfo() {
	Optional<TenantName> const& t = tenant();

	if (options.rawAccess) {
		return TenantInfo();
	} else if (!cx->internal && cx->clientInfo->get().tenantMode == TenantMode::REQUIRED && !t.present()) {
		throw tenant_name_required();
	} else if (!t.present()) {
		return TenantInfo();
	} else if (cx->clientInfo->get().tenantMode == TenantMode::DISABLED && t.present()) {
		throw tenants_disabled();
	}

	ASSERT(tenantId != TenantInfo::INVALID_TENANT);
	return TenantInfo(t.get(), tenantId);
}

Optional<TenantName> const& TransactionState::tenant() {
	if (tenantSet) {
		return tenant_;
	} else {
		if (!tenant_.present() && !options.rawAccess) {
			tenant_ = cx->defaultTenant;
		}
		tenantSet = true;
		return tenant_;
	}
}

bool TransactionState::hasTenant() const {
	return tenantSet && tenant_.present();
}

Future<Void> Transaction::warmRange(KeyRange keys) {
	return warmRange_impl(trState, keys, getReadVersion());
}

ACTOR Future<Optional<Value>> getValue(Reference<TransactionState> trState,
                                       Key key,
                                       Future<Version> version,
                                       UseTenant useTenant,
                                       TransactionRecordLogInfo recordLogInfo) {
	state Version ver = wait(version);
	// TODO - ljoswiak, parent or link?
	state Span span("NAPI:getValue"_loc, trState->spanContext);
	if (useTenant && trState->tenant().present()) {
		span.addAttribute("tenant"_sr, trState->tenant().get());
	}

	span.addAttribute("key"_sr, key);
	trState->cx->validateVersion(ver);

	loop {
		state KeyRangeLocationInfo locationInfo =
		    wait(getKeyLocation(trState, key, &StorageServerInterface::getValue, Reverse::False, useTenant, ver));

		state Optional<UID> getValueID = Optional<UID>();
		state uint64_t startTime;
		state double startTimeD;
		state VersionVector ssLatestCommitVersions;
		trState->cx->getLatestCommitVersions(locationInfo.locations, ver, trState, ssLatestCommitVersions);
		try {
			if (trState->debugID.present()) {
				getValueID = nondeterministicRandom()->randomUniqueID();

				g_traceBatch.addAttach("GetValueAttachID", trState->debugID.get().first(), getValueID.get().first());
				g_traceBatch.addEvent("GetValueDebug",
				                      getValueID.get().first(),
				                      "NativeAPI.getValue.Before"); //.detail("TaskID", g_network->getCurrentTask());
				/*TraceEvent("TransactionDebugGetValueInfo", getValueID.get())
				    .detail("Key", key)
				    .detail("ReqVersion", ver)
				    .detail("Servers", describe(ssi.second->get()));*/
			}

			++trState->cx->getValueSubmitted;
			startTime = timer_int();
			startTimeD = now();
			++trState->cx->transactionPhysicalReads;

			state GetValueReply reply;
			try {
				if (CLIENT_BUGGIFY_WITH_PROB(.01)) {
					throw deterministicRandom()->randomChoice(
					    std::vector<Error>{ transaction_too_old(), future_version() });
				}
				choose {
					when(wait(trState->cx->connectionFileChanged())) { throw transaction_too_old(); }
					when(GetValueReply _reply = wait(loadBalance(
					         trState->cx.getPtr(),
					         locationInfo.locations,
					         &StorageServerInterface::getValue,
					         GetValueRequest(span.context,
					                         useTenant ? trState->getTenantInfo() : TenantInfo(),
					                         key,
					                         ver,
					                         trState->cx->sampleReadTags() ? trState->options.readTags
					                                                       : Optional<TagSet>(),
					                         getValueID,
					                         ssLatestCommitVersions),
					         TaskPriority::DefaultPromiseEndpoint,
					         AtMostOnce::False,
					         trState->cx->enableLocalityLoadBalance ? &trState->cx->queueModel : nullptr))) {
						reply = _reply;
					}
				}
				++trState->cx->transactionPhysicalReadsCompleted;
			} catch (Error&) {
				++trState->cx->transactionPhysicalReadsCompleted;
				throw;
			}

			double latency = now() - startTimeD;
			trState->cx->readLatencies.addSample(latency);
			if (trState->trLogInfo && recordLogInfo) {
				int valueSize = reply.value.present() ? reply.value.get().size() : 0;
				trState->trLogInfo->addLog(FdbClientLogEvents::EventGet(
				    startTimeD, trState->cx->clientLocality.dcId(), latency, valueSize, key, trState->tenant()));
			}
			trState->cx->getValueCompleted->latency = timer_int() - startTime;
			trState->cx->getValueCompleted->log();

			if (getValueID.present()) {
				g_traceBatch.addEvent("GetValueDebug",
				                      getValueID.get().first(),
				                      "NativeAPI.getValue.After"); //.detail("TaskID", g_network->getCurrentTask());
				/*TraceEvent("TransactionDebugGetValueDone", getValueID.get())
				    .detail("Key", key)
				    .detail("ReqVersion", ver)
				    .detail("ReplySize", reply.value.present() ? reply.value.get().size() : -1);*/
			}

			trState->cx->transactionBytesRead += reply.value.present() ? reply.value.get().size() : 0;
			++trState->cx->transactionKeysRead;
			return reply.value;
		} catch (Error& e) {
			trState->cx->getValueCompleted->latency = timer_int() - startTime;
			trState->cx->getValueCompleted->log();
			if (getValueID.present()) {
				g_traceBatch.addEvent("GetValueDebug",
				                      getValueID.get().first(),
				                      "NativeAPI.getValue.Error"); //.detail("TaskID", g_network->getCurrentTask());
				/*TraceEvent("TransactionDebugGetValueDone", getValueID.get())
				    .detail("Key", key)
				    .detail("ReqVersion", ver)
				    .detail("ReplySize", reply.value.present() ? reply.value.get().size() : -1);*/
			}
			if (e.code() == error_code_wrong_shard_server || e.code() == error_code_all_alternatives_failed ||
			    (e.code() == error_code_transaction_too_old && ver == latestVersion)) {
				trState->cx->invalidateCache(locationInfo.tenantEntry.prefix, key);
				wait(delay(CLIENT_KNOBS->WRONG_SHARD_SERVER_DELAY, trState->taskID));
			} else if (e.code() == error_code_unknown_tenant) {
				ASSERT(useTenant && trState->tenant().present());
				trState->cx->invalidateCachedTenant(trState->tenant().get());
				wait(delay(CLIENT_KNOBS->UNKNOWN_TENANT_RETRY_DELAY, trState->taskID));
			} else {
				if (trState->trLogInfo && recordLogInfo)
					trState->trLogInfo->addLog(FdbClientLogEvents::EventGetError(startTimeD,
					                                                             trState->cx->clientLocality.dcId(),
					                                                             static_cast<int>(e.code()),
					                                                             key,
					                                                             trState->tenant()));
				throw e;
			}
		}
	}
}

ACTOR Future<Key> getKey(Reference<TransactionState> trState,
                         KeySelector k,
                         Future<Version> version,
                         UseTenant useTenant = UseTenant::True) {
	wait(success(version));

	state Optional<UID> getKeyID = Optional<UID>();
	// TODO - ljoswiak, parent or link?
	state Span span("NAPI:getKey"_loc, trState->spanContext);
	if (trState->debugID.present()) {
		getKeyID = nondeterministicRandom()->randomUniqueID();

		g_traceBatch.addAttach("GetKeyAttachID", trState->debugID.get().first(), getKeyID.get().first());
		g_traceBatch.addEvent(
		    "GetKeyDebug",
		    getKeyID.get().first(),
		    "NativeAPI.getKey.AfterVersion"); //.detail("StartKey",
		                                      // k.getKey()).detail("Offset",k.offset).detail("OrEqual",k.orEqual);
	}

	loop {
		if (k.getKey() == allKeys.end) {
			if (k.offset > 0) {
				return allKeys.end;
			}
			k.orEqual = false;
		} else if (k.getKey() == allKeys.begin && k.offset <= 0) {
			return Key();
		}

		Key locationKey(k.getKey(), k.arena());
		state KeyRangeLocationInfo locationInfo = wait(getKeyLocation(trState,
		                                                              locationKey,
		                                                              &StorageServerInterface::getKey,
		                                                              Reverse{ k.isBackward() },
		                                                              useTenant,
		                                                              version.get()));

		state VersionVector ssLatestCommitVersions;
		trState->cx->getLatestCommitVersions(locationInfo.locations, version.get(), trState, ssLatestCommitVersions);

		try {
			if (getKeyID.present())
				g_traceBatch.addEvent(
				    "GetKeyDebug",
				    getKeyID.get().first(),
				    "NativeAPI.getKey.Before"); //.detail("StartKey",
				                                // k.getKey()).detail("Offset",k.offset).detail("OrEqual",k.orEqual);
			++trState->cx->transactionPhysicalReads;

			GetKeyRequest req(span.context,
			                  useTenant ? trState->getTenantInfo() : TenantInfo(),
			                  k,
			                  version.get(),
			                  trState->cx->sampleReadTags() ? trState->options.readTags : Optional<TagSet>(),
			                  getKeyID,
			                  ssLatestCommitVersions);
			req.arena.dependsOn(k.arena());

			state GetKeyReply reply;
			try {
				choose {
					when(wait(trState->cx->connectionFileChanged())) { throw transaction_too_old(); }
					when(GetKeyReply _reply = wait(loadBalance(
					         trState->cx.getPtr(),
					         locationInfo.locations,
					         &StorageServerInterface::getKey,
					         req,
					         TaskPriority::DefaultPromiseEndpoint,
					         AtMostOnce::False,
					         trState->cx->enableLocalityLoadBalance ? &trState->cx->queueModel : nullptr))) {
						reply = _reply;
					}
				}
				++trState->cx->transactionPhysicalReadsCompleted;
			} catch (Error&) {
				++trState->cx->transactionPhysicalReadsCompleted;
				throw;
			}
			if (getKeyID.present())
				g_traceBatch.addEvent("GetKeyDebug",
				                      getKeyID.get().first(),
				                      "NativeAPI.getKey.After"); //.detail("NextKey",reply.sel.key).detail("Offset",
				                                                 // reply.sel.offset).detail("OrEqual", k.orEqual);
			k = reply.sel;
			if (!k.offset && k.orEqual) {
				return k.getKey();
			}
		} catch (Error& e) {
			if (getKeyID.present())
				g_traceBatch.addEvent("GetKeyDebug", getKeyID.get().first(), "NativeAPI.getKey.Error");
			if (e.code() == error_code_wrong_shard_server || e.code() == error_code_all_alternatives_failed) {
				trState->cx->invalidateCache(locationInfo.tenantEntry.prefix, k.getKey(), Reverse{ k.isBackward() });

				wait(delay(CLIENT_KNOBS->WRONG_SHARD_SERVER_DELAY, trState->taskID));
			} else if (e.code() == error_code_unknown_tenant) {
				ASSERT(useTenant && trState->tenant().present());
				trState->cx->invalidateCachedTenant(trState->tenant().get());
				wait(delay(CLIENT_KNOBS->UNKNOWN_TENANT_RETRY_DELAY, trState->taskID));
			} else {
				TraceEvent(SevInfo, "GetKeyError").error(e).detail("AtKey", k.getKey()).detail("Offset", k.offset);
				throw e;
			}
		}
	}
}

ACTOR Future<Version> waitForCommittedVersion(Database cx, Version version, SpanContext spanContext) {
	// TODO - ljoswiak, Parent or link? Below is linked constructor with empty parent.
	state Span span("NAPI:waitForCommittedVersion"_loc, SpanContext(), { spanContext });
	try {
		loop {
			choose {
				when(wait(cx->onProxiesChanged())) {}
				when(GetReadVersionReply v = wait(basicLoadBalance(
				         cx->getGrvProxies(UseProvisionalProxies::False),
				         &GrvProxyInterface::getConsistentReadVersion,
				         GetReadVersionRequest(
				             span.context, 0, TransactionPriority::IMMEDIATE, cx->ssVersionVectorCache.getMaxVersion()),
				         cx->taskID))) {
					cx->minAcceptableReadVersion = std::min(cx->minAcceptableReadVersion, v.version);
					if (v.midShardSize > 0)
						cx->smoothMidShardSize.setTotal(v.midShardSize);
					if (cx->isCurrentGrvProxy(v.proxyId)) {
						cx->ssVersionVectorCache.applyDelta(v.ssVersionVectorDelta);
					} else {
						cx->ssVersionVectorCache.clear();
					}
					if (v.version >= version)
						return v.version;
					// SOMEDAY: Do the wait on the server side, possibly use less expensive source of committed version
					// (causal consistency is not needed for this purpose)
					wait(delay(CLIENT_KNOBS->FUTURE_VERSION_RETRY_DELAY, cx->taskID));
				}
			}
		}
	} catch (Error& e) {
		TraceEvent(SevError, "WaitForCommittedVersionError").error(e);
		throw;
	}
}

ACTOR Future<Version> getRawVersion(Reference<TransactionState> trState) {
	state Span span("NAPI:getRawVersion"_loc, { trState->spanContext });
	loop {
		choose {
			when(wait(trState->cx->onProxiesChanged())) {}
<<<<<<< HEAD
			when(GetReadVersionReply v = wait(
			         basicLoadBalance(trState->cx->getGrvProxies(UseProvisionalProxies::False),
			                          &GrvProxyInterface::getConsistentReadVersion,
			                          GetReadVersionRequest(trState->spanContext, 0, TransactionPriority::IMMEDIATE),
			                          trState->cx->taskID))) {
=======
			when(GetReadVersionReply v =
			         wait(basicLoadBalance(trState->cx->getGrvProxies(UseProvisionalProxies::False),
			                               &GrvProxyInterface::getConsistentReadVersion,
			                               GetReadVersionRequest(trState->spanID,
			                                                     0,
			                                                     TransactionPriority::IMMEDIATE,
			                                                     trState->cx->ssVersionVectorCache.getMaxVersion()),
			                               trState->cx->taskID))) {
				if (trState->cx->isCurrentGrvProxy(v.proxyId)) {
					trState->cx->ssVersionVectorCache.applyDelta(v.ssVersionVectorDelta);
				} else {
					trState->cx->ssVersionVectorCache.clear();
				}
>>>>>>> 327c1da0
				return v.version;
			}
		}
	}
}

ACTOR Future<Void> readVersionBatcher(
    DatabaseContext* cx,
    FutureStream<std::pair<Promise<GetReadVersionReply>, Optional<UID>>> versionStream,
    uint32_t flags);

ACTOR Future<Version> watchValue(Database cx, Reference<const WatchParameters> parameters) {
	// TODO - ljoswiak parent or link?
	state Span span("NAPI:watchValue"_loc, parameters->spanContext);
	state Version ver = parameters->version;
	cx->validateVersion(parameters->version);
	ASSERT(parameters->version != latestVersion);

	loop {
		state KeyRangeLocationInfo locationInfo = wait(getKeyLocation(cx,
		                                                              parameters->tenant.name,
		                                                              parameters->key,
		                                                              &StorageServerInterface::watchValue,
		                                                              parameters->spanContext,
		                                                              parameters->debugID,
		                                                              parameters->useProvisionalProxies,
		                                                              Reverse::False,
		                                                              parameters->version));

		try {
			state Optional<UID> watchValueID = Optional<UID>();
			if (parameters->debugID.present()) {
				watchValueID = nondeterministicRandom()->randomUniqueID();

				g_traceBatch.addAttach(
				    "WatchValueAttachID", parameters->debugID.get().first(), watchValueID.get().first());
				g_traceBatch.addEvent("WatchValueDebug",
				                      watchValueID.get().first(),
				                      "NativeAPI.watchValue.Before"); //.detail("TaskID", g_network->getCurrentTask());
			}
			state WatchValueReply resp;
			choose {
				when(WatchValueReply r = wait(
				         loadBalance(cx.getPtr(),
				                     locationInfo.locations,
				                     &StorageServerInterface::watchValue,
				                     WatchValueRequest(span.context,
				                                       parameters->tenant,
				                                       parameters->key,
				                                       parameters->value,
				                                       ver,
				                                       cx->sampleReadTags() ? parameters->tags : Optional<TagSet>(),
				                                       watchValueID),
				                     TaskPriority::DefaultPromiseEndpoint))) {
					resp = r;
				}
				when(wait(cx->connectionRecord ? cx->connectionRecord->onChange() : Never())) { wait(Never()); }
			}
			if (watchValueID.present()) {
				g_traceBatch.addEvent("WatchValueDebug", watchValueID.get().first(), "NativeAPI.watchValue.After");
			}

			// FIXME: wait for known committed version on the storage server before replying,
			// cannot do this until the storage server is notified on knownCommittedVersion changes from tlog (faster
			// than the current update loop)
			Version v = wait(waitForCommittedVersion(cx, resp.version, span.context));

			// False if there is a master failure between getting the response and getting the committed version,
			// Dependent on SERVER_KNOBS->MAX_VERSIONS_IN_FLIGHT
			if (v - resp.version < 50000000) {
				return resp.version;
			}
			ver = v;
		} catch (Error& e) {
			if (e.code() == error_code_wrong_shard_server || e.code() == error_code_all_alternatives_failed) {
				cx->invalidateCache(locationInfo.tenantEntry.prefix, parameters->key);
				wait(delay(CLIENT_KNOBS->WRONG_SHARD_SERVER_DELAY, parameters->taskID));
			} else if (e.code() == error_code_unknown_tenant) {
				ASSERT(parameters->tenant.name.present());
				cx->invalidateCachedTenant(parameters->tenant.name.get());
				wait(delay(CLIENT_KNOBS->UNKNOWN_TENANT_RETRY_DELAY, parameters->taskID));
			} else if (e.code() == error_code_watch_cancelled || e.code() == error_code_process_behind) {
				// clang-format off
				TEST(e.code() == error_code_watch_cancelled); // Too many watches on the storage server, poll for changes instead
				TEST(e.code() == error_code_process_behind); // The storage servers are all behind
				// clang-format on
				wait(delay(CLIENT_KNOBS->WATCH_POLLING_TIME, parameters->taskID));
			} else if (e.code() == error_code_timed_out) { // The storage server occasionally times out watches in case
				                                           // it was cancelled
				TEST(true); // A watch timed out
				wait(delay(CLIENT_KNOBS->FUTURE_VERSION_RETRY_DELAY, parameters->taskID));
			} else {
				state Error err = e;
				wait(delay(CLIENT_KNOBS->FUTURE_VERSION_RETRY_DELAY, parameters->taskID));
				throw err;
			}
		}
	}
}

ACTOR Future<Void> watchStorageServerResp(int64_t tenantId, Key key, Database cx) {
	loop {
		try {
			state Reference<WatchMetadata> metadata = cx->getWatchMetadata(tenantId, key);
			if (!metadata.isValid())
				return Void();

			Version watchVersion = wait(watchValue(cx, metadata->parameters));

			metadata = cx->getWatchMetadata(tenantId, key);
			if (!metadata.isValid())
				return Void();

			// case 1: version_1 (SS) >= version_2 (map)
			if (watchVersion >= metadata->parameters->version) {
				cx->deleteWatchMetadata(tenantId, key);
				if (metadata->watchPromise.canBeSet())
					metadata->watchPromise.send(watchVersion);
			}
			// ABA happens
			else {
				TEST(true); // ABA issue where the version returned from the server is less than the version in the map

				// case 2: version_1 < version_2 and future_count == 1
				if (metadata->watchPromise.getFutureReferenceCount() == 1) {
					cx->deleteWatchMetadata(tenantId, key);
				}
			}
		} catch (Error& e) {
			if (e.code() == error_code_operation_cancelled) {
				throw e;
			}

			Reference<WatchMetadata> metadata = cx->getWatchMetadata(tenantId, key);
			if (!metadata.isValid()) {
				return Void();
			} else if (metadata->watchPromise.getFutureReferenceCount() == 1) {
				cx->deleteWatchMetadata(tenantId, key);
				return Void();
			} else if (e.code() == error_code_future_version) {
				continue;
			}
			cx->deleteWatchMetadata(tenantId, key);
			metadata->watchPromise.sendError(e);
			throw e;
		}
	}
}

ACTOR Future<Void> sameVersionDiffValue(Database cx, Reference<WatchParameters> parameters) {
	state ReadYourWritesTransaction tr(cx, parameters->tenant.name);
	loop {
		try {
			if (!parameters->tenant.name.present()) {
				tr.setOption(FDBTransactionOptions::READ_SYSTEM_KEYS);
			}

			state Optional<Value> valSS = wait(tr.get(parameters->key));
			Reference<WatchMetadata> metadata = cx->getWatchMetadata(parameters->tenant.tenantId, parameters->key);

			// val_3 != val_1 (storage server value doesn't match value in map)
			if (metadata.isValid() && valSS != metadata->parameters->value) {
				cx->deleteWatchMetadata(parameters->tenant.tenantId, parameters->key);

				metadata->watchPromise.send(parameters->version);
				metadata->watchFutureSS.cancel();
			}

			// val_3 == val_2 (storage server value matches value passed into the function -> new watch)
			if (valSS == parameters->value && tr.getTransactionState()->tenantId == parameters->tenant.tenantId) {
				metadata = makeReference<WatchMetadata>(parameters);
				cx->setWatchMetadata(metadata);

				metadata->watchFutureSS = watchStorageServerResp(parameters->tenant.tenantId, parameters->key, cx);
			}

			// if val_3 != val_2
			if (valSS != parameters->value)
				return Void();

			// val_3 == val_2
			wait(success(metadata->watchPromise.getFuture()));

			return Void();
		} catch (Error& e) {
			wait(tr.onError(e));
		}
	}
}

Future<Void> getWatchFuture(Database cx, Reference<WatchParameters> parameters) {
	Reference<WatchMetadata> metadata = cx->getWatchMetadata(parameters->tenant.tenantId, parameters->key);

	// case 1: key not in map
	if (!metadata.isValid()) {
		metadata = makeReference<WatchMetadata>(parameters);
		cx->setWatchMetadata(metadata);

		metadata->watchFutureSS = watchStorageServerResp(parameters->tenant.tenantId, parameters->key, cx);
		return success(metadata->watchPromise.getFuture());
	}
	// case 2: val_1 == val_2 (received watch with same value as key already in the map so just update)
	else if (metadata->parameters->value == parameters->value) {
		if (parameters->version > metadata->parameters->version) {
			metadata->parameters = parameters;
		}

		return success(metadata->watchPromise.getFuture());
	}
	// case 3: val_1 != val_2 && version_2 > version_1 (received watch with different value and a higher version so
	// recreate in SS)
	else if (parameters->version > metadata->parameters->version) {
		TEST(true); // Setting a watch that has a different value than the one in the map but a higher version (newer)
		cx->deleteWatchMetadata(parameters->tenant.tenantId, parameters->key);

		metadata->watchPromise.send(parameters->version);
		metadata->watchFutureSS.cancel();

		metadata = makeReference<WatchMetadata>(parameters);
		cx->setWatchMetadata(metadata);

		metadata->watchFutureSS = watchStorageServerResp(parameters->tenant.tenantId, parameters->key, cx);

		return success(metadata->watchPromise.getFuture());
	}
	// case 5: val_1 != val_2 && version_1 == version_2 (received watch with different value but same version)
	else if (metadata->parameters->version == parameters->version) {
		TEST(true); // Setting a watch which has a different value than the one in the map but the same version
		return sameVersionDiffValue(cx, parameters);
	}
	TEST(true); // Setting a watch which has a different value than the one in the map but a lower version (older)

	// case 4: val_1 != val_2 && version_2 < version_1
	return Void();
}

ACTOR Future<Void> watchValueMap(Future<Version> version,
                                 TenantInfo tenant,
                                 Key key,
                                 Optional<Value> value,
                                 Database cx,
                                 TagSet tags,
                                 SpanContext spanContext,
                                 TaskPriority taskID,
                                 Optional<UID> debugID,
                                 UseProvisionalProxies useProvisionalProxies) {
	state Version ver = wait(version);

	wait(getWatchFuture(cx,
	                    makeReference<WatchParameters>(
	                        tenant, key, value, ver, tags, spanContext, taskID, debugID, useProvisionalProxies)));

	return Void();
}

template <class GetKeyValuesFamilyRequest>
void transformRangeLimits(GetRangeLimits limits, Reverse reverse, GetKeyValuesFamilyRequest& req) {
	if (limits.bytes != 0) {
		if (!limits.hasRowLimit())
			req.limit = CLIENT_KNOBS->REPLY_BYTE_LIMIT; // Can't get more than this many rows anyway
		else
			req.limit = std::min(CLIENT_KNOBS->REPLY_BYTE_LIMIT, limits.rows);

		if (reverse)
			req.limit *= -1;

		if (!limits.hasByteLimit())
			req.limitBytes = CLIENT_KNOBS->REPLY_BYTE_LIMIT;
		else
			req.limitBytes = std::min(CLIENT_KNOBS->REPLY_BYTE_LIMIT, limits.bytes);
	} else {
		req.limitBytes = CLIENT_KNOBS->REPLY_BYTE_LIMIT;
		req.limit = reverse ? -limits.minRows : limits.minRows;
	}
}

template <class GetKeyValuesFamilyRequest>
PublicRequestStream<GetKeyValuesFamilyRequest> StorageServerInterface::*getRangeRequestStream() {
	if constexpr (std::is_same<GetKeyValuesFamilyRequest, GetKeyValuesRequest>::value) {
		return &StorageServerInterface::getKeyValues;
	} else if (std::is_same<GetKeyValuesFamilyRequest, GetMappedKeyValuesRequest>::value) {
		return &StorageServerInterface::getMappedKeyValues;
	} else {
		UNREACHABLE();
	}
}

ACTOR template <class GetKeyValuesFamilyRequest, class GetKeyValuesFamilyReply, class RangeResultFamily>
Future<RangeResultFamily> getExactRange(Reference<TransactionState> trState,
                                        Version version,
                                        KeyRange keys,
                                        Key mapper,
                                        GetRangeLimits limits,
                                        Reverse reverse,
                                        UseTenant useTenant) {
	state RangeResultFamily output;
	// TODO - ljoswiak parent or link?
	state Span span("NAPI:getExactRange"_loc, trState->spanContext);

	if (useTenant && trState->tenant().present()) {
		span.addAttribute("tenant"_sr, trState->tenant().get());
	}

	// printf("getExactRange( '%s', '%s' )\n", keys.begin.toString().c_str(), keys.end.toString().c_str());
	loop {
		state std::vector<KeyRangeLocationInfo> locations =
		    wait(getKeyRangeLocations(trState,
		                              keys,
		                              CLIENT_KNOBS->GET_RANGE_SHARD_LIMIT,
		                              reverse,
		                              getRangeRequestStream<GetKeyValuesFamilyRequest>(),
		                              useTenant,
		                              version));
		ASSERT(locations.size());
		state int shard = 0;
		loop {
			const KeyRangeRef& range = locations[shard].range;

			GetKeyValuesFamilyRequest req;
			req.mapper = mapper;
			req.arena.dependsOn(mapper.arena());

			req.tenantInfo = useTenant ? trState->getTenantInfo() : TenantInfo();
			req.version = version;
			req.begin = firstGreaterOrEqual(range.begin);
			req.end = firstGreaterOrEqual(range.end);
			req.spanContext = span.context;
			trState->cx->getLatestCommitVersions(
			    locations[shard].locations, req.version, trState, req.ssLatestCommitVersions);

			// keep shard's arena around in case of async tss comparison
			req.arena.dependsOn(locations[shard].range.arena());

			transformRangeLimits(limits, reverse, req);
			ASSERT(req.limitBytes > 0 && req.limit != 0 && req.limit < 0 == reverse);

			// FIXME: buggify byte limits on internal functions that use them, instead of globally
			req.tags = trState->cx->sampleReadTags() ? trState->options.readTags : Optional<TagSet>();
			req.debugID = trState->debugID;

			try {
				if (trState->debugID.present()) {
					g_traceBatch.addEvent(
					    "TransactionDebug", trState->debugID.get().first(), "NativeAPI.getExactRange.Before");
					/*TraceEvent("TransactionDebugGetExactRangeInfo", trState->debugID.get())
					    .detail("ReqBeginKey", req.begin.getKey())
					    .detail("ReqEndKey", req.end.getKey())
					    .detail("ReqLimit", req.limit)
					    .detail("ReqLimitBytes", req.limitBytes)
					    .detail("ReqVersion", req.version)
					    .detail("Reverse", reverse)
					    .detail("Servers", locations[shard].second->description());*/
				}
				++trState->cx->transactionPhysicalReads;
				state GetKeyValuesFamilyReply rep;
				try {
					choose {
						when(wait(trState->cx->connectionFileChanged())) { throw transaction_too_old(); }
						when(GetKeyValuesFamilyReply _rep = wait(loadBalance(
						         trState->cx.getPtr(),
						         locations[shard].locations,
						         getRangeRequestStream<GetKeyValuesFamilyRequest>(),
						         req,
						         TaskPriority::DefaultPromiseEndpoint,
						         AtMostOnce::False,
						         trState->cx->enableLocalityLoadBalance ? &trState->cx->queueModel : nullptr))) {
							rep = _rep;
						}
					}
					++trState->cx->transactionPhysicalReadsCompleted;
				} catch (Error&) {
					++trState->cx->transactionPhysicalReadsCompleted;
					throw;
				}
				if (trState->debugID.present())
					g_traceBatch.addEvent(
					    "TransactionDebug", trState->debugID.get().first(), "NativeAPI.getExactRange.After");
				output.arena().dependsOn(rep.arena);
				output.append(output.arena(), rep.data.begin(), rep.data.size());

				if (limits.hasRowLimit() && rep.data.size() > limits.rows) {
					TraceEvent(SevError, "GetExactRangeTooManyRows")
					    .detail("RowLimit", limits.rows)
					    .detail("DeliveredRows", output.size());
					ASSERT(false);
				}
				limits.decrement(rep.data);

				if (limits.isReached()) {
					output.more = true;
					return output;
				}

				bool more = rep.more;
				// If the reply says there is more but we know that we finished the shard, then fix rep.more
				if (reverse && more && rep.data.size() > 0 &&
				    output[output.size() - 1].key == locations[shard].range.begin)
					more = false;

				if (more) {
					if (!rep.data.size()) {
						TraceEvent(SevError, "GetExactRangeError")
						    .detail("Reason", "More data indicated but no rows present")
						    .detail("LimitBytes", limits.bytes)
						    .detail("LimitRows", limits.rows)
						    .detail("OutputSize", output.size())
						    .detail("OutputBytes", output.expectedSize())
						    .detail("BlockSize", rep.data.size())
						    .detail("BlockBytes", rep.data.expectedSize());
						ASSERT(false);
					}
					TEST(true); // GetKeyValuesFamilyReply.more in getExactRange
					// Make next request to the same shard with a beginning key just after the last key returned
					if (reverse)
						locations[shard].range =
						    KeyRangeRef(locations[shard].range.begin, output[output.size() - 1].key);
					else
						locations[shard].range =
						    KeyRangeRef(keyAfter(output[output.size() - 1].key), locations[shard].range.end);
				}

				if (!more || locations[shard].range.empty()) {
					TEST(true); // getExactrange (!more || locations[shard].first.empty())
					if (shard == locations.size() - 1) {
						const KeyRangeRef& range = locations[shard].range;
						KeyRef begin = reverse ? keys.begin : range.end;
						KeyRef end = reverse ? range.begin : keys.end;

						if (begin >= end) {
							output.more = false;
							return output;
						}
						TEST(true); // Multiple requests of key locations

						keys = KeyRangeRef(begin, end);
						break;
					}

					++shard;
				}

				// Soft byte limit - return results early if the user specified a byte limit and we got results
				// This can prevent problems where the desired range spans many shards and would be too slow to
				// fetch entirely.
				if (limits.hasSatisfiedMinRows() && output.size() > 0) {
					output.more = true;
					return output;
				}

			} catch (Error& e) {
				if (e.code() == error_code_wrong_shard_server || e.code() == error_code_all_alternatives_failed) {
					const KeyRangeRef& range = locations[shard].range;

					if (reverse)
						keys = KeyRangeRef(keys.begin, range.end);
					else
						keys = KeyRangeRef(range.begin, keys.end);

					trState->cx->invalidateCache(locations[0].tenantEntry.prefix, keys);

					wait(delay(CLIENT_KNOBS->WRONG_SHARD_SERVER_DELAY, trState->taskID));
					break;
				} else if (e.code() == error_code_unknown_tenant) {
					ASSERT(useTenant && trState->tenant().present());
					trState->cx->invalidateCachedTenant(trState->tenant().get());
					wait(delay(CLIENT_KNOBS->UNKNOWN_TENANT_RETRY_DELAY, trState->taskID));
					break;
				} else {
					TraceEvent(SevInfo, "GetExactRangeError")
					    .error(e)
					    .detail("Tenant", trState->tenant())
					    .detail("ShardBegin", locations[shard].range.begin)
					    .detail("ShardEnd", locations[shard].range.end);
					throw;
				}
			}
		}
	}
}

Future<Key> resolveKey(Reference<TransactionState> trState,
                       KeySelector const& key,
                       Version const& version,
                       UseTenant useTenant) {
	if (key.isFirstGreaterOrEqual())
		return Future<Key>(key.getKey());

	if (key.isFirstGreaterThan())
		return Future<Key>(keyAfter(key.getKey()));

	return getKey(trState, key, version, useTenant);
}

ACTOR template <class GetKeyValuesFamilyRequest, class GetKeyValuesFamilyReply, class RangeResultFamily>
Future<RangeResultFamily> getRangeFallback(Reference<TransactionState> trState,
                                           Version version,
                                           KeySelector begin,
                                           KeySelector end,
                                           Key mapper,
                                           GetRangeLimits limits,
                                           Reverse reverse,
                                           UseTenant useTenant) {
	if (version == latestVersion) {
		state Transaction transaction(trState->cx);
		transaction.setOption(FDBTransactionOptions::CAUSAL_READ_RISKY);
		transaction.setOption(FDBTransactionOptions::LOCK_AWARE);
		transaction.setOption(FDBTransactionOptions::PRIORITY_SYSTEM_IMMEDIATE);
		Version ver = wait(transaction.getReadVersion());
		version = ver;
	}

	Future<Key> fb = resolveKey(trState, begin, version, useTenant);
	state Future<Key> fe = resolveKey(trState, end, version, useTenant);

	state Key b = wait(fb);
	state Key e = wait(fe);
	if (b >= e) {
		return RangeResultFamily();
	}

	// if e is allKeys.end, we have read through the end of the database/tenant
	// if b is allKeys.begin, we have either read through the beginning of the database/tenant,
	// or allKeys.begin exists in the database/tenant and will be part of the conflict range anyways

	RangeResultFamily _r = wait(getExactRange<GetKeyValuesFamilyRequest, GetKeyValuesFamilyReply, RangeResultFamily>(
	    trState, version, KeyRangeRef(b, e), mapper, limits, reverse, useTenant));
	RangeResultFamily r = _r;

	if (b == allKeys.begin && ((reverse && !r.more) || !reverse))
		r.readToBegin = true;

	// TODO: this currently causes us to have a conflict range that is too large if our end key resolves to the
	// key after the last key in the database. In that case, we don't need a conflict between the last key and
	// the end of the database.
	//
	// If fixed, the ConflictRange test can be updated to stop checking for this condition.
	if (e == allKeys.end && ((!reverse && !r.more) || reverse))
		r.readThroughEnd = true;

	ASSERT(!limits.hasRowLimit() || r.size() <= limits.rows);

	// If we were limiting bytes and the returned range is twice the request (plus 10K) log a warning
	if (limits.hasByteLimit() &&
	    r.expectedSize() >
	        size_t(limits.bytes + CLIENT_KNOBS->SYSTEM_KEY_SIZE_LIMIT + CLIENT_KNOBS->VALUE_SIZE_LIMIT + 1) &&
	    limits.minRows == 0) {
		TraceEvent(SevWarnAlways, "GetRangeFallbackTooMuchData")
		    .detail("LimitBytes", limits.bytes)
		    .detail("DeliveredBytes", r.expectedSize())
		    .detail("LimitRows", limits.rows)
		    .detail("DeliveredRows", r.size());
	}

	return r;
}

int64_t inline getRangeResultFamilyBytes(RangeResultRef result) {
	return result.expectedSize();
}

int64_t inline getRangeResultFamilyBytes(MappedRangeResultRef result) {
	int64_t bytes = 0;
	for (const MappedKeyValueRef& mappedKeyValue : result) {
		bytes += mappedKeyValue.key.size() + mappedKeyValue.value.size();

		auto& reqAndResult = mappedKeyValue.reqAndResult;
		if (std::holds_alternative<GetValueReqAndResultRef>(reqAndResult)) {
			auto getValue = std::get<GetValueReqAndResultRef>(reqAndResult);
			bytes += getValue.expectedSize();
		} else if (std::holds_alternative<GetRangeReqAndResultRef>(reqAndResult)) {
			auto getRange = std::get<GetRangeReqAndResultRef>(reqAndResult);
			bytes += getRange.result.expectedSize();
		} else {
			throw internal_error();
		}
	}
	return bytes;
}

// TODO: Client should add mapped keys to conflict ranges.
template <class RangeResultFamily> // RangeResult or MappedRangeResult
void getRangeFinished(Reference<TransactionState> trState,
                      double startTime,
                      KeySelector begin,
                      KeySelector end,
                      Snapshot snapshot,
                      Promise<std::pair<Key, Key>> conflictRange,
                      Reverse reverse,
                      RangeResultFamily result) {
	int64_t bytes = getRangeResultFamilyBytes(result);

	trState->cx->transactionBytesRead += bytes;
	trState->cx->transactionKeysRead += result.size();

	if (trState->trLogInfo) {
		trState->trLogInfo->addLog(FdbClientLogEvents::EventGetRange(startTime,
		                                                             trState->cx->clientLocality.dcId(),
		                                                             now() - startTime,
		                                                             bytes,
		                                                             begin.getKey(),
		                                                             end.getKey(),
		                                                             trState->tenant()));
	}

	if (!snapshot) {
		Key rangeBegin;
		Key rangeEnd;

		if (result.readToBegin) {
			rangeBegin = allKeys.begin;
		} else if (((!reverse || !result.more || begin.offset > 1) && begin.offset > 0) || result.size() == 0) {
			rangeBegin = Key(begin.getKey(), begin.arena());
		} else {
			rangeBegin = reverse ? result.end()[-1].key : result[0].key;
		}

		if (end.offset > begin.offset && end.getKey() < rangeBegin) {
			rangeBegin = Key(end.getKey(), end.arena());
		}

		if (result.readThroughEnd) {
			rangeEnd = allKeys.end;
		} else if (((reverse || !result.more || end.offset <= 0) && end.offset <= 1) || result.size() == 0) {
			rangeEnd = Key(end.getKey(), end.arena());
		} else {
			rangeEnd = keyAfter(reverse ? result[0].key : result.end()[-1].key);
		}

		if (begin.offset < end.offset && begin.getKey() > rangeEnd) {
			rangeEnd = Key(begin.getKey(), begin.arena());
		}

		conflictRange.send(std::make_pair(rangeBegin, rangeEnd));
	}
}

ACTOR template <class GetKeyValuesFamilyRequest, // GetKeyValuesRequest or GetMappedKeyValuesRequest
                class GetKeyValuesFamilyReply, // GetKeyValuesReply or GetMappedKeyValuesReply (It would be nice if
                                               // we could use REPLY_TYPE(GetKeyValuesFamilyRequest) instead of specify
                                               // it as a separate template element)
                class RangeResultFamily // RangeResult or MappedRangeResult
                >
Future<RangeResultFamily> getRange(Reference<TransactionState> trState,
                                   Future<Version> fVersion,
                                   KeySelector begin,
                                   KeySelector end,
                                   Key mapper,
                                   GetRangeLimits limits,
                                   Promise<std::pair<Key, Key>> conflictRange,
                                   Snapshot snapshot,
                                   Reverse reverse,
                                   UseTenant useTenant = UseTenant::True) {
	//	state using RangeResultRefFamily = typename RangeResultFamily::RefType;
	state GetRangeLimits originalLimits(limits);
	state KeySelector originalBegin = begin;
	state KeySelector originalEnd = end;
	state RangeResultFamily output;
	// TODO - ljoswiak parent or link?
	state Span span("NAPI:getRange"_loc, trState->spanContext);
	if (useTenant && trState->tenant().present()) {
		span.addAttribute("tenant"_sr, trState->tenant().get());
	}

	try {
		state Version version = wait(fVersion);
		trState->cx->validateVersion(version);

		state double startTime = now();
		state Version readVersion = version; // Needed for latestVersion requests; if more, make future requests at the
		                                     // version that the first one completed
		                                     // FIXME: Is this really right?  Weaken this and see if there is a problem;
		                                     // if so maybe there is a much subtler problem even with this.

		if (begin.getKey() == allKeys.begin && begin.offset < 1) {
			output.readToBegin = true;
			begin = KeySelector(firstGreaterOrEqual(begin.getKey()), begin.arena());
		}

		ASSERT(!limits.isReached());
		ASSERT((!limits.hasRowLimit() || limits.rows >= limits.minRows) && limits.minRows >= 0);

		loop {
			if (end.getKey() == allKeys.begin && (end.offset < 1 || end.isFirstGreaterOrEqual())) {
				getRangeFinished(
				    trState, startTime, originalBegin, originalEnd, snapshot, conflictRange, reverse, output);
				return output;
			}

			Key locationKey = reverse ? Key(end.getKey(), end.arena()) : Key(begin.getKey(), begin.arena());
			Reverse locationBackward{ reverse ? (end - 1).isBackward() : begin.isBackward() };
			state KeyRangeLocationInfo beginServer =
			    wait(getKeyLocation(trState,
			                        locationKey,
			                        getRangeRequestStream<GetKeyValuesFamilyRequest>(),
			                        locationBackward,
			                        useTenant,
			                        version));
			state KeyRange shard = beginServer.range;
			state bool modifiedSelectors = false;
			state GetKeyValuesFamilyRequest req;
			req.mapper = mapper;
			req.arena.dependsOn(mapper.arena());

			req.tenantInfo = useTenant ? trState->getTenantInfo() : TenantInfo();
			req.isFetchKeys = (trState->taskID == TaskPriority::FetchKeys);
			req.version = readVersion;

			trState->cx->getLatestCommitVersions(
			    beginServer.locations, req.version, trState, req.ssLatestCommitVersions);

			// In case of async tss comparison, also make req arena depend on begin, end, and/or shard's arena depending
			// on which  is used
			bool dependOnShard = false;
			if (reverse && (begin - 1).isDefinitelyLess(shard.begin) &&
			    (!begin.isFirstGreaterOrEqual() ||
			     begin.getKey() != shard.begin)) { // In this case we would be setting modifiedSelectors to true, but
				                                   // not modifying anything

				req.begin = firstGreaterOrEqual(shard.begin);
				modifiedSelectors = true;
				req.arena.dependsOn(shard.arena());
				dependOnShard = true;
			} else {
				req.begin = begin;
				req.arena.dependsOn(begin.arena());
			}

			if (!reverse && end.isDefinitelyGreater(shard.end)) {
				req.end = firstGreaterOrEqual(shard.end);
				modifiedSelectors = true;
				if (!dependOnShard) {
					req.arena.dependsOn(shard.arena());
				}
			} else {
				req.end = end;
				req.arena.dependsOn(end.arena());
			}

			transformRangeLimits(limits, reverse, req);
			ASSERT(req.limitBytes > 0 && req.limit != 0 && req.limit < 0 == reverse);

			req.tags = trState->cx->sampleReadTags() ? trState->options.readTags : Optional<TagSet>();
			req.debugID = trState->debugID;
			req.spanContext = span.context;
			try {
				if (trState->debugID.present()) {
					g_traceBatch.addEvent(
					    "TransactionDebug", trState->debugID.get().first(), "NativeAPI.getRange.Before");
					/*TraceEvent("TransactionDebugGetRangeInfo", trState->debugID.get())
					    .detail("ReqBeginKey", req.begin.getKey())
					    .detail("ReqEndKey", req.end.getKey())
					    .detail("OriginalBegin", originalBegin.toString())
					    .detail("OriginalEnd", originalEnd.toString())
					    .detail("Begin", begin.toString())
					    .detail("End", end.toString())
					    .detail("Shard", shard)
					    .detail("ReqLimit", req.limit)
					    .detail("ReqLimitBytes", req.limitBytes)
					    .detail("ReqVersion", req.version)
					    .detail("Reverse", reverse)
					    .detail("ModifiedSelectors", modifiedSelectors)
					    .detail("Servers", beginServer.second->description());*/
				}

				++trState->cx->transactionPhysicalReads;
				state GetKeyValuesFamilyReply rep;
				try {
					if (CLIENT_BUGGIFY_WITH_PROB(.01)) {
						throw deterministicRandom()->randomChoice(
						    std::vector<Error>{ transaction_too_old(), future_version() });
					}
					// state AnnotateActor annotation(currentLineage);
					GetKeyValuesFamilyReply _rep =
					    wait(loadBalance(trState->cx.getPtr(),
					                     beginServer.locations,
					                     getRangeRequestStream<GetKeyValuesFamilyRequest>(),
					                     req,
					                     TaskPriority::DefaultPromiseEndpoint,
					                     AtMostOnce::False,
					                     trState->cx->enableLocalityLoadBalance ? &trState->cx->queueModel : nullptr));
					rep = _rep;
					++trState->cx->transactionPhysicalReadsCompleted;
				} catch (Error&) {
					++trState->cx->transactionPhysicalReadsCompleted;
					throw;
				}

				if (trState->debugID.present()) {
					g_traceBatch.addEvent("TransactionDebug",
					                      trState->debugID.get().first(),
					                      "NativeAPI.getRange.After"); //.detail("SizeOf", rep.data.size());
					/*TraceEvent("TransactionDebugGetRangeDone", trState->debugID.get())
					    .detail("ReqBeginKey", req.begin.getKey())
					    .detail("ReqEndKey", req.end.getKey())
					    .detail("RepIsMore", rep.more)
					    .detail("VersionReturned", rep.version)
					    .detail("RowsReturned", rep.data.size());*/
				}

				ASSERT(!rep.more || rep.data.size());
				ASSERT(!limits.hasRowLimit() || rep.data.size() <= limits.rows);

				limits.decrement(rep.data);

				if (reverse && begin.isLastLessOrEqual() && rep.data.size() &&
				    rep.data.end()[-1].key == begin.getKey()) {
					modifiedSelectors = false;
				}

				bool finished = limits.isReached() || (!modifiedSelectors && !rep.more) || limits.hasSatisfiedMinRows();
				bool readThrough = modifiedSelectors && !rep.more;

				// optimization: first request got all data--just return it
				if (finished && !output.size()) {
					bool readToBegin = output.readToBegin;
					bool readThroughEnd = output.readThroughEnd;

					using RangeResultRefFamily = typename RangeResultFamily::RefType;
					output = RangeResultFamily(
					    RangeResultRefFamily(rep.data, modifiedSelectors || limits.isReached() || rep.more), rep.arena);
					output.readToBegin = readToBegin;
					output.readThroughEnd = readThroughEnd;

					if (BUGGIFY && limits.hasByteLimit() && output.size() > std::max(1, originalLimits.minRows)) {
						// Copy instead of resizing because TSS maybe be using output's arena for comparison. This only
						// happens in simulation so it's fine
						RangeResultFamily copy;
						int newSize =
						    deterministicRandom()->randomInt(std::max(1, originalLimits.minRows), output.size());
						for (int i = 0; i < newSize; i++) {
							copy.push_back_deep(copy.arena(), output[i]);
						}
						output = copy;
						output.more = true;

						getRangeFinished(
						    trState, startTime, originalBegin, originalEnd, snapshot, conflictRange, reverse, output);
						return output;
					}

					if (readThrough) {
						output.arena().dependsOn(shard.arena());
						output.readThrough = reverse ? shard.begin : shard.end;
					}

					getRangeFinished(
					    trState, startTime, originalBegin, originalEnd, snapshot, conflictRange, reverse, output);
					return output;
				}

				output.arena().dependsOn(rep.arena);
				output.append(output.arena(), rep.data.begin(), rep.data.size());

				if (finished) {
					if (readThrough) {
						output.arena().dependsOn(shard.arena());
						output.readThrough = reverse ? shard.begin : shard.end;
					}
					output.more = modifiedSelectors || limits.isReached() || rep.more;

					getRangeFinished(
					    trState, startTime, originalBegin, originalEnd, snapshot, conflictRange, reverse, output);
					return output;
				}

				if (readVersion == latestVersion) {
					readVersion = rep.version; // see above comment
				}

				if (!rep.more) {
					ASSERT(modifiedSelectors);
					TEST(true); // !GetKeyValuesFamilyReply.more and modifiedSelectors in getRange

					if (!rep.data.size()) {
						// VERSION_VECTOR change version to readVersion in getRangeFallback
						RangeResultFamily result = wait(
						    getRangeFallback<GetKeyValuesFamilyRequest, GetKeyValuesFamilyReply, RangeResultFamily>(
						        trState,
						        version,
						        originalBegin,
						        originalEnd,
						        mapper,
						        originalLimits,
						        reverse,
						        useTenant));
						getRangeFinished(
						    trState, startTime, originalBegin, originalEnd, snapshot, conflictRange, reverse, result);
						return result;
					}

					if (reverse)
						end = firstGreaterOrEqual(shard.begin);
					else
						begin = firstGreaterOrEqual(shard.end);
				} else {
					TEST(true); // GetKeyValuesFamilyReply.more in getRange
					if (reverse)
						end = firstGreaterOrEqual(output[output.size() - 1].key);
					else
						begin = firstGreaterThan(output[output.size() - 1].key);
				}

			} catch (Error& e) {
				if (trState->debugID.present()) {
					g_traceBatch.addEvent(
					    "TransactionDebug", trState->debugID.get().first(), "NativeAPI.getRange.Error");
					TraceEvent("TransactionDebugError", trState->debugID.get()).error(e);
				}
				if (e.code() == error_code_wrong_shard_server || e.code() == error_code_all_alternatives_failed ||
				    (e.code() == error_code_transaction_too_old && readVersion == latestVersion)) {
					trState->cx->invalidateCache(beginServer.tenantEntry.prefix,
					                             reverse ? end.getKey() : begin.getKey(),
					                             Reverse{ reverse ? (end - 1).isBackward() : begin.isBackward() });

					if (e.code() == error_code_wrong_shard_server) {
						RangeResultFamily result = wait(
						    getRangeFallback<GetKeyValuesFamilyRequest, GetKeyValuesFamilyReply, RangeResultFamily>(
						        trState,
						        version,
						        originalBegin,
						        originalEnd,
						        mapper,
						        originalLimits,
						        reverse,
						        useTenant));
						getRangeFinished(
						    trState, startTime, originalBegin, originalEnd, snapshot, conflictRange, reverse, result);
						return result;
					}

					wait(delay(CLIENT_KNOBS->WRONG_SHARD_SERVER_DELAY, trState->taskID));
				} else if (e.code() == error_code_unknown_tenant) {
					ASSERT(useTenant && trState->tenant().present());
					trState->cx->invalidateCachedTenant(trState->tenant().get());
					wait(delay(CLIENT_KNOBS->UNKNOWN_TENANT_RETRY_DELAY, trState->taskID));
				} else {
					if (trState->trLogInfo)
						trState->trLogInfo->addLog(
						    FdbClientLogEvents::EventGetRangeError(startTime,
						                                           trState->cx->clientLocality.dcId(),
						                                           static_cast<int>(e.code()),
						                                           begin.getKey(),
						                                           end.getKey(),
						                                           trState->tenant()));

					throw e;
				}
			}
		}
	} catch (Error& e) {
		if (conflictRange.canBeSet()) {
			conflictRange.send(std::make_pair(Key(), Key()));
		}

		throw;
	}
}

template <class StreamReply>
struct TSSDuplicateStreamData {
	PromiseStream<StreamReply> stream;
	Promise<Void> tssComparisonDone;

	// empty constructor for optional?
	TSSDuplicateStreamData() {}

	TSSDuplicateStreamData(PromiseStream<StreamReply> stream) : stream(stream) {}

	bool done() { return tssComparisonDone.getFuture().isReady(); }

	void setDone() {
		if (tssComparisonDone.canBeSet()) {
			tssComparisonDone.send(Void());
		}
	}

	~TSSDuplicateStreamData() {}
};

// Error tracking here is weird, and latency doesn't really mean the same thing here as it does with normal tss
// comparisons, so this is pretty much just counting mismatches
ACTOR template <class Request>
static Future<Void> tssStreamComparison(Request request,
                                        TSSDuplicateStreamData<REPLYSTREAM_TYPE(Request)> streamData,
                                        ReplyPromiseStream<REPLYSTREAM_TYPE(Request)> tssReplyStream,
                                        TSSEndpointData tssData) {
	state bool ssEndOfStream = false;
	state bool tssEndOfStream = false;
	state Optional<REPLYSTREAM_TYPE(Request)> ssReply = Optional<REPLYSTREAM_TYPE(Request)>();
	state Optional<REPLYSTREAM_TYPE(Request)> tssReply = Optional<REPLYSTREAM_TYPE(Request)>();

	loop {
		// reset replies
		ssReply = Optional<REPLYSTREAM_TYPE(Request)>();
		tssReply = Optional<REPLYSTREAM_TYPE(Request)>();

		state double startTime = now();
		// wait for ss response
		try {
			REPLYSTREAM_TYPE(Request) _ssReply = waitNext(streamData.stream.getFuture());
			ssReply = _ssReply;
		} catch (Error& e) {
			if (e.code() == error_code_actor_cancelled) {
				streamData.setDone();
				throw;
			}
			if (e.code() == error_code_end_of_stream) {
				// ss response will be set to empty, to compare to the SS response if it wasn't empty and cause a
				// mismatch
				ssEndOfStream = true;
			} else {
				tssData.metrics->ssError(e.code());
			}
			TEST(e.code() != error_code_end_of_stream); // SS got error in TSS stream comparison
		}

		state double sleepTime = std::max(startTime + FLOW_KNOBS->LOAD_BALANCE_TSS_TIMEOUT - now(), 0.0);
		// wait for tss response
		try {
			choose {
				when(REPLYSTREAM_TYPE(Request) _tssReply = waitNext(tssReplyStream.getFuture())) {
					tssReply = _tssReply;
				}
				when(wait(delay(sleepTime))) {
					++tssData.metrics->tssTimeouts;
					TEST(true); // Got TSS timeout in stream comparison
				}
			}
		} catch (Error& e) {
			if (e.code() == error_code_actor_cancelled) {
				streamData.setDone();
				throw;
			}
			if (e.code() == error_code_end_of_stream) {
				// tss response will be set to empty, to compare to the SS response if it wasn't empty and cause a
				// mismatch
				tssEndOfStream = true;
			} else {
				tssData.metrics->tssError(e.code());
			}
			TEST(e.code() != error_code_end_of_stream); // TSS got error in TSS stream comparison
		}

		if (!ssEndOfStream || !tssEndOfStream) {
			++tssData.metrics->streamComparisons;
		}

		// if both are successful, compare
		if (ssReply.present() && tssReply.present()) {
			// compare results
			// FIXME: this code is pretty much identical to LoadBalance.h
			// TODO could add team check logic in if we added synchronous way to turn this into a fixed getRange request
			// and send it to the whole team and compare? I think it's fine to skip that for streaming though
			TEST(ssEndOfStream != tssEndOfStream); // SS or TSS stream finished early!

			// skip tss comparison if both are end of stream
			if ((!ssEndOfStream || !tssEndOfStream) && !TSS_doCompare(ssReply.get(), tssReply.get())) {
				TEST(true); // TSS mismatch in stream comparison
				TraceEvent mismatchEvent(
				    (g_network->isSimulated() && g_simulator.tssMode == ISimulator::TSSMode::EnabledDropMutations)
				        ? SevWarnAlways
				        : SevError,
				    TSS_mismatchTraceName(request));
				mismatchEvent.setMaxEventLength(FLOW_KNOBS->TSS_LARGE_TRACE_SIZE);
				mismatchEvent.detail("TSSID", tssData.tssId);

				if (tssData.metrics->shouldRecordDetailedMismatch()) {
					TSS_traceMismatch(mismatchEvent, request, ssReply.get(), tssReply.get());

					TEST(FLOW_KNOBS
					         ->LOAD_BALANCE_TSS_MISMATCH_TRACE_FULL); // Tracing Full TSS Mismatch in stream comparison
					TEST(!FLOW_KNOBS->LOAD_BALANCE_TSS_MISMATCH_TRACE_FULL); // Tracing Partial TSS Mismatch in stream
					                                                         // comparison and storing the rest in FDB

					if (!FLOW_KNOBS->LOAD_BALANCE_TSS_MISMATCH_TRACE_FULL) {
						mismatchEvent.disable();
						UID mismatchUID = deterministicRandom()->randomUniqueID();
						tssData.metrics->recordDetailedMismatchData(mismatchUID, mismatchEvent.getFields().toString());

						// record a summarized trace event instead
						TraceEvent summaryEvent((g_network->isSimulated() &&
						                         g_simulator.tssMode == ISimulator::TSSMode::EnabledDropMutations)
						                            ? SevWarnAlways
						                            : SevError,
						                        TSS_mismatchTraceName(request));
						summaryEvent.detail("TSSID", tssData.tssId).detail("MismatchId", mismatchUID);
					}
				} else {
					// don't record trace event
					mismatchEvent.disable();
				}
				streamData.setDone();
				return Void();
			}
		}
		if (!ssReply.present() || !tssReply.present() || ssEndOfStream || tssEndOfStream) {
			// if both streams don't still have more data, stop comparison
			streamData.setDone();
			return Void();
		}
	}
}

// Currently only used for GetKeyValuesStream but could easily be plugged for other stream types
// User of the stream has to forward the SS's responses to the returned promise stream, if it is set
template <class Request, bool P>
Optional<TSSDuplicateStreamData<REPLYSTREAM_TYPE(Request)>>
maybeDuplicateTSSStreamFragment(Request& req, QueueModel* model, RequestStream<Request, P> const* ssStream) {
	if (model) {
		Optional<TSSEndpointData> tssData = model->getTssData(ssStream->getEndpoint().token.first());

		if (tssData.present()) {
			TEST(true); // duplicating stream to TSS
			resetReply(req);
			// FIXME: optimize to avoid creating new netNotifiedQueueWithAcknowledgements for each stream duplication
			RequestStream<Request> tssRequestStream(tssData.get().endpoint);
			ReplyPromiseStream<REPLYSTREAM_TYPE(Request)> tssReplyStream = tssRequestStream.getReplyStream(req);
			PromiseStream<REPLYSTREAM_TYPE(Request)> ssDuplicateReplyStream;
			TSSDuplicateStreamData<REPLYSTREAM_TYPE(Request)> streamData(ssDuplicateReplyStream);
			model->addActor.send(tssStreamComparison(req, streamData, tssReplyStream, tssData.get()));
			return Optional<TSSDuplicateStreamData<REPLYSTREAM_TYPE(Request)>>(streamData);
		}
	}
	return Optional<TSSDuplicateStreamData<REPLYSTREAM_TYPE(Request)>>();
}

// Streams all of the KV pairs in a target key range into a ParallelStream fragment
ACTOR Future<Void> getRangeStreamFragment(Reference<TransactionState> trState,
                                          ParallelStream<RangeResult>::Fragment* results,
                                          Version version,
                                          KeyRange keys,
                                          GetRangeLimits limits,
                                          Snapshot snapshot,
                                          Reverse reverse,
                                          SpanContext spanContext) {
	loop {
		state std::vector<KeyRangeLocationInfo> locations =
		    wait(getKeyRangeLocations(trState,
		                              keys,
		                              CLIENT_KNOBS->GET_RANGE_SHARD_LIMIT,
		                              reverse,
		                              &StorageServerInterface::getKeyValuesStream,
		                              UseTenant::True,
		                              version));
		ASSERT(locations.size());
		state int shard = 0;
		loop {
			const KeyRange& range = locations[shard].range;

			state Optional<TSSDuplicateStreamData<GetKeyValuesStreamReply>> tssDuplicateStream;
			state GetKeyValuesStreamRequest req;
			req.tenantInfo = trState->getTenantInfo();
			req.version = version;
			req.begin = firstGreaterOrEqual(range.begin);
			req.end = firstGreaterOrEqual(range.end);
			req.spanContext = spanContext;
			req.limit = reverse ? -CLIENT_KNOBS->REPLY_BYTE_LIMIT : CLIENT_KNOBS->REPLY_BYTE_LIMIT;
			req.limitBytes = std::numeric_limits<int>::max();
			trState->cx->getLatestCommitVersions(
			    locations[shard].locations, req.version, trState, req.ssLatestCommitVersions);

			// keep shard's arena around in case of async tss comparison
			req.arena.dependsOn(range.arena());

			ASSERT(req.limitBytes > 0 && req.limit != 0 && req.limit < 0 == reverse);

			// FIXME: buggify byte limits on internal functions that use them, instead of globally
			req.tags = trState->cx->sampleReadTags() ? trState->options.readTags : Optional<TagSet>();
			req.debugID = trState->debugID;

			try {
				if (trState->debugID.present()) {
					g_traceBatch.addEvent(
					    "TransactionDebug", trState->debugID.get().first(), "NativeAPI.RangeStream.Before");
				}
				++trState->cx->transactionPhysicalReads;
				state GetKeyValuesStreamReply rep;

				if (locations[shard].locations->size() == 0) {
					wait(trState->cx->connectionFileChanged());
					results->sendError(transaction_too_old());
					return Void();
				}

				state int useIdx = -1;

				loop {
					// FIXME: create a load balance function for this code so future users of reply streams do not have
					// to duplicate this code
					int count = 0;
					for (int i = 0; i < locations[shard].locations->size(); i++) {
						if (!IFailureMonitor::failureMonitor()
						         .getState(locations[shard]
						                       .locations->get(i, &StorageServerInterface::getKeyValuesStream)
						                       .getEndpoint())
						         .failed) {
							if (deterministicRandom()->random01() <= 1.0 / ++count) {
								useIdx = i;
							}
						}
					}

					if (useIdx >= 0) {
						break;
					}

					std::vector<Future<Void>> ok(locations[shard].locations->size());
					for (int i = 0; i < ok.size(); i++) {
						ok[i] = IFailureMonitor::failureMonitor().onStateEqual(
						    locations[shard]
						        .locations->get(i, &StorageServerInterface::getKeyValuesStream)
						        .getEndpoint(),
						    FailureStatus(false));
					}

					// Making this SevWarn means a lot of clutter
					if (now() - g_network->networkInfo.newestAlternativesFailure > 1 ||
					    deterministicRandom()->random01() < 0.01) {
						TraceEvent("AllAlternativesFailed")
						    .detail("Alternatives", locations[shard].locations->description());
					}

					wait(allAlternativesFailedDelay(quorum(ok, 1)));
				}

				state ReplyPromiseStream<GetKeyValuesStreamReply> replyStream =
				    locations[shard]
				        .locations->get(useIdx, &StorageServerInterface::getKeyValuesStream)
				        .getReplyStream(req);

				tssDuplicateStream = maybeDuplicateTSSStreamFragment(
				    req,
				    trState->cx->enableLocalityLoadBalance ? &trState->cx->queueModel : nullptr,
				    &locations[shard].locations->get(useIdx, &StorageServerInterface::getKeyValuesStream));

				state bool breakAgain = false;
				loop {
					wait(results->onEmpty());
					try {
						choose {
							when(wait(trState->cx->connectionFileChanged())) {
								results->sendError(transaction_too_old());
								if (tssDuplicateStream.present() && !tssDuplicateStream.get().done()) {
									tssDuplicateStream.get().stream.sendError(transaction_too_old());
								}
								return Void();
							}

							when(GetKeyValuesStreamReply _rep = waitNext(replyStream.getFuture())) { rep = _rep; }
						}
						++trState->cx->transactionPhysicalReadsCompleted;
					} catch (Error& e) {
						++trState->cx->transactionPhysicalReadsCompleted;
						if (e.code() == error_code_broken_promise) {
							if (tssDuplicateStream.present() && !tssDuplicateStream.get().done()) {
								tssDuplicateStream.get().stream.sendError(connection_failed());
							}
							throw connection_failed();
						}
						if (e.code() != error_code_end_of_stream) {
							if (tssDuplicateStream.present() && !tssDuplicateStream.get().done()) {
								tssDuplicateStream.get().stream.sendError(e);
							}
							throw;
						}
						rep = GetKeyValuesStreamReply();
					}
					if (trState->debugID.present())
						g_traceBatch.addEvent(
						    "TransactionDebug", trState->debugID.get().first(), "NativeAPI.getExactRange.After");
					RangeResult output(RangeResultRef(rep.data, rep.more), rep.arena);

					if (tssDuplicateStream.present() && !tssDuplicateStream.get().done()) {
						// shallow copy the reply with an arena depends, and send it to the duplicate stream for TSS
						GetKeyValuesStreamReply replyCopy;
						replyCopy.version = rep.version;
						replyCopy.more = rep.more;
						replyCopy.cached = rep.cached;
						replyCopy.arena.dependsOn(rep.arena);
						replyCopy.data.append(replyCopy.arena, rep.data.begin(), rep.data.size());
						tssDuplicateStream.get().stream.send(replyCopy);
					}

					int64_t bytes = 0;
					for (const KeyValueRef& kv : output) {
						bytes += kv.key.size() + kv.value.size();
					}

					trState->cx->transactionBytesRead += bytes;
					trState->cx->transactionKeysRead += output.size();

					// If the reply says there is more but we know that we finished the shard, then fix rep.more
					if (reverse && output.more && rep.data.size() > 0 &&
					    output[output.size() - 1].key == locations[shard].range.begin) {
						output.more = false;
					}

					if (output.more) {
						if (!rep.data.size()) {
							TraceEvent(SevError, "GetRangeStreamError")
							    .detail("Reason", "More data indicated but no rows present")
							    .detail("LimitBytes", limits.bytes)
							    .detail("LimitRows", limits.rows)
							    .detail("OutputSize", output.size())
							    .detail("OutputBytes", output.expectedSize())
							    .detail("BlockSize", rep.data.size())
							    .detail("BlockBytes", rep.data.expectedSize());
							ASSERT(false);
						}
						TEST(true); // GetKeyValuesStreamReply.more in getRangeStream
						// Make next request to the same shard with a beginning key just after the last key returned
						if (reverse)
							locations[shard].range =
							    KeyRangeRef(locations[shard].range.begin, output[output.size() - 1].key);
						else
							locations[shard].range =
							    KeyRangeRef(keyAfter(output[output.size() - 1].key), locations[shard].range.end);
					}

					if (locations[shard].range.empty()) {
						output.more = false;
					}

					if (!output.more) {
						const KeyRange& range = locations[shard].range;
						if (shard == locations.size() - 1) {
							KeyRef begin = reverse ? keys.begin : range.end;
							KeyRef end = reverse ? range.begin : keys.end;

							if (begin >= end) {
								if (range.begin == allKeys.begin) {
									output.readToBegin = true;
								}
								if (range.end == allKeys.end) {
									output.readThroughEnd = true;
								}
								output.arena().dependsOn(keys.arena());
								output.readThrough = reverse ? keys.begin : keys.end;
								results->send(std::move(output));
								results->finish();
								if (tssDuplicateStream.present() && !tssDuplicateStream.get().done()) {
									tssDuplicateStream.get().stream.sendError(end_of_stream());
								}
								return Void();
							}
							keys = KeyRangeRef(begin, end);
							breakAgain = true;
						} else {
							++shard;
						}
						output.arena().dependsOn(range.arena());
						output.readThrough = reverse ? range.begin : range.end;
						results->send(std::move(output));
						break;
					}

					ASSERT(output.size());
					if (keys.begin == allKeys.begin && !reverse) {
						output.readToBegin = true;
					}
					if (keys.end == allKeys.end && reverse) {
						output.readThroughEnd = true;
					}
					results->send(std::move(output));
				}
				if (breakAgain) {
					break;
				}
			} catch (Error& e) {
				// send errors to tss duplicate stream, including actor_cancelled
				if (tssDuplicateStream.present() && !tssDuplicateStream.get().done()) {
					tssDuplicateStream.get().stream.sendError(e);
				}
				if (e.code() == error_code_actor_cancelled) {
					throw;
				}
				if (e.code() == error_code_wrong_shard_server || e.code() == error_code_all_alternatives_failed ||
				    e.code() == error_code_connection_failed) {
					const KeyRangeRef& range = locations[shard].range;

					if (reverse)
						keys = KeyRangeRef(keys.begin, range.end);
					else
						keys = KeyRangeRef(range.begin, keys.end);

					trState->cx->invalidateCache(locations[0].tenantEntry.prefix, keys);

					wait(delay(CLIENT_KNOBS->WRONG_SHARD_SERVER_DELAY, trState->taskID));
					break;
				} else if (e.code() == error_code_unknown_tenant) {
					ASSERT(trState->tenant().present());
					trState->cx->invalidateCachedTenant(trState->tenant().get());
					wait(delay(CLIENT_KNOBS->UNKNOWN_TENANT_RETRY_DELAY, trState->taskID));
					break;
				} else {
					results->sendError(e);
					return Void();
				}
			}
		}
	}
}

ACTOR Future<Standalone<VectorRef<KeyRef>>> getRangeSplitPoints(Reference<TransactionState> trState,
                                                                KeyRange keys,
                                                                int64_t chunkSize,
                                                                Version version);

static KeyRange intersect(KeyRangeRef lhs, KeyRangeRef rhs) {
	return KeyRange(KeyRangeRef(std::max(lhs.begin, rhs.begin), std::min(lhs.end, rhs.end)));
}

// Divides the requested key range into 1MB fragments, create range streams for each fragment, and merges the results so
// the client get them in order
ACTOR Future<Void> getRangeStream(Reference<TransactionState> trState,
                                  PromiseStream<RangeResult> _results,
                                  Future<Version> fVersion,
                                  KeySelector begin,
                                  KeySelector end,
                                  GetRangeLimits limits,
                                  Promise<std::pair<Key, Key>> conflictRange,
                                  Snapshot snapshot,
                                  Reverse reverse) {
	state ParallelStream<RangeResult> results(_results, CLIENT_KNOBS->RANGESTREAM_BUFFERED_FRAGMENTS_LIMIT);

	// FIXME: better handling to disable row limits
	ASSERT(!limits.hasRowLimit());
	// TODO - ljoswiak parent or link
	state Span span("NAPI:getRangeStream"_loc, trState->spanContext);

	state Version version = wait(fVersion);
	trState->cx->validateVersion(version);

	Future<Key> fb = resolveKey(trState, begin, version, UseTenant::True);
	state Future<Key> fe = resolveKey(trState, end, version, UseTenant::True);

	state Key b = wait(fb);
	state Key e = wait(fe);

	if (!snapshot) {
		// FIXME: this conflict range is too large, and should be updated continously as results are returned
		conflictRange.send(std::make_pair(std::min(b, Key(begin.getKey(), begin.arena())),
		                                  std::max(e, Key(end.getKey(), end.arena()))));
	}

	if (b >= e) {
		wait(results.finish());
		return Void();
	}

	// if e is allKeys.end, we have read through the end of the database
	// if b is allKeys.begin, we have either read through the beginning of the database,
	// or allKeys.begin exists in the database and will be part of the conflict range anyways

	state std::vector<Future<Void>> outstandingRequests;
	while (b < e) {
		state KeyRangeLocationInfo locationInfo = wait(getKeyLocation(
		    trState, reverse ? e : b, &StorageServerInterface::getKeyValuesStream, reverse, UseTenant::True, version));
		state KeyRange shardIntersection = intersect(locationInfo.range, KeyRangeRef(b, e));
		state Standalone<VectorRef<KeyRef>> splitPoints =
		    wait(getRangeSplitPoints(trState, shardIntersection, CLIENT_KNOBS->RANGESTREAM_FRAGMENT_SIZE, version));
		state std::vector<KeyRange> toSend;
		// state std::vector<Future<std::list<KeyRangeRef>::iterator>> outstandingRequests;

		if (!splitPoints.empty()) {
			toSend.push_back(KeyRange(KeyRangeRef(shardIntersection.begin, splitPoints.front()), splitPoints.arena()));
			for (int i = 0; i < splitPoints.size() - 1; ++i) {
				toSend.push_back(KeyRange(KeyRangeRef(splitPoints[i], splitPoints[i + 1]), splitPoints.arena()));
			}
			toSend.push_back(KeyRange(KeyRangeRef(splitPoints.back(), shardIntersection.end), splitPoints.arena()));
		} else {
			toSend.push_back(KeyRange(KeyRangeRef(shardIntersection.begin, shardIntersection.end)));
		}

		state int idx = 0;
		state int useIdx = 0;
		for (; idx < toSend.size(); ++idx) {
			useIdx = reverse ? toSend.size() - idx - 1 : idx;
			if (toSend[useIdx].empty()) {
				continue;
			}
			ParallelStream<RangeResult>::Fragment* fragment = wait(results.createFragment());
			outstandingRequests.push_back(getRangeStreamFragment(
			    trState, fragment, version, toSend[useIdx], limits, snapshot, reverse, span.context));
		}
		if (reverse) {
			e = shardIntersection.begin;
		} else {
			b = shardIntersection.end;
		}
	}
	wait(waitForAll(outstandingRequests) && results.finish());
	return Void();
}

Future<RangeResult> getRange(Reference<TransactionState> const& trState,
                             Future<Version> const& fVersion,
                             KeySelector const& begin,
                             KeySelector const& end,
                             GetRangeLimits const& limits,
                             Reverse const& reverse,
                             UseTenant const& useTenant) {
	return getRange<GetKeyValuesRequest, GetKeyValuesReply, RangeResult>(trState,
	                                                                     fVersion,
	                                                                     begin,
	                                                                     end,
	                                                                     ""_sr,
	                                                                     limits,
	                                                                     Promise<std::pair<Key, Key>>(),
	                                                                     Snapshot::True,
	                                                                     reverse,
	                                                                     useTenant);
}

bool DatabaseContext::debugUseTags = false;
const std::vector<std::string> DatabaseContext::debugTransactionTagChoices = { "a", "b", "c", "d", "e", "f", "g",
	                                                                           "h", "i", "j", "k", "l", "m", "n",
	                                                                           "o", "p", "q", "r", "s", "t" };

void debugAddTags(Reference<TransactionState> trState) {
	int numTags = deterministicRandom()->randomInt(0, CLIENT_KNOBS->MAX_TAGS_PER_TRANSACTION + 1);
	for (int i = 0; i < numTags; ++i) {
		TransactionTag tag;
		if (deterministicRandom()->random01() < 0.7) {
			tag = TransactionTagRef(deterministicRandom()->randomChoice(DatabaseContext::debugTransactionTagChoices));
		} else {
			int length = deterministicRandom()->randomInt(1, CLIENT_KNOBS->MAX_TRANSACTION_TAG_LENGTH + 1);
			uint8_t* s = new (tag.arena()) uint8_t[length];
			for (int j = 0; j < length; ++j) {
				s[j] = (uint8_t)deterministicRandom()->randomInt(0, 256);
			}

			tag.contents() = TransactionTagRef(s, length);
		}

		if (deterministicRandom()->coinflip()) {
			trState->options.readTags.addTag(tag);
		}
		trState->options.tags.addTag(tag);
	}
}

Transaction::Transaction()
  : trState(makeReference<TransactionState>(TaskPriority::DefaultEndpoint, generateSpanID(false))) {}

Transaction::Transaction(Database const& cx, Optional<TenantName> const& tenant)
  : trState(makeReference<TransactionState>(cx,
                                            tenant,
                                            cx->taskID,
                                            generateSpanID(cx->transactionTracingSample),
                                            createTrLogInfoProbabilistically(cx))),
    // TODO - does this make sense, using the existing span context (traceId, spanId) for the transaction
    span(trState->spanContext, "Transaction"_loc), backoff(CLIENT_KNOBS->DEFAULT_BACKOFF), tr(trState->spanContext) {
	if (DatabaseContext::debugUseTags) {
		debugAddTags(trState);
	}
}

Transaction::~Transaction() {
	flushTrLogsIfEnabled();
	cancelWatches();
}

void Transaction::operator=(Transaction&& r) noexcept {
	flushTrLogsIfEnabled();
	tr = std::move(r.tr);
	readVersion = std::move(r.readVersion);
	trState = std::move(r.trState);
	metadataVersion = std::move(r.metadataVersion);
	extraConflictRanges = std::move(r.extraConflictRanges);
	commitResult = std::move(r.commitResult);
	committing = std::move(r.committing);
	backoff = r.backoff;
	watches = r.watches;
}

void Transaction::flushTrLogsIfEnabled() {
	if (trState && trState->trLogInfo && trState->trLogInfo->logsAdded && trState->trLogInfo->trLogWriter.getData()) {
		ASSERT(trState->trLogInfo->flushed == false);
		trState->cx->clientStatusUpdater.inStatusQ.push_back(
		    { trState->trLogInfo->identifier, std::move(trState->trLogInfo->trLogWriter) });
		trState->trLogInfo->flushed = true;
	}
}

VersionVector Transaction::getVersionVector() const {
	return trState->cx->ssVersionVectorCache;
}

void Transaction::setVersion(Version v) {
	trState->startTime = now();
	if (readVersion.isValid())
		throw read_version_already_set();
	if (v <= 0)
		throw version_invalid();

	readVersion = v;
	trState->readVersionObtainedFromGrvProxy = false;
}

Future<Optional<Value>> Transaction::get(const Key& key, Snapshot snapshot) {
	++trState->cx->transactionLogicalReads;
	++trState->cx->transactionGetValueRequests;
	// ASSERT (key < allKeys.end);

	// There are no keys in the database with size greater than KEY_SIZE_LIMIT
	if (key.size() >
	    (key.startsWith(systemKeys.begin) ? CLIENT_KNOBS->SYSTEM_KEY_SIZE_LIMIT : CLIENT_KNOBS->KEY_SIZE_LIMIT))
		return Optional<Value>();

	auto ver = getReadVersion();

	/*	if (!systemKeys.contains(key))
	        return Optional<Value>(Value()); */

	if (!snapshot)
		tr.transaction.read_conflict_ranges.push_back(tr.arena, singleKeyRange(key, tr.arena));

	UseTenant useTenant = UseTenant::True;
	if (key == metadataVersionKey) {
		// It is legal to read the metadata version key inside of a tenant.
		// This will return the global metadata version key.
		useTenant = UseTenant::False;
		++trState->cx->transactionMetadataVersionReads;
		if (!ver.isReady() || metadataVersion.isSet()) {
			return metadataVersion.getFuture();
		} else {
			if (ver.isError())
				return ver.getError();
			if (ver.get() == trState->cx->metadataVersionCache[trState->cx->mvCacheInsertLocation].first) {
				return trState->cx->metadataVersionCache[trState->cx->mvCacheInsertLocation].second;
			}

			Version v = ver.get();
			int hi = trState->cx->mvCacheInsertLocation;
			int lo = (trState->cx->mvCacheInsertLocation + 1) % trState->cx->metadataVersionCache.size();

			while (hi != lo) {
				int cu = hi > lo ? (hi + lo) / 2
				                 : ((hi + trState->cx->metadataVersionCache.size() + lo) / 2) %
				                       trState->cx->metadataVersionCache.size();
				if (v == trState->cx->metadataVersionCache[cu].first) {
					return trState->cx->metadataVersionCache[cu].second;
				}
				if (cu == lo) {
					break;
				}
				if (v < trState->cx->metadataVersionCache[cu].first) {
					hi = cu;
				} else {
					lo = (cu + 1) % trState->cx->metadataVersionCache.size();
				}
			}
		}
	}

	return getValue(trState, key, ver, useTenant);
}

void Watch::setWatch(Future<Void> watchFuture) {
	this->watchFuture = watchFuture;

	// Cause the watch loop to go around and start waiting on watchFuture
	onSetWatchTrigger.send(Void());
}

ACTOR Future<TenantInfo> getTenantMetadata(Reference<TransactionState> trState, Key key, Version version) {
	KeyRangeLocationInfo locationInfo =
	    wait(getKeyLocation(trState, key, &StorageServerInterface::getValue, Reverse::False, UseTenant::True, version));
	return trState->getTenantInfo();
}

Future<TenantInfo> populateAndGetTenant(Reference<TransactionState> trState, Key const& key, Version version) {
	if (!trState->tenant().present() || key == metadataVersionKey) {
		return TenantInfo();
	} else if (trState->tenantId != TenantInfo::INVALID_TENANT) {
		return trState->getTenantInfo();
	} else {
		return getTenantMetadata(trState, key, version);
	}
}

// FIXME: This seems pretty horrible. Now a Database can't die until all of its watches do...
ACTOR Future<Void> watch(Reference<Watch> watch,
                         Database cx,
                         Future<TenantInfo> tenant,
                         TagSet tags,
                         SpanContext spanContext,
                         TaskPriority taskID,
                         Optional<UID> debugID,
                         UseProvisionalProxies useProvisionalProxies) {
	try {
		choose {
			// RYOW write to value that is being watched (if applicable)
			// Errors
			when(wait(watch->onChangeTrigger.getFuture())) {}

			// NativeAPI finished commit and updated watchFuture
			when(wait(watch->onSetWatchTrigger.getFuture())) {

				state TenantInfo tenantInfo = wait(tenant);
				loop {
					choose {
						// NativeAPI watchValue future finishes or errors
						when(wait(watch->watchFuture)) { break; }

						when(wait(cx->connectionFileChanged())) {
							TEST(true); // Recreated a watch after switch
							cx->clearWatchMetadata();
							watch->watchFuture = watchValueMap(cx->minAcceptableReadVersion,
							                                   tenantInfo,
							                                   watch->key,
							                                   watch->value,
							                                   cx,
							                                   tags,
							                                   spanContext,
							                                   taskID,
							                                   debugID,
							                                   useProvisionalProxies);
						}
					}
				}
			}
		}
	} catch (Error& e) {
		cx->removeWatch();
		throw;
	}

	cx->removeWatch();
	return Void();
}

Future<Version> Transaction::getRawReadVersion() {
	return ::getRawVersion(trState);
}

Future<Void> Transaction::watch(Reference<Watch> watch) {
	++trState->cx->transactionWatchRequests;

	trState->cx->addWatch();
	watches.push_back(watch);
	return ::watch(
	    watch,
	    trState->cx,
	    populateAndGetTenant(
	        trState, watch->key, readVersion.isValid() && readVersion.isReady() ? readVersion.get() : latestVersion),
	    trState->options.readTags,
	    trState->spanContext,
	    trState->taskID,
	    trState->debugID,
	    trState->useProvisionalProxies);
}

ACTOR Future<Standalone<VectorRef<const char*>>> getAddressesForKeyActor(Reference<TransactionState> trState,
                                                                         Future<Version> ver,
                                                                         Key key) {
	state std::vector<StorageServerInterface> ssi;

	state Key resolvedKey = key;
	if (trState->tenant().present()) {
		state Version version = wait(ver);
		KeyRangeLocationInfo locationInfo = wait(getKeyLocation(
		    trState, ""_sr, &StorageServerInterface::getValue, Reverse::False, UseTenant::True, version));
		resolvedKey = key.withPrefix(locationInfo.tenantEntry.prefix);
	}

	// If key >= allKeys.end, then getRange will return a kv-pair with an empty value. This will result in our
	// serverInterfaces vector being empty, which will cause us to return an empty addresses list.
	state Key ksKey = keyServersKey(resolvedKey);
	state RangeResult serverTagResult = wait(getRange(trState,
	                                                  ver,
	                                                  lastLessOrEqual(serverTagKeys.begin),
	                                                  firstGreaterThan(serverTagKeys.end),
	                                                  GetRangeLimits(CLIENT_KNOBS->TOO_MANY),
	                                                  Reverse::False,
	                                                  UseTenant::False));
	ASSERT(!serverTagResult.more && serverTagResult.size() < CLIENT_KNOBS->TOO_MANY);
	Future<RangeResult> futureServerUids = getRange(trState,
	                                                ver,
	                                                lastLessOrEqual(ksKey),
	                                                firstGreaterThan(ksKey),
	                                                GetRangeLimits(1),
	                                                Reverse::False,
	                                                UseTenant::False);
	RangeResult serverUids = wait(futureServerUids);

	ASSERT(serverUids.size()); // every shard needs to have a team

	std::vector<UID> src;
	std::vector<UID> ignore; // 'ignore' is so named because it is the vector into which we decode the 'dest' servers in
	                         // the case where this key is being relocated. But 'src' is the canonical location until
	                         // the move is finished, because it could be cancelled at any time.
	decodeKeyServersValue(serverTagResult, serverUids[0].value, src, ignore);
	Optional<std::vector<StorageServerInterface>> serverInterfaces =
	    wait(transactionalGetServerInterfaces(trState, ver, src));

	ASSERT(serverInterfaces.present()); // since this is happening transactionally, /FF/keyServers and /FF/serverList
	                                    // need to be consistent with one another
	ssi = serverInterfaces.get();

	Standalone<VectorRef<const char*>> addresses;
	for (auto i : ssi) {
		std::string ipString = trState->options.includePort ? i.address().toString() : i.address().ip.toString();
		char* c_string = new (addresses.arena()) char[ipString.length() + 1];
		strcpy(c_string, ipString.c_str());
		addresses.push_back(addresses.arena(), c_string);
	}
	return addresses;
}

Future<Standalone<VectorRef<const char*>>> Transaction::getAddressesForKey(const Key& key) {
	++trState->cx->transactionLogicalReads;
	++trState->cx->transactionGetAddressesForKeyRequests;
	auto ver = getReadVersion();

	return getAddressesForKeyActor(trState, ver, key);
}

ACTOR Future<Key> getKeyAndConflictRange(Reference<TransactionState> trState,
                                         KeySelector k,
                                         Future<Version> version,
                                         Promise<std::pair<Key, Key>> conflictRange) {
	try {
		Key rep = wait(getKey(trState, k, version));
		if (k.offset <= 0)
			conflictRange.send(std::make_pair(rep, k.orEqual ? keyAfter(k.getKey()) : Key(k.getKey(), k.arena())));
		else
			conflictRange.send(
			    std::make_pair(k.orEqual ? keyAfter(k.getKey()) : Key(k.getKey(), k.arena()), keyAfter(rep)));
		return rep;
	} catch (Error& e) {
		conflictRange.send(std::make_pair(Key(), Key()));
		throw;
	}
}

Future<Key> Transaction::getKey(const KeySelector& key, Snapshot snapshot) {
	++trState->cx->transactionLogicalReads;
	++trState->cx->transactionGetKeyRequests;
	if (snapshot)
		return ::getKey(trState, key, getReadVersion());

	Promise<std::pair<Key, Key>> conflictRange;
	extraConflictRanges.push_back(conflictRange.getFuture());
	return getKeyAndConflictRange(trState, key, getReadVersion(), conflictRange);
}

template <class GetKeyValuesFamilyRequest>
void increaseCounterForRequest(Database cx) {
	if constexpr (std::is_same<GetKeyValuesFamilyRequest, GetKeyValuesRequest>::value) {
		++cx->transactionGetRangeRequests;
	} else if (std::is_same<GetKeyValuesFamilyRequest, GetMappedKeyValuesRequest>::value) {
		++cx->transactionGetMappedRangeRequests;
	} else {
		UNREACHABLE();
	}
}

template <class GetKeyValuesFamilyRequest, class GetKeyValuesFamilyReply, class RangeResultFamily>
Future<RangeResultFamily> Transaction::getRangeInternal(const KeySelector& begin,
                                                        const KeySelector& end,
                                                        const Key& mapper,
                                                        GetRangeLimits limits,
                                                        Snapshot snapshot,
                                                        Reverse reverse) {
	++trState->cx->transactionLogicalReads;
	increaseCounterForRequest<GetKeyValuesFamilyRequest>(trState->cx);

	if (limits.isReached())
		return RangeResultFamily();

	if (!limits.isValid())
		return range_limits_invalid();

	ASSERT(limits.rows != 0);

	KeySelector b = begin;
	if (b.orEqual) {
		TEST(true); // Native begin orEqual==true
		b.removeOrEqual(b.arena());
	}

	KeySelector e = end;
	if (e.orEqual) {
		TEST(true); // Native end orEqual==true
		e.removeOrEqual(e.arena());
	}

	if (b.offset >= e.offset && b.getKey() >= e.getKey()) {
		TEST(true); // Native range inverted
		return RangeResultFamily();
	}

	if (!snapshot && !std::is_same_v<GetKeyValuesFamilyRequest, GetKeyValuesRequest>) {
		// Currently, NativeAPI does not support serialization for getMappedRange. You should consider use
		// ReadYourWrites APIs which wraps around NativeAPI and provides serialization for getMappedRange. (Even if
		// you don't want RYW, you may use ReadYourWrites APIs with RYW disabled.)
		throw unsupported_operation();
	}
	Promise<std::pair<Key, Key>> conflictRange;
	if (!snapshot) {
		extraConflictRanges.push_back(conflictRange.getFuture());
	}

	return ::getRange<GetKeyValuesFamilyRequest, GetKeyValuesFamilyReply, RangeResultFamily>(
	    trState, getReadVersion(), b, e, mapper, limits, conflictRange, snapshot, reverse);
}

Future<RangeResult> Transaction::getRange(const KeySelector& begin,
                                          const KeySelector& end,
                                          GetRangeLimits limits,
                                          Snapshot snapshot,
                                          Reverse reverse) {
	return getRangeInternal<GetKeyValuesRequest, GetKeyValuesReply, RangeResult>(
	    begin, end, ""_sr, limits, snapshot, reverse);
}

Future<MappedRangeResult> Transaction::getMappedRange(const KeySelector& begin,
                                                      const KeySelector& end,
                                                      const Key& mapper,
                                                      GetRangeLimits limits,
                                                      Snapshot snapshot,
                                                      Reverse reverse) {
	return getRangeInternal<GetMappedKeyValuesRequest, GetMappedKeyValuesReply, MappedRangeResult>(
	    begin, end, mapper, limits, snapshot, reverse);
}

Future<RangeResult> Transaction::getRange(const KeySelector& begin,
                                          const KeySelector& end,
                                          int limit,
                                          Snapshot snapshot,
                                          Reverse reverse) {
	return getRange(begin, end, GetRangeLimits(limit), snapshot, reverse);
}

// A method for streaming data from the storage server that is more efficient than getRange when reading large amounts
// of data
Future<Void> Transaction::getRangeStream(const PromiseStream<RangeResult>& results,
                                         const KeySelector& begin,
                                         const KeySelector& end,
                                         GetRangeLimits limits,
                                         Snapshot snapshot,
                                         Reverse reverse) {
	++trState->cx->transactionLogicalReads;
	++trState->cx->transactionGetRangeStreamRequests;

	// FIXME: limits are not implemented yet, and this code has not be tested with reverse=true
	ASSERT(!limits.hasByteLimit() && !limits.hasRowLimit() && !reverse);

	KeySelector b = begin;
	if (b.orEqual) {
		TEST(true); // Native stream begin orEqual==true
		b.removeOrEqual(b.arena());
	}

	KeySelector e = end;
	if (e.orEqual) {
		TEST(true); // Native stream end orEqual==true
		e.removeOrEqual(e.arena());
	}

	if (b.offset >= e.offset && b.getKey() >= e.getKey()) {
		TEST(true); // Native stream range inverted
		results.sendError(end_of_stream());
		return Void();
	}

	Promise<std::pair<Key, Key>> conflictRange;
	if (!snapshot) {
		extraConflictRanges.push_back(conflictRange.getFuture());
	}

	return forwardErrors(
	    ::getRangeStream(trState, results, getReadVersion(), b, e, limits, conflictRange, snapshot, reverse), results);
}

Future<Void> Transaction::getRangeStream(const PromiseStream<RangeResult>& results,
                                         const KeySelector& begin,
                                         const KeySelector& end,
                                         int limit,
                                         Snapshot snapshot,
                                         Reverse reverse) {
	return getRangeStream(results, begin, end, GetRangeLimits(limit), snapshot, reverse);
}

void Transaction::addReadConflictRange(KeyRangeRef const& keys) {
	ASSERT(!keys.empty());

	// There aren't any keys in the database with size larger than KEY_SIZE_LIMIT, so if range contains large keys
	// we can translate it to an equivalent one with smaller keys
	KeyRef begin = keys.begin;
	KeyRef end = keys.end;

	if (begin.size() >
	    (begin.startsWith(systemKeys.begin) ? CLIENT_KNOBS->SYSTEM_KEY_SIZE_LIMIT : CLIENT_KNOBS->KEY_SIZE_LIMIT))
		begin = begin.substr(
		    0,
		    (begin.startsWith(systemKeys.begin) ? CLIENT_KNOBS->SYSTEM_KEY_SIZE_LIMIT : CLIENT_KNOBS->KEY_SIZE_LIMIT) +
		        1);
	if (end.size() >
	    (end.startsWith(systemKeys.begin) ? CLIENT_KNOBS->SYSTEM_KEY_SIZE_LIMIT : CLIENT_KNOBS->KEY_SIZE_LIMIT))
		end = end.substr(
		    0,
		    (end.startsWith(systemKeys.begin) ? CLIENT_KNOBS->SYSTEM_KEY_SIZE_LIMIT : CLIENT_KNOBS->KEY_SIZE_LIMIT) +
		        1);

	KeyRangeRef r = KeyRangeRef(begin, end);

	if (r.empty()) {
		return;
	}

	tr.transaction.read_conflict_ranges.push_back_deep(tr.arena, r);
}

void Transaction::makeSelfConflicting() {
	BinaryWriter wr(Unversioned());
	wr.serializeBytes(LiteralStringRef("\xFF/SC/"));
	wr << deterministicRandom()->randomUniqueID();
	auto r = singleKeyRange(wr.toValue(), tr.arena);
	tr.transaction.read_conflict_ranges.push_back(tr.arena, r);
	tr.transaction.write_conflict_ranges.push_back(tr.arena, r);
}

void Transaction::set(const KeyRef& key, const ValueRef& value, AddConflictRange addConflictRange) {
	++trState->cx->transactionSetMutations;
	if (key.size() >
	    (key.startsWith(systemKeys.begin) ? CLIENT_KNOBS->SYSTEM_KEY_SIZE_LIMIT : CLIENT_KNOBS->KEY_SIZE_LIMIT))
		throw key_too_large();
	if (value.size() > CLIENT_KNOBS->VALUE_SIZE_LIMIT)
		throw value_too_large();

	auto& req = tr;
	auto& t = req.transaction;
	auto r = singleKeyRange(key, req.arena);
	auto v = ValueRef(req.arena, value);
	t.mutations.emplace_back(req.arena, MutationRef::SetValue, r.begin, v);

	if (addConflictRange) {
		t.write_conflict_ranges.push_back(req.arena, r);
	}
}

void Transaction::atomicOp(const KeyRef& key,
                           const ValueRef& operand,
                           MutationRef::Type operationType,
                           AddConflictRange addConflictRange) {
	++trState->cx->transactionAtomicMutations;
	if (key.size() >
	    (key.startsWith(systemKeys.begin) ? CLIENT_KNOBS->SYSTEM_KEY_SIZE_LIMIT : CLIENT_KNOBS->KEY_SIZE_LIMIT))
		throw key_too_large();
	if (operand.size() > CLIENT_KNOBS->VALUE_SIZE_LIMIT)
		throw value_too_large();

	if (apiVersionAtLeast(510)) {
		if (operationType == MutationRef::Min)
			operationType = MutationRef::MinV2;
		else if (operationType == MutationRef::And)
			operationType = MutationRef::AndV2;
	}

	auto& req = tr;
	auto& t = req.transaction;
	auto r = singleKeyRange(key, req.arena);
	auto v = ValueRef(req.arena, operand);

	t.mutations.emplace_back(req.arena, operationType, r.begin, v);

	if (addConflictRange && operationType != MutationRef::SetVersionstampedKey)
		t.write_conflict_ranges.push_back(req.arena, r);

	TEST(true); // NativeAPI atomic operation
}

void Transaction::clear(const KeyRangeRef& range, AddConflictRange addConflictRange) {
	++trState->cx->transactionClearMutations;
	auto& req = tr;
	auto& t = req.transaction;

	KeyRef begin = range.begin;
	KeyRef end = range.end;

	// There aren't any keys in the database with size larger than KEY_SIZE_LIMIT, so if range contains large keys
	// we can translate it to an equivalent one with smaller keys
	if (begin.size() >
	    (begin.startsWith(systemKeys.begin) ? CLIENT_KNOBS->SYSTEM_KEY_SIZE_LIMIT : CLIENT_KNOBS->KEY_SIZE_LIMIT))
		begin = begin.substr(
		    0,
		    (begin.startsWith(systemKeys.begin) ? CLIENT_KNOBS->SYSTEM_KEY_SIZE_LIMIT : CLIENT_KNOBS->KEY_SIZE_LIMIT) +
		        1);
	if (end.size() >
	    (end.startsWith(systemKeys.begin) ? CLIENT_KNOBS->SYSTEM_KEY_SIZE_LIMIT : CLIENT_KNOBS->KEY_SIZE_LIMIT))
		end = end.substr(
		    0,
		    (end.startsWith(systemKeys.begin) ? CLIENT_KNOBS->SYSTEM_KEY_SIZE_LIMIT : CLIENT_KNOBS->KEY_SIZE_LIMIT) +
		        1);

	auto r = KeyRangeRef(req.arena, KeyRangeRef(begin, end));
	if (r.empty())
		return;

	t.mutations.emplace_back(req.arena, MutationRef::ClearRange, r.begin, r.end);

	if (addConflictRange)
		t.write_conflict_ranges.push_back(req.arena, r);
}
void Transaction::clear(const KeyRef& key, AddConflictRange addConflictRange) {
	++trState->cx->transactionClearMutations;
	// There aren't any keys in the database with size larger than KEY_SIZE_LIMIT
	if (key.size() >
	    (key.startsWith(systemKeys.begin) ? CLIENT_KNOBS->SYSTEM_KEY_SIZE_LIMIT : CLIENT_KNOBS->KEY_SIZE_LIMIT))
		return;

	auto& req = tr;
	auto& t = req.transaction;

	// efficient single key range clear range mutation, see singleKeyRange
	uint8_t* data = new (req.arena) uint8_t[key.size() + 1];
	memcpy(data, key.begin(), key.size());
	data[key.size()] = 0;
	t.mutations.emplace_back(
	    req.arena, MutationRef::ClearRange, KeyRef(data, key.size()), KeyRef(data, key.size() + 1));
	if (addConflictRange)
		t.write_conflict_ranges.emplace_back(req.arena, KeyRef(data, key.size()), KeyRef(data, key.size() + 1));
}
void Transaction::addWriteConflictRange(const KeyRangeRef& keys) {
	ASSERT(!keys.empty());
	auto& req = tr;
	auto& t = req.transaction;

	// There aren't any keys in the database with size larger than KEY_SIZE_LIMIT, so if range contains large keys
	// we can translate it to an equivalent one with smaller keys
	KeyRef begin = keys.begin;
	KeyRef end = keys.end;

	if (begin.size() >
	    (begin.startsWith(systemKeys.begin) ? CLIENT_KNOBS->SYSTEM_KEY_SIZE_LIMIT : CLIENT_KNOBS->KEY_SIZE_LIMIT))
		begin = begin.substr(
		    0,
		    (begin.startsWith(systemKeys.begin) ? CLIENT_KNOBS->SYSTEM_KEY_SIZE_LIMIT : CLIENT_KNOBS->KEY_SIZE_LIMIT) +
		        1);
	if (end.size() >
	    (end.startsWith(systemKeys.begin) ? CLIENT_KNOBS->SYSTEM_KEY_SIZE_LIMIT : CLIENT_KNOBS->KEY_SIZE_LIMIT))
		end = end.substr(
		    0,
		    (end.startsWith(systemKeys.begin) ? CLIENT_KNOBS->SYSTEM_KEY_SIZE_LIMIT : CLIENT_KNOBS->KEY_SIZE_LIMIT) +
		        1);

	KeyRangeRef r = KeyRangeRef(begin, end);

	if (r.empty()) {
		return;
	}

	t.write_conflict_ranges.push_back_deep(req.arena, r);
}

double Transaction::getBackoff(int errCode) {
	double returnedBackoff = backoff;

	if (errCode == error_code_tag_throttled) {
		auto priorityItr = trState->cx->throttledTags.find(trState->options.priority);
		for (auto& tag : trState->options.tags) {
			if (priorityItr != trState->cx->throttledTags.end()) {
				auto tagItr = priorityItr->second.find(tag);
				if (tagItr != priorityItr->second.end()) {
					TEST(true); // Returning throttle backoff
					returnedBackoff = std::max(
					    returnedBackoff,
					    std::min(CLIENT_KNOBS->TAG_THROTTLE_RECHECK_INTERVAL, tagItr->second.throttleDuration()));
					if (returnedBackoff == CLIENT_KNOBS->TAG_THROTTLE_RECHECK_INTERVAL) {
						break;
					}
				}
			}
		}
	}

	returnedBackoff *= deterministicRandom()->random01();

	// Set backoff for next time
	if (errCode == error_code_proxy_memory_limit_exceeded) {
		backoff = std::min(backoff * CLIENT_KNOBS->BACKOFF_GROWTH_RATE, CLIENT_KNOBS->RESOURCE_CONSTRAINED_MAX_BACKOFF);
	} else {
		backoff = std::min(backoff * CLIENT_KNOBS->BACKOFF_GROWTH_RATE, trState->options.maxBackoff);
	}

	return returnedBackoff;
}

TransactionOptions::TransactionOptions(Database const& cx) {
	reset(cx);
	if (BUGGIFY) {
		commitOnFirstProxy = true;
	}
}

void TransactionOptions::clear() {
	maxBackoff = CLIENT_KNOBS->DEFAULT_MAX_BACKOFF;
	getReadVersionFlags = 0;
	sizeLimit = CLIENT_KNOBS->TRANSACTION_SIZE_LIMIT;
	maxTransactionLoggingFieldLength = 0;
	checkWritesEnabled = false;
	causalWriteRisky = false;
	commitOnFirstProxy = false;
	debugDump = false;
	lockAware = false;
	readOnly = false;
	firstInBatch = false;
	includePort = false;
	reportConflictingKeys = false;
	tags = TagSet{};
	readTags = TagSet{};
	priority = TransactionPriority::DEFAULT;
	expensiveClearCostEstimation = false;
	useGrvCache = false;
	skipGrvCache = false;
	rawAccess = false;
}

TransactionOptions::TransactionOptions() {
	clear();
}

void TransactionOptions::reset(Database const& cx) {
	clear();
	lockAware = cx->lockAware;
	if (cx->apiVersionAtLeast(630)) {
		includePort = true;
	}
}

void Transaction::resetImpl(bool generateNewSpan) {
	flushTrLogsIfEnabled();
	trState = trState->cloneAndReset(createTrLogInfoProbabilistically(trState->cx), generateNewSpan);
	tr = CommitTransactionRequest(trState->spanContext);
	readVersion = Future<Version>();
	metadataVersion = Promise<Optional<Key>>();
	extraConflictRanges.clear();
	commitResult = Promise<Void>();
	committing = Future<Void>();
	cancelWatches();
}

void Transaction::reset() {
	resetImpl(false);
}

void Transaction::fullReset() {
	resetImpl(true);
	span = Span(trState->spanContext, "Transaction"_loc);
	backoff = CLIENT_KNOBS->DEFAULT_BACKOFF;
}

int Transaction::apiVersionAtLeast(int minVersion) const {
	return trState->cx->apiVersionAtLeast(minVersion);
}

class MutationBlock {
public:
	bool mutated;
	bool cleared;
	ValueRef setValue;

	MutationBlock() : mutated(false) {}
	MutationBlock(bool _cleared) : mutated(true), cleared(_cleared) {}
	MutationBlock(ValueRef value) : mutated(true), cleared(false), setValue(value) {}
};

bool compareBegin(KeyRangeRef lhs, KeyRangeRef rhs) {
	return lhs.begin < rhs.begin;
}

// If there is any intersection between the two given sets of ranges, returns a range that
//   falls within the intersection
Optional<KeyRangeRef> intersects(VectorRef<KeyRangeRef> lhs, VectorRef<KeyRangeRef> rhs) {
	if (lhs.size() && rhs.size()) {
		std::sort(lhs.begin(), lhs.end(), compareBegin);
		std::sort(rhs.begin(), rhs.end(), compareBegin);

		int l = 0, r = 0;
		while (l < lhs.size() && r < rhs.size()) {
			if (lhs[l].end <= rhs[r].begin)
				l++;
			else if (rhs[r].end <= lhs[l].begin)
				r++;
			else
				return lhs[l] & rhs[r];
		}
	}

	return Optional<KeyRangeRef>();
}

ACTOR void checkWrites(Reference<TransactionState> trState,
                       Future<Void> committed,
                       Promise<Void> outCommitted,
                       CommitTransactionRequest req) {
	state Version version;
	try {
		wait(committed);
		// If the commit is successful, by definition the transaction still exists for now.  Grab the version, and don't
		// use it again.
		version = trState->committedVersion;
		outCommitted.send(Void());
	} catch (Error& e) {
		outCommitted.sendError(e);
		return;
	}

	wait(delay(deterministicRandom()->random01())); // delay between 0 and 1 seconds

	state KeyRangeMap<MutationBlock> expectedValues;

	auto& mutations = req.transaction.mutations;
	state int mCount = mutations.size(); // debugging info for traceEvent

	for (int idx = 0; idx < mutations.size(); idx++) {
		if (mutations[idx].type == MutationRef::SetValue)
			expectedValues.insert(singleKeyRange(mutations[idx].param1), MutationBlock(mutations[idx].param2));
		else if (mutations[idx].type == MutationRef::ClearRange)
			expectedValues.insert(KeyRangeRef(mutations[idx].param1, mutations[idx].param2), MutationBlock(true));
	}

	try {
		state Transaction tr(trState->cx);
		tr.setVersion(version);
		state int checkedRanges = 0;
		state KeyRangeMap<MutationBlock>::Ranges ranges = expectedValues.ranges();
		state KeyRangeMap<MutationBlock>::iterator it = ranges.begin();
		for (; it != ranges.end(); ++it) {
			state MutationBlock m = it->value();
			if (m.mutated) {
				checkedRanges++;
				if (m.cleared) {
					RangeResult shouldBeEmpty = wait(tr.getRange(it->range(), 1));
					if (shouldBeEmpty.size()) {
						TraceEvent(SevError, "CheckWritesFailed")
						    .detail("Class", "Clear")
						    .detail("KeyBegin", it->range().begin)
						    .detail("KeyEnd", it->range().end);
						return;
					}
				} else {
					Optional<Value> val = wait(tr.get(it->range().begin));
					if (!val.present() || val.get() != m.setValue) {
						TraceEvent evt(SevError, "CheckWritesFailed");
						evt.detail("Class", "Set").detail("Key", it->range().begin).detail("Expected", m.setValue);
						if (!val.present())
							evt.detail("Actual", "_Value Missing_");
						else
							evt.detail("Actual", val.get());
						return;
					}
				}
			}
		}
		TraceEvent("CheckWritesSuccess")
		    .detail("Version", version)
		    .detail("MutationCount", mCount)
		    .detail("CheckedRanges", checkedRanges);
	} catch (Error& e) {
		bool ok = e.code() == error_code_transaction_too_old || e.code() == error_code_future_version;
		TraceEvent(ok ? SevWarn : SevError, "CheckWritesFailed").error(e);
		throw;
	}
}

ACTOR static Future<Void> commitDummyTransaction(Reference<TransactionState> trState, KeyRange range) {
	state Transaction tr(trState->cx);
	state int retries = 0;
	// TODO - ljoswiak, mpilman. This will require some inspection. Here we're setting the parent context.
	// Before you used addParent, however there is a side effect in that old function, due to no links.
	// You would check if there is no parent set and if so, you'd overwrite the traceids.
	//
	// Need to determine if this behavior matches previously intended, here we'd just always set parent.
	state Span span("NAPI:dummyTransaction"_loc, trState->spanContext);
	tr.span.addParentOrLink(span.context);
	loop {
		try {
			TraceEvent("CommitDummyTransaction").detail("Key", range.begin).detail("Retries", retries);
			tr.trState->options = trState->options;
			tr.trState->taskID = trState->taskID;
			tr.setOption(FDBTransactionOptions::ACCESS_SYSTEM_KEYS);
			tr.setOption(FDBTransactionOptions::CAUSAL_WRITE_RISKY);
			tr.setOption(FDBTransactionOptions::LOCK_AWARE);
			tr.addReadConflictRange(range);
			tr.addWriteConflictRange(range);
			wait(tr.commit());
			return Void();
		} catch (Error& e) {
			TraceEvent("CommitDummyTransactionError")
			    .errorUnsuppressed(e)
			    .detail("Key", range.begin)
			    .detail("Retries", retries);
			wait(tr.onError(e));
		}
		++retries;
	}
}

void Transaction::cancelWatches(Error const& e) {
	for (int i = 0; i < watches.size(); ++i)
		if (!watches[i]->onChangeTrigger.isSet())
			watches[i]->onChangeTrigger.sendError(e);

	watches.clear();
}

void Transaction::setupWatches() {
	try {
		Future<Version> watchVersion = getCommittedVersion() > 0 ? getCommittedVersion() : getReadVersion();

		for (int i = 0; i < watches.size(); ++i)
			watches[i]->setWatch(watchValueMap(watchVersion,
			                                   trState->getTenantInfo(),
			                                   watches[i]->key,
			                                   watches[i]->value,
			                                   trState->cx,
			                                   trState->options.readTags,
			                                   trState->spanContext,
			                                   trState->taskID,
			                                   trState->debugID,
			                                   trState->useProvisionalProxies));

		watches.clear();
	} catch (Error&) {
		ASSERT(false); // The above code must NOT throw because commit has already occured.
		throw internal_error();
	}
}

ACTOR Future<Optional<ClientTrCommitCostEstimation>> estimateCommitCosts(Reference<TransactionState> trState,
                                                                         CommitTransactionRef const* transaction) {
	state ClientTrCommitCostEstimation trCommitCosts;
	state KeyRangeRef keyRange;
	state int i = 0;

	for (; i < transaction->mutations.size(); ++i) {
		auto* it = &transaction->mutations[i];

		if (it->type == MutationRef::Type::SetValue || it->isAtomicOp()) {
			trCommitCosts.opsCount++;
			trCommitCosts.writeCosts += getWriteOperationCost(it->expectedSize());
		} else if (it->type == MutationRef::Type::ClearRange) {
			trCommitCosts.opsCount++;
			keyRange = KeyRangeRef(it->param1, it->param2);
			if (trState->options.expensiveClearCostEstimation) {
				StorageMetrics m = wait(trState->cx->getStorageMetrics(keyRange, CLIENT_KNOBS->TOO_MANY));
				trCommitCosts.clearIdxCosts.emplace_back(i, getWriteOperationCost(m.bytes));
				trCommitCosts.writeCosts += getWriteOperationCost(m.bytes);
				++trCommitCosts.expensiveCostEstCount;
				++trState->cx->transactionsExpensiveClearCostEstCount;
			} else {
				std::vector<KeyRangeLocationInfo> locations =
				    wait(getKeyRangeLocations(trState,
				                              keyRange,
				                              CLIENT_KNOBS->TOO_MANY,
				                              Reverse::False,
				                              &StorageServerInterface::getShardState,
				                              UseTenant::True,
				                              latestVersion));
				if (locations.empty()) {
					continue;
				}

				uint64_t bytes = 0;
				if (locations.size() == 1) {
					bytes = CLIENT_KNOBS->INCOMPLETE_SHARD_PLUS;
				} else { // small clear on the boundary will hit two shards but be much smaller than the shard size
					bytes = CLIENT_KNOBS->INCOMPLETE_SHARD_PLUS * 2 +
					        (locations.size() - 2) * (int64_t)trState->cx->smoothMidShardSize.smoothTotal();
				}

				trCommitCosts.clearIdxCosts.emplace_back(i, getWriteOperationCost(bytes));
				trCommitCosts.writeCosts += getWriteOperationCost(bytes);
			}
		}
	}

	// sample on written bytes
	if (!trState->cx->sampleOnCost(trCommitCosts.writeCosts))
		return Optional<ClientTrCommitCostEstimation>();

	// sample clear op: the expectation of #sampledOp is every COMMIT_SAMPLE_COST sample once
	// we also scale the cost of mutations whose cost is less than COMMIT_SAMPLE_COST as scaledCost =
	// min(COMMIT_SAMPLE_COST, cost) If we have 4 transactions: A - 100 1-cost mutations: E[sampled ops] = 1, E[sampled
	// cost] = 100 B - 1 100-cost mutation: E[sampled ops] = 1, E[sampled cost] = 100 C - 50 2-cost mutations: E[sampled
	// ops] = 1, E[sampled cost] = 100 D - 1 150-cost mutation and 150 1-cost mutations: E[sampled ops] = 3, E[sampled
	// cost] = 150cost * 1 + 150 * 100cost * 0.01 = 300
	ASSERT(trCommitCosts.writeCosts > 0);
	std::deque<std::pair<int, uint64_t>> newClearIdxCosts;
	for (const auto& [idx, cost] : trCommitCosts.clearIdxCosts) {
		if (trCommitCosts.writeCosts >= CLIENT_KNOBS->COMMIT_SAMPLE_COST) {
			double mul = trCommitCosts.writeCosts / std::max(1.0, (double)CLIENT_KNOBS->COMMIT_SAMPLE_COST);
			if (deterministicRandom()->random01() < cost * mul / trCommitCosts.writeCosts) {
				newClearIdxCosts.emplace_back(
				    idx, cost < CLIENT_KNOBS->COMMIT_SAMPLE_COST ? CLIENT_KNOBS->COMMIT_SAMPLE_COST : cost);
			}
		} else if (deterministicRandom()->random01() < (double)cost / trCommitCosts.writeCosts) {
			newClearIdxCosts.emplace_back(
			    idx, cost < CLIENT_KNOBS->COMMIT_SAMPLE_COST ? CLIENT_KNOBS->COMMIT_SAMPLE_COST : cost);
		}
	}

	trCommitCosts.clearIdxCosts.swap(newClearIdxCosts);
	return trCommitCosts;
}

// TODO: send the prefix as part of the commit request and ship it all the way
// through to the storage servers
void applyTenantPrefix(CommitTransactionRequest& req, Key tenantPrefix) {
	for (auto& m : req.transaction.mutations) {
		if (m.param1 != metadataVersionKey) {
			m.param1 = m.param1.withPrefix(tenantPrefix, req.arena);
			if (m.type == MutationRef::ClearRange) {
				m.param2 = m.param2.withPrefix(tenantPrefix, req.arena);
			} else if (m.type == MutationRef::SetVersionstampedKey) {
				uint8_t* key = mutateString(m.param1);
				int* offset = reinterpret_cast<int*>(&key[m.param1.size() - 4]);
				*offset += tenantPrefix.size();
			}
		}
	}

	for (auto& rc : req.transaction.read_conflict_ranges) {
		if (rc.begin != metadataVersionKey) {
			rc = rc.withPrefix(tenantPrefix, req.arena);
		}
	}

	for (auto& wc : req.transaction.write_conflict_ranges) {
		if (wc.begin != metadataVersionKey) {
			wc = wc.withPrefix(tenantPrefix, req.arena);
		}
	}
}

ACTOR static Future<Void> tryCommit(Reference<TransactionState> trState,
                                    CommitTransactionRequest req,
                                    Future<Version> readVersion) {
	state TraceInterval interval("TransactionCommit");
	state double startTime = now();
	// TODO - ljoswiak, parent or link.
	state Span span("NAPI:tryCommit"_loc, trState->spanContext);
	state Optional<UID> debugID = trState->debugID;
	if (debugID.present()) {
		TraceEvent(interval.begin()).detail("Parent", debugID.get());
	}
	try {
		if (CLIENT_BUGGIFY) {
			throw deterministicRandom()->randomChoice(std::vector<Error>{
			    not_committed(), transaction_too_old(), proxy_memory_limit_exceeded(), commit_unknown_result() });
		}

		if (req.tagSet.present() && trState->options.priority < TransactionPriority::IMMEDIATE) {
			wait(store(req.transaction.read_snapshot, readVersion) &&
			     store(req.commitCostEstimation, estimateCommitCosts(trState, &req.transaction)));
		} else {
			wait(store(req.transaction.read_snapshot, readVersion));
		}

		state Key tenantPrefix;
		if (trState->tenant().present()) {
			KeyRangeLocationInfo locationInfo = wait(getKeyLocation(trState,
			                                                        ""_sr,
			                                                        &StorageServerInterface::getValue,
			                                                        Reverse::False,
			                                                        UseTenant::True,
			                                                        req.transaction.read_snapshot));
			applyTenantPrefix(req, locationInfo.tenantEntry.prefix);
			tenantPrefix = locationInfo.tenantEntry.prefix;
		}

		req.tenantInfo = trState->getTenantInfo();

		startTime = now();
		state Optional<UID> commitID = Optional<UID>();

		if (debugID.present()) {
			commitID = nondeterministicRandom()->randomUniqueID();
			g_traceBatch.addAttach("CommitAttachID", debugID.get().first(), commitID.get().first());
			g_traceBatch.addEvent("CommitDebug", commitID.get().first(), "NativeAPI.commit.Before");
		}

		req.debugID = commitID;
		state Future<CommitID> reply;
		if (trState->options.commitOnFirstProxy) {
			if (trState->cx->clientInfo->get().firstCommitProxy.present()) {
				reply = throwErrorOr(brokenPromiseToMaybeDelivered(
				    trState->cx->clientInfo->get().firstCommitProxy.get().commit.tryGetReply(req)));
			} else {
				const std::vector<CommitProxyInterface>& proxies = trState->cx->clientInfo->get().commitProxies;
				reply = proxies.size() ? throwErrorOr(brokenPromiseToMaybeDelivered(proxies[0].commit.tryGetReply(req)))
				                       : Never();
			}
		} else {
			reply = basicLoadBalance(trState->cx->getCommitProxies(trState->useProvisionalProxies),
			                         &CommitProxyInterface::commit,
			                         req,
			                         TaskPriority::DefaultPromiseEndpoint,
			                         AtMostOnce::True);
		}
		state double grvTime = now();
		choose {
			when(wait(trState->cx->onProxiesChanged())) {
				reply.cancel();
				throw request_maybe_delivered();
			}
			when(CommitID ci = wait(reply)) {
				Version v = ci.version;
				if (v != invalidVersion) {
					if (CLIENT_BUGGIFY) {
						throw commit_unknown_result();
					}
					trState->cx->updateCachedReadVersion(grvTime, v);
					if (debugID.present())
						TraceEvent(interval.end()).detail("CommittedVersion", v);
					trState->committedVersion = v;
					if (v > trState->cx->metadataVersionCache[trState->cx->mvCacheInsertLocation].first) {
						trState->cx->mvCacheInsertLocation =
						    (trState->cx->mvCacheInsertLocation + 1) % trState->cx->metadataVersionCache.size();
						trState->cx->metadataVersionCache[trState->cx->mvCacheInsertLocation] =
						    std::make_pair(v, ci.metadataVersion);
					}

					Standalone<StringRef> ret = makeString(10);
					placeVersionstamp(mutateString(ret), v, ci.txnBatchId);
					trState->versionstampPromise.send(ret);

					trState->numErrors = 0;
					++trState->cx->transactionsCommitCompleted;
					trState->cx->transactionCommittedMutations += req.transaction.mutations.size();
					trState->cx->transactionCommittedMutationBytes += req.transaction.mutations.expectedSize();

					if (commitID.present())
						g_traceBatch.addEvent("CommitDebug", commitID.get().first(), "NativeAPI.commit.After");

					double latency = now() - startTime;
					trState->cx->commitLatencies.addSample(latency);
					trState->cx->latencies.addSample(now() - trState->startTime);
					if (trState->trLogInfo)
						trState->trLogInfo->addLog(
						    FdbClientLogEvents::EventCommit_V2(startTime,
						                                       trState->cx->clientLocality.dcId(),
						                                       latency,
						                                       req.transaction.mutations.size(),
						                                       req.transaction.mutations.expectedSize(),
						                                       ci.version,
						                                       req,
						                                       trState->tenant()));
					return Void();
				} else {
					// clear the RYW transaction which contains previous conflicting keys
					trState->conflictingKeys.reset();
					if (ci.conflictingKRIndices.present()) {
						trState->conflictingKeys =
						    std::make_shared<CoalescedKeyRangeMap<Value>>(conflictingKeysFalse, specialKeys.end);
						state Standalone<VectorRef<int>> conflictingKRIndices = ci.conflictingKRIndices.get();
						// drop duplicate indices and merge overlapped ranges
						// Note: addReadConflictRange in native transaction object does not merge overlapped ranges
						state std::unordered_set<int> mergedIds(conflictingKRIndices.begin(),
						                                        conflictingKRIndices.end());
						for (auto const& rCRIndex : mergedIds) {
							const KeyRangeRef kr = req.transaction.read_conflict_ranges[rCRIndex];
							const KeyRange krWithPrefix =
							    KeyRangeRef(kr.begin.removePrefix(tenantPrefix).withPrefix(conflictingKeysRange.begin),
							                kr.end.removePrefix(tenantPrefix).withPrefix(conflictingKeysRange.begin));
							trState->conflictingKeys->insert(krWithPrefix, conflictingKeysTrue);
						}
					}

					if (debugID.present())
						TraceEvent(interval.end()).detail("Conflict", 1);

					if (commitID.present())
						g_traceBatch.addEvent("CommitDebug", commitID.get().first(), "NativeAPI.commit.After");

					throw not_committed();
				}
			}
		}
	} catch (Error& e) {
		if (e.code() == error_code_request_maybe_delivered || e.code() == error_code_commit_unknown_result) {
			// We don't know if the commit happened, and it might even still be in flight.

			if (!trState->options.causalWriteRisky) {
				// Make sure it's not still in flight, either by ensuring the master we submitted to is dead, or the
				// version we submitted with is dead, or by committing a conflicting transaction successfully
				// if ( cx->getCommitProxies()->masterGeneration <= originalMasterGeneration )

				// To ensure the original request is not in flight, we need a key range which intersects its read
				// conflict ranges We pick a key range which also intersects its write conflict ranges, since that
				// avoids potentially creating conflicts where there otherwise would be none We make the range as small
				// as possible (a single key range) to minimize conflicts The intersection will never be empty, because
				// if it were (since !causalWriteRisky) makeSelfConflicting would have been applied automatically to req
				KeyRangeRef selfConflictingRange =
				    intersects(req.transaction.write_conflict_ranges, req.transaction.read_conflict_ranges).get();

				TEST(true); // Waiting for dummy transaction to report commit_unknown_result

				wait(commitDummyTransaction(trState, singleKeyRange(selfConflictingRange.begin)));
			}

			// The user needs to be informed that we aren't sure whether the commit happened.  Standard retry loops
			// retry it anyway (relying on transaction idempotence) but a client might do something else.
			throw commit_unknown_result();
		} else if (e.code() == error_code_unknown_tenant) {
			ASSERT(trState->tenant().present());
			trState->cx->invalidateCachedTenant(trState->tenant().get());
			throw;
		} else {
			if (e.code() != error_code_transaction_too_old && e.code() != error_code_not_committed &&
			    e.code() != error_code_database_locked && e.code() != error_code_proxy_memory_limit_exceeded &&
			    e.code() != error_code_batch_transaction_throttled && e.code() != error_code_tag_throttled &&
			    e.code() != error_code_process_behind && e.code() != error_code_future_version &&
			    e.code() != error_code_tenant_not_found) {
				TraceEvent(SevError, "TryCommitError").error(e);
			}
			if (trState->trLogInfo)
				trState->trLogInfo->addLog(FdbClientLogEvents::EventCommitError(
				    startTime, trState->cx->clientLocality.dcId(), static_cast<int>(e.code()), req, trState->tenant()));
			throw;
		}
	}
}

Future<Void> Transaction::commitMutations() {
	try {
		// if this is a read-only transaction return immediately
		if (!tr.transaction.write_conflict_ranges.size() && !tr.transaction.mutations.size()) {
			trState->numErrors = 0;

			trState->committedVersion = invalidVersion;
			trState->versionstampPromise.sendError(no_commit_version());
			return Void();
		}

		++trState->cx->transactionsCommitStarted;

		if (trState->options.readOnly)
			return transaction_read_only();

		trState->cx->mutationsPerCommit.addSample(tr.transaction.mutations.size());
		trState->cx->bytesPerCommit.addSample(tr.transaction.mutations.expectedSize());
		if (trState->options.tags.size())
			tr.tagSet = trState->options.tags;

		size_t transactionSize = getSize();
		if (transactionSize > (uint64_t)FLOW_KNOBS->PACKET_WARNING) {
			TraceEvent(!g_network->isSimulated() ? SevWarnAlways : SevWarn, "LargeTransaction")
			    .suppressFor(1.0)
			    .detail("Size", transactionSize)
			    .detail("NumMutations", tr.transaction.mutations.size())
			    .detail("ReadConflictSize", tr.transaction.read_conflict_ranges.expectedSize())
			    .detail("WriteConflictSize", tr.transaction.write_conflict_ranges.expectedSize())
			    .detail("DebugIdentifier", trState->trLogInfo ? trState->trLogInfo->identifier : "");
		}

		if (!apiVersionAtLeast(300)) {
			transactionSize =
			    tr.transaction.mutations.expectedSize(); // Old API versions didn't account for conflict ranges when
			                                             // determining whether to throw transaction_too_large
		}

		if (transactionSize > trState->options.sizeLimit) {
			return transaction_too_large();
		}

		if (!readVersion.isValid())
			getReadVersion(
			    GetReadVersionRequest::FLAG_CAUSAL_READ_RISKY); // sets up readVersion field.  We had no reads, so no
			                                                    // need for (expensive) full causal consistency.

		bool isCheckingWrites = trState->options.checkWritesEnabled && deterministicRandom()->random01() < 0.01;
		for (int i = 0; i < extraConflictRanges.size(); i++)
			if (extraConflictRanges[i].isReady() &&
			    extraConflictRanges[i].get().first < extraConflictRanges[i].get().second)
				tr.transaction.read_conflict_ranges.emplace_back(
				    tr.arena, extraConflictRanges[i].get().first, extraConflictRanges[i].get().second);

		if (!trState->options.causalWriteRisky &&
		    !intersects(tr.transaction.write_conflict_ranges, tr.transaction.read_conflict_ranges).present())
			makeSelfConflicting();

		if (isCheckingWrites) {
			// add all writes into the read conflict range...
			tr.transaction.read_conflict_ranges.append(
			    tr.arena, tr.transaction.write_conflict_ranges.begin(), tr.transaction.write_conflict_ranges.size());
		}

		if (trState->options.debugDump) {
			UID u = nondeterministicRandom()->randomUniqueID();
			TraceEvent("TransactionDump", u).log();
			for (auto i = tr.transaction.mutations.begin(); i != tr.transaction.mutations.end(); ++i)
				TraceEvent("TransactionMutation", u)
				    .detail("T", i->type)
				    .detail("P1", i->param1)
				    .detail("P2", i->param2);
		}

		if (trState->options.lockAware) {
			tr.flags = tr.flags | CommitTransactionRequest::FLAG_IS_LOCK_AWARE;
		}
		if (trState->options.firstInBatch) {
			tr.flags = tr.flags | CommitTransactionRequest::FLAG_FIRST_IN_BATCH;
		}
		if (trState->options.reportConflictingKeys) {
			tr.transaction.report_conflicting_keys = true;
		}

		Future<Void> commitResult = tryCommit(trState, tr, readVersion);

		if (isCheckingWrites) {
			Promise<Void> committed;
			checkWrites(trState, commitResult, committed, tr);
			return committed.getFuture();
		}
		return commitResult;
	} catch (Error& e) {
		TraceEvent("ClientCommitError").error(e);
		return Future<Void>(e);
	} catch (...) {
		Error e(error_code_unknown_error);
		TraceEvent("ClientCommitError").error(e);
		return Future<Void>(e);
	}
}

ACTOR Future<Void> commitAndWatch(Transaction* self) {
	try {
		wait(self->commitMutations());

		self->getDatabase()->transactionTracingSample =
		    (self->getCommittedVersion() % 60000000) < (60000000 * FLOW_KNOBS->TRACING_SAMPLE_RATE);

		if (!self->watches.empty()) {
			self->setupWatches();
		}

		if (!self->apiVersionAtLeast(700)) {
			self->reset();
		}

		return Void();
	} catch (Error& e) {
		if (e.code() != error_code_actor_cancelled) {
			if (!self->watches.empty()) {
				self->cancelWatches(e);
			}

			self->trState->versionstampPromise.sendError(transaction_invalid_version());

			if (!self->apiVersionAtLeast(700)) {
				self->reset();
			}
		}

		throw;
	}
}

Future<Void> Transaction::commit() {
	ASSERT(!committing.isValid());
	committing = commitAndWatch(this);
	return committing;
}

void Transaction::setOption(FDBTransactionOptions::Option option, Optional<StringRef> value) {
	switch (option) {
	case FDBTransactionOptions::INITIALIZE_NEW_DATABASE:
		validateOptionValueNotPresent(value);
		if (readVersion.isValid())
			throw read_version_already_set();
		readVersion = Version(0);
		trState->options.causalWriteRisky = true;
		break;

	case FDBTransactionOptions::CAUSAL_READ_RISKY:
		validateOptionValueNotPresent(value);
		trState->options.getReadVersionFlags |= GetReadVersionRequest::FLAG_CAUSAL_READ_RISKY;
		break;

	case FDBTransactionOptions::PRIORITY_SYSTEM_IMMEDIATE:
		validateOptionValueNotPresent(value);
		trState->options.priority = TransactionPriority::IMMEDIATE;
		break;

	case FDBTransactionOptions::PRIORITY_BATCH:
		validateOptionValueNotPresent(value);
		trState->options.priority = TransactionPriority::BATCH;
		break;

	case FDBTransactionOptions::CAUSAL_WRITE_RISKY:
		validateOptionValueNotPresent(value);
		trState->options.causalWriteRisky = true;
		break;

	case FDBTransactionOptions::COMMIT_ON_FIRST_PROXY:
		validateOptionValueNotPresent(value);
		trState->options.commitOnFirstProxy = true;
		break;

	case FDBTransactionOptions::CHECK_WRITES_ENABLE:
		validateOptionValueNotPresent(value);
		trState->options.checkWritesEnabled = true;
		break;

	case FDBTransactionOptions::DEBUG_DUMP:
		validateOptionValueNotPresent(value);
		trState->options.debugDump = true;
		break;

	case FDBTransactionOptions::TRANSACTION_LOGGING_ENABLE:
		setOption(FDBTransactionOptions::DEBUG_TRANSACTION_IDENTIFIER, value);
		setOption(FDBTransactionOptions::LOG_TRANSACTION);
		break;

	case FDBTransactionOptions::DEBUG_TRANSACTION_IDENTIFIER:
		validateOptionValuePresent(value);

		if (value.get().size() > 100 || value.get().size() == 0) {
			throw invalid_option_value();
		}

		if (trState->trLogInfo) {
			if (trState->trLogInfo->identifier.empty()) {
				trState->trLogInfo->identifier = value.get().printable();
			} else if (trState->trLogInfo->identifier != value.get().printable()) {
				TraceEvent(SevWarn, "CannotChangeDebugTransactionIdentifier")
				    .detail("PreviousIdentifier", trState->trLogInfo->identifier)
				    .detail("NewIdentifier", value.get());
				throw client_invalid_operation();
			}
		} else {
			trState->trLogInfo =
			    makeReference<TransactionLogInfo>(value.get().printable(), TransactionLogInfo::DONT_LOG);
			trState->trLogInfo->maxFieldLength = trState->options.maxTransactionLoggingFieldLength;
		}
		if (trState->debugID.present()) {
			TraceEvent(SevInfo, "TransactionBeingTraced")
			    .detail("DebugTransactionID", trState->trLogInfo->identifier)
			    .detail("ServerTraceID", trState->debugID.get());
		}
		break;

	case FDBTransactionOptions::LOG_TRANSACTION:
		validateOptionValueNotPresent(value);
		if (trState->trLogInfo && !trState->trLogInfo->identifier.empty()) {
			trState->trLogInfo->logTo(TransactionLogInfo::TRACE_LOG);
		} else {
			TraceEvent(SevWarn, "DebugTransactionIdentifierNotSet")
			    .detail("Error", "Debug Transaction Identifier option must be set before logging the transaction");
			throw client_invalid_operation();
		}
		break;

	case FDBTransactionOptions::TRANSACTION_LOGGING_MAX_FIELD_LENGTH:
		validateOptionValuePresent(value);
		{
			int maxFieldLength = extractIntOption(value, -1, std::numeric_limits<int32_t>::max());
			if (maxFieldLength == 0) {
				throw invalid_option_value();
			}
			trState->options.maxTransactionLoggingFieldLength = maxFieldLength;
		}
		if (trState->trLogInfo) {
			trState->trLogInfo->maxFieldLength = trState->options.maxTransactionLoggingFieldLength;
		}
		break;

	case FDBTransactionOptions::SERVER_REQUEST_TRACING:
		validateOptionValueNotPresent(value);
		debugTransaction(deterministicRandom()->randomUniqueID());
		if (trState->trLogInfo && !trState->trLogInfo->identifier.empty()) {
			TraceEvent(SevInfo, "TransactionBeingTraced")
			    .detail("DebugTransactionID", trState->trLogInfo->identifier)
			    .detail("ServerTraceID", trState->debugID.get());
		}
		break;

	case FDBTransactionOptions::MAX_RETRY_DELAY:
		validateOptionValuePresent(value);
		trState->options.maxBackoff = extractIntOption(value, 0, std::numeric_limits<int32_t>::max()) / 1000.0;
		break;

	case FDBTransactionOptions::SIZE_LIMIT:
		validateOptionValuePresent(value);
		trState->options.sizeLimit = extractIntOption(value, 32, CLIENT_KNOBS->TRANSACTION_SIZE_LIMIT);
		break;

	case FDBTransactionOptions::LOCK_AWARE:
		validateOptionValueNotPresent(value);
		trState->options.lockAware = true;
		trState->options.readOnly = false;
		break;

	case FDBTransactionOptions::READ_LOCK_AWARE:
		validateOptionValueNotPresent(value);
		if (!trState->options.lockAware) {
			trState->options.lockAware = true;
			trState->options.readOnly = true;
		}
		break;

	case FDBTransactionOptions::FIRST_IN_BATCH:
		validateOptionValueNotPresent(value);
		trState->options.firstInBatch = true;
		break;

	case FDBTransactionOptions::USE_PROVISIONAL_PROXIES:
		validateOptionValueNotPresent(value);
		trState->options.getReadVersionFlags |= GetReadVersionRequest::FLAG_USE_PROVISIONAL_PROXIES;
		trState->useProvisionalProxies = UseProvisionalProxies::True;
		break;

	case FDBTransactionOptions::INCLUDE_PORT_IN_ADDRESS:
		validateOptionValueNotPresent(value);
		trState->options.includePort = true;
		break;

	case FDBTransactionOptions::TAG:
		validateOptionValuePresent(value);
		trState->options.tags.addTag(value.get());
		break;

	case FDBTransactionOptions::AUTO_THROTTLE_TAG:
		validateOptionValuePresent(value);
		trState->options.tags.addTag(value.get());
		trState->options.readTags.addTag(value.get());
		break;

	case FDBTransactionOptions::SPAN_PARENT:
		validateOptionValuePresent(value);
		if (value.get().size() != 16) {
			throw invalid_option_value();
		}
		// TODO - ljoswiak, mpilman. This creates a link with a 0 spanID. Before you were calling
		// addParent with previously mentioned side effects.
		span.addLink(SpanContext(BinaryReader::fromStringRef<UID>(value.get(), Unversioned()), 0));
		break;

	case FDBTransactionOptions::REPORT_CONFLICTING_KEYS:
		validateOptionValueNotPresent(value);
		trState->options.reportConflictingKeys = true;
		break;

	case FDBTransactionOptions::EXPENSIVE_CLEAR_COST_ESTIMATION_ENABLE:
		validateOptionValueNotPresent(value);
		trState->options.expensiveClearCostEstimation = true;
		break;

	case FDBTransactionOptions::USE_GRV_CACHE:
		validateOptionValueNotPresent(value);
		if (trState->numErrors == 0) {
			trState->options.useGrvCache = true;
		}
		break;

	case FDBTransactionOptions::SKIP_GRV_CACHE:
		validateOptionValueNotPresent(value);
		trState->options.skipGrvCache = true;
		break;
	case FDBTransactionOptions::READ_SYSTEM_KEYS:
	case FDBTransactionOptions::ACCESS_SYSTEM_KEYS:
	case FDBTransactionOptions::RAW_ACCESS:
		// System key access implies raw access. Native API handles the raw access,
		// system key access is handled in RYW.
		validateOptionValueNotPresent(value);
		if (trState->hasTenant()) {
			Error e = invalid_option();
			TraceEvent(SevWarn, "TenantTransactionRawAccess").error(e).detail("Tenant", trState->tenant());
			throw e;
		}
		trState->options.rawAccess = true;
		break;

	default:
		break;
	}
}

ACTOR Future<GetReadVersionReply> getConsistentReadVersion(SpanContext parentSpan,
                                                           DatabaseContext* cx,
                                                           uint32_t transactionCount,
                                                           TransactionPriority priority,
                                                           uint32_t flags,
                                                           TransactionTagMap<uint32_t> tags,
                                                           Optional<UID> debugID) {
	state Span span("NAPI:getConsistentReadVersion"_loc, parentSpan);

	++cx->transactionReadVersionBatches;
	if (debugID.present())
		g_traceBatch.addEvent("TransactionDebug", debugID.get().first(), "NativeAPI.getConsistentReadVersion.Before");
	loop {
		try {
			state GetReadVersionRequest req(span.context,
			                                transactionCount,
			                                priority,
			                                cx->ssVersionVectorCache.getMaxVersion(),
			                                flags,
			                                tags,
			                                debugID);
			state Future<Void> onProxiesChanged = cx->onProxiesChanged();

			choose {
				when(wait(onProxiesChanged)) { onProxiesChanged = cx->onProxiesChanged(); }
				when(GetReadVersionReply v =
				         wait(basicLoadBalance(cx->getGrvProxies(UseProvisionalProxies(
				                                   flags & GetReadVersionRequest::FLAG_USE_PROVISIONAL_PROXIES)),
				                               &GrvProxyInterface::getConsistentReadVersion,
				                               req,
				                               cx->taskID))) {
					if (tags.size() != 0) {
						auto& priorityThrottledTags = cx->throttledTags[priority];
						for (auto& tag : tags) {
							auto itr = v.tagThrottleInfo.find(tag.first);
							if (itr == v.tagThrottleInfo.end()) {
								TEST(true); // Removing client throttle
								priorityThrottledTags.erase(tag.first);
							} else {
								TEST(true); // Setting client throttle
								auto result = priorityThrottledTags.try_emplace(tag.first, itr->second);
								if (!result.second) {
									result.first->second.update(itr->second);
								}
							}
						}
					}

					if (debugID.present())
						g_traceBatch.addEvent(
						    "TransactionDebug", debugID.get().first(), "NativeAPI.getConsistentReadVersion.After");
					ASSERT(v.version > 0);
					cx->minAcceptableReadVersion = std::min(cx->minAcceptableReadVersion, v.version);
					if (cx->isCurrentGrvProxy(v.proxyId)) {
						cx->ssVersionVectorCache.applyDelta(v.ssVersionVectorDelta);
					} else {
						continue; // stale GRV reply, retry
					}
					return v;
				}
			}
		} catch (Error& e) {
			if (e.code() != error_code_broken_promise && e.code() != error_code_batch_transaction_throttled)
				TraceEvent(SevError, "GetConsistentReadVersionError").error(e);
			if (e.code() == error_code_batch_transaction_throttled && !cx->apiVersionAtLeast(630)) {
				wait(delayJittered(5.0));
			} else {
				throw;
			}
		}
	}
}

ACTOR Future<Void> readVersionBatcher(DatabaseContext* cx,
                                      FutureStream<DatabaseContext::VersionRequest> versionStream,
                                      TransactionPriority priority,
                                      uint32_t flags) {
	state std::vector<Promise<GetReadVersionReply>> requests;
	state PromiseStream<Future<Void>> addActor;
	state Future<Void> collection = actorCollection(addActor.getFuture());
	state Future<Void> timeout;
	state Optional<UID> debugID;
	state bool send_batch;
	state Reference<Histogram> batchSizeDist = Histogram::getHistogram(LiteralStringRef("GrvBatcher"),
	                                                                   LiteralStringRef("ClientGrvBatchSize"),
	                                                                   Histogram::Unit::countLinear,
	                                                                   0,
	                                                                   CLIENT_KNOBS->MAX_BATCH_SIZE * 2);
	state Reference<Histogram> batchIntervalDist =
	    Histogram::getHistogram(LiteralStringRef("GrvBatcher"),
	                            LiteralStringRef("ClientGrvBatchInterval"),
	                            Histogram::Unit::microseconds,
	                            0,
	                            CLIENT_KNOBS->GRV_BATCH_TIMEOUT * 1000000 * 2);
	state Reference<Histogram> grvReplyLatencyDist = Histogram::getHistogram(
	    LiteralStringRef("GrvBatcher"), LiteralStringRef("ClientGrvReplyLatency"), Histogram::Unit::microseconds);
	state double lastRequestTime = now();

	state TransactionTagMap<uint32_t> tags;

	// dynamic batching
	state PromiseStream<double> replyTimes;
	state PromiseStream<Error> _errorStream;
	state double batchTime = 0;
	state Span span("NAPI:readVersionBatcher"_loc);
	loop {
		send_batch = false;
		choose {
			when(DatabaseContext::VersionRequest req = waitNext(versionStream)) {
				if (req.debugID.present()) {
					if (!debugID.present()) {
						debugID = nondeterministicRandom()->randomUniqueID();
					}
					g_traceBatch.addAttach("TransactionAttachID", req.debugID.get().first(), debugID.get().first());
				}
				// TODO - ljoswiak. Link seems appropriate here.
				span.addLink(req.spanContext);
				requests.push_back(req.reply);
				for (auto tag : req.tags) {
					++tags[tag];
				}

				if (requests.size() == CLIENT_KNOBS->MAX_BATCH_SIZE) {
					send_batch = true;
					++cx->transactionGrvFullBatches;
				} else if (!timeout.isValid()) {
					timeout = delay(batchTime, TaskPriority::GetConsistentReadVersion);
				}
			}
			when(wait(timeout.isValid() ? timeout : Never())) {
				send_batch = true;
				++cx->transactionGrvTimedOutBatches;
			}
			// dynamic batching monitors reply latencies
			when(double reply_latency = waitNext(replyTimes.getFuture())) {
				double target_latency = reply_latency * 0.5;
				batchTime = std::min(0.1 * target_latency + 0.9 * batchTime, CLIENT_KNOBS->GRV_BATCH_TIMEOUT);
				grvReplyLatencyDist->sampleSeconds(reply_latency);
			}
			when(wait(collection)) {} // for errors
		}
		if (send_batch) {
			int count = requests.size();
			ASSERT(count);

			batchSizeDist->sampleRecordCounter(count);
			auto requestTime = now();
			batchIntervalDist->sampleSeconds(requestTime - lastRequestTime);
			lastRequestTime = requestTime;

			// dynamic batching
			Promise<GetReadVersionReply> GRVReply;
			requests.push_back(GRVReply);
			addActor.send(ready(timeReply(GRVReply.getFuture(), replyTimes)));

			Future<Void> batch = incrementalBroadcastWithError(
			    getConsistentReadVersion(span.context, cx, count, priority, flags, std::move(tags), std::move(debugID)),
			    std::move(requests),
			    CLIENT_KNOBS->BROADCAST_BATCH_SIZE);

			span = Span("NAPI:readVersionBatcher"_loc);
			tags.clear();
			debugID = Optional<UID>();
			requests.clear();
			addActor.send(batch);
			timeout = Future<Void>();
		}
	}
}

ACTOR Future<Version> extractReadVersion(Reference<TransactionState> trState,
                                         Location location,
                                         SpanContext spanContext,
                                         Future<GetReadVersionReply> f,
                                         Promise<Optional<Value>> metadataVersion) {
	// TODO - ljoswiak link or parent? This is linking on last parameter.
	state Span span(spanContext, location, { trState->spanContext });
	GetReadVersionReply rep = wait(f);
	double replyTime = now();
	double latency = replyTime - trState->startTime;
	trState->cx->lastProxyRequestTime = trState->startTime;
	trState->cx->updateCachedReadVersion(trState->startTime, rep.version);
	if (rep.rkBatchThrottled) {
		trState->cx->lastRkBatchThrottleTime = replyTime;
	}
	if (rep.rkDefaultThrottled) {
		trState->cx->lastRkDefaultThrottleTime = replyTime;
	}
	trState->cx->GRVLatencies.addSample(latency);
	if (trState->trLogInfo)
		trState->trLogInfo->addLog(FdbClientLogEvents::EventGetVersion_V3(trState->startTime,
		                                                                  trState->cx->clientLocality.dcId(),
		                                                                  latency,
		                                                                  trState->options.priority,
		                                                                  rep.version,
		                                                                  trState->tenant()));
	if (rep.locked && !trState->options.lockAware)
		throw database_locked();

	++trState->cx->transactionReadVersionsCompleted;
	switch (trState->options.priority) {
	case TransactionPriority::IMMEDIATE:
		++trState->cx->transactionImmediateReadVersionsCompleted;
		break;
	case TransactionPriority::DEFAULT:
		++trState->cx->transactionDefaultReadVersionsCompleted;
		break;
	case TransactionPriority::BATCH:
		++trState->cx->transactionBatchReadVersionsCompleted;
		break;
	default:
		ASSERT(false);
	}

	if (trState->options.tags.size() != 0) {
		auto& priorityThrottledTags = trState->cx->throttledTags[trState->options.priority];
		for (auto& tag : trState->options.tags) {
			auto itr = priorityThrottledTags.find(tag);
			if (itr != priorityThrottledTags.end()) {
				if (itr->second.expired()) {
					priorityThrottledTags.erase(itr);
				} else if (itr->second.throttleDuration() > 0) {
					TEST(true); // throttling transaction after getting read version
					++trState->cx->transactionReadVersionsThrottled;
					throw tag_throttled();
				}
			}
		}

		for (auto& tag : trState->options.tags) {
			auto itr = priorityThrottledTags.find(tag);
			if (itr != priorityThrottledTags.end()) {
				itr->second.addReleased(1);
			}
		}
	}

	if (rep.version > trState->cx->metadataVersionCache[trState->cx->mvCacheInsertLocation].first) {
		trState->cx->mvCacheInsertLocation =
		    (trState->cx->mvCacheInsertLocation + 1) % trState->cx->metadataVersionCache.size();
		trState->cx->metadataVersionCache[trState->cx->mvCacheInsertLocation] =
		    std::make_pair(rep.version, rep.metadataVersion);
	}

	metadataVersion.send(rep.metadataVersion);
	if (trState->cx->isCurrentGrvProxy(rep.proxyId)) {
		trState->cx->ssVersionVectorCache.applyDelta(rep.ssVersionVectorDelta);
	} else {
		trState->cx->ssVersionVectorCache.clear();
	}
	return rep.version;
}

bool rkThrottlingCooledDown(DatabaseContext* cx, TransactionPriority priority) {
	if (priority == TransactionPriority::IMMEDIATE) {
		return true;
	} else if (priority == TransactionPriority::BATCH) {
		if (cx->lastRkBatchThrottleTime == 0.0) {
			return true;
		}
		return (now() - cx->lastRkBatchThrottleTime > CLIENT_KNOBS->GRV_CACHE_RK_COOLDOWN);
	} else if (priority == TransactionPriority::DEFAULT) {
		if (cx->lastRkDefaultThrottleTime == 0.0) {
			return true;
		}
		return (now() - cx->lastRkDefaultThrottleTime > CLIENT_KNOBS->GRV_CACHE_RK_COOLDOWN);
	}
	return false;
}

Future<Version> Transaction::getReadVersion(uint32_t flags) {
	if (!readVersion.isValid()) {
		if (!CLIENT_KNOBS->FORCE_GRV_CACHE_OFF && !trState->options.skipGrvCache &&
		    (deterministicRandom()->random01() <= CLIENT_KNOBS->DEBUG_USE_GRV_CACHE_CHANCE ||
		     trState->options.useGrvCache) &&
		    rkThrottlingCooledDown(getDatabase().getPtr(), trState->options.priority)) {
			// Upon our first request to use cached RVs, start the background updater
			if (!trState->cx->grvUpdateHandler.isValid()) {
				trState->cx->grvUpdateHandler = backgroundGrvUpdater(getDatabase().getPtr());
			}
			Version rv = trState->cx->getCachedReadVersion();
			double lastTime = trState->cx->getLastGrvTime();
			double requestTime = now();
			if (requestTime - lastTime <= CLIENT_KNOBS->MAX_VERSION_CACHE_LAG && rv != Version(0)) {
				ASSERT(!debug_checkVersionTime(rv, requestTime, "CheckStaleness"));
				readVersion = rv;
				return readVersion;
			} // else go through regular GRV path
		}
		++trState->cx->transactionReadVersions;
		flags |= trState->options.getReadVersionFlags;
		switch (trState->options.priority) {
		case TransactionPriority::IMMEDIATE:
			flags |= GetReadVersionRequest::PRIORITY_SYSTEM_IMMEDIATE;
			++trState->cx->transactionImmediateReadVersions;
			break;
		case TransactionPriority::DEFAULT:
			flags |= GetReadVersionRequest::PRIORITY_DEFAULT;
			++trState->cx->transactionDefaultReadVersions;
			break;
		case TransactionPriority::BATCH:
			flags |= GetReadVersionRequest::PRIORITY_BATCH;
			++trState->cx->transactionBatchReadVersions;
			break;
		default:
			ASSERT(false);
		}

		if (trState->options.tags.size() != 0) {
			double maxThrottleDelay = 0.0;
			bool canRecheck = false;

			auto& priorityThrottledTags = trState->cx->throttledTags[trState->options.priority];
			for (auto& tag : trState->options.tags) {
				auto itr = priorityThrottledTags.find(tag);
				if (itr != priorityThrottledTags.end()) {
					if (!itr->second.expired()) {
						maxThrottleDelay = std::max(maxThrottleDelay, itr->second.throttleDuration());
						canRecheck = itr->second.canRecheck();
					} else {
						priorityThrottledTags.erase(itr);
					}
				}
			}

			if (maxThrottleDelay > 0.0 && !canRecheck) { // TODO: allow delaying?
				TEST(true); // Throttling tag before GRV request
				++trState->cx->transactionReadVersionsThrottled;
				readVersion = tag_throttled();
				return readVersion;
			} else {
				TEST(maxThrottleDelay > 0.0); // Rechecking throttle
			}

			for (auto& tag : trState->options.tags) {
				auto itr = priorityThrottledTags.find(tag);
				if (itr != priorityThrottledTags.end()) {
					itr->second.updateChecked();
				}
			}
		}

		auto& batcher = trState->cx->versionBatcher[flags];
		if (!batcher.actor.isValid()) {
			batcher.actor =
			    readVersionBatcher(trState->cx.getPtr(), batcher.stream.getFuture(), trState->options.priority, flags);
		}

		Location location = "NAPI:getReadVersion"_loc;
		// TODO - ljoswiak, mpilman, discuss generateSpanID use.
		SpanContext spanContext = generateSpanID(trState->cx->transactionTracingSample, trState->spanContext);
		auto const req = DatabaseContext::VersionRequest(spanContext, trState->options.tags, trState->debugID);
		batcher.stream.send(req);
		trState->startTime = now();
		readVersion = extractReadVersion(trState, location, spanContext, req.reply.getFuture(), metadataVersion);
	}
	return readVersion;
}

Optional<Version> Transaction::getCachedReadVersion() const {
	if (readVersion.isValid() && readVersion.isReady() && !readVersion.isError()) {
		return readVersion.get();
	} else {
		return Optional<Version>();
	}
}

Future<Standalone<StringRef>> Transaction::getVersionstamp() {
	if (committing.isValid()) {
		return transaction_invalid_version();
	}
	return trState->versionstampPromise.getFuture();
}

// Gets the protocol version reported by a coordinator via the protocol info interface
ACTOR Future<ProtocolVersion> getCoordinatorProtocol(NetworkAddressList coordinatorAddresses) {
	RequestStream<ProtocolInfoRequest> requestStream{ Endpoint::wellKnown({ coordinatorAddresses },
		                                                                  WLTOKEN_PROTOCOL_INFO) };
	ProtocolInfoReply reply = wait(retryBrokenPromise(requestStream, ProtocolInfoRequest{}));

	return reply.version;
}

// Gets the protocol version reported by a coordinator in its connect packet
// If we are unable to get a version from the connect packet (e.g. because we lost connection with the peer), then this
// function will return with an unset result.
// If an expected version is given, this future won't return if the actual protocol version matches the expected version
ACTOR Future<Optional<ProtocolVersion>> getCoordinatorProtocolFromConnectPacket(
    NetworkAddress coordinatorAddress,
    Optional<ProtocolVersion> expectedVersion) {
	state Reference<AsyncVar<Optional<ProtocolVersion>> const> protocolVersion =
	    FlowTransport::transport().getPeerProtocolAsyncVar(coordinatorAddress);

	loop {
		if (protocolVersion->get().present() && protocolVersion->get() != expectedVersion) {
			return protocolVersion->get();
		}

		Future<Void> change = protocolVersion->onChange();
		if (!protocolVersion->get().present()) {
			// If we still don't have any connection info after a timeout, retry sending the protocol version request
			change = timeout(change, FLOW_KNOBS->CONNECTION_MONITOR_TIMEOUT, Void());
		}

		wait(change);

		if (!protocolVersion->get().present()) {
			return protocolVersion->get();
		}
	}
}

// Returns the protocol version reported by the given coordinator
// If an expected version is given, the future won't return until the protocol version is different than expected
ACTOR Future<ProtocolVersion> getClusterProtocolImpl(
    Reference<AsyncVar<Optional<ClientLeaderRegInterface>> const> coordinator,
    Optional<ProtocolVersion> expectedVersion) {
	state bool needToConnect = true;
	state Future<ProtocolVersion> protocolVersion = Never();

	loop {
		if (!coordinator->get().present()) {
			wait(coordinator->onChange());
		} else {
			Endpoint coordinatorEndpoint = coordinator->get().get().getLeader.getEndpoint();
			if (needToConnect) {
				// Even though we typically rely on the connect packet to get the protocol version, we need to send some
				// request in order to start a connection. This protocol version request serves that purpose.
				protocolVersion = getCoordinatorProtocol(coordinatorEndpoint.addresses);
				needToConnect = false;
			}
			choose {
				when(wait(coordinator->onChange())) { needToConnect = true; }

				when(ProtocolVersion pv = wait(protocolVersion)) {
					if (!expectedVersion.present() || expectedVersion.get() != pv) {
						return pv;
					}

					protocolVersion = Never();
				}

				// Older versions of FDB don't have an endpoint to return the protocol version, so we get this info from
				// the connect packet
				when(Optional<ProtocolVersion> pv = wait(getCoordinatorProtocolFromConnectPacket(
				         coordinatorEndpoint.getPrimaryAddress(), expectedVersion))) {
					if (pv.present()) {
						return pv.get();
					} else {
						needToConnect = true;
					}
				}
			}
		}
	}
}

// Returns the protocol version reported by the coordinator this client is currently connected to
// If an expected version is given, the future won't return until the protocol version is different than expected
// Note: this will never return if the server is running a protocol from FDB 5.0 or older
Future<ProtocolVersion> DatabaseContext::getClusterProtocol(Optional<ProtocolVersion> expectedVersion) {
	return getClusterProtocolImpl(coordinator, expectedVersion);
}

uint32_t Transaction::getSize() {
	auto s = tr.transaction.mutations.expectedSize() + tr.transaction.read_conflict_ranges.expectedSize() +
	         tr.transaction.write_conflict_ranges.expectedSize();
	return s;
}

Future<Void> Transaction::onError(Error const& e) {
	if (g_network->isSimulated() && ++trState->numErrors % 10 == 0) {
		TraceEvent(SevWarnAlways, "TransactionTooManyRetries").detail("NumRetries", trState->numErrors);
	}
	if (e.code() == error_code_success) {
		return client_invalid_operation();
	}
	if (e.code() == error_code_not_committed || e.code() == error_code_commit_unknown_result ||
	    e.code() == error_code_database_locked || e.code() == error_code_proxy_memory_limit_exceeded ||
	    e.code() == error_code_process_behind || e.code() == error_code_batch_transaction_throttled ||
	    e.code() == error_code_tag_throttled) {
		if (e.code() == error_code_not_committed)
			++trState->cx->transactionsNotCommitted;
		else if (e.code() == error_code_commit_unknown_result)
			++trState->cx->transactionsMaybeCommitted;
		else if (e.code() == error_code_proxy_memory_limit_exceeded)
			++trState->cx->transactionsResourceConstrained;
		else if (e.code() == error_code_process_behind)
			++trState->cx->transactionsProcessBehind;
		else if (e.code() == error_code_batch_transaction_throttled || e.code() == error_code_tag_throttled) {
			++trState->cx->transactionsThrottled;
		}

		double backoff = getBackoff(e.code());
		reset();
		return delay(backoff, trState->taskID);
	}
	if (e.code() == error_code_transaction_too_old || e.code() == error_code_future_version ||
	    e.code() == error_code_stale_version_vector) {
		if (e.code() == error_code_transaction_too_old)
			++trState->cx->transactionsTooOld;
		else if (e.code() == error_code_future_version)
			++trState->cx->transactionsFutureVersions;
		else if (e.code() == error_code_stale_version_vector)
			++trState->cx->transactionsStaleVersionVectors;

		double maxBackoff = trState->options.maxBackoff;
		reset();
		return delay(std::min(CLIENT_KNOBS->FUTURE_VERSION_RETRY_DELAY, maxBackoff), trState->taskID);
	}
	if (e.code() == error_code_unknown_tenant) {
		double maxBackoff = trState->options.maxBackoff;
		reset();
		return delay(std::min(CLIENT_KNOBS->UNKNOWN_TENANT_RETRY_DELAY, maxBackoff), trState->taskID);
	}

	return e;
}
ACTOR Future<StorageMetrics> getStorageMetricsLargeKeyRange(Database cx, KeyRange keys);

ACTOR Future<StorageMetrics> doGetStorageMetrics(Database cx, KeyRange keys, Reference<LocationInfo> locationInfo) {
	loop {
		try {
			WaitMetricsRequest req(keys, StorageMetrics(), StorageMetrics());
			req.min.bytes = 0;
			req.max.bytes = -1;
			StorageMetrics m = wait(loadBalance(
			    locationInfo->locations(), &StorageServerInterface::waitMetrics, req, TaskPriority::DataDistribution));
			return m;
		} catch (Error& e) {
			if (e.code() != error_code_wrong_shard_server && e.code() != error_code_all_alternatives_failed) {
				TraceEvent(SevError, "WaitStorageMetricsError").error(e);
				throw;
			}
			wait(delay(CLIENT_KNOBS->WRONG_SHARD_SERVER_DELAY, TaskPriority::DataDistribution));
			cx->invalidateCache(Key(), keys);
			StorageMetrics m = wait(getStorageMetricsLargeKeyRange(cx, keys));
			return m;
		}
	}
}

ACTOR Future<StorageMetrics> getStorageMetricsLargeKeyRange(Database cx, KeyRange keys) {
	state Span span("NAPI:GetStorageMetricsLargeKeyRange"_loc);
	std::vector<KeyRangeLocationInfo> locations = wait(getKeyRangeLocations(cx,
	                                                                        Optional<TenantName>(),
	                                                                        keys,
	                                                                        std::numeric_limits<int>::max(),
	                                                                        Reverse::False,
	                                                                        &StorageServerInterface::waitMetrics,
	                                                                        span.context,
	                                                                        Optional<UID>(),
	                                                                        UseProvisionalProxies::False,
	                                                                        latestVersion));
	state int nLocs = locations.size();
	state std::vector<Future<StorageMetrics>> fx(nLocs);
	state StorageMetrics total;
	KeyRef partBegin, partEnd;
	for (int i = 0; i < nLocs; i++) {
		partBegin = (i == 0) ? keys.begin : locations[i].range.begin;
		partEnd = (i == nLocs - 1) ? keys.end : locations[i].range.end;
		fx[i] = doGetStorageMetrics(cx, KeyRangeRef(partBegin, partEnd), locations[i].locations);
	}
	wait(waitForAll(fx));
	for (int i = 0; i < nLocs; i++) {
		total += fx[i].get();
	}
	return total;
}

ACTOR Future<Void> trackBoundedStorageMetrics(KeyRange keys,
                                              Reference<LocationInfo> location,
                                              StorageMetrics x,
                                              StorageMetrics halfError,
                                              PromiseStream<StorageMetrics> deltaStream) {
	try {
		loop {
			WaitMetricsRequest req(keys, x - halfError, x + halfError);
			StorageMetrics nextX = wait(loadBalance(location->locations(), &StorageServerInterface::waitMetrics, req));
			deltaStream.send(nextX - x);
			x = nextX;
		}
	} catch (Error& e) {
		deltaStream.sendError(e);
		throw e;
	}
}

ACTOR Future<StorageMetrics> waitStorageMetricsMultipleLocations(std::vector<KeyRangeLocationInfo> locations,
                                                                 StorageMetrics min,
                                                                 StorageMetrics max,
                                                                 StorageMetrics permittedError) {
	state int nLocs = locations.size();
	state std::vector<Future<StorageMetrics>> fx(nLocs);
	state StorageMetrics total;
	state PromiseStream<StorageMetrics> deltas;
	state std::vector<Future<Void>> wx(fx.size());
	state StorageMetrics halfErrorPerMachine = permittedError * (0.5 / nLocs);
	state StorageMetrics maxPlus = max + halfErrorPerMachine * (nLocs - 1);
	state StorageMetrics minMinus = min - halfErrorPerMachine * (nLocs - 1);

	for (int i = 0; i < nLocs; i++) {
		WaitMetricsRequest req(locations[i].range, StorageMetrics(), StorageMetrics());
		req.min.bytes = 0;
		req.max.bytes = -1;
		fx[i] = loadBalance(locations[i].locations->locations(),
		                    &StorageServerInterface::waitMetrics,
		                    req,
		                    TaskPriority::DataDistribution);
	}
	wait(waitForAll(fx));

	// invariant: true total is between (total-permittedError/2, total+permittedError/2)
	for (int i = 0; i < nLocs; i++)
		total += fx[i].get();

	if (!total.allLessOrEqual(maxPlus))
		return total;
	if (!minMinus.allLessOrEqual(total))
		return total;

	for (int i = 0; i < nLocs; i++)
		wx[i] = trackBoundedStorageMetrics(
		    locations[i].range, locations[i].locations, fx[i].get(), halfErrorPerMachine, deltas);

	loop {
		StorageMetrics delta = waitNext(deltas.getFuture());
		total += delta;
		if (!total.allLessOrEqual(maxPlus))
			return total;
		if (!minMinus.allLessOrEqual(total))
			return total;
	}
}

ACTOR Future<StorageMetrics> extractMetrics(Future<std::pair<Optional<StorageMetrics>, int>> fMetrics) {
	std::pair<Optional<StorageMetrics>, int> x = wait(fMetrics);
	return x.first.get();
}

ACTOR Future<Standalone<VectorRef<ReadHotRangeWithMetrics>>> getReadHotRanges(Database cx, KeyRange keys) {
	state Span span("NAPI:GetReadHotRanges"_loc);
	loop {
		int64_t shardLimit = 100; // Shard limit here does not really matter since this function is currently only used
		                          // to find the read-hot sub ranges within a read-hot shard.
		std::vector<KeyRangeLocationInfo> locations =
		    wait(getKeyRangeLocations(cx,
		                              Optional<TenantName>(),
		                              keys,
		                              shardLimit,
		                              Reverse::False,
		                              &StorageServerInterface::getReadHotRanges,
		                              span.context,
		                              Optional<UID>(),
		                              UseProvisionalProxies::False,
		                              latestVersion));
		try {
			// TODO: how to handle this?
			// This function is called whenever a shard becomes read-hot. But somehow the shard was split across more
			// than one storage server after becoming read-hot and before this function is called, i.e. a race
			// condition. Should we abort and wait for the newly split shards to be hot again?
			state int nLocs = locations.size();
			// if (nLocs > 1) {
			// 	TraceEvent("RHDDebug")
			// 	    .detail("NumSSIs", nLocs)
			// 	    .detail("KeysBegin", keys.begin.printable().c_str())
			// 	    .detail("KeysEnd", keys.end.printable().c_str());
			// }
			state std::vector<Future<ReadHotSubRangeReply>> fReplies(nLocs);
			KeyRef partBegin, partEnd;
			for (int i = 0; i < nLocs; i++) {
				partBegin = (i == 0) ? keys.begin : locations[i].range.begin;
				partEnd = (i == nLocs - 1) ? keys.end : locations[i].range.end;
				ReadHotSubRangeRequest req(KeyRangeRef(partBegin, partEnd));
				fReplies[i] = loadBalance(locations[i].locations->locations(),
				                          &StorageServerInterface::getReadHotRanges,
				                          req,
				                          TaskPriority::DataDistribution);
			}

			wait(waitForAll(fReplies));

			if (nLocs == 1) {
				TEST(true); // Single-shard read hot range request
				return fReplies[0].get().readHotRanges;
			} else {
				TEST(true); // Multi-shard read hot range request
				Standalone<VectorRef<ReadHotRangeWithMetrics>> results;
				for (int i = 0; i < nLocs; i++) {
					results.append(results.arena(),
					               fReplies[i].get().readHotRanges.begin(),
					               fReplies[i].get().readHotRanges.size());
					results.arena().dependsOn(fReplies[i].get().readHotRanges.arena());
				}

				return results;
			}
		} catch (Error& e) {
			if (e.code() != error_code_wrong_shard_server && e.code() != error_code_all_alternatives_failed) {
				TraceEvent(SevError, "GetReadHotSubRangesError").error(e);
				throw;
			}
			cx->invalidateCache(Key(), keys);
			wait(delay(CLIENT_KNOBS->WRONG_SHARD_SERVER_DELAY, TaskPriority::DataDistribution));
		}
	}
}

ACTOR Future<std::pair<Optional<StorageMetrics>, int>> waitStorageMetrics(Database cx,
                                                                          KeyRange keys,
                                                                          StorageMetrics min,
                                                                          StorageMetrics max,
                                                                          StorageMetrics permittedError,
                                                                          int shardLimit,
                                                                          int expectedShardCount) {
	state Span span("NAPI:WaitStorageMetrics"_loc, generateSpanID(cx->transactionTracingSample));
	loop {
		std::vector<KeyRangeLocationInfo> locations = wait(getKeyRangeLocations(cx,
		                                                                        Optional<TenantName>(),
		                                                                        keys,
		                                                                        shardLimit,
		                                                                        Reverse::False,
		                                                                        &StorageServerInterface::waitMetrics,
		                                                                        span.context,
		                                                                        Optional<UID>(),
		                                                                        UseProvisionalProxies::False,
		                                                                        latestVersion));
		if (expectedShardCount >= 0 && locations.size() != expectedShardCount) {
			return std::make_pair(Optional<StorageMetrics>(), locations.size());
		}

		// SOMEDAY: Right now, if there are too many shards we delay and check again later. There may be a better
		// solution to this.
		if (locations.size() < shardLimit) {
			try {
				Future<StorageMetrics> fx;
				if (locations.size() > 1) {
					fx = waitStorageMetricsMultipleLocations(locations, min, max, permittedError);
				} else {
					WaitMetricsRequest req(keys, min, max);
					fx = loadBalance(locations[0].locations->locations(),
					                 &StorageServerInterface::waitMetrics,
					                 req,
					                 TaskPriority::DataDistribution);
				}
				StorageMetrics x = wait(fx);
				return std::make_pair(x, -1);
			} catch (Error& e) {
				if (e.code() != error_code_wrong_shard_server && e.code() != error_code_all_alternatives_failed) {
					TraceEvent(SevError, "WaitStorageMetricsError").error(e);
					throw;
				}
				cx->invalidateCache(Key(), keys);
				wait(delay(CLIENT_KNOBS->WRONG_SHARD_SERVER_DELAY, TaskPriority::DataDistribution));
			}
		} else {
			TraceEvent(SevWarn, "WaitStorageMetricsPenalty")
			    .detail("Keys", keys)
			    .detail("Limit", CLIENT_KNOBS->STORAGE_METRICS_SHARD_LIMIT)
			    .detail("JitteredSecondsOfPenitence", CLIENT_KNOBS->STORAGE_METRICS_TOO_MANY_SHARDS_DELAY);
			wait(delayJittered(CLIENT_KNOBS->STORAGE_METRICS_TOO_MANY_SHARDS_DELAY, TaskPriority::DataDistribution));
			// make sure that the next getKeyRangeLocations() call will actually re-fetch the range
			cx->invalidateCache(Key(), keys);
		}
	}
}

Future<std::pair<Optional<StorageMetrics>, int>> DatabaseContext::waitStorageMetrics(
    KeyRange const& keys,
    StorageMetrics const& min,
    StorageMetrics const& max,
    StorageMetrics const& permittedError,
    int shardLimit,
    int expectedShardCount) {
	return ::waitStorageMetrics(Database(Reference<DatabaseContext>::addRef(this)),
	                            keys,
	                            min,
	                            max,
	                            permittedError,
	                            shardLimit,
	                            expectedShardCount);
}

Future<StorageMetrics> DatabaseContext::getStorageMetrics(KeyRange const& keys, int shardLimit) {
	if (shardLimit > 0) {
		StorageMetrics m;
		m.bytes = -1;
		return extractMetrics(::waitStorageMetrics(Database(Reference<DatabaseContext>::addRef(this)),
		                                           keys,
		                                           StorageMetrics(),
		                                           m,
		                                           StorageMetrics(),
		                                           shardLimit,
		                                           -1));
	} else {
		return ::getStorageMetricsLargeKeyRange(Database(Reference<DatabaseContext>::addRef(this)), keys);
	}
}

ACTOR Future<Standalone<VectorRef<DDMetricsRef>>> waitDataDistributionMetricsList(Database cx,
                                                                                  KeyRange keys,
                                                                                  int shardLimit) {
	loop {
		choose {
			when(wait(cx->onProxiesChanged())) {}
			when(ErrorOr<GetDDMetricsReply> rep =
			         wait(errorOr(basicLoadBalance(cx->getCommitProxies(UseProvisionalProxies::False),
			                                       &CommitProxyInterface::getDDMetrics,
			                                       GetDDMetricsRequest(keys, shardLimit))))) {
				if (rep.isError()) {
					throw rep.getError();
				}
				return rep.get().storageMetricsList;
			}
		}
	}
}

Future<Standalone<VectorRef<ReadHotRangeWithMetrics>>> DatabaseContext::getReadHotRanges(KeyRange const& keys) {
	return ::getReadHotRanges(Database(Reference<DatabaseContext>::addRef(this)), keys);
}

ACTOR Future<Standalone<VectorRef<KeyRef>>> getRangeSplitPoints(Reference<TransactionState> trState,
                                                                KeyRange keys,
                                                                int64_t chunkSize,
                                                                Version version) {
	// TODO - ljoswiak, link or parent?
	state Span span("NAPI:GetRangeSplitPoints"_loc, trState->spanContext);

	loop {
		state std::vector<KeyRangeLocationInfo> locations =
		    wait(getKeyRangeLocations(trState,
		                              keys,
		                              CLIENT_KNOBS->TOO_MANY,
		                              Reverse::False,
		                              &StorageServerInterface::getRangeSplitPoints,
		                              UseTenant::True,
		                              version));
		try {
			state int nLocs = locations.size();
			state std::vector<Future<SplitRangeReply>> fReplies(nLocs);
			KeyRef partBegin, partEnd;
			for (int i = 0; i < nLocs; i++) {
				partBegin = (i == 0) ? keys.begin : locations[i].range.begin;
				partEnd = (i == nLocs - 1) ? keys.end : locations[i].range.end;
				SplitRangeRequest req(trState->getTenantInfo(), KeyRangeRef(partBegin, partEnd), chunkSize);
				fReplies[i] = loadBalance(locations[i].locations->locations(),
				                          &StorageServerInterface::getRangeSplitPoints,
				                          req,
				                          TaskPriority::DataDistribution);
			}

			wait(waitForAll(fReplies));
			Standalone<VectorRef<KeyRef>> results;

			results.push_back_deep(results.arena(), keys.begin);
			for (int i = 0; i < nLocs; i++) {
				if (i > 0) {
					results.push_back_deep(results.arena(),
					                       locations[i].range.begin); // Need this shard boundary
				}
				if (fReplies[i].get().splitPoints.size() > 0) {
					results.append(
					    results.arena(), fReplies[i].get().splitPoints.begin(), fReplies[i].get().splitPoints.size());
					results.arena().dependsOn(fReplies[i].get().splitPoints.arena());
				}
			}
			if (results.back() != keys.end) {
				results.push_back_deep(results.arena(), keys.end);
			}

			return results;
		} catch (Error& e) {
			if (e.code() == error_code_wrong_shard_server || e.code() == error_code_all_alternatives_failed) {
				trState->cx->invalidateCache(locations[0].tenantEntry.prefix, keys);
				wait(delay(CLIENT_KNOBS->WRONG_SHARD_SERVER_DELAY, TaskPriority::DataDistribution));
			} else if (e.code() == error_code_unknown_tenant) {
				ASSERT(trState->tenant().present());
				trState->cx->invalidateCachedTenant(trState->tenant().get());
				wait(delay(CLIENT_KNOBS->UNKNOWN_TENANT_RETRY_DELAY, trState->taskID));
			} else {
				TraceEvent(SevError, "GetRangeSplitPoints").error(e);
				throw;
			}
		}
	}
}

Future<Standalone<VectorRef<KeyRef>>> Transaction::getRangeSplitPoints(KeyRange const& keys, int64_t chunkSize) {
	return ::getRangeSplitPoints(
	    trState, keys, chunkSize, readVersion.isValid() && readVersion.isReady() ? readVersion.get() : latestVersion);
}

#define BG_REQUEST_DEBUG false

// the blob granule requests are a bit funky because they piggyback off the existing transaction to read from the system
// keyspace
ACTOR Future<Standalone<VectorRef<KeyRangeRef>>> getBlobGranuleRangesActor(Transaction* self, KeyRange keyRange) {
	// FIXME: use streaming range read
	state KeyRange currentRange = keyRange;
	state Standalone<VectorRef<KeyRangeRef>> results;
	if (BG_REQUEST_DEBUG) {
		fmt::print("Getting Blob Granules for [{0} - {1})\n", keyRange.begin.printable(), keyRange.end.printable());
	}
	self->setOption(FDBTransactionOptions::ACCESS_SYSTEM_KEYS);
	loop {
		state RangeResult blobGranuleMapping = wait(
		    krmGetRanges(self, blobGranuleMappingKeys.begin, currentRange, 1000, GetRangeLimits::BYTE_LIMIT_UNLIMITED));

		for (int i = 0; i < blobGranuleMapping.size() - 1; i++) {
			if (blobGranuleMapping[i].value.size()) {
				results.push_back(results.arena(),
				                  KeyRangeRef(blobGranuleMapping[i].key, blobGranuleMapping[i + 1].key));
			}
		}
		results.arena().dependsOn(blobGranuleMapping.arena());
		if (blobGranuleMapping.more) {
			currentRange = KeyRangeRef(blobGranuleMapping.back().key, currentRange.end);
		} else {
			return results;
		}
	}
}

Future<Standalone<VectorRef<KeyRangeRef>>> Transaction::getBlobGranuleRanges(const KeyRange& range) {
	return ::getBlobGranuleRangesActor(this, range);
}

// hack (for now) to get blob worker interface into load balance
struct BWLocationInfo : MultiInterface<ReferencedInterface<BlobWorkerInterface>> {
	using Locations = MultiInterface<ReferencedInterface<BlobWorkerInterface>>;
	explicit BWLocationInfo(const std::vector<Reference<ReferencedInterface<BlobWorkerInterface>>>& v) : Locations(v) {}
};

ACTOR Future<Standalone<VectorRef<BlobGranuleChunkRef>>> readBlobGranulesActor(
    Transaction* self,
    KeyRange range,
    Version begin,
    Optional<Version> read,
    Version* readVersionOut) { // read not present is "use transaction version"

	state RangeResult blobGranuleMapping;
	state Key granuleStartKey;
	state Key granuleEndKey;
	state KeyRange keyRange = range;
	state UID workerId;
	state int i;
	state Version rv;

	state Standalone<VectorRef<BlobGranuleChunkRef>> results;
	state double startTime = now();

	if (read.present()) {
		rv = read.get();
	} else {
		Version _end = wait(self->getReadVersion());
		rv = _end;
	}
	self->setOption(FDBTransactionOptions::ACCESS_SYSTEM_KEYS);
	// Right now just read whole blob range assignments from DB
	// FIXME: eventually we probably want to cache this and invalidate similarly to storage servers.
	// Cache misses could still read from the DB, or we could add it to the Transaction State Store and
	// have proxies serve it from memory.
	RangeResult _bgMapping =
	    wait(krmGetRanges(self, blobGranuleMappingKeys.begin, keyRange, 1000, GetRangeLimits::BYTE_LIMIT_UNLIMITED));
	blobGranuleMapping = _bgMapping;
	if (blobGranuleMapping.more) {
		if (BG_REQUEST_DEBUG) {
			fmt::print(
			    "BG Mapping for [{0} - %{1}) too large!\n", keyRange.begin.printable(), keyRange.end.printable());
		}
		TraceEvent(SevWarn, "BGMappingTooLarge").detail("Range", range).detail("Max", 1000);
		throw unsupported_operation();
	}
	ASSERT(!blobGranuleMapping.more && blobGranuleMapping.size() < CLIENT_KNOBS->TOO_MANY);

	if (blobGranuleMapping.size() == 0) {
		if (BG_REQUEST_DEBUG) {
			printf("no blob worker assignments yet\n");
		}
		throw blob_granule_transaction_too_old();
	}

	if (BG_REQUEST_DEBUG) {
		fmt::print("Doing blob granule request @ {}\n", rv);
		fmt::print("blob worker assignments:\n");
	}

	for (i = 0; i < blobGranuleMapping.size() - 1; i++) {
		granuleStartKey = blobGranuleMapping[i].key;
		granuleEndKey = blobGranuleMapping[i + 1].key;
		if (!blobGranuleMapping[i].value.size()) {
			if (BG_REQUEST_DEBUG) {
				fmt::print("Key range [{0} - {1}) missing worker assignment!\n",
				           granuleStartKey.printable(),
				           granuleEndKey.printable());
				// TODO probably new exception type instead
			}
			throw blob_granule_transaction_too_old();
		}

		workerId = decodeBlobGranuleMappingValue(blobGranuleMapping[i].value);
		if (workerId == UID()) {
			if (BG_REQUEST_DEBUG) {
				fmt::print("Key range [{0} - {1}) has no assigned worker yet!\n",
				           granuleStartKey.printable(),
				           granuleEndKey.printable());
			}
			throw blob_granule_transaction_too_old();
		}
		if (BG_REQUEST_DEBUG) {
			fmt::print(
			    "  [{0} - {1}): {2}\n", granuleStartKey.printable(), granuleEndKey.printable(), workerId.toString());
		}

		if (!self->trState->cx->blobWorker_interf.count(workerId)) {
			Optional<Value> workerInterface = wait(self->get(blobWorkerListKeyFor(workerId)));
			// from the time the mapping was read from the db, the associated blob worker
			// could have died and so its interface wouldn't be present as part of the blobWorkerList
			// we persist in the db. So throw wrong_shard_server to get the new mapping
			if (!workerInterface.present()) {
				// need to re-read mapping, throw transaction_too_old so client retries. TODO better error?
				// throw wrong_shard_server();
				throw transaction_too_old();
			}
			// FIXME: maybe just want to insert here if there are racing queries for the same worker or something?
			self->trState->cx->blobWorker_interf[workerId] = decodeBlobWorkerListValue(workerInterface.get());
			if (BG_REQUEST_DEBUG) {
				fmt::print("    decoded worker interface for {0}\n", workerId.toString());
			}
		}
	}

	// Make request for each granule
	for (i = 0; i < blobGranuleMapping.size() - 1; i++) {
		granuleStartKey = blobGranuleMapping[i].key;
		granuleEndKey = blobGranuleMapping[i + 1].key;
		// if this was a time travel and the request returned larger bounds, skip this chunk
		if (granuleEndKey <= keyRange.begin) {
			continue;
		}
		workerId = decodeBlobGranuleMappingValue(blobGranuleMapping[i].value);
		// prune first/last granules to requested range
		if (keyRange.begin > granuleStartKey) {
			granuleStartKey = keyRange.begin;
		}
		if (keyRange.end < granuleEndKey) {
			granuleEndKey = keyRange.end;
		}

		state BlobGranuleFileRequest req;
		req.keyRange = KeyRangeRef(StringRef(req.arena, granuleStartKey), StringRef(req.arena, granuleEndKey));
		req.beginVersion = begin;
		req.readVersion = rv;
		req.canCollapseBegin = true; // TODO make this a parameter once we support it

		std::vector<Reference<ReferencedInterface<BlobWorkerInterface>>> v;
		v.push_back(
		    makeReference<ReferencedInterface<BlobWorkerInterface>>(self->trState->cx->blobWorker_interf[workerId]));
		state Reference<MultiInterface<ReferencedInterface<BlobWorkerInterface>>> location =
		    makeReference<BWLocationInfo>(v);
		// use load balance with one option for now for retry and error handling
		try {
			choose {
				when(BlobGranuleFileReply rep = wait(loadBalance(location,
				                                                 &BlobWorkerInterface::blobGranuleFileRequest,
				                                                 req,
				                                                 TaskPriority::DefaultPromiseEndpoint,
				                                                 AtMostOnce::False,
				                                                 nullptr))) {
					if (BG_REQUEST_DEBUG) {
						fmt::print("Blob granule request for [{0} - {1}) @ {2} - {3} got reply from {4}:\n",
						           granuleStartKey.printable(),
						           granuleEndKey.printable(),
						           begin,
						           rv,
						           workerId.toString());
					}
					results.arena().dependsOn(rep.arena);
					for (auto& chunk : rep.chunks) {
						if (BG_REQUEST_DEBUG) {
							fmt::print(
							    "[{0} - {1})\n", chunk.keyRange.begin.printable(), chunk.keyRange.end.printable());

							fmt::print("  SnapshotFile: {0}\n    \n  DeltaFiles:\n",
							           chunk.snapshotFile.present() ? chunk.snapshotFile.get().toString().c_str()
							                                        : "<none>");
							for (auto& df : chunk.deltaFiles) {
								fmt::print("    {0}\n", df.toString());
							}
							fmt::print("  Deltas: ({0})", chunk.newDeltas.size());
							if (chunk.newDeltas.size() > 0) {
								fmt::print(" with version [{0} - {1}]",
								           chunk.newDeltas[0].version,
								           chunk.newDeltas[chunk.newDeltas.size() - 1].version);
							}
							fmt::print("  IncludedVersion: {0}\n\n\n", chunk.includedVersion);
						}

						results.push_back(results.arena(), chunk);
						keyRange = KeyRangeRef(std::min(chunk.keyRange.end, keyRange.end), keyRange.end);
					}
				}
				// if we detect that this blob worker fails, cancel the request, as otherwise load balance will
				// retry indefinitely with one option
				when(wait(IFailureMonitor::failureMonitor().onStateEqual(
				    location->get(0, &BlobWorkerInterface::blobGranuleFileRequest).getEndpoint(),
				    FailureStatus(true)))) {
					if (BG_REQUEST_DEBUG) {
						fmt::print("readBlobGranules got BW {0} failed\n", workerId.toString());
					}

					throw connection_failed();
				}
			}
		} catch (Error& e) {
			if (BG_REQUEST_DEBUG) {
				fmt::print("BGReq got error {}\n", e.name());
			}
			// worker is up but didn't actually have granule, or connection failed
			if (e.code() == error_code_wrong_shard_server || e.code() == error_code_connection_failed) {
				// need to re-read mapping, throw transaction_too_old so client retries. TODO better error?
				throw transaction_too_old();
			}
			throw e;
		}
	}

	self->trState->cx->anyBlobGranuleRequests = true;
	self->trState->cx->bgGranulesPerRequest.addSample(results.size());
	self->trState->cx->bgLatencies.addSample(now() - startTime);

	if (readVersionOut != nullptr) {
		*readVersionOut = rv;
	}
	return results;
}

Future<Standalone<VectorRef<BlobGranuleChunkRef>>> Transaction::readBlobGranules(const KeyRange& range,
                                                                                 Version begin,
                                                                                 Optional<Version> readVersion,
                                                                                 Version* readVersionOut) {
	return readBlobGranulesActor(this, range, begin, readVersion, readVersionOut);
}

ACTOR Future<Void> setPerpetualStorageWiggle(Database cx, bool enable, LockAware lockAware) {
	state ReadYourWritesTransaction tr(cx);
	loop {
		try {
			tr.setOption(FDBTransactionOptions::ACCESS_SYSTEM_KEYS);
			if (lockAware) {
				tr.setOption(FDBTransactionOptions::LOCK_AWARE);
			}

			tr.set(perpetualStorageWiggleKey, enable ? "1"_sr : "0"_sr);
			wait(tr.commit());
			break;
		} catch (Error& e) {
			wait(tr.onError(e));
		}
	}
	return Void();
}

ACTOR Future<std::vector<std::pair<UID, StorageWiggleValue>>> readStorageWiggleValues(Database cx,
                                                                                      bool primary,
                                                                                      bool use_system_priority) {
	state const Key readKey = perpetualStorageWiggleIDPrefix.withSuffix(primary ? "primary/"_sr : "remote/"_sr);
	state KeyBackedObjectMap<UID, StorageWiggleValue, decltype(IncludeVersion())> metadataMap(readKey,
	                                                                                          IncludeVersion());
	state Reference<ReadYourWritesTransaction> tr(new ReadYourWritesTransaction(cx));
	state std::vector<std::pair<UID, StorageWiggleValue>> res;
	// read the wiggling pairs
	loop {
		try {
			tr->setOption(FDBTransactionOptions::READ_SYSTEM_KEYS);
			tr->setOption(FDBTransactionOptions::READ_LOCK_AWARE);
			if (use_system_priority) {
				tr->setOption(FDBTransactionOptions::PRIORITY_SYSTEM_IMMEDIATE);
			}
			wait(store(res, metadataMap.getRange(tr, UID(0, 0), Optional<UID>(), CLIENT_KNOBS->TOO_MANY)));
			wait(tr->commit());
			break;
		} catch (Error& e) {
			wait(tr->onError(e));
		}
	}
	return res;
}

ACTOR Future<Void> splitStorageMetricsStream(PromiseStream<Key> resultStream,
                                             Database cx,
                                             KeyRange keys,
                                             StorageMetrics limit,
                                             StorageMetrics estimated) {
	state Span span("NAPI:SplitStorageMetricsStream"_loc);
	state Key beginKey = keys.begin;
	state Key globalLastKey = beginKey;
	resultStream.send(beginKey);
	// track used across loops
	state StorageMetrics globalUsed;
	loop {
		state std::vector<KeyRangeLocationInfo> locations =
		    wait(getKeyRangeLocations(cx,
		                              Optional<TenantName>(),
		                              KeyRangeRef(beginKey, keys.end),
		                              CLIENT_KNOBS->STORAGE_METRICS_SHARD_LIMIT,
		                              Reverse::False,
		                              &StorageServerInterface::splitMetrics,
		                              span.context,
		                              Optional<UID>(),
		                              UseProvisionalProxies::False,
		                              latestVersion));
		try {
			//TraceEvent("SplitStorageMetrics").detail("Locations", locations.size());

			state StorageMetrics localUsed = globalUsed;
			state Key localLastKey = globalLastKey;
			state Standalone<VectorRef<KeyRef>> results;
			state int i = 0;
			for (; i < locations.size(); i++) {
				SplitMetricsRequest req(locations[i].range,
				                        limit,
				                        localUsed,
				                        estimated,
				                        i == locations.size() - 1 && keys.end <= locations.back().range.end);
				SplitMetricsReply res = wait(loadBalance(locations[i].locations->locations(),
				                                         &StorageServerInterface::splitMetrics,
				                                         req,
				                                         TaskPriority::DataDistribution));
				if (res.splits.size() &&
				    res.splits[0] <= localLastKey) { // split points are out of order, possibly because
					// of moving data, throw error to retry
					ASSERT_WE_THINK(false); // FIXME: This seems impossible and doesn't seem to be covered by testing
					throw all_alternatives_failed();
				}

				if (res.splits.size()) {
					results.append(results.arena(), res.splits.begin(), res.splits.size());
					results.arena().dependsOn(res.splits.arena());
					localLastKey = res.splits.back();
				}
				localUsed = res.used;

				//TraceEvent("SplitStorageMetricsResult").detail("Used", used.bytes).detail("Location", i).detail("Size", res.splits.size());
			}

			globalUsed = localUsed;

			// only truncate split at end
			if (keys.end <= locations.back().range.end &&
			    globalUsed.allLessOrEqual(limit * CLIENT_KNOBS->STORAGE_METRICS_UNFAIR_SPLIT_LIMIT) &&
			    results.size() > 1) {
				results.resize(results.arena(), results.size() - 1);
				localLastKey = results.back();
			}
			globalLastKey = localLastKey;

			for (auto& splitKey : results) {
				resultStream.send(splitKey);
			}

			if (keys.end <= locations.back().range.end) {
				resultStream.send(keys.end);
				resultStream.sendError(end_of_stream());
				break;
			} else {
				beginKey = locations.back().range.end;
			}
		} catch (Error& e) {
			if (e.code() == error_code_operation_cancelled) {
				throw e;
			}
			if (e.code() != error_code_wrong_shard_server && e.code() != error_code_all_alternatives_failed) {
				TraceEvent(SevError, "SplitStorageMetricsStreamError").error(e);
				resultStream.sendError(e);
				throw;
			}
			cx->invalidateCache(Key(), keys);
			wait(delay(CLIENT_KNOBS->WRONG_SHARD_SERVER_DELAY, TaskPriority::DataDistribution));
		}
	}
	return Void();
}

Future<Void> DatabaseContext::splitStorageMetricsStream(const PromiseStream<Key>& resultStream,
                                                        KeyRange const& keys,
                                                        StorageMetrics const& limit,
                                                        StorageMetrics const& estimated) {
	return ::splitStorageMetricsStream(
	    resultStream, Database(Reference<DatabaseContext>::addRef(this)), keys, limit, estimated);
}

ACTOR Future<Standalone<VectorRef<KeyRef>>> splitStorageMetrics(Database cx,
                                                                KeyRange keys,
                                                                StorageMetrics limit,
                                                                StorageMetrics estimated) {
	state Span span("NAPI:SplitStorageMetrics"_loc);
	loop {
		state std::vector<KeyRangeLocationInfo> locations =
		    wait(getKeyRangeLocations(cx,
		                              Optional<TenantName>(),
		                              keys,
		                              CLIENT_KNOBS->STORAGE_METRICS_SHARD_LIMIT,
		                              Reverse::False,
		                              &StorageServerInterface::splitMetrics,
		                              span.context,
		                              Optional<UID>(),
		                              UseProvisionalProxies::False,
		                              latestVersion));
		state StorageMetrics used;
		state Standalone<VectorRef<KeyRef>> results;

		// SOMEDAY: Right now, if there are too many shards we delay and check again later. There may be a better
		// solution to this.
		if (locations.size() == CLIENT_KNOBS->STORAGE_METRICS_SHARD_LIMIT) {
			wait(delay(CLIENT_KNOBS->STORAGE_METRICS_TOO_MANY_SHARDS_DELAY, TaskPriority::DataDistribution));
			cx->invalidateCache(Key(), keys);
		} else {
			results.push_back_deep(results.arena(), keys.begin);
			try {
				//TraceEvent("SplitStorageMetrics").detail("Locations", locations.size());

				state int i = 0;
				for (; i < locations.size(); i++) {
					SplitMetricsRequest req(locations[i].range, limit, used, estimated, i == locations.size() - 1);
					SplitMetricsReply res = wait(loadBalance(locations[i].locations->locations(),
					                                         &StorageServerInterface::splitMetrics,
					                                         req,
					                                         TaskPriority::DataDistribution));
					if (res.splits.size() &&
					    res.splits[0] <= results.back()) { // split points are out of order, possibly because of
						                                   // moving data, throw error to retry
						ASSERT_WE_THINK(
						    false); // FIXME: This seems impossible and doesn't seem to be covered by testing
						throw all_alternatives_failed();
					}
					if (res.splits.size()) {
						results.append(results.arena(), res.splits.begin(), res.splits.size());
						results.arena().dependsOn(res.splits.arena());
					}
					used = res.used;

					//TraceEvent("SplitStorageMetricsResult").detail("Used", used.bytes).detail("Location", i).detail("Size", res.splits.size());
				}

				if (used.allLessOrEqual(limit * CLIENT_KNOBS->STORAGE_METRICS_UNFAIR_SPLIT_LIMIT) &&
				    results.size() > 1) {
					results.resize(results.arena(), results.size() - 1);
				}

				if (keys.end <= locations.back().range.end) {
					results.push_back_deep(results.arena(), keys.end);
				}
				return results;
			} catch (Error& e) {
				if (e.code() != error_code_wrong_shard_server && e.code() != error_code_all_alternatives_failed) {
					TraceEvent(SevError, "SplitStorageMetricsError").error(e);
					throw;
				}
				cx->invalidateCache(Key(), keys);
				wait(delay(CLIENT_KNOBS->WRONG_SHARD_SERVER_DELAY, TaskPriority::DataDistribution));
			}
		}
	}
}

Future<Standalone<VectorRef<KeyRef>>> DatabaseContext::splitStorageMetrics(KeyRange const& keys,
                                                                           StorageMetrics const& limit,
                                                                           StorageMetrics const& estimated) {
	return ::splitStorageMetrics(Database(Reference<DatabaseContext>::addRef(this)), keys, limit, estimated);
}

void Transaction::checkDeferredError() const {
	trState->cx->checkDeferredError();
}

Reference<TransactionLogInfo> Transaction::createTrLogInfoProbabilistically(const Database& cx) {
	if (!cx->isError()) {
		double clientSamplingProbability = GlobalConfig::globalConfig().get<double>(
		    fdbClientInfoTxnSampleRate, CLIENT_KNOBS->CSI_SAMPLING_PROBABILITY);
		if (((networkOptions.logClientInfo.present() && networkOptions.logClientInfo.get()) || BUGGIFY) &&
		    deterministicRandom()->random01() < clientSamplingProbability &&
		    (!g_network->isSimulated() || !g_simulator.speedUpSimulation)) {
			return makeReference<TransactionLogInfo>(TransactionLogInfo::DATABASE);
		}
	}

	return Reference<TransactionLogInfo>();
}

// TODO - ljoswiak, mpilman. Discuss 2 functions below and implications on txID.
void Transaction::setTransactionID(uint64_t id) {
	ASSERT(getSize() == 0);
	trState->spanContext = SpanContext(UID(id, deterministicRandom()->randomUInt64()), trState->spanContext.spanID);
}

void Transaction::setToken(uint64_t token) {
	ASSERT(getSize() == 0);
	trState->spanContext = SpanContext(trState->spanContext.traceID, token);
}

void enableClientInfoLogging() {
	ASSERT(networkOptions.logClientInfo.present() == false);
	networkOptions.logClientInfo = true;
	TraceEvent(SevInfo, "ClientInfoLoggingEnabled").log();
}

ACTOR Future<Void> snapCreate(Database cx, Standalone<StringRef> snapCmd, UID snapUID) {
	TraceEvent("SnapCreateEnter").detail("SnapCmd", snapCmd).detail("UID", snapUID);
	try {
		loop {
			choose {
				when(wait(cx->onProxiesChanged())) {}
				when(wait(basicLoadBalance(cx->getCommitProxies(UseProvisionalProxies::False),
				                           &CommitProxyInterface::proxySnapReq,
				                           ProxySnapRequest(snapCmd, snapUID, snapUID),
				                           cx->taskID,
				                           AtMostOnce::True))) {
					TraceEvent("SnapCreateExit").detail("SnapCmd", snapCmd).detail("UID", snapUID);
					return Void();
				}
			}
		}
	} catch (Error& e) {
		TraceEvent("SnapCreateError").error(e).detail("SnapCmd", snapCmd.toString()).detail("UID", snapUID);
		throw;
	}
}

ACTOR template <class T>
static Future<Void> createCheckpointImpl(T tr, KeyRangeRef range, CheckpointFormat format) {
	ASSERT(!tr->getTenant().present());
	TraceEvent("CreateCheckpointTransactionBegin").detail("Range", range);

	state RangeResult keyServers = wait(krmGetRanges(tr, keyServersPrefix, range));
	ASSERT(!keyServers.more);

	state RangeResult UIDtoTagMap = wait(tr->getRange(serverTagKeys, CLIENT_KNOBS->TOO_MANY));
	ASSERT(!UIDtoTagMap.more && UIDtoTagMap.size() < CLIENT_KNOBS->TOO_MANY);

	for (int i = 0; i < keyServers.size() - 1; ++i) {
		KeyRangeRef shard(keyServers[i].key, keyServers[i + 1].key);
		std::vector<UID> src;
		std::vector<UID> dest;
		decodeKeyServersValue(UIDtoTagMap, keyServers[i].value, src, dest);

		// The checkpoint request is sent to all replicas, in case any of them is unhealthy.
		// An alternative is to choose a healthy replica.
		const UID checkpointID = deterministicRandom()->randomUniqueID();
		for (int idx = 0; idx < src.size(); ++idx) {
			CheckpointMetaData checkpoint(shard & range, format, src[idx], checkpointID);
			checkpoint.setState(CheckpointMetaData::Pending);
			tr->set(checkpointKeyFor(checkpointID), checkpointValue(checkpoint));
		}

		TraceEvent("CreateCheckpointTransactionShard")
		    .detail("Shard", shard)
		    .detail("SrcServers", describe(src))
		    .detail("ServerSelected", describe(src))
		    .detail("CheckpointKey", checkpointKeyFor(checkpointID))
		    .detail("ReadVersion", tr->getReadVersion().get());
	}

	return Void();
}

Future<Void> createCheckpoint(Reference<ReadYourWritesTransaction> tr, KeyRangeRef range, CheckpointFormat format) {
	return holdWhile(tr, createCheckpointImpl(tr, range, format));
}

Future<Void> createCheckpoint(Transaction* tr, KeyRangeRef range, CheckpointFormat format) {
	return createCheckpointImpl(tr, range, format);
}

// Gets CheckpointMetaData of the specific keyrange, version and format from one of the storage servers, if none of the
// servers have the checkpoint, a checkpoint_not_found error is returned.
ACTOR static Future<CheckpointMetaData> getCheckpointMetaDataInternal(GetCheckpointRequest req,
                                                                      Reference<LocationInfo> alternatives,
                                                                      double timeout) {
	TraceEvent("GetCheckpointMetaDataInternalBegin")
	    .detail("Range", req.range)
	    .detail("Version", req.version)
	    .detail("Format", static_cast<int>(req.format))
	    .detail("Locations", alternatives->description());

	state std::vector<Future<ErrorOr<CheckpointMetaData>>> futures;
	state int index = 0;
	for (index = 0; index < alternatives->size(); ++index) {
		// For each shard, all storage servers are checked, only one is required.
		futures.push_back(errorOr(timeoutError(alternatives->getInterface(index).checkpoint.getReply(req), timeout)));
	}

	state Optional<Error> error;
	wait(waitForAll(futures));
	TraceEvent("GetCheckpointMetaDataInternalWaitEnd").detail("Range", req.range).detail("Version", req.version);

	for (index = 0; index < futures.size(); ++index) {
		if (!futures[index].isReady()) {
			error = timed_out();
			TraceEvent("GetCheckpointMetaDataInternalSSTimeout")
			    .detail("Range", req.range)
			    .detail("Version", req.version)
			    .detail("StorageServer", alternatives->getInterface(index).uniqueID);
			continue;
		}

		if (futures[index].get().isError()) {
			const Error& e = futures[index].get().getError();
			TraceEvent("GetCheckpointMetaDataInternalError")
			    .errorUnsuppressed(e)
			    .detail("Range", req.range)
			    .detail("Version", req.version)
			    .detail("StorageServer", alternatives->getInterface(index).uniqueID);
			if (e.code() != error_code_checkpoint_not_found || !error.present()) {
				error = e;
			}
		} else {
			return futures[index].get().get();
		}
	}

	ASSERT(error.present());
	throw error.get();
}

ACTOR Future<std::vector<CheckpointMetaData>> getCheckpointMetaData(Database cx,
                                                                    KeyRange keys,
                                                                    Version version,
                                                                    CheckpointFormat format,
                                                                    double timeout) {
	state Span span("NAPI:GetCheckpoint"_loc);
	state int index = 0;
	state std::vector<Future<CheckpointMetaData>> futures;

	loop {
		TraceEvent("GetCheckpointBegin")
		    .detail("Range", keys.toString())
		    .detail("Version", version)
		    .detail("Format", static_cast<int>(format));

		try {
			state std::vector<KeyRangeLocationInfo> locations =
			    wait(getKeyRangeLocations(cx,
			                              Optional<TenantName>(),
			                              keys,
			                              CLIENT_KNOBS->TOO_MANY,
			                              Reverse::False,
			                              &StorageServerInterface::checkpoint,
			                              span.context,
			                              Optional<UID>(),
			                              UseProvisionalProxies::False,
			                              latestVersion));

			futures.clear();
			for (index = 0; index < locations.size(); ++index) {
				futures.push_back(getCheckpointMetaDataInternal(
				    GetCheckpointRequest(version, keys, format), locations[index].locations, timeout));
				TraceEvent("GetCheckpointShardBegin")
				    .detail("Range", locations[index].range)
				    .detail("Version", version)
				    .detail("StorageServers", locations[index].locations->description());
			}

			choose {
				when(wait(cx->connectionFileChanged())) { cx->invalidateCache(KeyRef(), keys); }
				when(wait(waitForAll(futures))) { break; }
				when(wait(delay(timeout))) {
					TraceEvent("GetCheckpointTimeout").detail("Range", keys).detail("Version", version);
				}
			}
		} catch (Error& e) {
			TraceEvent("GetCheckpointError").errorUnsuppressed(e).detail("Range", keys.toString());
			if (e.code() == error_code_wrong_shard_server || e.code() == error_code_all_alternatives_failed ||
			    e.code() == error_code_connection_failed || e.code() == error_code_broken_promise) {
				cx->invalidateCache(KeyRef(), keys);
				wait(delay(CLIENT_KNOBS->WRONG_SHARD_SERVER_DELAY));
			} else {
				throw;
			}
		}
	}

	std::vector<CheckpointMetaData> res;
	for (index = 0; index < futures.size(); ++index) {
		TraceEvent("GetCheckpointShardEnd").detail("Checkpoint", futures[index].get().toString());
		res.push_back(futures[index].get());
	}
	return res;
}

ACTOR Future<bool> checkSafeExclusions(Database cx, std::vector<AddressExclusion> exclusions) {
	TraceEvent("ExclusionSafetyCheckBegin")
	    .detail("NumExclusion", exclusions.size())
	    .detail("Exclusions", describe(exclusions));
	state ExclusionSafetyCheckRequest req(exclusions);
	state bool ddCheck;
	try {
		loop {
			choose {
				when(wait(cx->onProxiesChanged())) {}
				when(ExclusionSafetyCheckReply _ddCheck =
				         wait(basicLoadBalance(cx->getCommitProxies(UseProvisionalProxies::False),
				                               &CommitProxyInterface::exclusionSafetyCheckReq,
				                               req,
				                               cx->taskID))) {
					ddCheck = _ddCheck.safe;
					break;
				}
			}
		}
	} catch (Error& e) {
		if (e.code() != error_code_actor_cancelled) {
			TraceEvent("ExclusionSafetyCheckError")
			    .error(e)
			    .detail("NumExclusion", exclusions.size())
			    .detail("Exclusions", describe(exclusions));
		}
		throw;
	}
	TraceEvent("ExclusionSafetyCheckCoordinators").log();
	wait(cx->getConnectionRecord()->resolveHostnames());
	state ClientCoordinators coordinatorList(cx->getConnectionRecord());
	state std::vector<Future<Optional<LeaderInfo>>> leaderServers;
	leaderServers.reserve(coordinatorList.clientLeaderServers.size());
	for (int i = 0; i < coordinatorList.clientLeaderServers.size(); i++) {
		leaderServers.push_back(retryBrokenPromise(coordinatorList.clientLeaderServers[i].getLeader,
		                                           GetLeaderRequest(coordinatorList.clusterKey, UID()),
		                                           TaskPriority::CoordinationReply));
	}
	// Wait for quorum so we don't dismiss live coordinators as unreachable by acting too fast
	choose {
		when(wait(smartQuorum(leaderServers, leaderServers.size() / 2 + 1, 1.0))) {}
		when(wait(delay(3.0))) {
			TraceEvent("ExclusionSafetyCheckNoCoordinatorQuorum").log();
			return false;
		}
	}
	int attemptCoordinatorExclude = 0;
	int coordinatorsUnavailable = 0;
	for (int i = 0; i < leaderServers.size(); i++) {
		NetworkAddress leaderAddress =
		    coordinatorList.clientLeaderServers[i].getLeader.getEndpoint().getPrimaryAddress();
		if (leaderServers[i].isReady()) {
			if ((std::count(
			         exclusions.begin(), exclusions.end(), AddressExclusion(leaderAddress.ip, leaderAddress.port)) ||
			     std::count(exclusions.begin(), exclusions.end(), AddressExclusion(leaderAddress.ip)))) {
				attemptCoordinatorExclude++;
			}
		} else {
			coordinatorsUnavailable++;
		}
	}
	int faultTolerance = (leaderServers.size() - 1) / 2 - coordinatorsUnavailable;
	bool coordinatorCheck = (attemptCoordinatorExclude <= faultTolerance);
	TraceEvent("ExclusionSafetyCheckFinish")
	    .detail("CoordinatorListSize", leaderServers.size())
	    .detail("NumExclusions", exclusions.size())
	    .detail("FaultTolerance", faultTolerance)
	    .detail("AttemptCoordinatorExclude", attemptCoordinatorExclude)
	    .detail("CoordinatorCheck", coordinatorCheck)
	    .detail("DataDistributorCheck", ddCheck);

	return (ddCheck && coordinatorCheck);
}

ACTOR Future<Void> addInterfaceActor(std::map<Key, std::pair<Value, ClientLeaderRegInterface>>* address_interface,
                                     Reference<FlowLock> connectLock,
                                     KeyValue kv) {
	wait(connectLock->take());
	state FlowLock::Releaser releaser(*connectLock);
	state ClientWorkerInterface workerInterf =
	    BinaryReader::fromStringRef<ClientWorkerInterface>(kv.value, IncludeVersion());
	state ClientLeaderRegInterface leaderInterf(workerInterf.address());
	choose {
		when(Optional<LeaderInfo> rep =
		         wait(brokenPromiseToNever(leaderInterf.getLeader.getReply(GetLeaderRequest())))) {
			StringRef ip_port =
			    kv.key.endsWith(LiteralStringRef(":tls")) ? kv.key.removeSuffix(LiteralStringRef(":tls")) : kv.key;
			(*address_interface)[ip_port] = std::make_pair(kv.value, leaderInterf);

			if (workerInterf.reboot.getEndpoint().addresses.secondaryAddress.present()) {
				Key full_ip_port2 =
				    StringRef(workerInterf.reboot.getEndpoint().addresses.secondaryAddress.get().toString());
				StringRef ip_port2 = full_ip_port2.endsWith(LiteralStringRef(":tls"))
				                         ? full_ip_port2.removeSuffix(LiteralStringRef(":tls"))
				                         : full_ip_port2;
				(*address_interface)[ip_port2] = std::make_pair(kv.value, leaderInterf);
			}
		}
		when(wait(delay(CLIENT_KNOBS->CLI_CONNECT_TIMEOUT))) {} // NOTE : change timeout time here if necessary
	}
	return Void();
}

ACTOR static Future<int64_t> rebootWorkerActor(DatabaseContext* cx, ValueRef addr, bool check, int duration) {
	// ignore negative value
	if (duration < 0)
		duration = 0;
	// fetch the addresses of all workers
	state std::map<Key, std::pair<Value, ClientLeaderRegInterface>> address_interface;
	if (!cx->getConnectionRecord())
		return 0;
	RangeResult kvs = wait(getWorkerInterfaces(cx->getConnectionRecord()));
	ASSERT(!kvs.more);
	// Note: reuse this knob from fdbcli, change it if necessary
	Reference<FlowLock> connectLock(new FlowLock(CLIENT_KNOBS->CLI_CONNECT_PARALLELISM));
	std::vector<Future<Void>> addInterfs;
	for (const auto& it : kvs) {
		addInterfs.push_back(addInterfaceActor(&address_interface, connectLock, it));
	}
	wait(waitForAll(addInterfs));
	if (!address_interface.count(addr))
		return 0;

	BinaryReader::fromStringRef<ClientWorkerInterface>(address_interface[addr].first, IncludeVersion())
	    .reboot.send(RebootRequest(false, check, duration));
	return 1;
}

Future<int64_t> DatabaseContext::rebootWorker(StringRef addr, bool check, int duration) {
	return rebootWorkerActor(this, addr, check, duration);
}

Future<Void> DatabaseContext::forceRecoveryWithDataLoss(StringRef dcId) {
	return forceRecovery(getConnectionRecord(), dcId);
}

ACTOR static Future<Void> createSnapshotActor(DatabaseContext* cx, UID snapUID, StringRef snapCmd) {
	wait(mgmtSnapCreate(cx->clone(), snapCmd, snapUID));
	return Void();
}

Future<Void> DatabaseContext::createSnapshot(StringRef uid, StringRef snapshot_command) {
	std::string uid_str = uid.toString();
	if (!std::all_of(uid_str.begin(), uid_str.end(), [](unsigned char c) { return std::isxdigit(c); }) ||
	    uid_str.size() != 32) {
		// only 32-length hex string is considered as a valid UID
		throw snap_invalid_uid_string();
	}
	return createSnapshotActor(this, UID::fromString(uid_str), snapshot_command);
}

void sharedStateDelRef(DatabaseSharedState* ssPtr) {
	if (--ssPtr->refCount == 0) {
		delete ssPtr;
	}
}

Future<DatabaseSharedState*> DatabaseContext::initSharedState() {
	ASSERT(!sharedStatePtr); // Don't re-initialize shared state if a pointer already exists
	DatabaseSharedState* newState = new DatabaseSharedState();
	// Increment refcount by 1 on creation to account for the one held in MultiVersionApi map
	// Therefore, on initialization, refCount should be 2 (after also going to setSharedState)
	newState->refCount++;
	newState->delRef = &sharedStateDelRef;
	setSharedState(newState);
	return newState;
}

void DatabaseContext::setSharedState(DatabaseSharedState* p) {
	ASSERT(p->protocolVersion == currentProtocolVersion);
	sharedStatePtr = p;
	sharedStatePtr->refCount++;
}

ACTOR Future<Void> storageFeedVersionUpdater(StorageServerInterface interf, ChangeFeedStorageData* self) {
	state Promise<Void> destroyed = self->destroyed;
	loop {
		if (destroyed.isSet()) {
			return Void();
		}
		if (self->version.get() < self->desired.get()) {
			wait(delay(CLIENT_KNOBS->CHANGE_FEED_EMPTY_BATCH_TIME) || self->version.whenAtLeast(self->desired.get()));
			if (destroyed.isSet()) {
				return Void();
			}
			if (self->version.get() < self->desired.get()) {
				try {
					ChangeFeedVersionUpdateReply rep = wait(brokenPromiseToNever(
					    interf.changeFeedVersionUpdate.getReply(ChangeFeedVersionUpdateRequest(self->desired.get()))));

					if (rep.version > self->version.get()) {
						self->version.set(rep.version);
					}
				} catch (Error& e) {
					if (e.code() == error_code_server_overloaded) {
						if (FLOW_KNOBS->PREVENT_FAST_SPIN_DELAY > CLIENT_KNOBS->CHANGE_FEED_EMPTY_BATCH_TIME) {
							wait(delay(FLOW_KNOBS->PREVENT_FAST_SPIN_DELAY -
							           CLIENT_KNOBS->CHANGE_FEED_EMPTY_BATCH_TIME));
						}
					} else {
						throw e;
					}
				}
			}
		} else {
			wait(self->desired.whenAtLeast(self->version.get() + 1));
		}
	}
}

Reference<ChangeFeedStorageData> DatabaseContext::getStorageData(StorageServerInterface interf) {
	// use token from interface since that changes on SS restart
	UID token = interf.waitFailure.getEndpoint().token;
	auto it = changeFeedUpdaters.find(token);
	if (it == changeFeedUpdaters.end()) {
		Reference<ChangeFeedStorageData> newStorageUpdater = makeReference<ChangeFeedStorageData>();
		newStorageUpdater->id = interf.id();
		newStorageUpdater->interfToken = token;
		newStorageUpdater->updater = storageFeedVersionUpdater(interf, newStorageUpdater.getPtr());
		changeFeedUpdaters[token] = newStorageUpdater;
		return newStorageUpdater;
	}
	return it->second;
}

Version ChangeFeedData::getVersion() {
	return lastReturnedVersion.get();
}

// This function is essentially bubbling the information about what has been processed from the server through the
// change feed client. First it makes sure the server has returned all mutations up through the target version, the
// native api has consumed and processed, them, and then the fdb client has consumed all of the mutations.
ACTOR Future<Void> changeFeedWaitLatest(Reference<ChangeFeedData> self, Version version) {
	// wait on SS to have sent up through version
	int desired = 0;
	int waiting = 0;
	std::vector<Future<Void>> allAtLeast;
	for (auto& it : self->storageData) {
		if (it->version.get() < version) {
			waiting++;
			if (version > it->desired.get()) {
				it->desired.set(version);
				desired++;
			}
			allAtLeast.push_back(it->version.whenAtLeast(version));
		}
	}

	wait(waitForAll(allAtLeast));

	// then, wait on ss streams to have processed up through version
	std::vector<Future<Void>> onEmpty;
	for (auto& it : self->streams) {
		if (!it.isEmpty()) {
			onEmpty.push_back(it.onEmpty());
		}
	}

	if (onEmpty.size()) {
		wait(waitForAll(onEmpty));
	}

	if (self->mutations.isEmpty()) {
		wait(delay(0));
	}

	// wait for merge cursor to fully process everything it read from its individual promise streams, either until it is
	// done processing or we have up through the desired version
	while (self->lastReturnedVersion.get() < self->maxSeenVersion && self->lastReturnedVersion.get() < version) {
		Version target = std::min(self->maxSeenVersion, version);
		wait(self->lastReturnedVersion.whenAtLeast(target));
	}

	// then, wait for client to have consumed up through version
	if (self->maxSeenVersion >= version) {
		// merge cursor may have something buffered but has not yet sent it to self->mutations, just wait for
		// lastReturnedVersion
		wait(self->lastReturnedVersion.whenAtLeast(version));
	} else {
		// all mutations <= version are in self->mutations, wait for empty
		while (!self->mutations.isEmpty()) {
			wait(self->mutations.onEmpty());
			wait(delay(0));
		}
	}

	return Void();
}

ACTOR Future<Void> changeFeedWhenAtLatest(Reference<ChangeFeedData> self, Version version) {
	if (version >= self->endVersion) {
		return Never();
	}
	if (version <= self->getVersion()) {
		return Void();
	}
	state Future<Void> lastReturned = self->lastReturnedVersion.whenAtLeast(version);
	loop {
		// only allowed to use empty versions if you're caught up
		Future<Void> waitEmptyVersion = (self->notAtLatest.get() == 0) ? changeFeedWaitLatest(self, version) : Never();
		choose {
			when(wait(waitEmptyVersion)) { break; }
			when(wait(lastReturned)) { break; }
			when(wait(self->refresh.getFuture())) {}
			when(wait(self->notAtLatest.onChange())) {}
		}
	}

	if (self->lastReturnedVersion.get() < version) {
		self->lastReturnedVersion.set(version);
	}
	ASSERT(self->getVersion() >= version);
	return Void();
}

Future<Void> ChangeFeedData::whenAtLeast(Version version) {
	return changeFeedWhenAtLatest(Reference<ChangeFeedData>::addRef(this), version);
}

#define DEBUG_CF_CLIENT_TRACE false

ACTOR Future<Void> partialChangeFeedStream(StorageServerInterface interf,
                                           PromiseStream<Standalone<MutationsAndVersionRef>> results,
                                           ReplyPromiseStream<ChangeFeedStreamReply> replyStream,
                                           Version begin,
                                           Version end,
                                           Reference<ChangeFeedData> feedData,
                                           Reference<ChangeFeedStorageData> storageData,
                                           UID debugUID) {

	// calling lastReturnedVersion's callbacks could cause us to be cancelled
	state Promise<Void> refresh = feedData->refresh;
	state bool atLatestVersion = false;
	state Version nextVersion = begin;
	// We don't need to force every other partial stream to do an empty if we get an empty, but if we get actual
	// mutations back after sending an empty, we may need the other partial streams to get an empty, to advance the
	// merge cursor, so we can send the mutations we just got.
	// if lastEmpty != invalidVersion, we need to update the desired versions of the other streams BEFORE waiting
	// onReady once getting a reply
	state Version lastEmpty = invalidVersion;
	try {
		loop {
			if (nextVersion >= end) {
				results.sendError(end_of_stream());
				return Void();
			}
			choose {
				when(state ChangeFeedStreamReply rep = waitNext(replyStream.getFuture())) {
					// handle first empty mutation on stream establishment explicitly
					if (nextVersion == begin && rep.mutations.size() == 1 && rep.mutations[0].mutations.size() == 0 &&
					    rep.mutations[0].version == begin - 1) {
						continue;
					}

					if (DEBUG_CF_CLIENT_TRACE) {
						TraceEvent(SevDebug, "TraceChangeFeedClientMergeCursorReply", debugUID)
						    .detail("SSID", storageData->id)
						    .detail("AtLatest", atLatestVersion)
						    .detail("FirstVersion", rep.mutations.front().version)
						    .detail("LastVersion", rep.mutations.back().version)
						    .detail("Count", rep.mutations.size())
						    .detail("MinStreamVersion", rep.minStreamVersion)
						    .detail("PopVersion", rep.popVersion)
						    .detail("RepAtLatest", rep.atLatestVersion);
					}

					if (rep.mutations.back().version > feedData->maxSeenVersion) {
						feedData->maxSeenVersion = rep.mutations.back().version;
					}
					if (rep.popVersion > feedData->popVersion) {
						feedData->popVersion = rep.popVersion;
					}

					if (lastEmpty != invalidVersion && !results.isEmpty()) {
						for (auto& it : feedData->storageData) {
							if (refresh.canBeSet() && lastEmpty > it->desired.get()) {
								it->desired.set(lastEmpty);
							}
						}
						lastEmpty = invalidVersion;
					}

					state int resultLoc = 0;
					while (resultLoc < rep.mutations.size()) {
						wait(results.onEmpty());
						if (rep.mutations[resultLoc].version >= nextVersion) {
							results.send(rep.mutations[resultLoc]);

							if (DEBUG_CF_CLIENT_TRACE) {
								TraceEvent(SevDebug, "TraceChangeFeedClientMergeCursorSend", debugUID)
								    .detail("Version", rep.mutations[resultLoc].version)
								    .detail("Size", rep.mutations[resultLoc].mutations.size());
							}

							// check refresh.canBeSet so that, if we are killed after calling one of these callbacks, we
							// just skip to the next wait and get actor_cancelled
							// FIXME: this is somewhat expensive to do every mutation.
							for (auto& it : feedData->storageData) {
								if (refresh.canBeSet() && rep.mutations[resultLoc].version > it->desired.get()) {
									it->desired.set(rep.mutations[resultLoc].version);
								}
							}
						} else {
							ASSERT(rep.mutations[resultLoc].mutations.empty());
						}
						resultLoc++;
					}

					// if we got the empty version that went backwards, don't decrease nextVersion
					if (rep.mutations.back().version + 1 > nextVersion) {
						nextVersion = rep.mutations.back().version + 1;
					}

					if (refresh.canBeSet() && !atLatestVersion && rep.atLatestVersion) {
						atLatestVersion = true;
						feedData->notAtLatest.set(feedData->notAtLatest.get() - 1);
					}
					if (refresh.canBeSet() && rep.minStreamVersion > storageData->version.get()) {
						storageData->version.set(rep.minStreamVersion);
					}
					if (DEBUG_CF_CLIENT_TRACE) {
						TraceEvent(SevDebug, "TraceChangeFeedClientMergeCursorReplyDone", debugUID)
						    .detail("AtLatestNow", atLatestVersion);
					}
				}
				when(wait(atLatestVersion && replyStream.isEmpty() && results.isEmpty()
				              ? storageData->version.whenAtLeast(nextVersion)
				              : Future<Void>(Never()))) {
					MutationsAndVersionRef empty;
					empty.version = storageData->version.get();
					results.send(empty);
					nextVersion = storageData->version.get() + 1;
					if (DEBUG_CF_CLIENT_TRACE) {
						TraceEvent(SevDebug, "TraceChangeFeedClientMergeCursorSendEmpty", debugUID)
						    .detail("Version", empty.version);
					}
					lastEmpty = empty.version;
				}
				when(wait(atLatestVersion && replyStream.isEmpty() && !results.isEmpty() ? results.onEmpty()
				                                                                         : Future<Void>(Never()))) {}
			}
		}
	} catch (Error& e) {
		if (DEBUG_CF_CLIENT_TRACE) {
			TraceEvent(SevDebug, "TraceChangeFeedClientMergeCursorError", debugUID).errorUnsuppressed(e);
		}
		if (e.code() == error_code_actor_cancelled) {
			throw;
		}
		results.sendError(e);
		return Void();
	}
}

ACTOR Future<Void> mergeChangeFeedStreamInternal(Reference<ChangeFeedData> results,
                                                 std::vector<std::pair<StorageServerInterface, KeyRange>> interfs,
                                                 std::vector<MutationAndVersionStream> streams,
                                                 Version* begin,
                                                 Version end,
                                                 UID mergeCursorUID) {
	state Promise<Void> refresh = results->refresh;
	// with empty version handling in the partial cursor, all streams will always have a next element with version >=
	// the minimum version of any stream's next element
	state std::priority_queue<MutationAndVersionStream, std::vector<MutationAndVersionStream>> mutations;

	if (DEBUG_CF_CLIENT_TRACE) {
		TraceEvent(SevDebug, "TraceChangeFeedClientMergeCursorStart", mergeCursorUID)
		    .detail("StreamCount", interfs.size())
		    .detail("Begin", *begin)
		    .detail("End", end);
	}

	// previous version of change feed may have put a mutation in the promise stream and then immediately died. Wait for
	// that mutation first, so the promise stream always starts empty
	wait(results->mutations.onEmpty());
	wait(delay(0));
	ASSERT(results->mutations.isEmpty());

	if (DEBUG_CF_CLIENT_TRACE) {
		TraceEvent(SevDebug, "TraceChangeFeedClientMergeCursorGotEmpty", mergeCursorUID);
	}

	// update lastReturned once the previous mutation has been consumed
	if (*begin - 1 > results->lastReturnedVersion.get()) {
		results->lastReturnedVersion.set(*begin - 1);
	}

	state int interfNum = 0;

	state std::vector<MutationAndVersionStream> streamsUsed;
	// initially, pull from all streams
	for (auto& stream : streams) {
		streamsUsed.push_back(stream);
	}

	state Version nextVersion;
	loop {
		// bring all of the streams up to date to ensure we have the latest element from each stream in mutations
		interfNum = 0;
		while (interfNum < streamsUsed.size()) {
			try {
				Standalone<MutationsAndVersionRef> res = waitNext(streamsUsed[interfNum].results.getFuture());
				streamsUsed[interfNum].next = res;
				mutations.push(streamsUsed[interfNum]);
			} catch (Error& e) {
				if (e.code() != error_code_end_of_stream) {
					throw e;
				}
			}
			interfNum++;
		}

		if (mutations.empty()) {
			throw end_of_stream();
		}

		streamsUsed.clear();

		// Without this delay, weird issues with the last stream getting on another stream's callstack can happen
		wait(delay(0));

		// pop first item off queue - this will be mutation with the lowest version
		Standalone<VectorRef<MutationsAndVersionRef>> nextOut;
		nextVersion = mutations.top().next.version;

		streamsUsed.push_back(mutations.top());
		nextOut.push_back_deep(nextOut.arena(), mutations.top().next);
		mutations.pop();

		// for each other stream that has mutations with the same version, add it to nextOut
		while (!mutations.empty() && mutations.top().next.version == nextVersion) {
			if (mutations.top().next.mutations.size() &&
			    mutations.top().next.mutations.front().param1 != lastEpochEndPrivateKey) {
				nextOut.back().mutations.append_deep(
				    nextOut.arena(), mutations.top().next.mutations.begin(), mutations.top().next.mutations.size());
			}
			streamsUsed.push_back(mutations.top());
			mutations.pop();
		}

		ASSERT(nextOut.size() == 1);
		ASSERT(nextVersion >= *begin);

		*begin = nextVersion + 1;

		if (DEBUG_CF_CLIENT_TRACE) {
			TraceEvent(SevDebug, "TraceChangeFeedClientMergeCursorSending", mergeCursorUID)
			    .detail("Count", streamsUsed.size())
			    .detail("Version", nextVersion);
		}

		// send mutations at nextVersion to the client
		if (nextOut.back().mutations.empty()) {
			ASSERT(results->mutations.isEmpty());
		} else {
			ASSERT(nextOut.back().version > results->lastReturnedVersion.get());

			results->mutations.send(nextOut);
			wait(results->mutations.onEmpty());
			wait(delay(0));
		}

		if (nextVersion > results->lastReturnedVersion.get()) {
			results->lastReturnedVersion.set(nextVersion);
		}
	}
}

ACTOR Future<Void> mergeChangeFeedStream(Reference<DatabaseContext> db,
                                         std::vector<std::pair<StorageServerInterface, KeyRange>> interfs,
                                         Reference<ChangeFeedData> results,
                                         Key rangeID,
                                         Version* begin,
                                         Version end,
                                         int replyBufferSize,
                                         bool canReadPopped) {
	state std::vector<Future<Void>> fetchers(interfs.size());
	state std::vector<Future<Void>> onErrors(interfs.size());
	state std::vector<MutationAndVersionStream> streams(interfs.size());

	TEST(interfs.size() > 10); // Large change feed merge cursor
	TEST(interfs.size() > 100); // Very large change feed merge cursor

	state UID mergeCursorUID = UID();
	state std::vector<UID> debugUIDs;
	results->streams.clear();
	for (auto& it : interfs) {
		ChangeFeedStreamRequest req;
		req.rangeID = rangeID;
		req.begin = *begin;
		req.end = end;
		req.range = it.second;
		req.canReadPopped = canReadPopped;
		// divide total buffer size among sub-streams, but keep individual streams large enough to be efficient
		req.replyBufferSize = replyBufferSize / interfs.size();
		if (replyBufferSize != -1 && req.replyBufferSize < CLIENT_KNOBS->CHANGE_FEED_STREAM_MIN_BYTES) {
			req.replyBufferSize = CLIENT_KNOBS->CHANGE_FEED_STREAM_MIN_BYTES;
		}
		req.debugUID = deterministicRandom()->randomUniqueID();
		debugUIDs.push_back(req.debugUID);
		mergeCursorUID =
		    UID(mergeCursorUID.first() ^ req.debugUID.first(), mergeCursorUID.second() ^ req.debugUID.second());

		results->streams.push_back(it.first.changeFeedStream.getReplyStream(req));
	}

	for (auto& it : results->storageData) {
		if (it->debugGetReferenceCount() == 2) {
			db->changeFeedUpdaters.erase(it->interfToken);
		}
	}
	results->maxSeenVersion = invalidVersion;
	results->storageData.clear();
	Promise<Void> refresh = results->refresh;
	results->refresh = Promise<Void>();
	for (int i = 0; i < interfs.size(); i++) {
		results->storageData.push_back(db->getStorageData(interfs[i].first));
	}
	results->notAtLatest.set(interfs.size());
	refresh.send(Void());

	for (int i = 0; i < interfs.size(); i++) {
		if (DEBUG_CF_CLIENT_TRACE) {
			TraceEvent(SevDebug, "TraceChangeFeedClientMergeCursorInit", debugUIDs[i])
			    .detail("CursorDebugUID", mergeCursorUID)
			    .detail("Idx", i)
			    .detail("FeedID", rangeID)
			    .detail("MergeRange", KeyRangeRef(interfs.front().second.begin, interfs.back().second.end))
			    .detail("PartialRange", interfs[i].second)
			    .detail("Begin", *begin)
			    .detail("End", end)
			    .detail("CanReadPopped", canReadPopped);
		}
		onErrors[i] = results->streams[i].onError();
		fetchers[i] = partialChangeFeedStream(interfs[i].first,
		                                      streams[i].results,
		                                      results->streams[i],
		                                      *begin,
		                                      end,
		                                      results,
		                                      results->storageData[i],
		                                      debugUIDs[i]);
	}

	wait(waitForAny(onErrors) || mergeChangeFeedStreamInternal(results, interfs, streams, begin, end, mergeCursorUID));

	return Void();
}

ACTOR Future<KeyRange> getChangeFeedRange(Reference<DatabaseContext> db, Database cx, Key rangeID, Version begin = 0) {
	state Transaction tr(cx);
	state Key rangeIDKey = rangeID.withPrefix(changeFeedPrefix);

	auto cacheLoc = db->changeFeedCache.find(rangeID);
	if (cacheLoc != db->changeFeedCache.end()) {
		return cacheLoc->second;
	}

	loop {
		try {
			tr.setOption(FDBTransactionOptions::READ_SYSTEM_KEYS);
			Version readVer = wait(tr.getReadVersion());
			if (readVer < begin) {
				wait(delay(FLOW_KNOBS->PREVENT_FAST_SPIN_DELAY));
				tr.reset();
			} else {
				Optional<Value> val = wait(tr.get(rangeIDKey));
				if (!val.present()) {
					throw change_feed_not_registered();
				}
				if (db->changeFeedCache.size() > CLIENT_KNOBS->CHANGE_FEED_CACHE_SIZE) {
					db->changeFeedCache.clear();
				}
				KeyRange range = std::get<0>(decodeChangeFeedValue(val.get()));
				db->changeFeedCache[rangeID] = range;
				return range;
			}
		} catch (Error& e) {
			wait(tr.onError(e));
		}
	}
}

ACTOR Future<Void> singleChangeFeedStreamInternal(KeyRange range,
                                                  Reference<ChangeFeedData> results,
                                                  Key rangeID,
                                                  Version* begin,
                                                  Version end) {

	state Promise<Void> refresh = results->refresh;
	ASSERT(results->streams.size() == 1);
	ASSERT(results->storageData.size() == 1);
	state bool atLatest = false;

	// wait for any previous mutations in stream to be consumed
	wait(results->mutations.onEmpty());
	wait(delay(0));
	ASSERT(results->mutations.isEmpty());
	// update lastReturned once the previous mutation has been consumed
	if (*begin - 1 > results->lastReturnedVersion.get()) {
		results->lastReturnedVersion.set(*begin - 1);
	}

	loop {

		state ChangeFeedStreamReply feedReply = waitNext(results->streams[0].getFuture());
		*begin = feedReply.mutations.back().version + 1;

		if (feedReply.popVersion > results->popVersion) {
			results->popVersion = feedReply.popVersion;
		}

		// don't send completely empty set of mutations to promise stream
		bool anyMutations = false;
		for (auto& it : feedReply.mutations) {
			if (!it.mutations.empty()) {
				anyMutations = true;
				break;
			}
		}
		if (anyMutations) {
			// empty versions can come out of order, as we sometimes send explicit empty versions when restarting a
			// stream. Anything with mutations should be strictly greater than lastReturnedVersion
			ASSERT(feedReply.mutations.front().version > results->lastReturnedVersion.get());

			results->mutations.send(
			    Standalone<VectorRef<MutationsAndVersionRef>>(feedReply.mutations, feedReply.arena));

			// Because onEmpty returns here before the consuming process, we must do a delay(0)
			wait(results->mutations.onEmpty());
			wait(delay(0));
		}

		// check refresh.canBeSet so that, if we are killed after calling one of these callbacks, we just
		// skip to the next wait and get actor_cancelled
		if (feedReply.mutations.back().version > results->lastReturnedVersion.get()) {
			results->lastReturnedVersion.set(feedReply.mutations.back().version);
		}

		if (!refresh.canBeSet()) {
			try {
				// refresh is set if and only if this actor is cancelled
				wait(Future<Void>(Void()));
				// Catch any unexpected behavior if the above contract is broken
				ASSERT(false);
			} catch (Error& e) {
				ASSERT(e.code() == error_code_actor_cancelled);
				throw;
			}
		}

		if (!atLatest && feedReply.atLatestVersion) {
			atLatest = true;
			results->notAtLatest.set(0);
		}

		if (feedReply.minStreamVersion > results->storageData[0]->version.get()) {
			results->storageData[0]->version.set(feedReply.minStreamVersion);
		}
	}
}

ACTOR Future<Void> singleChangeFeedStream(Reference<DatabaseContext> db,
                                          StorageServerInterface interf,
                                          KeyRange range,
                                          Reference<ChangeFeedData> results,
                                          Key rangeID,
                                          Version* begin,
                                          Version end,
                                          int replyBufferSize,
                                          bool canReadPopped) {
	state Database cx(db);
	state ChangeFeedStreamRequest req;
	req.rangeID = rangeID;
	req.begin = *begin;
	req.end = end;
	req.range = range;
	req.canReadPopped = canReadPopped;
	req.replyBufferSize = replyBufferSize;
	req.debugUID = deterministicRandom()->randomUniqueID();

	if (DEBUG_CF_CLIENT_TRACE) {
		TraceEvent(SevDebug, "TraceChangeFeedClientSingleCursor", req.debugUID)
		    .detail("FeedID", rangeID)
		    .detail("Range", range)
		    .detail("Begin", *begin)
		    .detail("End", end)
		    .detail("CanReadPopped", canReadPopped);
	}

	results->streams.clear();

	for (auto& it : results->storageData) {
		if (it->debugGetReferenceCount() == 2) {
			db->changeFeedUpdaters.erase(it->interfToken);
		}
	}
	results->streams.push_back(interf.changeFeedStream.getReplyStream(req));

	results->maxSeenVersion = invalidVersion;
	results->storageData.clear();
	results->storageData.push_back(db->getStorageData(interf));
	Promise<Void> refresh = results->refresh;
	results->refresh = Promise<Void>();
	results->notAtLatest.set(1);
	refresh.send(Void());

	wait(results->streams[0].onError() || singleChangeFeedStreamInternal(range, results, rangeID, begin, end));

	return Void();
}

ACTOR Future<Void> getChangeFeedStreamActor(Reference<DatabaseContext> db,
                                            Reference<ChangeFeedData> results,
                                            Key rangeID,
                                            Version begin,
                                            Version end,
                                            KeyRange range,
                                            int replyBufferSize,
                                            bool canReadPopped) {
	state Database cx(db);
	state Span span("NAPI:GetChangeFeedStream"_loc);

	results->endVersion = end;

	state double sleepWithBackoff = CLIENT_KNOBS->WRONG_SHARD_SERVER_DELAY;
	state Version lastBeginVersion = invalidVersion;

	loop {
		state KeyRange keys;
		try {
			lastBeginVersion = begin;
			KeyRange fullRange = wait(getChangeFeedRange(db, cx, rangeID, begin));
			keys = fullRange & range;
			state std::vector<KeyRangeLocationInfo> locations =
			    wait(getKeyRangeLocations(cx,
			                              Optional<TenantName>(),
			                              keys,
			                              CLIENT_KNOBS->CHANGE_FEED_LOCATION_LIMIT,
			                              Reverse::False,
			                              &StorageServerInterface::changeFeedStream,
			                              span.context,
			                              Optional<UID>(),
			                              UseProvisionalProxies::False,
			                              latestVersion));

			if (locations.size() >= CLIENT_KNOBS->CHANGE_FEED_LOCATION_LIMIT) {
				ASSERT_WE_THINK(false);
				throw unknown_change_feed();
			}

			state std::vector<int> chosenLocations(locations.size());
			state int loc = 0;
			while (loc < locations.size()) {
				// FIXME: create a load balance function for this code so future users of reply streams do not have
				// to duplicate this code
				int count = 0;
				int useIdx = -1;
				for (int i = 0; i < locations[loc].locations->size(); i++) {
					if (!IFailureMonitor::failureMonitor()
					         .getState(locations[loc]
					                       .locations->get(i, &StorageServerInterface::changeFeedStream)
					                       .getEndpoint())
					         .failed) {
						if (deterministicRandom()->random01() <= 1.0 / ++count) {
							useIdx = i;
						}
					}
				}

				if (useIdx >= 0) {
					chosenLocations[loc] = useIdx;
					loc++;
					continue;
				}

				std::vector<Future<Void>> ok(locations[loc].locations->size());
				for (int i = 0; i < ok.size(); i++) {
					ok[i] = IFailureMonitor::failureMonitor().onStateEqual(
					    locations[loc].locations->get(i, &StorageServerInterface::changeFeedStream).getEndpoint(),
					    FailureStatus(false));
				}

				// Making this SevWarn means a lot of clutter
				if (now() - g_network->networkInfo.newestAlternativesFailure > 1 ||
				    deterministicRandom()->random01() < 0.01) {
					TraceEvent("AllAlternativesFailed").detail("Alternatives", locations[0].locations->description());
				}

				wait(allAlternativesFailedDelay(quorum(ok, 1)));
				loc = 0;
			}

			if (locations.size() > 1) {
				std::vector<std::pair<StorageServerInterface, KeyRange>> interfs;
				for (int i = 0; i < locations.size(); i++) {
					interfs.emplace_back(locations[i].locations->getInterface(chosenLocations[i]),
					                     locations[i].range & range);
				}
				TEST(true); // Change feed merge cursor
				// TODO (jslocum): validate connectionFileChanged behavior
				wait(
				    mergeChangeFeedStream(db, interfs, results, rangeID, &begin, end, replyBufferSize, canReadPopped) ||
				    cx->connectionFileChanged());
			} else {
				TEST(true); // Change feed single cursor
				StorageServerInterface interf = locations[0].locations->getInterface(chosenLocations[0]);
				wait(singleChangeFeedStream(
				         db, interf, range, results, rangeID, &begin, end, replyBufferSize, canReadPopped) ||
				     cx->connectionFileChanged());
			}
		} catch (Error& e) {
			if (e.code() == error_code_actor_cancelled || e.code() == error_code_change_feed_popped) {
				for (auto& it : results->storageData) {
					if (it->debugGetReferenceCount() == 2) {
						db->changeFeedUpdaters.erase(it->interfToken);
					}
				}
				results->streams.clear();
				results->storageData.clear();
				if (e.code() == error_code_change_feed_popped) {
					TEST(true); // getChangeFeedStreamActor got popped
					results->mutations.sendError(e);
					results->refresh.sendError(e);
				} else {
					results->refresh.sendError(change_feed_cancelled());
				}
				throw;
			}
			if (results->notAtLatest.get() == 0) {
				results->notAtLatest.set(1);
			}

			if (e.code() == error_code_wrong_shard_server || e.code() == error_code_all_alternatives_failed ||
			    e.code() == error_code_connection_failed || e.code() == error_code_unknown_change_feed ||
			    e.code() == error_code_broken_promise) {
				db->changeFeedCache.erase(rangeID);
				cx->invalidateCache(Key(), keys);
				if (begin == lastBeginVersion) {
					// We didn't read anything since the last failure before failing again.
					// Do exponential backoff, up to 1 second
					sleepWithBackoff = std::min(1.0, sleepWithBackoff * 1.5);
				} else {
					sleepWithBackoff = CLIENT_KNOBS->WRONG_SHARD_SERVER_DELAY;
				}
				wait(delay(sleepWithBackoff));
			} else {
				results->mutations.sendError(e);
				results->refresh.sendError(change_feed_cancelled());
				for (auto& it : results->storageData) {
					if (it->debugGetReferenceCount() == 2) {
						db->changeFeedUpdaters.erase(it->interfToken);
					}
				}
				results->streams.clear();
				results->storageData.clear();
				return Void();
			}
		}
	}
}

Future<Void> DatabaseContext::getChangeFeedStream(Reference<ChangeFeedData> results,
                                                  Key rangeID,
                                                  Version begin,
                                                  Version end,
                                                  KeyRange range,
                                                  int replyBufferSize,
                                                  bool canReadPopped) {
	return getChangeFeedStreamActor(
	    Reference<DatabaseContext>::addRef(this), results, rangeID, begin, end, range, replyBufferSize, canReadPopped);
}

ACTOR Future<std::vector<OverlappingChangeFeedEntry>> singleLocationOverlappingChangeFeeds(
    Database cx,
    Reference<LocationInfo> location,
    KeyRangeRef range,
    Version minVersion) {
	state OverlappingChangeFeedsRequest req;
	req.range = range;
	req.minVersion = minVersion;

	OverlappingChangeFeedsReply rep = wait(loadBalance(cx.getPtr(),
	                                                   location,
	                                                   &StorageServerInterface::overlappingChangeFeeds,
	                                                   req,
	                                                   TaskPriority::DefaultPromiseEndpoint,
	                                                   AtMostOnce::False,
	                                                   cx->enableLocalityLoadBalance ? &cx->queueModel : nullptr));
	return rep.rangeIds;
}

bool compareChangeFeedResult(const OverlappingChangeFeedEntry& i, const OverlappingChangeFeedEntry& j) {
	return i.rangeId < j.rangeId;
}

ACTOR Future<std::vector<OverlappingChangeFeedEntry>> getOverlappingChangeFeedsActor(Reference<DatabaseContext> db,
                                                                                     KeyRangeRef range,
                                                                                     Version minVersion) {
	state Database cx(db);
	state Span span("NAPI:GetOverlappingChangeFeeds"_loc);

	loop {
		try {
			state std::vector<KeyRangeLocationInfo> locations =
			    wait(getKeyRangeLocations(cx,
			                              Optional<TenantName>(),
			                              range,
			                              CLIENT_KNOBS->CHANGE_FEED_LOCATION_LIMIT,
			                              Reverse::False,
			                              &StorageServerInterface::overlappingChangeFeeds,
			                              span.context,
			                              Optional<UID>(),
			                              UseProvisionalProxies::False,
			                              latestVersion));

			if (locations.size() >= CLIENT_KNOBS->CHANGE_FEED_LOCATION_LIMIT) {
				TraceEvent(SevError, "OverlappingRangeTooLarge")
				    .detail("Range", range)
				    .detail("Limit", CLIENT_KNOBS->CHANGE_FEED_LOCATION_LIMIT);
				wait(delay(1.0));
				throw all_alternatives_failed();
			}

			state std::vector<Future<std::vector<OverlappingChangeFeedEntry>>> allOverlappingRequests;
			for (auto& it : locations) {
				allOverlappingRequests.push_back(
				    singleLocationOverlappingChangeFeeds(cx, it.locations, it.range & range, minVersion));
			}
			wait(waitForAll(allOverlappingRequests));

			std::vector<OverlappingChangeFeedEntry> result;
			for (auto& it : allOverlappingRequests) {
				result.insert(result.end(), it.get().begin(), it.get().end());
			}
			std::sort(result.begin(), result.end(), compareChangeFeedResult);
			result.resize(std::unique(result.begin(), result.end()) - result.begin());
			return result;
		} catch (Error& e) {
			if (e.code() == error_code_wrong_shard_server || e.code() == error_code_all_alternatives_failed) {
				cx->invalidateCache(Key(), range);
				wait(delay(CLIENT_KNOBS->WRONG_SHARD_SERVER_DELAY));
			} else {
				throw e;
			}
		}
	}
}

Future<std::vector<OverlappingChangeFeedEntry>> DatabaseContext::getOverlappingChangeFeeds(KeyRangeRef range,
                                                                                           Version minVersion) {
	return getOverlappingChangeFeedsActor(Reference<DatabaseContext>::addRef(this), range, minVersion);
}

ACTOR static Future<Void> popChangeFeedBackup(Database cx, Key rangeID, Version version) {
	state Transaction tr(cx);
	loop {
		try {
			tr.setOption(FDBTransactionOptions::ACCESS_SYSTEM_KEYS);
			state Key rangeIDKey = rangeID.withPrefix(changeFeedPrefix);
			Optional<Value> val = wait(tr.get(rangeIDKey));
			if (val.present()) {
				KeyRange range;
				Version popVersion;
				ChangeFeedStatus status;
				std::tie(range, popVersion, status) = decodeChangeFeedValue(val.get());
				if (version > popVersion) {
					tr.set(rangeIDKey, changeFeedValue(range, version, status));
				}
			} else {
				throw change_feed_not_registered();
			}
			wait(tr.commit());
			return Void();
		} catch (Error& e) {
			wait(tr.onError(e));
		}
	}
}

ACTOR Future<Void> popChangeFeedMutationsActor(Reference<DatabaseContext> db, Key rangeID, Version version) {
	state Database cx(db);
	state Key rangeIDKey = rangeID.withPrefix(changeFeedPrefix);
	state Span span("NAPI:PopChangeFeedMutations"_loc);

	state KeyRange keys = wait(getChangeFeedRange(db, cx, rangeID));

	state std::vector<KeyRangeLocationInfo> locations =
	    wait(getKeyRangeLocations(cx,
	                              Optional<TenantName>(),
	                              keys,
	                              3,
	                              Reverse::False,
	                              &StorageServerInterface::changeFeedPop,
	                              span.context,
	                              Optional<UID>(),
	                              UseProvisionalProxies::False,
	                              latestVersion));

	if (locations.size() > 2) {
		wait(popChangeFeedBackup(cx, rangeID, version));
		return Void();
	}

	bool foundFailed = false;
	for (int i = 0; i < locations.size() && !foundFailed; i++) {
		for (int j = 0; j < locations[i].locations->size() && !foundFailed; j++) {
			if (IFailureMonitor::failureMonitor()
			        .getState(locations[i].locations->get(j, &StorageServerInterface::changeFeedPop).getEndpoint())
			        .isFailed()) {
				foundFailed = true;
			}
		}
	}

	if (foundFailed) {
		wait(popChangeFeedBackup(cx, rangeID, version));
		return Void();
	}

	try {
		// FIXME: lookup both the src and dest shards as of the pop version to ensure all locations are popped
		std::vector<Future<Void>> popRequests;
		for (int i = 0; i < locations.size(); i++) {
			for (int j = 0; j < locations[i].locations->size(); j++) {
				popRequests.push_back(locations[i].locations->getInterface(j).changeFeedPop.getReply(
				    ChangeFeedPopRequest(rangeID, version, locations[i].range)));
			}
		}
		choose {
			when(wait(waitForAll(popRequests))) {}
			when(wait(delay(CLIENT_KNOBS->CHANGE_FEED_POP_TIMEOUT))) {
				wait(popChangeFeedBackup(cx, rangeID, version));
			}
		}
	} catch (Error& e) {
		if (e.code() != error_code_unknown_change_feed && e.code() != error_code_wrong_shard_server &&
		    e.code() != error_code_all_alternatives_failed && e.code() != error_code_broken_promise &&
		    e.code() != error_code_server_overloaded) {
			throw;
		}
		db->changeFeedCache.erase(rangeID);
		cx->invalidateCache(Key(), keys);
		wait(popChangeFeedBackup(cx, rangeID, version));
	}
	return Void();
}

Future<Void> DatabaseContext::popChangeFeedMutations(Key rangeID, Version version) {
	return popChangeFeedMutationsActor(Reference<DatabaseContext>::addRef(this), rangeID, version);
}

Reference<DatabaseContext::TransactionT> DatabaseContext::createTransaction() {
	return makeReference<ReadYourWritesTransaction>(Database(Reference<DatabaseContext>::addRef(this)));
}

ACTOR Future<Key> purgeBlobGranulesActor(Reference<DatabaseContext> db,
                                         KeyRange range,
                                         Version purgeVersion,
                                         bool force) {
	state Database cx(db);
	state Transaction tr(cx);
	state Key purgeKey;

	// FIXME: implement force
	if (!force) {
		throw unsupported_operation();
	}
	loop {
		try {
			tr.setOption(FDBTransactionOptions::ACCESS_SYSTEM_KEYS);
			tr.setOption(FDBTransactionOptions::PRIORITY_SYSTEM_IMMEDIATE);

			Value purgeValue = blobGranulePurgeValueFor(purgeVersion, range, force);
			tr.atomicOp(
			    addVersionStampAtEnd(blobGranulePurgeKeys.begin), purgeValue, MutationRef::SetVersionstampedKey);
			tr.set(blobGranulePurgeChangeKey, deterministicRandom()->randomUniqueID().toString());
			state Future<Standalone<StringRef>> fTrVs = tr.getVersionstamp();
			wait(tr.commit());
			Standalone<StringRef> vs = wait(fTrVs);
			purgeKey = blobGranulePurgeKeys.begin.withSuffix(vs);
			if (BG_REQUEST_DEBUG) {
				fmt::print("purgeBlobGranules for range [{0} - {1}) at version {2} registered {3}\n",
				           range.begin.printable(),
				           range.end.printable(),
				           purgeVersion,
				           purgeKey.printable());
			}
			break;
		} catch (Error& e) {
			if (BG_REQUEST_DEBUG) {
				fmt::print("purgeBlobGranules for range [{0} - {1}) at version {2} encountered error {3}\n",
				           range.begin.printable(),
				           range.end.printable(),
				           purgeVersion,
				           e.name());
			}
			wait(tr.onError(e));
		}
	}
	return purgeKey;
}

Future<Key> DatabaseContext::purgeBlobGranules(KeyRange range, Version purgeVersion, bool force) {
	return purgeBlobGranulesActor(Reference<DatabaseContext>::addRef(this), range, purgeVersion, force);
}

ACTOR Future<Void> waitPurgeGranulesCompleteActor(Reference<DatabaseContext> db, Key purgeKey) {
	state Database cx(db);
	state Reference<ReadYourWritesTransaction> tr = makeReference<ReadYourWritesTransaction>(cx);
	loop {
		try {
			tr->setOption(FDBTransactionOptions::ACCESS_SYSTEM_KEYS);
			tr->setOption(FDBTransactionOptions::PRIORITY_SYSTEM_IMMEDIATE);

			Optional<Value> purgeVal = wait(tr->get(purgeKey));
			if (!purgeVal.present()) {
				if (BG_REQUEST_DEBUG) {
					fmt::print("purgeBlobGranules for {0} succeeded\n", purgeKey.printable());
				}
				return Void();
			}
			if (BG_REQUEST_DEBUG) {
				fmt::print("purgeBlobGranules for {0} watching\n", purgeKey.printable());
			}
			state Future<Void> watchFuture = tr->watch(purgeKey);
			wait(tr->commit());
			wait(watchFuture);
			tr->reset();
		} catch (Error& e) {
			wait(tr->onError(e));
		}
	}
}

Future<Void> DatabaseContext::waitPurgeGranulesComplete(Key purgeKey) {
	return waitPurgeGranulesCompleteActor(Reference<DatabaseContext>::addRef(this), purgeKey);
}<|MERGE_RESOLUTION|>--- conflicted
+++ resolved
@@ -3152,13 +3152,8 @@
                                    TaskPriority taskID,
                                    SpanContext spanContext,
                                    Reference<TransactionLogInfo> trLogInfo)
-<<<<<<< HEAD
-  : cx(cx), trLogInfo(trLogInfo), options(cx), taskID(taskID), spanContext(spanContext), tenant_(tenant),
-    tenantSet(tenant.present()) {}
-=======
-  : cx(cx), trLogInfo(trLogInfo), options(cx), taskID(taskID), spanID(spanID), readVersionObtainedFromGrvProxy(true),
+  : cx(cx), trLogInfo(trLogInfo), options(cx), taskID(taskID), spanContext(spanContext), readVersionObtainedFromGrvProxy(true),
     tenant_(tenant), tenantSet(tenant.present()) {}
->>>>>>> 327c1da0
 
 Reference<TransactionState> TransactionState::cloneAndReset(Reference<TransactionLogInfo> newTrLogInfo,
                                                             bool generateNewSpan) const {
@@ -3495,17 +3490,10 @@
 	loop {
 		choose {
 			when(wait(trState->cx->onProxiesChanged())) {}
-<<<<<<< HEAD
-			when(GetReadVersionReply v = wait(
-			         basicLoadBalance(trState->cx->getGrvProxies(UseProvisionalProxies::False),
-			                          &GrvProxyInterface::getConsistentReadVersion,
-			                          GetReadVersionRequest(trState->spanContext, 0, TransactionPriority::IMMEDIATE),
-			                          trState->cx->taskID))) {
-=======
 			when(GetReadVersionReply v =
 			         wait(basicLoadBalance(trState->cx->getGrvProxies(UseProvisionalProxies::False),
 			                               &GrvProxyInterface::getConsistentReadVersion,
-			                               GetReadVersionRequest(trState->spanID,
+			                               GetReadVersionRequest(trState->spanContext,
 			                                                     0,
 			                                                     TransactionPriority::IMMEDIATE,
 			                                                     trState->cx->ssVersionVectorCache.getMaxVersion()),
@@ -3515,7 +3503,6 @@
 				} else {
 					trState->cx->ssVersionVectorCache.clear();
 				}
->>>>>>> 327c1da0
 				return v.version;
 			}
 		}
