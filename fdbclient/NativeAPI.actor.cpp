/*
 * NativeAPI.actor.cpp
 *
 * This source file is part of the FoundationDB open source project
 *
 * Copyright 2013-2018 Apple Inc. and the FoundationDB project authors
 *
 * Licensed under the Apache License, Version 2.0 (the "License");
 * you may not use this file except in compliance with the License.
 * You may obtain a copy of the License at
 *
 *     http://www.apache.org/licenses/LICENSE-2.0
 *
 * Unless required by applicable law or agreed to in writing, software
 * distributed under the License is distributed on an "AS IS" BASIS,
 * WITHOUT WARRANTIES OR CONDITIONS OF ANY KIND, either express or implied.
 * See the License for the specific language governing permissions and
 * limitations under the License.
 */

#include "fdbclient/NativeAPI.actor.h"

#include <iterator>

#include "fdbclient/Atomic.h"
#include "fdbclient/ClusterInterface.h"
#include "fdbclient/CoordinationInterface.h"
#include "fdbclient/DatabaseContext.h"
#include "fdbclient/FailureMonitorClient.h"
#include "fdbclient/KeyRangeMap.h"
#include "fdbclient/Knobs.h"
#include "fdbclient/ManagementAPI.actor.h"
#include "fdbclient/MasterProxyInterface.h"
#include "fdbclient/MonitorLeader.h"
#include "fdbclient/MutationList.h"
#include "fdbclient/StorageServerInterface.h"
#include "fdbclient/SystemData.h"
#include "fdbrpc/LoadBalance.h"
#include "fdbrpc/Net2FileSystem.h"
#include "fdbrpc/simulator.h"
#include "fdbrpc/TLSConnection.h"
#include "flow/ActorCollection.h"
#include "flow/DeterministicRandom.h"
#include "flow/Knobs.h"
#include "flow/Platform.h"
#include "flow/SystemMonitor.h"
#include "flow/UnitTest.h"

#if defined(CMAKE_BUILD) || !defined(WIN32)
#include "versions.h"
#endif

#ifdef WIN32
#define WIN32_LEAN_AND_MEAN
#include <Windows.h>
#undef min
#undef max
#else
#include <time.h>
#endif
#include "flow/actorcompiler.h" // This must be the last #include.

extern const char* getHGVersion();

using std::max;
using std::min;
using std::pair;

NetworkOptions networkOptions;
Reference<TLSOptions> tlsOptions;

static void initTLSOptions() {
	if (!tlsOptions) {
		tlsOptions = Reference<TLSOptions>(new TLSOptions());
	}
}

static const Key CLIENT_LATENCY_INFO_PREFIX = LiteralStringRef("client_latency/");
static const Key CLIENT_LATENCY_INFO_CTR_PREFIX = LiteralStringRef("client_latency_counter/");

Reference<StorageServerInfo> StorageServerInfo::getInterface( DatabaseContext *cx, StorageServerInterface const& ssi, LocalityData const& locality ) {
	auto it = cx->server_interf.find( ssi.id() );
	if( it != cx->server_interf.end() ) {
		if(it->second->interf.getVersion.getEndpoint().token != ssi.getVersion.getEndpoint().token) {
			if(it->second->interf.locality == ssi.locality) {
				//FIXME: load balance holds pointers to individual members of the interface, and this assignment will swap out the object they are
				//       pointing to. This is technically correct, but is very unnatural. We may want to refactor load balance to take an AsyncVar<Reference<Interface>>
				//       so that it is notified when the interface changes.
				it->second->interf = ssi;
			} else {
				it->second->notifyContextDestroyed();
				Reference<StorageServerInfo> loc( new StorageServerInfo(cx, ssi, locality) );
				cx->server_interf[ ssi.id() ] = loc.getPtr();
				return loc;
			}
		}

		return Reference<StorageServerInfo>::addRef( it->second );
	}

	Reference<StorageServerInfo> loc( new StorageServerInfo(cx, ssi, locality) );
	cx->server_interf[ ssi.id() ] = loc.getPtr();
	return loc;
}

void StorageServerInfo::notifyContextDestroyed() {
	cx = NULL;
}

StorageServerInfo::~StorageServerInfo() {
	if( cx ) {
		auto it = cx->server_interf.find( interf.id() );
		if( it != cx->server_interf.end() )
			cx->server_interf.erase( it );
		cx = NULL;
	}
}

std::string printable( const VectorRef<KeyValueRef>& val ) {
	std::string s;
	for(int i=0; i<val.size(); i++)
		s = s + printable(val[i].key) + format(":%d ",val[i].value.size());
	return s;
}

std::string printable( const KeyValueRef& val ) {
	return printable(val.key) + format(":%d ",val.value.size());
}

std::string printable( const VectorRef<StringRef>& val ) {
	std::string s;
	for(int i=0; i<val.size(); i++)
		s = s + printable(val[i]) + " ";
	return s;
}

std::string printable( const StringRef& val ) {
	return val.printable();
}

std::string printable( const std::string& str ) {
	return StringRef(str).printable();
}

std::string printable( const KeyRangeRef& range ) {
	return printable(range.begin) + " - " + printable(range.end);
}

int unhex( char c ) {
	if (c >= '0' && c <= '9')
		return c-'0';
	if (c >= 'a' && c <= 'f')
		return c-'a'+10;
	if (c >= 'A' && c <= 'F')
		return c-'A'+10;
	UNREACHABLE();
}

std::string unprintable( std::string const& val ) {
	std::string s;
	for(int i=0; i<val.size(); i++) {
		char c = val[i];
		if ( c == '\\' ) {
			if (++i == val.size()) ASSERT(false);
			if (val[i] == '\\') {
				s += '\\';
			} else if (val[i] == 'x') {
				if (i+2 >= val.size()) ASSERT(false);
				s += char((unhex(val[i+1])<<4) + unhex(val[i+2]));
				i += 2;
			} else
				ASSERT(false);
		} else
			s += c;
	}
	return s;
}

void DatabaseContext::validateVersion(Version version) {
	// Version could be 0 if the INITIALIZE_NEW_DATABASE option is set. In that case, it is illegal to perform any
	// reads. We throw client_invalid_operation because the caller didn't directly set the version, so the
	// version_invalid error might be confusing.
	if (version == 0) {
		throw client_invalid_operation();
	}
	if (switchable && version < minAcceptableReadVersion) {
		TEST(true); // Attempted to read a version lower than any this client has seen from the current cluster
		throw transaction_too_old();
	}

	ASSERT(version > 0 || version == latestVersion);
}

void validateOptionValue(Optional<StringRef> value, bool shouldBePresent) {
	if(shouldBePresent && !value.present())
		throw invalid_option_value();
	if(!shouldBePresent && value.present() && value.get().size() > 0)
		throw invalid_option_value();
}

void dumpMutations( const MutationListRef& mutations ) {
	for(auto m=mutations.begin(); m; ++m) {
		switch (m->type) {
			case MutationRef::SetValue: printf("  '%s' := '%s'\n", printable(m->param1).c_str(), printable(m->param2).c_str()); break;
			case MutationRef::AddValue: printf("  '%s' += '%s'", printable(m->param1).c_str(), printable(m->param2).c_str()); break;
			case MutationRef::ClearRange: printf("  Clear ['%s','%s')\n", printable(m->param1).c_str(), printable(m->param2).c_str()); break;
			default: printf("  Unknown mutation %d('%s','%s')\n", m->type, printable(m->param1).c_str(), printable(m->param2).c_str()); break;
		}
	}
}

template <> void addref( DatabaseContext* ptr ) { ptr->addref(); }
template <> void delref( DatabaseContext* ptr ) { ptr->delref(); }

ACTOR Future<Void> databaseLogger( DatabaseContext *cx ) {
	state double lastLogged = 0;
	loop {
		wait(delay(CLIENT_KNOBS->SYSTEM_MONITOR_INTERVAL, cx->taskID));
		TraceEvent ev("TransactionMetrics", cx->dbId);

		ev.detail("Elapsed", (lastLogged == 0) ? 0 : now() - lastLogged)
			.detail("Cluster", cx->getConnectionFile() ? cx->getConnectionFile()->getConnectionString().clusterKeyName().toString() : "")
			.detail("Internal", cx->internal);

		cx->cc.logToTraceEvent(ev);

		ev.detail("MeanLatency", cx->latencies.mean())
			.detail("MedianLatency", cx->latencies.median())
			.detail("Latency90", cx->latencies.percentile(0.90))
			.detail("Latency98", cx->latencies.percentile(0.98))
			.detail("MaxLatency", cx->latencies.max())
			.detail("MeanRowReadLatency", cx->readLatencies.mean())
			.detail("MedianRowReadLatency", cx->readLatencies.median())
			.detail("MaxRowReadLatency", cx->readLatencies.max())
			.detail("MeanGRVLatency", cx->GRVLatencies.mean())
			.detail("MedianGRVLatency", cx->GRVLatencies.median())
			.detail("MaxGRVLatency", cx->GRVLatencies.max())
			.detail("MeanCommitLatency", cx->commitLatencies.mean())
			.detail("MedianCommitLatency", cx->commitLatencies.median())
			.detail("MaxCommitLatency", cx->commitLatencies.max())
			.detail("MeanMutationsPerCommit", cx->mutationsPerCommit.mean())
			.detail("MedianMutationsPerCommit", cx->mutationsPerCommit.median())
			.detail("MaxMutationsPerCommit", cx->mutationsPerCommit.max())
			.detail("MeanBytesPerCommit", cx->bytesPerCommit.mean())
			.detail("MedianBytesPerCommit", cx->bytesPerCommit.median())
			.detail("MaxBytesPerCommit", cx->bytesPerCommit.max());

		cx->latencies.clear();
		cx->readLatencies.clear();
		cx->GRVLatencies.clear();
		cx->commitLatencies.clear();
		cx->mutationsPerCommit.clear();
		cx->bytesPerCommit.clear();

		lastLogged = now();
	}
}

ACTOR static Future<Standalone<StringRef> > getSampleVersionStamp(Transaction *tr) {
	loop{
		try {
			tr->reset();
			tr->setOption(FDBTransactionOptions::PRIORITY_SYSTEM_IMMEDIATE);
			wait(success(tr->get(LiteralStringRef("\xff/StatusJsonTestKey62793"))));
			state Future<Standalone<StringRef> > vstamp = tr->getVersionstamp();
			tr->makeSelfConflicting();
			wait(tr->commit());
			Standalone<StringRef> val = wait(vstamp);
			return val;
		}
		catch (Error& e) {
			wait(tr->onError(e));
		}
	}
}

struct TrInfoChunk {
	ValueRef value;
	Key key;
};

ACTOR static Future<Void> transactionInfoCommitActor(Transaction *tr, std::vector<TrInfoChunk> *chunks) {
	state const Key clientLatencyAtomicCtr = CLIENT_LATENCY_INFO_CTR_PREFIX.withPrefix(fdbClientInfoPrefixRange.begin);
	state int retryCount = 0;
	loop{
		try {
			tr->reset();
			tr->setOption(FDBTransactionOptions::ACCESS_SYSTEM_KEYS);
			tr->setOption(FDBTransactionOptions::LOCK_AWARE);
			state Future<Standalone<StringRef> > vstamp = tr->getVersionstamp();
			int64_t numCommitBytes = 0;
			for (auto &chunk : *chunks) {
				tr->atomicOp(chunk.key, chunk.value, MutationRef::SetVersionstampedKey);
				numCommitBytes += chunk.key.size() + chunk.value.size() - 4; // subtract number of bytes of key that denotes verstion stamp index
			}
			tr->atomicOp(clientLatencyAtomicCtr, StringRef((uint8_t*)&numCommitBytes, 8), MutationRef::AddValue);
			wait(tr->commit());
			return Void();
		}
		catch (Error& e) {
			retryCount++;
			if (retryCount == 10)
				throw;
			wait(tr->onError(e));
		}
	}
}


ACTOR static Future<Void> delExcessClntTxnEntriesActor(Transaction *tr, int64_t clientTxInfoSizeLimit) {
	state const Key clientLatencyName = CLIENT_LATENCY_INFO_PREFIX.withPrefix(fdbClientInfoPrefixRange.begin);
	state const Key clientLatencyAtomicCtr = CLIENT_LATENCY_INFO_CTR_PREFIX.withPrefix(fdbClientInfoPrefixRange.begin);
	TraceEvent(SevInfo, "DelExcessClntTxnEntriesCalled");
	loop{
		try {
			tr->reset();
			tr->setOption(FDBTransactionOptions::ACCESS_SYSTEM_KEYS);
			tr->setOption(FDBTransactionOptions::LOCK_AWARE);
			Optional<Value> ctrValue = wait(tr->get(KeyRef(clientLatencyAtomicCtr), true));
			if (!ctrValue.present()) {
				TraceEvent(SevInfo, "NumClntTxnEntriesNotFound");
				return Void();
			}
			state int64_t txInfoSize = 0;
			ASSERT(ctrValue.get().size() == sizeof(int64_t));
			memcpy(&txInfoSize, ctrValue.get().begin(), ctrValue.get().size());
			if (txInfoSize < clientTxInfoSizeLimit)
				return Void();
			int getRangeByteLimit = (txInfoSize - clientTxInfoSizeLimit) < CLIENT_KNOBS->TRANSACTION_SIZE_LIMIT ? (txInfoSize - clientTxInfoSizeLimit) : CLIENT_KNOBS->TRANSACTION_SIZE_LIMIT;
			GetRangeLimits limit(CLIENT_KNOBS->ROW_LIMIT_UNLIMITED, getRangeByteLimit);
			Standalone<RangeResultRef> txEntries = wait(tr->getRange(KeyRangeRef(clientLatencyName, strinc(clientLatencyName)), limit));
			state int64_t numBytesToDel = 0;
			KeyRef endKey;
			for (auto &kv : txEntries) {
				endKey = kv.key;
				numBytesToDel += kv.key.size() + kv.value.size();
				if (txInfoSize - numBytesToDel <= clientTxInfoSizeLimit)
					break;
			}
			if (numBytesToDel) {
				tr->clear(KeyRangeRef(txEntries[0].key, strinc(endKey)));
				TraceEvent(SevInfo, "DeletingExcessCntTxnEntries").detail("BytesToBeDeleted", numBytesToDel);
				int64_t bytesDel = -numBytesToDel;
				tr->atomicOp(clientLatencyAtomicCtr, StringRef((uint8_t*)&bytesDel, 8), MutationRef::AddValue);
				wait(tr->commit());
			}
			if (txInfoSize - numBytesToDel <= clientTxInfoSizeLimit)
				return Void();
		}
		catch (Error& e) {
			wait(tr->onError(e));
		}
	}
}

// The reason for getting a pointer to DatabaseContext instead of a reference counted object is because reference counting will increment reference count for
// DatabaseContext which holds the future of this actor. This creates a cyclic reference and hence this actor and Database object will not be destroyed at all.
ACTOR static Future<Void> clientStatusUpdateActor(DatabaseContext *cx) {
	state const std::string clientLatencyName = CLIENT_LATENCY_INFO_PREFIX.withPrefix(fdbClientInfoPrefixRange.begin).toString();
	state Transaction tr;
	state std::vector<TrInfoChunk> commitQ;
	state int txBytes = 0;

	loop {
		try {
			ASSERT(cx->clientStatusUpdater.outStatusQ.empty());
			cx->clientStatusUpdater.inStatusQ.swap(cx->clientStatusUpdater.outStatusQ);
			// Split Transaction Info into chunks
			state std::vector<TrInfoChunk> trChunksQ;
			for (auto &entry : cx->clientStatusUpdater.outStatusQ) {
				auto &bw = entry.second;
				int64_t value_size_limit = BUGGIFY ? deterministicRandom()->randomInt(1e3, CLIENT_KNOBS->VALUE_SIZE_LIMIT) : CLIENT_KNOBS->VALUE_SIZE_LIMIT;
				int num_chunks = (bw.getLength() + value_size_limit - 1) / value_size_limit;
				std::string random_id = deterministicRandom()->randomAlphaNumeric(16);
				std::string user_provided_id = entry.first.size() ? entry.first + "/" : "";
				for (int i = 0; i < num_chunks; i++) {
					TrInfoChunk chunk;
					BinaryWriter chunkBW(Unversioned());
					chunkBW << bigEndian32(i+1) << bigEndian32(num_chunks);
					chunk.key = KeyRef(clientLatencyName + std::string(10, '\x00') + "/" + random_id + "/" + chunkBW.toValue().toString() + "/" + user_provided_id + std::string(4, '\x00'));
					int32_t pos = littleEndian32(clientLatencyName.size());
					memcpy(mutateString(chunk.key) + chunk.key.size() - sizeof(int32_t), &pos, sizeof(int32_t));
					if (i == num_chunks - 1) {
						chunk.value = ValueRef(static_cast<uint8_t *>(bw.getData()) + (i * value_size_limit), bw.getLength() - (i * value_size_limit));
					}
					else {
						chunk.value = ValueRef(static_cast<uint8_t *>(bw.getData()) + (i * value_size_limit), value_size_limit);
					}
					trChunksQ.push_back(std::move(chunk));
				}
			}

			// Commit the chunks splitting into different transactions if needed
			state int64_t dataSizeLimit = BUGGIFY ? deterministicRandom()->randomInt(200e3, 1.5 * CLIENT_KNOBS->TRANSACTION_SIZE_LIMIT) : 0.8 * CLIENT_KNOBS->TRANSACTION_SIZE_LIMIT;
			state std::vector<TrInfoChunk>::iterator tracking_iter = trChunksQ.begin();
			tr = Transaction(Database(Reference<DatabaseContext>::addRef(cx)));
			ASSERT(commitQ.empty() && (txBytes == 0));
			loop {
				state std::vector<TrInfoChunk>::iterator iter = tracking_iter;
				txBytes = 0;
				commitQ.clear();
				try {
					while (iter != trChunksQ.end()) {
						if (iter->value.size() + iter->key.size() + txBytes > dataSizeLimit) {
							wait(transactionInfoCommitActor(&tr, &commitQ));
							tracking_iter = iter;
							commitQ.clear();
							txBytes = 0;
						}
						commitQ.push_back(*iter);
						txBytes += iter->value.size() + iter->key.size();
						++iter;
					}
					if (!commitQ.empty()) {
						wait(transactionInfoCommitActor(&tr, &commitQ));
						commitQ.clear();
						txBytes = 0;
					}
					break;
				}
				catch (Error &e) {
					if (e.code() == error_code_transaction_too_large) {
						dataSizeLimit /= 2;
						ASSERT(dataSizeLimit >= CLIENT_KNOBS->VALUE_SIZE_LIMIT + CLIENT_KNOBS->KEY_SIZE_LIMIT);
					}
					else {
						TraceEvent(SevWarnAlways, "ClientTrInfoErrorCommit")
							.error(e)
							.detail("TxBytes", txBytes);
						commitQ.clear();
						txBytes = 0;
						throw;
					}
				}
			}
			cx->clientStatusUpdater.outStatusQ.clear();
			double clientSamplingProbability = std::isinf(cx->clientInfo->get().clientTxnInfoSampleRate) ? CLIENT_KNOBS->CSI_SAMPLING_PROBABILITY : cx->clientInfo->get().clientTxnInfoSampleRate;
			int64_t clientTxnInfoSizeLimit = cx->clientInfo->get().clientTxnInfoSizeLimit == -1 ? CLIENT_KNOBS->CSI_SIZE_LIMIT : cx->clientInfo->get().clientTxnInfoSizeLimit;
			if (!trChunksQ.empty() && deterministicRandom()->random01() < clientSamplingProbability)
				wait(delExcessClntTxnEntriesActor(&tr, clientTxnInfoSizeLimit));

			// tr is destructed because it hold a reference to DatabaseContext which creates a cycle mentioned above.
			// Hence destroy the transacation before sleeping to give a chance for the actor to be cleanedup if the Database is destroyed by the user.
			tr = Transaction();
			wait(delay(CLIENT_KNOBS->CSI_STATUS_DELAY));
		}
		catch (Error& e) {
			if (e.code() == error_code_actor_cancelled) {
				throw;
			}
			cx->clientStatusUpdater.outStatusQ.clear();
			TraceEvent(SevWarnAlways, "UnableToWriteClientStatus").error(e);
			// tr is destructed because it hold a reference to DatabaseContext which creates a cycle mentioned above.
			// Hence destroy the transacation before sleeping to give a chance for the actor to be cleanedup if the Database is destroyed by the user.
			tr = Transaction();
			wait(delay(10.0));
		}
	}
}

ACTOR static Future<Void> monitorMasterProxiesChange(Reference<AsyncVar<ClientDBInfo>> clientDBInfo, AsyncTrigger *triggerVar) {
	state vector< MasterProxyInterface > curProxies;
	curProxies = clientDBInfo->get().proxies;

	loop{
		wait(clientDBInfo->onChange());
		if (clientDBInfo->get().proxies != curProxies) {
			curProxies = clientDBInfo->get().proxies;
			triggerVar->trigger();
		}
	}
}

ACTOR static Future<HealthMetrics> getHealthMetricsActor(DatabaseContext *cx, bool detailed) {
	if (now() - cx->healthMetricsLastUpdated < CLIENT_KNOBS->AGGREGATE_HEALTH_METRICS_MAX_STALENESS) {
		if (detailed) {
			return cx->healthMetrics;
		}
		else {
			HealthMetrics result;
			result.update(cx->healthMetrics, false, false);
			return result;
		}
	}
	state bool sendDetailedRequest = detailed && now() - cx->detailedHealthMetricsLastUpdated >
		CLIENT_KNOBS->DETAILED_HEALTH_METRICS_MAX_STALENESS;
	loop {
		choose {
			when(wait(cx->onMasterProxiesChanged())) {}
			when(GetHealthMetricsReply rep =
				 wait(loadBalance(cx->getMasterProxies(false), &MasterProxyInterface::getHealthMetrics,
							 GetHealthMetricsRequest(sendDetailedRequest)))) {
				cx->healthMetrics.update(rep.healthMetrics, detailed, true);
				if (detailed) {
					cx->healthMetricsLastUpdated = now();
					cx->detailedHealthMetricsLastUpdated = now();
					return cx->healthMetrics;
				}
				else {
					cx->healthMetricsLastUpdated = now();
					HealthMetrics result;
					result.update(cx->healthMetrics, false, false);
					return result;
				}
			}
		}
	}
}

Future<HealthMetrics> DatabaseContext::getHealthMetrics(bool detailed = false) {
	return getHealthMetricsActor(this, detailed);
}
DatabaseContext::DatabaseContext(
	Reference<AsyncVar<Reference<ClusterConnectionFile>>> connectionFile, Reference<AsyncVar<ClientDBInfo>> clientInfo, Future<Void> clientInfoMonitor,
	TaskPriority taskID, LocalityData const& clientLocality, bool enableLocalityLoadBalance, bool lockAware, bool internal, int apiVersion, bool switchable ) 
	: connectionFile(connectionFile),clientInfo(clientInfo), clientInfoMonitor(clientInfoMonitor), taskID(taskID), clientLocality(clientLocality), enableLocalityLoadBalance(enableLocalityLoadBalance),
	lockAware(lockAware), apiVersion(apiVersion), switchable(switchable), provisional(false), cc("TransactionMetrics"),
	transactionReadVersions("ReadVersions", cc), transactionLogicalReads("LogicalUncachedReads", cc), transactionPhysicalReads("PhysicalReadRequests", cc), 
	transactionCommittedMutations("CommittedMutations", cc), transactionCommittedMutationBytes("CommittedMutationBytes", cc), transactionsCommitStarted("CommitStarted", cc), 
	transactionsCommitCompleted("CommitCompleted", cc), transactionsTooOld("TooOld", cc), transactionsFutureVersions("FutureVersions", cc), 
	transactionsNotCommitted("NotCommitted", cc), transactionsMaybeCommitted("MaybeCommitted", cc), transactionsResourceConstrained("ResourceConstrained", cc), 
	transactionsProcessBehind("ProcessBehind", cc), transactionWaitsForFullRecovery("WaitsForFullRecovery", cc), outstandingWatches(0),
	latencies(1000), readLatencies(1000), commitLatencies(1000), GRVLatencies(1000), mutationsPerCommit(1000), bytesPerCommit(1000), mvCacheInsertLocation(0),
	healthMetricsLastUpdated(0), detailedHealthMetricsLastUpdated(0), internal(internal)
{
	dbId = deterministicRandom()->randomUniqueID();
	connected = clientInfo->get().proxies.size() ? Void() : clientInfo->onChange();

	metadataVersionCache.resize(CLIENT_KNOBS->METADATA_VERSION_CACHE_SIZE);
	maxOutstandingWatches = CLIENT_KNOBS->DEFAULT_MAX_OUTSTANDING_WATCHES;

	snapshotRywEnabled = apiVersionAtLeast(300) ? 1 : 0; 

	logger = databaseLogger( this );
	locationCacheSize = g_network->isSimulated() ?
			CLIENT_KNOBS->LOCATION_CACHE_EVICTION_SIZE_SIM :
			CLIENT_KNOBS->LOCATION_CACHE_EVICTION_SIZE;

	getValueSubmitted.init(LiteralStringRef("NativeAPI.GetValueSubmitted"));
	getValueCompleted.init(LiteralStringRef("NativeAPI.GetValueCompleted"));

	monitorMasterProxiesInfoChange = monitorMasterProxiesChange(clientInfo, &masterProxiesChangeTrigger);
	clientStatusUpdater.actor = clientStatusUpdateActor(this);
}

DatabaseContext::DatabaseContext( const Error &err ) : deferredError(err), cc("TransactionMetrics"),
	transactionReadVersions("ReadVersions", cc), transactionLogicalReads("LogicalUncachedReads", cc), transactionPhysicalReads("PhysicalReadRequests", cc), 
	transactionCommittedMutations("CommittedMutations", cc), transactionCommittedMutationBytes("CommittedMutationBytes", cc), transactionsCommitStarted("CommitStarted", cc), 
	transactionsCommitCompleted("CommitCompleted", cc), transactionsTooOld("TooOld", cc), transactionsFutureVersions("FutureVersions", cc), 
	transactionsNotCommitted("NotCommitted", cc), transactionsMaybeCommitted("MaybeCommitted", cc), transactionsResourceConstrained("ResourceConstrained", cc), 
	transactionsProcessBehind("ProcessBehind", cc), transactionWaitsForFullRecovery("WaitsForFullRecovery", cc), latencies(1000), readLatencies(1000), commitLatencies(1000), 
	GRVLatencies(1000), mutationsPerCommit(1000), bytesPerCommit(1000), 
	internal(false) {}


Database DatabaseContext::create(Reference<AsyncVar<ClientDBInfo>> clientInfo, Future<Void> clientInfoMonitor, LocalityData clientLocality, bool enableLocalityLoadBalance, TaskPriority taskID, bool lockAware, int apiVersion, bool switchable) {
	return Database( new DatabaseContext( Reference<AsyncVar<Reference<ClusterConnectionFile>>>(), clientInfo, clientInfoMonitor, taskID, clientLocality, enableLocalityLoadBalance, lockAware, true, apiVersion, switchable ) );
}

DatabaseContext::~DatabaseContext() {
	monitorMasterProxiesInfoChange.cancel();
	for(auto it = server_interf.begin(); it != server_interf.end(); it = server_interf.erase(it))
		it->second->notifyContextDestroyed();
	ASSERT_ABORT( server_interf.empty() );
	locationCache.insert( allKeys, Reference<LocationInfo>() );
}

pair<KeyRange,Reference<LocationInfo>> DatabaseContext::getCachedLocation( const KeyRef& key, bool isBackward ) {
	if( isBackward ) {
		auto range = locationCache.rangeContainingKeyBefore(key);
		return std::make_pair(range->range(), range->value());
	}
	else {
		auto range = locationCache.rangeContaining(key);
		return std::make_pair(range->range(), range->value());
	}
}

bool DatabaseContext::getCachedLocations( const KeyRangeRef& range, vector<std::pair<KeyRange,Reference<LocationInfo>>>& result, int limit, bool reverse ) {
	result.clear();

	auto begin = locationCache.rangeContaining(range.begin);
	auto end = locationCache.rangeContainingKeyBefore(range.end);

	loop {
		auto r = reverse ? end : begin;
		if (!r->value()){
			TEST(result.size()); // had some but not all cached locations
			result.clear();
			return false;
		}
		result.emplace_back(r->range() & range, r->value());
		if (result.size() == limit || begin == end) {
			break;
		}

		if(reverse)
			--end;
		else
			++begin;
	}

	return true;
}

Reference<LocationInfo> DatabaseContext::setCachedLocation( const KeyRangeRef& keys, const vector<StorageServerInterface>& servers ) {
	vector<Reference<ReferencedInterface<StorageServerInterface>>> serverRefs;
	serverRefs.reserve(servers.size());
	for(auto& interf : servers) {
		serverRefs.push_back( StorageServerInfo::getInterface( this, interf, clientLocality ) );
	}

	int maxEvictionAttempts = 100, attempts = 0;
	Reference<LocationInfo> loc = Reference<LocationInfo>( new LocationInfo(serverRefs) );
	while( locationCache.size() > locationCacheSize && attempts < maxEvictionAttempts) {
		TEST( true ); // NativeAPI storage server locationCache entry evicted
		attempts++;
		auto r = locationCache.randomRange();
		Key begin = r.begin(), end = r.end();  // insert invalidates r, so can't be passed a mere reference into it
		locationCache.insert( KeyRangeRef(begin, end), Reference<LocationInfo>() );
	}
	locationCache.insert( keys, loc );
	return std::move(loc);
}

void DatabaseContext::invalidateCache( const KeyRef& key, bool isBackward ) {
	if( isBackward )
		locationCache.rangeContainingKeyBefore(key)->value() = Reference<LocationInfo>();
	else
		locationCache.rangeContaining(key)->value() = Reference<LocationInfo>();
}

void DatabaseContext::invalidateCache( const KeyRangeRef& keys ) {
	auto rs = locationCache.intersectingRanges(keys);
	Key begin = rs.begin().begin(), end = rs.end().begin();  // insert invalidates rs, so can't be passed a mere reference into it
	locationCache.insert( KeyRangeRef(begin, end), Reference<LocationInfo>() );
}

Future<Void> DatabaseContext::onMasterProxiesChanged() {
	return this->masterProxiesChangeTrigger.onTrigger();
}

int64_t extractIntOption( Optional<StringRef> value, int64_t minValue, int64_t maxValue ) {
	validateOptionValue(value, true);
	if( value.get().size() != 8 ) {
		throw invalid_option_value();
	}

	int64_t passed = *((int64_t*)(value.get().begin()));
	if( passed > maxValue || passed < minValue ) {
		throw invalid_option_value();
	}

	return passed;
}

uint64_t extractHexOption( StringRef value ) {
	char* end;
	uint64_t id = strtoull( value.toString().c_str(), &end, 16 );
	if (*end)
		throw invalid_option_value();
	return id;
}

void DatabaseContext::setOption( FDBDatabaseOptions::Option option, Optional<StringRef> value) {
	int defaultFor = FDBDatabaseOptions::optionInfo.getMustExist(option).defaultFor;
	if (defaultFor >= 0) {
		ASSERT(FDBTransactionOptions::optionInfo.find((FDBTransactionOptions::Option)defaultFor) !=
		       FDBTransactionOptions::optionInfo.end());
		transactionDefaults.addOption((FDBTransactionOptions::Option)defaultFor, value.castTo<Standalone<StringRef>>());
	}
	else {
		switch(option) {
			case FDBDatabaseOptions::LOCATION_CACHE_SIZE:
				locationCacheSize = (int)extractIntOption(value, 0, std::numeric_limits<int>::max());
				break;
			case FDBDatabaseOptions::MACHINE_ID:
				clientLocality = LocalityData( clientLocality.processId(), value.present() ? Standalone<StringRef>(value.get()) : Optional<Standalone<StringRef>>(), clientLocality.machineId(), clientLocality.dcId() );
				if( clientInfo->get().proxies.size() )
					masterProxies = Reference<ProxyInfo>( new ProxyInfo( clientInfo->get().proxies, clientLocality ) );
				server_interf.clear();
				locationCache.insert( allKeys, Reference<LocationInfo>() );
				break;
			case FDBDatabaseOptions::MAX_WATCHES:
				maxOutstandingWatches = (int)extractIntOption(value, 0, CLIENT_KNOBS->ABSOLUTE_MAX_WATCHES);
				break;
			case FDBDatabaseOptions::DATACENTER_ID:
				clientLocality = LocalityData(clientLocality.processId(), clientLocality.zoneId(), clientLocality.machineId(), value.present() ? Standalone<StringRef>(value.get()) : Optional<Standalone<StringRef>>());
				if( clientInfo->get().proxies.size() )
					masterProxies = Reference<ProxyInfo>( new ProxyInfo( clientInfo->get().proxies, clientLocality ));
				server_interf.clear();
				locationCache.insert( allKeys, Reference<LocationInfo>() );
				break;
			case FDBDatabaseOptions::SNAPSHOT_RYW_ENABLE:
				validateOptionValue(value, false);
				snapshotRywEnabled++;
				break;
			case FDBDatabaseOptions::SNAPSHOT_RYW_DISABLE:
				validateOptionValue(value, false);
				snapshotRywEnabled--;
				break;
			default:
				break;
		}
	}
}

void DatabaseContext::addWatch() {
	if(outstandingWatches >= maxOutstandingWatches)
		throw too_many_watches();

	++outstandingWatches;
}

void DatabaseContext::removeWatch() {
	--outstandingWatches;
	ASSERT(outstandingWatches >= 0);
}

Future<Void> DatabaseContext::onConnected() {
	return connected;
}

ACTOR static Future<Void> switchConnectionFileImpl(Reference<ClusterConnectionFile> connFile, DatabaseContext* self) {
	TEST(true); // Switch connection file
	TraceEvent("SwitchConnectionFile")
	    .detail("ConnectionFile", connFile->canGetFilename() ? connFile->getFilename() : "")
	    .detail("ConnectionString", connFile->getConnectionString().toString());

	// Reset state from former cluster.
	self->masterProxies.clear();
	self->minAcceptableReadVersion = std::numeric_limits<Version>::max();
	self->invalidateCache(allKeys);

	auto clearedClientInfo = self->clientInfo->get();
	clearedClientInfo.proxies.clear();
	clearedClientInfo.id = deterministicRandom()->randomUniqueID();
	self->clientInfo->set(clearedClientInfo);
	self->connectionFile->set(connFile);
	
	state Database db(Reference<DatabaseContext>::addRef(self));
	state Transaction tr(db);
	loop {
		tr.setOption(FDBTransactionOptions::READ_LOCK_AWARE);
		try {
			TraceEvent("SwitchConnectionFileAttemptingGRV");
			Version v = wait(tr.getReadVersion());
			TraceEvent("SwitchConnectionFileGotRV")
			    .detail("ReadVersion", v)
			    .detail("MinAcceptableReadVersion", self->minAcceptableReadVersion);
			ASSERT(self->minAcceptableReadVersion != std::numeric_limits<Version>::max());
			self->connectionFileChangedTrigger.trigger();
			return Void();
		} catch (Error& e) {
			TraceEvent("SwitchConnectionFileError").detail("Error", e.what());
			wait(tr.onError(e));
		}
	}
}

Reference<ClusterConnectionFile> DatabaseContext::getConnectionFile() {
	if(connectionFile) {
		return connectionFile->get();
	}
	return Reference<ClusterConnectionFile>();
}

Future<Void> DatabaseContext::switchConnectionFile(Reference<ClusterConnectionFile> standby) {
	ASSERT(switchable);
	return switchConnectionFileImpl(standby, this);
}

Future<Void> DatabaseContext::connectionFileChanged() {
	return connectionFileChangedTrigger.onTrigger();
}

extern IPAddress determinePublicIPAutomatically(ClusterConnectionString const& ccs);

Database Database::createDatabase( Reference<ClusterConnectionFile> connFile, int apiVersion, bool internal, LocalityData const& clientLocality, DatabaseContext *preallocatedDb ) {
	if(!g_network)
		throw network_not_setup();

	if(connFile) {
		if(networkOptions.traceDirectory.present() && !traceFileIsOpen()) {
			g_network->initMetrics();
			FlowTransport::transport().initMetrics();
			initTraceEventMetrics();

			auto publicIP = determinePublicIPAutomatically( connFile->getConnectionString() );
			selectTraceFormatter(networkOptions.traceFormat);
			openTraceFile(NetworkAddress(publicIP, ::getpid()), networkOptions.traceRollSize, networkOptions.traceMaxLogsSize, networkOptions.traceDirectory.get(), "trace", networkOptions.traceLogGroup);

			TraceEvent("ClientStart")
				.detail("SourceVersion", getHGVersion())
				.detail("Version", FDB_VT_VERSION)
				.detail("PackageName", FDB_VT_PACKAGE_NAME)
				.detail("ClusterFile", connFile->getFilename().c_str())
				.detail("ConnectionString", connFile->getConnectionString().toString())
				.detailf("ActualTime", "%lld", DEBUG_DETERMINISM ? 0 : time(NULL))
				.detail("ApiVersion", apiVersion)
				.detailf("ImageOffset", "%p", platform::getImageOffset())
				.trackLatest("ClientStart");

			initializeSystemMonitorMachineState(SystemMonitorMachineState(IPAddress(publicIP)));

			systemMonitor();
			uncancellable( recurring( &systemMonitor, CLIENT_KNOBS->SYSTEM_MONITOR_INTERVAL, TaskPriority::FlushTrace ) );
		}
	}

	Reference<AsyncVar<ClientDBInfo>> clientInfo(new AsyncVar<ClientDBInfo>());
	Reference<AsyncVar<Reference<ClusterConnectionFile>>> connectionFile(new AsyncVar<Reference<ClusterConnectionFile>>());
	connectionFile->set(connFile);
	Future<Void> clientInfoMonitor = monitorProxies(connectionFile, clientInfo, networkOptions.supportedVersions, StringRef(networkOptions.traceLogGroup));

	DatabaseContext *db;
	if(preallocatedDb) {
		db = new (preallocatedDb) DatabaseContext(connectionFile, clientInfo, clientInfoMonitor, TaskPriority::DefaultEndpoint, clientLocality, true, false, internal, apiVersion, /*switchable*/ true);
	}
	else {
		db = new DatabaseContext(connectionFile, clientInfo, clientInfoMonitor, TaskPriority::DefaultEndpoint, clientLocality, true, false, internal, apiVersion, /*switchable*/ true);
	}

	return Database(db);
}

Database Database::createDatabase( std::string connFileName, int apiVersion, bool internal, LocalityData const& clientLocality ) {
	Reference<ClusterConnectionFile> rccf = Reference<ClusterConnectionFile>(new ClusterConnectionFile(ClusterConnectionFile::lookupClusterFileName(connFileName).first));
	return Database::createDatabase(rccf, apiVersion, internal, clientLocality);
}

const UniqueOrderedOptionList<FDBTransactionOptions>& Database::getTransactionDefaults() const {
	ASSERT(db);
	return db->transactionDefaults;
}

void setNetworkOption(FDBNetworkOptions::Option option, Optional<StringRef> value) {
	switch(option) {
		// SOMEDAY: If the network is already started, should these three throw an error?
		case FDBNetworkOptions::TRACE_ENABLE:
			networkOptions.traceDirectory = value.present() ? value.get().toString() : "";
			break;
		case FDBNetworkOptions::TRACE_ROLL_SIZE:
			validateOptionValue(value, true);
			networkOptions.traceRollSize = extractIntOption(value, 0, std::numeric_limits<int64_t>::max());
			break;
		case FDBNetworkOptions::TRACE_MAX_LOGS_SIZE:
			validateOptionValue(value, true);
			networkOptions.traceMaxLogsSize = extractIntOption(value, 0, std::numeric_limits<int64_t>::max());
			break;
		case FDBNetworkOptions::TRACE_LOG_GROUP:
			if(value.present())
				networkOptions.traceLogGroup = value.get().toString();
			break;
		case FDBNetworkOptions::TRACE_FORMAT:
			validateOptionValue(value, true);
			networkOptions.traceFormat = value.get().toString();
			if (!validateTraceFormat(networkOptions.traceFormat)) {
				fprintf(stderr, "Unrecognized trace format: `%s'\n", networkOptions.traceFormat.c_str());
				throw invalid_option_value();
			}
			break;
		case FDBNetworkOptions::KNOB: {
			validateOptionValue(value, true);

			std::string optionValue = value.get().toString();
			TraceEvent("SetKnob").detail("KnobString", optionValue);

			size_t eq = optionValue.find_first_of('=');
			if(eq == optionValue.npos) {
				TraceEvent(SevWarnAlways, "InvalidKnobString").detail("KnobString", optionValue);
				throw invalid_option_value();
			}

			std::string knobName = optionValue.substr(0, eq);
			std::string knobValue = optionValue.substr(eq+1);
			if (!const_cast<FlowKnobs*>(FLOW_KNOBS)->setKnob( knobName, knobValue ) &&
				!const_cast<ClientKnobs*>(CLIENT_KNOBS)->setKnob( knobName, knobValue ))
			{
				TraceEvent(SevWarnAlways, "UnrecognizedKnob").detail("Knob", knobName.c_str());
				fprintf(stderr, "FoundationDB client ignoring unrecognized knob option '%s'\n", knobName.c_str());
			}
			break;
		}
		case FDBNetworkOptions::TLS_PLUGIN:
			validateOptionValue(value, true);
			break;
		case FDBNetworkOptions::TLS_CERT_PATH:
			validateOptionValue(value, true);
			initTLSOptions();
			tlsOptions->set_cert_file( value.get().toString() );
			break;
		case FDBNetworkOptions::TLS_CERT_BYTES:
			initTLSOptions();
			tlsOptions->set_cert_data( value.get().toString() );
			break;
		case FDBNetworkOptions::TLS_CA_PATH:
			validateOptionValue(value, true);
			initTLSOptions();
			tlsOptions->set_ca_file( value.get().toString() );
			break;
		case FDBNetworkOptions::TLS_CA_BYTES:
			validateOptionValue(value, true);
			initTLSOptions();
			tlsOptions->set_ca_data(value.get().toString());
			break;
		case FDBNetworkOptions::TLS_PASSWORD:
			validateOptionValue(value, true);
			initTLSOptions();
			tlsOptions->set_key_password(value.get().toString());
			break;
		case FDBNetworkOptions::TLS_KEY_PATH:
			validateOptionValue(value, true);
			initTLSOptions();
			tlsOptions->set_key_file( value.get().toString() );
			break;
		case FDBNetworkOptions::TLS_KEY_BYTES:
			validateOptionValue(value, true);
			initTLSOptions();
			tlsOptions->set_key_data( value.get().toString() );
			break;
		case FDBNetworkOptions::TLS_VERIFY_PEERS:
			validateOptionValue(value, true);
			initTLSOptions();
			try {
				tlsOptions->set_verify_peers({ value.get().toString() });
			} catch( Error& e ) {
				TraceEvent(SevWarnAlways, "TLSValidationSetError")
					.error( e )
					.detail("Input", value.get().toString() );
				throw invalid_option_value();
			}
			break;
		case FDBNetworkOptions::CLIENT_BUGGIFY_ENABLE:
			enableBuggify(true, BuggifyType::Client);
			break;
		case FDBNetworkOptions::CLIENT_BUGGIFY_DISABLE:
			enableBuggify(false, BuggifyType::Client);
			break;
		case FDBNetworkOptions::CLIENT_BUGGIFY_SECTION_ACTIVATED_PROBABILITY:
			validateOptionValue(value, true);
			clearBuggifySections(BuggifyType::Client);
			P_BUGGIFIED_SECTION_ACTIVATED[int(BuggifyType::Client)] = double(extractIntOption(value, 0, 100))/100.0;
			break;
		case FDBNetworkOptions::CLIENT_BUGGIFY_SECTION_FIRED_PROBABILITY:
			validateOptionValue(value, true);
			P_BUGGIFIED_SECTION_FIRES[int(BuggifyType::Client)] = double(extractIntOption(value, 0, 100))/100.0;
			break;
		case FDBNetworkOptions::DISABLE_CLIENT_STATISTICS_LOGGING:
			validateOptionValue(value, false);
			networkOptions.logClientInfo = false;
			break;
		case FDBNetworkOptions::SUPPORTED_CLIENT_VERSIONS:
		{
			// The multi-version API should be providing us these guarantees
			ASSERT(g_network);
			ASSERT(value.present());

			networkOptions.supportedVersions.resize(networkOptions.supportedVersions.arena(), 0);
			std::string versionString = value.get().toString();

			size_t index = 0;
			size_t nextIndex = 0;
			while(nextIndex != versionString.npos) {
				nextIndex = versionString.find(';', index);
				networkOptions.supportedVersions.push_back_deep(networkOptions.supportedVersions.arena(), ClientVersionRef(versionString.substr(index, nextIndex-index)));
				index = nextIndex + 1;
			}

			ASSERT(networkOptions.supportedVersions.size() > 0);

			break;
		}
		case FDBNetworkOptions::ENABLE_SLOW_TASK_PROFILING:
			validateOptionValue(value, false);
			networkOptions.slowTaskProfilingEnabled = true;
			break;
		default:
			break;
	}
}

void setupNetwork(uint64_t transportId, bool useMetrics) {
	if( g_network )
		throw network_already_setup();

	if (!networkOptions.logClientInfo.present())
		networkOptions.logClientInfo = true;

	g_network = newNet2(false, useMetrics || networkOptions.traceDirectory.present());
	FlowTransport::createInstance(true, transportId);
	Net2FileSystem::newFileSystem();

	initTLSOptions();

#ifndef TLS_DISABLED
	tlsOptions->register_network();
#endif
}

void runNetwork() {
	if(!g_network)
		throw network_not_setup();

	if(networkOptions.traceDirectory.present() && networkOptions.slowTaskProfilingEnabled) {
		setupSlowTaskProfiler();
	}

	g_network->run();

	if(networkOptions.traceDirectory.present())
		systemMonitor();
}

void stopNetwork() {
	if(!g_network)
		throw network_not_setup();

	g_network->stop();
	closeTraceFile();
}

Reference<ProxyInfo> DatabaseContext::getMasterProxies(bool useProvisionalProxies) {
	if (masterProxiesLastChange != clientInfo->get().id) {
		masterProxiesLastChange = clientInfo->get().id;
		masterProxies.clear();
		if( clientInfo->get().proxies.size() ) {
			masterProxies = Reference<ProxyInfo>( new ProxyInfo( clientInfo->get().proxies, clientLocality ));
			provisional = clientInfo->get().proxies[0].provisional;
		}
	}
	if(provisional && !useProvisionalProxies) {
		return Reference<ProxyInfo>();
	}
	return masterProxies;
}

//Actor which will wait until the MultiInterface<MasterProxyInterface> returned by the DatabaseContext cx is not NULL
ACTOR Future<Reference<ProxyInfo>> getMasterProxiesFuture(DatabaseContext *cx, bool useProvisionalProxies) {
	loop{
		Reference<ProxyInfo> proxies = cx->getMasterProxies(useProvisionalProxies);
		if (proxies)
			return proxies;
		wait( cx->onMasterProxiesChanged() );
	}
}

//Returns a future which will not be set until the ProxyInfo of this DatabaseContext is not NULL
Future<Reference<ProxyInfo>> DatabaseContext::getMasterProxiesFuture(bool useProvisionalProxies) {
	return ::getMasterProxiesFuture(this, useProvisionalProxies);
}

void GetRangeLimits::decrement( VectorRef<KeyValueRef> const& data ) {
	if( rows != CLIENT_KNOBS->ROW_LIMIT_UNLIMITED ) {
		ASSERT(data.size() <= rows);
		rows -= data.size();
	}

	minRows = std::max(0, minRows - data.size());

	if( bytes != CLIENT_KNOBS->BYTE_LIMIT_UNLIMITED )
		bytes = std::max( 0, bytes - (int)data.expectedSize() - (8-(int)sizeof(KeyValueRef))*data.size() );
}

void GetRangeLimits::decrement( KeyValueRef const& data ) {
	minRows = std::max(0, minRows - 1);
	if( rows != CLIENT_KNOBS->ROW_LIMIT_UNLIMITED )
		rows--;
	if( bytes != CLIENT_KNOBS->BYTE_LIMIT_UNLIMITED )
		bytes = std::max( 0, bytes - (int)8 - (int)data.expectedSize() );
}

// True if either the row or byte limit has been reached
bool GetRangeLimits::isReached() {
	return rows == 0 || (bytes == 0 && minRows == 0);
}

// True if data would cause the row or byte limit to be reached
bool GetRangeLimits::reachedBy( VectorRef<KeyValueRef> const& data ) {
	return ( rows != CLIENT_KNOBS->ROW_LIMIT_UNLIMITED && data.size() >= rows )
		|| ( bytes != CLIENT_KNOBS->BYTE_LIMIT_UNLIMITED && (int)data.expectedSize() + (8-(int)sizeof(KeyValueRef))*data.size() >= bytes && data.size() >= minRows );
}

bool GetRangeLimits::hasByteLimit() {
	return bytes != CLIENT_KNOBS->BYTE_LIMIT_UNLIMITED;
}

bool GetRangeLimits::hasRowLimit() {
	return rows != CLIENT_KNOBS->ROW_LIMIT_UNLIMITED;
}

bool GetRangeLimits::hasSatisfiedMinRows() {
	return hasByteLimit() && minRows == 0;
}

AddressExclusion AddressExclusion::parse( StringRef const& key ) {
	//Must not change: serialized to the database!
	auto parsedIp = IPAddress::parse(key.toString());
	if (parsedIp.present()) {
		return AddressExclusion(parsedIp.get());
	}

	// Not a whole machine, includes `port'.
	try {
		auto addr = NetworkAddress::parse(key.toString());
		if (addr.isTLS()) {
			TraceEvent(SevWarnAlways, "AddressExclusionParseError")
				.detail("String", key)
				.detail("Description", "Address inclusion string should not include `:tls' suffix.");
			return AddressExclusion();
		}
		return AddressExclusion(addr.ip, addr.port);
	} catch (Error& ) {
		TraceEvent(SevWarnAlways, "AddressExclusionParseError").detail("String", key);
		return AddressExclusion();
	}
}

Future<Standalone<RangeResultRef>> getRange(
	Database const& cx,
	Future<Version> const& fVersion,
	KeySelector const& begin,
	KeySelector const& end,
	GetRangeLimits const& limits,
	bool const& reverse,
	TransactionInfo const& info);

ACTOR Future<Optional<Value>> getValue(Future<Version> version, Key key, Database cx, TransactionInfo info,
                                       Reference<TransactionLogInfo> trLogInfo);

ACTOR Future<Optional<StorageServerInterface>> fetchServerInterface( Database cx, TransactionInfo info, UID id, Future<Version> ver = latestVersion ) {
	Optional<Value> val = wait( getValue(ver, serverListKeyFor(id), cx, info, Reference<TransactionLogInfo>() ) );
	if( !val.present() ) {
		// A storage server has been removed from serverList since we read keyServers
		return Optional<StorageServerInterface>();
	}

	return decodeServerListValue(val.get());
}

ACTOR Future<Optional<vector<StorageServerInterface>>> transactionalGetServerInterfaces( Future<Version> ver, Database cx, TransactionInfo info, vector<UID> ids ) {
	state vector< Future< Optional<StorageServerInterface> > > serverListEntries;
	for( int s = 0; s < ids.size(); s++ ) {
		serverListEntries.push_back( fetchServerInterface( cx, info, ids[s], ver ) );
	}

	vector<Optional<StorageServerInterface>> serverListValues = wait( getAll(serverListEntries) );
	vector<StorageServerInterface> serverInterfaces;
	for( int s = 0; s < serverListValues.size(); s++ ) {
		if( !serverListValues[s].present() ) {
			// A storage server has been removed from ServerList since we read keyServers
			return Optional<vector<StorageServerInterface>>();
		}
		serverInterfaces.push_back( serverListValues[s].get() );
	}
	return serverInterfaces;
}

//If isBackward == true, returns the shard containing the key before 'key' (an infinitely long, inexpressible key). Otherwise returns the shard containing key
ACTOR Future< pair<KeyRange,Reference<LocationInfo>> > getKeyLocation_internal( Database cx, Key key, TransactionInfo info, bool isBackward = false ) {
	if (isBackward) {
		ASSERT( key != allKeys.begin && key <= allKeys.end );
	} else {
		ASSERT( key < allKeys.end );
	}

	if( info.debugID.present() )
		g_traceBatch.addEvent("TransactionDebug", info.debugID.get().first(), "NativeAPI.getKeyLocation.Before");

	loop {
		choose {
			when ( wait( cx->onMasterProxiesChanged() ) ) {}
			when ( GetKeyServerLocationsReply rep = wait( loadBalance( cx->getMasterProxies(info.useProvisionalProxies), &MasterProxyInterface::getKeyServersLocations, GetKeyServerLocationsRequest(key, Optional<KeyRef>(), 100, isBackward, key.arena()), TaskPriority::DefaultPromiseEndpoint ) ) ) {
				if( info.debugID.present() )
					g_traceBatch.addEvent("TransactionDebug", info.debugID.get().first(), "NativeAPI.getKeyLocation.After");
				ASSERT( rep.results.size() == 1 );

				auto locationInfo = cx->setCachedLocation(rep.results[0].first, rep.results[0].second);
				return std::make_pair(KeyRange(rep.results[0].first, rep.arena), locationInfo);
			}
		}
	}
}

template <class F>
Future<pair<KeyRange, Reference<LocationInfo>>> getKeyLocation( Database const& cx, Key const& key, F StorageServerInterface::*member, TransactionInfo const& info, bool isBackward = false ) {
	auto ssi = cx->getCachedLocation( key, isBackward );
	if (!ssi.second) {
		return getKeyLocation_internal( cx, key, info, isBackward );
	}

	for(int i = 0; i < ssi.second->size(); i++) {
		if( IFailureMonitor::failureMonitor().onlyEndpointFailed(ssi.second->get(i, member).getEndpoint()) ) {
			cx->invalidateCache( key );
			ssi.second.clear();
			return getKeyLocation_internal( cx, key, info, isBackward );
		}
	}

	return ssi;
}

ACTOR Future< vector< pair<KeyRange,Reference<LocationInfo>> > > getKeyRangeLocations_internal( Database cx, KeyRange keys, int limit, bool reverse, TransactionInfo info ) {
	if( info.debugID.present() )
		g_traceBatch.addEvent("TransactionDebug", info.debugID.get().first(), "NativeAPI.getKeyLocations.Before");

	loop {
		choose {
			when ( wait( cx->onMasterProxiesChanged() ) ) {}
			when ( GetKeyServerLocationsReply _rep = wait( loadBalance( cx->getMasterProxies(info.useProvisionalProxies), &MasterProxyInterface::getKeyServersLocations, GetKeyServerLocationsRequest(keys.begin, keys.end, limit, reverse, keys.arena()), TaskPriority::DefaultPromiseEndpoint ) ) ) {
				state GetKeyServerLocationsReply rep = _rep;
				if( info.debugID.present() )
					g_traceBatch.addEvent("TransactionDebug", info.debugID.get().first(), "NativeAPI.getKeyLocations.After");
				ASSERT( rep.results.size() );

				state vector< pair<KeyRange,Reference<LocationInfo>> > results;
				state int shard = 0;
				for (; shard < rep.results.size(); shard++) {
					//FIXME: these shards are being inserted into the map sequentially, it would be much more CPU efficient to save the map pairs and insert them all at once.
					results.emplace_back(rep.results[shard].first & keys, cx->setCachedLocation(rep.results[shard].first, rep.results[shard].second));
					wait(yield());
				}

				return results;
			}
		}
	}
}

template <class F>
Future< vector< pair<KeyRange,Reference<LocationInfo>> > > getKeyRangeLocations( Database const& cx, KeyRange const& keys, int limit, bool reverse, F StorageServerInterface::*member, TransactionInfo const& info ) {
	ASSERT (!keys.empty());

	vector< pair<KeyRange,Reference<LocationInfo>> > locations;
	if (!cx->getCachedLocations(keys, locations, limit, reverse)) {
		return getKeyRangeLocations_internal( cx, keys, limit, reverse, info );
	}

	bool foundFailed = false;
	for(auto& it : locations) {
		bool onlyEndpointFailed = false;
		for(int i = 0; i < it.second->size(); i++) {
			if( IFailureMonitor::failureMonitor().onlyEndpointFailed(it.second->get(i, member).getEndpoint()) ) {
				onlyEndpointFailed = true;
				break;
			}
		}

		if( onlyEndpointFailed ) {
			cx->invalidateCache( it.first.begin );
			foundFailed = true;
		}
	}

	if(foundFailed) {
		return getKeyRangeLocations_internal( cx, keys, limit, reverse, info );
	}

	return locations;
}

ACTOR Future<Void> warmRange_impl( Transaction *self, Database cx, KeyRange keys ) {
	state int totalRanges = 0;
	state int totalRequests = 0;
	loop {
		vector<pair<KeyRange, Reference<LocationInfo>>> locations = wait(getKeyRangeLocations_internal(cx, keys, CLIENT_KNOBS->WARM_RANGE_SHARD_LIMIT, false, self->info));
		totalRanges += CLIENT_KNOBS->WARM_RANGE_SHARD_LIMIT;
		totalRequests++;
		if(locations.size() == 0 || totalRanges >= cx->locationCacheSize || locations[locations.size()-1].first.end >= keys.end)
			break;

		keys = KeyRangeRef(locations[locations.size()-1].first.end, keys.end);

		if(totalRequests%20 == 0) {
			//To avoid blocking the proxies from starting other transactions, occasionally get a read version.
			state Transaction tr(cx);
			loop {
				try {
					tr.setOption( FDBTransactionOptions::LOCK_AWARE );
					tr.setOption( FDBTransactionOptions::CAUSAL_READ_RISKY );
					wait(success( tr.getReadVersion() ));
					break;
				} catch( Error &e ) {
					wait( tr.onError(e) );
				}
			}
		}
	}

	return Void();
}

Future<Void> Transaction::warmRange(Database cx, KeyRange keys) {
	return warmRange_impl(this, cx, keys);
}

ACTOR Future<Optional<Value>> getValue( Future<Version> version, Key key, Database cx, TransactionInfo info, Reference<TransactionLogInfo> trLogInfo)
{
	state Version ver = wait( version );
	cx->validateVersion(ver);

	loop {
		state pair<KeyRange, Reference<LocationInfo>> ssi = wait( getKeyLocation(cx, key, &StorageServerInterface::getValue, info) );
		state Optional<UID> getValueID = Optional<UID>();
		state uint64_t startTime;
		state double startTimeD;
		try {
			//GetValueReply r = wait( deterministicRandom()->randomChoice( ssi->get() ).getValue.getReply( GetValueRequest(key,ver) ) );
			//return r.value;
			if( info.debugID.present() ) {
				getValueID = nondeterministicRandom()->randomUniqueID();

				g_traceBatch.addAttach("GetValueAttachID", info.debugID.get().first(), getValueID.get().first());
				g_traceBatch.addEvent("GetValueDebug", getValueID.get().first(), "NativeAPI.getValue.Before"); //.detail("TaskID", g_network->getCurrentTask());
				/*TraceEvent("TransactionDebugGetValueInfo", getValueID.get())
					.detail("Key", key)
					.detail("ReqVersion", ver)
					.detail("Servers", describe(ssi.second->get()));*/
			}

			++cx->getValueSubmitted;
			startTime = timer_int();
			startTimeD = now();
			++cx->transactionPhysicalReads;


			if (CLIENT_BUGGIFY) {
				throw deterministicRandom()->randomChoice(
					std::vector<Error>{ transaction_too_old(), future_version() });
			}
			state TrackedReply<GetValueRequest> trackedReply;
			choose {
				when(wait(cx->connectionFileChanged())) { throw transaction_too_old(); }
				when(TrackedReply<GetValueRequest> _trackedReply =
					 wait(trackedLoadBalance( ssi.second, &StorageServerInterface::getValue, GetValueRequest(key, ver, getValueID), TaskPriority::DefaultPromiseEndpoint, false, cx->enableLocalityLoadBalance ? &cx->queueModel : nullptr ))) {
					trackedReply = _trackedReply;
				}
			}
			GetValueReply reply = trackedReply.reply;
			double latency = now() - startTimeD;
			cx->readLatencies.addSample(latency);
			int valueSize = reply.value.present() ? reply.value.get().size() : 0;
			if (trLogInfo) {
				trLogInfo->addLog(
				    FdbClientLogEvents::EventGetValue_V3{ startTimeD, trLogInfo->requestStats.getNextReadId(), latency,
				                                          key.size() + valueSize, key, trackedReply.address });
			}
			cx->getValueCompleted->latency = timer_int() - startTime;
			cx->getValueCompleted->log();

			if( info.debugID.present() ) {
				g_traceBatch.addEvent("GetValueDebug", getValueID.get().first(), "NativeAPI.getValue.After"); //.detail("TaskID", g_network->getCurrentTask());
				/*TraceEvent("TransactionDebugGetValueDone", getValueID.get())
					.detail("Key", key)
					.detail("ReqVersion", ver)
					.detail("ReplySize", reply.value.present() ? reply.value.get().size() : -1);*/
			}
			return reply.value;
		} catch (Error& e) {
			cx->getValueCompleted->latency = timer_int() - startTime;
			cx->getValueCompleted->log();
			if( info.debugID.present() ) {
				g_traceBatch.addEvent("GetValueDebug", getValueID.get().first(), "NativeAPI.getValue.Error"); //.detail("TaskID", g_network->getCurrentTask());
				/*TraceEvent("TransactionDebugGetValueDone", getValueID.get())
					.detail("Key", key)
					.detail("ReqVersion", ver)
					.detail("ReplySize", reply.value.present() ? reply.value.get().size() : -1);*/
			}
			if (e.code() == error_code_wrong_shard_server || e.code() == error_code_all_alternatives_failed ||
				(e.code() == error_code_transaction_too_old && ver == latestVersion) ) {
				cx->invalidateCache( key );
				wait(delay(CLIENT_KNOBS->WRONG_SHARD_SERVER_DELAY, info.taskID));
			} else {
				if (trLogInfo)
					trLogInfo->addLog(FdbClientLogEvents::EventGetError(startTimeD, static_cast<int>(e.code()), key));
				throw e;
			}
		}
	}
}

ACTOR Future<Key> getKey( Database cx, KeySelector k, Future<Version> version, TransactionInfo info, Reference<TransactionLogInfo> trLogInfo ) {
	wait(success(version));

	if( info.debugID.present() )
		g_traceBatch.addEvent("TransactionDebug", info.debugID.get().first(), "NativeAPI.getKey.AfterVersion");

	loop {
		if (k.getKey() == allKeys.end) {
			if (k.offset > 0) return allKeys.end;
			k.orEqual = false;
		}
		else if (k.getKey() == allKeys.begin && k.offset <= 0) {
			return Key();
		}

		Key locationKey(k.getKey(), k.arena());
		state pair<KeyRange, Reference<LocationInfo>> ssi = wait( getKeyLocation(cx, locationKey, &StorageServerInterface::getKey, info, k.isBackward()) );

		try {
			if( info.debugID.present() )
				g_traceBatch.addEvent("TransactionDebug", info.debugID.get().first(), "NativeAPI.getKey.Before"); //.detail("StartKey", k.getKey()).detail("Offset",k.offset).detail("OrEqual",k.orEqual);
			state double startTimeD;
			++cx->transactionPhysicalReads;


			
			
			state TrackedReply<GetKeyRequest> trackedReply;
			choose {
				when (wait(cx->connectionFileChanged())) { throw transaction_too_old(); }
				when (TrackedReply<GetKeyRequest> _trackedReply =
					  wait(trackedLoadBalance(ssi.second, &StorageServerInterface::getKey, GetKeyRequest(k, version.get()), TaskPriority::DefaultPromiseEndpoint, false, cx->enableLocalityLoadBalance ? &cx->queueModel : nullptr))) {
					trackedReply = _trackedReply;
				}
			}
			GetKeyReply reply = trackedReply.reply;
			double latency = now() - startTimeD;
			if (trLogInfo) {
				trLogInfo->addLog(FdbClientLogEvents::EventGetKey {
					now(), trLogInfo->requestStats.getNextReadId(), latency, k.getKey(), trackedReply.address
				});
			}
			
			if( info.debugID.present() )
				g_traceBatch.addEvent("TransactionDebug", info.debugID.get().first(), "NativeAPI.getKey.After"); //.detail("NextKey",reply.sel.key).detail("Offset", reply.sel.offset).detail("OrEqual", k.orEqual);
			k = reply.sel;
			if (!k.offset && k.orEqual) {
				return k.getKey();
			}
		} catch (Error& e) {
			if (e.code() == error_code_wrong_shard_server || e.code() == error_code_all_alternatives_failed) {
				cx->invalidateCache(k.getKey(), k.isBackward());

				wait(delay(CLIENT_KNOBS->WRONG_SHARD_SERVER_DELAY, info.taskID));
			} else {
				TraceEvent(SevInfo, "GetKeyError")
					.error(e)
					.detail("AtKey", k.getKey())
					.detail("Offset", k.offset);
				throw e;
			}
		}
	}
}

ACTOR Future<Version> waitForCommittedVersion( Database cx, Version version ) {
	try {
		loop {
			choose {
				when ( wait( cx->onMasterProxiesChanged() ) ) {}
				when ( GetReadVersionReply v = wait( loadBalance( cx->getMasterProxies(false), &MasterProxyInterface::getConsistentReadVersion, GetReadVersionRequest( 0, GetReadVersionRequest::PRIORITY_SYSTEM_IMMEDIATE ), cx->taskID ) ) ) {
					cx->minAcceptableReadVersion = std::min(cx->minAcceptableReadVersion, v.version);
					
					if (v.version >= version)
						return v.version;
					// SOMEDAY: Do the wait on the server side, possibly use less expensive source of committed version (causal consistency is not needed for this purpose)
					wait( delay( CLIENT_KNOBS->FUTURE_VERSION_RETRY_DELAY, cx->taskID ) );
				}
			}
		}
	} catch (Error& e) {
		TraceEvent(SevError, "WaitForCommittedVersionError").error(e);
		throw;
	}
}

ACTOR Future<Void> readVersionBatcher(
	DatabaseContext* cx, FutureStream<std::pair<Promise<TrackedReply<GetReadVersionRequest>>, Optional<UID>>> versionStream,
	uint32_t flags);

ACTOR Future<Void> watchValue(Future<Version> version, Key key, Optional<Value> value, Database cx,
                              TransactionInfo info) {
	state Version ver = wait( version );
	cx->validateVersion(ver);
	ASSERT(ver != latestVersion);

	loop {
		state pair<KeyRange, Reference<LocationInfo>> ssi = wait( getKeyLocation(cx, key, &StorageServerInterface::watchValue, info ) );

		try {
			state Optional<UID> watchValueID = Optional<UID>();
			if( info.debugID.present() ) {
				watchValueID = nondeterministicRandom()->randomUniqueID();

				g_traceBatch.addAttach("WatchValueAttachID", info.debugID.get().first(), watchValueID.get().first());
				g_traceBatch.addEvent("WatchValueDebug", watchValueID.get().first(), "NativeAPI.watchValue.Before"); //.detail("TaskID", g_network->getCurrentTask());
			}
			state Version resp;
			choose {
				when(Version r = wait(loadBalance(ssi.second, &StorageServerInterface::watchValue,
				                                  WatchValueRequest(key, value, ver, watchValueID),
				                                  TaskPriority::DefaultPromiseEndpoint))) {
					resp = r;
				}
				when(wait(cx->connectionFile ? cx->connectionFile->onChange() : Never())) { wait(Never()); }
			}
			if( info.debugID.present() ) {
				g_traceBatch.addEvent("WatchValueDebug", watchValueID.get().first(), "NativeAPI.watchValue.After"); //.detail("TaskID", g_network->getCurrentTask());
			}

			//FIXME: wait for known committed version on the storage server before replying,
			//cannot do this until the storage server is notified on knownCommittedVersion changes from tlog (faster than the current update loop)
			Version v = wait( waitForCommittedVersion( cx, resp ) );

			//TraceEvent("WatcherCommitted").detail("CommittedVersion", v).detail("WatchVersion", resp).detail("Key",  key ).detail("Value", value);

			if( v - resp < 50000000 ) // False if there is a master failure between getting the response and getting the committed version, Dependent on SERVER_KNOBS->MAX_VERSIONS_IN_FLIGHT
				return Void();
			ver = v;
		} catch (Error& e) {
			if (e.code() == error_code_wrong_shard_server || e.code() == error_code_all_alternatives_failed) {
				cx->invalidateCache( key );
				wait(delay(CLIENT_KNOBS->WRONG_SHARD_SERVER_DELAY, info.taskID));
			} else if( e.code() == error_code_watch_cancelled || e.code() == error_code_process_behind ) {
				TEST( e.code() == error_code_watch_cancelled ); // Too many watches on the storage server, poll for changes instead
				TEST( e.code() == error_code_process_behind ); // The storage servers are all behind
				wait(delay(CLIENT_KNOBS->WATCH_POLLING_TIME, info.taskID));
			} else if ( e.code() == error_code_timed_out ) { //The storage server occasionally times out watches in case it was cancelled
				TEST( true ); // A watch timed out
				wait(delay(CLIENT_KNOBS->FUTURE_VERSION_RETRY_DELAY, info.taskID));
			} else {
				state Error err = e;
				wait(delay(CLIENT_KNOBS->FUTURE_VERSION_RETRY_DELAY, info.taskID));
				throw err;
			}
		}
	}
}

void transformRangeLimits(GetRangeLimits limits, bool reverse, GetKeyValuesRequest &req) {
	if(limits.bytes != 0) {
		if(!limits.hasRowLimit())
			req.limit = CLIENT_KNOBS->REPLY_BYTE_LIMIT; // Can't get more than this many rows anyway
		else
			req.limit = std::min( CLIENT_KNOBS->REPLY_BYTE_LIMIT, limits.rows );

		if(reverse)
			req.limit *= -1;

		if(!limits.hasByteLimit())
			req.limitBytes = CLIENT_KNOBS->REPLY_BYTE_LIMIT;
		else
			req.limitBytes = std::min( CLIENT_KNOBS->REPLY_BYTE_LIMIT, limits.bytes );
	}
	else {
		req.limitBytes = CLIENT_KNOBS->REPLY_BYTE_LIMIT;
		req.limit = reverse ? -limits.minRows : limits.minRows;
	}
}

ACTOR Future<Standalone<RangeResultRef>> getExactRange( Database cx, Version version,
	KeyRange keys, GetRangeLimits limits, bool reverse, TransactionInfo info )
{
	state Standalone<RangeResultRef> output;

	//printf("getExactRange( '%s', '%s' )\n", keys.begin.toString().c_str(), keys.end.toString().c_str());
	loop {
		state vector< pair<KeyRange, Reference<LocationInfo>> > locations = wait( getKeyRangeLocations( cx, keys, CLIENT_KNOBS->GET_RANGE_SHARD_LIMIT, reverse, &StorageServerInterface::getKeyValues, info ) );
		ASSERT( locations.size() );
		state int shard = 0;
		loop {
			const KeyRangeRef& range = locations[shard].first;

			GetKeyValuesRequest req;
			req.version = version;
			req.begin = firstGreaterOrEqual( range.begin );
			req.end = firstGreaterOrEqual( range.end );

			transformRangeLimits(limits, reverse, req);
			ASSERT(req.limitBytes > 0 && req.limit != 0 && req.limit < 0 == reverse);

			//FIXME: buggify byte limits on internal functions that use them, instead of globally
			req.debugID = info.debugID;

			try {
				if( info.debugID.present() ) {
					g_traceBatch.addEvent("TransactionDebug", info.debugID.get().first(), "NativeAPI.getExactRange.Before");
					/*TraceEvent("TransactionDebugGetExactRangeInfo", info.debugID.get())
						.detail("ReqBeginKey", req.begin.getKey())
						.detail("ReqEndKey", req.end.getKey())
						.detail("ReqLimit", req.limit)
						.detail("ReqLimitBytes", req.limitBytes)
						.detail("ReqVersion", req.version)
						.detail("Reverse", reverse)
						.detail("Servers", locations[shard].second->description());*/
				}
				++cx->transactionPhysicalReads;


				state TrackedReply<GetKeyValuesRequest> trackedReply;
				choose {
					when(wait(cx->connectionFileChanged())) { throw transaction_too_old(); }
					when(TrackedReply<GetKeyValuesRequest> _trackedReply =
					         wait(trackedLoadBalance(locations[shard].second, &StorageServerInterface::getKeyValues, req, TaskPriority::DefaultPromiseEndpoint, false, cx->enableLocalityLoadBalance ? &cx->queueModel : nullptr))) {
						trackedReply = _trackedReply;
					}
				}
				GetKeyValuesReply rep = trackedReply.reply;
				
				if( info.debugID.present() )
					g_traceBatch.addEvent("TransactionDebug", info.debugID.get().first(), "NativeAPI.getExactRange.After");
				output.arena().dependsOn( rep.arena );
				output.append( output.arena(), rep.data.begin(), rep.data.size() );

				if( limits.hasRowLimit() && rep.data.size() > limits.rows ) {
					TraceEvent(SevError, "GetExactRangeTooManyRows").detail("RowLimit", limits.rows).detail("DeliveredRows", output.size());
					ASSERT( false );
				}
				limits.decrement( rep.data );

				if (limits.isReached()) {
					output.more = true;
					return output;
				}

				bool more = rep.more;
				// If the reply says there is more but we know that we finished the shard, then fix rep.more
				if( reverse && more && rep.data.size() > 0 && output[output.size()-1].key == locations[shard].first.begin )
					more = false;

				if (more) {
					if( !rep.data.size() ) {
						TraceEvent(SevError, "GetExactRangeError").detail("Reason", "More data indicated but no rows present")
							.detail("LimitBytes", limits.bytes).detail("LimitRows", limits.rows)
							.detail("OutputSize", output.size()).detail("OutputBytes", output.expectedSize())
							.detail("BlockSize", rep.data.size()).detail("BlockBytes", rep.data.expectedSize());
						ASSERT( false );
					}
					TEST(true);   // GetKeyValuesReply.more in getExactRange
					// Make next request to the same shard with a beginning key just after the last key returned
					if( reverse )
						locations[shard].first = KeyRangeRef( locations[shard].first.begin, output[output.size()-1].key );
					else
						locations[shard].first = KeyRangeRef( keyAfter( output[output.size()-1].key ), locations[shard].first.end );
				}

				if (!more || locations[shard].first.empty()) {
					TEST(true);
					if(shard == locations.size()-1) {
						const KeyRangeRef& range = locations[shard].first;
						KeyRef begin = reverse ? keys.begin : range.end;
						KeyRef end = reverse ? range.begin : keys.end;

						if(begin >= end) {
							output.more = false;
							return output;
						}
						TEST(true); //Multiple requests of key locations

						keys = KeyRangeRef(begin, end);
						break;
					}

					++shard;
				}

				// Soft byte limit - return results early if the user specified a byte limit and we got results
				// This can prevent problems where the desired range spans many shards and would be too slow to
				// fetch entirely.
				if(limits.hasSatisfiedMinRows() && output.size() > 0) {
					output.more = true;
					return output;
				}

			} catch (Error& e) {
				if (e.code() == error_code_wrong_shard_server || e.code() == error_code_all_alternatives_failed) {
					const KeyRangeRef& range = locations[shard].first;

					if( reverse )
						keys = KeyRangeRef( keys.begin, range.end );
					else
						keys = KeyRangeRef( range.begin, keys.end );

					cx->invalidateCache( keys );
					wait( delay(CLIENT_KNOBS->WRONG_SHARD_SERVER_DELAY, info.taskID ));
					break;
				} else {
					TraceEvent(SevInfo, "GetExactRangeError")
						.error(e)
						.detail("ShardBegin", locations[shard].first.begin)
						.detail("ShardEnd", locations[shard].first.end);
					throw;
				}
			}
		}
	}
}

Future<Key> resolveKey( Database const& cx, KeySelector const& key, Version const& version, TransactionInfo const& info ) {
	if( key.isFirstGreaterOrEqual() )
		return Future<Key>( key.getKey() );

	if( key.isFirstGreaterThan() )
		return Future<Key>( keyAfter( key.getKey() ) );

	return getKey( cx, key, version, info, Reference<TransactionLogInfo>() );
}

ACTOR Future<Standalone<RangeResultRef>> getRangeFallback( Database cx, Version version,
	KeySelector begin, KeySelector end, GetRangeLimits limits, bool reverse, TransactionInfo info )
{
	if(version == latestVersion) {
		state Transaction transaction(cx);
		transaction.setOption(FDBTransactionOptions::CAUSAL_READ_RISKY);
		transaction.setOption(FDBTransactionOptions::LOCK_AWARE);
		transaction.setOption(FDBTransactionOptions::PRIORITY_SYSTEM_IMMEDIATE);
		Version ver = wait( transaction.getReadVersion() );
		version = ver;
	}

	Future<Key> fb = resolveKey(cx, begin, version, info);
	state Future<Key> fe = resolveKey(cx, end, version, info);

	state Key b = wait(fb);
	state Key e = wait(fe);
	if (b >= e) {
		return Standalone<RangeResultRef>();
	}

	//if e is allKeys.end, we have read through the end of the database
	//if b is allKeys.begin, we have either read through the beginning of the database,
	//or allKeys.begin exists in the database and will be part of the conflict range anyways

	Standalone<RangeResultRef> _r = wait( getExactRange(cx, version, KeyRangeRef(b, e), limits, reverse, info) );
	Standalone<RangeResultRef> r = _r;

	if(b == allKeys.begin && ((reverse && !r.more) || !reverse))
		r.readToBegin = true;
	if(e == allKeys.end && ((!reverse && !r.more) || reverse))
		r.readThroughEnd = true;


	ASSERT( !limits.hasRowLimit() || r.size() <= limits.rows );

	// If we were limiting bytes and the returned range is twice the request (plus 10K) log a warning
	if( limits.hasByteLimit() && r.expectedSize() > size_t(limits.bytes + CLIENT_KNOBS->SYSTEM_KEY_SIZE_LIMIT + CLIENT_KNOBS->VALUE_SIZE_LIMIT + 1) && limits.minRows == 0 ) {
		TraceEvent(SevWarnAlways, "GetRangeFallbackTooMuchData")
			.detail("LimitBytes", limits.bytes)
			.detail("DeliveredBytes", r.expectedSize())
			.detail("LimitRows", limits.rows)
			.detail("DeliveredRows", r.size());
	}

	return r;
}

void getRangeFinished(Reference<TransactionLogInfo> trLogInfo, double startTime, KeySelector begin, KeySelector end, bool snapshot,
	Promise<std::pair<Key, Key>> conflictRange, bool reverse, Standalone<RangeResultRef> result)
{
	if( trLogInfo ) {
		int rangeSize = 0;
		for (const KeyValueRef &kv : result.contents())
			rangeSize += kv.key.size() + kv.value.size();
		trLogInfo->addLog(FdbClientLogEvents::EventGetRange(startTime, now()-startTime, rangeSize, begin.getKey(), end.getKey()));
	}

	if( !snapshot ) {
		Key rangeBegin;
		Key rangeEnd;

		if(result.readToBegin) {
			rangeBegin = allKeys.begin;
		}
		else if(((!reverse || !result.more || begin.offset > 1) && begin.offset > 0) || result.size() == 0) {
			rangeBegin = Key(begin.getKey(), begin.arena());
		}
		else {
			rangeBegin = reverse ? result.end()[-1].key : result[0].key;
		}

		if(end.offset > begin.offset && end.getKey() < rangeBegin) {
			rangeBegin = Key(end.getKey(), end.arena());
		}

		if(result.readThroughEnd) {
			rangeEnd = allKeys.end;
		}
		else if(((reverse || !result.more || end.offset <= 0) && end.offset <= 1) || result.size() == 0) {
			rangeEnd = Key(end.getKey(), end.arena());
		}
		else {
			rangeEnd = keyAfter(reverse ? result[0].key : result.end()[-1].key);
		}

		if(begin.offset < end.offset && begin.getKey() > rangeEnd) {
			rangeEnd = Key(begin.getKey(), begin.arena());
		}

		conflictRange.send(std::make_pair(rangeBegin, rangeEnd));
	}
}

ACTOR Future<Standalone<RangeResultRef>> getRange( Database cx, Reference<TransactionLogInfo> trLogInfo, Future<Version> fVersion,
	KeySelector begin, KeySelector end, GetRangeLimits limits, Promise<std::pair<Key, Key>> conflictRange, bool snapshot, bool reverse,
	TransactionInfo info, int readId )
{
	state GetRangeLimits originalLimits( limits );
	state KeySelector originalBegin = begin;
	state KeySelector originalEnd = end;
	state Standalone<RangeResultRef> output;

	try {
		state Version version = wait( fVersion );
		cx->validateVersion(version);

		state double startTime = now();
		state Version readVersion = version; // Needed for latestVersion requests; if more, make future requests at the version that the first one completed
											 // FIXME: Is this really right?  Weaken this and see if there is a problem; if so maybe there is a much subtler problem even with this.

		if( begin.getKey() == allKeys.begin && begin.offset < 1 ) {
			output.readToBegin = true;
			begin = KeySelector(firstGreaterOrEqual( begin.getKey() ), begin.arena());
		}

		ASSERT( !limits.isReached() );
		ASSERT( (!limits.hasRowLimit() || limits.rows >= limits.minRows) && limits.minRows >= 0 );

		loop {
			if( end.getKey() == allKeys.begin && (end.offset < 1 || end.isFirstGreaterOrEqual()) ) {
				getRangeFinished(trLogInfo, startTime, originalBegin, originalEnd, snapshot, conflictRange, reverse, output);
				return output;
			}

			Key locationKey = reverse ? Key(end.getKey(), end.arena()) : Key(begin.getKey(), begin.arena());
			bool locationBackward = reverse ? (end-1).isBackward() : begin.isBackward();
			state pair<KeyRange, Reference<LocationInfo>> beginServer = wait( getKeyLocation( cx, locationKey, &StorageServerInterface::getKeyValues, info, locationBackward ) );
			state KeyRange shard = beginServer.first;
			state bool modifiedSelectors = false;
			state GetKeyValuesRequest req;

			req.isFetchKeys = (info.taskID == TaskPriority::FetchKeys);
			req.version = readVersion;

			if( reverse && (begin-1).isDefinitelyLess(shard.begin) &&
				( !begin.isFirstGreaterOrEqual() || begin.getKey() != shard.begin ) ) { //In this case we would be setting modifiedSelectors to true, but not modifying anything

				req.begin = firstGreaterOrEqual( shard.begin );
				modifiedSelectors = true;
			}
			else req.begin = begin;

			if( !reverse && end.isDefinitelyGreater(shard.end) ) {
				req.end = firstGreaterOrEqual( shard.end );
				modifiedSelectors = true;
			}
			else req.end = end;

			transformRangeLimits(limits, reverse, req);
			ASSERT(req.limitBytes > 0 && req.limit != 0 && req.limit < 0 == reverse);

			req.debugID = info.debugID;
			try {
				if( info.debugID.present() ) {
					g_traceBatch.addEvent("TransactionDebug", info.debugID.get().first(), "NativeAPI.getRange.Before");
					/*TraceEvent("TransactionDebugGetRangeInfo", info.debugID.get())
						.detail("ReqBeginKey", req.begin.getKey())
						.detail("ReqEndKey", req.end.getKey())
						.detail("OriginalBegin", originalBegin.toString())
						.detail("OriginalEnd", originalEnd.toString())
						.detail("Begin", begin.toString())
						.detail("End", end.toString())
						.detail("Shard", shard)
						.detail("ReqLimit", req.limit)
						.detail("ReqLimitBytes", req.limitBytes)
						.detail("ReqVersion", req.version)
						.detail("Reverse", reverse)
						.detail("ModifiedSelectors", modifiedSelectors)
						.detail("Servers", beginServer.second->description());*/
				}

				state double startTimeD = now();
				++cx->transactionPhysicalReads;
				if (CLIENT_BUGGIFY) {
					throw deterministicRandom()->randomChoice(std::vector<Error>{
							transaction_too_old(), future_version()
								});
				}
				TrackedReply<GetKeyValuesRequest> trackedReply = wait( trackedLoadBalance(beginServer.second, &StorageServerInterface::getKeyValues, req, TaskPriority::DefaultPromiseEndpoint, false, cx->enableLocalityLoadBalance ? &cx->queueModel : nullptr ) );
				GetKeyValuesReply rep = trackedReply.reply;
				double latency = now() - startTimeD;
				if (trLogInfo) {
					auto bytesFetched = 0;
					for (const auto &kv : rep.data) {
						bytesFetched += kv.key.size() + kv.value.size();
					}
					auto keysFetched = rep.data.size();
					auto beginKey = rep.data.empty() ? Key() : rep.data.begin()->key;
					auto endKey = rep.data.empty() ? Key() : rep.data.rbegin()->key;
					auto storageContacted = trackedReply.address;
					trLogInfo->addLog(FdbClientLogEvents::EventGetSubRange {
						now(), readId, latency, bytesFetched, keysFetched, beginKey, endKey, storageContacted
					});
				}

				if( info.debugID.present() ) {
					g_traceBatch.addEvent("TransactionDebug", info.debugID.get().first(), "NativeAPI.getRange.After");//.detail("SizeOf", rep.data.size());
					/*TraceEvent("TransactionDebugGetRangeDone", info.debugID.get())
						.detail("ReqBeginKey", req.begin.getKey())
						.detail("ReqEndKey", req.end.getKey())
						.detail("RepIsMore", rep.more)
						.detail("VersionReturned", rep.version)
						.detail("RowsReturned", rep.data.size());*/
				}

				ASSERT( !rep.more || rep.data.size() );
				ASSERT( !limits.hasRowLimit() || rep.data.size() <= limits.rows );

				limits.decrement( rep.data );

				if(reverse && begin.isLastLessOrEqual() && rep.data.size() && rep.data.end()[-1].key == begin.getKey()) {
					modifiedSelectors = false;
				}

				bool finished = limits.isReached() || ( !modifiedSelectors && !rep.more ) || limits.hasSatisfiedMinRows();
				bool readThrough = modifiedSelectors && !rep.more;

				// optimization: first request got all data--just return it
				if( finished && !output.size() ) {
					bool readToBegin = output.readToBegin;
					bool readThroughEnd = output.readThroughEnd;

					output = Standalone<RangeResultRef>( RangeResultRef( rep.data, modifiedSelectors || limits.isReached() || rep.more ), rep.arena );
					output.readToBegin = readToBegin;
					output.readThroughEnd = readThroughEnd;

					if( BUGGIFY && limits.hasByteLimit() && output.size() > std::max(1, originalLimits.minRows) ) {
						output.more = true;
						output.resize(output.arena(), deterministicRandom()->randomInt(std::max(1,originalLimits.minRows),output.size()));
						getRangeFinished(trLogInfo, startTime, originalBegin, originalEnd, snapshot, conflictRange, reverse, output);
						return output;
					}

					if( readThrough ) {
						output.arena().dependsOn( shard.arena() );
						output.readThrough = reverse ? shard.begin : shard.end;
					}

					getRangeFinished(trLogInfo, startTime, originalBegin, originalEnd, snapshot, conflictRange, reverse, output);
					return output;
				}

				output.arena().dependsOn( rep.arena );
				output.append(output.arena(), rep.data.begin(), rep.data.size());

				if( finished ) {
					if( readThrough ) {
						output.arena().dependsOn( shard.arena() );
						output.readThrough = reverse ? shard.begin : shard.end;
					}
					output.more = modifiedSelectors || limits.isReached() || rep.more;

					getRangeFinished(trLogInfo, startTime, originalBegin, originalEnd, snapshot, conflictRange, reverse, output);
					return output;
				}

				readVersion = rep.version; // see above comment

				if( !rep.more ) {
					ASSERT( modifiedSelectors );
					TEST(true);  // !GetKeyValuesReply.more and modifiedSelectors in getRange

					if( !rep.data.size() ) {
						Standalone<RangeResultRef> result = wait( getRangeFallback(cx, version, originalBegin, originalEnd, originalLimits, reverse, info ) );
						getRangeFinished(trLogInfo, startTime, originalBegin, originalEnd, snapshot, conflictRange, reverse, result);
						return result;
					}

					if( reverse )
						end = firstGreaterOrEqual( shard.begin );
					else
						begin = firstGreaterOrEqual( shard.end );
				} else {
					TEST(true);  // GetKeyValuesReply.more in getRange
					if( reverse )
						end = firstGreaterOrEqual( output[output.size()-1].key );
					else
						begin = firstGreaterThan( output[output.size()-1].key );
				}


			} catch ( Error& e ) {
				if( info.debugID.present() ) {
					g_traceBatch.addEvent("TransactionDebug", info.debugID.get().first(), "NativeAPI.getRange.Error");
					TraceEvent("TransactionDebugError", info.debugID.get()).error(e);
				}
				if (e.code() == error_code_wrong_shard_server || e.code() == error_code_all_alternatives_failed ||
					(e.code() == error_code_transaction_too_old && readVersion == latestVersion))
				{
					cx->invalidateCache( reverse ? end.getKey() : begin.getKey(), reverse ? (end-1).isBackward() : begin.isBackward() );

					if (e.code() == error_code_wrong_shard_server) {
						Standalone<RangeResultRef> result = wait( getRangeFallback(cx, version, originalBegin, originalEnd, originalLimits, reverse, info ) );
						getRangeFinished(trLogInfo, startTime, originalBegin, originalEnd, snapshot, conflictRange, reverse, result);
						return result;
					}

					wait(delay(CLIENT_KNOBS->WRONG_SHARD_SERVER_DELAY, info.taskID));
				} else {
					if (trLogInfo)
						trLogInfo->addLog(FdbClientLogEvents::EventGetRangeError(startTime, static_cast<int>(e.code()), begin.getKey(), end.getKey()));

					throw e;
				}
			}
		}
	}
	catch(Error &e) {
		if(conflictRange.canBeSet()) {
			conflictRange.send(std::make_pair(Key(), Key()));
		}

		throw;
	}
}

Future<Standalone<RangeResultRef>> getRange( Database const& cx, Future<Version> const& fVersion, KeySelector const& begin, KeySelector const& end,
	GetRangeLimits const& limits, bool const& reverse, TransactionInfo const& info, Reference<TransactionLogInfo> trLogInfo, int readId )
{
	return getRange(cx, trLogInfo, fVersion, begin, end, limits, Promise<std::pair<Key, Key>>(), true, reverse, info, readId);
}

Transaction::Transaction( Database const& cx )
	: cx(cx), info(cx->taskID), backoff(CLIENT_KNOBS->DEFAULT_BACKOFF), committedVersion(invalidVersion), versionstampPromise(Promise<Standalone<StringRef>>()), options(cx), numErrors(0), trLogInfo(createTrLogInfoProbabilistically(cx))
{
	setPriority(GetReadVersionRequest::PRIORITY_DEFAULT);
}

Transaction::~Transaction() {
	flushTrLogsIfEnabled();
	cancelWatches();
}

void Transaction::operator=(Transaction&& r) BOOST_NOEXCEPT {
	flushTrLogsIfEnabled();
	cx = std::move(r.cx);
	tr = std::move(r.tr);
	readVersion = std::move(r.readVersion);
	metadataVersion = std::move(r.metadataVersion);
	extraConflictRanges = std::move(r.extraConflictRanges);
	commitResult = std::move(r.commitResult);
	committing = std::move(r.committing);
	options = std::move(r.options);
	info = r.info;
	backoff = r.backoff;
	numErrors = r.numErrors;
	committedVersion = r.committedVersion;
	versionstampPromise = std::move(r.versionstampPromise);
	watches = r.watches;
	trLogInfo = std::move(r.trLogInfo);
}

void Transaction::flushTrLogsIfEnabled() {
	if (trLogInfo && trLogInfo->logsAdded && trLogInfo->trLogWriter.getData()) {
		ASSERT(trLogInfo->flushed == false);
		cx->clientStatusUpdater.inStatusQ.push_back({ trLogInfo->identifier, std::move(trLogInfo->trLogWriter) });
		trLogInfo->flushed = true;
	}
}

void Transaction::setVersion( Version v ) {
	startTime = now();
	if (readVersion.isValid())
		throw read_version_already_set();
	if (v <= 0)
		throw version_invalid();
	readVersion = v;
}

Future<Optional<Value>> Transaction::get( const Key& key, bool snapshot ) {
	++cx->transactionLogicalReads;
	//ASSERT (key < allKeys.end);

	//There are no keys in the database with size greater than KEY_SIZE_LIMIT
	if(key.size() > (key.startsWith(systemKeys.begin) ? CLIENT_KNOBS->SYSTEM_KEY_SIZE_LIMIT : CLIENT_KNOBS->KEY_SIZE_LIMIT))
		return Optional<Value>();

	auto ver = getReadVersion();

/*	if (!systemKeys.contains(key))
		return Optional<Value>(Value()); */

	if( !snapshot )
		tr.transaction.read_conflict_ranges.push_back(tr.arena, singleKeyRange(key, tr.arena));

	if(key == metadataVersionKey) {
		if(!ver.isReady() || metadataVersion.isSet()) {
			return metadataVersion.getFuture();
		} else {
			if(ver.isError()) return ver.getError();
			if(ver.get() == cx->metadataVersionCache[cx->mvCacheInsertLocation].first) {
				return cx->metadataVersionCache[cx->mvCacheInsertLocation].second;
			}

			Version v = ver.get();
			int hi = cx->mvCacheInsertLocation;
			int lo = (cx->mvCacheInsertLocation+1)%cx->metadataVersionCache.size();

			while(hi!=lo) {
				int cu = hi > lo ? (hi + lo)/2 : ((hi + cx->metadataVersionCache.size() + lo)/2)%cx->metadataVersionCache.size();
				if(v == cx->metadataVersionCache[cu].first) {
					return cx->metadataVersionCache[cu].second;
				}
				if(cu == lo) {
					break;
				}
				if(v < cx->metadataVersionCache[cu].first) {
					hi = cu;
				} else {
					lo = (cu+1)%cx->metadataVersionCache.size();
				}
			}
		}
	}

	return getValue( ver, key, cx, info, trLogInfo );
}

void Watch::setWatch(Future<Void> watchFuture) {
	this->watchFuture = watchFuture;

	//Cause the watch loop to go around and start waiting on watchFuture
	onSetWatchTrigger.send(Void());
}

//FIXME: This seems pretty horrible. Now a Database can't die until all of its watches do...
ACTOR Future<Void> watch( Reference<Watch> watch, Database cx, Transaction *self ) {
	state TransactionInfo info = self->info;
	cx->addWatch();
	try {
		self->watches.push_back(watch);

		choose {
			// RYOW write to value that is being watched (if applicable)
			// Errors
			when(wait(watch->onChangeTrigger.getFuture())) { }

			// NativeAPI finished commit and updated watchFuture
			when(wait(watch->onSetWatchTrigger.getFuture())) {

				loop {
					choose {
						// NativeAPI watchValue future finishes or errors
						when(wait(watch->watchFuture)) { break; }

						when(wait(cx->connectionFileChanged())) {
							TEST(true); // Recreated a watch after switch
							watch->watchFuture =
							    watchValue(cx->minAcceptableReadVersion, watch->key, watch->value, cx, info);
						}
					}
				}
			}
		}
	}
	catch(Error &e) {
		cx->removeWatch();
		throw;
	}

	cx->removeWatch();
	return Void();
}

Future< Void > Transaction::watch( Reference<Watch> watch ) {
	return ::watch(watch, cx, this);
}

ACTOR Future< Standalone< VectorRef< const char*>>> getAddressesForKeyActor( Key key, Future<Version> ver, Database cx, TransactionInfo info ) {
	state vector<StorageServerInterface> ssi;

	// If key >= allKeys.end, then getRange will return a kv-pair with an empty value. This will result in our serverInterfaces vector being empty, which will cause us to return an empty addresses list.

	state Key ksKey = keyServersKey(key);
	Future<Standalone<RangeResultRef>> futureServerUids = getRange(cx, ver, lastLessOrEqual(ksKey), firstGreaterThan(ksKey), GetRangeLimits(1), false, info, Reference<TransactionLogInfo>(), 0);
	Standalone<RangeResultRef> serverUids = wait( futureServerUids );

	ASSERT( serverUids.size() ); // every shard needs to have a team

	vector<UID> src;
	vector<UID> ignore; // 'ignore' is so named because it is the vector into which we decode the 'dest' servers in the case where this key is being relocated. But 'src' is the canonical location until the move is finished, because it could be cancelled at any time.
	decodeKeyServersValue(serverUids[0].value, src, ignore);
	Optional<vector<StorageServerInterface>> serverInterfaces = wait( transactionalGetServerInterfaces(ver, cx, info, src) );

	ASSERT( serverInterfaces.present() );  // since this is happening transactionally, /FF/keyServers and /FF/serverList need to be consistent with one another
	ssi = serverInterfaces.get();

	Standalone<VectorRef<const char*>> addresses;
	for (auto i : ssi) {
		std::string ipString = i.address().ip.toString();
		char* c_string = new (addresses.arena()) char[ipString.length()+1];
		strcpy(c_string, ipString.c_str());
		addresses.push_back(addresses.arena(), c_string);
	}
	return addresses;
}

Future< Standalone< VectorRef< const char*>>> Transaction::getAddressesForKey( const Key& key ) {
	++cx->transactionLogicalReads;
	auto ver = getReadVersion();

	return getAddressesForKeyActor(key, ver, cx, info);
}

ACTOR Future< Key > getKeyAndConflictRange(
	Database cx, KeySelector k, Future<Version> version, Promise<std::pair<Key, Key>> conflictRange, TransactionInfo info, Reference<TransactionLogInfo> trLogInfo)
{
	try {
		Key rep = wait( getKey(cx, k, version, info, trLogInfo) );
		if( k.offset <= 0 )
			conflictRange.send( std::make_pair( rep, k.orEqual ? keyAfter( k.getKey() ) : Key(k.getKey(), k.arena()) ) );
		else
			conflictRange.send( std::make_pair( k.orEqual ? keyAfter( k.getKey() ) : Key(k.getKey(), k.arena()), keyAfter( rep ) ) );
		return std::move(rep);
	} catch( Error&e ) {
		conflictRange.send(std::make_pair(Key(), Key()));
		throw;
	}
}

Future< Key > Transaction::getKey( const KeySelector& key, bool snapshot ) {
	++cx->transactionLogicalReads;

	if( snapshot )
		return ::getKey(cx, key, getReadVersion(), info, trLogInfo);

	Promise<std::pair<Key, Key>> conflictRange;
	extraConflictRanges.push_back( conflictRange.getFuture() );
	return getKeyAndConflictRange( cx, key, getReadVersion(), conflictRange, info, trLogInfo );
}

Future< Standalone<RangeResultRef> > Transaction::getRange(
	const KeySelector& begin,
	const KeySelector& end,
	GetRangeLimits limits,
	bool snapshot,
	bool reverse )
{
	++cx->transactionLogicalReads;

	if( limits.isReached() )
		return Standalone<RangeResultRef>();

	if( !limits.isValid() )
		return range_limits_invalid();

	ASSERT(limits.rows != 0);

	KeySelector b = begin;
	if( b.orEqual ) {
		TEST(true); // Native begin orEqual==true
		b.removeOrEqual(b.arena());
	}

	KeySelector e = end;
	if( e.orEqual ) {
		TEST(true); // Native end orEqual==true
		e.removeOrEqual(e.arena());
	}

	if( b.offset >= e.offset && b.getKey() >= e.getKey() ) {
		TEST(true); // Native range inverted
		return Standalone<RangeResultRef>();
	}

	Promise<std::pair<Key, Key>> conflictRange;
	if(!snapshot) {
		extraConflictRanges.push_back( conflictRange.getFuture() );
	}

	auto readId = trLogInfo ? trLogInfo->requestStats.getNextReadId() : 0;
	auto result = ::getRange(cx, trLogInfo, getReadVersion(), b, e, limits, conflictRange, snapshot, reverse, info, readId);
	return result;
}

Future< Standalone<RangeResultRef> > Transaction::getRange(
	const KeySelector& begin,
	const KeySelector& end,
	int limit,
	bool snapshot,
	bool reverse )
{
	return getRange( begin, end, GetRangeLimits( limit ), snapshot, reverse );
}

void Transaction::addReadConflictRange( KeyRangeRef const& keys ) {
	ASSERT( !keys.empty() );

	//There aren't any keys in the database with size larger than KEY_SIZE_LIMIT, so if range contains large keys
	//we can translate it to an equivalent one with smaller keys
	KeyRef begin = keys.begin;
	KeyRef end = keys.end;

	if(begin.size() > (begin.startsWith(systemKeys.begin) ? CLIENT_KNOBS->SYSTEM_KEY_SIZE_LIMIT : CLIENT_KNOBS->KEY_SIZE_LIMIT))
		begin = begin.substr(0, (begin.startsWith(systemKeys.begin) ? CLIENT_KNOBS->SYSTEM_KEY_SIZE_LIMIT : CLIENT_KNOBS->KEY_SIZE_LIMIT)+1);
	if(end.size() > (end.startsWith(systemKeys.begin) ? CLIENT_KNOBS->SYSTEM_KEY_SIZE_LIMIT : CLIENT_KNOBS->KEY_SIZE_LIMIT))
		end = end.substr(0, (end.startsWith(systemKeys.begin) ? CLIENT_KNOBS->SYSTEM_KEY_SIZE_LIMIT : CLIENT_KNOBS->KEY_SIZE_LIMIT)+1);

	KeyRangeRef r = KeyRangeRef(begin, end);

	if(r.empty()) {
		return;
	}

	tr.transaction.read_conflict_ranges.push_back_deep( tr.arena, r );
}

void Transaction::makeSelfConflicting() {
	BinaryWriter wr(Unversioned());
	wr.serializeBytes(LiteralStringRef("\xFF/SC/"));
	wr << deterministicRandom()->randomUniqueID();
	auto r = singleKeyRange( wr.toValue(), tr.arena );
	tr.transaction.read_conflict_ranges.push_back( tr.arena, r );
	tr.transaction.write_conflict_ranges.push_back( tr.arena, r );
}

void Transaction::set( const KeyRef& key, const ValueRef& value, bool addConflictRange ) {

	if(key.size() > (key.startsWith(systemKeys.begin) ? CLIENT_KNOBS->SYSTEM_KEY_SIZE_LIMIT : CLIENT_KNOBS->KEY_SIZE_LIMIT))
		throw key_too_large();
	if(value.size() > CLIENT_KNOBS->VALUE_SIZE_LIMIT)
		throw value_too_large();

	auto &req = tr;
	auto &t = req.transaction;
	auto r = singleKeyRange( key, req.arena );
	auto v = ValueRef( req.arena, value );
	t.mutations.push_back( req.arena, MutationRef( MutationRef::SetValue, r.begin, v ) );

	if( addConflictRange ) {
		t.write_conflict_ranges.push_back( req.arena, r );
	}
}

void Transaction::atomicOp(const KeyRef& key, const ValueRef& operand, MutationRef::Type operationType, bool addConflictRange) {
	if(key.size() > (key.startsWith(systemKeys.begin) ? CLIENT_KNOBS->SYSTEM_KEY_SIZE_LIMIT : CLIENT_KNOBS->KEY_SIZE_LIMIT))
		throw key_too_large();
	if(operand.size() > CLIENT_KNOBS->VALUE_SIZE_LIMIT)
		throw value_too_large();

	if (apiVersionAtLeast(510)) {
		if (operationType == MutationRef::Min)
			operationType = MutationRef::MinV2;
		else if (operationType == MutationRef::And)
			operationType = MutationRef::AndV2;
	}

	auto &req = tr;
	auto &t = req.transaction;
	auto r = singleKeyRange( key, req.arena );
	auto v = ValueRef( req.arena, operand );

	t.mutations.push_back( req.arena, MutationRef( operationType, r.begin, v ) );

	if( addConflictRange )
		t.write_conflict_ranges.push_back( req.arena, r );

	TEST(true); //NativeAPI atomic operation
}

void Transaction::clear( const KeyRangeRef& range, bool addConflictRange ) {
	auto &req = tr;
	auto &t = req.transaction;

	KeyRef begin = range.begin;
	KeyRef end = range.end;

	//There aren't any keys in the database with size larger than KEY_SIZE_LIMIT, so if range contains large keys
	//we can translate it to an equivalent one with smaller keys
	if(begin.size() > (begin.startsWith(systemKeys.begin) ? CLIENT_KNOBS->SYSTEM_KEY_SIZE_LIMIT : CLIENT_KNOBS->KEY_SIZE_LIMIT))
		begin = begin.substr(0, (begin.startsWith(systemKeys.begin) ? CLIENT_KNOBS->SYSTEM_KEY_SIZE_LIMIT : CLIENT_KNOBS->KEY_SIZE_LIMIT)+1);
	if(end.size() > (end.startsWith(systemKeys.begin) ? CLIENT_KNOBS->SYSTEM_KEY_SIZE_LIMIT : CLIENT_KNOBS->KEY_SIZE_LIMIT))
		end = end.substr(0, (end.startsWith(systemKeys.begin) ? CLIENT_KNOBS->SYSTEM_KEY_SIZE_LIMIT : CLIENT_KNOBS->KEY_SIZE_LIMIT)+1);

	auto r = KeyRangeRef( req.arena, KeyRangeRef(begin, end) );
	if (r.empty()) return;

	t.mutations.push_back( req.arena, MutationRef( MutationRef::ClearRange, r.begin, r.end ) );

	if(addConflictRange)
		t.write_conflict_ranges.push_back( req.arena, r );
}
void Transaction::clear( const KeyRef& key, bool addConflictRange ) {

	//There aren't any keys in the database with size larger than KEY_SIZE_LIMIT
	if(key.size() > (key.startsWith(systemKeys.begin) ? CLIENT_KNOBS->SYSTEM_KEY_SIZE_LIMIT : CLIENT_KNOBS->KEY_SIZE_LIMIT))
		return;

	auto &req = tr;
	auto &t = req.transaction;

	//efficient single key range clear range mutation, see singleKeyRange
	uint8_t* data = new ( req.arena ) uint8_t[ key.size()+1 ];
	memcpy(data, key.begin(), key.size() );
	data[key.size()] = 0;
	t.mutations.push_back( req.arena, MutationRef( MutationRef::ClearRange, KeyRef(data,key.size()), KeyRef(data, key.size()+1)) );

	if(addConflictRange)
		t.write_conflict_ranges.push_back( req.arena, KeyRangeRef( KeyRef(data,key.size()), KeyRef(data, key.size()+1) ) );
}
void Transaction::addWriteConflictRange( const KeyRangeRef& keys ) {
	ASSERT( !keys.empty() );
	auto &req = tr;
	auto &t = req.transaction;

	//There aren't any keys in the database with size larger than KEY_SIZE_LIMIT, so if range contains large keys
	//we can translate it to an equivalent one with smaller keys
	KeyRef begin = keys.begin;
	KeyRef end = keys.end;

	if (begin.size() > (begin.startsWith(systemKeys.begin) ? CLIENT_KNOBS->SYSTEM_KEY_SIZE_LIMIT : CLIENT_KNOBS->KEY_SIZE_LIMIT))
		begin = begin.substr(0, (begin.startsWith(systemKeys.begin) ? CLIENT_KNOBS->SYSTEM_KEY_SIZE_LIMIT : CLIENT_KNOBS->KEY_SIZE_LIMIT) + 1);
	if (end.size() > (end.startsWith(systemKeys.begin) ? CLIENT_KNOBS->SYSTEM_KEY_SIZE_LIMIT : CLIENT_KNOBS->KEY_SIZE_LIMIT))
		end = end.substr(0, (end.startsWith(systemKeys.begin) ? CLIENT_KNOBS->SYSTEM_KEY_SIZE_LIMIT : CLIENT_KNOBS->KEY_SIZE_LIMIT) + 1);

	KeyRangeRef r = KeyRangeRef(begin, end);

	if (r.empty()) {
		return;
	}

	t.write_conflict_ranges.push_back_deep( req.arena, r );
}

double Transaction::getBackoff(int errCode) {
	double b = backoff * deterministicRandom()->random01();
	backoff = errCode == error_code_proxy_memory_limit_exceeded ? std::min(backoff * CLIENT_KNOBS->BACKOFF_GROWTH_RATE, CLIENT_KNOBS->RESOURCE_CONSTRAINED_MAX_BACKOFF) :
				std::min(backoff * CLIENT_KNOBS->BACKOFF_GROWTH_RATE, options.maxBackoff);
	return b;
}

TransactionOptions::TransactionOptions(Database const& cx) {
	reset(cx);
	if (BUGGIFY) {
		commitOnFirstProxy = true;
	}
}

TransactionOptions::TransactionOptions() {
	memset(this, 0, sizeof(*this));
	maxBackoff = CLIENT_KNOBS->DEFAULT_MAX_BACKOFF;
	sizeLimit = CLIENT_KNOBS->TRANSACTION_SIZE_LIMIT;
}

void TransactionOptions::reset(Database const& cx) {
	memset(this, 0, sizeof(*this));
	maxBackoff = CLIENT_KNOBS->DEFAULT_MAX_BACKOFF;
	sizeLimit = CLIENT_KNOBS->TRANSACTION_SIZE_LIMIT;
	lockAware = cx->lockAware;
}

void Transaction::reset() {
	tr = CommitTransactionRequest();
	readVersion = Future<Version>();
	metadataVersion = Promise<Optional<Key>>();
	extraConflictRanges.clear();
	versionstampPromise = Promise<Standalone<StringRef>>();
	commitResult = Promise<Void>();
	committing = Future<Void>();
	info.taskID = cx->taskID;
	info.debugID = Optional<UID>();
	flushTrLogsIfEnabled();
	trLogInfo = Reference<TransactionLogInfo>(createTrLogInfoProbabilistically(cx));
	cancelWatches();

	if(apiVersionAtLeast(16)) {
		options.reset(cx);
		setPriority(GetReadVersionRequest::PRIORITY_DEFAULT);
	}
}

void Transaction::fullReset() {
	reset();
	backoff = CLIENT_KNOBS->DEFAULT_BACKOFF;
}

int Transaction::apiVersionAtLeast(int minVersion) const {
	return cx->apiVersionAtLeast(minVersion);
}

class MutationBlock {
public:
	bool mutated;
	bool cleared;
	ValueRef setValue;

	MutationBlock() : mutated(false) {}
	MutationBlock(bool _cleared) : mutated(true), cleared(_cleared) {}
	MutationBlock(ValueRef value) : mutated(true), cleared(false), setValue(value) {}
};

bool compareBegin( KeyRangeRef lhs, KeyRangeRef rhs ) { return lhs.begin < rhs.begin; }

// If there is any intersection between the two given sets of ranges, returns a range that
//   falls within the intersection
Optional<KeyRangeRef> intersects(VectorRef<KeyRangeRef> lhs, VectorRef<KeyRangeRef> rhs) {
	if( lhs.size() && rhs.size() ) {
		std::sort( lhs.begin(), lhs.end(), compareBegin );
		std::sort( rhs.begin(), rhs.end(), compareBegin );

		int l = 0, r = 0;
		while(l < lhs.size() && r < rhs.size()) {
			if( lhs[l].end <= rhs[r].begin )
				l++;
			else if( rhs[r].end <= lhs[l].begin )
				r++;
			else
				return lhs[l] & rhs[r];
		}
	}

	return Optional<KeyRangeRef>();
}

ACTOR void checkWrites( Database cx, Future<Void> committed, Promise<Void> outCommitted, CommitTransactionRequest req, Transaction* checkTr )
{
	state Version version;
	try {
		wait( committed );
		// If the commit is successful, by definition the transaction still exists for now.  Grab the version, and don't use it again.
		version = checkTr->getCommittedVersion();
		outCommitted.send(Void());
	} catch (Error& e) {
		outCommitted.sendError(e);
		return;
	}

	wait( delay( deterministicRandom()->random01() ) ); // delay between 0 and 1 seconds

	//Future<Optional<Version>> version, Database cx, CommitTransactionRequest req ) {
	state KeyRangeMap<MutationBlock> expectedValues;

	auto &mutations = req.transaction.mutations;
	state int mCount = mutations.size(); // debugging info for traceEvent

	for( int idx = 0; idx < mutations.size(); idx++) {
		if( mutations[idx].type == MutationRef::SetValue )
			expectedValues.insert( singleKeyRange( mutations[idx].param1 ),
				MutationBlock( mutations[idx].param2 ) );
		else if( mutations[idx].type == MutationRef::ClearRange )
			expectedValues.insert( KeyRangeRef( mutations[idx].param1, mutations[idx].param2 ),
				MutationBlock( true ) );
	}

	try {
		state Transaction tr(cx);
		tr.setVersion( version );
		state int checkedRanges = 0;
		state KeyRangeMap<MutationBlock>::Ranges ranges = expectedValues.ranges();
		state KeyRangeMap<MutationBlock>::Iterator it = ranges.begin();
		for(; it != ranges.end(); ++it) {
			state MutationBlock m = it->value();
			if( m.mutated ) {
				checkedRanges++;
				if( m.cleared ) {
					Standalone<RangeResultRef> shouldBeEmpty = wait(
						tr.getRange( it->range(), 1 ) );
					if( shouldBeEmpty.size() ) {
						TraceEvent(SevError, "CheckWritesFailed").detail("Class", "Clear").detail("KeyBegin", it->range().begin)
							.detail("KeyEnd", it->range().end);
						return;
					}
				} else {
					Optional<Value> val = wait( tr.get( it->range().begin ) );
					if( !val.present() || val.get() != m.setValue ) {
						TraceEvent evt = TraceEvent(SevError, "CheckWritesFailed")
							.detail("Class", "Set")
							.detail("Key", it->range().begin)
							.detail("Expected", m.setValue);
						if( !val.present() )
							evt.detail("Actual", "_Value Missing_");
						else
							evt.detail("Actual", val.get());
						return;
					}
				}
			}
		}
		TraceEvent("CheckWritesSuccess").detail("Version", version).detail("MutationCount", mCount).detail("CheckedRanges", checkedRanges);
	} catch( Error& e ) {
		bool ok = e.code() == error_code_transaction_too_old || e.code() == error_code_future_version;
		TraceEvent( ok ? SevWarn : SevError, "CheckWritesFailed" ).error(e);
		throw;
	}
}

ACTOR static Future<Void> commitDummyTransaction( Database cx, KeyRange range, TransactionInfo info, TransactionOptions options ) {
	state Transaction tr(cx);
	state int retries = 0;
	loop {
		try {
			TraceEvent("CommitDummyTransaction").detail("Key", range.begin).detail("Retries", retries);
			tr.options = options;
			tr.info.taskID = info.taskID;
			tr.setOption( FDBTransactionOptions::ACCESS_SYSTEM_KEYS );
			tr.setOption( FDBTransactionOptions::CAUSAL_WRITE_RISKY );
			tr.setOption( FDBTransactionOptions::LOCK_AWARE );
			tr.addReadConflictRange(range);
			tr.addWriteConflictRange(range);
			wait( tr.commit() );
			return Void();
		} catch (Error& e) {
			TraceEvent("CommitDummyTransactionError").error(e,true).detail("Key", range.begin).detail("Retries", retries);
			wait( tr.onError(e) );
		}
		++retries;
	}
}

void Transaction::cancelWatches(Error const& e) {
	for(int i = 0; i < watches.size(); ++i)
		if(!watches[i]->onChangeTrigger.isSet())
			watches[i]->onChangeTrigger.sendError(e);

	watches.clear();
}

void Transaction::setupWatches() {
	try {
		Future<Version> watchVersion = getCommittedVersion() > 0 ? getCommittedVersion() : getReadVersion();

		for(int i = 0; i < watches.size(); ++i)
			watches[i]->setWatch(watchValue(watchVersion, watches[i]->key, watches[i]->value, cx, info));

		watches.clear();
	}
	catch(Error&) {
		ASSERT(false); // The above code must NOT throw because commit has already occured.
		throw internal_error();
	}
}

ACTOR static Future<Void> tryCommit( Database cx, Reference<TransactionLogInfo> trLogInfo, CommitTransactionRequest req, Future<Version> readVersion, TransactionInfo info, Version* pCommittedVersion, Transaction* tr, TransactionOptions options) {
	state TraceInterval interval( "TransactionCommit" );
	state double startTime;
	if (info.debugID.present())
		TraceEvent(interval.begin()).detail( "Parent", info.debugID.get() );

	if(CLIENT_BUGGIFY) {
		throw deterministicRandom()->randomChoice(std::vector<Error>{
				not_committed(),
				transaction_too_old(),
				proxy_memory_limit_exceeded(),
				commit_unknown_result()});
	}

	try {
		Version v = wait( readVersion );
		req.transaction.read_snapshot = v;

		startTime = now();
		state Optional<UID> commitID = Optional<UID>();
		if(info.debugID.present()) {
			commitID = nondeterministicRandom()->randomUniqueID();
			g_traceBatch.addAttach("CommitAttachID", info.debugID.get().first(), commitID.get().first());
			g_traceBatch.addEvent("CommitDebug", commitID.get().first(), "NativeAPI.commit.Before");
		}

		req.debugID = commitID;
		state Future<CommitID> reply;
		if (options.commitOnFirstProxy) {
			const std::vector<MasterProxyInterface>& proxies = cx->clientInfo->get().proxies;
			reply = proxies.size() ? throwErrorOr ( brokenPromiseToMaybeDelivered ( proxies[0].commit.tryGetReply(req) ) ) : Never();
		} else {
			reply = loadBalance( cx->getMasterProxies(info.useProvisionalProxies), &MasterProxyInterface::commit, req, TaskPriority::DefaultPromiseEndpoint, true );
		}

		choose {
			when ( wait( cx->onMasterProxiesChanged() ) ) {
				reply.cancel();
				throw request_maybe_delivered();
			}
			when (CommitID ci = wait( reply )) {
				Version v = ci.version;
				if (v != invalidVersion) {
					if (info.debugID.present())
						TraceEvent(interval.end()).detail("CommittedVersion", v);
					*pCommittedVersion = v;
					if(v > cx->metadataVersionCache[cx->mvCacheInsertLocation].first) {
						cx->mvCacheInsertLocation = (cx->mvCacheInsertLocation + 1)%cx->metadataVersionCache.size();
						cx->metadataVersionCache[cx->mvCacheInsertLocation] = std::make_pair(v, ci.metadataVersion);
					}

					Standalone<StringRef> ret = makeString(10);
					placeVersionstamp(mutateString(ret), v, ci.txnBatchId);
					tr->versionstampPromise.send(ret);

					tr->numErrors = 0;
					++cx->transactionsCommitCompleted;
					cx->transactionCommittedMutations += req.transaction.mutations.size();
					cx->transactionCommittedMutationBytes += req.transaction.mutations.expectedSize();

					if(info.debugID.present())
						g_traceBatch.addEvent("CommitDebug", commitID.get().first(), "NativeAPI.commit.After");

					double latency = now() - startTime;
					cx->commitLatencies.addSample(latency);
					cx->latencies.addSample(now() - tr->startTime);
					if (trLogInfo)
						trLogInfo->addLog(FdbClientLogEvents::EventCommit(startTime, latency, req.transaction.mutations.size(), req.transaction.mutations.expectedSize(), req));
					if (CLIENT_BUGGIFY) {
						throw commit_unknown_result();
					}
					return Void();
				} else {
					if (info.debugID.present())
						TraceEvent(interval.end()).detail("Conflict", 1);

					if(info.debugID.present())
						g_traceBatch.addEvent("CommitDebug", commitID.get().first(), "NativeAPI.commit.After");

					throw not_committed();
				}
			}
		}
	} catch (Error& e) {
		if (e.code() == error_code_request_maybe_delivered || e.code() == error_code_commit_unknown_result) {
			// We don't know if the commit happened, and it might even still be in flight.

			if (!options.causalWriteRisky) {
				// Make sure it's not still in flight, either by ensuring the master we submitted to is dead, or the version we submitted with is dead, or by committing a conflicting transaction successfully
				//if ( cx->getMasterProxies()->masterGeneration <= originalMasterGeneration )

				// To ensure the original request is not in flight, we need a key range which intersects its read conflict ranges
				// We pick a key range which also intersects its write conflict ranges, since that avoids potentially creating conflicts where there otherwise would be none
				// We make the range as small as possible (a single key range) to minimize conflicts
				// The intersection will never be empty, because if it were (since !causalWriteRisky) makeSelfConflicting would have been applied automatically to req
				KeyRangeRef selfConflictingRange = intersects( req.transaction.write_conflict_ranges, req.transaction.read_conflict_ranges ).get();

				TEST(true);  // Waiting for dummy transaction to report commit_unknown_result

				wait( commitDummyTransaction( cx, singleKeyRange(selfConflictingRange.begin), info, tr->options ) );
			}

			// The user needs to be informed that we aren't sure whether the commit happened.  Standard retry loops retry it anyway (relying on transaction idempotence) but a client might do something else.
			throw commit_unknown_result();
		} else {
			if (e.code() != error_code_transaction_too_old
				&& e.code() != error_code_not_committed
				&& e.code() != error_code_database_locked
				&& e.code() != error_code_proxy_memory_limit_exceeded
				&& e.code() != error_code_transaction_not_permitted
				&& e.code() != error_code_cluster_not_fully_recovered
				&& e.code() != error_code_txn_exec_log_anti_quorum)
				TraceEvent(SevError, "TryCommitError").error(e);
			if (trLogInfo)
				trLogInfo->addLog(FdbClientLogEvents::EventCommitError(startTime, static_cast<int>(e.code()), req));
			throw;
		}
	}
}

Future<Void> Transaction::commitMutations() {
	try {
		//if this is a read-only transaction return immediately
		if( !tr.transaction.write_conflict_ranges.size() && !tr.transaction.mutations.size() ) {
			numErrors = 0;

			committedVersion = invalidVersion;
			versionstampPromise.sendError(no_commit_version());
			return Void();
		}

		++cx->transactionsCommitStarted;

		if(options.readOnly)
			return transaction_read_only();

		cx->mutationsPerCommit.addSample(tr.transaction.mutations.size());
		cx->bytesPerCommit.addSample(tr.transaction.mutations.expectedSize());

		size_t transactionSize = getSize();
		if (transactionSize > (uint64_t)FLOW_KNOBS->PACKET_WARNING) {
			TraceEvent(!g_network->isSimulated() ? SevWarnAlways : SevWarn, "LargeTransaction")
				.suppressFor(1.0)
				.detail("Size", transactionSize)
				.detail("NumMutations", tr.transaction.mutations.size())
				.detail("ReadConflictSize", tr.transaction.read_conflict_ranges.expectedSize())
				.detail("WriteConflictSize", tr.transaction.write_conflict_ranges.expectedSize())
				.detail("DebugIdentifier", trLogInfo ? trLogInfo->identifier : "");
		}

		if(!apiVersionAtLeast(300)) {
			transactionSize = tr.transaction.mutations.expectedSize(); // Old API versions didn't account for conflict ranges when determining whether to throw transaction_too_large
		}

		if (transactionSize > options.sizeLimit) {
			return transaction_too_large();
		}

		if( !readVersion.isValid() )
			getReadVersion( GetReadVersionRequest::FLAG_CAUSAL_READ_RISKY ); // sets up readVersion field.  We had no reads, so no need for (expensive) full causal consistency.

		bool isCheckingWrites = options.checkWritesEnabled && deterministicRandom()->random01() < 0.01;
		for(int i=0; i<extraConflictRanges.size(); i++)
			if (extraConflictRanges[i].isReady() && extraConflictRanges[i].get().first < extraConflictRanges[i].get().second )
				tr.transaction.read_conflict_ranges.push_back( tr.arena, KeyRangeRef(extraConflictRanges[i].get().first, extraConflictRanges[i].get().second) );

		if( !options.causalWriteRisky && !intersects( tr.transaction.write_conflict_ranges, tr.transaction.read_conflict_ranges ).present() )
			makeSelfConflicting();

		if (isCheckingWrites) {
			// add all writes into the read conflict range...
			tr.transaction.read_conflict_ranges.append( tr.arena, tr.transaction.write_conflict_ranges.begin(), tr.transaction.write_conflict_ranges.size() );
		}

		if ( options.debugDump ) {
			UID u = nondeterministicRandom()->randomUniqueID();
			TraceEvent("TransactionDump", u);
			for(auto i=tr.transaction.mutations.begin(); i!=tr.transaction.mutations.end(); ++i)
				TraceEvent("TransactionMutation", u).detail("T", i->type).detail("P1", i->param1).detail("P2", i->param2);
		}

		if(options.lockAware) {
			tr.flags = tr.flags | CommitTransactionRequest::FLAG_IS_LOCK_AWARE;
		}
		if(options.firstInBatch) {
			tr.flags = tr.flags | CommitTransactionRequest::FLAG_FIRST_IN_BATCH;
		}

		Future<Void> commitResult = tryCommit( cx, trLogInfo, tr, readVersion, info, &this->committedVersion, this, options );

		if (isCheckingWrites) {
			Promise<Void> committed;
			checkWrites( cx, commitResult, committed, tr, this );
			return committed.getFuture();
		}
		return commitResult;
	} catch( Error& e ) {
		TraceEvent("ClientCommitError").error(e);
		return Future<Void>( e );
	} catch( ... ) {
		Error e( error_code_unknown_error );
		TraceEvent("ClientCommitError").error(e);
		return Future<Void>( e );
	}
}

ACTOR Future<Void> commitAndWatch(Transaction *self) {
	try {
		wait(self->commitMutations());

		if(!self->watches.empty()) {
			self->setupWatches();
		}

		self->reset();
		return Void();
	}
	catch(Error &e) {
		if(e.code() != error_code_actor_cancelled) {
			if(!self->watches.empty()) {
				self->cancelWatches(e);
			}

			self->versionstampPromise.sendError(transaction_invalid_version());
			self->reset();
		}

		throw;
	}
}

Future<Void> Transaction::commit() {
	ASSERT(!committing.isValid());
	committing = commitAndWatch(this);
	return committing;
}

void Transaction::setPriority( uint32_t priorityFlag ) {
	options.getReadVersionFlags = (options.getReadVersionFlags & ~GetReadVersionRequest::FLAG_PRIORITY_MASK) | priorityFlag;
}

void Transaction::setOption( FDBTransactionOptions::Option option, Optional<StringRef> value ) {
	switch(option) {
		case FDBTransactionOptions::INITIALIZE_NEW_DATABASE:
			validateOptionValue(value, false);
			if(readVersion.isValid())
				throw read_version_already_set();
			readVersion = Version(0);
			options.causalWriteRisky = true;
			break;

		case FDBTransactionOptions::CAUSAL_READ_RISKY:
			validateOptionValue(value, false);
			options.getReadVersionFlags |= GetReadVersionRequest::FLAG_CAUSAL_READ_RISKY;
			break;

		case FDBTransactionOptions::PRIORITY_SYSTEM_IMMEDIATE:
			validateOptionValue(value, false);
			setPriority(GetReadVersionRequest::PRIORITY_SYSTEM_IMMEDIATE);
			break;

		case FDBTransactionOptions::PRIORITY_BATCH:
			validateOptionValue(value, false);
			setPriority(GetReadVersionRequest::PRIORITY_BATCH);
			break;

		case FDBTransactionOptions::CAUSAL_WRITE_RISKY:
			validateOptionValue(value, false);
			options.causalWriteRisky = true;
			break;

		case FDBTransactionOptions::COMMIT_ON_FIRST_PROXY:
			validateOptionValue(value, false);
			options.commitOnFirstProxy = true;
			break;

		case FDBTransactionOptions::CHECK_WRITES_ENABLE:
			validateOptionValue(value, false);
			options.checkWritesEnabled = true;
			break;

		case FDBTransactionOptions::DEBUG_DUMP:
			validateOptionValue(value, false);
			options.debugDump = true;
			break;

		case FDBTransactionOptions::TRANSACTION_LOGGING_ENABLE:
			setOption(FDBTransactionOptions::DEBUG_TRANSACTION_IDENTIFIER, value);
			setOption(FDBTransactionOptions::LOG_TRANSACTION);
			break;

		case FDBTransactionOptions::DEBUG_TRANSACTION_IDENTIFIER:
			validateOptionValue(value, true);

			if (value.get().size() > 100) {
				throw invalid_option_value();
			}

			if (trLogInfo) {
				if (trLogInfo->identifier.empty()) {
					trLogInfo->identifier = value.get().printable();
				}
				else if (trLogInfo->identifier != value.get().printable()) {
					TraceEvent(SevWarn, "CannotChangeDebugTransactionIdentifier").detail("PreviousIdentifier", trLogInfo->identifier).detail("NewIdentifier", value.get());
					throw client_invalid_operation();
				}
			}
			else {
				trLogInfo = Reference<TransactionLogInfo>(new TransactionLogInfo(value.get().printable(), TransactionLogInfo::DONT_LOG));
				trLogInfo->maxFieldLength = options.maxTransactionLoggingFieldLength;
			}
			break;

		case FDBTransactionOptions::LOG_TRANSACTION:
			validateOptionValue(value, false);
			if (trLogInfo) {
				trLogInfo->logTo(TransactionLogInfo::TRACE_LOG);
			}
			else {
				TraceEvent(SevWarn, "DebugTransactionIdentifierNotSet").detail("Error", "Debug Transaction Identifier option must be set before logging the transaction");
				throw client_invalid_operation();
			}
			break;

		case FDBTransactionOptions::TRACK_REQUEST_STATS:
			validateOptionValue(value, false);
			if (trLogInfo) {
				trLogInfo->logTo(TransactionLogInfo::REQ_STATS);
			}
			else {
				TraceEvent(SevWarn, "DebugTransactionIdentifierNotSet").detail("Error", "Debug Transaction Identifier option must be set before tracking request stats");
			    throw client_invalid_operation();
		    }
		    break;

		case FDBTransactionOptions::TRANSACTION_LOGGING_MAX_FIELD_LENGTH:
			validateOptionValue(value, true);
			{
				int maxFieldLength = extractIntOption(value, -1, std::numeric_limits<int32_t>::max());
				if(maxFieldLength == 0) {
					throw invalid_option_value();
				}
				options.maxTransactionLoggingFieldLength = maxFieldLength;
			}
			if(trLogInfo) {
				trLogInfo->maxFieldLength = options.maxTransactionLoggingFieldLength;
			}
			break;

		case FDBTransactionOptions::MAX_RETRY_DELAY:
			validateOptionValue(value, true);
			options.maxBackoff = extractIntOption(value, 0, std::numeric_limits<int32_t>::max()) / 1000.0;
			break;

		case FDBTransactionOptions::SIZE_LIMIT:
			validateOptionValue(value, true);
			options.sizeLimit = extractIntOption(value, 32, CLIENT_KNOBS->TRANSACTION_SIZE_LIMIT);
			break;

		case FDBTransactionOptions::LOCK_AWARE:
			validateOptionValue(value, false);
			options.lockAware = true;
			options.readOnly = false;
			break;

		case FDBTransactionOptions::READ_LOCK_AWARE:
			validateOptionValue(value, false);
			if(!options.lockAware) {
				options.lockAware = true;
				options.readOnly = true;
			}
			break;

		case FDBTransactionOptions::FIRST_IN_BATCH:
			validateOptionValue(value, false);
			options.firstInBatch = true;
			break;

		case FDBTransactionOptions::USE_PROVISIONAL_PROXIES:
			validateOptionValue(value, false);
			options.getReadVersionFlags |= GetReadVersionRequest::FLAG_USE_PROVISIONAL_PROXIES;
			info.useProvisionalProxies = true;
			break;

		default:
			break;
	}
}

ACTOR Future<TrackedReply<GetReadVersionRequest>> getConsistentReadVersion( DatabaseContext *cx, uint32_t transactionCount, uint32_t flags, Optional<UID> debugID ) {
	try {
		if( debugID.present() )
			g_traceBatch.addEvent("TransactionDebug", debugID.get().first(), "NativeAPI.getConsistentReadVersion.Before");
		loop {
			state GetReadVersionRequest req( transactionCount, flags, debugID );
			choose {
				when ( wait( cx->onMasterProxiesChanged() ) ) {}
				when ( TrackedReply<GetReadVersionRequest> rep = wait( trackedLoadBalance( cx->getMasterProxies(flags & GetReadVersionRequest::FLAG_USE_PROVISIONAL_PROXIES), &MasterProxyInterface::getConsistentReadVersion, req, cx->taskID ) ) ) {
					if( debugID.present() )
						g_traceBatch.addEvent("TransactionDebug", debugID.get().first(), "NativeAPI.getConsistentReadVersion.After");
					ASSERT( rep.reply.version > 0 );
					cx->minAcceptableReadVersion = std::min(cx->minAcceptableReadVersion, rep.reply.version);
					return rep;
				}
			}
		}
	} catch (Error& e) {
		if( e.code() != error_code_broken_promise )
			TraceEvent(SevError, "GetConsistentReadVersionError").error(e);
		throw;
	}
}

ACTOR Future<Void> readVersionBatcher( DatabaseContext *cx, FutureStream< std::pair< Promise<TrackedReply<GetReadVersionRequest>>, Optional<UID> > > versionStream, uint32_t flags ) {
	state std::vector< Promise<TrackedReply<GetReadVersionRequest> > > requests;
	state PromiseStream< Future<Void> > addActor;
	state Future<Void> collection = actorCollection( addActor.getFuture() );
	state Future<Void> timeout;
	state Optional<UID> debugID;
	state bool send_batch;

	// dynamic batching
	state PromiseStream<double> replyTimes;
	state PromiseStream<Error> _errorStream;
	state double batchTime = 0;

	loop {
		send_batch = false;
		choose {
			when(std::pair< Promise<TrackedReply<GetReadVersionRequest>>, Optional<UID> > req = waitNext(versionStream)) {
				if (req.second.present()) {
					if (!debugID.present())
						debugID = nondeterministicRandom()->randomUniqueID();
					g_traceBatch.addAttach("TransactionAttachID", req.second.get().first(), debugID.get().first());
				}
				requests.push_back(req.first);
				if (requests.size() == CLIENT_KNOBS->MAX_BATCH_SIZE)
					send_batch = true;
				else if (!timeout.isValid())
					timeout = delay(batchTime, TaskPriority::ProxyGetConsistentReadVersion);
			}
			when(wait(timeout.isValid() ? timeout : Never())) {
				send_batch = true;
			}
			// dynamic batching monitors reply latencies
			when(double reply_latency = waitNext(replyTimes.getFuture())){
				double target_latency = reply_latency * 0.5;
				batchTime = min(0.1 * target_latency + 0.9 * batchTime, CLIENT_KNOBS->GRV_BATCH_TIMEOUT);
			}
			when(wait(collection)){} // for errors
		}
		if (send_batch) {
			int count = requests.size();
			ASSERT(count);

			// dynamic batching
			Promise<TrackedReply<GetReadVersionRequest>> GRVReply;
			requests.push_back(GRVReply);
			addActor.send(timeReply(GRVReply.getFuture(), replyTimes));

			Future<Void> batch =
				incrementalBroadcast(
					getConsistentReadVersion(cx, count, flags, std::move(debugID)),
					std::vector< Promise<TrackedReply<GetReadVersionRequest>> >(std::move(requests)), CLIENT_KNOBS->BROADCAST_BATCH_SIZE);
			debugID = Optional<UID>();
			requests = std::vector< Promise<TrackedReply<GetReadVersionRequest>> >();
			addActor.send(batch);
			timeout = Future<Void>();
		}
	}
}

ACTOR Future<Version> extractReadVersion(DatabaseContext* cx, uint32_t flags, Reference<TransactionLogInfo> trLogInfo, Future<TrackedReply<GetReadVersionRequest>> f, bool lockAware, double startTime, Promise<Optional<Value>> metadataVersion) {
	TrackedReply<GetReadVersionRequest> trackedReply = wait(f);
	if (trLogInfo) {
		trLogInfo->addLog(FdbClientLogEvents::EventContactedProxy { now(), trackedReply.address });
	}
	auto rep = trackedReply.reply;
	double latency = now() - startTime;
	cx->GRVLatencies.addSample(latency);
	if (trLogInfo)
		trLogInfo->addLog(FdbClientLogEvents::EventGetVersion_V2(startTime, latency, flags & GetReadVersionRequest::FLAG_PRIORITY_MASK));
	if(rep.locked && !lockAware)
		throw database_locked();

	if(rep.version > cx->metadataVersionCache[cx->mvCacheInsertLocation].first) {
		cx->mvCacheInsertLocation = (cx->mvCacheInsertLocation + 1)%cx->metadataVersionCache.size();
		cx->metadataVersionCache[cx->mvCacheInsertLocation] = std::make_pair(rep.version, rep.metadataVersion);
	}

	metadataVersion.send(rep.metadataVersion);
	return rep.version;
}

Future<Version> Transaction::getReadVersion(uint32_t flags) {
	if (!readVersion.isValid()) {
<<<<<<< HEAD
		Promise<TrackedReply<GetReadVersionRequest>> p;
=======
		++cx->transactionReadVersions;
		flags |= options.getReadVersionFlags;

		auto& batcher = cx->versionBatcher[ flags ];
		if (!batcher.actor.isValid()) {
			batcher.actor = readVersionBatcher( cx.getPtr(), batcher.stream.getFuture(), flags );
		}

		Promise<GetReadVersionReply> p;
>>>>>>> 85d0dec5
		batcher.stream.send( std::make_pair( p, info.debugID ) );
		startTime = now();
		readVersion = extractReadVersion( cx.getPtr(), flags, trLogInfo, p.getFuture(), options.lockAware, startTime, metadataVersion );
	}
	return readVersion;
}

Future<Standalone<StringRef>> Transaction::getVersionstamp() {
	if(committing.isValid()) {
		return transaction_invalid_version();
	}
	return versionstampPromise.getFuture();
}

uint32_t Transaction::getSize() {
	auto s = tr.transaction.mutations.expectedSize() + tr.transaction.read_conflict_ranges.expectedSize() +
	       tr.transaction.write_conflict_ranges.expectedSize();
	return s;
}

Future<Void> Transaction::onError( Error const& e ) {
	if (e.code() == error_code_success) {
		return client_invalid_operation();
	}
	if (e.code() == error_code_not_committed ||
		e.code() == error_code_commit_unknown_result ||
		e.code() == error_code_database_locked ||
		e.code() == error_code_proxy_memory_limit_exceeded ||
		e.code() == error_code_process_behind ||
		e.code() == error_code_cluster_not_fully_recovered)
	{
		if(e.code() == error_code_not_committed)
			++cx->transactionsNotCommitted;
		if(e.code() == error_code_commit_unknown_result)
			++cx->transactionsMaybeCommitted;
		if (e.code() == error_code_proxy_memory_limit_exceeded)
			++cx->transactionsResourceConstrained;
		if (e.code() == error_code_process_behind)
			++cx->transactionsProcessBehind;
		if (e.code() == error_code_cluster_not_fully_recovered) {
			++cx->transactionWaitsForFullRecovery;
		}

		double backoff = getBackoff(e.code());
		reset();
		return delay(backoff, info.taskID);
	}
	if (e.code() == error_code_transaction_too_old ||
		e.code() == error_code_future_version)
	{
		if( e.code() == error_code_transaction_too_old )
			++cx->transactionsTooOld;
		else if( e.code() == error_code_future_version )
			++cx->transactionsFutureVersions;

		double maxBackoff = options.maxBackoff;
		reset();
		return delay(std::min(CLIENT_KNOBS->FUTURE_VERSION_RETRY_DELAY, maxBackoff), info.taskID);
	}

	if(g_network->isSimulated() && ++numErrors % 10 == 0)
		TraceEvent(SevWarnAlways, "TransactionTooManyRetries").detail("NumRetries", numErrors);

	return e;
}

ACTOR Future<Void> trackBoundedStorageMetrics(
	KeyRange keys,
	Reference<LocationInfo> location,
	StorageMetrics x,
	StorageMetrics halfError,
	PromiseStream<StorageMetrics> deltaStream)
{
	try {
		loop {
			WaitMetricsRequest req( keys, x - halfError, x + halfError );
			StorageMetrics nextX = wait( loadBalance( location, &StorageServerInterface::waitMetrics, req ) );
			deltaStream.send( nextX - x );
			x = nextX;
		}
	} catch (Error& e) {
		deltaStream.sendError(e);
		throw e;
	}
}

ACTOR Future< StorageMetrics > waitStorageMetricsMultipleLocations(
	vector< pair<KeyRange,Reference<LocationInfo>> > locations,
	StorageMetrics min,
	StorageMetrics max,
	StorageMetrics permittedError)
{
	state int nLocs = locations.size();
	state vector<Future<StorageMetrics>> fx( nLocs );
	state StorageMetrics total;
	state PromiseStream<StorageMetrics> deltas;
	state vector<Future<Void>> wx( fx.size() );
	state StorageMetrics halfErrorPerMachine = permittedError * (0.5 / nLocs);
	state StorageMetrics maxPlus = max + halfErrorPerMachine * (nLocs-1);
	state StorageMetrics minMinus = min - halfErrorPerMachine * (nLocs-1);

	for(int i=0; i<nLocs; i++) {
		WaitMetricsRequest req(locations[i].first, StorageMetrics(), StorageMetrics());
		req.min.bytes = 0;
		req.max.bytes = -1;
		fx[i] = loadBalance( locations[i].second, &StorageServerInterface::waitMetrics, req, TaskPriority::DataDistribution );
	}
	wait( waitForAll(fx) );

	// invariant: true total is between (total-permittedError/2, total+permittedError/2)
	for(int i=0; i<nLocs; i++)
		total += fx[i].get();

	if (!total.allLessOrEqual( maxPlus )) return total;
	if (!minMinus.allLessOrEqual( total )) return total;

	for(int i=0; i<nLocs; i++)
		wx[i] = trackBoundedStorageMetrics( locations[i].first, locations[i].second, fx[i].get(), halfErrorPerMachine, deltas );

	loop {
		StorageMetrics delta = waitNext(deltas.getFuture());
		total += delta;
		if (!total.allLessOrEqual( maxPlus )) return total;
		if (!minMinus.allLessOrEqual( total )) return total;
	}
}

ACTOR Future< StorageMetrics > waitStorageMetrics(
	Database cx,
	KeyRange keys,
	StorageMetrics min,
	StorageMetrics max,
	StorageMetrics permittedError,
	int shardLimit )
{
	loop {
		vector< pair<KeyRange, Reference<LocationInfo>> > locations = wait( getKeyRangeLocations( cx, keys, shardLimit, false, &StorageServerInterface::waitMetrics, TransactionInfo(TaskPriority::DataDistribution) ) );

		//SOMEDAY: Right now, if there are too many shards we delay and check again later. There may be a better solution to this.
		if(locations.size() < shardLimit) {
			try {
				Future<StorageMetrics> fx;
				if (locations.size() > 1) {
					fx = waitStorageMetricsMultipleLocations( locations, min, max, permittedError );
				} else {
					WaitMetricsRequest req( keys, min, max );
					fx = loadBalance( locations[0].second, &StorageServerInterface::waitMetrics, req, TaskPriority::DataDistribution );
				}
				StorageMetrics x = wait(fx);
				return x;
			} catch (Error& e) {
				if (e.code() != error_code_wrong_shard_server && e.code() != error_code_all_alternatives_failed) {
					TraceEvent(SevError, "WaitStorageMetricsError").error(e);
					throw;
				}
				cx->invalidateCache(keys);
				wait(delay(CLIENT_KNOBS->WRONG_SHARD_SERVER_DELAY, TaskPriority::DataDistribution));
			}
		} else {
			TraceEvent(SevWarn, "WaitStorageMetricsPenalty")
				.detail("Keys", keys)
				.detail("Limit", CLIENT_KNOBS->STORAGE_METRICS_SHARD_LIMIT)
				.detail("JitteredSecondsOfPenitence", CLIENT_KNOBS->STORAGE_METRICS_TOO_MANY_SHARDS_DELAY);
			wait(delayJittered(CLIENT_KNOBS->STORAGE_METRICS_TOO_MANY_SHARDS_DELAY, TaskPriority::DataDistribution));
			// make sure that the next getKeyRangeLocations() call will actually re-fetch the range
			cx->invalidateCache( keys );
		}
	}
}

Future< StorageMetrics > Transaction::waitStorageMetrics(
	KeyRange const& keys,
	StorageMetrics const& min,
	StorageMetrics const& max,
	StorageMetrics const& permittedError,
	int shardLimit )
{
	return ::waitStorageMetrics( cx, keys, min, max, permittedError, shardLimit );
}

Future< StorageMetrics > Transaction::getStorageMetrics( KeyRange const& keys, int shardLimit ) {
	StorageMetrics m;
	m.bytes = -1;
	return ::waitStorageMetrics( cx, keys, StorageMetrics(), m, StorageMetrics(), shardLimit );
}

ACTOR Future< Standalone<VectorRef<KeyRef>> > splitStorageMetrics( Database cx, KeyRange keys, StorageMetrics limit, StorageMetrics estimated )
{
	loop {
		state vector< pair<KeyRange, Reference<LocationInfo>> > locations = wait( getKeyRangeLocations( cx, keys, CLIENT_KNOBS->STORAGE_METRICS_SHARD_LIMIT, false, &StorageServerInterface::splitMetrics, TransactionInfo(TaskPriority::DataDistribution) ) );
		state StorageMetrics used;
		state Standalone<VectorRef<KeyRef>> results;

		//SOMEDAY: Right now, if there are too many shards we delay and check again later. There may be a better solution to this.
		if(locations.size() == CLIENT_KNOBS->STORAGE_METRICS_SHARD_LIMIT) {
			wait(delay(CLIENT_KNOBS->STORAGE_METRICS_TOO_MANY_SHARDS_DELAY, TaskPriority::DataDistribution));
			cx->invalidateCache(keys);
		}
		else {
			results.push_back_deep( results.arena(), keys.begin );
			try {
				//TraceEvent("SplitStorageMetrics").detail("Locations", locations.size());

				state int i = 0;
				for(; i<locations.size(); i++) {
					SplitMetricsRequest req( locations[i].first, limit, used, estimated, i == locations.size() - 1 );
					SplitMetricsReply res = wait( loadBalance( locations[i].second, &StorageServerInterface::splitMetrics, req, TaskPriority::DataDistribution ) );
					if( res.splits.size() && res.splits[0] <= results.back() ) { // split points are out of order, possibly because of moving data, throw error to retry
						ASSERT_WE_THINK(false);   // FIXME: This seems impossible and doesn't seem to be covered by testing
						throw all_alternatives_failed();
					}
					if( res.splits.size() ) {
						results.append( results.arena(), res.splits.begin(), res.splits.size() );
						results.arena().dependsOn( res.splits.arena() );
					}
					used = res.used;

					//TraceEvent("SplitStorageMetricsResult").detail("Used", used.bytes).detail("Location", i).detail("Size", res.splits.size());
				}

				if( used.allLessOrEqual( limit * CLIENT_KNOBS->STORAGE_METRICS_UNFAIR_SPLIT_LIMIT ) ) {
					results.resize(results.arena(), results.size() - 1);
				}

				results.push_back_deep( results.arena(), keys.end );
				return results;
			} catch (Error& e) {
				if (e.code() != error_code_wrong_shard_server && e.code() != error_code_all_alternatives_failed) {
					TraceEvent(SevError, "SplitStorageMetricsError").error(e);
					throw;
				}
				cx->invalidateCache( keys );
				wait(delay(CLIENT_KNOBS->WRONG_SHARD_SERVER_DELAY, TaskPriority::DataDistribution));
			}
		}
	}
}

Future< Standalone<VectorRef<KeyRef>> > Transaction::splitStorageMetrics( KeyRange const& keys, StorageMetrics const& limit, StorageMetrics const& estimated ) {
	return ::splitStorageMetrics( cx, keys, limit, estimated );
}

void Transaction::checkDeferredError() { cx->checkDeferredError(); }

Reference<TransactionLogInfo> Transaction::createTrLogInfoProbabilistically(const Database &cx) {
	if(!cx->isError()) {
		double clientSamplingProbability = std::isinf(cx->clientInfo->get().clientTxnInfoSampleRate) ? CLIENT_KNOBS->CSI_SAMPLING_PROBABILITY : cx->clientInfo->get().clientTxnInfoSampleRate;
		if (((networkOptions.logClientInfo.present() && networkOptions.logClientInfo.get()) || BUGGIFY) && deterministicRandom()->random01() < clientSamplingProbability && (!g_network->isSimulated() || !g_simulator.speedUpSimulation)) {
			return Reference<TransactionLogInfo>(new TransactionLogInfo(TransactionLogInfo::DATABASE));
		}
	}

	return Reference<TransactionLogInfo>();
}

void enableClientInfoLogging() {
	ASSERT(networkOptions.logClientInfo.present() == false);
	networkOptions.logClientInfo = true;
	TraceEvent(SevInfo, "ClientInfoLoggingEnabled");
}

ACTOR Future<Void> snapshotDatabase(Reference<DatabaseContext> cx, StringRef snapPayload, UID snapUID, Optional<UID> debugID) {
	TraceEvent("SnapshotDatabaseEnter")
		.detail("SnapPayload", snapPayload)
		.detail("SnapUID", snapUID);
	try {
		if (debugID.present()) {
			g_traceBatch.addEvent("TransactionDebug", debugID.get().first(), "NativeAPI.snapshotDatabase.Before");
		}

		choose {
			when(wait(cx->onMasterProxiesChanged())) { throw operation_failed(); }
			when(wait(loadBalance(cx->getMasterProxies(false), &MasterProxyInterface::proxySnapReq, ProxySnapRequest(snapPayload, snapUID, debugID), cx->taskID, true /*atmostOnce*/ ))) {
				if (debugID.present())
					g_traceBatch.addEvent("TransactionDebug", debugID.get().first(),
											"NativeAPI.SnapshotDatabase.After");
			}
		}
	} catch (Error& e) {
		TraceEvent("SnapshotDatabaseError")
			.error(e)
			.detail("SnapPayload", snapPayload)
			.detail("SnapUID", snapUID);
		throw;
	}
	return Void();
}

ACTOR Future<Void> snapCreate(Database cx, StringRef snapCmd, UID snapUID) {
	// remember the client ID before the snap operation
	state UID preSnapClientUID = cx->clientInfo->get().id;

	TraceEvent("SnapCreateEnter")
	    .detail("SnapCmd", snapCmd.toString())
	    .detail("UID", snapUID)
	    .detail("PreSnapClientUID", preSnapClientUID);

	StringRef snapCmdArgs = snapCmd;
	StringRef snapCmdPart = snapCmdArgs.eat(":");
	Standalone<StringRef> snapUIDRef(snapUID.toString());
	Standalone<StringRef> snapPayloadRef = snapCmdPart
		.withSuffix(LiteralStringRef(":uid="))
		.withSuffix(snapUIDRef)
		.withSuffix(LiteralStringRef(","))
		.withSuffix(snapCmdArgs);

	try {
		Future<Void> exec = snapshotDatabase(Reference<DatabaseContext>::addRef(cx.getPtr()), snapPayloadRef, snapUID, snapUID);
		wait(exec);
	} catch (Error& e) {
		TraceEvent("SnapCreateError")
			.detail("SnapCmd", snapCmd.toString())
			.detail("UID", snapUID)
			.error(e);
		throw;
	}

	UID postSnapClientUID = cx->clientInfo->get().id;
	if (preSnapClientUID != postSnapClientUID) {
		// if the client IDs changed then we fail the snapshot
		TraceEvent("SnapCreateUIDMismatch")
		    .detail("SnapPreSnapClientUID", preSnapClientUID)
		    .detail("SnapPostSnapClientUID", postSnapClientUID);
		throw coordinators_changed();
	}

	TraceEvent("SnapCreateExit")
	    .detail("SnapCmd", snapCmd.toString())
	    .detail("UID", snapUID)
	    .detail("PreSnapClientUID", preSnapClientUID);
	return Void();
}<|MERGE_RESOLUTION|>--- conflicted
+++ resolved
@@ -3126,9 +3126,6 @@
 
 Future<Version> Transaction::getReadVersion(uint32_t flags) {
 	if (!readVersion.isValid()) {
-<<<<<<< HEAD
-		Promise<TrackedReply<GetReadVersionRequest>> p;
-=======
 		++cx->transactionReadVersions;
 		flags |= options.getReadVersionFlags;
 
@@ -3137,8 +3134,7 @@
 			batcher.actor = readVersionBatcher( cx.getPtr(), batcher.stream.getFuture(), flags );
 		}
 
-		Promise<GetReadVersionReply> p;
->>>>>>> 85d0dec5
+		Promise<TrackedReply<GetReadVersionRequest>> p;
 		batcher.stream.send( std::make_pair( p, info.debugID ) );
 		startTime = now();
 		readVersion = extractReadVersion( cx.getPtr(), flags, trLogInfo, p.getFuture(), options.lockAware, startTime, metadataVersion );
