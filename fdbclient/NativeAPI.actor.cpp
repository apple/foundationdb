/*
 * NativeAPI.actor.cpp
 *
 * This source file is part of the FoundationDB open source project
 *
 * Copyright 2013-2018 Apple Inc. and the FoundationDB project authors
 *
 * Licensed under the Apache License, Version 2.0 (the "License");
 * you may not use this file except in compliance with the License.
 * You may obtain a copy of the License at
 *
 *     http://www.apache.org/licenses/LICENSE-2.0
 *
 * Unless required by applicable law or agreed to in writing, software
 * distributed under the License is distributed on an "AS IS" BASIS,
 * WITHOUT WARRANTIES OR CONDITIONS OF ANY KIND, either express or implied.
 * See the License for the specific language governing permissions and
 * limitations under the License.
 */

#include "fdbclient/NativeAPI.actor.h"

#include <iterator>

#include "fdbclient/Atomic.h"
#include "fdbclient/ClusterInterface.h"
#include "fdbclient/CoordinationInterface.h"
#include "fdbclient/DatabaseContext.h"
#include "fdbclient/FailureMonitorClient.h"
#include "fdbclient/KeyRangeMap.h"
#include "fdbclient/Knobs.h"
#include "fdbclient/ManagementAPI.actor.h"
#include "fdbclient/MasterProxyInterface.h"
#include "fdbclient/MonitorLeader.h"
#include "fdbclient/MutationList.h"
#include "fdbclient/StorageServerInterface.h"
#include "fdbclient/SystemData.h"
#include "fdbrpc/LoadBalance.h"
#include "fdbrpc/Net2FileSystem.h"
#include "fdbrpc/simulator.h"
#include "fdbrpc/TLSConnection.h"
#include "flow/ActorCollection.h"
#include "flow/DeterministicRandom.h"
#include "flow/Knobs.h"
#include "flow/Platform.h"
#include "flow/SystemMonitor.h"
#include "flow/UnitTest.h"

#if defined(CMAKE_BUILD) || !defined(WIN32)
#include "versions.h"
#endif

#ifdef WIN32
#define WIN32_LEAN_AND_MEAN
#include <Windows.h>
#undef min
#undef max
#else
#include <time.h>
#endif
#include "flow/actorcompiler.h" // This must be the last #include.

extern const char* getHGVersion();

using std::max;
using std::min;
using std::pair;

NetworkOptions networkOptions;
Reference<TLSOptions> tlsOptions;

static void initTLSOptions() {
	if (!tlsOptions) {
		tlsOptions = Reference<TLSOptions>(new TLSOptions());
	}
}

static const Key CLIENT_LATENCY_INFO_PREFIX = LiteralStringRef("client_latency/");
static const Key CLIENT_LATENCY_INFO_CTR_PREFIX = LiteralStringRef("client_latency_counter/");

Reference<StorageServerInfo> StorageServerInfo::getInterface( DatabaseContext *cx, StorageServerInterface const& ssi, LocalityData const& locality ) {
	auto it = cx->server_interf.find( ssi.id() );
	if( it != cx->server_interf.end() ) {
		if(it->second->interf.getVersion.getEndpoint().token != ssi.getVersion.getEndpoint().token) {
			if(it->second->interf.locality == ssi.locality) {
				//FIXME: load balance holds pointers to individual members of the interface, and this assignment will swap out the object they are
				//       pointing to. This is technically correct, but is very unnatural. We may want to refactor load balance to take an AsyncVar<Reference<Interface>>
				//       so that it is notified when the interface changes.
				it->second->interf = ssi;
			} else {
				it->second->notifyContextDestroyed();
				Reference<StorageServerInfo> loc( new StorageServerInfo(cx, ssi, locality) );
				cx->server_interf[ ssi.id() ] = loc.getPtr();
				return loc;
			}
		}

		return Reference<StorageServerInfo>::addRef( it->second );
	}

	Reference<StorageServerInfo> loc( new StorageServerInfo(cx, ssi, locality) );
	cx->server_interf[ ssi.id() ] = loc.getPtr();
	return loc;
}

void StorageServerInfo::notifyContextDestroyed() {
	cx = NULL;
}

StorageServerInfo::~StorageServerInfo() {
	if( cx ) {
		auto it = cx->server_interf.find( interf.id() );
		if( it != cx->server_interf.end() )
			cx->server_interf.erase( it );
		cx = NULL;
	}
}

std::string printable( const VectorRef<KeyValueRef>& val ) {
	std::string s;
	for(int i=0; i<val.size(); i++)
		s = s + printable(val[i].key) + format(":%d ",val[i].value.size());
	return s;
}

std::string printable( const KeyValueRef& val ) {
	return printable(val.key) + format(":%d ",val.value.size());
}

std::string printable( const VectorRef<StringRef>& val ) {
	std::string s;
	for(int i=0; i<val.size(); i++)
		s = s + printable(val[i]) + " ";
	return s;
}

std::string printable( const StringRef& val ) {
	return val.printable();
}

std::string printable( const std::string& str ) {
	return StringRef(str).printable();
}

std::string printable( const KeyRangeRef& range ) {
	return printable(range.begin) + " - " + printable(range.end);
}

int unhex( char c ) {
	if (c >= '0' && c <= '9')
		return c-'0';
	if (c >= 'a' && c <= 'f')
		return c-'a'+10;
	if (c >= 'A' && c <= 'F')
		return c-'A'+10;
	UNREACHABLE();
}

std::string unprintable( std::string const& val ) {
	std::string s;
	for(int i=0; i<val.size(); i++) {
		char c = val[i];
		if ( c == '\\' ) {
			if (++i == val.size()) ASSERT(false);
			if (val[i] == '\\') {
				s += '\\';
			} else if (val[i] == 'x') {
				if (i+2 >= val.size()) ASSERT(false);
				s += char((unhex(val[i+1])<<4) + unhex(val[i+2]));
				i += 2;
			} else
				ASSERT(false);
		} else
			s += c;
	}
	return s;
}

void DatabaseContext::validateVersion(Version version) {
	// Version could be 0 if the INITIALIZE_NEW_DATABASE option is set. In that case, it is illegal to perform any
	// reads. We throw client_invalid_operation because the caller didn't directly set the version, so the
	// version_invalid error might be confusing.
	if (version == 0) {
		throw client_invalid_operation();
	}
	if (switchable && version < minAcceptableReadVersion) {
		TEST(true); // Attempted to read a version lower than any this client has seen from the current cluster
		throw transaction_too_old();
	}

	ASSERT(version > 0 || version == latestVersion);
}

void validateOptionValue(Optional<StringRef> value, bool shouldBePresent) {
	if(shouldBePresent && !value.present())
		throw invalid_option_value();
	if(!shouldBePresent && value.present() && value.get().size() > 0)
		throw invalid_option_value();
}

void dumpMutations( const MutationListRef& mutations ) {
	for(auto m=mutations.begin(); m; ++m) {
		switch (m->type) {
			case MutationRef::SetValue: printf("  '%s' := '%s'\n", printable(m->param1).c_str(), printable(m->param2).c_str()); break;
			case MutationRef::AddValue: printf("  '%s' += '%s'", printable(m->param1).c_str(), printable(m->param2).c_str()); break;
			case MutationRef::ClearRange: printf("  Clear ['%s','%s')\n", printable(m->param1).c_str(), printable(m->param2).c_str()); break;
			default: printf("  Unknown mutation %d('%s','%s')\n", m->type, printable(m->param1).c_str(), printable(m->param2).c_str()); break;
		}
	}
}

template <> void addref( DatabaseContext* ptr ) { ptr->addref(); }
template <> void delref( DatabaseContext* ptr ) { ptr->delref(); }

ACTOR Future<Void> databaseLogger( DatabaseContext *cx ) {
	state double lastLogged = 0;
	loop {
		wait(delay(CLIENT_KNOBS->SYSTEM_MONITOR_INTERVAL, cx->taskID));
		TraceEvent ev("TransactionMetrics", cx->dbId);

		ev.detail("Elapsed", (lastLogged == 0) ? 0 : now() - lastLogged)
			.detail("Cluster", cx->getConnectionFile() ? cx->getConnectionFile()->getConnectionString().clusterKeyName().toString() : "")
			.detail("Internal", cx->internal);

		cx->cc.logToTraceEvent(ev);

		ev.detail("MeanLatency", cx->latencies.mean())
			.detail("MedianLatency", cx->latencies.median())
			.detail("Latency90", cx->latencies.percentile(0.90))
			.detail("Latency98", cx->latencies.percentile(0.98))
			.detail("MaxLatency", cx->latencies.max())
			.detail("MeanRowReadLatency", cx->readLatencies.mean())
			.detail("MedianRowReadLatency", cx->readLatencies.median())
			.detail("MaxRowReadLatency", cx->readLatencies.max())
			.detail("MeanGRVLatency", cx->GRVLatencies.mean())
			.detail("MedianGRVLatency", cx->GRVLatencies.median())
			.detail("MaxGRVLatency", cx->GRVLatencies.max())
			.detail("MeanCommitLatency", cx->commitLatencies.mean())
			.detail("MedianCommitLatency", cx->commitLatencies.median())
			.detail("MaxCommitLatency", cx->commitLatencies.max())
			.detail("MeanMutationsPerCommit", cx->mutationsPerCommit.mean())
			.detail("MedianMutationsPerCommit", cx->mutationsPerCommit.median())
			.detail("MaxMutationsPerCommit", cx->mutationsPerCommit.max())
			.detail("MeanBytesPerCommit", cx->bytesPerCommit.mean())
			.detail("MedianBytesPerCommit", cx->bytesPerCommit.median())
			.detail("MaxBytesPerCommit", cx->bytesPerCommit.max());

		cx->latencies.clear();
		cx->readLatencies.clear();
		cx->GRVLatencies.clear();
		cx->commitLatencies.clear();
		cx->mutationsPerCommit.clear();
		cx->bytesPerCommit.clear();

		lastLogged = now();
	}
}

ACTOR static Future<Standalone<StringRef> > getSampleVersionStamp(Transaction *tr) {
	loop{
		try {
			tr->reset();
			tr->setOption(FDBTransactionOptions::PRIORITY_SYSTEM_IMMEDIATE);
			wait(success(tr->get(LiteralStringRef("\xff/StatusJsonTestKey62793"))));
			state Future<Standalone<StringRef> > vstamp = tr->getVersionstamp();
			tr->makeSelfConflicting();
			wait(tr->commit());
			Standalone<StringRef> val = wait(vstamp);
			return val;
		}
		catch (Error& e) {
			wait(tr->onError(e));
		}
	}
}

struct TrInfoChunk {
	ValueRef value;
	Key key;
};

ACTOR static Future<Void> transactionInfoCommitActor(Transaction *tr, std::vector<TrInfoChunk> *chunks) {
	state const Key clientLatencyAtomicCtr = CLIENT_LATENCY_INFO_CTR_PREFIX.withPrefix(fdbClientInfoPrefixRange.begin);
	state int retryCount = 0;
	loop{
		try {
			tr->reset();
			tr->setOption(FDBTransactionOptions::ACCESS_SYSTEM_KEYS);
			tr->setOption(FDBTransactionOptions::LOCK_AWARE);
			state Future<Standalone<StringRef> > vstamp = tr->getVersionstamp();
			int64_t numCommitBytes = 0;
			for (auto &chunk : *chunks) {
				tr->atomicOp(chunk.key, chunk.value, MutationRef::SetVersionstampedKey);
				numCommitBytes += chunk.key.size() + chunk.value.size() - 4; // subtract number of bytes of key that denotes verstion stamp index
			}
			tr->atomicOp(clientLatencyAtomicCtr, StringRef((uint8_t*)&numCommitBytes, 8), MutationRef::AddValue);
			wait(tr->commit());
			return Void();
		}
		catch (Error& e) {
			retryCount++;
			if (retryCount == 10)
				throw;
			wait(tr->onError(e));
		}
	}
}


ACTOR static Future<Void> delExcessClntTxnEntriesActor(Transaction *tr, int64_t clientTxInfoSizeLimit) {
	state const Key clientLatencyName = CLIENT_LATENCY_INFO_PREFIX.withPrefix(fdbClientInfoPrefixRange.begin);
	state const Key clientLatencyAtomicCtr = CLIENT_LATENCY_INFO_CTR_PREFIX.withPrefix(fdbClientInfoPrefixRange.begin);
	TraceEvent(SevInfo, "DelExcessClntTxnEntriesCalled");
	loop{
		try {
			tr->reset();
			tr->setOption(FDBTransactionOptions::ACCESS_SYSTEM_KEYS);
			tr->setOption(FDBTransactionOptions::LOCK_AWARE);
			Optional<Value> ctrValue = wait(tr->get(KeyRef(clientLatencyAtomicCtr), true));
			if (!ctrValue.present()) {
				TraceEvent(SevInfo, "NumClntTxnEntriesNotFound");
				return Void();
			}
			state int64_t txInfoSize = 0;
			ASSERT(ctrValue.get().size() == sizeof(int64_t));
			memcpy(&txInfoSize, ctrValue.get().begin(), ctrValue.get().size());
			if (txInfoSize < clientTxInfoSizeLimit)
				return Void();
			int getRangeByteLimit = (txInfoSize - clientTxInfoSizeLimit) < CLIENT_KNOBS->TRANSACTION_SIZE_LIMIT ? (txInfoSize - clientTxInfoSizeLimit) : CLIENT_KNOBS->TRANSACTION_SIZE_LIMIT;
			GetRangeLimits limit(CLIENT_KNOBS->ROW_LIMIT_UNLIMITED, getRangeByteLimit);
			Standalone<RangeResultRef> txEntries = wait(tr->getRange(KeyRangeRef(clientLatencyName, strinc(clientLatencyName)), limit));
			state int64_t numBytesToDel = 0;
			KeyRef endKey;
			for (auto &kv : txEntries) {
				endKey = kv.key;
				numBytesToDel += kv.key.size() + kv.value.size();
				if (txInfoSize - numBytesToDel <= clientTxInfoSizeLimit)
					break;
			}
			if (numBytesToDel) {
				tr->clear(KeyRangeRef(txEntries[0].key, strinc(endKey)));
				TraceEvent(SevInfo, "DeletingExcessCntTxnEntries").detail("BytesToBeDeleted", numBytesToDel);
				int64_t bytesDel = -numBytesToDel;
				tr->atomicOp(clientLatencyAtomicCtr, StringRef((uint8_t*)&bytesDel, 8), MutationRef::AddValue);
				wait(tr->commit());
			}
			if (txInfoSize - numBytesToDel <= clientTxInfoSizeLimit)
				return Void();
		}
		catch (Error& e) {
			wait(tr->onError(e));
		}
	}
}

// The reason for getting a pointer to DatabaseContext instead of a reference counted object is because reference counting will increment reference count for
// DatabaseContext which holds the future of this actor. This creates a cyclic reference and hence this actor and Database object will not be destroyed at all.
ACTOR static Future<Void> clientStatusUpdateActor(DatabaseContext *cx) {
	state const std::string clientLatencyName = CLIENT_LATENCY_INFO_PREFIX.withPrefix(fdbClientInfoPrefixRange.begin).toString();
	state Transaction tr;
	state std::vector<TrInfoChunk> commitQ;
	state int txBytes = 0;

	loop {
		try {
			ASSERT(cx->clientStatusUpdater.outStatusQ.empty());
			cx->clientStatusUpdater.inStatusQ.swap(cx->clientStatusUpdater.outStatusQ);
			// Split Transaction Info into chunks
			state std::vector<TrInfoChunk> trChunksQ;
			for (auto &entry : cx->clientStatusUpdater.outStatusQ) {
				auto &bw = entry.second;
				int64_t value_size_limit = BUGGIFY ? deterministicRandom()->randomInt(1e3, CLIENT_KNOBS->VALUE_SIZE_LIMIT) : CLIENT_KNOBS->VALUE_SIZE_LIMIT;
				int num_chunks = (bw.getLength() + value_size_limit - 1) / value_size_limit;
				std::string random_id = deterministicRandom()->randomAlphaNumeric(16);
				std::string user_provided_id = entry.first.size() ? entry.first + "/" : "";
				for (int i = 0; i < num_chunks; i++) {
					TrInfoChunk chunk;
					BinaryWriter chunkBW(Unversioned());
					chunkBW << bigEndian32(i+1) << bigEndian32(num_chunks);
					chunk.key = KeyRef(clientLatencyName + std::string(10, '\x00') + "/" + random_id + "/" + chunkBW.toValue().toString() + "/" + user_provided_id + std::string(4, '\x00'));
					int32_t pos = littleEndian32(clientLatencyName.size());
					memcpy(mutateString(chunk.key) + chunk.key.size() - sizeof(int32_t), &pos, sizeof(int32_t));
					if (i == num_chunks - 1) {
						chunk.value = ValueRef(static_cast<uint8_t *>(bw.getData()) + (i * value_size_limit), bw.getLength() - (i * value_size_limit));
					}
					else {
						chunk.value = ValueRef(static_cast<uint8_t *>(bw.getData()) + (i * value_size_limit), value_size_limit);
					}
					trChunksQ.push_back(std::move(chunk));
				}
			}

			// Commit the chunks splitting into different transactions if needed
			state int64_t dataSizeLimit = BUGGIFY ? deterministicRandom()->randomInt(200e3, 1.5 * CLIENT_KNOBS->TRANSACTION_SIZE_LIMIT) : 0.8 * CLIENT_KNOBS->TRANSACTION_SIZE_LIMIT;
			state std::vector<TrInfoChunk>::iterator tracking_iter = trChunksQ.begin();
			tr = Transaction(Database(Reference<DatabaseContext>::addRef(cx)));
			ASSERT(commitQ.empty() && (txBytes == 0));
			loop {
				state std::vector<TrInfoChunk>::iterator iter = tracking_iter;
				txBytes = 0;
				commitQ.clear();
				try {
					while (iter != trChunksQ.end()) {
						if (iter->value.size() + iter->key.size() + txBytes > dataSizeLimit) {
							wait(transactionInfoCommitActor(&tr, &commitQ));
							tracking_iter = iter;
							commitQ.clear();
							txBytes = 0;
						}
						commitQ.push_back(*iter);
						txBytes += iter->value.size() + iter->key.size();
						++iter;
					}
					if (!commitQ.empty()) {
						wait(transactionInfoCommitActor(&tr, &commitQ));
						commitQ.clear();
						txBytes = 0;
					}
					break;
				}
				catch (Error &e) {
					if (e.code() == error_code_transaction_too_large) {
						dataSizeLimit /= 2;
						ASSERT(dataSizeLimit >= CLIENT_KNOBS->VALUE_SIZE_LIMIT + CLIENT_KNOBS->KEY_SIZE_LIMIT);
					}
					else {
						TraceEvent(SevWarnAlways, "ClientTrInfoErrorCommit")
							.error(e)
							.detail("TxBytes", txBytes);
						commitQ.clear();
						txBytes = 0;
						throw;
					}
				}
			}
			cx->clientStatusUpdater.outStatusQ.clear();
			double clientSamplingProbability = std::isinf(cx->clientInfo->get().clientTxnInfoSampleRate) ? CLIENT_KNOBS->CSI_SAMPLING_PROBABILITY : cx->clientInfo->get().clientTxnInfoSampleRate;
			int64_t clientTxnInfoSizeLimit = cx->clientInfo->get().clientTxnInfoSizeLimit == -1 ? CLIENT_KNOBS->CSI_SIZE_LIMIT : cx->clientInfo->get().clientTxnInfoSizeLimit;
			if (!trChunksQ.empty() && deterministicRandom()->random01() < clientSamplingProbability)
				wait(delExcessClntTxnEntriesActor(&tr, clientTxnInfoSizeLimit));

			// tr is destructed because it hold a reference to DatabaseContext which creates a cycle mentioned above.
			// Hence destroy the transacation before sleeping to give a chance for the actor to be cleanedup if the Database is destroyed by the user.
			tr = Transaction();
			wait(delay(CLIENT_KNOBS->CSI_STATUS_DELAY));
		}
		catch (Error& e) {
			if (e.code() == error_code_actor_cancelled) {
				throw;
			}
			cx->clientStatusUpdater.outStatusQ.clear();
			TraceEvent(SevWarnAlways, "UnableToWriteClientStatus").error(e);
			// tr is destructed because it hold a reference to DatabaseContext which creates a cycle mentioned above.
			// Hence destroy the transacation before sleeping to give a chance for the actor to be cleanedup if the Database is destroyed by the user.
			tr = Transaction();
			wait(delay(10.0));
		}
	}
}

ACTOR static Future<Void> monitorMasterProxiesChange(Reference<AsyncVar<ClientDBInfo>> clientDBInfo, AsyncTrigger *triggerVar) {
	state vector< MasterProxyInterface > curProxies;
	curProxies = clientDBInfo->get().proxies;

	loop{
		wait(clientDBInfo->onChange());
		if (clientDBInfo->get().proxies != curProxies) {
			curProxies = clientDBInfo->get().proxies;
			triggerVar->trigger();
		}
	}
}

ACTOR static Future<HealthMetrics> getHealthMetricsActor(DatabaseContext *cx, bool detailed) {
	if (now() - cx->healthMetricsLastUpdated < CLIENT_KNOBS->AGGREGATE_HEALTH_METRICS_MAX_STALENESS) {
		if (detailed) {
			return cx->healthMetrics;
		}
		else {
			HealthMetrics result;
			result.update(cx->healthMetrics, false, false);
			return result;
		}
	}
	state bool sendDetailedRequest = detailed && now() - cx->detailedHealthMetricsLastUpdated >
		CLIENT_KNOBS->DETAILED_HEALTH_METRICS_MAX_STALENESS;
	loop {
		choose {
			when(wait(cx->onMasterProxiesChanged())) {}
			when(GetHealthMetricsReply rep =
				 wait(loadBalance(cx->getMasterProxies(false), &MasterProxyInterface::getHealthMetrics,
							 GetHealthMetricsRequest(sendDetailedRequest)))) {
				cx->healthMetrics.update(rep.healthMetrics, detailed, true);
				if (detailed) {
					cx->healthMetricsLastUpdated = now();
					cx->detailedHealthMetricsLastUpdated = now();
					return cx->healthMetrics;
				}
				else {
					cx->healthMetricsLastUpdated = now();
					HealthMetrics result;
					result.update(cx->healthMetrics, false, false);
					return result;
				}
			}
		}
	}
}

Future<HealthMetrics> DatabaseContext::getHealthMetrics(bool detailed = false) {
	return getHealthMetricsActor(this, detailed);
}
DatabaseContext::DatabaseContext(
	Reference<AsyncVar<Reference<ClusterConnectionFile>>> connectionFile, Reference<AsyncVar<ClientDBInfo>> clientInfo, Future<Void> clientInfoMonitor,
	TaskPriority taskID, LocalityData const& clientLocality, bool enableLocalityLoadBalance, bool lockAware, bool internal, int apiVersion, bool switchable ) 
	: connectionFile(connectionFile),clientInfo(clientInfo), clientInfoMonitor(clientInfoMonitor), taskID(taskID), clientLocality(clientLocality), enableLocalityLoadBalance(enableLocalityLoadBalance),
	lockAware(lockAware), apiVersion(apiVersion), switchable(switchable), provisional(false), cc("TransactionMetrics"),
	transactionReadVersions("ReadVersions", cc), transactionLogicalReads("LogicalUncachedReads", cc), transactionPhysicalReads("PhysicalReadRequests", cc), 
	transactionCommittedMutations("CommittedMutations", cc), transactionCommittedMutationBytes("CommittedMutationBytes", cc), transactionsCommitStarted("CommitStarted", cc), 
	transactionsCommitCompleted("CommitCompleted", cc), transactionsTooOld("TooOld", cc), transactionsFutureVersions("FutureVersions", cc), 
	transactionsNotCommitted("NotCommitted", cc), transactionsMaybeCommitted("MaybeCommitted", cc), transactionsResourceConstrained("ResourceConstrained", cc), 
	transactionsProcessBehind("ProcessBehind", cc), transactionWaitsForFullRecovery("WaitsForFullRecovery", cc), outstandingWatches(0),
	latencies(1000), readLatencies(1000), commitLatencies(1000), GRVLatencies(1000), mutationsPerCommit(1000), bytesPerCommit(1000), mvCacheInsertLocation(0),
	healthMetricsLastUpdated(0), detailedHealthMetricsLastUpdated(0), internal(internal)
{
	dbId = deterministicRandom()->randomUniqueID();
	connected = clientInfo->get().proxies.size() ? Void() : clientInfo->onChange();

	metadataVersionCache.resize(CLIENT_KNOBS->METADATA_VERSION_CACHE_SIZE);
	maxOutstandingWatches = CLIENT_KNOBS->DEFAULT_MAX_OUTSTANDING_WATCHES;

	snapshotRywEnabled = apiVersionAtLeast(300) ? 1 : 0; 

	logger = databaseLogger( this );
	locationCacheSize = g_network->isSimulated() ?
			CLIENT_KNOBS->LOCATION_CACHE_EVICTION_SIZE_SIM :
			CLIENT_KNOBS->LOCATION_CACHE_EVICTION_SIZE;

	getValueSubmitted.init(LiteralStringRef("NativeAPI.GetValueSubmitted"));
	getValueCompleted.init(LiteralStringRef("NativeAPI.GetValueCompleted"));

	monitorMasterProxiesInfoChange = monitorMasterProxiesChange(clientInfo, &masterProxiesChangeTrigger);
	clientStatusUpdater.actor = clientStatusUpdateActor(this);
}

DatabaseContext::DatabaseContext( const Error &err ) : deferredError(err), cc("TransactionMetrics"),
	transactionReadVersions("ReadVersions", cc), transactionLogicalReads("LogicalUncachedReads", cc), transactionPhysicalReads("PhysicalReadRequests", cc), 
	transactionCommittedMutations("CommittedMutations", cc), transactionCommittedMutationBytes("CommittedMutationBytes", cc), transactionsCommitStarted("CommitStarted", cc), 
	transactionsCommitCompleted("CommitCompleted", cc), transactionsTooOld("TooOld", cc), transactionsFutureVersions("FutureVersions", cc), 
	transactionsNotCommitted("NotCommitted", cc), transactionsMaybeCommitted("MaybeCommitted", cc), transactionsResourceConstrained("ResourceConstrained", cc), 
	transactionsProcessBehind("ProcessBehind", cc), transactionWaitsForFullRecovery("WaitsForFullRecovery", cc), latencies(1000), readLatencies(1000), commitLatencies(1000), 
	GRVLatencies(1000), mutationsPerCommit(1000), bytesPerCommit(1000), 
	internal(false) {}


Database DatabaseContext::create(Reference<AsyncVar<ClientDBInfo>> clientInfo, Future<Void> clientInfoMonitor, LocalityData clientLocality, bool enableLocalityLoadBalance, TaskPriority taskID, bool lockAware, int apiVersion, bool switchable) {
	return Database( new DatabaseContext( Reference<AsyncVar<Reference<ClusterConnectionFile>>>(), clientInfo, clientInfoMonitor, taskID, clientLocality, enableLocalityLoadBalance, lockAware, true, apiVersion, switchable ) );
}

DatabaseContext::~DatabaseContext() {
	monitorMasterProxiesInfoChange.cancel();
	for(auto it = server_interf.begin(); it != server_interf.end(); it = server_interf.erase(it))
		it->second->notifyContextDestroyed();
	ASSERT_ABORT( server_interf.empty() );
	locationCache.insert( allKeys, Reference<LocationInfo>() );
}

pair<KeyRange,Reference<LocationInfo>> DatabaseContext::getCachedLocation( const KeyRef& key, bool isBackward ) {
	if( isBackward ) {
		auto range = locationCache.rangeContainingKeyBefore(key);
		return std::make_pair(range->range(), range->value());
	}
	else {
		auto range = locationCache.rangeContaining(key);
		return std::make_pair(range->range(), range->value());
	}
}

bool DatabaseContext::getCachedLocations( const KeyRangeRef& range, vector<std::pair<KeyRange,Reference<LocationInfo>>>& result, int limit, bool reverse ) {
	result.clear();

	auto begin = locationCache.rangeContaining(range.begin);
	auto end = locationCache.rangeContainingKeyBefore(range.end);

	loop {
		auto r = reverse ? end : begin;
		if (!r->value()){
			TEST(result.size()); // had some but not all cached locations
			result.clear();
			return false;
		}
		result.emplace_back(r->range() & range, r->value());
		if (result.size() == limit || begin == end) {
			break;
		}

		if(reverse)
			--end;
		else
			++begin;
	}

	return true;
}

Reference<LocationInfo> DatabaseContext::setCachedLocation( const KeyRangeRef& keys, const vector<StorageServerInterface>& servers ) {
	vector<Reference<ReferencedInterface<StorageServerInterface>>> serverRefs;
	serverRefs.reserve(servers.size());
	for(auto& interf : servers) {
		serverRefs.push_back( StorageServerInfo::getInterface( this, interf, clientLocality ) );
	}

	int maxEvictionAttempts = 100, attempts = 0;
	Reference<LocationInfo> loc = Reference<LocationInfo>( new LocationInfo(serverRefs) );
	while( locationCache.size() > locationCacheSize && attempts < maxEvictionAttempts) {
		TEST( true ); // NativeAPI storage server locationCache entry evicted
		attempts++;
		auto r = locationCache.randomRange();
		Key begin = r.begin(), end = r.end();  // insert invalidates r, so can't be passed a mere reference into it
		locationCache.insert( KeyRangeRef(begin, end), Reference<LocationInfo>() );
	}
	locationCache.insert( keys, loc );
	return std::move(loc);
}

void DatabaseContext::invalidateCache( const KeyRef& key, bool isBackward ) {
	if( isBackward )
		locationCache.rangeContainingKeyBefore(key)->value() = Reference<LocationInfo>();
	else
		locationCache.rangeContaining(key)->value() = Reference<LocationInfo>();
}

void DatabaseContext::invalidateCache( const KeyRangeRef& keys ) {
	auto rs = locationCache.intersectingRanges(keys);
	Key begin = rs.begin().begin(), end = rs.end().begin();  // insert invalidates rs, so can't be passed a mere reference into it
	locationCache.insert( KeyRangeRef(begin, end), Reference<LocationInfo>() );
}

Future<Void> DatabaseContext::onMasterProxiesChanged() {
	return this->masterProxiesChangeTrigger.onTrigger();
}

int64_t extractIntOption( Optional<StringRef> value, int64_t minValue, int64_t maxValue ) {
	validateOptionValue(value, true);
	if( value.get().size() != 8 ) {
		throw invalid_option_value();
	}

	int64_t passed = *((int64_t*)(value.get().begin()));
	if( passed > maxValue || passed < minValue ) {
		throw invalid_option_value();
	}

	return passed;
}

uint64_t extractHexOption( StringRef value ) {
	char* end;
	uint64_t id = strtoull( value.toString().c_str(), &end, 16 );
	if (*end)
		throw invalid_option_value();
	return id;
}

void DatabaseContext::setOption( FDBDatabaseOptions::Option option, Optional<StringRef> value) {
	int defaultFor = FDBDatabaseOptions::optionInfo.getMustExist(option).defaultFor;
	if (defaultFor >= 0) {
		ASSERT(FDBTransactionOptions::optionInfo.find((FDBTransactionOptions::Option)defaultFor) !=
		       FDBTransactionOptions::optionInfo.end());
		transactionDefaults.addOption((FDBTransactionOptions::Option)defaultFor, value.castTo<Standalone<StringRef>>());
	}
	else {
		switch(option) {
			case FDBDatabaseOptions::LOCATION_CACHE_SIZE:
				locationCacheSize = (int)extractIntOption(value, 0, std::numeric_limits<int>::max());
				break;
			case FDBDatabaseOptions::MACHINE_ID:
				clientLocality = LocalityData( clientLocality.processId(), value.present() ? Standalone<StringRef>(value.get()) : Optional<Standalone<StringRef>>(), clientLocality.machineId(), clientLocality.dcId() );
				if( clientInfo->get().proxies.size() )
					masterProxies = Reference<ProxyInfo>( new ProxyInfo( clientInfo->get().proxies, clientLocality ) );
				server_interf.clear();
				locationCache.insert( allKeys, Reference<LocationInfo>() );
				break;
			case FDBDatabaseOptions::MAX_WATCHES:
				maxOutstandingWatches = (int)extractIntOption(value, 0, CLIENT_KNOBS->ABSOLUTE_MAX_WATCHES);
				break;
			case FDBDatabaseOptions::DATACENTER_ID:
				clientLocality = LocalityData(clientLocality.processId(), clientLocality.zoneId(), clientLocality.machineId(), value.present() ? Standalone<StringRef>(value.get()) : Optional<Standalone<StringRef>>());
				if( clientInfo->get().proxies.size() )
					masterProxies = Reference<ProxyInfo>( new ProxyInfo( clientInfo->get().proxies, clientLocality ));
				server_interf.clear();
				locationCache.insert( allKeys, Reference<LocationInfo>() );
				break;
			case FDBDatabaseOptions::SNAPSHOT_RYW_ENABLE:
				validateOptionValue(value, false);
				snapshotRywEnabled++;
				break;
			case FDBDatabaseOptions::SNAPSHOT_RYW_DISABLE:
				validateOptionValue(value, false);
				snapshotRywEnabled--;
				break;
			default:
				break;
		}
	}
}

void DatabaseContext::addWatch() {
	if(outstandingWatches >= maxOutstandingWatches)
		throw too_many_watches();

	++outstandingWatches;
}

void DatabaseContext::removeWatch() {
	--outstandingWatches;
	ASSERT(outstandingWatches >= 0);
}

Future<Void> DatabaseContext::onConnected() {
	return connected;
}

ACTOR static Future<Void> switchConnectionFileImpl(Reference<ClusterConnectionFile> connFile, DatabaseContext* self) {
	TEST(true); // Switch connection file
	TraceEvent("SwitchConnectionFile")
	    .detail("ConnectionFile", connFile->canGetFilename() ? connFile->getFilename() : "")
	    .detail("ConnectionString", connFile->getConnectionString().toString());

	// Reset state from former cluster.
	self->masterProxies.clear();
	self->minAcceptableReadVersion = std::numeric_limits<Version>::max();
	self->invalidateCache(allKeys);

	auto clearedClientInfo = self->clientInfo->get();
	clearedClientInfo.proxies.clear();
	clearedClientInfo.id = deterministicRandom()->randomUniqueID();
	self->clientInfo->set(clearedClientInfo);
	self->connectionFile->set(connFile);
	
	state Database db(Reference<DatabaseContext>::addRef(self));
	state Transaction tr(db);
	loop {
		tr.setOption(FDBTransactionOptions::READ_LOCK_AWARE);
		try {
			TraceEvent("SwitchConnectionFileAttemptingGRV");
			Version v = wait(tr.getReadVersion());
			TraceEvent("SwitchConnectionFileGotRV")
			    .detail("ReadVersion", v)
			    .detail("MinAcceptableReadVersion", self->minAcceptableReadVersion);
			ASSERT(self->minAcceptableReadVersion != std::numeric_limits<Version>::max());
			self->connectionFileChangedTrigger.trigger();
			return Void();
		} catch (Error& e) {
			TraceEvent("SwitchConnectionFileError").detail("Error", e.what());
			wait(tr.onError(e));
		}
	}
}

Reference<ClusterConnectionFile> DatabaseContext::getConnectionFile() {
	if(connectionFile) {
		return connectionFile->get();
	}
	return Reference<ClusterConnectionFile>();
}

Future<Void> DatabaseContext::switchConnectionFile(Reference<ClusterConnectionFile> standby) {
	ASSERT(switchable);
	return switchConnectionFileImpl(standby, this);
}

Future<Void> DatabaseContext::connectionFileChanged() {
	return connectionFileChangedTrigger.onTrigger();
}

extern IPAddress determinePublicIPAutomatically(ClusterConnectionString const& ccs);

Database Database::createDatabase( Reference<ClusterConnectionFile> connFile, int apiVersion, bool internal, LocalityData const& clientLocality, DatabaseContext *preallocatedDb ) {
	if(!g_network)
		throw network_not_setup();

	if(connFile) {
		if(networkOptions.traceDirectory.present() && !traceFileIsOpen()) {
			g_network->initMetrics();
			FlowTransport::transport().initMetrics();
			initTraceEventMetrics();

			auto publicIP = determinePublicIPAutomatically( connFile->getConnectionString() );
			selectTraceFormatter(networkOptions.traceFormat);
			openTraceFile(NetworkAddress(publicIP, ::getpid()), networkOptions.traceRollSize, networkOptions.traceMaxLogsSize, networkOptions.traceDirectory.get(), "trace", networkOptions.traceLogGroup);

			TraceEvent("ClientStart")
				.detail("SourceVersion", getHGVersion())
				.detail("Version", FDB_VT_VERSION)
				.detail("PackageName", FDB_VT_PACKAGE_NAME)
				.detail("ClusterFile", connFile->getFilename().c_str())
				.detail("ConnectionString", connFile->getConnectionString().toString())
				.detailf("ActualTime", "%lld", DEBUG_DETERMINISM ? 0 : time(NULL))
				.detail("ApiVersion", apiVersion)
				.detailf("ImageOffset", "%p", platform::getImageOffset())
				.trackLatest("ClientStart");

			initializeSystemMonitorMachineState(SystemMonitorMachineState(IPAddress(publicIP)));

			systemMonitor();
			uncancellable( recurring( &systemMonitor, CLIENT_KNOBS->SYSTEM_MONITOR_INTERVAL, TaskPriority::FlushTrace ) );
		}
	}

	Reference<AsyncVar<ClientDBInfo>> clientInfo(new AsyncVar<ClientDBInfo>());
	Reference<AsyncVar<Reference<ClusterConnectionFile>>> connectionFile(new AsyncVar<Reference<ClusterConnectionFile>>());
	connectionFile->set(connFile);
	Future<Void> clientInfoMonitor = monitorProxies(connectionFile, clientInfo, networkOptions.supportedVersions, StringRef(networkOptions.traceLogGroup));

	DatabaseContext *db;
	if(preallocatedDb) {
		db = new (preallocatedDb) DatabaseContext(connectionFile, clientInfo, clientInfoMonitor, TaskPriority::DefaultEndpoint, clientLocality, true, false, internal, apiVersion, /*switchable*/ true);
	}
	else {
		db = new DatabaseContext(connectionFile, clientInfo, clientInfoMonitor, TaskPriority::DefaultEndpoint, clientLocality, true, false, internal, apiVersion, /*switchable*/ true);
	}

	return Database(db);
}

Database Database::createDatabase( std::string connFileName, int apiVersion, bool internal, LocalityData const& clientLocality ) {
	Reference<ClusterConnectionFile> rccf = Reference<ClusterConnectionFile>(new ClusterConnectionFile(ClusterConnectionFile::lookupClusterFileName(connFileName).first));
	return Database::createDatabase(rccf, apiVersion, internal, clientLocality);
}

const UniqueOrderedOptionList<FDBTransactionOptions>& Database::getTransactionDefaults() const {
	ASSERT(db);
	return db->transactionDefaults;
}

void setNetworkOption(FDBNetworkOptions::Option option, Optional<StringRef> value) {
	switch(option) {
		// SOMEDAY: If the network is already started, should these three throw an error?
		case FDBNetworkOptions::USE_OBJECT_SERIALIZER:
			networkOptions.useObjectSerializer = extractIntOption(value) != 0;
			break;
		case FDBNetworkOptions::TRACE_ENABLE:
			networkOptions.traceDirectory = value.present() ? value.get().toString() : "";
			break;
		case FDBNetworkOptions::TRACE_ROLL_SIZE:
			validateOptionValue(value, true);
			networkOptions.traceRollSize = extractIntOption(value, 0, std::numeric_limits<int64_t>::max());
			break;
		case FDBNetworkOptions::TRACE_MAX_LOGS_SIZE:
			validateOptionValue(value, true);
			networkOptions.traceMaxLogsSize = extractIntOption(value, 0, std::numeric_limits<int64_t>::max());
			break;
		case FDBNetworkOptions::TRACE_LOG_GROUP:
			if(value.present())
				networkOptions.traceLogGroup = value.get().toString();
			break;
		case FDBNetworkOptions::TRACE_FORMAT:
			validateOptionValue(value, true);
			networkOptions.traceFormat = value.get().toString();
			if (!validateTraceFormat(networkOptions.traceFormat)) {
				fprintf(stderr, "Unrecognized trace format: `%s'\n", networkOptions.traceFormat.c_str());
				throw invalid_option_value();
			}
			break;
		case FDBNetworkOptions::KNOB: {
			validateOptionValue(value, true);

			std::string optionValue = value.get().toString();
			TraceEvent("SetKnob").detail("KnobString", optionValue);

			size_t eq = optionValue.find_first_of('=');
			if(eq == optionValue.npos) {
				TraceEvent(SevWarnAlways, "InvalidKnobString").detail("KnobString", optionValue);
				throw invalid_option_value();
			}

			std::string knobName = optionValue.substr(0, eq);
			std::string knobValue = optionValue.substr(eq+1);
			if (!const_cast<FlowKnobs*>(FLOW_KNOBS)->setKnob( knobName, knobValue ) &&
				!const_cast<ClientKnobs*>(CLIENT_KNOBS)->setKnob( knobName, knobValue ))
			{
				TraceEvent(SevWarnAlways, "UnrecognizedKnob").detail("Knob", knobName.c_str());
				fprintf(stderr, "FoundationDB client ignoring unrecognized knob option '%s'\n", knobName.c_str());
			}
			break;
		}
		case FDBNetworkOptions::TLS_PLUGIN:
			validateOptionValue(value, true);
			break;
		case FDBNetworkOptions::TLS_CERT_PATH:
			validateOptionValue(value, true);
			initTLSOptions();
			tlsOptions->set_cert_file( value.get().toString() );
			break;
		case FDBNetworkOptions::TLS_CERT_BYTES:
			initTLSOptions();
			tlsOptions->set_cert_data( value.get().toString() );
			break;
		case FDBNetworkOptions::TLS_CA_PATH:
			validateOptionValue(value, true);
			initTLSOptions();
			tlsOptions->set_ca_file( value.get().toString() );
			break;
		case FDBNetworkOptions::TLS_CA_BYTES:
			validateOptionValue(value, true);
			initTLSOptions();
			tlsOptions->set_ca_data(value.get().toString());
			break;
		case FDBNetworkOptions::TLS_PASSWORD:
			validateOptionValue(value, true);
			initTLSOptions();
			tlsOptions->set_key_password(value.get().toString());
			break;
		case FDBNetworkOptions::TLS_KEY_PATH:
			validateOptionValue(value, true);
			initTLSOptions();
			tlsOptions->set_key_file( value.get().toString() );
			break;
		case FDBNetworkOptions::TLS_KEY_BYTES:
			validateOptionValue(value, true);
			initTLSOptions();
			tlsOptions->set_key_data( value.get().toString() );
			break;
		case FDBNetworkOptions::TLS_VERIFY_PEERS:
			validateOptionValue(value, true);
			initTLSOptions();
			try {
				tlsOptions->set_verify_peers({ value.get().toString() });
			} catch( Error& e ) {
				TraceEvent(SevWarnAlways, "TLSValidationSetError")
					.error( e )
					.detail("Input", value.get().toString() );
				throw invalid_option_value();
			}
			break;
		case FDBNetworkOptions::CLIENT_BUGGIFY_ENABLE:
			enableBuggify(true, BuggifyType::Client);
			break;
		case FDBNetworkOptions::CLIENT_BUGGIFY_DISABLE:
			enableBuggify(false, BuggifyType::Client);
			break;
		case FDBNetworkOptions::CLIENT_BUGGIFY_SECTION_ACTIVATED_PROBABILITY:
			validateOptionValue(value, true);
			clearBuggifySections(BuggifyType::Client);
			P_BUGGIFIED_SECTION_ACTIVATED[int(BuggifyType::Client)] = double(extractIntOption(value, 0, 100))/100.0;
			break;
		case FDBNetworkOptions::CLIENT_BUGGIFY_SECTION_FIRED_PROBABILITY:
			validateOptionValue(value, true);
			P_BUGGIFIED_SECTION_FIRES[int(BuggifyType::Client)] = double(extractIntOption(value, 0, 100))/100.0;
			break;
		case FDBNetworkOptions::DISABLE_CLIENT_STATISTICS_LOGGING:
			validateOptionValue(value, false);
			networkOptions.logClientInfo = false;
			break;
		case FDBNetworkOptions::SUPPORTED_CLIENT_VERSIONS:
		{
			// The multi-version API should be providing us these guarantees
			ASSERT(g_network);
			ASSERT(value.present());

			networkOptions.supportedVersions.resize(networkOptions.supportedVersions.arena(), 0);
			std::string versionString = value.get().toString();

			size_t index = 0;
			size_t nextIndex = 0;
			while(nextIndex != versionString.npos) {
				nextIndex = versionString.find(';', index);
				networkOptions.supportedVersions.push_back_deep(networkOptions.supportedVersions.arena(), ClientVersionRef(versionString.substr(index, nextIndex-index)));
				index = nextIndex + 1;
			}

			ASSERT(networkOptions.supportedVersions.size() > 0);

			break;
		}
		case FDBNetworkOptions::ENABLE_SLOW_TASK_PROFILING:
			validateOptionValue(value, false);
			networkOptions.slowTaskProfilingEnabled = true;
			break;
		default:
			break;
	}
}

void setupNetwork(uint64_t transportId, bool useMetrics) {
	if( g_network )
		throw network_already_setup();

	if (!networkOptions.logClientInfo.present())
		networkOptions.logClientInfo = true;

	g_network = newNet2(false, useMetrics || networkOptions.traceDirectory.present(), networkOptions.useObjectSerializer);
	FlowTransport::createInstance(true, transportId);
	Net2FileSystem::newFileSystem();

	initTLSOptions();

#ifndef TLS_DISABLED
	tlsOptions->register_network();
#endif
}

void runNetwork() {
	if(!g_network)
		throw network_not_setup();

	if(networkOptions.traceDirectory.present() && networkOptions.slowTaskProfilingEnabled) {
		setupSlowTaskProfiler();
	}

	g_network->run();

	if(networkOptions.traceDirectory.present())
		systemMonitor();
}

void stopNetwork() {
	if(!g_network)
		throw network_not_setup();

	g_network->stop();
	closeTraceFile();
}

Reference<ProxyInfo> DatabaseContext::getMasterProxies(bool useProvisionalProxies) {
	if (masterProxiesLastChange != clientInfo->get().id) {
		masterProxiesLastChange = clientInfo->get().id;
		masterProxies.clear();
		if( clientInfo->get().proxies.size() ) {
			masterProxies = Reference<ProxyInfo>( new ProxyInfo( clientInfo->get().proxies, clientLocality ));
			provisional = clientInfo->get().proxies[0].provisional;
		}
	}
	if(provisional && !useProvisionalProxies) {
		return Reference<ProxyInfo>();
	}
	return masterProxies;
}

//Actor which will wait until the MultiInterface<MasterProxyInterface> returned by the DatabaseContext cx is not NULL
ACTOR Future<Reference<ProxyInfo>> getMasterProxiesFuture(DatabaseContext *cx, bool useProvisionalProxies) {
	loop{
		Reference<ProxyInfo> proxies = cx->getMasterProxies(useProvisionalProxies);
		if (proxies)
			return proxies;
		wait( cx->onMasterProxiesChanged() );
	}
}

//Returns a future which will not be set until the ProxyInfo of this DatabaseContext is not NULL
Future<Reference<ProxyInfo>> DatabaseContext::getMasterProxiesFuture(bool useProvisionalProxies) {
	return ::getMasterProxiesFuture(this, useProvisionalProxies);
}

void GetRangeLimits::decrement( VectorRef<KeyValueRef> const& data ) {
	if( rows != CLIENT_KNOBS->ROW_LIMIT_UNLIMITED ) {
		ASSERT(data.size() <= rows);
		rows -= data.size();
	}

	minRows = std::max(0, minRows - data.size());

	if( bytes != CLIENT_KNOBS->BYTE_LIMIT_UNLIMITED )
		bytes = std::max( 0, bytes - (int)data.expectedSize() - (8-(int)sizeof(KeyValueRef))*data.size() );
}

void GetRangeLimits::decrement( KeyValueRef const& data ) {
	minRows = std::max(0, minRows - 1);
	if( rows != CLIENT_KNOBS->ROW_LIMIT_UNLIMITED )
		rows--;
	if( bytes != CLIENT_KNOBS->BYTE_LIMIT_UNLIMITED )
		bytes = std::max( 0, bytes - (int)8 - (int)data.expectedSize() );
}

// True if either the row or byte limit has been reached
bool GetRangeLimits::isReached() {
	return rows == 0 || (bytes == 0 && minRows == 0);
}

// True if data would cause the row or byte limit to be reached
bool GetRangeLimits::reachedBy( VectorRef<KeyValueRef> const& data ) {
	return ( rows != CLIENT_KNOBS->ROW_LIMIT_UNLIMITED && data.size() >= rows )
		|| ( bytes != CLIENT_KNOBS->BYTE_LIMIT_UNLIMITED && (int)data.expectedSize() + (8-(int)sizeof(KeyValueRef))*data.size() >= bytes && data.size() >= minRows );
}

bool GetRangeLimits::hasByteLimit() {
	return bytes != CLIENT_KNOBS->BYTE_LIMIT_UNLIMITED;
}

bool GetRangeLimits::hasRowLimit() {
	return rows != CLIENT_KNOBS->ROW_LIMIT_UNLIMITED;
}

bool GetRangeLimits::hasSatisfiedMinRows() {
	return hasByteLimit() && minRows == 0;
}

AddressExclusion AddressExclusion::parse( StringRef const& key ) {
	//Must not change: serialized to the database!
	auto parsedIp = IPAddress::parse(key.toString());
	if (parsedIp.present()) {
		return AddressExclusion(parsedIp.get());
	}

	// Not a whole machine, includes `port'.
	try {
		auto addr = NetworkAddress::parse(key.toString());
		if (addr.isTLS()) {
			TraceEvent(SevWarnAlways, "AddressExclusionParseError")
				.detail("String", key)
				.detail("Description", "Address inclusion string should not include `:tls' suffix.");
			return AddressExclusion();
		}
		return AddressExclusion(addr.ip, addr.port);
	} catch (Error& ) {
		TraceEvent(SevWarnAlways, "AddressExclusionParseError").detail("String", key);
		return AddressExclusion();
	}
}

Future<Standalone<RangeResultRef>> getRange(
	Database const& cx,
	Future<Version> const& fVersion,
	KeySelector const& begin,
	KeySelector const& end,
	GetRangeLimits const& limits,
	bool const& reverse,
	TransactionInfo const& info);

ACTOR Future<Optional<Value>> getValue(Future<Version> version, Key key, Database cx, TransactionInfo info,
                                       Reference<TransactionLogInfo> trLogInfo);

ACTOR Future<Optional<StorageServerInterface>> fetchServerInterface( Database cx, TransactionInfo info, UID id, Future<Version> ver = latestVersion ) {
	Optional<Value> val = wait( getValue(ver, serverListKeyFor(id), cx, info, Reference<TransactionLogInfo>() ) );
	if( !val.present() ) {
		// A storage server has been removed from serverList since we read keyServers
		return Optional<StorageServerInterface>();
	}

	return decodeServerListValue(val.get());
}

ACTOR Future<Optional<vector<StorageServerInterface>>> transactionalGetServerInterfaces( Future<Version> ver, Database cx, TransactionInfo info, vector<UID> ids ) {
	state vector< Future< Optional<StorageServerInterface> > > serverListEntries;
	for( int s = 0; s < ids.size(); s++ ) {
		serverListEntries.push_back( fetchServerInterface( cx, info, ids[s], ver ) );
	}

	vector<Optional<StorageServerInterface>> serverListValues = wait( getAll(serverListEntries) );
	vector<StorageServerInterface> serverInterfaces;
	for( int s = 0; s < serverListValues.size(); s++ ) {
		if( !serverListValues[s].present() ) {
			// A storage server has been removed from ServerList since we read keyServers
			return Optional<vector<StorageServerInterface>>();
		}
		serverInterfaces.push_back( serverListValues[s].get() );
	}
	return serverInterfaces;
}

//If isBackward == true, returns the shard containing the key before 'key' (an infinitely long, inexpressible key). Otherwise returns the shard containing key
ACTOR Future< pair<KeyRange,Reference<LocationInfo>> > getKeyLocation_internal( Database cx, Key key, TransactionInfo info, bool isBackward = false ) {
	if (isBackward) {
		ASSERT( key != allKeys.begin && key <= allKeys.end );
	} else {
		ASSERT( key < allKeys.end );
	}

	if( info.debugID.present() )
		g_traceBatch.addEvent("TransactionDebug", info.debugID.get().first(), "NativeAPI.getKeyLocation.Before");

	loop {
		choose {
			when ( wait( cx->onMasterProxiesChanged() ) ) {}
			when ( GetKeyServerLocationsReply rep = wait( loadBalance( cx->getMasterProxies(info.useProvisionalProxies), &MasterProxyInterface::getKeyServersLocations, GetKeyServerLocationsRequest(key, Optional<KeyRef>(), 100, isBackward, key.arena()), TaskPriority::DefaultPromiseEndpoint ) ) ) {
				if( info.debugID.present() )
					g_traceBatch.addEvent("TransactionDebug", info.debugID.get().first(), "NativeAPI.getKeyLocation.After");
				ASSERT( rep.results.size() == 1 );

				auto locationInfo = cx->setCachedLocation(rep.results[0].first, rep.results[0].second);
				return std::make_pair(KeyRange(rep.results[0].first, rep.arena), locationInfo);
			}
		}
	}
}

template <class F>
Future<pair<KeyRange, Reference<LocationInfo>>> getKeyLocation( Database const& cx, Key const& key, F StorageServerInterface::*member, TransactionInfo const& info, bool isBackward = false ) {
	auto ssi = cx->getCachedLocation( key, isBackward );
	if (!ssi.second) {
		return getKeyLocation_internal( cx, key, info, isBackward );
	}

	for(int i = 0; i < ssi.second->size(); i++) {
		if( IFailureMonitor::failureMonitor().onlyEndpointFailed(ssi.second->get(i, member).getEndpoint()) ) {
			cx->invalidateCache( key );
			ssi.second.clear();
			return getKeyLocation_internal( cx, key, info, isBackward );
		}
	}

	return ssi;
}

ACTOR Future< vector< pair<KeyRange,Reference<LocationInfo>> > > getKeyRangeLocations_internal( Database cx, KeyRange keys, int limit, bool reverse, TransactionInfo info ) {
	if( info.debugID.present() )
		g_traceBatch.addEvent("TransactionDebug", info.debugID.get().first(), "NativeAPI.getKeyLocations.Before");

	loop {
		choose {
			when ( wait( cx->onMasterProxiesChanged() ) ) {}
			when ( GetKeyServerLocationsReply _rep = wait( loadBalance( cx->getMasterProxies(info.useProvisionalProxies), &MasterProxyInterface::getKeyServersLocations, GetKeyServerLocationsRequest(keys.begin, keys.end, limit, reverse, keys.arena()), TaskPriority::DefaultPromiseEndpoint ) ) ) {
				state GetKeyServerLocationsReply rep = _rep;
				if( info.debugID.present() )
					g_traceBatch.addEvent("TransactionDebug", info.debugID.get().first(), "NativeAPI.getKeyLocations.After");
				ASSERT( rep.results.size() );

				state vector< pair<KeyRange,Reference<LocationInfo>> > results;
				state int shard = 0;
				for (; shard < rep.results.size(); shard++) {
					//FIXME: these shards are being inserted into the map sequentially, it would be much more CPU efficient to save the map pairs and insert them all at once.
					results.emplace_back(rep.results[shard].first & keys, cx->setCachedLocation(rep.results[shard].first, rep.results[shard].second));
					wait(yield());
				}

				return results;
			}
		}
	}
}

template <class F>
Future< vector< pair<KeyRange,Reference<LocationInfo>> > > getKeyRangeLocations( Database const& cx, KeyRange const& keys, int limit, bool reverse, F StorageServerInterface::*member, TransactionInfo const& info ) {
	ASSERT (!keys.empty());

	vector< pair<KeyRange,Reference<LocationInfo>> > locations;
	if (!cx->getCachedLocations(keys, locations, limit, reverse)) {
		return getKeyRangeLocations_internal( cx, keys, limit, reverse, info );
	}

	bool foundFailed = false;
	for(auto& it : locations) {
		bool onlyEndpointFailed = false;
		for(int i = 0; i < it.second->size(); i++) {
			if( IFailureMonitor::failureMonitor().onlyEndpointFailed(it.second->get(i, member).getEndpoint()) ) {
				onlyEndpointFailed = true;
				break;
			}
		}

		if( onlyEndpointFailed ) {
			cx->invalidateCache( it.first.begin );
			foundFailed = true;
		}
	}

	if(foundFailed) {
		return getKeyRangeLocations_internal( cx, keys, limit, reverse, info );
	}

	return locations;
}

ACTOR Future<Void> warmRange_impl( Transaction *self, Database cx, KeyRange keys ) {
	state int totalRanges = 0;
	state int totalRequests = 0;
	loop {
		vector<pair<KeyRange, Reference<LocationInfo>>> locations = wait(getKeyRangeLocations_internal(cx, keys, CLIENT_KNOBS->WARM_RANGE_SHARD_LIMIT, false, self->info));
		totalRanges += CLIENT_KNOBS->WARM_RANGE_SHARD_LIMIT;
		totalRequests++;
		if(locations.size() == 0 || totalRanges >= cx->locationCacheSize || locations[locations.size()-1].first.end >= keys.end)
			break;

		keys = KeyRangeRef(locations[locations.size()-1].first.end, keys.end);

		if(totalRequests%20 == 0) {
			//To avoid blocking the proxies from starting other transactions, occasionally get a read version.
			state Transaction tr(cx);
			loop {
				try {
					tr.setOption( FDBTransactionOptions::LOCK_AWARE );
					tr.setOption( FDBTransactionOptions::CAUSAL_READ_RISKY );
					wait(success( tr.getReadVersion() ));
					break;
				} catch( Error &e ) {
					wait( tr.onError(e) );
				}
			}
		}
	}

	return Void();
}

Future<Void> Transaction::warmRange(Database cx, KeyRange keys) {
	return warmRange_impl(this, cx, keys);
}

ACTOR Future<Optional<Value>> getValue( Future<Version> version, Key key, Database cx, TransactionInfo info, Reference<TransactionLogInfo> trLogInfo)
{
	state Version ver = wait( version );
	cx->validateVersion(ver);

	loop {
		state pair<KeyRange, Reference<LocationInfo>> ssi = wait( getKeyLocation(cx, key, &StorageServerInterface::getValue, info) );
		state Optional<UID> getValueID = Optional<UID>();
		state uint64_t startTime;
		state double startTimeD;
		try {
			//GetValueReply r = wait( deterministicRandom()->randomChoice( ssi->get() ).getValue.getReply( GetValueRequest(key,ver) ) );
			//return r.value;
			if( info.debugID.present() ) {
				getValueID = nondeterministicRandom()->randomUniqueID();

				g_traceBatch.addAttach("GetValueAttachID", info.debugID.get().first(), getValueID.get().first());
				g_traceBatch.addEvent("GetValueDebug", getValueID.get().first(), "NativeAPI.getValue.Before"); //.detail("TaskID", g_network->getCurrentTask());
				/*TraceEvent("TransactionDebugGetValueInfo", getValueID.get())
					.detail("Key", key)
					.detail("ReqVersion", ver)
					.detail("Servers", describe(ssi.second->get()));*/
			}

			++cx->getValueSubmitted;
			startTime = timer_int();
			startTimeD = now();
			++cx->transactionPhysicalReads;
<<<<<<< HEAD
			state TrackedReply<GetValueRequest> trackedReply = wait( trackedLoadBalance( ssi.second, &StorageServerInterface::getValue, GetValueRequest(key, ver, getValueID), TaskDefaultPromiseEndpoint, false, cx->enableLocalityLoadBalance ? &cx->queueModel : NULL ) );
			state GetValueReply reply = trackedReply.reply;
=======

			if (CLIENT_BUGGIFY) {
				throw deterministicRandom()->randomChoice(
					std::vector<Error>{ transaction_too_old(), future_version() });
			}
			state GetValueReply reply;
			choose {
				when(wait(cx->connectionFileChanged())) { throw transaction_too_old(); }
				when(GetValueReply _reply =
				         wait(loadBalance(ssi.second, &StorageServerInterface::getValue,
				                          GetValueRequest(key, ver, getValueID), TaskPriority::DefaultPromiseEndpoint, false,
				                          cx->enableLocalityLoadBalance ? &cx->queueModel : nullptr))) {
					reply = _reply;
				}
			}

>>>>>>> fcc0f7a6
			double latency = now() - startTimeD;
			cx->readLatencies.addSample(latency);
			int valueSize = reply.value.present() ? reply.value.get().size() : 0;
			if (trLogInfo) {
				trLogInfo->addLog(
				    FdbClientLogEvents::EventGetValue{ startTimeD, trLogInfo->requestStats.getNextReadId(), latency,
				                                       key.size() + valueSize, key, trackedReply.address });
			}
			cx->getValueCompleted->latency = timer_int() - startTime;
			cx->getValueCompleted->log();

			if( info.debugID.present() ) {
				g_traceBatch.addEvent("GetValueDebug", getValueID.get().first(), "NativeAPI.getValue.After"); //.detail("TaskID", g_network->getCurrentTask());
				/*TraceEvent("TransactionDebugGetValueDone", getValueID.get())
					.detail("Key", key)
					.detail("ReqVersion", ver)
					.detail("ReplySize", reply.value.present() ? reply.value.get().size() : -1);*/
			}
			return reply.value;
		} catch (Error& e) {
			cx->getValueCompleted->latency = timer_int() - startTime;
			cx->getValueCompleted->log();
			if( info.debugID.present() ) {
				g_traceBatch.addEvent("GetValueDebug", getValueID.get().first(), "NativeAPI.getValue.Error"); //.detail("TaskID", g_network->getCurrentTask());
				/*TraceEvent("TransactionDebugGetValueDone", getValueID.get())
					.detail("Key", key)
					.detail("ReqVersion", ver)
					.detail("ReplySize", reply.value.present() ? reply.value.get().size() : -1);*/
			}
			if (e.code() == error_code_wrong_shard_server || e.code() == error_code_all_alternatives_failed ||
				(e.code() == error_code_transaction_too_old && ver == latestVersion) ) {
				cx->invalidateCache( key );
				wait(delay(CLIENT_KNOBS->WRONG_SHARD_SERVER_DELAY, info.taskID));
			} else {
				if (trLogInfo)
					trLogInfo->addLog(FdbClientLogEvents::EventGetError(startTimeD, static_cast<int>(e.code()), key));
				throw e;
			}
		}
	}
}

ACTOR Future<Key> getKey( Database cx, KeySelector k, Future<Version> version, TransactionInfo info, Reference<TransactionLogInfo> trLogInfo ) {
	wait(success(version));

	if( info.debugID.present() )
		g_traceBatch.addEvent("TransactionDebug", info.debugID.get().first(), "NativeAPI.getKey.AfterVersion");

	loop {
		if (k.getKey() == allKeys.end) {
			if (k.offset > 0) return allKeys.end;
			k.orEqual = false;
		}
		else if (k.getKey() == allKeys.begin && k.offset <= 0) {
			return Key();
		}

		Key locationKey(k.getKey(), k.arena());
		state pair<KeyRange, Reference<LocationInfo>> ssi = wait( getKeyLocation(cx, locationKey, &StorageServerInterface::getKey, info, k.isBackward()) );

		try {
			if( info.debugID.present() )
				g_traceBatch.addEvent("TransactionDebug", info.debugID.get().first(), "NativeAPI.getKey.Before"); //.detail("StartKey", k.getKey()).detail("Offset",k.offset).detail("OrEqual",k.orEqual);
			state double startTimeD;
			++cx->transactionPhysicalReads;
<<<<<<< HEAD
			TrackedReply<GetKeyRequest> trackedReply = wait( trackedLoadBalance( ssi.second, &StorageServerInterface::getKey, GetKeyRequest(k, version.get()), TaskDefaultPromiseEndpoint, false, cx->enableLocalityLoadBalance ? &cx->queueModel : NULL ) );
			GetKeyReply reply = trackedReply.reply;
			double latency = now() - startTimeD;
			if (trLogInfo) {
				trLogInfo->addLog(FdbClientLogEvents::EventGetKey {
					now(), trLogInfo->requestStats.getNextReadId(), latency, k.getKey(), trackedReply.address
				});
=======
			state GetKeyReply reply;
			choose {
				when(wait(cx->connectionFileChanged())) { throw transaction_too_old(); }
				when(GetKeyReply _reply =
				         wait(loadBalance(ssi.second, &StorageServerInterface::getKey, GetKeyRequest(k, version.get()),
				                          TaskPriority::DefaultPromiseEndpoint, false,
				                          cx->enableLocalityLoadBalance ? &cx->queueModel : nullptr))) {
					reply = _reply;
				}
>>>>>>> fcc0f7a6
			}
			if( info.debugID.present() )
				g_traceBatch.addEvent("TransactionDebug", info.debugID.get().first(), "NativeAPI.getKey.After"); //.detail("NextKey",reply.sel.key).detail("Offset", reply.sel.offset).detail("OrEqual", k.orEqual);
			k = reply.sel;
			if (!k.offset && k.orEqual) {
				return k.getKey();
			}
		} catch (Error& e) {
			if (e.code() == error_code_wrong_shard_server || e.code() == error_code_all_alternatives_failed) {
				cx->invalidateCache(k.getKey(), k.isBackward());

				wait(delay(CLIENT_KNOBS->WRONG_SHARD_SERVER_DELAY, info.taskID));
			} else {
				TraceEvent(SevInfo, "GetKeyError")
					.error(e)
					.detail("AtKey", k.getKey())
					.detail("Offset", k.offset);
				throw e;
			}
		}
	}
}

ACTOR Future<Version> waitForCommittedVersion( Database cx, Version version ) {
	try {
		loop {
			choose {
				when ( wait( cx->onMasterProxiesChanged() ) ) {}
				when ( GetReadVersionReply v = wait( loadBalance( cx->getMasterProxies(false), &MasterProxyInterface::getConsistentReadVersion, GetReadVersionRequest( 0, GetReadVersionRequest::PRIORITY_SYSTEM_IMMEDIATE ), cx->taskID ) ) ) {
					cx->minAcceptableReadVersion = std::min(cx->minAcceptableReadVersion, v.version);
					
					if (v.version >= version)
						return v.version;
					// SOMEDAY: Do the wait on the server side, possibly use less expensive source of committed version (causal consistency is not needed for this purpose)
					wait( delay( CLIENT_KNOBS->FUTURE_VERSION_RETRY_DELAY, cx->taskID ) );
				}
			}
		}
	} catch (Error& e) {
		TraceEvent(SevError, "WaitForCommittedVersionError").error(e);
		throw;
	}
}

ACTOR Future<Void> readVersionBatcher(
	DatabaseContext* cx, FutureStream<std::pair<Promise<TrackedReply<GetReadVersionRequest>>, Optional<UID>>> versionStream,
	uint32_t flags);

ACTOR Future<Void> watchValue(Future<Version> version, Key key, Optional<Value> value, Database cx,
                              TransactionInfo info) {
	state Version ver = wait( version );
	cx->validateVersion(ver);
	ASSERT(ver != latestVersion);

	loop {
		state pair<KeyRange, Reference<LocationInfo>> ssi = wait( getKeyLocation(cx, key, &StorageServerInterface::watchValue, info ) );

		try {
			state Optional<UID> watchValueID = Optional<UID>();
			if( info.debugID.present() ) {
				watchValueID = nondeterministicRandom()->randomUniqueID();

				g_traceBatch.addAttach("WatchValueAttachID", info.debugID.get().first(), watchValueID.get().first());
				g_traceBatch.addEvent("WatchValueDebug", watchValueID.get().first(), "NativeAPI.watchValue.Before"); //.detail("TaskID", g_network->getCurrentTask());
			}
			state Version resp;
			choose {
				when(Version r = wait(loadBalance(ssi.second, &StorageServerInterface::watchValue,
				                                  WatchValueRequest(key, value, ver, watchValueID),
				                                  TaskPriority::DefaultPromiseEndpoint))) {
					resp = r;
				}
				when(wait(cx->connectionFile ? cx->connectionFile->onChange() : Never())) { wait(Never()); }
			}
			if( info.debugID.present() ) {
				g_traceBatch.addEvent("WatchValueDebug", watchValueID.get().first(), "NativeAPI.watchValue.After"); //.detail("TaskID", g_network->getCurrentTask());
			}

			//FIXME: wait for known committed version on the storage server before replying,
			//cannot do this until the storage server is notified on knownCommittedVersion changes from tlog (faster than the current update loop)
			Version v = wait( waitForCommittedVersion( cx, resp ) );

			//TraceEvent("WatcherCommitted").detail("CommittedVersion", v).detail("WatchVersion", resp).detail("Key",  key ).detail("Value", value);

			if( v - resp < 50000000 ) // False if there is a master failure between getting the response and getting the committed version, Dependent on SERVER_KNOBS->MAX_VERSIONS_IN_FLIGHT
				return Void();
			ver = v;
		} catch (Error& e) {
			if (e.code() == error_code_wrong_shard_server || e.code() == error_code_all_alternatives_failed) {
				cx->invalidateCache( key );
				wait(delay(CLIENT_KNOBS->WRONG_SHARD_SERVER_DELAY, info.taskID));
			} else if( e.code() == error_code_watch_cancelled || e.code() == error_code_process_behind ) {
				TEST( e.code() == error_code_watch_cancelled ); // Too many watches on the storage server, poll for changes instead
				TEST( e.code() == error_code_process_behind ); // The storage servers are all behind
				wait(delay(CLIENT_KNOBS->WATCH_POLLING_TIME, info.taskID));
			} else if ( e.code() == error_code_timed_out ) { //The storage server occasionally times out watches in case it was cancelled
				TEST( true ); // A watch timed out
				wait(delay(CLIENT_KNOBS->FUTURE_VERSION_RETRY_DELAY, info.taskID));
			} else {
				state Error err = e;
				wait(delay(CLIENT_KNOBS->FUTURE_VERSION_RETRY_DELAY, info.taskID));
				throw err;
			}
		}
	}
}

void transformRangeLimits(GetRangeLimits limits, bool reverse, GetKeyValuesRequest &req) {
	if(limits.bytes != 0) {
		if(!limits.hasRowLimit())
			req.limit = CLIENT_KNOBS->REPLY_BYTE_LIMIT; // Can't get more than this many rows anyway
		else
			req.limit = std::min( CLIENT_KNOBS->REPLY_BYTE_LIMIT, limits.rows );

		if(reverse)
			req.limit *= -1;

		if(!limits.hasByteLimit())
			req.limitBytes = CLIENT_KNOBS->REPLY_BYTE_LIMIT;
		else
			req.limitBytes = std::min( CLIENT_KNOBS->REPLY_BYTE_LIMIT, limits.bytes );
	}
	else {
		req.limitBytes = CLIENT_KNOBS->REPLY_BYTE_LIMIT;
		req.limit = reverse ? -limits.minRows : limits.minRows;
	}
}

ACTOR Future<Standalone<RangeResultRef>> getExactRange( Database cx, Version version,
	KeyRange keys, GetRangeLimits limits, bool reverse, TransactionInfo info )
{
	state Standalone<RangeResultRef> output;

	//printf("getExactRange( '%s', '%s' )\n", keys.begin.toString().c_str(), keys.end.toString().c_str());
	loop {
		state vector< pair<KeyRange, Reference<LocationInfo>> > locations = wait( getKeyRangeLocations( cx, keys, CLIENT_KNOBS->GET_RANGE_SHARD_LIMIT, reverse, &StorageServerInterface::getKeyValues, info ) );
		ASSERT( locations.size() );
		state int shard = 0;
		loop {
			const KeyRangeRef& range = locations[shard].first;

			GetKeyValuesRequest req;
			req.version = version;
			req.begin = firstGreaterOrEqual( range.begin );
			req.end = firstGreaterOrEqual( range.end );

			transformRangeLimits(limits, reverse, req);
			ASSERT(req.limitBytes > 0 && req.limit != 0 && req.limit < 0 == reverse);

			//FIXME: buggify byte limits on internal functions that use them, instead of globally
			req.debugID = info.debugID;

			try {
				if( info.debugID.present() ) {
					g_traceBatch.addEvent("TransactionDebug", info.debugID.get().first(), "NativeAPI.getExactRange.Before");
					/*TraceEvent("TransactionDebugGetExactRangeInfo", info.debugID.get())
						.detail("ReqBeginKey", req.begin.getKey())
						.detail("ReqEndKey", req.end.getKey())
						.detail("ReqLimit", req.limit)
						.detail("ReqLimitBytes", req.limitBytes)
						.detail("ReqVersion", req.version)
						.detail("Reverse", reverse)
						.detail("Servers", locations[shard].second->description());*/
				}
				++cx->transactionPhysicalReads;
<<<<<<< HEAD
				TrackedReply<GetKeyValuesRequest> trackedReply = wait( trackedLoadBalance( locations[shard].second, &StorageServerInterface::getKeyValues, req, TaskDefaultPromiseEndpoint, false, cx->enableLocalityLoadBalance ? &cx->queueModel : NULL ) );
				GetKeyValuesReply rep = trackedReply.reply;
=======
				state GetKeyValuesReply rep;
				choose {
					when(wait(cx->connectionFileChanged())) { throw transaction_too_old(); }
					when(GetKeyValuesReply _rep =
					         wait(loadBalance(locations[shard].second, &StorageServerInterface::getKeyValues, req,
					                          TaskPriority::DefaultPromiseEndpoint, false,
					                          cx->enableLocalityLoadBalance ? &cx->queueModel : nullptr))) {
						rep = _rep;
					}
				}
>>>>>>> fcc0f7a6
				if( info.debugID.present() )
					g_traceBatch.addEvent("TransactionDebug", info.debugID.get().first(), "NativeAPI.getExactRange.After");
				output.arena().dependsOn( rep.arena );
				output.append( output.arena(), rep.data.begin(), rep.data.size() );

				if( limits.hasRowLimit() && rep.data.size() > limits.rows ) {
					TraceEvent(SevError, "GetExactRangeTooManyRows").detail("RowLimit", limits.rows).detail("DeliveredRows", output.size());
					ASSERT( false );
				}
				limits.decrement( rep.data );

				if (limits.isReached()) {
					output.more = true;
					return output;
				}

				bool more = rep.more;
				// If the reply says there is more but we know that we finished the shard, then fix rep.more
				if( reverse && more && rep.data.size() > 0 && output[output.size()-1].key == locations[shard].first.begin )
					more = false;

				if (more) {
					if( !rep.data.size() ) {
						TraceEvent(SevError, "GetExactRangeError").detail("Reason", "More data indicated but no rows present")
							.detail("LimitBytes", limits.bytes).detail("LimitRows", limits.rows)
							.detail("OutputSize", output.size()).detail("OutputBytes", output.expectedSize())
							.detail("BlockSize", rep.data.size()).detail("BlockBytes", rep.data.expectedSize());
						ASSERT( false );
					}
					TEST(true);   // GetKeyValuesReply.more in getExactRange
					// Make next request to the same shard with a beginning key just after the last key returned
					if( reverse )
						locations[shard].first = KeyRangeRef( locations[shard].first.begin, output[output.size()-1].key );
					else
						locations[shard].first = KeyRangeRef( keyAfter( output[output.size()-1].key ), locations[shard].first.end );
				}

				if (!more || locations[shard].first.empty()) {
					TEST(true);
					if(shard == locations.size()-1) {
						const KeyRangeRef& range = locations[shard].first;
						KeyRef begin = reverse ? keys.begin : range.end;
						KeyRef end = reverse ? range.begin : keys.end;

						if(begin >= end) {
							output.more = false;
							return output;
						}
						TEST(true); //Multiple requests of key locations

						keys = KeyRangeRef(begin, end);
						break;
					}

					++shard;
				}

				// Soft byte limit - return results early if the user specified a byte limit and we got results
				// This can prevent problems where the desired range spans many shards and would be too slow to
				// fetch entirely.
				if(limits.hasSatisfiedMinRows() && output.size() > 0) {
					output.more = true;
					return output;
				}

			} catch (Error& e) {
				if (e.code() == error_code_wrong_shard_server || e.code() == error_code_all_alternatives_failed) {
					const KeyRangeRef& range = locations[shard].first;

					if( reverse )
						keys = KeyRangeRef( keys.begin, range.end );
					else
						keys = KeyRangeRef( range.begin, keys.end );

					cx->invalidateCache( keys );
					wait( delay(CLIENT_KNOBS->WRONG_SHARD_SERVER_DELAY, info.taskID ));
					break;
				} else {
					TraceEvent(SevInfo, "GetExactRangeError")
						.error(e)
						.detail("ShardBegin", locations[shard].first.begin)
						.detail("ShardEnd", locations[shard].first.end);
					throw;
				}
			}
		}
	}
}

Future<Key> resolveKey( Database const& cx, KeySelector const& key, Version const& version, TransactionInfo const& info ) {
	if( key.isFirstGreaterOrEqual() )
		return Future<Key>( key.getKey() );

	if( key.isFirstGreaterThan() )
		return Future<Key>( keyAfter( key.getKey() ) );

	return getKey( cx, key, version, info, Reference<TransactionLogInfo>() );
}

ACTOR Future<Standalone<RangeResultRef>> getRangeFallback( Database cx, Version version,
	KeySelector begin, KeySelector end, GetRangeLimits limits, bool reverse, TransactionInfo info )
{
	if(version == latestVersion) {
		state Transaction transaction(cx);
		transaction.setOption(FDBTransactionOptions::CAUSAL_READ_RISKY);
		transaction.setOption(FDBTransactionOptions::LOCK_AWARE);
		transaction.setOption(FDBTransactionOptions::PRIORITY_SYSTEM_IMMEDIATE);
		Version ver = wait( transaction.getReadVersion() );
		version = ver;
	}

	Future<Key> fb = resolveKey(cx, begin, version, info);
	state Future<Key> fe = resolveKey(cx, end, version, info);

	state Key b = wait(fb);
	state Key e = wait(fe);
	if (b >= e) {
		return Standalone<RangeResultRef>();
	}

	//if e is allKeys.end, we have read through the end of the database
	//if b is allKeys.begin, we have either read through the beginning of the database,
	//or allKeys.begin exists in the database and will be part of the conflict range anyways

	Standalone<RangeResultRef> _r = wait( getExactRange(cx, version, KeyRangeRef(b, e), limits, reverse, info) );
	Standalone<RangeResultRef> r = _r;

	if(b == allKeys.begin && ((reverse && !r.more) || !reverse))
		r.readToBegin = true;
	if(e == allKeys.end && ((!reverse && !r.more) || reverse))
		r.readThroughEnd = true;


	ASSERT( !limits.hasRowLimit() || r.size() <= limits.rows );

	// If we were limiting bytes and the returned range is twice the request (plus 10K) log a warning
	if( limits.hasByteLimit() && r.expectedSize() > size_t(limits.bytes + CLIENT_KNOBS->SYSTEM_KEY_SIZE_LIMIT + CLIENT_KNOBS->VALUE_SIZE_LIMIT + 1) && limits.minRows == 0 ) {
		TraceEvent(SevWarnAlways, "GetRangeFallbackTooMuchData")
			.detail("LimitBytes", limits.bytes)
			.detail("DeliveredBytes", r.expectedSize())
			.detail("LimitRows", limits.rows)
			.detail("DeliveredRows", r.size());
	}

	return r;
}

void getRangeFinished(Reference<TransactionLogInfo> trLogInfo, double startTime, KeySelector begin, KeySelector end, bool snapshot,
	Promise<std::pair<Key, Key>> conflictRange, bool reverse, Standalone<RangeResultRef> result)
{
	if( trLogInfo ) {
		int rangeSize = 0;
		for (const KeyValueRef &kv : result.contents())
			rangeSize += kv.key.size() + kv.value.size();
		trLogInfo->addLog(FdbClientLogEvents::EventGetRange(startTime, now()-startTime, rangeSize, begin.getKey(), end.getKey()));
	}

	if( !snapshot ) {
		Key rangeBegin;
		Key rangeEnd;

		if(result.readToBegin) {
			rangeBegin = allKeys.begin;
		}
		else if(((!reverse || !result.more || begin.offset > 1) && begin.offset > 0) || result.size() == 0) {
			rangeBegin = Key(begin.getKey(), begin.arena());
		}
		else {
			rangeBegin = reverse ? result.end()[-1].key : result[0].key;
		}

		if(end.offset > begin.offset && end.getKey() < rangeBegin) {
			rangeBegin = Key(end.getKey(), end.arena());
		}

		if(result.readThroughEnd) {
			rangeEnd = allKeys.end;
		}
		else if(((reverse || !result.more || end.offset <= 0) && end.offset <= 1) || result.size() == 0) {
			rangeEnd = Key(end.getKey(), end.arena());
		}
		else {
			rangeEnd = keyAfter(reverse ? result[0].key : result.end()[-1].key);
		}

		if(begin.offset < end.offset && begin.getKey() > rangeEnd) {
			rangeEnd = Key(begin.getKey(), begin.arena());
		}

		conflictRange.send(std::make_pair(rangeBegin, rangeEnd));
	}
}

ACTOR Future<Standalone<RangeResultRef>> getRange( Database cx, Reference<TransactionLogInfo> trLogInfo, Future<Version> fVersion,
	KeySelector begin, KeySelector end, GetRangeLimits limits, Promise<std::pair<Key, Key>> conflictRange, bool snapshot, bool reverse,
	TransactionInfo info, int readId )
{
	state GetRangeLimits originalLimits( limits );
	state KeySelector originalBegin = begin;
	state KeySelector originalEnd = end;
	state Standalone<RangeResultRef> output;

	try {
		state Version version = wait( fVersion );
		cx->validateVersion(version);

		state double startTime = now();
		state Version readVersion = version; // Needed for latestVersion requests; if more, make future requests at the version that the first one completed
											 // FIXME: Is this really right?  Weaken this and see if there is a problem; if so maybe there is a much subtler problem even with this.

		if( begin.getKey() == allKeys.begin && begin.offset < 1 ) {
			output.readToBegin = true;
			begin = KeySelector(firstGreaterOrEqual( begin.getKey() ), begin.arena());
		}

		ASSERT( !limits.isReached() );
		ASSERT( (!limits.hasRowLimit() || limits.rows >= limits.minRows) && limits.minRows >= 0 );

		loop {
			if( end.getKey() == allKeys.begin && (end.offset < 1 || end.isFirstGreaterOrEqual()) ) {
				getRangeFinished(trLogInfo, startTime, originalBegin, originalEnd, snapshot, conflictRange, reverse, output);
				return output;
			}

			Key locationKey = reverse ? Key(end.getKey(), end.arena()) : Key(begin.getKey(), begin.arena());
			bool locationBackward = reverse ? (end-1).isBackward() : begin.isBackward();
			state pair<KeyRange, Reference<LocationInfo>> beginServer = wait( getKeyLocation( cx, locationKey, &StorageServerInterface::getKeyValues, info, locationBackward ) );
			state KeyRange shard = beginServer.first;
			state bool modifiedSelectors = false;
			state GetKeyValuesRequest req;

			req.isFetchKeys = (info.taskID == TaskPriority::FetchKeys);
			req.version = readVersion;

			if( reverse && (begin-1).isDefinitelyLess(shard.begin) &&
				( !begin.isFirstGreaterOrEqual() || begin.getKey() != shard.begin ) ) { //In this case we would be setting modifiedSelectors to true, but not modifying anything

				req.begin = firstGreaterOrEqual( shard.begin );
				modifiedSelectors = true;
			}
			else req.begin = begin;

			if( !reverse && end.isDefinitelyGreater(shard.end) ) {
				req.end = firstGreaterOrEqual( shard.end );
				modifiedSelectors = true;
			}
			else req.end = end;

			transformRangeLimits(limits, reverse, req);
			ASSERT(req.limitBytes > 0 && req.limit != 0 && req.limit < 0 == reverse);

			req.debugID = info.debugID;
			try {
				if( info.debugID.present() ) {
					g_traceBatch.addEvent("TransactionDebug", info.debugID.get().first(), "NativeAPI.getRange.Before");
					/*TraceEvent("TransactionDebugGetRangeInfo", info.debugID.get())
						.detail("ReqBeginKey", req.begin.getKey())
						.detail("ReqEndKey", req.end.getKey())
						.detail("OriginalBegin", originalBegin.toString())
						.detail("OriginalEnd", originalEnd.toString())
						.detail("Begin", begin.toString())
						.detail("End", end.toString())
						.detail("Shard", shard)
						.detail("ReqLimit", req.limit)
						.detail("ReqLimitBytes", req.limitBytes)
						.detail("ReqVersion", req.version)
						.detail("Reverse", reverse)
						.detail("ModifiedSelectors", modifiedSelectors)
						.detail("Servers", beginServer.second->description());*/
				}

				state double startTimeD = now();
				++cx->transactionPhysicalReads;
<<<<<<< HEAD
				TrackedReply<GetKeyValuesRequest> trackedReply = wait( trackedLoadBalance(beginServer.second, &StorageServerInterface::getKeyValues, req, TaskDefaultPromiseEndpoint, false, cx->enableLocalityLoadBalance ? &cx->queueModel : NULL ) );
				GetKeyValuesReply rep = trackedReply.reply;
				double latency = now() - startTimeD;
				if (trLogInfo) {
					auto bytesFetched = 0;
					for (const auto &kv : rep.data) {
						bytesFetched += kv.key.size() + kv.value.size();
					}
					auto keysFetched = rep.data.size();
					auto beginKey = rep.data.empty() ? Key() : rep.data.begin()->key;
					auto endKey = rep.data.empty() ? Key() : rep.data.rbegin()->key;
					auto storageContacted = trackedReply.address;
					trLogInfo->addLog(FdbClientLogEvents::EventGetSubRange {
						now(), readId, latency, bytesFetched, keysFetched, beginKey, endKey, storageContacted
					});
				}
=======
				if (CLIENT_BUGGIFY) {
					throw deterministicRandom()->randomChoice(std::vector<Error>{
							transaction_too_old(), future_version()
								});
				}
				GetKeyValuesReply rep = wait( loadBalance(beginServer.second, &StorageServerInterface::getKeyValues, req, TaskPriority::DefaultPromiseEndpoint, false, cx->enableLocalityLoadBalance ? &cx->queueModel : NULL ) );
>>>>>>> fcc0f7a6

				if( info.debugID.present() ) {
					g_traceBatch.addEvent("TransactionDebug", info.debugID.get().first(), "NativeAPI.getRange.After");//.detail("SizeOf", rep.data.size());
					/*TraceEvent("TransactionDebugGetRangeDone", info.debugID.get())
						.detail("ReqBeginKey", req.begin.getKey())
						.detail("ReqEndKey", req.end.getKey())
						.detail("RepIsMore", rep.more)
						.detail("VersionReturned", rep.version)
						.detail("RowsReturned", rep.data.size());*/
				}

				ASSERT( !rep.more || rep.data.size() );
				ASSERT( !limits.hasRowLimit() || rep.data.size() <= limits.rows );

				limits.decrement( rep.data );

				if(reverse && begin.isLastLessOrEqual() && rep.data.size() && rep.data.end()[-1].key == begin.getKey()) {
					modifiedSelectors = false;
				}

				bool finished = limits.isReached() || ( !modifiedSelectors && !rep.more ) || limits.hasSatisfiedMinRows();
				bool readThrough = modifiedSelectors && !rep.more;

				// optimization: first request got all data--just return it
				if( finished && !output.size() ) {
					bool readToBegin = output.readToBegin;
					bool readThroughEnd = output.readThroughEnd;

					output = Standalone<RangeResultRef>( RangeResultRef( rep.data, modifiedSelectors || limits.isReached() || rep.more ), rep.arena );
					output.readToBegin = readToBegin;
					output.readThroughEnd = readThroughEnd;

					if( BUGGIFY && limits.hasByteLimit() && output.size() > std::max(1, originalLimits.minRows) ) {
						output.more = true;
						output.resize(output.arena(), deterministicRandom()->randomInt(std::max(1,originalLimits.minRows),output.size()));
						getRangeFinished(trLogInfo, startTime, originalBegin, originalEnd, snapshot, conflictRange, reverse, output);
						return output;
					}

					if( readThrough ) {
						output.arena().dependsOn( shard.arena() );
						output.readThrough = reverse ? shard.begin : shard.end;
					}

					getRangeFinished(trLogInfo, startTime, originalBegin, originalEnd, snapshot, conflictRange, reverse, output);
					return output;
				}

				output.arena().dependsOn( rep.arena );
				output.append(output.arena(), rep.data.begin(), rep.data.size());

				if( finished ) {
					if( readThrough ) {
						output.arena().dependsOn( shard.arena() );
						output.readThrough = reverse ? shard.begin : shard.end;
					}
					output.more = modifiedSelectors || limits.isReached() || rep.more;

					getRangeFinished(trLogInfo, startTime, originalBegin, originalEnd, snapshot, conflictRange, reverse, output);
					return output;
				}

				readVersion = rep.version; // see above comment

				if( !rep.more ) {
					ASSERT( modifiedSelectors );
					TEST(true);  // !GetKeyValuesReply.more and modifiedSelectors in getRange

					if( !rep.data.size() ) {
						Standalone<RangeResultRef> result = wait( getRangeFallback(cx, version, originalBegin, originalEnd, originalLimits, reverse, info ) );
						getRangeFinished(trLogInfo, startTime, originalBegin, originalEnd, snapshot, conflictRange, reverse, result);
						return result;
					}

					if( reverse )
						end = firstGreaterOrEqual( shard.begin );
					else
						begin = firstGreaterOrEqual( shard.end );
				} else {
					TEST(true);  // GetKeyValuesReply.more in getRange
					if( reverse )
						end = firstGreaterOrEqual( output[output.size()-1].key );
					else
						begin = firstGreaterThan( output[output.size()-1].key );
				}


			} catch ( Error& e ) {
				if( info.debugID.present() ) {
					g_traceBatch.addEvent("TransactionDebug", info.debugID.get().first(), "NativeAPI.getRange.Error");
					TraceEvent("TransactionDebugError", info.debugID.get()).error(e);
				}
				if (e.code() == error_code_wrong_shard_server || e.code() == error_code_all_alternatives_failed ||
					(e.code() == error_code_transaction_too_old && readVersion == latestVersion))
				{
					cx->invalidateCache( reverse ? end.getKey() : begin.getKey(), reverse ? (end-1).isBackward() : begin.isBackward() );

					if (e.code() == error_code_wrong_shard_server) {
						Standalone<RangeResultRef> result = wait( getRangeFallback(cx, version, originalBegin, originalEnd, originalLimits, reverse, info ) );
						getRangeFinished(trLogInfo, startTime, originalBegin, originalEnd, snapshot, conflictRange, reverse, result);
						return result;
					}

					wait(delay(CLIENT_KNOBS->WRONG_SHARD_SERVER_DELAY, info.taskID));
				} else {
					if (trLogInfo)
						trLogInfo->addLog(FdbClientLogEvents::EventGetRangeError(startTime, static_cast<int>(e.code()), begin.getKey(), end.getKey()));

					throw e;
				}
			}
		}
	}
	catch(Error &e) {
		if(conflictRange.canBeSet()) {
			conflictRange.send(std::make_pair(Key(), Key()));
		}

		throw;
	}
}

Future<Standalone<RangeResultRef>> getRange( Database const& cx, Future<Version> const& fVersion, KeySelector const& begin, KeySelector const& end,
	GetRangeLimits const& limits, bool const& reverse, TransactionInfo const& info, Reference<TransactionLogInfo> trLogInfo, int readId )
{
	return getRange(cx, trLogInfo, fVersion, begin, end, limits, Promise<std::pair<Key, Key>>(), true, reverse, info, readId);
}

Transaction::Transaction( Database const& cx )
	: cx(cx), info(cx->taskID), backoff(CLIENT_KNOBS->DEFAULT_BACKOFF), committedVersion(invalidVersion), versionstampPromise(Promise<Standalone<StringRef>>()), options(cx), numErrors(0), trLogInfo(createTrLogInfoProbabilistically(cx))
{
	setPriority(GetReadVersionRequest::PRIORITY_DEFAULT);
}

Transaction::~Transaction() {
	flushTrLogsIfEnabled();
	cancelWatches();
}

void Transaction::operator=(Transaction&& r) BOOST_NOEXCEPT {
	flushTrLogsIfEnabled();
	cx = std::move(r.cx);
	tr = std::move(r.tr);
	readVersion = std::move(r.readVersion);
	metadataVersion = std::move(r.metadataVersion);
	extraConflictRanges = std::move(r.extraConflictRanges);
	commitResult = std::move(r.commitResult);
	committing = std::move(r.committing);
	options = std::move(r.options);
	info = r.info;
	backoff = r.backoff;
	numErrors = r.numErrors;
	committedVersion = r.committedVersion;
	versionstampPromise = std::move(r.versionstampPromise);
	watches = r.watches;
	trLogInfo = std::move(r.trLogInfo);
}

void Transaction::flushTrLogsIfEnabled() {
	if (trLogInfo && trLogInfo->logsAdded && trLogInfo->trLogWriter.getData()) {
		ASSERT(trLogInfo->flushed == false);
		cx->clientStatusUpdater.inStatusQ.push_back({ trLogInfo->identifier, std::move(trLogInfo->trLogWriter) });
		trLogInfo->flushed = true;
	}
}

void Transaction::setVersion( Version v ) {
	startTime = now();
	if (readVersion.isValid())
		throw read_version_already_set();
	if (v <= 0)
		throw version_invalid();
	readVersion = v;
}

Future<Optional<Value>> Transaction::get( const Key& key, bool snapshot ) {
	++cx->transactionLogicalReads;
	//ASSERT (key < allKeys.end);

	//There are no keys in the database with size greater than KEY_SIZE_LIMIT
	if(key.size() > (key.startsWith(systemKeys.begin) ? CLIENT_KNOBS->SYSTEM_KEY_SIZE_LIMIT : CLIENT_KNOBS->KEY_SIZE_LIMIT))
		return Optional<Value>();

	auto ver = getReadVersion();

/*	if (!systemKeys.contains(key))
		return Optional<Value>(Value()); */

	if( !snapshot )
		tr.transaction.read_conflict_ranges.push_back(tr.arena, singleKeyRange(key, tr.arena));

	if(key == metadataVersionKey) {
		if(!ver.isReady() || metadataVersion.isSet()) {
			return metadataVersion.getFuture();
		} else {
			if(ver.isError()) return ver.getError();
			if(ver.get() == cx->metadataVersionCache[cx->mvCacheInsertLocation].first) {
				return cx->metadataVersionCache[cx->mvCacheInsertLocation].second;
			}

			Version v = ver.get();
			int hi = cx->mvCacheInsertLocation;
			int lo = (cx->mvCacheInsertLocation+1)%cx->metadataVersionCache.size();

			while(hi!=lo) {
				int cu = hi > lo ? (hi + lo)/2 : ((hi + cx->metadataVersionCache.size() + lo)/2)%cx->metadataVersionCache.size();
				if(v == cx->metadataVersionCache[cu].first) {
					return cx->metadataVersionCache[cu].second;
				}
				if(cu == lo) {
					break;
				}
				if(v < cx->metadataVersionCache[cu].first) {
					hi = cu;
				} else {
					lo = (cu+1)%cx->metadataVersionCache.size();
				}
			}
		}
	}

	return getValue( ver, key, cx, info, trLogInfo );
}

void Watch::setWatch(Future<Void> watchFuture) {
	this->watchFuture = watchFuture;

	//Cause the watch loop to go around and start waiting on watchFuture
	onSetWatchTrigger.send(Void());
}

//FIXME: This seems pretty horrible. Now a Database can't die until all of its watches do...
ACTOR Future<Void> watch( Reference<Watch> watch, Database cx, Transaction *self ) {
	state TransactionInfo info = self->info;
	cx->addWatch();
	try {
		self->watches.push_back(watch);

		choose {
			// RYOW write to value that is being watched (if applicable)
			// Errors
			when(wait(watch->onChangeTrigger.getFuture())) { }

			// NativeAPI finished commit and updated watchFuture
			when(wait(watch->onSetWatchTrigger.getFuture())) {

				loop {
					choose {
						// NativeAPI watchValue future finishes or errors
						when(wait(watch->watchFuture)) { break; }

						when(wait(cx->connectionFileChanged())) {
							TEST(true); // Recreated a watch after switch
							watch->watchFuture =
							    watchValue(cx->minAcceptableReadVersion, watch->key, watch->value, cx, info);
						}
					}
				}
			}
		}
	}
	catch(Error &e) {
		cx->removeWatch();
		throw;
	}

	cx->removeWatch();
	return Void();
}

Future< Void > Transaction::watch( Reference<Watch> watch ) {
	return ::watch(watch, cx, this);
}

ACTOR Future< Standalone< VectorRef< const char*>>> getAddressesForKeyActor( Key key, Future<Version> ver, Database cx, TransactionInfo info ) {
	state vector<StorageServerInterface> ssi;

	// If key >= allKeys.end, then getRange will return a kv-pair with an empty value. This will result in our serverInterfaces vector being empty, which will cause us to return an empty addresses list.

	state Key ksKey = keyServersKey(key);
	Future<Standalone<RangeResultRef>> futureServerUids = getRange(cx, ver, lastLessOrEqual(ksKey), firstGreaterThan(ksKey), GetRangeLimits(1), false, info, Reference<TransactionLogInfo>(), 0);
	Standalone<RangeResultRef> serverUids = wait( futureServerUids );

	ASSERT( serverUids.size() ); // every shard needs to have a team

	vector<UID> src;
	vector<UID> ignore; // 'ignore' is so named because it is the vector into which we decode the 'dest' servers in the case where this key is being relocated. But 'src' is the canonical location until the move is finished, because it could be cancelled at any time.
	decodeKeyServersValue(serverUids[0].value, src, ignore);
	Optional<vector<StorageServerInterface>> serverInterfaces = wait( transactionalGetServerInterfaces(ver, cx, info, src) );

	ASSERT( serverInterfaces.present() );  // since this is happening transactionally, /FF/keyServers and /FF/serverList need to be consistent with one another
	ssi = serverInterfaces.get();

	Standalone<VectorRef<const char*>> addresses;
	for (auto i : ssi) {
		std::string ipString = i.address().ip.toString();
		char* c_string = new (addresses.arena()) char[ipString.length()+1];
		strcpy(c_string, ipString.c_str());
		addresses.push_back(addresses.arena(), c_string);
	}
	return addresses;
}

Future< Standalone< VectorRef< const char*>>> Transaction::getAddressesForKey( const Key& key ) {
	++cx->transactionLogicalReads;
	auto ver = getReadVersion();

	return getAddressesForKeyActor(key, ver, cx, info);
}

ACTOR Future< Key > getKeyAndConflictRange(
	Database cx, KeySelector k, Future<Version> version, Promise<std::pair<Key, Key>> conflictRange, TransactionInfo info, Reference<TransactionLogInfo> trLogInfo)
{
	try {
		Key rep = wait( getKey(cx, k, version, info, trLogInfo) );
		if( k.offset <= 0 )
			conflictRange.send( std::make_pair( rep, k.orEqual ? keyAfter( k.getKey() ) : Key(k.getKey(), k.arena()) ) );
		else
			conflictRange.send( std::make_pair( k.orEqual ? keyAfter( k.getKey() ) : Key(k.getKey(), k.arena()), keyAfter( rep ) ) );
		return std::move(rep);
	} catch( Error&e ) {
		conflictRange.send(std::make_pair(Key(), Key()));
		throw;
	}
}

Future< Key > Transaction::getKey( const KeySelector& key, bool snapshot ) {
	++cx->transactionLogicalReads;

	if( snapshot )
		return ::getKey(cx, key, getReadVersion(), info, trLogInfo);

	Promise<std::pair<Key, Key>> conflictRange;
	extraConflictRanges.push_back( conflictRange.getFuture() );
	return getKeyAndConflictRange( cx, key, getReadVersion(), conflictRange, info, trLogInfo );
}

Future< Standalone<RangeResultRef> > Transaction::getRange(
	const KeySelector& begin,
	const KeySelector& end,
	GetRangeLimits limits,
	bool snapshot,
	bool reverse )
{
	++cx->transactionLogicalReads;

	if( limits.isReached() )
		return Standalone<RangeResultRef>();

	if( !limits.isValid() )
		return range_limits_invalid();

	ASSERT(limits.rows != 0);

	KeySelector b = begin;
	if( b.orEqual ) {
		TEST(true); // Native begin orEqual==true
		b.removeOrEqual(b.arena());
	}

	KeySelector e = end;
	if( e.orEqual ) {
		TEST(true); // Native end orEqual==true
		e.removeOrEqual(e.arena());
	}

	if( b.offset >= e.offset && b.getKey() >= e.getKey() ) {
		TEST(true); // Native range inverted
		return Standalone<RangeResultRef>();
	}

	Promise<std::pair<Key, Key>> conflictRange;
	if(!snapshot) {
		extraConflictRanges.push_back( conflictRange.getFuture() );
	}

	auto readId = trLogInfo ? trLogInfo->requestStats.getNextReadId() : 0;
	auto result = ::getRange(cx, trLogInfo, getReadVersion(), b, e, limits, conflictRange, snapshot, reverse, info, readId);
	return result;
}

Future< Standalone<RangeResultRef> > Transaction::getRange(
	const KeySelector& begin,
	const KeySelector& end,
	int limit,
	bool snapshot,
	bool reverse )
{
	return getRange( begin, end, GetRangeLimits( limit ), snapshot, reverse );
}

void Transaction::addReadConflictRange( KeyRangeRef const& keys ) {
	ASSERT( !keys.empty() );

	//There aren't any keys in the database with size larger than KEY_SIZE_LIMIT, so if range contains large keys
	//we can translate it to an equivalent one with smaller keys
	KeyRef begin = keys.begin;
	KeyRef end = keys.end;

	if(begin.size() > (begin.startsWith(systemKeys.begin) ? CLIENT_KNOBS->SYSTEM_KEY_SIZE_LIMIT : CLIENT_KNOBS->KEY_SIZE_LIMIT))
		begin = begin.substr(0, (begin.startsWith(systemKeys.begin) ? CLIENT_KNOBS->SYSTEM_KEY_SIZE_LIMIT : CLIENT_KNOBS->KEY_SIZE_LIMIT)+1);
	if(end.size() > (end.startsWith(systemKeys.begin) ? CLIENT_KNOBS->SYSTEM_KEY_SIZE_LIMIT : CLIENT_KNOBS->KEY_SIZE_LIMIT))
		end = end.substr(0, (end.startsWith(systemKeys.begin) ? CLIENT_KNOBS->SYSTEM_KEY_SIZE_LIMIT : CLIENT_KNOBS->KEY_SIZE_LIMIT)+1);

	KeyRangeRef r = KeyRangeRef(begin, end);

	if(r.empty()) {
		return;
	}

	tr.transaction.read_conflict_ranges.push_back_deep( tr.arena, r );
}

void Transaction::makeSelfConflicting() {
	BinaryWriter wr(Unversioned());
	wr.serializeBytes(LiteralStringRef("\xFF/SC/"));
	wr << deterministicRandom()->randomUniqueID();
	auto r = singleKeyRange( wr.toValue(), tr.arena );
	tr.transaction.read_conflict_ranges.push_back( tr.arena, r );
	tr.transaction.write_conflict_ranges.push_back( tr.arena, r );
}

void Transaction::set( const KeyRef& key, const ValueRef& value, bool addConflictRange ) {

	if(key.size() > (key.startsWith(systemKeys.begin) ? CLIENT_KNOBS->SYSTEM_KEY_SIZE_LIMIT : CLIENT_KNOBS->KEY_SIZE_LIMIT))
		throw key_too_large();
	if(value.size() > CLIENT_KNOBS->VALUE_SIZE_LIMIT)
		throw value_too_large();

	auto &req = tr;
	auto &t = req.transaction;
	auto r = singleKeyRange( key, req.arena );
	auto v = ValueRef( req.arena, value );
	t.mutations.push_back( req.arena, MutationRef( MutationRef::SetValue, r.begin, v ) );

	if( addConflictRange ) {
		t.write_conflict_ranges.push_back( req.arena, r );
	}
}

void Transaction::atomicOp(const KeyRef& key, const ValueRef& operand, MutationRef::Type operationType, bool addConflictRange) {
	if(key.size() > (key.startsWith(systemKeys.begin) ? CLIENT_KNOBS->SYSTEM_KEY_SIZE_LIMIT : CLIENT_KNOBS->KEY_SIZE_LIMIT))
		throw key_too_large();
	if(operand.size() > CLIENT_KNOBS->VALUE_SIZE_LIMIT)
		throw value_too_large();

	if (apiVersionAtLeast(510)) {
		if (operationType == MutationRef::Min)
			operationType = MutationRef::MinV2;
		else if (operationType == MutationRef::And)
			operationType = MutationRef::AndV2;
	}

	auto &req = tr;
	auto &t = req.transaction;
	auto r = singleKeyRange( key, req.arena );
	auto v = ValueRef( req.arena, operand );

	t.mutations.push_back( req.arena, MutationRef( operationType, r.begin, v ) );

	if( addConflictRange )
		t.write_conflict_ranges.push_back( req.arena, r );

	TEST(true); //NativeAPI atomic operation
}

void Transaction::clear( const KeyRangeRef& range, bool addConflictRange ) {
	auto &req = tr;
	auto &t = req.transaction;

	KeyRef begin = range.begin;
	KeyRef end = range.end;

	//There aren't any keys in the database with size larger than KEY_SIZE_LIMIT, so if range contains large keys
	//we can translate it to an equivalent one with smaller keys
	if(begin.size() > (begin.startsWith(systemKeys.begin) ? CLIENT_KNOBS->SYSTEM_KEY_SIZE_LIMIT : CLIENT_KNOBS->KEY_SIZE_LIMIT))
		begin = begin.substr(0, (begin.startsWith(systemKeys.begin) ? CLIENT_KNOBS->SYSTEM_KEY_SIZE_LIMIT : CLIENT_KNOBS->KEY_SIZE_LIMIT)+1);
	if(end.size() > (end.startsWith(systemKeys.begin) ? CLIENT_KNOBS->SYSTEM_KEY_SIZE_LIMIT : CLIENT_KNOBS->KEY_SIZE_LIMIT))
		end = end.substr(0, (end.startsWith(systemKeys.begin) ? CLIENT_KNOBS->SYSTEM_KEY_SIZE_LIMIT : CLIENT_KNOBS->KEY_SIZE_LIMIT)+1);

	auto r = KeyRangeRef( req.arena, KeyRangeRef(begin, end) );
	if (r.empty()) return;

	t.mutations.push_back( req.arena, MutationRef( MutationRef::ClearRange, r.begin, r.end ) );

	if(addConflictRange)
		t.write_conflict_ranges.push_back( req.arena, r );
}
void Transaction::clear( const KeyRef& key, bool addConflictRange ) {

	//There aren't any keys in the database with size larger than KEY_SIZE_LIMIT
	if(key.size() > (key.startsWith(systemKeys.begin) ? CLIENT_KNOBS->SYSTEM_KEY_SIZE_LIMIT : CLIENT_KNOBS->KEY_SIZE_LIMIT))
		return;

	auto &req = tr;
	auto &t = req.transaction;

	//efficient single key range clear range mutation, see singleKeyRange
	uint8_t* data = new ( req.arena ) uint8_t[ key.size()+1 ];
	memcpy(data, key.begin(), key.size() );
	data[key.size()] = 0;
	t.mutations.push_back( req.arena, MutationRef( MutationRef::ClearRange, KeyRef(data,key.size()), KeyRef(data, key.size()+1)) );

	if(addConflictRange)
		t.write_conflict_ranges.push_back( req.arena, KeyRangeRef( KeyRef(data,key.size()), KeyRef(data, key.size()+1) ) );
}
void Transaction::addWriteConflictRange( const KeyRangeRef& keys ) {
	ASSERT( !keys.empty() );
	auto &req = tr;
	auto &t = req.transaction;

	//There aren't any keys in the database with size larger than KEY_SIZE_LIMIT, so if range contains large keys
	//we can translate it to an equivalent one with smaller keys
	KeyRef begin = keys.begin;
	KeyRef end = keys.end;

	if (begin.size() > (begin.startsWith(systemKeys.begin) ? CLIENT_KNOBS->SYSTEM_KEY_SIZE_LIMIT : CLIENT_KNOBS->KEY_SIZE_LIMIT))
		begin = begin.substr(0, (begin.startsWith(systemKeys.begin) ? CLIENT_KNOBS->SYSTEM_KEY_SIZE_LIMIT : CLIENT_KNOBS->KEY_SIZE_LIMIT) + 1);
	if (end.size() > (end.startsWith(systemKeys.begin) ? CLIENT_KNOBS->SYSTEM_KEY_SIZE_LIMIT : CLIENT_KNOBS->KEY_SIZE_LIMIT))
		end = end.substr(0, (end.startsWith(systemKeys.begin) ? CLIENT_KNOBS->SYSTEM_KEY_SIZE_LIMIT : CLIENT_KNOBS->KEY_SIZE_LIMIT) + 1);

	KeyRangeRef r = KeyRangeRef(begin, end);

	if (r.empty()) {
		return;
	}

	t.write_conflict_ranges.push_back_deep( req.arena, r );
}

double Transaction::getBackoff(int errCode) {
	double b = backoff * deterministicRandom()->random01();
	backoff = errCode == error_code_proxy_memory_limit_exceeded ? std::min(backoff * CLIENT_KNOBS->BACKOFF_GROWTH_RATE, CLIENT_KNOBS->RESOURCE_CONSTRAINED_MAX_BACKOFF) :
				std::min(backoff * CLIENT_KNOBS->BACKOFF_GROWTH_RATE, options.maxBackoff);
	return b;
}

TransactionOptions::TransactionOptions(Database const& cx) {
	reset(cx);
	if (BUGGIFY) {
		commitOnFirstProxy = true;
	}
}

TransactionOptions::TransactionOptions() {
	memset(this, 0, sizeof(*this));
	maxBackoff = CLIENT_KNOBS->DEFAULT_MAX_BACKOFF;
	sizeLimit = CLIENT_KNOBS->TRANSACTION_SIZE_LIMIT;
}

void TransactionOptions::reset(Database const& cx) {
	memset(this, 0, sizeof(*this));
	maxBackoff = CLIENT_KNOBS->DEFAULT_MAX_BACKOFF;
	sizeLimit = CLIENT_KNOBS->TRANSACTION_SIZE_LIMIT;
	lockAware = cx->lockAware;
}

void Transaction::reset() {
	tr = CommitTransactionRequest();
	readVersion = Future<Version>();
	metadataVersion = Promise<Optional<Key>>();
	extraConflictRanges.clear();
	versionstampPromise = Promise<Standalone<StringRef>>();
	commitResult = Promise<Void>();
	committing = Future<Void>();
	info.taskID = cx->taskID;
	info.debugID = Optional<UID>();
	flushTrLogsIfEnabled();
	trLogInfo = Reference<TransactionLogInfo>(createTrLogInfoProbabilistically(cx));
	cancelWatches();

	if(apiVersionAtLeast(16)) {
		options.reset(cx);
		setPriority(GetReadVersionRequest::PRIORITY_DEFAULT);
	}
}

void Transaction::fullReset() {
	reset();
	backoff = CLIENT_KNOBS->DEFAULT_BACKOFF;
}

int Transaction::apiVersionAtLeast(int minVersion) const {
	return cx->apiVersionAtLeast(minVersion);
}

class MutationBlock {
public:
	bool mutated;
	bool cleared;
	ValueRef setValue;

	MutationBlock() : mutated(false) {}
	MutationBlock(bool _cleared) : mutated(true), cleared(_cleared) {}
	MutationBlock(ValueRef value) : mutated(true), cleared(false), setValue(value) {}
};

bool compareBegin( KeyRangeRef lhs, KeyRangeRef rhs ) { return lhs.begin < rhs.begin; }

// If there is any intersection between the two given sets of ranges, returns a range that
//   falls within the intersection
Optional<KeyRangeRef> intersects(VectorRef<KeyRangeRef> lhs, VectorRef<KeyRangeRef> rhs) {
	if( lhs.size() && rhs.size() ) {
		std::sort( lhs.begin(), lhs.end(), compareBegin );
		std::sort( rhs.begin(), rhs.end(), compareBegin );

		int l = 0, r = 0;
		while(l < lhs.size() && r < rhs.size()) {
			if( lhs[l].end <= rhs[r].begin )
				l++;
			else if( rhs[r].end <= lhs[l].begin )
				r++;
			else
				return lhs[l] & rhs[r];
		}
	}

	return Optional<KeyRangeRef>();
}

ACTOR void checkWrites( Database cx, Future<Void> committed, Promise<Void> outCommitted, CommitTransactionRequest req, Transaction* checkTr )
{
	state Version version;
	try {
		wait( committed );
		// If the commit is successful, by definition the transaction still exists for now.  Grab the version, and don't use it again.
		version = checkTr->getCommittedVersion();
		outCommitted.send(Void());
	} catch (Error& e) {
		outCommitted.sendError(e);
		return;
	}

	wait( delay( deterministicRandom()->random01() ) ); // delay between 0 and 1 seconds

	//Future<Optional<Version>> version, Database cx, CommitTransactionRequest req ) {
	state KeyRangeMap<MutationBlock> expectedValues;

	auto &mutations = req.transaction.mutations;
	state int mCount = mutations.size(); // debugging info for traceEvent

	for( int idx = 0; idx < mutations.size(); idx++) {
		if( mutations[idx].type == MutationRef::SetValue )
			expectedValues.insert( singleKeyRange( mutations[idx].param1 ),
				MutationBlock( mutations[idx].param2 ) );
		else if( mutations[idx].type == MutationRef::ClearRange )
			expectedValues.insert( KeyRangeRef( mutations[idx].param1, mutations[idx].param2 ),
				MutationBlock( true ) );
	}

	try {
		state Transaction tr(cx);
		tr.setVersion( version );
		state int checkedRanges = 0;
		state KeyRangeMap<MutationBlock>::Ranges ranges = expectedValues.ranges();
		state KeyRangeMap<MutationBlock>::Iterator it = ranges.begin();
		for(; it != ranges.end(); ++it) {
			state MutationBlock m = it->value();
			if( m.mutated ) {
				checkedRanges++;
				if( m.cleared ) {
					Standalone<RangeResultRef> shouldBeEmpty = wait(
						tr.getRange( it->range(), 1 ) );
					if( shouldBeEmpty.size() ) {
						TraceEvent(SevError, "CheckWritesFailed").detail("Class", "Clear").detail("KeyBegin", it->range().begin)
							.detail("KeyEnd", it->range().end);
						return;
					}
				} else {
					Optional<Value> val = wait( tr.get( it->range().begin ) );
					if( !val.present() || val.get() != m.setValue ) {
						TraceEvent evt = TraceEvent(SevError, "CheckWritesFailed")
							.detail("Class", "Set")
							.detail("Key", it->range().begin)
							.detail("Expected", m.setValue);
						if( !val.present() )
							evt.detail("Actual", "_Value Missing_");
						else
							evt.detail("Actual", val.get());
						return;
					}
				}
			}
		}
		TraceEvent("CheckWritesSuccess").detail("Version", version).detail("MutationCount", mCount).detail("CheckedRanges", checkedRanges);
	} catch( Error& e ) {
		bool ok = e.code() == error_code_transaction_too_old || e.code() == error_code_future_version;
		TraceEvent( ok ? SevWarn : SevError, "CheckWritesFailed" ).error(e);
		throw;
	}
}

ACTOR static Future<Void> commitDummyTransaction( Database cx, KeyRange range, TransactionInfo info, TransactionOptions options ) {
	state Transaction tr(cx);
	state int retries = 0;
	loop {
		try {
			TraceEvent("CommitDummyTransaction").detail("Key", range.begin).detail("Retries", retries);
			tr.options = options;
			tr.info.taskID = info.taskID;
			tr.setOption( FDBTransactionOptions::ACCESS_SYSTEM_KEYS );
			tr.setOption( FDBTransactionOptions::CAUSAL_WRITE_RISKY );
			tr.setOption( FDBTransactionOptions::LOCK_AWARE );
			tr.addReadConflictRange(range);
			tr.addWriteConflictRange(range);
			wait( tr.commit() );
			return Void();
		} catch (Error& e) {
			TraceEvent("CommitDummyTransactionError").error(e,true).detail("Key", range.begin).detail("Retries", retries);
			wait( tr.onError(e) );
		}
		++retries;
	}
}

void Transaction::cancelWatches(Error const& e) {
	for(int i = 0; i < watches.size(); ++i)
		if(!watches[i]->onChangeTrigger.isSet())
			watches[i]->onChangeTrigger.sendError(e);

	watches.clear();
}

void Transaction::setupWatches() {
	try {
		Future<Version> watchVersion = getCommittedVersion() > 0 ? getCommittedVersion() : getReadVersion();

		for(int i = 0; i < watches.size(); ++i)
			watches[i]->setWatch(watchValue(watchVersion, watches[i]->key, watches[i]->value, cx, info));

		watches.clear();
	}
	catch(Error&) {
		ASSERT(false); // The above code must NOT throw because commit has already occured.
		throw internal_error();
	}
}

ACTOR static Future<Void> tryCommit( Database cx, Reference<TransactionLogInfo> trLogInfo, CommitTransactionRequest req, Future<Version> readVersion, TransactionInfo info, Version* pCommittedVersion, Transaction* tr, TransactionOptions options) {
	state TraceInterval interval( "TransactionCommit" );
	state double startTime;
	if (info.debugID.present())
		TraceEvent(interval.begin()).detail( "Parent", info.debugID.get() );

	if(CLIENT_BUGGIFY) {
		throw deterministicRandom()->randomChoice(std::vector<Error>{
				not_committed(),
				transaction_too_old(),
				proxy_memory_limit_exceeded(),
				commit_unknown_result()});
	}

	try {
		Version v = wait( readVersion );
		req.transaction.read_snapshot = v;

		startTime = now();
		state Optional<UID> commitID = Optional<UID>();
		if(info.debugID.present()) {
			commitID = nondeterministicRandom()->randomUniqueID();
			g_traceBatch.addAttach("CommitAttachID", info.debugID.get().first(), commitID.get().first());
			g_traceBatch.addEvent("CommitDebug", commitID.get().first(), "NativeAPI.commit.Before");
		}

		req.debugID = commitID;
		state Future<CommitID> reply;
		if (options.commitOnFirstProxy) {
			const std::vector<MasterProxyInterface>& proxies = cx->clientInfo->get().proxies;
			reply = proxies.size() ? throwErrorOr ( brokenPromiseToMaybeDelivered ( proxies[0].commit.tryGetReply(req) ) ) : Never();
		} else {
			reply = loadBalance( cx->getMasterProxies(info.useProvisionalProxies), &MasterProxyInterface::commit, req, TaskPriority::DefaultPromiseEndpoint, true );
		}

		choose {
			when ( wait( cx->onMasterProxiesChanged() ) ) {
				reply.cancel();
				throw request_maybe_delivered();
			}
			when (CommitID ci = wait( reply )) {
				Version v = ci.version;
				if (v != invalidVersion) {
					if (info.debugID.present())
						TraceEvent(interval.end()).detail("CommittedVersion", v);
					*pCommittedVersion = v;
					if(v > cx->metadataVersionCache[cx->mvCacheInsertLocation].first) {
						cx->mvCacheInsertLocation = (cx->mvCacheInsertLocation + 1)%cx->metadataVersionCache.size();
						cx->metadataVersionCache[cx->mvCacheInsertLocation] = std::make_pair(v, ci.metadataVersion);
					}

					Standalone<StringRef> ret = makeString(10);
					placeVersionstamp(mutateString(ret), v, ci.txnBatchId);
					tr->versionstampPromise.send(ret);

					tr->numErrors = 0;
					++cx->transactionsCommitCompleted;
					cx->transactionCommittedMutations += req.transaction.mutations.size();
					cx->transactionCommittedMutationBytes += req.transaction.mutations.expectedSize();

					if(info.debugID.present())
						g_traceBatch.addEvent("CommitDebug", commitID.get().first(), "NativeAPI.commit.After");

					double latency = now() - startTime;
					cx->commitLatencies.addSample(latency);
					cx->latencies.addSample(now() - tr->startTime);
					if (trLogInfo)
						trLogInfo->addLog(FdbClientLogEvents::EventCommit(startTime, latency, req.transaction.mutations.size(), req.transaction.mutations.expectedSize(), req));
					if (CLIENT_BUGGIFY) {
						throw commit_unknown_result();
					}
					return Void();
				} else {
					if (info.debugID.present())
						TraceEvent(interval.end()).detail("Conflict", 1);

					if(info.debugID.present())
						g_traceBatch.addEvent("CommitDebug", commitID.get().first(), "NativeAPI.commit.After");

					throw not_committed();
				}
			}
		}
	} catch (Error& e) {
		if (e.code() == error_code_request_maybe_delivered || e.code() == error_code_commit_unknown_result) {
			// We don't know if the commit happened, and it might even still be in flight.

			if (!options.causalWriteRisky) {
				// Make sure it's not still in flight, either by ensuring the master we submitted to is dead, or the version we submitted with is dead, or by committing a conflicting transaction successfully
				//if ( cx->getMasterProxies()->masterGeneration <= originalMasterGeneration )

				// To ensure the original request is not in flight, we need a key range which intersects its read conflict ranges
				// We pick a key range which also intersects its write conflict ranges, since that avoids potentially creating conflicts where there otherwise would be none
				// We make the range as small as possible (a single key range) to minimize conflicts
				// The intersection will never be empty, because if it were (since !causalWriteRisky) makeSelfConflicting would have been applied automatically to req
				KeyRangeRef selfConflictingRange = intersects( req.transaction.write_conflict_ranges, req.transaction.read_conflict_ranges ).get();

				TEST(true);  // Waiting for dummy transaction to report commit_unknown_result

				wait( commitDummyTransaction( cx, singleKeyRange(selfConflictingRange.begin), info, tr->options ) );
			}

			// The user needs to be informed that we aren't sure whether the commit happened.  Standard retry loops retry it anyway (relying on transaction idempotence) but a client might do something else.
			throw commit_unknown_result();
		} else {
			if (e.code() != error_code_transaction_too_old
				&& e.code() != error_code_not_committed
				&& e.code() != error_code_database_locked
				&& e.code() != error_code_proxy_memory_limit_exceeded
				&& e.code() != error_code_transaction_not_permitted
				&& e.code() != error_code_cluster_not_fully_recovered
				&& e.code() != error_code_txn_exec_log_anti_quorum)
				TraceEvent(SevError, "TryCommitError").error(e);
			if (trLogInfo)
				trLogInfo->addLog(FdbClientLogEvents::EventCommitError(startTime, static_cast<int>(e.code()), req));
			throw;
		}
	}
}

Future<Void> Transaction::commitMutations() {
	try {
		//if this is a read-only transaction return immediately
		if( !tr.transaction.write_conflict_ranges.size() && !tr.transaction.mutations.size() ) {
			numErrors = 0;

			committedVersion = invalidVersion;
			versionstampPromise.sendError(no_commit_version());
			return Void();
		}

		++cx->transactionsCommitStarted;

		if(options.readOnly)
			return transaction_read_only();

		cx->mutationsPerCommit.addSample(tr.transaction.mutations.size());
		cx->bytesPerCommit.addSample(tr.transaction.mutations.expectedSize());

		size_t transactionSize = getSize();
		if (transactionSize > (uint64_t)FLOW_KNOBS->PACKET_WARNING) {
			TraceEvent(!g_network->isSimulated() ? SevWarnAlways : SevWarn, "LargeTransaction")
				.suppressFor(1.0)
				.detail("Size", transactionSize)
				.detail("NumMutations", tr.transaction.mutations.size())
				.detail("ReadConflictSize", tr.transaction.read_conflict_ranges.expectedSize())
				.detail("WriteConflictSize", tr.transaction.write_conflict_ranges.expectedSize())
				.detail("DebugIdentifier", trLogInfo ? trLogInfo->identifier : "");
		}

		if(!apiVersionAtLeast(300)) {
			transactionSize = tr.transaction.mutations.expectedSize(); // Old API versions didn't account for conflict ranges when determining whether to throw transaction_too_large
		}

		if (transactionSize > options.sizeLimit) {
			return transaction_too_large();
		}

		if( !readVersion.isValid() )
			getReadVersion( GetReadVersionRequest::FLAG_CAUSAL_READ_RISKY ); // sets up readVersion field.  We had no reads, so no need for (expensive) full causal consistency.

		bool isCheckingWrites = options.checkWritesEnabled && deterministicRandom()->random01() < 0.01;
		for(int i=0; i<extraConflictRanges.size(); i++)
			if (extraConflictRanges[i].isReady() && extraConflictRanges[i].get().first < extraConflictRanges[i].get().second )
				tr.transaction.read_conflict_ranges.push_back( tr.arena, KeyRangeRef(extraConflictRanges[i].get().first, extraConflictRanges[i].get().second) );

		if( !options.causalWriteRisky && !intersects( tr.transaction.write_conflict_ranges, tr.transaction.read_conflict_ranges ).present() )
			makeSelfConflicting();

		if (isCheckingWrites) {
			// add all writes into the read conflict range...
			tr.transaction.read_conflict_ranges.append( tr.arena, tr.transaction.write_conflict_ranges.begin(), tr.transaction.write_conflict_ranges.size() );
		}

		if ( options.debugDump ) {
			UID u = nondeterministicRandom()->randomUniqueID();
			TraceEvent("TransactionDump", u);
			for(auto i=tr.transaction.mutations.begin(); i!=tr.transaction.mutations.end(); ++i)
				TraceEvent("TransactionMutation", u).detail("T", i->type).detail("P1", i->param1).detail("P2", i->param2);
		}

		if(options.lockAware) {
			tr.flags = tr.flags | CommitTransactionRequest::FLAG_IS_LOCK_AWARE;
		}
		if(options.firstInBatch) {
			tr.flags = tr.flags | CommitTransactionRequest::FLAG_FIRST_IN_BATCH;
		}

		Future<Void> commitResult = tryCommit( cx, trLogInfo, tr, readVersion, info, &this->committedVersion, this, options );

		if (isCheckingWrites) {
			Promise<Void> committed;
			checkWrites( cx, commitResult, committed, tr, this );
			return committed.getFuture();
		}
		return commitResult;
	} catch( Error& e ) {
		TraceEvent("ClientCommitError").error(e);
		return Future<Void>( e );
	} catch( ... ) {
		Error e( error_code_unknown_error );
		TraceEvent("ClientCommitError").error(e);
		return Future<Void>( e );
	}
}

ACTOR Future<Void> commitAndWatch(Transaction *self) {
	try {
		wait(self->commitMutations());

		if(!self->watches.empty()) {
			self->setupWatches();
		}

		self->reset();
		return Void();
	}
	catch(Error &e) {
		if(e.code() != error_code_actor_cancelled) {
			if(!self->watches.empty()) {
				self->cancelWatches(e);
			}

			self->versionstampPromise.sendError(transaction_invalid_version());
			self->reset();
		}

		throw;
	}
}

Future<Void> Transaction::commit() {
	ASSERT(!committing.isValid());
	committing = commitAndWatch(this);
	return committing;
}

void Transaction::setPriority( uint32_t priorityFlag ) {
	options.getReadVersionFlags = (options.getReadVersionFlags & ~GetReadVersionRequest::FLAG_PRIORITY_MASK) | priorityFlag;
}

void Transaction::setOption( FDBTransactionOptions::Option option, Optional<StringRef> value ) {
	switch(option) {
		case FDBTransactionOptions::INITIALIZE_NEW_DATABASE:
			validateOptionValue(value, false);
			if(readVersion.isValid())
				throw read_version_already_set();
			readVersion = Version(0);
			options.causalWriteRisky = true;
			break;

		case FDBTransactionOptions::CAUSAL_READ_RISKY:
			validateOptionValue(value, false);
			options.getReadVersionFlags |= GetReadVersionRequest::FLAG_CAUSAL_READ_RISKY;
			break;

		case FDBTransactionOptions::PRIORITY_SYSTEM_IMMEDIATE:
			validateOptionValue(value, false);
			setPriority(GetReadVersionRequest::PRIORITY_SYSTEM_IMMEDIATE);
			break;

		case FDBTransactionOptions::PRIORITY_BATCH:
			validateOptionValue(value, false);
			setPriority(GetReadVersionRequest::PRIORITY_BATCH);
			break;

		case FDBTransactionOptions::CAUSAL_WRITE_RISKY:
			validateOptionValue(value, false);
			options.causalWriteRisky = true;
			break;

		case FDBTransactionOptions::COMMIT_ON_FIRST_PROXY:
			validateOptionValue(value, false);
			options.commitOnFirstProxy = true;
			break;

		case FDBTransactionOptions::CHECK_WRITES_ENABLE:
			validateOptionValue(value, false);
			options.checkWritesEnabled = true;
			break;

		case FDBTransactionOptions::DEBUG_DUMP:
			validateOptionValue(value, false);
			options.debugDump = true;
			break;

		case FDBTransactionOptions::TRANSACTION_LOGGING_ENABLE:
			setOption(FDBTransactionOptions::DEBUG_TRANSACTION_IDENTIFIER, value);
			setOption(FDBTransactionOptions::LOG_TRANSACTION);
			break;

		case FDBTransactionOptions::DEBUG_TRANSACTION_IDENTIFIER:
			validateOptionValue(value, true);

			if (value.get().size() > 100) {
				throw invalid_option_value();
			}

			if (trLogInfo) {
				if (trLogInfo->identifier.empty()) {
					trLogInfo->identifier = value.get().printable();
				}
				else if (trLogInfo->identifier != value.get().printable()) {
					TraceEvent(SevWarn, "CannotChangeDebugTransactionIdentifier").detail("PreviousIdentifier", trLogInfo->identifier).detail("NewIdentifier", value.get());
					throw client_invalid_operation();
				}
			}
			else {
				trLogInfo = Reference<TransactionLogInfo>(new TransactionLogInfo(value.get().printable(), TransactionLogInfo::DONT_LOG));
				trLogInfo->maxFieldLength = options.maxTransactionLoggingFieldLength;
			}
			break;

		case FDBTransactionOptions::LOG_TRANSACTION:
			validateOptionValue(value, false);
			if (trLogInfo) {
				trLogInfo->logTo(TransactionLogInfo::TRACE_LOG);
			}
			else {
				TraceEvent(SevWarn, "DebugTransactionIdentifierNotSet").detail("Error", "Debug Transaction Identifier option must be set before logging the transaction");
				throw client_invalid_operation();
			}
			break;

<<<<<<< HEAD
		case FDBTransactionOptions::TRACK_REQUEST_STATS:
			validateOptionValue(value, false);
			if (trLogInfo) {
				trLogInfo->logTo(TransactionLogInfo::REQ_STATS);
			}
			else {
				TraceEvent(SevWarn, "DebugTransactionIdentifierNotSet").detail("Error", "Debug Transaction Identifier option must be set before tracking request stats");
			    throw client_invalid_operation();
		    }
		    break;
=======
		case FDBTransactionOptions::TRANSACTION_LOGGING_MAX_FIELD_LENGTH:
			validateOptionValue(value, true);
			{
				int maxFieldLength = extractIntOption(value, -1, std::numeric_limits<int32_t>::max());
				if(maxFieldLength == 0) {
					throw invalid_option_value();
				}
				options.maxTransactionLoggingFieldLength = maxFieldLength;
			}
			if(trLogInfo) {
				trLogInfo->maxFieldLength = options.maxTransactionLoggingFieldLength;
			}
			break;
>>>>>>> fcc0f7a6

		case FDBTransactionOptions::MAX_RETRY_DELAY:
			validateOptionValue(value, true);
			options.maxBackoff = extractIntOption(value, 0, std::numeric_limits<int32_t>::max()) / 1000.0;
			break;

		case FDBTransactionOptions::SIZE_LIMIT:
			validateOptionValue(value, true);
			options.sizeLimit = extractIntOption(value, 32, CLIENT_KNOBS->TRANSACTION_SIZE_LIMIT);
			break;

		case FDBTransactionOptions::LOCK_AWARE:
			validateOptionValue(value, false);
			options.lockAware = true;
			options.readOnly = false;
			break;

		case FDBTransactionOptions::READ_LOCK_AWARE:
			validateOptionValue(value, false);
			if(!options.lockAware) {
				options.lockAware = true;
				options.readOnly = true;
			}
			break;

		case FDBTransactionOptions::FIRST_IN_BATCH:
			validateOptionValue(value, false);
			options.firstInBatch = true;
			break;

		case FDBTransactionOptions::USE_PROVISIONAL_PROXIES:
			validateOptionValue(value, false);
			options.getReadVersionFlags |= GetReadVersionRequest::FLAG_USE_PROVISIONAL_PROXIES;
			info.useProvisionalProxies = true;
			break;

		default:
			break;
	}
}

ACTOR Future<TrackedReply<GetReadVersionRequest>> getConsistentReadVersion( DatabaseContext *cx, uint32_t transactionCount, uint32_t flags, Optional<UID> debugID ) {
	try {
		if( debugID.present() )
			g_traceBatch.addEvent("TransactionDebug", debugID.get().first(), "NativeAPI.getConsistentReadVersion.Before");
		loop {
			state GetReadVersionRequest req( transactionCount, flags, debugID );
			choose {
				when ( wait( cx->onMasterProxiesChanged() ) ) {}
				when ( TrackedReply<GetReadVersionRequest> rep = wait( trackedLoadBalance( cx->getMasterProxies(flags & GetReadVersionRequest::FLAG_USE_PROVISIONAL_PROXIES), &MasterProxyInterface::getConsistentReadVersion, req, cx->taskID ) ) ) {
					if( debugID.present() )
						g_traceBatch.addEvent("TransactionDebug", debugID.get().first(), "NativeAPI.getConsistentReadVersion.After");
<<<<<<< HEAD
					ASSERT( rep.reply.version > 0 );
					return rep;
=======
					ASSERT( v.version > 0 );
					cx->minAcceptableReadVersion = std::min(cx->minAcceptableReadVersion, v.version);
					return v;
>>>>>>> fcc0f7a6
				}
			}
		}
	} catch (Error& e) {
		if( e.code() != error_code_broken_promise )
			TraceEvent(SevError, "GetConsistentReadVersionError").error(e);
		throw;
	}
}

ACTOR Future<Void> readVersionBatcher( DatabaseContext *cx, FutureStream< std::pair< Promise<TrackedReply<GetReadVersionRequest>>, Optional<UID> > > versionStream, uint32_t flags ) {
	state std::vector< Promise<TrackedReply<GetReadVersionRequest> > > requests;
	state PromiseStream< Future<Void> > addActor;
	state Future<Void> collection = actorCollection( addActor.getFuture() );
	state Future<Void> timeout;
	state Optional<UID> debugID;
	state bool send_batch;

	// dynamic batching
	state PromiseStream<double> replyTimes;
	state PromiseStream<Error> _errorStream;
	state double batchTime = 0;

	loop {
		send_batch = false;
		choose {
			when(std::pair< Promise<TrackedReply<GetReadVersionRequest>>, Optional<UID> > req = waitNext(versionStream)) {
				if (req.second.present()) {
					if (!debugID.present())
						debugID = nondeterministicRandom()->randomUniqueID();
					g_traceBatch.addAttach("TransactionAttachID", req.second.get().first(), debugID.get().first());
				}
				requests.push_back(req.first);
				if (requests.size() == CLIENT_KNOBS->MAX_BATCH_SIZE)
					send_batch = true;
				else if (!timeout.isValid())
					timeout = delay(batchTime, TaskPriority::ProxyGetConsistentReadVersion);
			}
			when(wait(timeout.isValid() ? timeout : Never())) {
				send_batch = true;
			}
			// dynamic batching monitors reply latencies
			when(double reply_latency = waitNext(replyTimes.getFuture())){
				double target_latency = reply_latency * 0.5;
				batchTime = min(0.1 * target_latency + 0.9 * batchTime, CLIENT_KNOBS->GRV_BATCH_TIMEOUT);
			}
			when(wait(collection)){} // for errors
		}
		if (send_batch) {
			int count = requests.size();
			ASSERT(count);

			// dynamic batching
			Promise<TrackedReply<GetReadVersionRequest>> GRVReply;
			requests.push_back(GRVReply);
			addActor.send(timeReply(GRVReply.getFuture(), replyTimes));

			Future<Void> batch =
				incrementalBroadcast(
					getConsistentReadVersion(cx, count, flags, std::move(debugID)),
					std::vector< Promise<TrackedReply<GetReadVersionRequest>> >(std::move(requests)), CLIENT_KNOBS->BROADCAST_BATCH_SIZE);
			debugID = Optional<UID>();
			requests = std::vector< Promise<TrackedReply<GetReadVersionRequest>> >();
			addActor.send(batch);
			timeout = Future<Void>();
		}
	}
}

<<<<<<< HEAD
ACTOR Future<Version> extractReadVersion(DatabaseContext* cx, Reference<TransactionLogInfo> trLogInfo, Future<TrackedReply<GetReadVersionRequest>> f, bool lockAware, double startTime, Promise<Optional<Value>> metadataVersion) {
	TrackedReply<GetReadVersionRequest> trackedReply = wait(f);
	if (trLogInfo) {
		trLogInfo->addLog(FdbClientLogEvents::EventContactedProxy { now(), trackedReply.address });
	}
	auto rep = trackedReply.reply;
=======
ACTOR Future<Version> extractReadVersion(DatabaseContext* cx, uint32_t flags, Reference<TransactionLogInfo> trLogInfo, Future<GetReadVersionReply> f, bool lockAware, double startTime, Promise<Optional<Value>> metadataVersion) {
	GetReadVersionReply rep = wait(f);
>>>>>>> fcc0f7a6
	double latency = now() - startTime;
	cx->GRVLatencies.addSample(latency);
	if (trLogInfo)
		trLogInfo->addLog(FdbClientLogEvents::EventGetVersion_V2(startTime, latency, flags & GetReadVersionRequest::FLAG_PRIORITY_MASK));
	if(rep.locked && !lockAware)
		throw database_locked();

	if(rep.version > cx->metadataVersionCache[cx->mvCacheInsertLocation].first) {
		cx->mvCacheInsertLocation = (cx->mvCacheInsertLocation + 1)%cx->metadataVersionCache.size();
		cx->metadataVersionCache[cx->mvCacheInsertLocation] = std::make_pair(rep.version, rep.metadataVersion);
	}

	metadataVersion.send(rep.metadataVersion);
	return rep.version;
}

Future<Version> Transaction::getReadVersion(uint32_t flags) {
	++cx->transactionReadVersions;
	flags |= options.getReadVersionFlags;

	auto& batcher = cx->versionBatcher[ flags ];
	if (!batcher.actor.isValid()) {
		batcher.actor = readVersionBatcher( cx.getPtr(), batcher.stream.getFuture(), flags );
	}
	if (!readVersion.isValid()) {
		Promise<TrackedReply<GetReadVersionRequest>> p;
		batcher.stream.send( std::make_pair( p, info.debugID ) );
		startTime = now();
<<<<<<< HEAD
		readVersion = extractReadVersion( cx.getPtr(), trLogInfo, p.getFuture(), options.lockAware, startTime, metadataVersion );
=======
		readVersion = extractReadVersion( cx.getPtr(), flags, trLogInfo, p.getFuture(), options.lockAware, startTime, metadataVersion);
>>>>>>> fcc0f7a6
	}
	return readVersion;
}

Future<Standalone<StringRef>> Transaction::getVersionstamp() {
	if(committing.isValid()) {
		return transaction_invalid_version();
	}
	return versionstampPromise.getFuture();
}

uint32_t Transaction::getSize() {
	auto s = tr.transaction.mutations.expectedSize() + tr.transaction.read_conflict_ranges.expectedSize() +
	       tr.transaction.write_conflict_ranges.expectedSize();
	return s;
}

Future<Void> Transaction::onError( Error const& e ) {
	if (e.code() == error_code_success) {
		return client_invalid_operation();
	}
	if (e.code() == error_code_not_committed ||
		e.code() == error_code_commit_unknown_result ||
		e.code() == error_code_database_locked ||
		e.code() == error_code_proxy_memory_limit_exceeded ||
		e.code() == error_code_process_behind ||
		e.code() == error_code_cluster_not_fully_recovered)
	{
		if(e.code() == error_code_not_committed)
			++cx->transactionsNotCommitted;
		if(e.code() == error_code_commit_unknown_result)
			++cx->transactionsMaybeCommitted;
		if (e.code() == error_code_proxy_memory_limit_exceeded)
			++cx->transactionsResourceConstrained;
		if (e.code() == error_code_process_behind)
			++cx->transactionsProcessBehind;
		if (e.code() == error_code_cluster_not_fully_recovered) {
			++cx->transactionWaitsForFullRecovery;
		}

		double backoff = getBackoff(e.code());
		reset();
		return delay(backoff, info.taskID);
	}
	if (e.code() == error_code_transaction_too_old ||
		e.code() == error_code_future_version)
	{
		if( e.code() == error_code_transaction_too_old )
			++cx->transactionsTooOld;
		else if( e.code() == error_code_future_version )
			++cx->transactionsFutureVersions;

		double maxBackoff = options.maxBackoff;
		reset();
		return delay(std::min(CLIENT_KNOBS->FUTURE_VERSION_RETRY_DELAY, maxBackoff), info.taskID);
	}

	if(g_network->isSimulated() && ++numErrors % 10 == 0)
		TraceEvent(SevWarnAlways, "TransactionTooManyRetries").detail("NumRetries", numErrors);

	return e;
}

ACTOR Future<Void> trackBoundedStorageMetrics(
	KeyRange keys,
	Reference<LocationInfo> location,
	StorageMetrics x,
	StorageMetrics halfError,
	PromiseStream<StorageMetrics> deltaStream)
{
	try {
		loop {
			WaitMetricsRequest req( keys, x - halfError, x + halfError );
			StorageMetrics nextX = wait( loadBalance( location, &StorageServerInterface::waitMetrics, req ) );
			deltaStream.send( nextX - x );
			x = nextX;
		}
	} catch (Error& e) {
		deltaStream.sendError(e);
		throw e;
	}
}

ACTOR Future< StorageMetrics > waitStorageMetricsMultipleLocations(
	vector< pair<KeyRange,Reference<LocationInfo>> > locations,
	StorageMetrics min,
	StorageMetrics max,
	StorageMetrics permittedError)
{
	state int nLocs = locations.size();
	state vector<Future<StorageMetrics>> fx( nLocs );
	state StorageMetrics total;
	state PromiseStream<StorageMetrics> deltas;
	state vector<Future<Void>> wx( fx.size() );
	state StorageMetrics halfErrorPerMachine = permittedError * (0.5 / nLocs);
	state StorageMetrics maxPlus = max + halfErrorPerMachine * (nLocs-1);
	state StorageMetrics minMinus = min - halfErrorPerMachine * (nLocs-1);

	for(int i=0; i<nLocs; i++) {
		WaitMetricsRequest req(locations[i].first, StorageMetrics(), StorageMetrics());
		req.min.bytes = 0;
		req.max.bytes = -1;
		fx[i] = loadBalance( locations[i].second, &StorageServerInterface::waitMetrics, req, TaskPriority::DataDistribution );
	}
	wait( waitForAll(fx) );

	// invariant: true total is between (total-permittedError/2, total+permittedError/2)
	for(int i=0; i<nLocs; i++)
		total += fx[i].get();

	if (!total.allLessOrEqual( maxPlus )) return total;
	if (!minMinus.allLessOrEqual( total )) return total;

	for(int i=0; i<nLocs; i++)
		wx[i] = trackBoundedStorageMetrics( locations[i].first, locations[i].second, fx[i].get(), halfErrorPerMachine, deltas );

	loop {
		StorageMetrics delta = waitNext(deltas.getFuture());
		total += delta;
		if (!total.allLessOrEqual( maxPlus )) return total;
		if (!minMinus.allLessOrEqual( total )) return total;
	}
}

ACTOR Future< StorageMetrics > waitStorageMetrics(
	Database cx,
	KeyRange keys,
	StorageMetrics min,
	StorageMetrics max,
	StorageMetrics permittedError,
	int shardLimit )
{
	loop {
		vector< pair<KeyRange, Reference<LocationInfo>> > locations = wait( getKeyRangeLocations( cx, keys, shardLimit, false, &StorageServerInterface::waitMetrics, TransactionInfo(TaskPriority::DataDistribution) ) );

		//SOMEDAY: Right now, if there are too many shards we delay and check again later. There may be a better solution to this.
		if(locations.size() < shardLimit) {
			try {
				Future<StorageMetrics> fx;
				if (locations.size() > 1) {
					fx = waitStorageMetricsMultipleLocations( locations, min, max, permittedError );
				} else {
					WaitMetricsRequest req( keys, min, max );
					fx = loadBalance( locations[0].second, &StorageServerInterface::waitMetrics, req, TaskPriority::DataDistribution );
				}
				StorageMetrics x = wait(fx);
				return x;
			} catch (Error& e) {
				if (e.code() != error_code_wrong_shard_server && e.code() != error_code_all_alternatives_failed) {
					TraceEvent(SevError, "WaitStorageMetricsError").error(e);
					throw;
				}
				cx->invalidateCache(keys);
				wait(delay(CLIENT_KNOBS->WRONG_SHARD_SERVER_DELAY, TaskPriority::DataDistribution));
			}
		} else {
			TraceEvent(SevWarn, "WaitStorageMetricsPenalty")
				.detail("Keys", keys)
				.detail("Limit", CLIENT_KNOBS->STORAGE_METRICS_SHARD_LIMIT)
				.detail("JitteredSecondsOfPenitence", CLIENT_KNOBS->STORAGE_METRICS_TOO_MANY_SHARDS_DELAY);
			wait(delayJittered(CLIENT_KNOBS->STORAGE_METRICS_TOO_MANY_SHARDS_DELAY, TaskPriority::DataDistribution));
			// make sure that the next getKeyRangeLocations() call will actually re-fetch the range
			cx->invalidateCache( keys );
		}
	}
}

Future< StorageMetrics > Transaction::waitStorageMetrics(
	KeyRange const& keys,
	StorageMetrics const& min,
	StorageMetrics const& max,
	StorageMetrics const& permittedError,
	int shardLimit )
{
	return ::waitStorageMetrics( cx, keys, min, max, permittedError, shardLimit );
}

Future< StorageMetrics > Transaction::getStorageMetrics( KeyRange const& keys, int shardLimit ) {
	StorageMetrics m;
	m.bytes = -1;
	return ::waitStorageMetrics( cx, keys, StorageMetrics(), m, StorageMetrics(), shardLimit );
}

ACTOR Future< Standalone<VectorRef<KeyRef>> > splitStorageMetrics( Database cx, KeyRange keys, StorageMetrics limit, StorageMetrics estimated )
{
	loop {
		state vector< pair<KeyRange, Reference<LocationInfo>> > locations = wait( getKeyRangeLocations( cx, keys, CLIENT_KNOBS->STORAGE_METRICS_SHARD_LIMIT, false, &StorageServerInterface::splitMetrics, TransactionInfo(TaskPriority::DataDistribution) ) );
		state StorageMetrics used;
		state Standalone<VectorRef<KeyRef>> results;

		//SOMEDAY: Right now, if there are too many shards we delay and check again later. There may be a better solution to this.
		if(locations.size() == CLIENT_KNOBS->STORAGE_METRICS_SHARD_LIMIT) {
			wait(delay(CLIENT_KNOBS->STORAGE_METRICS_TOO_MANY_SHARDS_DELAY, TaskPriority::DataDistribution));
			cx->invalidateCache(keys);
		}
		else {
			results.push_back_deep( results.arena(), keys.begin );
			try {
				//TraceEvent("SplitStorageMetrics").detail("Locations", locations.size());

				state int i = 0;
				for(; i<locations.size(); i++) {
					SplitMetricsRequest req( locations[i].first, limit, used, estimated, i == locations.size() - 1 );
					SplitMetricsReply res = wait( loadBalance( locations[i].second, &StorageServerInterface::splitMetrics, req, TaskPriority::DataDistribution ) );
					if( res.splits.size() && res.splits[0] <= results.back() ) { // split points are out of order, possibly because of moving data, throw error to retry
						ASSERT_WE_THINK(false);   // FIXME: This seems impossible and doesn't seem to be covered by testing
						throw all_alternatives_failed();
					}
					if( res.splits.size() ) {
						results.append( results.arena(), res.splits.begin(), res.splits.size() );
						results.arena().dependsOn( res.splits.arena() );
					}
					used = res.used;

					//TraceEvent("SplitStorageMetricsResult").detail("Used", used.bytes).detail("Location", i).detail("Size", res.splits.size());
				}

				if( used.allLessOrEqual( limit * CLIENT_KNOBS->STORAGE_METRICS_UNFAIR_SPLIT_LIMIT ) ) {
					results.resize(results.arena(), results.size() - 1);
				}

				results.push_back_deep( results.arena(), keys.end );
				return results;
			} catch (Error& e) {
				if (e.code() != error_code_wrong_shard_server && e.code() != error_code_all_alternatives_failed) {
					TraceEvent(SevError, "SplitStorageMetricsError").error(e);
					throw;
				}
				cx->invalidateCache( keys );
				wait(delay(CLIENT_KNOBS->WRONG_SHARD_SERVER_DELAY, TaskPriority::DataDistribution));
			}
		}
	}
}

Future< Standalone<VectorRef<KeyRef>> > Transaction::splitStorageMetrics( KeyRange const& keys, StorageMetrics const& limit, StorageMetrics const& estimated ) {
	return ::splitStorageMetrics( cx, keys, limit, estimated );
}

void Transaction::checkDeferredError() { cx->checkDeferredError(); }

Reference<TransactionLogInfo> Transaction::createTrLogInfoProbabilistically(const Database &cx) {
	if(!cx->isError()) {
		double clientSamplingProbability = std::isinf(cx->clientInfo->get().clientTxnInfoSampleRate) ? CLIENT_KNOBS->CSI_SAMPLING_PROBABILITY : cx->clientInfo->get().clientTxnInfoSampleRate;
		if (((networkOptions.logClientInfo.present() && networkOptions.logClientInfo.get()) || BUGGIFY) && deterministicRandom()->random01() < clientSamplingProbability && (!g_network->isSimulated() || !g_simulator.speedUpSimulation)) {
			return Reference<TransactionLogInfo>(new TransactionLogInfo(TransactionLogInfo::DATABASE));
		}
	}

	return Reference<TransactionLogInfo>();
}

void enableClientInfoLogging() {
	ASSERT(networkOptions.logClientInfo.present() == false);
	networkOptions.logClientInfo = true;
	TraceEvent(SevInfo, "ClientInfoLoggingEnabled");
}

ACTOR Future<Void> snapshotDatabase(Reference<DatabaseContext> cx, StringRef snapPayload, UID snapUID, Optional<UID> debugID) {
	TraceEvent("NativeAPI.SnapshotDatabaseEnter")
		.detail("SnapPayload", snapPayload)
		.detail("SnapUID", snapUID);
	try {
		if (debugID.present()) {
			g_traceBatch.addEvent("TransactionDebug", debugID.get().first(), "NativeAPI.snapshotDatabase.Before");
		}

		choose {
			when(wait(cx->onMasterProxiesChanged())) { throw operation_failed(); }
			when(wait(loadBalance(cx->getMasterProxies(false), &MasterProxyInterface::proxySnapReq, ProxySnapRequest(snapPayload, snapUID, debugID), cx->taskID, true /*atmostOnce*/ ))) {
				if (debugID.present())
					g_traceBatch.addEvent("TransactionDebug", debugID.get().first(),
											"NativeAPI.SnapshotDatabase.After");
			}
		}
	} catch (Error& e) {
		TraceEvent("NativeAPI.SnapshotDatabaseError")
			.detail("SnapPayload", snapPayload)
			.detail("SnapUID", snapUID)
			.error(e, true /* includeCancelled */);
		throw;
	}
	return Void();
}

ACTOR Future<Void> snapCreate(Database cx, StringRef snapCmd, UID snapUID) {
	// remember the client ID before the snap operation
	state UID preSnapClientUID = cx->clientInfo->get().id;

	TraceEvent("SnapCreateEnter")
	    .detail("SnapCmd", snapCmd.toString())
	    .detail("UID", snapUID)
	    .detail("PreSnapClientUID", preSnapClientUID);

	StringRef snapCmdArgs = snapCmd;
	StringRef snapCmdPart = snapCmdArgs.eat(":");
	Standalone<StringRef> snapUIDRef(snapUID.toString());
	Standalone<StringRef> snapPayloadRef = snapCmdPart
		.withSuffix(LiteralStringRef(":uid="))
		.withSuffix(snapUIDRef)
		.withSuffix(LiteralStringRef(","))
		.withSuffix(snapCmdArgs);

	try {
		Future<Void> exec = snapshotDatabase(Reference<DatabaseContext>::addRef(cx.getPtr()), snapPayloadRef, snapUID, snapUID);
		wait(exec);
	} catch (Error& e) {
		TraceEvent("SnapCreateError")
			.detail("SnapCmd", snapCmd.toString())
			.detail("UID", snapUID)
			.error(e);
		throw;
	}

	UID postSnapClientUID = cx->clientInfo->get().id;
	if (preSnapClientUID != postSnapClientUID) {
		// if the client IDs changed then we fail the snapshot
		TraceEvent("SnapCreateUIDMismatch")
		    .detail("SnapPreSnapClientUID", preSnapClientUID)
		    .detail("SnapPostSnapClientUID", postSnapClientUID);
		throw coordinators_changed();
	}

	TraceEvent("SnapCreateExit")
	    .detail("SnapCmd", snapCmd.toString())
	    .detail("UID", snapUID)
	    .detail("PreSnapClientUID", preSnapClientUID);
	return Void();
}<|MERGE_RESOLUTION|>--- conflicted
+++ resolved
@@ -1325,27 +1325,21 @@
 			startTime = timer_int();
 			startTimeD = now();
 			++cx->transactionPhysicalReads;
-<<<<<<< HEAD
-			state TrackedReply<GetValueRequest> trackedReply = wait( trackedLoadBalance( ssi.second, &StorageServerInterface::getValue, GetValueRequest(key, ver, getValueID), TaskDefaultPromiseEndpoint, false, cx->enableLocalityLoadBalance ? &cx->queueModel : NULL ) );
-			state GetValueReply reply = trackedReply.reply;
-=======
+
 
 			if (CLIENT_BUGGIFY) {
 				throw deterministicRandom()->randomChoice(
 					std::vector<Error>{ transaction_too_old(), future_version() });
 			}
-			state GetValueReply reply;
+			state TrackedReply<GetValueRequest> trackedReply;
 			choose {
 				when(wait(cx->connectionFileChanged())) { throw transaction_too_old(); }
-				when(GetValueReply _reply =
-				         wait(loadBalance(ssi.second, &StorageServerInterface::getValue,
-				                          GetValueRequest(key, ver, getValueID), TaskPriority::DefaultPromiseEndpoint, false,
-				                          cx->enableLocalityLoadBalance ? &cx->queueModel : nullptr))) {
-					reply = _reply;
-				}
-			}
-
->>>>>>> fcc0f7a6
+				when(TrackedReply<GetValueRequest> _trackedReply =
+					 wait(trackedLoadBalance( ssi.second, &StorageServerInterface::getValue, GetValueRequest(key, ver, getValueID), TaskPriority::DefaultPromiseEndpoint, false, cx->enableLocalityLoadBalance ? &cx->queueModel : nullptr ))) {
+					trackedReply = _trackedReply;
+				}
+			}
+			GetValueReply reply = trackedReply.reply;
 			double latency = now() - startTimeD;
 			cx->readLatencies.addSample(latency);
 			int valueSize = reply.value.present() ? reply.value.get().size() : 0;
@@ -1411,26 +1405,26 @@
 				g_traceBatch.addEvent("TransactionDebug", info.debugID.get().first(), "NativeAPI.getKey.Before"); //.detail("StartKey", k.getKey()).detail("Offset",k.offset).detail("OrEqual",k.orEqual);
 			state double startTimeD;
 			++cx->transactionPhysicalReads;
-<<<<<<< HEAD
-			TrackedReply<GetKeyRequest> trackedReply = wait( trackedLoadBalance( ssi.second, &StorageServerInterface::getKey, GetKeyRequest(k, version.get()), TaskDefaultPromiseEndpoint, false, cx->enableLocalityLoadBalance ? &cx->queueModel : NULL ) );
+
+
+			
+			
+			state TrackedReply<GetKeyRequest> trackedReply;
+			choose {
+				when (wait(cx->connectionFileChanged())) { throw transaction_too_old(); }
+				when (TrackedReply<GetKeyRequest> _trackedReply =
+					  wait(trackedLoadBalance(ssi.second, &StorageServerInterface::getKey, GetKeyRequest(k, version.get()), TaskPriority::DefaultPromiseEndpoint, false, cx->enableLocalityLoadBalance ? &cx->queueModel : nullptr))) {
+					trackedReply = _trackedReply;
+				}
+			}
 			GetKeyReply reply = trackedReply.reply;
 			double latency = now() - startTimeD;
 			if (trLogInfo) {
 				trLogInfo->addLog(FdbClientLogEvents::EventGetKey {
 					now(), trLogInfo->requestStats.getNextReadId(), latency, k.getKey(), trackedReply.address
 				});
-=======
-			state GetKeyReply reply;
-			choose {
-				when(wait(cx->connectionFileChanged())) { throw transaction_too_old(); }
-				when(GetKeyReply _reply =
-				         wait(loadBalance(ssi.second, &StorageServerInterface::getKey, GetKeyRequest(k, version.get()),
-				                          TaskPriority::DefaultPromiseEndpoint, false,
-				                          cx->enableLocalityLoadBalance ? &cx->queueModel : nullptr))) {
-					reply = _reply;
-				}
->>>>>>> fcc0f7a6
-			}
+			}
+			
 			if( info.debugID.present() )
 				g_traceBatch.addEvent("TransactionDebug", info.debugID.get().first(), "NativeAPI.getKey.After"); //.detail("NextKey",reply.sel.key).detail("Offset", reply.sel.offset).detail("OrEqual", k.orEqual);
 			k = reply.sel;
@@ -1595,21 +1589,18 @@
 						.detail("Servers", locations[shard].second->description());*/
 				}
 				++cx->transactionPhysicalReads;
-<<<<<<< HEAD
-				TrackedReply<GetKeyValuesRequest> trackedReply = wait( trackedLoadBalance( locations[shard].second, &StorageServerInterface::getKeyValues, req, TaskDefaultPromiseEndpoint, false, cx->enableLocalityLoadBalance ? &cx->queueModel : NULL ) );
-				GetKeyValuesReply rep = trackedReply.reply;
-=======
-				state GetKeyValuesReply rep;
+
+
+				state TrackedReply<GetKeyValuesRequest> trackedReply;
 				choose {
 					when(wait(cx->connectionFileChanged())) { throw transaction_too_old(); }
-					when(GetKeyValuesReply _rep =
-					         wait(loadBalance(locations[shard].second, &StorageServerInterface::getKeyValues, req,
-					                          TaskPriority::DefaultPromiseEndpoint, false,
-					                          cx->enableLocalityLoadBalance ? &cx->queueModel : nullptr))) {
-						rep = _rep;
+					when(TrackedReply<GetKeyValuesRequest> _trackedReply =
+					         wait(trackedLoadBalance(locations[shard].second, &StorageServerInterface::getKeyValues, req, TaskPriority::DefaultPromiseEndpoint, false, cx->enableLocalityLoadBalance ? &cx->queueModel : nullptr))) {
+						trackedReply = _trackedReply;
 					}
 				}
->>>>>>> fcc0f7a6
+				GetKeyValuesReply rep = trackedReply.reply;
+				
 				if( info.debugID.present() )
 					g_traceBatch.addEvent("TransactionDebug", info.debugID.get().first(), "NativeAPI.getExactRange.After");
 				output.arena().dependsOn( rep.arena );
@@ -1883,8 +1874,12 @@
 
 				state double startTimeD = now();
 				++cx->transactionPhysicalReads;
-<<<<<<< HEAD
-				TrackedReply<GetKeyValuesRequest> trackedReply = wait( trackedLoadBalance(beginServer.second, &StorageServerInterface::getKeyValues, req, TaskDefaultPromiseEndpoint, false, cx->enableLocalityLoadBalance ? &cx->queueModel : NULL ) );
+				if (CLIENT_BUGGIFY) {
+					throw deterministicRandom()->randomChoice(std::vector<Error>{
+							transaction_too_old(), future_version()
+								});
+				}
+				TrackedReply<GetKeyValuesRequest> trackedReply = wait( trackedLoadBalance(beginServer.second, &StorageServerInterface::getKeyValues, req, TaskPriority::DefaultPromiseEndpoint, false, cx->enableLocalityLoadBalance ? &cx->queueModel : nullptr ) );
 				GetKeyValuesReply rep = trackedReply.reply;
 				double latency = now() - startTimeD;
 				if (trLogInfo) {
@@ -1900,14 +1895,6 @@
 						now(), readId, latency, bytesFetched, keysFetched, beginKey, endKey, storageContacted
 					});
 				}
-=======
-				if (CLIENT_BUGGIFY) {
-					throw deterministicRandom()->randomChoice(std::vector<Error>{
-							transaction_too_old(), future_version()
-								});
-				}
-				GetKeyValuesReply rep = wait( loadBalance(beginServer.second, &StorageServerInterface::getKeyValues, req, TaskPriority::DefaultPromiseEndpoint, false, cx->enableLocalityLoadBalance ? &cx->queueModel : NULL ) );
->>>>>>> fcc0f7a6
 
 				if( info.debugID.present() ) {
 					g_traceBatch.addEvent("TransactionDebug", info.debugID.get().first(), "NativeAPI.getRange.After");//.detail("SizeOf", rep.data.size());
@@ -2970,7 +2957,6 @@
 			}
 			break;
 
-<<<<<<< HEAD
 		case FDBTransactionOptions::TRACK_REQUEST_STATS:
 			validateOptionValue(value, false);
 			if (trLogInfo) {
@@ -2981,7 +2967,7 @@
 			    throw client_invalid_operation();
 		    }
 		    break;
-=======
+
 		case FDBTransactionOptions::TRANSACTION_LOGGING_MAX_FIELD_LENGTH:
 			validateOptionValue(value, true);
 			{
@@ -2995,7 +2981,6 @@
 				trLogInfo->maxFieldLength = options.maxTransactionLoggingFieldLength;
 			}
 			break;
->>>>>>> fcc0f7a6
 
 		case FDBTransactionOptions::MAX_RETRY_DELAY:
 			validateOptionValue(value, true);
@@ -3048,14 +3033,9 @@
 				when ( TrackedReply<GetReadVersionRequest> rep = wait( trackedLoadBalance( cx->getMasterProxies(flags & GetReadVersionRequest::FLAG_USE_PROVISIONAL_PROXIES), &MasterProxyInterface::getConsistentReadVersion, req, cx->taskID ) ) ) {
 					if( debugID.present() )
 						g_traceBatch.addEvent("TransactionDebug", debugID.get().first(), "NativeAPI.getConsistentReadVersion.After");
-<<<<<<< HEAD
 					ASSERT( rep.reply.version > 0 );
+					cx->minAcceptableReadVersion = std::min(cx->minAcceptableReadVersion, rep.reply.version);
 					return rep;
-=======
-					ASSERT( v.version > 0 );
-					cx->minAcceptableReadVersion = std::min(cx->minAcceptableReadVersion, v.version);
-					return v;
->>>>>>> fcc0f7a6
 				}
 			}
 		}
@@ -3125,17 +3105,12 @@
 	}
 }
 
-<<<<<<< HEAD
-ACTOR Future<Version> extractReadVersion(DatabaseContext* cx, Reference<TransactionLogInfo> trLogInfo, Future<TrackedReply<GetReadVersionRequest>> f, bool lockAware, double startTime, Promise<Optional<Value>> metadataVersion) {
+ACTOR Future<Version> extractReadVersion(DatabaseContext* cx, uint32_t flags, Reference<TransactionLogInfo> trLogInfo, Future<TrackedReply<GetReadVersionRequest>> f, bool lockAware, double startTime, Promise<Optional<Value>> metadataVersion) {
 	TrackedReply<GetReadVersionRequest> trackedReply = wait(f);
 	if (trLogInfo) {
 		trLogInfo->addLog(FdbClientLogEvents::EventContactedProxy { now(), trackedReply.address });
 	}
 	auto rep = trackedReply.reply;
-=======
-ACTOR Future<Version> extractReadVersion(DatabaseContext* cx, uint32_t flags, Reference<TransactionLogInfo> trLogInfo, Future<GetReadVersionReply> f, bool lockAware, double startTime, Promise<Optional<Value>> metadataVersion) {
-	GetReadVersionReply rep = wait(f);
->>>>>>> fcc0f7a6
 	double latency = now() - startTime;
 	cx->GRVLatencies.addSample(latency);
 	if (trLogInfo)
@@ -3164,11 +3139,7 @@
 		Promise<TrackedReply<GetReadVersionRequest>> p;
 		batcher.stream.send( std::make_pair( p, info.debugID ) );
 		startTime = now();
-<<<<<<< HEAD
-		readVersion = extractReadVersion( cx.getPtr(), trLogInfo, p.getFuture(), options.lockAware, startTime, metadataVersion );
-=======
-		readVersion = extractReadVersion( cx.getPtr(), flags, trLogInfo, p.getFuture(), options.lockAware, startTime, metadataVersion);
->>>>>>> fcc0f7a6
+		readVersion = extractReadVersion( cx.getPtr(), flags, trLogInfo, p.getFuture(), options.lockAware, startTime, metadataVersion );
 	}
 	return readVersion;
 }
