/*
 * StorageServerInterface.h
 *
 * This source file is part of the FoundationDB open source project
 *
 * Copyright 2013-2018 Apple Inc. and the FoundationDB project authors
 *
 * Licensed under the Apache License, Version 2.0 (the "License");
 * you may not use this file except in compliance with the License.
 * You may obtain a copy of the License at
 *
 *     http://www.apache.org/licenses/LICENSE-2.0
 *
 * Unless required by applicable law or agreed to in writing, software
 * distributed under the License is distributed on an "AS IS" BASIS,
 * WITHOUT WARRANTIES OR CONDITIONS OF ANY KIND, either express or implied.
 * See the License for the specific language governing permissions and
 * limitations under the License.
 */

#ifndef FDBCLIENT_STORAGESERVERINTERFACE_H
#define FDBCLIENT_STORAGESERVERINTERFACE_H
#pragma once

#include "fdbclient/FDBTypes.h"
#include "fdbrpc/Locality.h"
#include "fdbrpc/QueueModel.h"
#include "fdbrpc/fdbrpc.h"
#include "fdbrpc/LoadBalance.actor.h"
#include "flow/Stats.h"

struct StorageServerInterface {
	constexpr static FileIdentifier file_identifier = 15302073;
	enum { BUSY_ALLOWED = 0, BUSY_FORCE = 1, BUSY_LOCAL = 2 };

	enum { LocationAwareLoadBalance = 1 };
	enum { AlwaysFresh = 0 };

	LocalityData locality;
	UID uniqueID;

	RequestStream<ReplyPromise<Version>> getVersion;
	RequestStream<struct GetValueRequest> getValue;
	RequestStream<struct GetKeyRequest> getKey;

	// Throws a wrong_shard_server if the keys in the request or result depend on data outside this server OR if a large selector offset prevents
	// all data from being read in one range read
	RequestStream<struct GetKeyValuesRequest> getKeyValues;

	RequestStream<struct GetShardStateRequest> getShardState;
	RequestStream<struct WaitMetricsRequest> waitMetrics;
	RequestStream<struct SplitMetricsRequest> splitMetrics;
	RequestStream<struct GetPhysicalMetricsRequest> getPhysicalMetrics;
	RequestStream<ReplyPromise<Void>> waitFailure;
	RequestStream<struct StorageQueuingMetricsRequest> getQueuingMetrics;

	RequestStream<ReplyPromise<KeyValueStoreType>> getKeyValueStoreType;
	RequestStream<struct WatchValueRequest> watchValue;

	explicit StorageServerInterface(UID uid) : uniqueID( uid ) {}
	StorageServerInterface() : uniqueID( deterministicRandom()->randomUniqueID() ) {}
	NetworkAddress address() const { return getVersion.getEndpoint().getPrimaryAddress(); }
	UID id() const { return uniqueID; }
	std::string toString() const { return id().shortString(); }
	template <class Ar> 
	void serialize( Ar& ar ) {
		// StorageServerInterface is persisted in the database and in the tLog's data structures, so changes here have to be
		// versioned carefully!
<<<<<<< HEAD
		serializer(ar, uniqueID, locality, getVersion, getValue, getKey, getKeyValues, getShardState, waitMetrics,
			splitMetrics, getPhysicalMetrics, waitFailure, getQueuingMetrics, getKeyValueStoreType, watchValue );
=======

		if constexpr (!is_fb_function<Ar>) {
			serializer(ar, uniqueID, locality, getVersion, getValue, getKey, getKeyValues, getShardState, waitMetrics,
			           splitMetrics, getPhysicalMetrics, waitFailure, getQueuingMetrics, getKeyValueStoreType);
			if (ar.protocolVersion() >= 0x0FDB00A200090001LL) serializer(ar, watchValue);
		} else {
			serializer(ar, uniqueID, locality, getVersion, getValue, getKey, getKeyValues, getShardState, waitMetrics,
			           splitMetrics, getPhysicalMetrics, waitFailure, getQueuingMetrics, getKeyValueStoreType,
			           watchValue);
		}
>>>>>>> 8590cd42
	}
	bool operator == (StorageServerInterface const& s) const { return uniqueID == s.uniqueID; }
	bool operator < (StorageServerInterface const& s) const { return uniqueID < s.uniqueID; }
	void initEndpoints() {
		getValue.getEndpoint( TaskLoadBalancedEndpoint );
		getKey.getEndpoint( TaskLoadBalancedEndpoint );
		getKeyValues.getEndpoint( TaskLoadBalancedEndpoint );
	}
};

struct StorageInfo : NonCopyable, public ReferenceCounted<StorageInfo> {
	Tag tag;
	StorageServerInterface interf;
	StorageInfo() : tag(invalidTag) {}
};

struct ServerCacheInfo {
	std::vector<Tag> tags;
	std::vector<Reference<StorageInfo>> src_info;
	std::vector<Reference<StorageInfo>> dest_info;

	void populateTags() {
		if (tags.size()) return;

		for (const auto& info : src_info) {
			tags.push_back(info->tag);
		}
		for (const auto& info : dest_info) {
			tags.push_back(info->tag);
		}
		uniquify(tags);
	}
};

struct GetValueReply : public LoadBalancedReply {
	constexpr static FileIdentifier file_identifier = 1378929;
	Optional<Value> value;

	GetValueReply() {}
	GetValueReply(Optional<Value> value) : value(value) {}

	template <class Ar>
	void serialize( Ar& ar ) {
		serializer(ar, *(LoadBalancedReply*)this, value);
	}
};

struct GetValueRequest : TimedRequest {
	constexpr static FileIdentifier file_identifier = 8454530;
	Key key;
	Version version;
	Optional<UID> debugID;
	ReplyPromise<GetValueReply> reply;

	GetValueRequest(){}
	GetValueRequest(const Key& key, Version ver, Optional<UID> debugID) : key(key), version(ver), debugID(debugID) {}
	
	template <class Ar> 
	void serialize( Ar& ar ) {
		serializer(ar, key, version, debugID, reply);
	}
};

struct WatchValueRequest {
	constexpr static FileIdentifier file_identifier = 14747733;
	Key key;
	Optional<Value> value;
	Version version;
	Optional<UID> debugID;
	ReplyPromise< Version > reply;
	
	WatchValueRequest(){}
	WatchValueRequest(const Key& key, Optional<Value> value, Version ver, Optional<UID> debugID) : key(key), value(value), version(ver), debugID(debugID) {}
	
	template <class Ar> 
	void serialize( Ar& ar ) {
		serializer(ar, key, value, version, debugID, reply);
	}
};

struct GetKeyValuesReply : public LoadBalancedReply {
	constexpr static FileIdentifier file_identifier = 1783066;
	Arena arena;
	VectorRef<KeyValueRef> data;
	Version version; // useful when latestVersion was requested
	bool more;

	template <class Ar>
	void serialize( Ar& ar ) {
		serializer(ar, *(LoadBalancedReply*)this, data, version, more, arena);
	}
};

struct GetKeyValuesRequest : TimedRequest {
	constexpr static FileIdentifier file_identifier = 6795746;
	Arena arena;
	KeySelectorRef begin, end;
	Version version;		// or latestVersion
	int limit, limitBytes;
	Optional<UID> debugID;
	ReplyPromise<GetKeyValuesReply> reply;

	GetKeyValuesRequest() {}
//	GetKeyValuesRequest(const KeySelectorRef& begin, const KeySelectorRef& end, Version version, int limit, int limitBytes, Optional<UID> debugID) : begin(begin), end(end), version(version), limit(limit), limitBytes(limitBytes) {}
	template <class Ar>
	void serialize( Ar& ar ) {
		serializer(ar, begin, end, version, limit, limitBytes, debugID, reply, arena);
	}
};

struct GetKeyReply : public LoadBalancedReply {
	constexpr static FileIdentifier file_identifier = 11226513;
	KeySelector sel;

	GetKeyReply() {}
	GetKeyReply(KeySelector sel) : sel(sel) {}

	template <class Ar>
	void serialize( Ar& ar ) {
		serializer(ar, *(LoadBalancedReply*)this, sel);
	}
};

struct GetKeyRequest : TimedRequest {
	constexpr static FileIdentifier file_identifier = 10457870;
	Arena arena;
	KeySelectorRef sel;
	Version version;		// or latestVersion
	ReplyPromise<GetKeyReply> reply;

	GetKeyRequest() {}
	GetKeyRequest(KeySelectorRef const& sel, Version version) : sel(sel), version(version) {}

	template <class Ar>
	void serialize( Ar& ar ) {
		serializer(ar, sel, version, reply, arena);
	}
};

struct GetShardStateRequest {
	constexpr static FileIdentifier file_identifier = 15860168;
	enum waitMode {
		NO_WAIT = 0,
		FETCHING = 1,
		READABLE = 2
	};
	
	KeyRange keys;
	int32_t mode;
	ReplyPromise< std::pair<Version,Version> > reply;
	GetShardStateRequest() {}
	GetShardStateRequest( KeyRange const& keys, waitMode mode ) : keys(keys), mode(mode) {}

	template <class Ar>
	void serialize( Ar& ar ) {
		serializer(ar, keys, mode, reply);
	}
};

struct StorageMetrics {
	constexpr static FileIdentifier file_identifier = 13622226;
	int64_t bytes;				// total storage
	int64_t bytesPerKSecond;	// network bandwidth (average over 10s)
	int64_t iosPerKSecond;

	static const int64_t infinity = 1LL<<60;

	StorageMetrics() : bytes(0), bytesPerKSecond(0), iosPerKSecond(0) {}

	bool allLessOrEqual( const StorageMetrics& rhs ) const {
		return bytes <= rhs.bytes && bytesPerKSecond <= rhs.bytesPerKSecond && iosPerKSecond <= rhs.iosPerKSecond;
	}
	void operator += ( const StorageMetrics& rhs ) {
		bytes += rhs.bytes;
		bytesPerKSecond += rhs.bytesPerKSecond;
		iosPerKSecond += rhs.iosPerKSecond;
	}
	void operator -= ( const StorageMetrics& rhs ) {
		bytes -= rhs.bytes;
		bytesPerKSecond -= rhs.bytesPerKSecond;
		iosPerKSecond -= rhs.iosPerKSecond;
	}
	template <class F>
	void operator *= ( F f ) {
		bytes *= f;
		bytesPerKSecond *= f;
		iosPerKSecond *= f;
	}
	bool allZero() const { return !bytes && !bytesPerKSecond && !iosPerKSecond; }

	template <class Ar>
	void serialize( Ar& ar ) {
		serializer(ar, bytes, bytesPerKSecond, iosPerKSecond);
	}

	void negate() { operator*=(-1.0); }
	StorageMetrics operator - () const { StorageMetrics x(*this); x.negate(); return x; }
	StorageMetrics operator + ( const StorageMetrics& r ) const { StorageMetrics x(*this); x+=r; return x; }
	StorageMetrics operator - ( const StorageMetrics& r ) const { StorageMetrics x(r); x.negate(); x+=*this; return x; }
	template <class F> StorageMetrics operator * ( F f ) const { StorageMetrics x(*this); x*=f; return x; }

	bool operator == ( StorageMetrics const& rhs ) const {
		return bytes == rhs.bytes && bytesPerKSecond == rhs.bytesPerKSecond && iosPerKSecond == rhs.iosPerKSecond;
	}

	std::string toString() const {
		return format("Bytes: %lld, BPerKSec: %lld, iosPerKSec: %lld", bytes, bytesPerKSecond, iosPerKSecond);
	}
};

struct WaitMetricsRequest {
	// Waits for any of the given minimum or maximum metrics to be exceeded, and then returns the current values
	// Send a reversed range for min, max to receive an immediate report
	constexpr static FileIdentifier file_identifier = 1795961;
	Arena arena;
	KeyRangeRef keys;
	StorageMetrics min, max;
	ReplyPromise<StorageMetrics> reply;

	WaitMetricsRequest() {}
	WaitMetricsRequest( KeyRangeRef const& keys, StorageMetrics const& min, StorageMetrics const& max )
		: keys( arena, keys ), min( min ), max( max )
	{
	}

	template <class Ar>
	void serialize( Ar& ar ) {
		serializer(ar, keys, min, max, reply, arena);
	}
};

struct SplitMetricsReply {
	constexpr static FileIdentifier file_identifier = 11530792;
	Standalone<VectorRef<KeyRef>> splits;
	StorageMetrics used;

	template <class Ar>
	void serialize( Ar& ar ) {
		serializer(ar, splits, used);
	}
};

struct SplitMetricsRequest {
	constexpr static FileIdentifier file_identifier = 10463876;
	Arena arena;
	KeyRangeRef keys;
	StorageMetrics limits;
	StorageMetrics used;
	StorageMetrics estimated;
	bool isLastShard;
	ReplyPromise<SplitMetricsReply> reply;

	SplitMetricsRequest() {}
	SplitMetricsRequest( KeyRangeRef const& keys, StorageMetrics const& limits, StorageMetrics const& used, StorageMetrics const& estimated, bool isLastShard ) : keys( arena, keys ), limits( limits ), used( used ), estimated( estimated ), isLastShard( isLastShard ) {}

	template <class Ar>
	void serialize(Ar& ar) {
		serializer(ar, keys, limits, used, estimated, isLastShard, reply, arena);
	}
};

struct GetPhysicalMetricsReply {
	constexpr static FileIdentifier file_identifier = 15491478;
	StorageMetrics load;
	StorageMetrics free;
	StorageMetrics capacity;

	template <class Ar>
	void serialize(Ar& ar) {
		serializer(ar, load, free, capacity);
	}
};

struct GetPhysicalMetricsRequest {
	constexpr static FileIdentifier file_identifier = 13290999;
	ReplyPromise<GetPhysicalMetricsReply> reply;

	template <class Ar>
	void serialize(Ar& ar) {
		serializer(ar, reply);
	}
};

struct StorageQueuingMetricsReply {
	constexpr static FileIdentifier file_identifier = 7633366;
	double localTime;
	int64_t instanceID;  // changes if bytesDurable and bytesInput reset
	int64_t bytesDurable, bytesInput;
	StorageBytes storageBytes;
	Version version; // current storage server version
	Version durableVersion; // latest version durable on storage server
	double cpuUsage;
	double diskUsage;

	template <class Ar>
	void serialize(Ar& ar) {
		serializer(ar, localTime, instanceID, bytesDurable, bytesInput, version, storageBytes, durableVersion, cpuUsage, diskUsage);
	}
};

struct StorageQueuingMetricsRequest {
	// SOMEDAY: Send threshold value to avoid polling faster than the information changes?
	constexpr static FileIdentifier file_identifier = 3978640;
	ReplyPromise<struct StorageQueuingMetricsReply> reply;

	template <class Ar>
	void serialize(Ar& ar) {
		serializer(ar, reply);
	}
};

#endif<|MERGE_RESOLUTION|>--- conflicted
+++ resolved
@@ -66,10 +66,6 @@
 	void serialize( Ar& ar ) {
 		// StorageServerInterface is persisted in the database and in the tLog's data structures, so changes here have to be
 		// versioned carefully!
-<<<<<<< HEAD
-		serializer(ar, uniqueID, locality, getVersion, getValue, getKey, getKeyValues, getShardState, waitMetrics,
-			splitMetrics, getPhysicalMetrics, waitFailure, getQueuingMetrics, getKeyValueStoreType, watchValue );
-=======
 
 		if constexpr (!is_fb_function<Ar>) {
 			serializer(ar, uniqueID, locality, getVersion, getValue, getKey, getKeyValues, getShardState, waitMetrics,
@@ -80,7 +76,6 @@
 			           splitMetrics, getPhysicalMetrics, waitFailure, getQueuingMetrics, getKeyValueStoreType,
 			           watchValue);
 		}
->>>>>>> 8590cd42
 	}
 	bool operator == (StorageServerInterface const& s) const { return uniqueID == s.uniqueID; }
 	bool operator < (StorageServerInterface const& s) const { return uniqueID < s.uniqueID; }
