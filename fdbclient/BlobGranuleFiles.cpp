/*
 * BlobGranuleFiles.cpp
 *
 * This source file is part of the FoundationDB open source project
 *
 * Copyright 2013-2022 Apple Inc. and the FoundationDB project authors
 *
 * Licensed under the Apache License, Version 2.0 (the "License");
 * you may not use this file except in compliance with the License.
 * You may obtain a copy of the License at
 *
 *     http://www.apache.org/licenses/LICENSE-2.0
 *
 * Unless required by applicable law or agreed to in writing, software
 * distributed under the License is distributed on an "AS IS" BASIS,
 * WITHOUT WARRANTIES OR CONDITIONS OF ANY KIND, either express or implied.
 * See the License for the specific language governing permissions and
 * limitations under the License.
 */

#include "fdbclient/BlobGranuleFiles.h"

#include "fdbclient/BlobGranuleCommon.h"
#include "fdbclient/ClientKnobs.h"
#include "fdbclient/CommitTransaction.h"
#include "fdbclient/Knobs.h"
#include "fdbclient/SystemData.h" // for allKeys unit test - could remove

#include "flow/Arena.h"
#include "flow/BlobCipher.h"
#include "flow/CompressionUtils.h"
#include "flow/DeterministicRandom.h"
#include "flow/IRandom.h"
#include "flow/Trace.h"
#include "flow/serialize.h"
#include "flow/UnitTest.h"
#include "flow/xxhash.h"

#include "fmt/format.h"

#include <cstring>
#include <vector>
// for perf microbenchmark
#include <fstream>

#define BG_READ_DEBUG false

// Implements granule file parsing and materialization with normal c++ functions (non-actors) so that this can be used
// outside the FDB network thread.

// File Format stuff

// Version info for file format of chunked files.
uint16_t LATEST_BG_FORMAT_VERSION = 1;
uint16_t MIN_SUPPORTED_BG_FORMAT_VERSION = 1;

// TODO combine with SystemData? These don't actually have to match though

const uint8_t SNAPSHOT_FILE_TYPE = 'S';
const uint8_t DELTA_FILE_TYPE = 'D';

static int getDefaultCompressionLevel(CompressionFilter filter) {
	if (filter == CompressionFilter::NONE) {
		return -1;
#ifdef ZLIB_LIB_SUPPORTED
	} else if (filter == CompressionFilter::GZIP) {
		// opt for high speed compression, larger levels have a high cpu cost and not much compression ratio
		// improvement, according to benchmarks
		return 1;
#endif
	} else {
		ASSERT(false);
		return -1;
	}
}

// Deltas in key order

// For key-ordered delta files, the format for both sets and range clears is that you store boundaries ordered by key.
// Each boundary has a corresponding key, zero or more versioned updates (ValueAndVersionRef), and optionally a clear
// from keyAfter(key) to the next boundary, at a version.
// A streaming merge is more efficient than applying deltas one by one to restore to a later version from the snapshot.
// The concept of this versioned mutation boundaries is repurposed directly from a prior version of redwood, back when
// it supported versioned data.
struct ValueAndVersionRef {
	Version version;
	MutationRef::Type op; // only set/clear
	ValueRef value; // only present for set

	ValueAndVersionRef() {}
	// create clear
	explicit ValueAndVersionRef(Version version) : version(version), op(MutationRef::Type::ClearRange) {}
	// create set
	explicit ValueAndVersionRef(Version version, ValueRef value)
	  : version(version), op(MutationRef::Type::SetValue), value(value) {}
	ValueAndVersionRef(Arena& arena, const ValueAndVersionRef& copyFrom)
	  : version(copyFrom.version), op(copyFrom.op), value(arena, copyFrom.value) {}

	bool isSet() const { return op == MutationRef::SetValue; }
	bool isClear() const { return op == MutationRef::ClearRange; }

	int totalSize() const { return sizeof(ValueAndVersionRef) + value.size(); }
	int expectedSize() const { return value.size(); }

	struct OrderByVersion {
		bool operator()(ValueAndVersionRef const& a, ValueAndVersionRef const& b) const {
			return a.version < b.version;
		}
	};

	template <class Ar>
	void serialize(Ar& ar) {
		serializer(ar, version, op, value);
	}
};

// Effectively the single DeltaBoundaryRef reduced to one update, but also with the key and clear after information.
// Sometimes at a given version, the boundary may only be necessary to represent a clear version after this key, or just
// an update/clear to this key, or both.
struct ParsedDeltaBoundaryRef {
	KeyRef key;
	MutationRef::Type op; // SetValue, ClearRange, or NoOp
	ValueRef value; // null unless op == SetValue
	bool clearAfter;

	// op constructor
	ParsedDeltaBoundaryRef() {}
	explicit ParsedDeltaBoundaryRef(KeyRef key, bool clearAfter, const ValueAndVersionRef& valueAndVersion)
	  : key(key), op(valueAndVersion.op), value(valueAndVersion.value), clearAfter(clearAfter) {}
	// noop constructor
	explicit ParsedDeltaBoundaryRef(KeyRef key, bool clearAfter)
	  : key(key), op(MutationRef::Type::NoOp), clearAfter(clearAfter) {}
	// from snapshot set constructor
	explicit ParsedDeltaBoundaryRef(const KeyValueRef& kv)
	  : key(kv.key), op(MutationRef::Type::SetValue), value(kv.value), clearAfter(false) {}

	ParsedDeltaBoundaryRef(Arena& arena, const ParsedDeltaBoundaryRef& copyFrom)
	  : key(arena, copyFrom.key), op(copyFrom.op), clearAfter(copyFrom.clearAfter) {
		if (copyFrom.isSet()) {
			value = StringRef(arena, copyFrom.value);
		}
	}

	bool isSet() const { return op == MutationRef::SetValue; }
	bool isClear() const { return op == MutationRef::ClearRange; }
	bool isNoOp() const { return op == MutationRef::NoOp; }
	bool redundant(bool prevClearAfter) const { return op == MutationRef::Type::NoOp && clearAfter == prevClearAfter; }
};

struct DeltaBoundaryRef {
	// key
	KeyRef key;
	// updates to exactly this key
	VectorRef<ValueAndVersionRef> values;
	// clear version from keyAfter(key) up to the next boundary
	Optional<Version> clearVersion;

	DeltaBoundaryRef() {}
	DeltaBoundaryRef(Arena& ar, const DeltaBoundaryRef& copyFrom)
	  : key(ar, copyFrom.key), values(ar, copyFrom.values), clearVersion(copyFrom.clearVersion) {}

	int totalSize() { return sizeof(DeltaBoundaryRef) + key.expectedSize() + values.expectedSize(); }
	int expectedSize() const { return key.expectedSize() + values.expectedSize(); }

	template <class Ar>
	void serialize(Ar& ar) {
		serializer(ar, key, values, clearVersion);
	}
};

struct GranuleSortedDeltas {
	constexpr static FileIdentifier file_identifier = 8183903;

	VectorRef<DeltaBoundaryRef> boundaries;

	template <class Ar>
	void serialize(Ar& ar) {
		serializer(ar, boundaries);
	}
};

struct ChildBlockPointerRef {
	StringRef key;
	uint32_t offset;

	ChildBlockPointerRef() {}
	explicit ChildBlockPointerRef(StringRef key, uint32_t offset) : key(key), offset(offset) {}
	explicit ChildBlockPointerRef(Arena& arena, StringRef key, uint32_t offset) : key(arena, key), offset(offset) {}

	template <class Ar>
	void serialize(Ar& ar) {
		serializer(ar, key, offset);
	}

	struct OrderByKey {
		bool operator()(ChildBlockPointerRef const& a, ChildBlockPointerRef const& b) const { return a.key < b.key; }
	};

	struct OrderByKeyCommonPrefix {
		int prefixLen;
		OrderByKeyCommonPrefix(int prefixLen) : prefixLen(prefixLen) {}
		bool operator()(ChildBlockPointerRef const& a, ChildBlockPointerRef const& b) const {
			return a.key.compareSuffix(b.key, prefixLen);
		}
	};
};

namespace {
BlobGranuleFileEncryptionKeys getEncryptBlobCipherKey(const BlobGranuleCipherKeysCtx cipherKeysCtx) {
	BlobGranuleFileEncryptionKeys eKeys;

	eKeys.textCipherKey = makeReference<BlobCipherKey>(cipherKeysCtx.textCipherKey.encryptDomainId,
	                                                   cipherKeysCtx.textCipherKey.baseCipherId,
	                                                   cipherKeysCtx.textCipherKey.baseCipher.begin(),
	                                                   cipherKeysCtx.textCipherKey.baseCipher.size(),
	                                                   cipherKeysCtx.textCipherKey.salt);
	eKeys.headerCipherKey = makeReference<BlobCipherKey>(cipherKeysCtx.headerCipherKey.encryptDomainId,
	                                                     cipherKeysCtx.headerCipherKey.baseCipherId,
	                                                     cipherKeysCtx.headerCipherKey.baseCipher.begin(),
	                                                     cipherKeysCtx.headerCipherKey.baseCipher.size(),
	                                                     cipherKeysCtx.headerCipherKey.salt);

	return eKeys;
}

void validateEncryptionHeaderDetails(const BlobGranuleFileEncryptionKeys& eKeys,
                                     const BlobCipherEncryptHeader& header,
                                     const StringRef& ivRef) {
	// Validate encryption header 'cipherHeader' details sanity
	if (!(header.cipherHeaderDetails.baseCipherId == eKeys.headerCipherKey->getBaseCipherId() &&
	      header.cipherHeaderDetails.encryptDomainId == eKeys.headerCipherKey->getDomainId() &&
	      header.cipherHeaderDetails.salt == eKeys.headerCipherKey->getSalt())) {
		TraceEvent(SevError, "EncryptionHeader_CipherHeaderMismatch")
		    .detail("HeaderDomainId", eKeys.headerCipherKey->getDomainId())
		    .detail("ExpectedHeaderDomainId", header.cipherHeaderDetails.encryptDomainId)
		    .detail("HeaderBaseCipherId", eKeys.headerCipherKey->getBaseCipherId())
		    .detail("ExpectedHeaderBaseCipherId", header.cipherHeaderDetails.baseCipherId)
		    .detail("HeaderSalt", eKeys.headerCipherKey->getSalt())
		    .detail("ExpectedHeaderSalt", header.cipherHeaderDetails.salt);
		throw encrypt_header_metadata_mismatch();
	}
	// Validate encryption header 'cipherHeader' details sanity
	if (!(header.cipherHeaderDetails.baseCipherId == eKeys.headerCipherKey->getBaseCipherId() &&
	      header.cipherHeaderDetails.encryptDomainId == eKeys.headerCipherKey->getDomainId() &&
	      header.cipherHeaderDetails.salt == eKeys.headerCipherKey->getSalt())) {
		TraceEvent(SevError, "EncryptionHeader_CipherTextMismatch")
		    .detail("TextDomainId", eKeys.textCipherKey->getDomainId())
		    .detail("ExpectedTextDomainId", header.cipherTextDetails.encryptDomainId)
		    .detail("TextBaseCipherId", eKeys.textCipherKey->getBaseCipherId())
		    .detail("ExpectedTextBaseCipherId", header.cipherTextDetails.baseCipherId)
		    .detail("TextSalt", eKeys.textCipherKey->getSalt())
		    .detail("ExpectedTextSalt", header.cipherTextDetails.salt);
		throw encrypt_header_metadata_mismatch();
	}
	// Validate 'Initialization Vector' sanity
	if (memcmp(ivRef.begin(), &header.iv[0], AES_256_IV_LENGTH) != 0) {
		TraceEvent(SevError, "EncryptionHeader_IVMismatch")
		    .detail("IVChecksum", XXH3_64bits(ivRef.begin(), ivRef.size()))
		    .detail("ExpectedIVChecksum", XXH3_64bits(&header.iv[0], AES_256_IV_LENGTH));
		throw encrypt_header_metadata_mismatch();
	}
}
} // namespace

struct IndexBlock {
	constexpr static FileIdentifier file_identifier = 6525412;

	// Serializable fields
	VectorRef<ChildBlockPointerRef> children;

	template <class Ar>
	void serialize(Ar& ar) {
		serializer(ar, children);
	}
};

struct IndexBlockRef {
	constexpr static FileIdentifier file_identifier = 1945731;

	// Serialized fields
	Optional<StringRef> encryptHeaderRef;
	// Encrypted/unencrypted IndexBlock
	StringRef buffer;

	// Non-serializable fields
	IndexBlock block;

	void encrypt(const BlobGranuleCipherKeysCtx cipherKeysCtx, Arena& arena) {
		BlobGranuleFileEncryptionKeys eKeys = getEncryptBlobCipherKey(cipherKeysCtx);
		ASSERT(eKeys.headerCipherKey.isValid() && eKeys.textCipherKey.isValid());

		if (BG_ENCRYPT_COMPRESS_DEBUG) {
			XXH64_hash_t chksum = XXH3_64bits(buffer.begin(), buffer.size());
			TraceEvent(SevDebug, "IndexBlockEncrypt_Before").detail("Chksum", chksum);
		}

		EncryptBlobCipherAes265Ctr encryptor(eKeys.textCipherKey,
		                                     eKeys.headerCipherKey,
		                                     cipherKeysCtx.ivRef.begin(),
		                                     AES_256_IV_LENGTH,
		                                     ENCRYPT_HEADER_AUTH_TOKEN_MODE_SINGLE);
		Value serializedBuff = ObjectWriter::toValue(block, IncludeVersion(ProtocolVersion::withBlobGranuleFile()));
		BlobCipherEncryptHeader header;
		buffer = encryptor.encrypt(serializedBuff.contents().begin(), serializedBuff.contents().size(), &header, arena)
		             ->toStringRef();
		encryptHeaderRef = BlobCipherEncryptHeader::toStringRef(header, arena);

		if (BG_ENCRYPT_COMPRESS_DEBUG) {
			XXH64_hash_t chksum = XXH3_64bits(buffer.begin(), buffer.size());
			TraceEvent(SevDebug, "IndexBlockEncrypt_After").detail("Chksum", chksum);
		}
	}

	static void decrypt(const BlobGranuleCipherKeysCtx cipherKeysCtx, IndexBlockRef& idxRef, Arena& arena) {
		BlobGranuleFileEncryptionKeys eKeys = getEncryptBlobCipherKey(cipherKeysCtx);

		ASSERT(eKeys.headerCipherKey.isValid() && eKeys.textCipherKey.isValid());
		ASSERT(idxRef.encryptHeaderRef.present());

		if (BG_ENCRYPT_COMPRESS_DEBUG) {
			XXH64_hash_t chksum = XXH3_64bits(idxRef.buffer.begin(), idxRef.buffer.size());
			TraceEvent(SevDebug, "IndexBlockEncrypt_Before").detail("Chksum", chksum);
		}

		BlobCipherEncryptHeader header = BlobCipherEncryptHeader::fromStringRef(idxRef.encryptHeaderRef.get());

		validateEncryptionHeaderDetails(eKeys, header, cipherKeysCtx.ivRef);

		DecryptBlobCipherAes256Ctr decryptor(eKeys.textCipherKey, eKeys.headerCipherKey, cipherKeysCtx.ivRef.begin());
		StringRef decrypted =
		    decryptor.decrypt(idxRef.buffer.begin(), idxRef.buffer.size(), header, arena)->toStringRef();

		if (BG_ENCRYPT_COMPRESS_DEBUG) {
			XXH64_hash_t chksum = XXH3_64bits(decrypted.begin(), decrypted.size());
			TraceEvent(SevDebug, "IndexBlockEncrypt_After").detail("Chksum", chksum);
		}

		ObjectReader dataReader(decrypted.begin(), IncludeVersion());
		dataReader.deserialize(FileIdentifierFor<IndexBlock>::value, idxRef.block, arena);
	}

	void init(Optional<BlobGranuleCipherKeysCtx> cipherKeysCtx, Arena& arena) {
		if (encryptHeaderRef.present()) {
			CODE_PROBE(true, "reading encrypted chunked file");
			ASSERT(cipherKeysCtx.present());

			decrypt(cipherKeysCtx.get(), *this, arena);
		} else {
			TraceEvent("IndexBlockSize").detail("Sz", buffer.size());

			ObjectReader dataReader(buffer.begin(), IncludeVersion());
			dataReader.deserialize(FileIdentifierFor<IndexBlock>::value, block, arena);
		}
	}

	void finalize(Optional<BlobGranuleCipherKeysCtx> cipherKeysCtx, Arena& arena) {
		if (cipherKeysCtx.present()) {
			// IndexBlock childBlock pointers offsets are relative to IndexBlock endOffset instead of file start offset.
			// Compressing indexBlock will need offset recalculation (circular depedency). IndexBlock size is bounded by
			// number of chunks and sizeof(KeyPrefix), 'not' compressing IndexBlock shouldn't cause significant file
			// size bloat.

			ASSERT(cipherKeysCtx.present());
			encrypt(cipherKeysCtx.get(), arena);
		} else {
			encryptHeaderRef.reset();
			buffer = StringRef(
			    arena, ObjectWriter::toValue(block, IncludeVersion(ProtocolVersion::withBlobGranuleFile())).contents());
		}

		TraceEvent(SevDebug, "IndexBlockSize").detail("Sz", buffer.size()).detail("Encrypted", cipherKeysCtx.present());
	}

	template <class Ar>
	void serialize(Ar& ar) {
		serializer(ar, encryptHeaderRef, buffer);
	}
};

// On-disk and/or in-memory representation of a IndexBlobGranuleFile 'chunk'.
//
// Encryption: A 'chunk' gets encrypted before getting persisted if enabled. Encryption header is persisted along with
// the chunk data to assist decryption on reads.
//
// Compression: A 'chunk' gets compressed before getting persisted if enabled. Compression filter (algorithm)
// information is persisted as part of 'chunk metadata' to assist decompression on reads.

struct IndexBlobGranuleFileChunkRef {
	constexpr static FileIdentifier file_identifier = 2814019;

	// Serialized fields
	Optional<CompressionFilter> compressionFilter;
	Optional<StringRef> encryptHeaderRef;
	// encrypted and/or compressed chunk;
	StringRef buffer;

	// Non-serialized
	Optional<StringRef> chunkBytes;

	static void encrypt(const BlobGranuleCipherKeysCtx& cipherKeysCtx,
	                    IndexBlobGranuleFileChunkRef& chunkRef,
	                    Arena& arena) {
		BlobGranuleFileEncryptionKeys eKeys = getEncryptBlobCipherKey(cipherKeysCtx);

		ASSERT(eKeys.headerCipherKey.isValid() && eKeys.textCipherKey.isValid());

		if (BG_ENCRYPT_COMPRESS_DEBUG) {
			XXH64_hash_t chksum = XXH3_64bits(chunkRef.buffer.begin(), chunkRef.buffer.size());
			TraceEvent(SevDebug, "BlobChunkEncrypt_Before").detail("Chksum", chksum);
		}

		EncryptBlobCipherAes265Ctr encryptor(eKeys.textCipherKey,
		                                     eKeys.headerCipherKey,
		                                     cipherKeysCtx.ivRef.begin(),
		                                     AES_256_IV_LENGTH,
		                                     ENCRYPT_HEADER_AUTH_TOKEN_MODE_SINGLE);
		BlobCipherEncryptHeader header;
		chunkRef.buffer =
		    encryptor.encrypt(chunkRef.buffer.begin(), chunkRef.buffer.size(), &header, arena)->toStringRef();
		chunkRef.encryptHeaderRef = BlobCipherEncryptHeader::toStringRef(header, arena);

		if (BG_ENCRYPT_COMPRESS_DEBUG) {
			XXH64_hash_t chksum = XXH3_64bits(chunkRef.buffer.begin(), chunkRef.buffer.size());
			TraceEvent(SevDebug, "BlobChunkEncrypt_After").detail("Chksum", chksum);
		}
	}

	static StringRef decrypt(const BlobGranuleCipherKeysCtx& cipherKeysCtx,
	                         const IndexBlobGranuleFileChunkRef& chunkRef,
	                         Arena& arena) {
		BlobGranuleFileEncryptionKeys eKeys = getEncryptBlobCipherKey(cipherKeysCtx);

		ASSERT(eKeys.headerCipherKey.isValid() && eKeys.textCipherKey.isValid());
		ASSERT(chunkRef.encryptHeaderRef.present());

		if (BG_ENCRYPT_COMPRESS_DEBUG) {
			XXH64_hash_t chksum = XXH3_64bits(chunkRef.buffer.begin(), chunkRef.buffer.size());
			TraceEvent(SevDebug, "BlobChunkDecrypt_Before").detail("Chksum", chksum);
		}

		BlobCipherEncryptHeader header = BlobCipherEncryptHeader::fromStringRef(chunkRef.encryptHeaderRef.get());

		validateEncryptionHeaderDetails(eKeys, header, cipherKeysCtx.ivRef);

		DecryptBlobCipherAes256Ctr decryptor(eKeys.textCipherKey, eKeys.headerCipherKey, cipherKeysCtx.ivRef.begin());
		StringRef decrypted =
		    decryptor.decrypt(chunkRef.buffer.begin(), chunkRef.buffer.size(), header, arena)->toStringRef();

		if (BG_ENCRYPT_COMPRESS_DEBUG) {
			XXH64_hash_t chksum = XXH3_64bits(decrypted.begin(), decrypted.size());
			TraceEvent(SevDebug, "BlobChunkDecrypt_After").detail("Chksum", chksum);
		}

		return decrypted;
	}

	static void compress(IndexBlobGranuleFileChunkRef& chunkRef,
	                     const Value& chunk,
	                     const CompressionFilter compFilter,
	                     Arena& arena) {
		chunkRef.compressionFilter = compFilter;
		chunkRef.buffer = CompressionUtils::compress(
		    chunkRef.compressionFilter.get(), chunk.contents(), getDefaultCompressionLevel(compFilter), arena);

		if (BG_ENCRYPT_COMPRESS_DEBUG) {
			XXH64_hash_t chunkChksum = XXH3_64bits(chunk.contents().begin(), chunk.contents().size());
			XXH64_hash_t chksum = XXH3_64bits(chunkRef.buffer.begin(), chunkRef.buffer.size());
			TraceEvent("CompressBlobChunk")
			    .detail("Filter", CompressionUtils::toString(chunkRef.compressionFilter.get()))
			    .detail("ChkSumBefore", chunkChksum)
			    .detail("ChkSumAfter", chksum);
		}
	}

	static StringRef decompress(const IndexBlobGranuleFileChunkRef& chunkRef, Arena& arena) {
		ASSERT(chunkRef.compressionFilter.present());
		return CompressionUtils::decompress(chunkRef.compressionFilter.get(), chunkRef.chunkBytes.get(), arena);
	}

	static Value toBytes(Optional<BlobGranuleCipherKeysCtx> cipherKeysCtx,
	                     Optional<CompressionFilter> compFilter,
	                     const Value& chunk,
	                     Arena& arena) {
		IndexBlobGranuleFileChunkRef chunkRef;

		if (compFilter.present()) {
			IndexBlobGranuleFileChunkRef::compress(chunkRef, chunk, compFilter.get(), arena);
		} else {
			chunkRef.buffer = StringRef(arena, chunk.contents());
		}

		if (cipherKeysCtx.present()) {
			IndexBlobGranuleFileChunkRef::encrypt(cipherKeysCtx.get(), chunkRef, arena);
		}

		if (BG_ENCRYPT_COMPRESS_DEBUG) {
			TraceEvent(SevDebug, "GenerateBlobGranuleFileChunk")
			    .detail("Encrypt", cipherKeysCtx.present())
			    .detail("Compress", compFilter.present())
			    .detail("CompFilter",
			            compFilter.present() ? CompressionUtils::toString(compFilter.get())
			                                 : CompressionUtils::toString(CompressionFilter::NONE));
		}

		return ObjectWriter::toValue(chunkRef, IncludeVersion(ProtocolVersion::withBlobGranuleFile()));
	}

	static IndexBlobGranuleFileChunkRef fromBytes(Optional<BlobGranuleCipherKeysCtx> cipherKeysCtx,
	                                              StringRef buffer,
	                                              Arena& arena) {
		IndexBlobGranuleFileChunkRef chunkRef;
		ObjectReader dataReader(buffer.begin(), IncludeVersion());
		dataReader.deserialize(FileIdentifierFor<IndexBlobGranuleFileChunkRef>::value, chunkRef, arena);

		if (chunkRef.encryptHeaderRef.present()) {
			CODE_PROBE(true, "reading encrypted file chunk");
			ASSERT(cipherKeysCtx.present());
			chunkRef.chunkBytes = IndexBlobGranuleFileChunkRef::decrypt(cipherKeysCtx.get(), chunkRef, arena);
		} else {
			chunkRef.chunkBytes = chunkRef.buffer;
		}

		if (chunkRef.compressionFilter.present()) {
			CODE_PROBE(true, "reading compressed file chunk");
			chunkRef.chunkBytes = IndexBlobGranuleFileChunkRef::decompress(chunkRef, arena);
		} else if (!chunkRef.chunkBytes.present()) {
			// 'Encryption' & 'Compression' aren't enabled.
			chunkRef.chunkBytes = chunkRef.buffer;
		}

		ASSERT(chunkRef.chunkBytes.present());

		if (BG_ENCRYPT_COMPRESS_DEBUG) {
			TraceEvent(SevDebug, "ParseBlobGranuleFileChunk")
			    .detail("Encrypted", chunkRef.encryptHeaderRef.present())
			    .detail("Compressed", chunkRef.compressionFilter.present())
			    .detail("CompFilter",
			            chunkRef.compressionFilter.present()
			                ? CompressionUtils::toString(chunkRef.compressionFilter.get())
			                : CompressionUtils::toString(CompressionFilter::NONE));
		}

		return chunkRef;
	}

	template <class Ar>
	void serialize(Ar& ar) {
		serializer(ar, compressionFilter, encryptHeaderRef, buffer);
	}
};

/*
 * A file header for a key-ordered file that is chunked on disk, where each chunk is a disjoint key range of data.
 */
struct IndexedBlobGranuleFile {
	constexpr static FileIdentifier file_identifier = 3828201;
	// serialized fields
	uint16_t formatVersion;
	uint8_t fileType;
	Optional<StringRef> filter; // not used currently

	IndexBlockRef indexBlockRef;
	int chunkStartOffset;

	// Non-serialized member fields
	StringRef fileBytes;

	void init(uint8_t fType, const Optional<BlobGranuleCipherKeysCtx> cipherKeysCtx) {
		formatVersion = LATEST_BG_FORMAT_VERSION;
		fileType = fType;
		chunkStartOffset = -1;
	}

	void init(const StringRef& fBytes, Arena& arena, const Optional<BlobGranuleCipherKeysCtx> cipherKeysCtx) {
		ASSERT(chunkStartOffset > 0);

		fileBytes = fBytes;
		indexBlockRef.init(cipherKeysCtx, arena);
	}

	static Standalone<IndexedBlobGranuleFile> fromFileBytes(const StringRef& fileBytes,
	                                                        const Optional<BlobGranuleCipherKeysCtx> cipherKeysCtx) {
		// parse index block at head of file
		Arena arena;
		IndexedBlobGranuleFile file;
		ObjectReader dataReader(fileBytes.begin(), IncludeVersion());
		dataReader.deserialize(FileIdentifierFor<IndexedBlobGranuleFile>::value, file, arena);

		file.init(fileBytes, arena, cipherKeysCtx);

		// do sanity checks
		if (file.formatVersion > LATEST_BG_FORMAT_VERSION || file.formatVersion < MIN_SUPPORTED_BG_FORMAT_VERSION) {
			TraceEvent(SevWarn, "BlobGranuleFileInvalidFormatVersion")
			    .suppressFor(5.0)
			    .detail("FoundFormatVersion", file.formatVersion)
			    .detail("MinSupported", MIN_SUPPORTED_BG_FORMAT_VERSION)
			    .detail("LatestSupported", LATEST_BG_FORMAT_VERSION);
			throw unsupported_format_version();
		}
		ASSERT(file.fileType == SNAPSHOT_FILE_TYPE || file.fileType == DELTA_FILE_TYPE);

		return Standalone<IndexedBlobGranuleFile>(file, arena);
	}

	ChildBlockPointerRef* findStartBlock(const KeyRef& beginKey) const {
		ChildBlockPointerRef searchKey(beginKey, 0);
		ChildBlockPointerRef* startBlock = (ChildBlockPointerRef*)std::lower_bound(indexBlockRef.block.children.begin(),
		                                                                           indexBlockRef.block.children.end(),
		                                                                           searchKey,
		                                                                           ChildBlockPointerRef::OrderByKey());

		if (startBlock != indexBlockRef.block.children.end() && startBlock != indexBlockRef.block.children.begin() &&
		    beginKey < startBlock->key) {
			startBlock--;
		} else if (startBlock == indexBlockRef.block.children.end()) {
			startBlock--;
		}

		return startBlock;
	}

	// FIXME: implement some sort of iterator type interface?
	template <class ChildType>
	Standalone<ChildType> getChild(const ChildBlockPointerRef* childPointer,
	                               Optional<BlobGranuleCipherKeysCtx> cipherKeysCtx,
	                               int startOffset) {
		ASSERT(childPointer != indexBlockRef.block.children.end());
		const ChildBlockPointerRef* nextPointer = childPointer + 1;
		ASSERT(nextPointer != indexBlockRef.block.children.end());

		size_t blockSize = nextPointer->offset - childPointer->offset;
		// Account for IndexBlockRef size for chunk offset computation
		StringRef childData(fileBytes.begin() + childPointer->offset + startOffset, blockSize);

		if (BG_ENCRYPT_COMPRESS_DEBUG) {
			TraceEvent(SevDebug, "GetChild")
			    .detail("BlkSize", blockSize)
			    .detail("Offset", childPointer->offset)
			    .detail("StartOffset", chunkStartOffset);
		}

		Arena childArena;
		IndexBlobGranuleFileChunkRef chunkRef =
		    IndexBlobGranuleFileChunkRef::fromBytes(cipherKeysCtx, childData, childArena);

		ChildType child;
		ObjectReader dataReader(chunkRef.chunkBytes.get().begin(), IncludeVersion());
		dataReader.deserialize(FileIdentifierFor<ChildType>::value, child, childArena);

		// TODO implement some sort of decrypted+decompressed+deserialized cache, if this object gets reused?
		return Standalone<ChildType>(child, childArena);
	}

	template <class Ar>
	void serialize(Ar& ar) {
		serializer(ar, formatVersion, fileType, filter, indexBlockRef, chunkStartOffset);
	}
};

// Since ObjectReader doesn't update read offset after reading, we have to make the block offsets absolute offsets by
// serializing once, adding the serialized size to each offset, and serializing again. This relies on the fact that
// ObjectWriter/flatbuffers uses fixed size integers instead of variable size.

Value serializeIndexBlock(Standalone<IndexedBlobGranuleFile>& file, Optional<BlobGranuleCipherKeysCtx> cipherKeysCtx) {
	file.indexBlockRef.finalize(cipherKeysCtx, file.arena());

	Value serialized = ObjectWriter::toValue(file, IncludeVersion(ProtocolVersion::withBlobGranuleFile()));
	file.chunkStartOffset = serialized.contents().size();

	if (BG_ENCRYPT_COMPRESS_DEBUG) {
		TraceEvent(SevDebug, "SerializeIndexBlock").detail("StartOffset", file.chunkStartOffset);
	}

	return ObjectWriter::toValue(file, IncludeVersion(ProtocolVersion::withBlobGranuleFile()));
}

Value serializeFileFromChunks(Standalone<IndexedBlobGranuleFile>& file,
                              Optional<BlobGranuleCipherKeysCtx> cipherKeysCtx,
                              std::vector<Value>& chunks,
                              int previousChunkBytes) {
	Value indexBlockBytes = serializeIndexBlock(file, cipherKeysCtx);
	int32_t indexSize = indexBlockBytes.size();
	chunks[0] = indexBlockBytes;

	// TODO: write this directly to stream to avoid extra copy?
	Arena ret;

	size_t size = indexSize + previousChunkBytes;
	uint8_t* buffer = new (ret) uint8_t[size];
	uint8_t* bufferStart = buffer;

	int idx = 0;
	for (auto& it : chunks) {
		if (BG_ENCRYPT_COMPRESS_DEBUG) {
			TraceEvent(SevDebug, "SerializeFile")
			    .detail("ChunkIdx", idx++)
			    .detail("Size", it.size())
			    .detail("Offset", buffer - bufferStart);
		}
		buffer = it.copyTo(buffer);
	}
	ASSERT(size == buffer - bufferStart);

	return Standalone<StringRef>(StringRef(bufferStart, size), ret);
}

// TODO: this should probably be in actor file with yields? - move writing logic to separate actor file in server?
// TODO: optimize memory copying
// TODO: sanity check no oversized files
<<<<<<< HEAD
Value serializeChunkedSnapshot(const Standalone<GranuleSnapshot>& snapshot,
=======
Value serializeChunkedSnapshot(const Standalone<StringRef>& fileNameRef,
                               Standalone<GranuleSnapshot> snapshot,
>>>>>>> ef6012c1
                               int targetChunkBytes,
                               Optional<CompressionFilter> compressFilter,
                               Optional<BlobGranuleCipherKeysCtx> cipherKeysCtx) {

	if (BG_ENCRYPT_COMPRESS_DEBUG) {
		TraceEvent(SevDebug, "SerializeChunkedSnapshot")
		    .detail("FileName", fileNameRef.toString())
		    .detail("Encrypted", cipherKeysCtx.present())
		    .detail("Compressed", compressFilter.present());
	}

	CODE_PROBE(compressFilter.present(), "serializing compressed snapshot file");
	CODE_PROBE(cipherKeysCtx.present(), "serializing encrypted snapshot file");
	Standalone<IndexedBlobGranuleFile> file;

	file.init(SNAPSHOT_FILE_TYPE, cipherKeysCtx);

	size_t currentChunkBytesEstimate = 0;
	size_t previousChunkBytes = 0;

	std::vector<Value> chunks;
	chunks.push_back(Value()); // dummy value for index block
	Standalone<GranuleSnapshot> currentChunk;

	for (int i = 0; i < snapshot.size(); i++) {
		// TODO REMOVE sanity check
		if (i > 0) {
			ASSERT(snapshot[i - 1].key < snapshot[i].key);
		}

		currentChunk.push_back_deep(currentChunk.arena(), snapshot[i]);
		currentChunkBytesEstimate += snapshot[i].expectedSize();

		if (currentChunkBytesEstimate >= targetChunkBytes || i == snapshot.size() - 1) {
			Value serialized =
			    ObjectWriter::toValue(currentChunk, IncludeVersion(ProtocolVersion::withBlobGranuleFile()));
			Value chunkBytes =
			    IndexBlobGranuleFileChunkRef::toBytes(cipherKeysCtx, compressFilter, serialized, file.arena());
			chunks.push_back(chunkBytes);
			// TODO remove validation
			if (!file.indexBlockRef.block.children.empty()) {
				ASSERT(file.indexBlockRef.block.children.back().key < currentChunk.begin()->key);
			}
			file.indexBlockRef.block.children.emplace_back_deep(
			    file.arena(), currentChunk.begin()->key, previousChunkBytes);

			if (BG_ENCRYPT_COMPRESS_DEBUG) {
				TraceEvent(SevDebug, "ChunkSize")
				    .detail("ChunkBytes", chunkBytes.size())
				    .detail("PrvChunkBytes", previousChunkBytes);
			}

			previousChunkBytes += chunkBytes.size();
			currentChunkBytesEstimate = 0;
			currentChunk = Standalone<GranuleSnapshot>();
		}
	}
	ASSERT(currentChunk.empty());
	// push back dummy last chunk to get last chunk size, and to know last key in last block without having to read it
	if (!snapshot.empty()) {
		file.indexBlockRef.block.children.emplace_back_deep(
		    file.arena(), keyAfter(snapshot.back().key), previousChunkBytes);
	}

	return serializeFileFromChunks(file, cipherKeysCtx, chunks, previousChunkBytes);
}

// TODO: use redwood prefix trick to optimize cpu comparison
<<<<<<< HEAD
static Standalone<VectorRef<ParsedDeltaBoundaryRef>> loadSnapshotFile(
    const StringRef& snapshotData,
    const KeyRangeRef& keyRange,
    Optional<BlobGranuleCipherKeysCtx> cipherKeysCtx) {
	Standalone<VectorRef<ParsedDeltaBoundaryRef>> results;
=======
static Arena loadSnapshotFile(const Standalone<StringRef>& fileName,
                              const StringRef& snapshotData,
                              const KeyRangeRef& keyRange,
                              std::map<KeyRef, ValueRef>& dataMap,
                              Optional<BlobGranuleCipherKeysCtx> cipherKeysCtx) {
	Arena rootArena;
>>>>>>> ef6012c1

	if (BG_ENCRYPT_COMPRESS_DEBUG) {
		TraceEvent(SevDebug, "LoadChunkedSnapshot")
		    .detail("FileName", fileName.toString())
		    .detail("RangeBegin", keyRange.begin.printable())
		    .detail("RangeEnd", keyRange.end.printable())
		    .detail("Encrypted", cipherKeysCtx.present());
	}

	Standalone<IndexedBlobGranuleFile> file = IndexedBlobGranuleFile::fromFileBytes(snapshotData, cipherKeysCtx);

	ASSERT(file.fileType == SNAPSHOT_FILE_TYPE);
	ASSERT(file.chunkStartOffset > 0);

	// empty snapshot file
	if (file.indexBlockRef.block.children.empty()) {
		return results;
	}

	ASSERT(file.indexBlockRef.block.children.size() >= 2);

	// TODO: refactor this out of delta tree
	// int commonPrefixLen = commonPrefixLength(index.dataBlockOffsets.front().first,
	// index.dataBlockOffsets.back().first);

	// find range of blocks needed to read
	ChildBlockPointerRef* currentBlock = file.findStartBlock(keyRange.begin);

	if (currentBlock == (file.indexBlockRef.block.children.end() - 1) || keyRange.end <= currentBlock->key) {
		return results;
	}

	bool lastBlock = false;

	// FIXME: shared prefix for key comparison
	while (!lastBlock) {
		auto nextBlock = currentBlock;
		nextBlock++;
		lastBlock = (nextBlock == (file.indexBlockRef.block.children.end() - 1)) || (keyRange.end <= nextBlock->key);
		Standalone<GranuleSnapshot> dataBlock =
		    file.getChild<GranuleSnapshot>(currentBlock, cipherKeysCtx, file.chunkStartOffset);
		ASSERT(!dataBlock.empty());
		ASSERT(currentBlock->key == dataBlock.front().key);

		bool anyRows = false;
		for (auto& entry : dataBlock) {
			if (!results.empty() && !lastBlock) {
				// no key comparisons needed
				results.emplace_back(results.arena(), entry);
				anyRows = true;
			} else if ((!results.empty() || entry.key >= keyRange.begin) && (!lastBlock || entry.key < keyRange.end)) {
				results.emplace_back(results.arena(), entry);
				anyRows = true;
			} else if (!results.empty() && lastBlock) {
				break;
			}
		}
		if (anyRows) {
			results.arena().dependsOn(dataBlock.arena());
		}
		currentBlock++;
	}

	return results;
}

typedef std::map<Key, Standalone<DeltaBoundaryRef>> SortedDeltasT;

// FIXME: optimize all of this with common prefix comparison stuff
SortedDeltasT::iterator insertMutationBoundary(SortedDeltasT& deltasByKey, const KeyRef& boundary) {
	// Find the first split point in buffer that is >= key
	auto it = deltasByKey.lower_bound(boundary);

	// Since the map contains fileRange already, we had to have found something
	ASSERT(it != deltasByKey.end());
	if (it->first == boundary) {
		return it;
	}

	// new boundary, using find as insert hint
	it = deltasByKey.insert(it, { boundary, Standalone<DeltaBoundaryRef>() });

	// look back at previous entry to see if this boundary is already cleared to at a prior version
	ASSERT(it != deltasByKey.begin());
	auto itPrev = it;
	--itPrev;

	if (itPrev->second.clearVersion.present()) {
		it->second.clearVersion = itPrev->second.clearVersion;
		it->second.values.push_back(it->second.arena(), ValueAndVersionRef(it->second.clearVersion.get()));
	}

	return it;
}

void updateMutationBoundary(Standalone<DeltaBoundaryRef>& boundary, const ValueAndVersionRef& update) {
	if (update.isSet()) {
		if (boundary.values.empty() || boundary.values.back().version < update.version) {
			// duplicate same set even if it's the same as the last one, so beginVersion reads still get updates
			boundary.values.push_back(boundary.arena(), update);
		} else {
			CODE_PROBE(true, "multiple boundary updates at same version (set)");
			// preserve inter-mutation order by replacing this one
			boundary.values.back() = update;
		}
	} else {
		if (boundary.values.empty() ||
		    (boundary.values.back().isSet() && boundary.values.back().version < update.version)) {
			// don't duplicate single-key clears in order if previous was also a clear, since it's a no-op when starting
			// with beginVersion
			boundary.values.push_back(boundary.arena(), update);
		} else if (!boundary.values.empty() && boundary.values.back().version == update.version) {
			CODE_PROBE(true, "multiple boundary updates at same version (clear)");
			if (boundary.values.back().isSet()) {
				// if the last 2 updates were clear @ v1 and set @ v2, and we now have a clear at v2, just pop off the
				// set and leave the previous clear. Otherwise, just set the last set to a clear
				if (boundary.values.size() >= 2 && boundary.values[boundary.values.size() - 2].isClear()) {
					CODE_PROBE(true, "clear then set/clear at same version optimization");
					boundary.values.pop_back();
				} else {
					boundary.values.back() = update;
				}
			} // else we have 2 consecutive clears at this version, no-op
		}
	}
}

void insertSortedDelta(const MutationRef& m,
                       const Version version,
                       const KeyRangeRef& fileRange,
                       SortedDeltasT& deltasByKey) {
	// TODO REMOVE validation
	ASSERT(fileRange.contains(m.param1));
	if (m.type == MutationRef::ClearRange) {
		ASSERT(m.param2 <= fileRange.end);
		// handle single key clear more efficiently
		if (equalsKeyAfter(m.param1, m.param2)) {
			SortedDeltasT::iterator key = insertMutationBoundary(deltasByKey, m.param1);
			updateMutationBoundary(key->second, ValueAndVersionRef(version));
		} else {
			// Update each boundary in the cleared range
			SortedDeltasT::iterator begin = insertMutationBoundary(deltasByKey, m.param1);
			SortedDeltasT::iterator end = insertMutationBoundary(deltasByKey, m.param2);
			while (begin != end) {
				// Set the rangeClearedVersion if not set
				if (!begin->second.clearVersion.present()) {
					begin->second.clearVersion = version;
				}

				// Add a clear to values if it's empty or the last item is not a clear
				if (begin->second.values.empty() || begin->second.values.back().isSet()) {
					updateMutationBoundary(begin->second, ValueAndVersionRef(version));
				}
				++begin;
			}
		}
	} else {
		Standalone<DeltaBoundaryRef>& bound = insertMutationBoundary(deltasByKey, m.param1)->second;
		updateMutationBoundary(bound, ValueAndVersionRef(version, m.param2));
	}
}

// TODO: investigate more cpu-efficient sorting methods. Potential options:
// 1) Replace std::map with ART mutation buffer
// 2) sort updates and clear endpoints by (key, version), and keep track of active clears.
void sortDeltasByKey(const Standalone<GranuleDeltas>& deltasByVersion,
                     const KeyRangeRef& fileRange,
                     SortedDeltasT& deltasByKey) {
	if (deltasByVersion.empty()) {
		return;
	}
	if (deltasByKey.empty()) {
		deltasByKey.insert({ fileRange.begin, Standalone<DeltaBoundaryRef>() });
		deltasByKey.insert({ fileRange.end, Standalone<DeltaBoundaryRef>() });
	}
	for (auto& it : deltasByVersion) {
		for (auto& m : it.mutations) {
			insertSortedDelta(m, it.version, fileRange, deltasByKey);
		}
	}

	// TODO: could do a scan through map and coalesce clears (if any boundaries with exactly 1 mutation (clear) and same
	// clearVersion as previous guy)
}

// FIXME: Could maybe reduce duplicated code between this and chunkedSnapshot for chunking
<<<<<<< HEAD
Value serializeChunkedDeltaFile(const Standalone<GranuleDeltas>& deltas,
=======
Value serializeChunkedDeltaFile(const Standalone<StringRef>& fileNameRef,
                                Standalone<GranuleDeltas> deltas,
>>>>>>> ef6012c1
                                const KeyRangeRef& fileRange,
                                int chunkSize,
                                Optional<CompressionFilter> compressFilter,
                                Optional<BlobGranuleCipherKeysCtx> cipherKeysCtx) {
	if (BG_ENCRYPT_COMPRESS_DEBUG) {
		TraceEvent(SevDebug, "SerializeChunkedDelta")
		    .detail("Filename", fileNameRef.toString())
		    .detail("RangeBegin", fileRange.begin.printable())
		    .detail("RangeEnd", fileRange.end.printable())
		    .detail("Encrypted", cipherKeysCtx.present())
		    .detail("Compressed", compressFilter.present());
	}

	CODE_PROBE(compressFilter.present(), "serializing compressed delta file");
	CODE_PROBE(cipherKeysCtx.present(), "serializing encrypted delta file");
	Standalone<IndexedBlobGranuleFile> file;

	file.init(DELTA_FILE_TYPE, cipherKeysCtx);

	// build in-memory version of boundaries - TODO separate functions
	SortedDeltasT boundaries;
	sortDeltasByKey(deltas, fileRange, boundaries);

	std::vector<Value> chunks;
	chunks.push_back(Value()); // dummy value for index block

	Standalone<GranuleSortedDeltas> currentChunk;
	size_t currentChunkBytesEstimate = 0;
	size_t previousChunkBytes = 0;

	// TODO REMOVE - for validation
	KeyRef lastKey;
	int i = 0;
	for (auto& it : boundaries) {
		// TODO REMOVE sanity check
		if (i > 0) {
			ASSERT(lastKey < it.first);
		}
		lastKey = it.first;
		it.second.key = it.first;

		currentChunk.boundaries.push_back_deep(currentChunk.arena(), it.second);
		currentChunkBytesEstimate += it.second.totalSize();

		if (currentChunkBytesEstimate >= chunkSize || i == boundaries.size() - 1) {
			Value serialized =
			    ObjectWriter::toValue(currentChunk, IncludeVersion(ProtocolVersion::withBlobGranuleFile()));
			Value chunkBytes =
			    IndexBlobGranuleFileChunkRef::toBytes(cipherKeysCtx, compressFilter, serialized, file.arena());
			chunks.push_back(chunkBytes);

			// TODO remove validation
			if (!file.indexBlockRef.block.children.empty()) {
				ASSERT(file.indexBlockRef.block.children.back().key < currentChunk.boundaries.begin()->key);
			}
			file.indexBlockRef.block.children.emplace_back_deep(
			    file.arena(), currentChunk.boundaries.begin()->key, previousChunkBytes);

			if (BG_ENCRYPT_COMPRESS_DEBUG) {
				TraceEvent(SevDebug, "ChunkSize")
				    .detail("ChunkBytes", chunkBytes.size())
				    .detail("PrvChunkBytes", previousChunkBytes);
			}

			previousChunkBytes += chunkBytes.size();
			currentChunkBytesEstimate = 0;
			currentChunk = Standalone<GranuleSortedDeltas>();
		}
		i++;
	}
	ASSERT(currentChunk.boundaries.empty());
	if (!deltas.empty()) {
		file.indexBlockRef.block.children.emplace_back_deep(file.arena(), fileRange.end, previousChunkBytes);
	}

	return serializeFileFromChunks(file, cipherKeysCtx, chunks, previousChunkBytes);
}

ParsedDeltaBoundaryRef deltaAtVersion(const DeltaBoundaryRef& delta, Version beginVersion, Version readVersion) {
	bool clearAfter = delta.clearVersion.present() && readVersion >= delta.clearVersion.get() &&
	                  beginVersion <= delta.clearVersion.get();
	if (delta.values.empty()) {
		return ParsedDeltaBoundaryRef(delta.key, clearAfter);
	}
	auto valueAtVersion = std::lower_bound(delta.values.begin(),
	                                       delta.values.end(),
	                                       ValueAndVersionRef(readVersion),
	                                       ValueAndVersionRef::OrderByVersion());
	if (valueAtVersion == delta.values.begin() && readVersion < valueAtVersion->version) {
		// deltas are all higher than read version
		return ParsedDeltaBoundaryRef(delta.key, clearAfter);
	}
	// lower_bound() found version >= readVersion, so if we're at the end or it's not equal, go back one
	if (valueAtVersion == delta.values.end() || valueAtVersion->version > readVersion) {
		valueAtVersion--;
	}
	ASSERT(readVersion >= valueAtVersion->version);
	// now, handle beginVersion (if update < beginVersion, it's a noop)
	if (valueAtVersion->version < beginVersion) {
		return ParsedDeltaBoundaryRef(delta.key, clearAfter);
	} else {
		return ParsedDeltaBoundaryRef(delta.key, clearAfter, *valueAtVersion);
	}
}

void applyDeltasSorted(const Standalone<VectorRef<ParsedDeltaBoundaryRef>>& sortedDeltas,
                       bool startClear,
                       std::map<KeyRef, ValueRef>& dataMap) {
	if (sortedDeltas.empty() && !startClear) {
		return;
	}

	// sorted merge of 2 iterators
	bool prevClear = startClear;
	auto deltaIt = sortedDeltas.begin();
	auto snapshotIt = dataMap.begin();

	while (deltaIt != sortedDeltas.end() && snapshotIt != dataMap.end()) {
		if (deltaIt->key < snapshotIt->first) {
			// Delta is lower than snapshot. Insert new row, if the delta is a set. Ignore point clear and noop
			if (deltaIt->isSet()) {
				snapshotIt = dataMap.insert(snapshotIt, { deltaIt->key, deltaIt->value });
				snapshotIt++;
			}
			prevClear = deltaIt->clearAfter;
			deltaIt++;
		} else if (snapshotIt->first < deltaIt->key) {
			// Snapshot is lower than delta. Erase the current entry if the previous delta was a clearAfter
			if (prevClear) {
				snapshotIt = dataMap.erase(snapshotIt);
			} else {
				snapshotIt++;
			}
		} else {
			// Delta and snapshot are for the same key. The delta is newer, so if it is a set, update the value, else if
			// it's a clear, delete the value (ignore noop)
			if (deltaIt->isSet()) {
				snapshotIt->second = deltaIt->value;
			} else if (deltaIt->isClear()) {
				snapshotIt = dataMap.erase(snapshotIt);
			}
			if (!deltaIt->isClear()) {
				snapshotIt++;
			}
			prevClear = deltaIt->clearAfter;
			deltaIt++;
		}
	}
	// Either we are out of deltas or out of snapshots.
	// if snapshot remaining and prevClear last delta set, clear the rest of the map
	if (prevClear && snapshotIt != dataMap.end()) {
		CODE_PROBE(true, "last delta range cleared end of snapshot");
		dataMap.erase(snapshotIt, dataMap.end());
	}
	// Apply remaining sets from delta, with no remaining snapshot
	while (deltaIt != sortedDeltas.end()) {
		if (deltaIt->isSet()) {
			CODE_PROBE(true, "deltas past end of snapshot");
			snapshotIt = dataMap.insert(snapshotIt, { deltaIt->key, deltaIt->value });
		}
		deltaIt++;
	}
}

// The arena owns the BoundaryDeltaRef struct data but the StringRef pointers point to data in deltaData, to avoid extra
// copying
<<<<<<< HEAD
Standalone<VectorRef<ParsedDeltaBoundaryRef>> loadChunkedDeltaFile(const StringRef& deltaData,
                                                                   const KeyRangeRef& keyRange,
                                                                   Version beginVersion,
                                                                   Version readVersion,
                                                                   Optional<BlobGranuleCipherKeysCtx> cipherKeysCtx,
                                                                   bool& startClear) {
=======
Arena loadChunkedDeltaFile(const Standalone<StringRef>& fileNameRef,
                           const StringRef& deltaData,
                           const KeyRangeRef& keyRange,
                           Version beginVersion,
                           Version readVersion,
                           std::map<KeyRef, ValueRef>& dataMap,
                           Optional<BlobGranuleCipherKeysCtx> cipherKeysCtx) {

	if (BG_ENCRYPT_COMPRESS_DEBUG) {
		TraceEvent(SevDebug, "LoadChunkedDelta")
		    .detail("FileName", fileNameRef.toString())
		    .detail("RangeBegin", keyRange.begin.printable())
		    .detail("RangeEnd", keyRange.end.printable())
		    .detail("Encrypted", cipherKeysCtx.present());
	}

>>>>>>> ef6012c1
	Standalone<VectorRef<ParsedDeltaBoundaryRef>> deltas;
	Standalone<IndexedBlobGranuleFile> file = IndexedBlobGranuleFile::fromFileBytes(deltaData, cipherKeysCtx);

	ASSERT(file.fileType == DELTA_FILE_TYPE);
	ASSERT(file.chunkStartOffset > 0);

	// empty delta file
	if (file.indexBlockRef.block.children.empty()) {
		return deltas;
	}

	ASSERT(file.indexBlockRef.block.children.size() >= 2);

	// TODO: refactor this out of delta tree
	// int commonPrefixLen = commonPrefixLength(index.dataBlockOffsets.front().first,
	// index.dataBlockOffsets.back().first);

	// find range of blocks needed to read
	ChildBlockPointerRef* currentBlock = file.findStartBlock(keyRange.begin);

	if (currentBlock == (file.indexBlockRef.block.children.end() - 1) || keyRange.end <= currentBlock->key) {
		// empty, done
		return deltas;
	}

	// TODO: could cpu optimize first block a bit more by seeking right to start
	bool lastBlock = false;
	bool prevClearAfter = false;
	while (!lastBlock) {
		auto nextBlock = currentBlock;
		nextBlock++;
		lastBlock = (nextBlock == file.indexBlockRef.block.children.end() - 1) || keyRange.end <= nextBlock->key;

		Standalone<GranuleSortedDeltas> deltaBlock =
		    file.getChild<GranuleSortedDeltas>(currentBlock, cipherKeysCtx, file.chunkStartOffset);
		ASSERT(!deltaBlock.boundaries.empty());
		ASSERT(currentBlock->key == deltaBlock.boundaries.front().key);

		// TODO refactor this into function to share with memory deltas
		bool blockMemoryUsed = false;

		for (auto& entry : deltaBlock.boundaries) {
			ParsedDeltaBoundaryRef boundary = deltaAtVersion(entry, beginVersion, readVersion);
			if (deltas.empty() && entry.key < keyRange.begin) {
				startClear = boundary.clearAfter;
				prevClearAfter = boundary.clearAfter;
			} else if (!lastBlock || entry.key < keyRange.end) {
				if (!boundary.redundant(prevClearAfter)) {
					deltas.push_back(deltas.arena(), boundary);
					blockMemoryUsed = true;
					prevClearAfter = boundary.clearAfter;
				}
			} else {
				// TODO REMOVE validation
				ASSERT(lastBlock);
				break;
			}
		}
		if (blockMemoryUsed) {
			deltas.arena().dependsOn(deltaBlock.arena());
		}
		currentBlock++;
	}

	// TODO REMOVE eventually? order sanity check for parsed deltas
	for (int i = 0; i < deltas.size() - 1; i++) {
		ASSERT(deltas[i].key < deltas[i + 1].key);
	}

	return deltas;
}

static void applyDelta(const KeyRangeRef& keyRange, const MutationRef& m, std::map<KeyRef, ValueRef>& dataMap) {
	if (m.type == MutationRef::ClearRange) {
		if (m.param2 <= keyRange.begin || m.param1 >= keyRange.end) {
			return;
		}
		// keyRange is inclusive on start, lower_bound is inclusive with the argument, and erase is inclusive for the
		// begin. So if lower bound didn't find the exact key, we need to go up one so it doesn't erase an extra key
		// outside the range.
		std::map<KeyRef, ValueRef>::iterator itStart = dataMap.lower_bound(m.param1);
		if (itStart != dataMap.end() && itStart->first < m.param1) {
			itStart++;
		}

		// keyRange is exclusive on end, lower bound is inclusive with the argument, and erase is exclusive for the end
		// key. So if lower bound didn't find the exact key, we need to go up one so it doesn't skip the last key it
		// should erase
		std::map<KeyRef, ValueRef>::iterator itEnd = dataMap.lower_bound(m.param2);
		if (itEnd != dataMap.end() && itEnd->first < m.param2) {
			itEnd++;
		}
		dataMap.erase(itStart, itEnd);
	} else {
		// We don't need atomics here since eager reads handles it
		ASSERT(m.type == MutationRef::SetValue);
		if (m.param1 < keyRange.begin || m.param1 >= keyRange.end) {
			return;
		}

		std::map<KeyRef, ValueRef>::iterator it = dataMap.find(m.param1);
		if (it == dataMap.end()) {
			dataMap.insert({ m.param1, m.param2 });
		} else {
			it->second = m.param2;
		}
	}
}

static void applyDeltasByVersion(const GranuleDeltas& deltas,
                                 const KeyRangeRef& keyRange,
                                 Version beginVersion,
                                 Version readVersion,
                                 Version& lastFileEndVersion,
                                 std::map<KeyRef, ValueRef>& dataMap) {
	if (deltas.empty()) {
		return;
	}
	// check that consecutive delta file versions are disjoint
	ASSERT(lastFileEndVersion < deltas.front().version);

	const MutationsAndVersionRef* mutationIt = deltas.begin();
	// prune beginVersion if necessary
	if (beginVersion > deltas.front().version) {
		if (beginVersion > deltas.back().version) {
			// can happen with force flush
			mutationIt = deltas.end();
		} else {
			// binary search for beginVersion
			mutationIt = std::lower_bound(deltas.begin(),
			                              deltas.end(),
			                              MutationsAndVersionRef(beginVersion, 0),
			                              MutationsAndVersionRef::OrderByVersion());
		}
	}

	while (mutationIt != deltas.end()) {
		if (mutationIt->version > readVersion) {
			lastFileEndVersion = readVersion;
			return;
		}
		for (auto& m : mutationIt->mutations) {
			applyDelta(keyRange, m, dataMap);
		}
		mutationIt++;
	}
	lastFileEndVersion = deltas.back().version;
}

// TODO: could optimize this slightly to avoid tracking multiple updates for the same key at all since it's always then
// collapsed to the last one
Standalone<VectorRef<ParsedDeltaBoundaryRef>> sortMemoryDeltas(const GranuleDeltas& memoryDeltas,
                                                               const KeyRangeRef& granuleRange,
                                                               const KeyRangeRef& readRange,
                                                               Version beginVersion,
                                                               Version readVersion) {
	ASSERT(!memoryDeltas.empty());

	// filter by request range first
	SortedDeltasT versionedBoundaries;
	if (versionedBoundaries.empty()) {
		versionedBoundaries.insert({ readRange.begin, Standalone<DeltaBoundaryRef>() });
		versionedBoundaries.insert({ readRange.end, Standalone<DeltaBoundaryRef>() });
	}
	for (auto& it : memoryDeltas) {
		for (auto& m : it.mutations) {
			if (m.type == MutationRef::ClearRange) {
				if (m.param2 > readRange.begin && m.param1 < readRange.end) {
					KeyRangeRef clearRangeClipped = readRange & KeyRangeRef(m.param1, m.param2);
					MutationRef clearClipped(
					    MutationRef::Type::ClearRange, clearRangeClipped.begin, clearRangeClipped.end);
					insertSortedDelta(clearClipped, it.version, granuleRange, versionedBoundaries);
				}
			} else {
				ASSERT(m.type == MutationRef::SetValue);
				if (readRange.contains(m.param1)) {
					insertSortedDelta(m, it.version, granuleRange, versionedBoundaries);
				}
			}
		}
	}

	// parse and collapse based on version
	bool prevClearAfter = false;
	Standalone<VectorRef<ParsedDeltaBoundaryRef>> deltas;

	// remove extra ranges inserted from clears that partially overlap read range
	auto itBegin = versionedBoundaries.begin();
	while (itBegin->first < readRange.begin) {
		++itBegin;
	}
	auto itEnd = versionedBoundaries.end();
	itEnd--;
	while (itEnd->first > readRange.end) {
		itEnd--;
	}
	itEnd++;

	while (itBegin != itEnd) {
		itBegin->second.key = itBegin->first;
		ParsedDeltaBoundaryRef boundary = deltaAtVersion(itBegin->second, beginVersion, readVersion);
		if (!boundary.redundant(prevClearAfter)) {
			deltas.push_back_deep(deltas.arena(), boundary);
			prevClearAfter = boundary.clearAfter;
		}
		++itBegin;
	}

	return deltas;
}

// does a sorted merge of the delta streams.
// In terms of write precedence, streams[i] < streams[i+1]
// Handles range clears by tracking the active clears when they start
struct MergeStreamNext {
	KeyRef key;
	int16_t streamIdx;
	int dataIdx;
};

// the sort order is logically lower by key, and then higher by streamIdx
// because a priority queue is backwards, we invert that
struct OrderForPriorityQueue {
	int commonPrefixLen;
	OrderForPriorityQueue(int commonPrefixLen) : commonPrefixLen(commonPrefixLen) {}

	bool operator()(MergeStreamNext const& a, MergeStreamNext const& b) const {
		int keyCmp = a.key.compareSuffix(b.key, commonPrefixLen);
		if (keyCmp != 0) {
			return keyCmp > 0; // reverse
		}
		return a.streamIdx < b.streamIdx;
	}
};

typedef std::priority_queue<MergeStreamNext, std::vector<MergeStreamNext>, OrderForPriorityQueue> MergePQ;

static RangeResult mergeDeltaStreams(const BlobGranuleChunkRef& chunk,
                                     const std::vector<Standalone<VectorRef<ParsedDeltaBoundaryRef>>>& streams,
                                     const std::vector<bool> startClears) {
	ASSERT(streams.size() < std::numeric_limits<int16_t>::max());
	ASSERT(startClears.size() == streams.size());

	int prefixLen = commonPrefixLength(chunk.keyRange.begin, chunk.keyRange.end);

	// next element for each stream
	MergePQ next = MergePQ(OrderForPriorityQueue(prefixLen));

	// efficiently find the highest stream's active clear
	std::set<int16_t, std::greater<int16_t>> activeClears;
	int16_t maxActiveClear = -1;

	// check if a given stream is actively clearing
	bool clearActive[streams.size()];
	for (int16_t i = 0; i < streams.size(); i++) {
		clearActive[i] = startClears[i];
		if (startClears[i]) {
			activeClears.insert(i);
			maxActiveClear = i;
		}
		if (streams[i].empty()) {
			// single clear that entirely encases partial read bounds
			ASSERT(clearActive[i]);
		} else {
			MergeStreamNext item;
			item.key = streams[i][0].key;
			item.streamIdx = i;
			item.dataIdx = 0;
			next.push(item);
		}
	}

	RangeResult result;
	std::vector<MergeStreamNext> cur;
	cur.reserve(streams.size());
	while (!next.empty()) {
		cur.clear();
		cur.push_back(next.top());
		next.pop();

		// next.top().key == cur.front().key but with suffix comparison
		while (!next.empty() && cur.front().key.compareSuffix(next.top().key, prefixLen) == 0) {
			cur.push_back(next.top());
			next.pop();
		}

		// un-set clears and find latest value for key (if present)
		bool foundValue = false;
		for (auto& it : cur) {
			auto& v = streams[it.streamIdx][it.dataIdx];
			if (clearActive[it.streamIdx]) {
				clearActive[it.streamIdx] = false;
				activeClears.erase(it.streamIdx);
				if (it.streamIdx == maxActiveClear) {
					// re-get max active clear
					maxActiveClear = activeClears.empty() ? -1 : *activeClears.begin();
				}
			}

			// find value for this key (if any)
			if (!foundValue && !v.isNoOp()) {
				foundValue = true;
				// if it's a clear, or maxActiveClear is higher, no value for this key
				if (v.isSet() && maxActiveClear < it.streamIdx) {
					KeyRef finalKey =
					    chunk.tenantPrefix.present() ? v.key.removePrefix(chunk.tenantPrefix.get()) : v.key;
					result.push_back_deep(result.arena(), KeyValueRef(finalKey, v.value));
				}
			}
		}

		// advance streams and start clearAfter
		for (auto& it : cur) {
			if (streams[it.streamIdx][it.dataIdx].clearAfter) {
				clearActive[it.streamIdx] = true;
				activeClears.insert(it.streamIdx);
				maxActiveClear = std::max(maxActiveClear, it.streamIdx);
			}
			// TODO: implement skipping if large clear!!
			// if (maxClearIdx > it.streamIdx) - skip
			it.dataIdx++;
			if (it.dataIdx < streams[it.streamIdx].size()) {
				it.key = streams[it.streamIdx][it.dataIdx].key;
				next.push(it);
			}
		}
	}

	return result;
}

RangeResult materializeBlobGranule(const BlobGranuleChunkRef& chunk,
                                   KeyRangeRef keyRange,
                                   Version beginVersion,
                                   Version readVersion,
                                   Optional<StringRef> snapshotData,
                                   StringRef deltaFileData[]) {
	// TODO REMOVE with early replying
	ASSERT(readVersion == chunk.includedVersion);

	// Arena to hold all allocations for applying deltas. Most of it, and the arenas produced by reading the files,
	// will likely be tossed if there are a significant number of mutations, so we copy at the end instead of doing a
	// dependsOn.
	// FIXME: probably some threshold of a small percentage of the data is actually changed, where it makes sense to
	// just to dependsOn instead of copy, to use a little extra memory footprint to help cpu?
	Arena arena;
	KeyRange requestRange;
	if (chunk.tenantPrefix.present()) {
		requestRange = keyRange.withPrefix(chunk.tenantPrefix.get());
	} else {
		requestRange = keyRange;
	}

	std::vector<Standalone<VectorRef<ParsedDeltaBoundaryRef>>> streams;
	std::vector<bool> startClears;
	// +1 for possible snapshot, +1 for possible memory deltas
	streams.reserve(chunk.deltaFiles.size() + 2);

	if (snapshotData.present()) {
<<<<<<< HEAD
		Standalone<VectorRef<ParsedDeltaBoundaryRef>> snapshotRows =
		    loadSnapshotFile(snapshotData.get(), requestRange, chunk.cipherKeysCtx);
		if (!snapshotRows.empty()) {
			streams.push_back(snapshotRows);
			startClears.push_back(false);
			arena.dependsOn(streams.back().arena());
		}
=======
		ASSERT(chunk.snapshotFile.present());

		Arena snapshotArena = loadSnapshotFile(chunk.snapshotFile.get().filename,
		                                       snapshotData.get(),
		                                       requestRange,
		                                       dataMap,
		                                       chunk.snapshotFile.get().cipherKeysCtx);
		arena.dependsOn(snapshotArena);
>>>>>>> ef6012c1
	}

	if (BG_READ_DEBUG) {
		fmt::print("Applying {} delta files\n", chunk.deltaFiles.size());
	}
	for (int deltaIdx = 0; deltaIdx < chunk.deltaFiles.size(); deltaIdx++) {
<<<<<<< HEAD
		bool startClear = false;
		auto deltaRows = loadChunkedDeltaFile(
		    deltaFileData[deltaIdx], requestRange, beginVersion, readVersion, chunk.cipherKeysCtx, startClear);
		if (startClear || !deltaRows.empty()) {
			streams.push_back(deltaRows);
			startClears.push_back(startClear);
			arena.dependsOn(streams.back().arena());
		}
		arena.dependsOn(deltaRows.arena());
=======
		Arena deltaArena = loadChunkedDeltaFile(chunk.deltaFiles[deltaIdx].filename,
		                                        deltaFileData[deltaIdx],
		                                        requestRange,
		                                        beginVersion,
		                                        readVersion,
		                                        dataMap,
		                                        chunk.deltaFiles[deltaIdx].cipherKeysCtx);
		arena.dependsOn(deltaArena);
>>>>>>> ef6012c1
	}
	if (BG_READ_DEBUG) {
		fmt::print("Applying {} memory deltas\n", chunk.newDeltas.size());
	}
	if (!chunk.newDeltas.empty()) {
		// TODO REMOVE validation
		ASSERT(beginVersion <= chunk.newDeltas.front().version);
		ASSERT(readVersion >= chunk.newDeltas.back().version);
		auto memoryRows = sortMemoryDeltas(chunk.newDeltas, chunk.keyRange, requestRange, beginVersion, readVersion);
		if (!memoryRows.empty()) {
			streams.push_back(memoryRows);
			startClears.push_back(false);
			arena.dependsOn(streams.back().arena());
		}
	}

	return mergeDeltaStreams(chunk, streams, startClears);
}

struct GranuleLoadIds {
	Optional<int64_t> snapshotId;
	std::vector<int64_t> deltaIds;
};

static void startLoad(const ReadBlobGranuleContext granuleContext,
                      const BlobGranuleChunkRef& chunk,
                      GranuleLoadIds& loadIds) {

	// Start load process for all files in chunk
	if (chunk.snapshotFile.present()) {
		std::string snapshotFname = chunk.snapshotFile.get().filename.toString();
		// FIXME: remove when we implement file multiplexing
		ASSERT(chunk.snapshotFile.get().offset == 0);
		ASSERT(chunk.snapshotFile.get().length == chunk.snapshotFile.get().fullFileLength);
		loadIds.snapshotId = granuleContext.start_load_f(snapshotFname.c_str(),
		                                                 snapshotFname.size(),
		                                                 chunk.snapshotFile.get().offset,
		                                                 chunk.snapshotFile.get().length,
		                                                 chunk.snapshotFile.get().fullFileLength,
		                                                 granuleContext.userContext);
	}
	loadIds.deltaIds.reserve(chunk.deltaFiles.size());
	for (int deltaFileIdx = 0; deltaFileIdx < chunk.deltaFiles.size(); deltaFileIdx++) {
		std::string deltaFName = chunk.deltaFiles[deltaFileIdx].filename.toString();
		// FIXME: remove when we implement file multiplexing
		ASSERT(chunk.deltaFiles[deltaFileIdx].offset == 0);
		ASSERT(chunk.deltaFiles[deltaFileIdx].length == chunk.deltaFiles[deltaFileIdx].fullFileLength);
		int64_t deltaLoadId = granuleContext.start_load_f(deltaFName.c_str(),
		                                                  deltaFName.size(),
		                                                  chunk.deltaFiles[deltaFileIdx].offset,
		                                                  chunk.deltaFiles[deltaFileIdx].length,
		                                                  chunk.deltaFiles[deltaFileIdx].fullFileLength,
		                                                  granuleContext.userContext);
		loadIds.deltaIds.push_back(deltaLoadId);
	}
}

ErrorOr<RangeResult> loadAndMaterializeBlobGranules(const Standalone<VectorRef<BlobGranuleChunkRef>>& files,
                                                    const KeyRangeRef& keyRange,
                                                    Version beginVersion,
                                                    Version readVersion,
                                                    ReadBlobGranuleContext granuleContext) {
	int64_t parallelism = granuleContext.granuleParallelism;
	if (parallelism < 1) {
		parallelism = 1;
	}
	if (parallelism >= CLIENT_KNOBS->BG_MAX_GRANULE_PARALLELISM) {
		parallelism = CLIENT_KNOBS->BG_MAX_GRANULE_PARALLELISM;
	}

	GranuleLoadIds loadIds[files.size()];

	// Kick off first file reads if parallelism > 1
	for (int i = 0; i < parallelism - 1 && i < files.size(); i++) {
		startLoad(granuleContext, files[i], loadIds[i]);
	}

	try {
		RangeResult results;
		for (int chunkIdx = 0; chunkIdx < files.size(); chunkIdx++) {
			// Kick off files for this granule if parallelism == 1, or future granule if parallelism > 1
			if (chunkIdx + parallelism - 1 < files.size()) {
				startLoad(granuleContext, files[chunkIdx + parallelism - 1], loadIds[chunkIdx + parallelism - 1]);
			}

			RangeResult chunkRows;

			// once all loads kicked off, load data for chunk
			Optional<StringRef> snapshotData;
			if (files[chunkIdx].snapshotFile.present()) {
				snapshotData =
				    StringRef(granuleContext.get_load_f(loadIds[chunkIdx].snapshotId.get(), granuleContext.userContext),
				              files[chunkIdx].snapshotFile.get().length);
				if (!snapshotData.get().begin()) {
					return ErrorOr<RangeResult>(blob_granule_file_load_error());
				}
			}

			StringRef deltaData[files[chunkIdx].deltaFiles.size()];
			for (int i = 0; i < files[chunkIdx].deltaFiles.size(); i++) {
				deltaData[i] =
				    StringRef(granuleContext.get_load_f(loadIds[chunkIdx].deltaIds[i], granuleContext.userContext),
				              files[chunkIdx].deltaFiles[i].length);
				// null data is error
				if (!deltaData[i].begin()) {
					return ErrorOr<RangeResult>(blob_granule_file_load_error());
				}
			}

			// materialize rows from chunk
			chunkRows =
			    materializeBlobGranule(files[chunkIdx], keyRange, beginVersion, readVersion, snapshotData, deltaData);

			results.arena().dependsOn(chunkRows.arena());
			results.append(results.arena(), chunkRows.begin(), chunkRows.size());

			if (loadIds[chunkIdx].snapshotId.present()) {
				granuleContext.free_load_f(loadIds[chunkIdx].snapshotId.get(), granuleContext.userContext);
			}
			for (int i = 0; i < loadIds[chunkIdx].deltaIds.size(); i++) {
				granuleContext.free_load_f(loadIds[chunkIdx].deltaIds[i], granuleContext.userContext);
			}
		}
		return ErrorOr<RangeResult>(results);
	} catch (Error& e) {
		return ErrorOr<RangeResult>(e);
	}
}

std::string randomBGFilename(UID blobWorkerID, UID granuleID, Version version, std::string suffix) {
	// Start with random bytes to avoid metadata hotspotting
	// Worker ID for uniqueness and attribution
	// Granule ID for uniqueness and attribution
	// Version for uniqueness and possible future use
	return deterministicRandom()->randomUniqueID().shortString().substr(0, 8) + "_" +
	       blobWorkerID.shortString().substr(0, 8) + "_" + granuleID.shortString() + "_V" + std::to_string(version) +
	       suffix;
}

namespace {
const EncryptCipherDomainId encryptDomainId = deterministicRandom()->randomInt64(786, 7860);
const EncryptCipherBaseKeyId encryptBaseCipherId = deterministicRandom()->randomUInt64();
const EncryptCipherRandomSalt encryptSalt = deterministicRandom()->randomUInt64();

Standalone<StringRef> getBaseCipher() {
	Standalone<StringRef> baseCipher = makeString(AES_256_KEY_LENGTH);
	deterministicRandom()->randomBytes(mutateString(baseCipher), baseCipher.size());
	return baseCipher;
}

Standalone<StringRef> encryptBaseCipher = getBaseCipher();

BlobGranuleCipherKeysCtx getCipherKeysCtx(Arena& arena) {
	BlobGranuleCipherKeysCtx cipherKeysCtx;

	cipherKeysCtx.textCipherKey.encryptDomainId = encryptDomainId;
	cipherKeysCtx.textCipherKey.baseCipherId = encryptBaseCipherId;
	cipherKeysCtx.textCipherKey.salt = encryptSalt;
	cipherKeysCtx.textCipherKey.baseCipher = StringRef(arena, encryptBaseCipher);

	cipherKeysCtx.headerCipherKey.encryptDomainId = SYSTEM_KEYSPACE_ENCRYPT_DOMAIN_ID;
	cipherKeysCtx.headerCipherKey.baseCipherId = encryptBaseCipherId;
	cipherKeysCtx.headerCipherKey.salt = encryptSalt;
	cipherKeysCtx.headerCipherKey.baseCipher = StringRef(arena, encryptBaseCipher);

	cipherKeysCtx.ivRef = makeString(AES_256_IV_LENGTH, arena);
	deterministicRandom()->randomBytes(mutateString(cipherKeysCtx.ivRef), AES_256_IV_LENGTH);

	return cipherKeysCtx;
}

} // namespace

TEST_CASE("/blobgranule/files/applyDelta") {
	printf("Testing blob granule delta applying\n");
	Arena a;

	// do this 2 phase arena creation of string refs instead of LiteralStringRef because there is no char* StringRef
	// constructor, and valgrind might complain if the stringref data isn't in the arena
	std::string sk_a = "A";
	std::string sk_ab = "AB";
	std::string sk_b = "B";
	std::string sk_c = "C";
	std::string sk_z = "Z";
	std::string sval1 = "1";
	std::string sval2 = "2";

	StringRef k_a = StringRef(a, sk_a);
	StringRef k_ab = StringRef(a, sk_ab);
	StringRef k_b = StringRef(a, sk_b);
	StringRef k_c = StringRef(a, sk_c);
	StringRef k_z = StringRef(a, sk_z);
	StringRef val1 = StringRef(a, sval1);
	StringRef val2 = StringRef(a, sval2);

	std::map<KeyRef, ValueRef> data;
	data.insert({ k_a, val1 });
	data.insert({ k_ab, val1 });
	data.insert({ k_b, val1 });

	std::map<KeyRef, ValueRef> correctData = data;
	std::map<KeyRef, ValueRef> originalData = data;

	ASSERT(data == correctData);

	// test all clear permutations

	MutationRef mClearEverything(MutationRef::ClearRange, allKeys.begin, allKeys.end);
	data = originalData;
	correctData = originalData;
	applyDelta(allKeys, mClearEverything, data);
	correctData.clear();
	ASSERT(data == correctData);

	MutationRef mClearEverything2(MutationRef::ClearRange, allKeys.begin, k_c);
	data = originalData;
	correctData = originalData;
	applyDelta(allKeys, mClearEverything2, data);
	correctData.clear();
	ASSERT(data == correctData);

	MutationRef mClearEverything3(MutationRef::ClearRange, k_a, allKeys.end);
	data = originalData;
	correctData = originalData;
	applyDelta(allKeys, mClearEverything3, data);
	correctData.clear();
	ASSERT(data == correctData);

	MutationRef mClearEverything4(MutationRef::ClearRange, k_a, k_c);
	data = originalData;
	correctData = originalData;
	applyDelta(allKeys, mClearEverything, data);
	correctData.clear();
	ASSERT(data == correctData);

	MutationRef mClearFirst(MutationRef::ClearRange, k_a, k_ab);
	data = originalData;
	correctData = originalData;
	applyDelta(allKeys, mClearFirst, data);
	correctData.erase(k_a);
	ASSERT(data == correctData);

	MutationRef mClearSecond(MutationRef::ClearRange, k_ab, k_b);
	data = originalData;
	correctData = originalData;
	applyDelta(allKeys, mClearSecond, data);
	correctData.erase(k_ab);
	ASSERT(data == correctData);

	MutationRef mClearThird(MutationRef::ClearRange, k_b, k_c);
	data = originalData;
	correctData = originalData;
	applyDelta(allKeys, mClearThird, data);
	correctData.erase(k_b);
	ASSERT(data == correctData);

	MutationRef mClearFirst2(MutationRef::ClearRange, k_a, k_b);
	data = originalData;
	correctData = originalData;
	applyDelta(allKeys, mClearFirst2, data);
	correctData.erase(k_a);
	correctData.erase(k_ab);
	ASSERT(data == correctData);

	MutationRef mClearLast2(MutationRef::ClearRange, k_ab, k_c);
	data = originalData;
	correctData = originalData;
	applyDelta(allKeys, mClearLast2, data);
	correctData.erase(k_ab);
	correctData.erase(k_b);
	ASSERT(data == correctData);

	// test set data
	MutationRef mSetA(MutationRef::SetValue, k_a, val2);
	data = originalData;
	correctData = originalData;
	applyDelta(allKeys, mSetA, data);
	correctData[k_a] = val2;
	ASSERT(data == correctData);

	MutationRef mSetAB(MutationRef::SetValue, k_ab, val2);
	data = originalData;
	correctData = originalData;
	applyDelta(allKeys, mSetAB, data);
	correctData[k_ab] = val2;
	ASSERT(data == correctData);

	MutationRef mSetB(MutationRef::SetValue, k_b, val2);
	data = originalData;
	correctData = originalData;
	applyDelta(allKeys, mSetB, data);
	correctData[k_b] = val2;
	ASSERT(data == correctData);

	MutationRef mSetC(MutationRef::SetValue, k_c, val2);
	data = originalData;
	correctData = originalData;
	applyDelta(allKeys, mSetC, data);
	correctData[k_c] = val2;
	ASSERT(data == correctData);

	// test pruning deltas that are outside of the key range

	MutationRef mSetZ(MutationRef::SetValue, k_z, val2);
	data = originalData;
	applyDelta(KeyRangeRef(k_a, k_c), mSetZ, data);
	ASSERT(data == originalData);

	applyDelta(KeyRangeRef(k_ab, k_c), mSetA, data);
	ASSERT(data == originalData);

	applyDelta(KeyRangeRef(k_ab, k_c), mClearFirst, data);
	ASSERT(data == originalData);

	applyDelta(KeyRangeRef(k_a, k_ab), mClearThird, data);
	ASSERT(data == originalData);

	return Void();
}

void checkDeltaAtVersion(const ParsedDeltaBoundaryRef& expected,
                         const DeltaBoundaryRef& boundary,
                         Version beginVersion,
                         Version readVersion) {
	ParsedDeltaBoundaryRef actual = deltaAtVersion(boundary, beginVersion, readVersion);
	ASSERT(expected.clearAfter == actual.clearAfter);
	ASSERT(expected.op == actual.op);
	if (expected.isSet()) {
		ASSERT(expected.value == actual.value);
	} else {
		ASSERT(actual.value.empty());
	}
}

TEST_CASE("/blobgranule/files/deltaAtVersion") {
	Arena ar;
	std::string keyStr = "k";
	std::string aStr = "a";

	KeyRef key(ar, keyStr);
	ValueAndVersionRef vv_a_3(3, ValueRef(ar, aStr));
	ValueAndVersionRef vv_clear_5(5);

	ParsedDeltaBoundaryRef resultEmpty(key, false);
	ParsedDeltaBoundaryRef resultEmptyWithClear(key, true);
	ParsedDeltaBoundaryRef resultSetA(key, false, vv_a_3);
	ParsedDeltaBoundaryRef resultClearA(key, true, vv_clear_5);

	// test empty boundary ref
	DeltaBoundaryRef boundaryEmpty;
	boundaryEmpty.key = key;
	checkDeltaAtVersion(resultEmpty, boundaryEmpty, 0, 2);

	// test empty boundary with clear
	DeltaBoundaryRef boundaryEmptyWithClear;
	boundaryEmptyWithClear.key = key;
	boundaryEmptyWithClear.clearVersion = 5;

	// higher read version includes clear
	checkDeltaAtVersion(resultEmptyWithClear, boundaryEmptyWithClear, 0, 5);
	checkDeltaAtVersion(resultEmptyWithClear, boundaryEmptyWithClear, 0, 10);
	checkDeltaAtVersion(resultEmptyWithClear, boundaryEmptyWithClear, 2, 5);
	checkDeltaAtVersion(resultEmptyWithClear, boundaryEmptyWithClear, 2, 10);
	checkDeltaAtVersion(resultEmptyWithClear, boundaryEmptyWithClear, 5, 10);
	checkDeltaAtVersion(resultEmptyWithClear, boundaryEmptyWithClear, 5, 5);

	// lower read version does not include clear
	checkDeltaAtVersion(resultEmpty, boundaryEmptyWithClear, 0, 4);
	checkDeltaAtVersion(resultEmpty, boundaryEmptyWithClear, 3, 4);

	// higher read version but also higher beginVersion does not include clear
	checkDeltaAtVersion(resultEmpty, boundaryEmptyWithClear, 6, 10);

	// check values
	DeltaBoundaryRef fullBoundary;
	fullBoundary.key = key;
	fullBoundary.values.push_back(ar, vv_a_3);
	fullBoundary.values.push_back(ar, vv_clear_5);
	fullBoundary.clearVersion = 5;

	checkDeltaAtVersion(resultEmpty, fullBoundary, 0, 2);
	checkDeltaAtVersion(resultEmpty, fullBoundary, 6, 10);
	checkDeltaAtVersion(resultEmpty, fullBoundary, 4, 4);

	checkDeltaAtVersion(resultSetA, fullBoundary, 0, 3);
	checkDeltaAtVersion(resultSetA, fullBoundary, 3, 4);

	checkDeltaAtVersion(resultClearA, fullBoundary, 0, 5);
	checkDeltaAtVersion(resultClearA, fullBoundary, 0, 10);
	checkDeltaAtVersion(resultClearA, fullBoundary, 3, 5);
	checkDeltaAtVersion(resultClearA, fullBoundary, 4, 5);

	return Void();
}

void checkSnapshotEmpty(const Value& serialized, Key begin, Key end, Optional<BlobGranuleCipherKeysCtx> cipherKeysCtx) {
<<<<<<< HEAD
	Standalone<VectorRef<ParsedDeltaBoundaryRef>> result =
	    loadSnapshotFile(serialized, KeyRangeRef(begin, end), cipherKeysCtx);
=======
	std::map<KeyRef, ValueRef> result;
	Standalone<StringRef> fileNameRef = StringRef();
	Arena ar = loadSnapshotFile(fileNameRef, serialized, KeyRangeRef(begin, end), result, cipherKeysCtx);
>>>>>>> ef6012c1
	ASSERT(result.empty());
}

// endIdx is exclusive
void checkSnapshotRead(const Standalone<StringRef>& fileNameRef,
                       const Standalone<GranuleSnapshot>& snapshot,
                       const Value& serialized,
                       int beginIdx,
                       int endIdx,
                       Optional<BlobGranuleCipherKeysCtx> cipherKeysCtx) {
	ASSERT(beginIdx < endIdx);
	ASSERT(endIdx <= snapshot.size());
	KeyRef beginKey = snapshot[beginIdx].key;
	Key endKey = endIdx == snapshot.size() ? keyAfter(snapshot.back().key) : snapshot[endIdx].key;
	KeyRangeRef range(beginKey, endKey);

<<<<<<< HEAD
	fmt::print("Reading [{0} - {1})\n", beginKey.printable(), endKey.printable());

	Standalone<VectorRef<ParsedDeltaBoundaryRef>> result = loadSnapshotFile(serialized, range, cipherKeysCtx);
=======
	Arena ar = loadSnapshotFile(fileNameRef, serialized, range, result, cipherKeysCtx);
>>>>>>> ef6012c1

	if (result.size() != endIdx - beginIdx) {
		fmt::print("Read {0} rows != {1}\n", result.size(), endIdx - beginIdx);
	}

	/*fmt::print("Expected Data {0}:\n", result.size());
	for (auto& it : result) {
	    fmt::print("  {0}=\n", it.key.printable());
	}
	fmt::print("Actual Data {0}:\n", endIdx - beginIdx);
	for (int i = beginIdx; i < endIdx; i++) {
	    fmt::print("  {0}=\n", snapshot[i].key.printable());
	}*/

	ASSERT(result.size() == endIdx - beginIdx);
	for (auto& it : result) {
		ASSERT(it.isSet());
		if (it.key != snapshot[beginIdx].key) {
			fmt::print("Key {0} != {1}\n", it.key.printable(), snapshot[beginIdx].key.printable());
		}
		ASSERT(it.key == snapshot[beginIdx].key);
		if (it.key != snapshot[beginIdx].key) {
			fmt::print("Value {0} != {1} for Key {2}\n",
			           it.value.printable(),
			           snapshot[beginIdx].value.printable(),
			           it.key.printable());
		}
		ASSERT(it.value == snapshot[beginIdx].value);
		beginIdx++;
	}
}

namespace {

size_t uidSize = 32;

struct KeyValueGen {
	Arena ar;
	std::string sharedPrefix;
	int targetKeyLength;
	int targetValueLength;
	std::set<std::string> usedKeys;
	std::vector<StringRef> usedKeysList;
	double clearFrequency;
	double clearUnsetFrequency;
	double updateExistingKeyFrequency;
	int minVersionIncrease;
	int maxVersionIncrease;
	int targetMutationsPerDelta;
	KeyRange allRange;

	Version version = 0;

	// encryption/compression settings
	// TODO: possibly different cipher keys or meta context per file?
	Optional<BlobGranuleCipherKeysCtx> cipherKeys;
	Optional<CompressionFilter> compressFilter;

	KeyValueGen() {
		sharedPrefix = deterministicRandom()->randomUniqueID().toString();
		ASSERT(sharedPrefix.size() == uidSize);
		int sharedPrefixLen = deterministicRandom()->randomInt(0, uidSize);
		targetKeyLength = deterministicRandom()->randomInt(4, uidSize);
		sharedPrefix = sharedPrefix.substr(0, sharedPrefixLen) + "_";
<<<<<<< HEAD
		targetValueLength = randomExp(0, 12);
		allRange = KeyRangeRef(StringRef(sharedPrefix),
		                       sharedPrefix.size() == 0 ? LiteralStringRef("\xff") : strinc(StringRef(sharedPrefix)));
=======
		targetValueLength = deterministicRandom()->randomExp(0, 12);
		allRange = KeyRangeRef(StringRef(sharedPrefix), LiteralStringRef("\xff"));
>>>>>>> ef6012c1

		if (deterministicRandom()->coinflip()) {
			clearFrequency = 0.0;
			clearUnsetFrequency = 0.0;
		} else {
			clearFrequency = deterministicRandom()->random01() / 2;
			// clearing an unset value has no effect on the results, we mostly just want to make sure the format doesn't
			// barf
			clearUnsetFrequency = deterministicRandom()->random01() / 10;
		}
		if (deterministicRandom()->random01() < 0.2) {
			// no updates, only new writes
			updateExistingKeyFrequency = 0.0;
		} else {
			updateExistingKeyFrequency = deterministicRandom()->random01();
		}
		if (deterministicRandom()->coinflip()) {
			// sequential versions
			minVersionIncrease = 1;
			maxVersionIncrease = 2;
		} else {
			minVersionIncrease = deterministicRandom()->randomExp(0, 25);
			maxVersionIncrease = minVersionIncrease + deterministicRandom()->randomExp(0, 25);
		}
		if (deterministicRandom()->coinflip()) {
			targetMutationsPerDelta = 1;
		} else {
			targetMutationsPerDelta = deterministicRandom()->randomExp(1, 5);
		}

		if (deterministicRandom()->coinflip()) {
			cipherKeys = getCipherKeysCtx(ar);
		}
		if (deterministicRandom()->coinflip()) {
#ifdef ZLIB_LIB_SUPPORTED
			compressFilter = CompressionFilter::GZIP;
#else
			compressFilter = CompressionFilter::NONE;
#endif
		}
	}

	Optional<StringRef> newKey() {
		for (int nAttempt = 0; nAttempt < 1000; nAttempt++) {
			size_t keySize = deterministicRandom()->randomInt(targetKeyLength / 2, targetKeyLength * 3 / 2);
			keySize = std::min(keySize, uidSize);
			std::string key = sharedPrefix + deterministicRandom()->randomUniqueID().toString().substr(0, keySize);
			if (usedKeys.insert(key).second) {
				StringRef k(ar, key);
				usedKeysList.push_back(k);
				return k;
			}
		}
		return {};
	}

	StringRef value() {
		int valueSize = deterministicRandom()->randomInt(targetValueLength / 2, targetValueLength * 3 / 2);
		std::string value = deterministicRandom()->randomUniqueID().toString();
		if (value.size() > valueSize) {
			value = value.substr(0, valueSize);
		}
		if (value.size() < valueSize) {
			// repeated string so it's compressible
			value += std::string(valueSize - value.size(), 'x');
		}
		return StringRef(ar, value);
	}

	KeyRef randomUsedKey() const { return usedKeysList[deterministicRandom()->randomInt(0, usedKeysList.size())]; }

	KeyRange randomKeyRange() const {
		ASSERT(!usedKeysList.empty());
		Key begin = randomUsedKey();
		if (deterministicRandom()->coinflip()) {
			begin = keyAfter(begin);
		}
		if (usedKeysList.size() == 1) {
			return KeyRange(KeyRangeRef(begin, keyAfter(begin)));
		} else {
			Key end = begin;
			while (end == begin) {
				end = randomUsedKey();
			}
			if (deterministicRandom()->coinflip()) {
				end = keyAfter(end);
			}
			if (begin < end) {
				return KeyRangeRef(begin, end);
			} else {
				return KeyRangeRef(end, begin);
			}
		}
	}

	StringRef keyForUpdate(double probUseExisting) {
		if (!usedKeysList.empty() && deterministicRandom()->random01() < probUseExisting) {
			return randomUsedKey();
		} else {
			auto k = newKey();
			if (k.present()) {
				return k.get();
			} else {
				// use existing key instead
				ASSERT(!usedKeysList.empty());
				return randomUsedKey();
			}
		}
	}

	Version nextVersion() {
		Version jump = deterministicRandom()->randomInt(minVersionIncrease, maxVersionIncrease);
		version += jump;
		return version;
	}

	MutationRef newMutation() {
		if (deterministicRandom()->random01() < clearFrequency) {
			// The algorithm for generating clears of varying sizes is, to generate clear sizes based on an exponential
			// distribution, such that the expected value of the clear size is 2.
			int clearWidth = 1;
			while (clearWidth < usedKeys.size() && deterministicRandom()->coinflip()) {
				clearWidth *= 2;
			}
			bool clearPastEnd = deterministicRandom()->coinflip();
			if (clearPastEnd) {
				clearWidth--;
			}
			StringRef begin = keyForUpdate(1.0 - clearUnsetFrequency);
			std::string beginStr = begin.toString();
			auto it = usedKeys.find(beginStr);
			ASSERT(it != usedKeys.end());
			while (it != usedKeys.end() && clearWidth > 0) {
				it++;
				clearWidth--;
			}
			if (it == usedKeys.end()) {
				it--;
				clearPastEnd = true;
			}
			std::string endKey = *it;
			if (clearPastEnd) {
				Key end = keyAfter(StringRef(ar, endKey));
				ar.dependsOn(end.arena());
				return MutationRef(MutationRef::ClearRange, begin, end);
			} else {
				// clear up to end
				return MutationRef(MutationRef::ClearRange, begin, StringRef(ar, endKey));
			}

		} else {
			return MutationRef(MutationRef::SetValue, keyForUpdate(updateExistingKeyFrequency), value());
		}
	}

	MutationsAndVersionRef newDelta() {
		Version v = nextVersion();
		int mutationCount = deterministicRandom()->randomInt(1, targetMutationsPerDelta * 2);
		MutationsAndVersionRef ret(v, v);
		for (int i = 0; i < mutationCount; i++) {
			ret.mutations.push_back(ar, newMutation());
		}
		return ret;
	}
};

} // namespace

Standalone<GranuleSnapshot> genSnapshot(KeyValueGen& kvGen, int targetDataBytes) {
	Standalone<GranuleSnapshot> data;
	int totalDataBytes = 0;
	while (totalDataBytes < targetDataBytes) {
		Optional<StringRef> key = kvGen.newKey();
		if (!key.present()) {
			CODE_PROBE(true, "snapshot unit test keyspace full");
			break;
		}
		StringRef value = kvGen.value();

		data.push_back_deep(data.arena(), KeyValueRef(KeyRef(key.get()), ValueRef(value)));
		totalDataBytes += key.get().size() + value.size();
	}

	std::sort(data.begin(), data.end(), KeyValueRef::OrderByKey());
	return data;
}

Standalone<GranuleDeltas> genDeltas(KeyValueGen& kvGen, int targetBytes) {
	Standalone<GranuleDeltas> data;
	int totalDataBytes = 0;
	while (totalDataBytes < targetBytes) {
		data.push_back(data.arena(), kvGen.newDelta());
		totalDataBytes += data.back().expectedSize();
	}
	return data;
}

TEST_CASE("/blobgranule/files/validateEncryptionCompression") {
	KeyValueGen kvGen;

	int targetSnapshotChunks = randomExp(0, 9);
	int targetDeltaChunks = randomExp(0, 8);
	int targetDataBytes = randomExp(12, 25);
	int targetSnapshotBytes = (int)(deterministicRandom()->randomInt(0, targetDataBytes));
	int targetDeltaBytes = targetDataBytes - targetSnapshotBytes;

	int targetSnapshotChunkSize = targetSnapshotBytes / targetSnapshotChunks;
	int targetDeltaChunkSize = targetDeltaBytes / targetDeltaChunks;

	Standalone<GranuleSnapshot> snapshotData = genSnapshot(kvGen, targetSnapshotBytes);
	Standalone<GranuleDeltas> deltaData = genDeltas(kvGen, targetDeltaBytes);
	fmt::print("{0} snapshot rows and {1} deltas\n", snapshotData.size(), deltaData.size());

	Arena ar;
	BlobGranuleCipherKeysCtx cipherKeys = getCipherKeysCtx(ar);
	std::vector<bool> encryptionModes = { false, true };
	std::vector<Optional<CompressionFilter>> compressionModes;
	compressionModes.push_back({});
#ifdef ZLIB_LIB_SUPPORTED
	compressionModes.push_back(CompressionFilter::GZIP);
#endif

	std::vector<Value> snapshotValues;
	for (bool encryptionMode : encryptionModes) {
		Optional<BlobGranuleCipherKeysCtx> keys = encryptionMode ? cipherKeys : Optional<BlobGranuleCipherKeysCtx>();
		for (auto& compressionMode : compressionModes) {
			Value v = serializeChunkedSnapshot(snapshotData, targetSnapshotChunkSize, compressionMode, keys);
			fmt::print("snapshot({0}, {1}): {2}\n",
			           encryptionMode,
			           compressionMode.present() ? CompressionUtils::toString(compressionMode.get()) : "",
			           v.size());
			for (auto& v2 : snapshotValues) {
				ASSERT(v != v2);
			}
			snapshotValues.push_back(v);
		}
	}
	fmt::print("Validated {0} encryption/compression combos for snapshot\n", snapshotValues.size());

	std::vector<Value> deltaValues;
	for (bool encryptionMode : encryptionModes) {
		Optional<BlobGranuleCipherKeysCtx> keys = encryptionMode ? cipherKeys : Optional<BlobGranuleCipherKeysCtx>();
		for (auto& compressionMode : compressionModes) {
			Value v = serializeChunkedDeltaFile(deltaData, kvGen.allRange, targetDeltaChunkSize, compressionMode, keys);
			fmt::print("delta({0}, {1}): {2}\n",
			           encryptionMode,
			           compressionMode.present() ? CompressionUtils::toString(compressionMode.get()) : "",
			           v.size());
			for (auto& v2 : deltaValues) {
				ASSERT(v != v2);
			}
			deltaValues.push_back(v);
		}
	}
	fmt::print("Validated {0} encryption/compression combos for delta\n", deltaValues.size());

	return Void();
}

TEST_CASE("/blobgranule/files/snapshotFormatUnitTest") {
	// snapshot files are likely to have a non-trivial shared prefix since they're for a small contiguous key range
	KeyValueGen kvGen;

	int targetChunks = deterministicRandom()->randomExp(0, 9);
	int targetDataBytes = deterministicRandom()->randomExp(0, 25);
	int targetChunkSize = targetDataBytes / targetChunks;
	Standalone<StringRef> fnameRef = StringRef(std::string("test"));

	Standalone<GranuleSnapshot> data = genSnapshot(kvGen, targetDataBytes);

	int maxExp = 0;
	while (1 << maxExp < data.size()) {
		maxExp++;
	}
	maxExp--;

	fmt::print("Validating snapshot data is sorted\n");
	for (int i = 0; i < data.size() - 1; i++) {
		ASSERT(data[i].key < data[i + 1].key);
	}

	fmt::print("Constructing snapshot with {0} rows, {1} chunks\n", data.size(), targetChunks);

	Value serialized =
	    serializeChunkedSnapshot(fnameRef, data, targetChunkSize, kvGen.compressFilter, kvGen.cipherKeys);

	fmt::print("Snapshot serialized! {0} bytes\n", serialized.size());

	fmt::print("Validating snapshot data is sorted again\n");
	for (int i = 0; i < data.size() - 1; i++) {
		ASSERT(data[i].key < data[i + 1].key);
	}

	fmt::print("Initial read starting\n");

	checkSnapshotRead(fnameRef, data, serialized, 0, data.size(), kvGen.cipherKeys);

	fmt::print("Initial read complete\n");

	if (data.size() > 1) {
		for (int i = 0; i < std::min(100, data.size() * 2); i++) {
			int width = deterministicRandom()->randomExp(0, maxExp);
			ASSERT(width <= data.size());
			int start = deterministicRandom()->randomInt(0, data.size() - width);
			checkSnapshotRead(fnameRef, data, serialized, start, start + width, kvGen.cipherKeys);
		}

		fmt::print("Doing empty checks\n");
		int randomIdx = deterministicRandom()->randomInt(0, data.size() - 1);
		checkSnapshotEmpty(serialized, keyAfter(data[randomIdx].key), data[randomIdx + 1].key, kvGen.cipherKeys);
	} else {
		fmt::print("Doing empty checks\n");
	}

	checkSnapshotEmpty(serialized, normalKeys.begin, data.front().key, kvGen.cipherKeys);
	checkSnapshotEmpty(serialized, normalKeys.begin, LiteralStringRef("\x00"), kvGen.cipherKeys);
	checkSnapshotEmpty(serialized, keyAfter(data.back().key), normalKeys.end, kvGen.cipherKeys);
	checkSnapshotEmpty(serialized, LiteralStringRef("\xfe"), normalKeys.end, kvGen.cipherKeys);

	fmt::print("Snapshot format test done!\n");

	return Void();
}

void checkDeltaRead(const KeyValueGen& kvGen,
                    const KeyRangeRef& range,
                    Version beginVersion,
                    Version readVersion,
                    const Standalone<GranuleDeltas>& data,
                    StringRef* serialized) {
	// expected answer
	std::map<KeyRef, ValueRef> expectedData;
	Version lastFileEndVersion = 0;

	fmt::print("Delta Read [{0} - {1}) @ {2} - {3}\n",
	           range.begin.printable(),
	           range.end.printable(),
	           beginVersion,
	           readVersion);

	applyDeltasByVersion(data, range, beginVersion, readVersion, lastFileEndVersion, expectedData);

	// actual answer
	std::string filename = randomBGFilename(
	    deterministicRandom()->randomUniqueID(), deterministicRandom()->randomUniqueID(), readVersion, ".delta");
	Standalone<BlobGranuleChunkRef> chunk;
	// TODO need to add cipher keys meta
	chunk.deltaFiles.emplace_back_deep(
	    chunk.arena(), filename, 0, serialized->size(), serialized->size(), kvGen.cipherKeys);
	chunk.keyRange = kvGen.allRange;
	chunk.includedVersion = readVersion;
	chunk.snapshotVersion = invalidVersion;

	RangeResult actualData = materializeBlobGranule(chunk, range, beginVersion, readVersion, {}, serialized);

	if (expectedData.size() != actualData.size()) {
		fmt::print("Expected Data {0}:\n", expectedData.size());
		/*for (auto& it : expectedData) {
		    fmt::print("  {0}=\n", it.first.printable());
		}*/
		fmt::print("Actual Data {0}:\n", actualData.size());
		/*for (auto& it : actualData) {
		    fmt::print("  {0}=\n", it.key.printable());
		}*/
	}

	ASSERT(expectedData.size() == actualData.size());
	int i = 0;
	for (auto& it : expectedData) {
		ASSERT(it.first == actualData[i].key);
		ASSERT(it.second == actualData[i].value);
		i++;
	}
}

static std::tuple<KeyRange, Version, Version> randomizeKeyAndVersions(const KeyValueGen& kvGen,
                                                                      const Standalone<GranuleDeltas> data) {
	// either randomize just keyrange, just version range, or both
	double rand = deterministicRandom()->randomInt(0, 3);
	bool randomizeKeyRange = rand == 0 || rand == 2;
	bool randomizeVersionRange = rand == 1 || rand == 2;
	KeyRange readRange = kvGen.allRange;
	Version beginVersion = 0;
	Version readVersion = data.back().version;

	if (randomizeKeyRange) {
		readRange = kvGen.randomKeyRange();
	}

	if (randomizeVersionRange) {
		if (deterministicRandom()->coinflip()) {
			beginVersion = 0;
		} else {
			beginVersion = data[deterministicRandom()->randomInt(0, data.size())].version;
			beginVersion += deterministicRandom()->randomInt(0, 3) - 1; // randomize between -1, 0, and +1
		}
		readVersion = data[deterministicRandom()->randomInt(0, data.size())].version;
		readVersion += deterministicRandom()->randomInt(0, 3) - 1; // randomize between -1, 0, and +1
		if (readVersion < beginVersion) {
			std::swap(beginVersion, readVersion);
		}
	}

	// TODO randomize begin and read version to sometimes +/- 1 and readRange begin and end to keyAfter sometimes
	return { readRange, beginVersion, readVersion };
}

TEST_CASE("/blobgranule/files/deltaFormatUnitTest") {
	KeyValueGen kvGen;
	Standalone<StringRef> fileNameRef = StringRef(std::string("test"));

<<<<<<< HEAD
	int targetChunks = randomExp(0, 8);
	int targetDataBytes = randomExp(0, 21);
=======
	int targetChunks = deterministicRandom()->randomExp(0, 8);
	int targetDataBytes = deterministicRandom()->randomExp(0, 21);

>>>>>>> ef6012c1
	int targetChunkSize = targetDataBytes / targetChunks;

	Standalone<GranuleDeltas> data = genDeltas(kvGen, targetDataBytes);

	fmt::print("Deltas ({0})\n", data.size());
<<<<<<< HEAD
	/*for (auto& it : data) {
	    fmt::print("  {0}) ({1})\n", it.version, it.mutations.size());
	    for (auto& it2 : it.mutations) {
	        if (it2.type == MutationRef::Type::SetValue) {
	            fmt::print("    {0}=\n", it2.param1.printable());
	        } else {
	            fmt::print("    {0} - {1}\n", it2.param1.printable(), it2.param2.printable());
	        }
	    }
	}*/
	Value serialized =
	    serializeChunkedDeltaFile(data, kvGen.allRange, targetChunkSize, kvGen.compressFilter, kvGen.cipherKeys);
=======
	Value serialized = serializeChunkedDeltaFile(
	    fileNameRef, data, kvGen.allRange, targetChunkSize, kvGen.compressFilter, kvGen.cipherKeys);
>>>>>>> ef6012c1

	// check whole file
	checkDeltaRead(kvGen, kvGen.allRange, 0, data.back().version, data, &serialized);

	for (int i = 0; i < std::min((size_t)100, kvGen.usedKeysList.size() * data.size()); i++) {
		auto params = randomizeKeyAndVersions(kvGen, data);
		checkDeltaRead(kvGen, std::get<0>(params), std::get<1>(params), std::get<2>(params), data, &serialized);
	}

	return Void();
}

void checkGranuleRead(const KeyValueGen& kvGen,
                      const KeyRangeRef& range,
                      Version beginVersion,
                      Version readVersion,
                      const Standalone<GranuleSnapshot>& snapshotData,
                      const Standalone<GranuleDeltas>& deltaData,
                      const Value& serializedSnapshot,
                      const std::vector<std::pair<Version, Value>>& serializedDeltas,
                      const Standalone<GranuleDeltas>& inMemoryDeltas) {
	// expected answer
	std::map<KeyRef, ValueRef> expectedData;
	if (beginVersion == 0) {
		for (auto& it : snapshotData) {
			if (range.contains(it.key)) {
				expectedData.insert({ it.key, it.value });
			}
		}
	}
	Version lastFileEndVersion = 0;
	applyDeltasByVersion(deltaData, range, beginVersion, readVersion, lastFileEndVersion, expectedData);

	// actual answer
	Standalone<BlobGranuleChunkRef> chunk;
	if (beginVersion == 0) {
		std::string snapshotFilename = randomBGFilename(
		    deterministicRandom()->randomUniqueID(), deterministicRandom()->randomUniqueID(), 0, ".snapshot");
		chunk.snapshotFile = BlobFilePointerRef(
		    chunk.arena(), snapshotFilename, 0, serializedSnapshot.size(), serializedSnapshot.size(), kvGen.cipherKeys);
	}
	int deltaIdx = 0;
	while (deltaIdx < serializedDeltas.size() && serializedDeltas[deltaIdx].first < beginVersion) {
		deltaIdx++;
	}
	std::vector<StringRef> deltaPtrsVector;
	while (deltaIdx < serializedDeltas.size()) {
		std::string deltaFilename = randomBGFilename(
		    deterministicRandom()->randomUniqueID(), deterministicRandom()->randomUniqueID(), readVersion, ".delta");
		size_t fsize = serializedDeltas[deltaIdx].second.size();
		chunk.deltaFiles.emplace_back_deep(chunk.arena(), deltaFilename, 0, fsize, fsize, kvGen.cipherKeys);
		deltaPtrsVector.push_back(serializedDeltas[deltaIdx].second);

		if (serializedDeltas[deltaIdx].first >= readVersion) {
			break;
		}
		deltaIdx++;
	}
	StringRef deltaPtrs[deltaPtrsVector.size()];
	for (int i = 0; i < deltaPtrsVector.size(); i++) {
		deltaPtrs[i] = deltaPtrsVector[i];
	}

	// add in memory deltas
	chunk.arena().dependsOn(inMemoryDeltas.arena());
	for (auto& it : inMemoryDeltas) {
		if (beginVersion <= it.version && it.version <= readVersion) {
			chunk.newDeltas.push_back(chunk.arena(), it);
		}
	}

	chunk.keyRange = kvGen.allRange;
	chunk.includedVersion = readVersion;
	chunk.snapshotVersion = (beginVersion == 0) ? 0 : invalidVersion;

	Optional<StringRef> snapshotPtr;
	if (beginVersion == 0) {
		snapshotPtr = serializedSnapshot;
	}
	RangeResult actualData = materializeBlobGranule(chunk, range, beginVersion, readVersion, snapshotPtr, deltaPtrs);

	if (expectedData.size() != actualData.size()) {
		fmt::print("Expected Size {0} != Actual Size {1}\n", expectedData.size(), actualData.size());
	}
	/*fmt::print("Expected Data {0}:\n", expectedData.size());
	for (auto& it : expectedData) {
	    fmt::print("  {0}=\n", it.first.printable());
	}
	fmt::print("Actual Data {0}:\n", actualData.size());
	for (auto& it : actualData) {
	    fmt::print("  {0}=\n", it.key.printable());
	}*/

	ASSERT(expectedData.size() == actualData.size());
	int i = 0;
	for (auto& it : expectedData) {
		if (it.first != actualData[i].key) {
			fmt::print("expected {0} != actual {1}\n", it.first.printable(), actualData[i].key.printable());
		}
		ASSERT(it.first == actualData[i].key);
		ASSERT(it.second == actualData[i].value);
		i++;
	}
}

TEST_CASE("/blobgranule/files/granuleReadUnitTest") {
	KeyValueGen kvGen;
	Standalone<StringRef> fileNameRef = StringRef(std::string("testSnap"));

	int targetSnapshotChunks = deterministicRandom()->randomExp(0, 9);
	int targetDeltaChunks = deterministicRandom()->randomExp(0, 8);
	int targetDataBytes = deterministicRandom()->randomExp(12, 25);
	int targetSnapshotBytes = (int)(deterministicRandom()->randomInt(0, targetDataBytes));
	int targetDeltaBytes = targetDataBytes - targetSnapshotBytes;

	fmt::print("Snapshot Chunks: {0}\nDelta Chunks: {1}\nSnapshot Bytes: {2}\nDelta Bytes: {3}\n",
	           targetSnapshotChunks,
	           targetDeltaChunks,
	           targetSnapshotBytes,
	           targetDeltaBytes);

	int targetSnapshotChunkSize = targetSnapshotBytes / targetSnapshotChunks;
	int targetDeltaChunkSize = targetDeltaBytes / targetDeltaChunks;

	Standalone<GranuleSnapshot> snapshotData = genSnapshot(kvGen, targetSnapshotBytes);
	/*fmt::print("Snapshot data: {0}\n", snapshotData.size());
	for (auto& it : snapshotData) {
	    fmt::print("  {0}=\n", it.key.printable());
	}*/
	Standalone<GranuleDeltas> deltaData = genDeltas(kvGen, targetDeltaBytes);
	fmt::print("{0} snapshot rows and {1} deltas\n", snapshotData.size(), deltaData.size());

<<<<<<< HEAD
	/*fmt::print("Delta data: {0}\n", deltaData.size());
	for (auto& it : deltaData) {
	    fmt::print("  {0}) ({1})\n", it.version, it.mutations.size());
	    for (auto& it2 : it.mutations) {
	        if (it2.type == MutationRef::Type::SetValue) {
	            fmt::print("    {0}=\n", it2.param1.printable());
	        } else {
	            fmt::print("    {0} - {1}\n", it2.param1.printable(), it2.param2.printable());
	        }
	    }
	}*/

	Value serializedSnapshot =
	    serializeChunkedSnapshot(snapshotData, targetSnapshotChunkSize, kvGen.compressFilter, kvGen.cipherKeys);
=======
	Value serializedSnapshot = serializeChunkedSnapshot(
	    fileNameRef, snapshotData, targetSnapshotChunkSize, kvGen.compressFilter, kvGen.cipherKeys);
>>>>>>> ef6012c1

	// split deltas up across multiple files
	int deltaFiles = std::min(deltaData.size(), deterministicRandom()->randomInt(1, 21));
	int deltasPerFile = deltaData.size() / deltaFiles + 1;
	std::vector<std::pair<Version, Value>> serializedDeltaFiles;
	Standalone<GranuleDeltas> inMemoryDeltas;
	serializedDeltaFiles.reserve(deltaFiles);
	for (int i = 0; i < deltaFiles; i++) {
		Standalone<GranuleDeltas> fileData;
		int j;
		for (j = i * deltasPerFile; j < (i + 1) * deltasPerFile && j < deltaData.size(); j++) {
			fileData.push_back_deep(fileData.arena(), deltaData[j]);
		}
		if (!fileData.empty()) {
			if (j == deltaData.size() && deterministicRandom()->coinflip()) {
				// if it's the last set of deltas, sometimes make them the memory deltas instead
				fmt::print("Memory Deltas {0} - {1}\n", fileData.front().version, fileData.back().version);
				inMemoryDeltas = fileData;
			} else {
<<<<<<< HEAD
				fmt::print("Delta file {0} - {1}\n", fileData.front().version, fileData.back().version);
				Value serializedDelta = serializeChunkedDeltaFile(
				    fileData, kvGen.allRange, targetDeltaChunkSize, kvGen.compressFilter, kvGen.cipherKeys);
=======
				Standalone<StringRef> fileNameRef = StringRef("delta" + std::to_string(i));
				Value serializedDelta = serializeChunkedDeltaFile(fileNameRef,
				                                                  fileData,
				                                                  kvGen.allRange,
				                                                  targetDeltaChunkSize,
				                                                  kvGen.compressFilter,
				                                                  kvGen.cipherKeys);
>>>>>>> ef6012c1
				serializedDeltaFiles.emplace_back(fileData.back().version, serializedDelta);
			}
		}
	}

	fmt::print("Full test\n");
	checkGranuleRead(kvGen,
	                 kvGen.allRange,
	                 0,
	                 deltaData.back().version,
	                 snapshotData,
	                 deltaData,
	                 serializedSnapshot,
	                 serializedDeltaFiles,
	                 inMemoryDeltas);

	for (int i = 0; i < std::min(100, 5 + snapshotData.size() * deltaData.size()); i++) {
		auto params = randomizeKeyAndVersions(kvGen, deltaData);
		fmt::print("Partial test {0}: [{1} - {2}) @ {3} - {4}\n",
		           i,
		           std::get<0>(params).begin.printable(),
		           std::get<0>(params).end.printable(),
		           std::get<1>(params),
		           std::get<2>(params));
		checkGranuleRead(kvGen,
		                 std::get<0>(params),
		                 std::get<1>(params),
		                 std::get<2>(params),
		                 snapshotData,
		                 deltaData,
		                 serializedSnapshot,
		                 serializedDeltaFiles,
		                 inMemoryDeltas);
	}

	return Void();
}

// performance micro-benchmarks

struct FileSet {
	std::tuple<std::string, Version, Value, Standalone<GranuleSnapshot>> snapshotFile;
	std::vector<std::tuple<std::string, Version, Value, Standalone<GranuleDeltas>>> deltaFiles;
	Key commonPrefix;
	KeyRange range;
};

std::pair<std::string, Version> parseFilename(const std::string& fname) {
	auto dotPos = fname.find(".");
	ASSERT(dotPos > 0);
	std::string type = fname.substr(dotPos + 1);
	ASSERT(type == "snapshot" || type == "delta");
	auto lastUnderscorePos = fname.rfind("_");
	ASSERT('V' == fname[lastUnderscorePos + 1]);
	std::string versionString = fname.substr(lastUnderscorePos + 2, dotPos);
	Version version = std::stoll(versionString);
	return { type, version };
}

Value loadFileData(std::string filename) {
	std::ifstream input(filename, std::ios::binary);
	ASSERT(input.good());

	// copies all data into buffer
	std::vector<uint8_t> buffer(std::istreambuf_iterator<char>(input), {});
	Value v(StringRef(&buffer[0], buffer.size()));
	fmt::print("Loaded {0} file bytes from {1}\n", v.size(), filename);

	input.close();
	return v;
}

struct CommonPrefixStats {
	// for computing common prefix details and stats
	Key key;
	int len = -1;
	int64_t totalKeySize = 0;
	int totalKeys = 0;
	int minKeySize = 1000000000;
	int maxKeySize = 0;

	void addKey(const KeyRef& k) {
		if (len == -1) {
			key = k;
			len = k.size();
		} else {
			len = std::min(len, commonPrefixLength(k, key));
		}
		totalKeys++;
		totalKeySize += k.size();
		minKeySize = std::min(minKeySize, k.size());
		maxKeySize = std::max(maxKeySize, k.size());
	}

	Key done() {
		ASSERT(len >= 0);
		fmt::print("Common prefix: {0}\nCommon Prefix Length: {1}\nAverage Key Size: {2}\nMin Key Size: {3}, Max Key "
		           "Size: {4}\n",
		           key.substr(0, len).printable(),
		           len,
		           totalKeySize / totalKeys,
		           minKeySize,
		           maxKeySize);
		return key.substr(0, len);
	}
};

FileSet loadFileSet(std::string basePath, const std::vector<std::string>& filenames) {
	FileSet files;
	CommonPrefixStats stats;
	for (int i = 0; i < filenames.size(); i++) {
		auto parts = parseFilename(filenames[i]);
		std::string type = parts.first;
		Version version = parts.second;
		if (type == "snapshot") {
			std::string fpath = basePath + filenames[i];
			Value data = loadFileData(fpath);

			Arena arena;
			GranuleSnapshot file;
			ObjectReader dataReader(data.begin(), Unversioned());
			dataReader.deserialize(FileIdentifierFor<GranuleSnapshot>::value, file, arena);
			Standalone<GranuleSnapshot> parsed(file, arena);

			fmt::print("Loaded {0} rows from snapshot file\n", parsed.size());
			files.snapshotFile = { filenames[i], version, data, parsed };

			for (auto& it : parsed) {
				stats.addKey(it.key);
			}
		} else {
			std::string fpath = basePath + filenames[i];
			Value data = loadFileData(fpath);

			Arena arena;
			GranuleDeltas file;
			ObjectReader dataReader(data.begin(), Unversioned());
			dataReader.deserialize(FileIdentifierFor<GranuleDeltas>::value, file, arena);
			Standalone<GranuleDeltas> parsed(file, arena);

			fmt::print("Loaded {0} deltas from delta file\n", parsed.size());
			files.deltaFiles.push_back({ filenames[i], version, data, parsed });

			for (auto& it : parsed) {
				for (auto& it2 : it.mutations) {
					stats.addKey(it2.param1);
					if (it2.type == MutationRef::Type::ClearRange) {
						stats.addKey(it2.param2);
					}
				}
			}
		}
	}

	files.commonPrefix = stats.done();
	if (files.commonPrefix.size() == 0) {
		files.range = normalKeys;
	} else {
		files.range = KeyRangeRef(files.commonPrefix, strinc(files.commonPrefix));
	}
	fmt::print("Range: [{0} - {1})\n", files.range.begin.printable(), files.range.end.printable());

	return files;
}

int WRITE_RUNS = 5;

std::pair<int64_t, double> doSnapshotWriteBench(const Standalone<GranuleSnapshot>& data,
                                                bool chunked,
                                                Optional<BlobGranuleCipherKeysCtx> cipherKeys,
                                                Optional<CompressionFilter> compressionFilter) {
	int64_t serializedBytes = 0;
	double elapsed = -timer_monotonic();
	for (int runI = 0; runI < WRITE_RUNS; runI++) {
		if (!chunked) {
			serializedBytes = ObjectWriter::toValue(data, Unversioned()).size();
		} else {
			serializedBytes = serializeChunkedSnapshot(data, 64 * 1024, compressionFilter, cipherKeys).size();
		}
	}
	elapsed += timer_monotonic();
	elapsed /= WRITE_RUNS;
	return { serializedBytes, elapsed };
}

std::pair<int64_t, double> doDeltaWriteBench(const Standalone<GranuleDeltas>& data,
                                             const KeyRangeRef& fileRange,
                                             bool chunked,
                                             Optional<BlobGranuleCipherKeysCtx> cipherKeys,
                                             Optional<CompressionFilter> compressionFilter) {
	int64_t serializedBytes = 0;
	double elapsed = -timer_monotonic();
	for (int runI = 0; runI < WRITE_RUNS; runI++) {
		if (!chunked) {
			serializedBytes = ObjectWriter::toValue(data, Unversioned()).size();
		} else {
			serializedBytes =
			    serializeChunkedDeltaFile(data, fileRange, 32 * 1024, compressionFilter, cipherKeys).size();
		}
	}
	elapsed += timer_monotonic();
	elapsed /= WRITE_RUNS;
	return { serializedBytes, elapsed };
}

FileSet rewriteChunkedFileSet(const FileSet& fileSet,
                              Optional<BlobGranuleCipherKeysCtx> keys,
                              Optional<CompressionFilter> compressionFilter) {
	FileSet newFiles;
	newFiles.snapshotFile = fileSet.snapshotFile;
	newFiles.deltaFiles = fileSet.deltaFiles;
	newFiles.commonPrefix = fileSet.commonPrefix;
	newFiles.range = fileSet.range;

	std::get<2>(newFiles.snapshotFile) =
	    serializeChunkedSnapshot(std::get<3>(newFiles.snapshotFile), 64 * 1024, compressionFilter, keys);
	for (auto& deltaFile : newFiles.deltaFiles) {
		std::get<2>(deltaFile) =
		    serializeChunkedDeltaFile(std::get<3>(deltaFile), fileSet.range, 32 * 1024, compressionFilter, keys);
	}

	return newFiles;
}

int READ_RUNS = 20;
std::pair<int64_t, double> doReadBench(const FileSet& fileSet,
                                       bool chunked,
                                       KeyRange readRange,
                                       bool clearAllAtEnd,
                                       Optional<BlobGranuleCipherKeysCtx> keys,
                                       Optional<CompressionFilter> compressionFilter) {
	Version readVersion = std::get<1>(fileSet.deltaFiles.back());

	Standalone<BlobGranuleChunkRef> chunk;
	StringRef deltaPtrs[fileSet.deltaFiles.size()];

	MutationRef clearAllAtEndMutation;
	if (clearAllAtEnd) {
		clearAllAtEndMutation = MutationRef(MutationRef::Type::ClearRange, readRange.begin, readRange.end);
	}
	if (chunked) {
		size_t snapshotSize = std::get<3>(fileSet.snapshotFile).size();
		chunk.snapshotFile =
		    BlobFilePointerRef(chunk.arena(), std::get<0>(fileSet.snapshotFile), 0, snapshotSize, snapshotSize);

		for (int i = 0; i < fileSet.deltaFiles.size(); i++) {
			size_t deltaSize = std::get<3>(fileSet.deltaFiles[i]).size();
			chunk.deltaFiles.emplace_back_deep(
			    chunk.arena(), std::get<0>(fileSet.deltaFiles[i]), 0, deltaSize, deltaSize);
			deltaPtrs[i] = std::get<2>(fileSet.deltaFiles[i]);
		}

		if (clearAllAtEnd) {
			readVersion++;
			MutationsAndVersionRef lastDelta;
			lastDelta.version = readVersion;
			lastDelta.mutations.push_back(chunk.arena(), clearAllAtEndMutation);

			chunk.newDeltas.push_back_deep(chunk.arena(), lastDelta);
		}

		chunk.cipherKeysCtx = keys;
		chunk.keyRange = fileSet.range;
		chunk.includedVersion = readVersion;
		chunk.snapshotVersion = std::get<1>(fileSet.snapshotFile);
	}

	int64_t serializedBytes = 0;
	double elapsed = -timer_monotonic();
	for (int runI = 0; runI < READ_RUNS; runI++) {
		if (!chunked) {
			std::map<KeyRef, ValueRef> data;
			for (auto& it : std::get<3>(fileSet.snapshotFile)) {
				data.insert({ it.key, it.value });
			}
			Version lastFileEndVersion = 0;
			for (auto& deltaFile : fileSet.deltaFiles) {
				applyDeltasByVersion(std::get<3>(deltaFile), readRange, 0, readVersion, lastFileEndVersion, data);
			}
			if (clearAllAtEnd) {
				applyDelta(readRange, clearAllAtEndMutation, data);
			}
			RangeResult actualData;
			for (auto& it : data) {
				actualData.push_back_deep(actualData.arena(), KeyValueRef(it.first, it.second));
			}
			serializedBytes += actualData.expectedSize();
		} else {
			RangeResult actualData =
			    materializeBlobGranule(chunk, readRange, 0, readVersion, std::get<2>(fileSet.snapshotFile), deltaPtrs);
			serializedBytes += actualData.expectedSize();
		}
	}
	elapsed += timer_monotonic();
	elapsed /= READ_RUNS;
	serializedBytes /= READ_RUNS;
	return { serializedBytes, elapsed };
}

void printMetrics(int64_t diskBytes, double elapsed, int64_t processesBytes, int64_t logicalSize) {
	double storageAmp = (1.0 * diskBytes) / logicalSize;

	double MBperCPUsec = (elapsed == 0.0) ? 0.0 : (processesBytes / 1024.0 / 1024.0) / elapsed;
	fmt::print("{}", fmt::format(" {:.6} {:.6}", storageAmp, MBperCPUsec));
}

TEST_CASE("!/blobgranule/files/benchFromFiles") {
	std::string basePath = "SET_ME";
	std::vector<std::vector<std::string>> fileSetNames = { { "SET_ME" } };
	Arena ar;
	BlobGranuleCipherKeysCtx cipherKeys = getCipherKeysCtx(ar);
	std::vector<bool> chunkModes = { false, true };
	std::vector<bool> encryptionModes = { false, true };
	std::vector<Optional<CompressionFilter>> compressionModes;
	compressionModes.push_back({});
#ifdef ZLIB_LIB_SUPPORTED
	compressionModes.push_back(CompressionFilter::GZIP);
#endif

	std::vector<std::string> runNames = { "logical" };
	std::vector<std::pair<int64_t, double>> snapshotMetrics;
	std::vector<std::pair<int64_t, double>> deltaMetrics;

	std::vector<FileSet> fileSets;
	int64_t logicalSnapshotSize = 0;
	int64_t logicalDeltaSize = 0;
	for (auto& it : fileSetNames) {
		FileSet fileSet = loadFileSet(basePath, it);
		fileSets.push_back(fileSet);
		logicalSnapshotSize += std::get<3>(fileSet.snapshotFile).expectedSize();
		for (auto& deltaFile : fileSet.deltaFiles) {
			logicalDeltaSize += std::get<3>(deltaFile).expectedSize();
		}
	}
	snapshotMetrics.push_back({ logicalSnapshotSize, 0.0 });
	deltaMetrics.push_back({ logicalDeltaSize, 0.0 });

	for (bool chunk : chunkModes) {
		for (bool encrypt : encryptionModes) {
			if (!chunk && encrypt) {
				continue;
			}
			Optional<BlobGranuleCipherKeysCtx> keys = encrypt ? cipherKeys : Optional<BlobGranuleCipherKeysCtx>();
			for (auto& compressionFilter : compressionModes) {
				if (!chunk && compressionFilter.present()) {
					continue;
				}
				std::string name;
				if (!chunk) {
					name = "old";
				} else {
					if (encrypt) {
						name += "ENC";
					}
					if (compressionFilter.present()) {
						name += "CMP";
					}
					if (name.empty()) {
						name = "chunked";
					}
				}
				runNames.push_back(name);
				int64_t snapshotTotalBytes = 0;
				double snapshotTotalElapsed = 0.0;
				for (auto& fileSet : fileSets) {
					auto res = doSnapshotWriteBench(std::get<3>(fileSet.snapshotFile), chunk, keys, compressionFilter);
					snapshotTotalBytes += res.first;
					snapshotTotalElapsed += res.second;
				}
				snapshotMetrics.push_back({ snapshotTotalBytes, snapshotTotalElapsed });

				int64_t deltaTotalBytes = 0;
				double deltaTotalElapsed = 0.0;
				for (auto& fileSet : fileSets) {
					for (auto& deltaFile : fileSet.deltaFiles) {
						auto res =
						    doDeltaWriteBench(std::get<3>(deltaFile), fileSet.range, chunk, keys, compressionFilter);
						deltaTotalBytes += res.first;
						deltaTotalElapsed += res.second;
					}
				}
				deltaMetrics.push_back({ deltaTotalBytes, deltaTotalElapsed });
			}
		}
	}

	fmt::print("\n\n\n\nWrite Results:\n");

	ASSERT(runNames.size() == snapshotMetrics.size());
	ASSERT(runNames.size() == deltaMetrics.size());
	for (int i = 0; i < runNames.size(); i++) {
		fmt::print("{0}", runNames[i]);

		printMetrics(
		    snapshotMetrics[i].first, snapshotMetrics[i].second, snapshotMetrics[i].first, snapshotMetrics[0].first);
		printMetrics(deltaMetrics[i].first, deltaMetrics[i].second, deltaMetrics[i].first, deltaMetrics[0].first);

		int64_t logicalTotalBytes = snapshotMetrics[0].first + deltaMetrics[0].first;
		int64_t totalBytes = deltaMetrics[i].first + snapshotMetrics[i].first;
		double logicalTotalElapsed = (snapshotMetrics[i].second == 0.0 || deltaMetrics[i].second == 0.0)
		                                 ? 0.0
		                                 : snapshotMetrics[i].second + deltaMetrics[i].second;
		printMetrics(totalBytes, logicalTotalElapsed, deltaMetrics[i].first, logicalTotalBytes);

		fmt::print("\n");
	}

	std::vector<std::string> readRunNames = {};
	std::vector<std::pair<int64_t, double>> readMetrics;

	bool doEdgeCaseReadTests = true;
	std::vector<double> clearAllReadMetrics;
	std::vector<double> readSingleKeyMetrics;

	for (bool chunk : chunkModes) {
		for (bool encrypt : encryptionModes) {
			if (!chunk && encrypt) {
				continue;
			}
			Optional<BlobGranuleCipherKeysCtx> keys = encrypt ? cipherKeys : Optional<BlobGranuleCipherKeysCtx>();
			for (auto& compressionFilter : compressionModes) {
				if (!chunk && compressionFilter.present()) {
					continue;
				}
				std::string name;
				if (!chunk) {
					name = "old";
				} else {
					if (encrypt) {
						name += "ENC";
					}
					if (compressionFilter.present()) {
						name += "CMP";
					}
					if (name.empty()) {
						name = "chunked";
					}
				}
				readRunNames.push_back(name);

				int64_t totalBytesRead = 0;
				double totalElapsed = 0.0;
				double totalElapsedClearAll = 0.0;
				double totalElapsedSingleKey = 0.0;
				for (auto& fileSet : fileSets) {
					FileSet newFileSet;
					if (!chunk) {
						newFileSet = fileSet;
					} else {
						newFileSet = rewriteChunkedFileSet(fileSet, keys, compressionFilter);
					}

					auto res = doReadBench(newFileSet, chunk, fileSet.range, false, keys, compressionFilter);
					totalBytesRead += res.first;
					totalElapsed += res.second;

					if (doEdgeCaseReadTests) {
						totalElapsedClearAll +=
						    doReadBench(newFileSet, chunk, fileSet.range, true, keys, compressionFilter).second;
						Key k = std::get<3>(fileSet.snapshotFile).front().key;
						KeyRange singleKeyRange(KeyRangeRef(k, keyAfter(k)));
						totalElapsedSingleKey +=
						    doReadBench(newFileSet, chunk, singleKeyRange, false, keys, compressionFilter).second;
					}
				}
				readMetrics.push_back({ totalBytesRead, totalElapsed });
				if (doEdgeCaseReadTests) {
					clearAllReadMetrics.push_back(totalElapsedClearAll);
					readSingleKeyMetrics.push_back(totalElapsedSingleKey);
				}
			}
		}
	}

	fmt::print("\n\nRead Results:\n");

	ASSERT(readRunNames.size() == readMetrics.size());
	for (int i = 0; i < readRunNames.size(); i++) {
		fmt::print("{0}", readRunNames[i]);

		double MBperCPUsec = (readMetrics[i].first / 1024.0 / 1024.0) / readMetrics[i].second;
		fmt::print(" {:.6}", MBperCPUsec);

		fmt::print("\n");
	}

	if (doEdgeCaseReadTests) {
		ASSERT(readRunNames.size() == clearAllReadMetrics.size());
		ASSERT(readRunNames.size() == readSingleKeyMetrics.size());
		fmt::print("\n\nEdge Case Read Results:\n");

		for (int i = 0; i < readRunNames.size(); i++) {
			fmt::print("{0}", readRunNames[i]);

			// use MB from full read test but elapsed from these tests so the numbers make sense relatively
			double MBperCPUsecClearAll = (readMetrics[i].first / 1024.0 / 1024.0) / clearAllReadMetrics[i];
			double MBperCPUsecSingleKey = (readMetrics[i].first / 1024.0 / 1024.0) / readSingleKeyMetrics[i];
			fmt::print(" {:.6} {:.6}", MBperCPUsecClearAll, MBperCPUsecSingleKey);

			fmt::print("\n");
		}
	}

	fmt::print("\n\nCombined Results:\n");
	ASSERT(readRunNames.size() == runNames.size() - 1);
	for (int i = 0; i < readRunNames.size(); i++) {
		fmt::print("{0}", readRunNames[i]);
		int64_t logicalBytes = deltaMetrics[i + 1].first;
		double totalElapsed = snapshotMetrics[i + 1].second + deltaMetrics[i + 1].second + readMetrics[i].second;
		double MBperCPUsec = (logicalBytes / 1024.0 / 1024.0) / totalElapsed;
		fmt::print(" {:.6}", MBperCPUsec);

		fmt::print("\n");
	}

	fmt::print("\n\nBenchmark Complete!\n");

	return Void();
}<|MERGE_RESOLUTION|>--- conflicted
+++ resolved
@@ -707,12 +707,8 @@
 // TODO: this should probably be in actor file with yields? - move writing logic to separate actor file in server?
 // TODO: optimize memory copying
 // TODO: sanity check no oversized files
-<<<<<<< HEAD
-Value serializeChunkedSnapshot(const Standalone<GranuleSnapshot>& snapshot,
-=======
 Value serializeChunkedSnapshot(const Standalone<StringRef>& fileNameRef,
-                               Standalone<GranuleSnapshot> snapshot,
->>>>>>> ef6012c1
+                               const Standalone<GranuleSnapshot>& snapshot,
                                int targetChunkBytes,
                                Optional<CompressionFilter> compressFilter,
                                Optional<BlobGranuleCipherKeysCtx> cipherKeysCtx) {
@@ -781,20 +777,12 @@
 }
 
 // TODO: use redwood prefix trick to optimize cpu comparison
-<<<<<<< HEAD
 static Standalone<VectorRef<ParsedDeltaBoundaryRef>> loadSnapshotFile(
+    const Standalone<StringRef>& fileName,
     const StringRef& snapshotData,
     const KeyRangeRef& keyRange,
     Optional<BlobGranuleCipherKeysCtx> cipherKeysCtx) {
 	Standalone<VectorRef<ParsedDeltaBoundaryRef>> results;
-=======
-static Arena loadSnapshotFile(const Standalone<StringRef>& fileName,
-                              const StringRef& snapshotData,
-                              const KeyRangeRef& keyRange,
-                              std::map<KeyRef, ValueRef>& dataMap,
-                              Optional<BlobGranuleCipherKeysCtx> cipherKeysCtx) {
-	Arena rootArena;
->>>>>>> ef6012c1
 
 	if (BG_ENCRYPT_COMPRESS_DEBUG) {
 		TraceEvent(SevDebug, "LoadChunkedSnapshot")
@@ -981,12 +969,8 @@
 }
 
 // FIXME: Could maybe reduce duplicated code between this and chunkedSnapshot for chunking
-<<<<<<< HEAD
-Value serializeChunkedDeltaFile(const Standalone<GranuleDeltas>& deltas,
-=======
 Value serializeChunkedDeltaFile(const Standalone<StringRef>& fileNameRef,
-                                Standalone<GranuleDeltas> deltas,
->>>>>>> ef6012c1
+                                const Standalone<GranuleDeltas>& deltas,
                                 const KeyRangeRef& fileRange,
                                 int chunkSize,
                                 Optional<CompressionFilter> compressFilter,
@@ -1153,31 +1137,13 @@
 
 // The arena owns the BoundaryDeltaRef struct data but the StringRef pointers point to data in deltaData, to avoid extra
 // copying
-<<<<<<< HEAD
-Standalone<VectorRef<ParsedDeltaBoundaryRef>> loadChunkedDeltaFile(const StringRef& deltaData,
+Standalone<VectorRef<ParsedDeltaBoundaryRef>> loadChunkedDeltaFile(const Standalone<StringRef>& fileNameRef,
+                                                                   const StringRef& deltaData,
                                                                    const KeyRangeRef& keyRange,
                                                                    Version beginVersion,
                                                                    Version readVersion,
                                                                    Optional<BlobGranuleCipherKeysCtx> cipherKeysCtx,
                                                                    bool& startClear) {
-=======
-Arena loadChunkedDeltaFile(const Standalone<StringRef>& fileNameRef,
-                           const StringRef& deltaData,
-                           const KeyRangeRef& keyRange,
-                           Version beginVersion,
-                           Version readVersion,
-                           std::map<KeyRef, ValueRef>& dataMap,
-                           Optional<BlobGranuleCipherKeysCtx> cipherKeysCtx) {
-
-	if (BG_ENCRYPT_COMPRESS_DEBUG) {
-		TraceEvent(SevDebug, "LoadChunkedDelta")
-		    .detail("FileName", fileNameRef.toString())
-		    .detail("RangeBegin", keyRange.begin.printable())
-		    .detail("RangeEnd", keyRange.end.printable())
-		    .detail("Encrypted", cipherKeysCtx.present());
-	}
-
->>>>>>> ef6012c1
 	Standalone<VectorRef<ParsedDeltaBoundaryRef>> deltas;
 	Standalone<IndexedBlobGranuleFile> file = IndexedBlobGranuleFile::fromFileBytes(deltaData, cipherKeysCtx);
 
@@ -1537,50 +1503,34 @@
 	streams.reserve(chunk.deltaFiles.size() + 2);
 
 	if (snapshotData.present()) {
-<<<<<<< HEAD
+		ASSERT(chunk.snapshotFile.present());
 		Standalone<VectorRef<ParsedDeltaBoundaryRef>> snapshotRows =
-		    loadSnapshotFile(snapshotData.get(), requestRange, chunk.cipherKeysCtx);
+		    loadSnapshotFile(chunk.snapshotFile.get().filename, snapshotData.get(), requestRange, chunk.snapshotFile.get().cipherKeysCtx);
 		if (!snapshotRows.empty()) {
 			streams.push_back(snapshotRows);
 			startClears.push_back(false);
 			arena.dependsOn(streams.back().arena());
 		}
-=======
-		ASSERT(chunk.snapshotFile.present());
-
-		Arena snapshotArena = loadSnapshotFile(chunk.snapshotFile.get().filename,
-		                                       snapshotData.get(),
-		                                       requestRange,
-		                                       dataMap,
-		                                       chunk.snapshotFile.get().cipherKeysCtx);
-		arena.dependsOn(snapshotArena);
->>>>>>> ef6012c1
 	}
 
 	if (BG_READ_DEBUG) {
 		fmt::print("Applying {} delta files\n", chunk.deltaFiles.size());
 	}
 	for (int deltaIdx = 0; deltaIdx < chunk.deltaFiles.size(); deltaIdx++) {
-<<<<<<< HEAD
 		bool startClear = false;
-		auto deltaRows = loadChunkedDeltaFile(
-		    deltaFileData[deltaIdx], requestRange, beginVersion, readVersion, chunk.cipherKeysCtx, startClear);
+		auto deltaRows = loadChunkedDeltaFile(chunk.deltaFiles[deltaIdx].filename,
+		                                      deltaFileData[deltaIdx],
+		                                      requestRange,
+		                                      beginVersion,
+		                                      readVersion,
+		                                      chunk.deltaFiles[deltaIdx].cipherKeysCtx,
+		                                      startClear);
 		if (startClear || !deltaRows.empty()) {
 			streams.push_back(deltaRows);
 			startClears.push_back(startClear);
 			arena.dependsOn(streams.back().arena());
 		}
 		arena.dependsOn(deltaRows.arena());
-=======
-		Arena deltaArena = loadChunkedDeltaFile(chunk.deltaFiles[deltaIdx].filename,
-		                                        deltaFileData[deltaIdx],
-		                                        requestRange,
-		                                        beginVersion,
-		                                        readVersion,
-		                                        dataMap,
-		                                        chunk.deltaFiles[deltaIdx].cipherKeysCtx);
-		arena.dependsOn(deltaArena);
->>>>>>> ef6012c1
 	}
 	if (BG_READ_DEBUG) {
 		fmt::print("Applying {} memory deltas\n", chunk.newDeltas.size());
@@ -1977,14 +1927,9 @@
 }
 
 void checkSnapshotEmpty(const Value& serialized, Key begin, Key end, Optional<BlobGranuleCipherKeysCtx> cipherKeysCtx) {
-<<<<<<< HEAD
+	Standalone<StringRef> fileNameRef = StringRef();
 	Standalone<VectorRef<ParsedDeltaBoundaryRef>> result =
-	    loadSnapshotFile(serialized, KeyRangeRef(begin, end), cipherKeysCtx);
-=======
-	std::map<KeyRef, ValueRef> result;
-	Standalone<StringRef> fileNameRef = StringRef();
-	Arena ar = loadSnapshotFile(fileNameRef, serialized, KeyRangeRef(begin, end), result, cipherKeysCtx);
->>>>>>> ef6012c1
+	    loadSnapshotFile(fileNameRef, serialized, KeyRangeRef(begin, end), cipherKeysCtx);
 	ASSERT(result.empty());
 }
 
@@ -2001,13 +1946,10 @@
 	Key endKey = endIdx == snapshot.size() ? keyAfter(snapshot.back().key) : snapshot[endIdx].key;
 	KeyRangeRef range(beginKey, endKey);
 
-<<<<<<< HEAD
 	fmt::print("Reading [{0} - {1})\n", beginKey.printable(), endKey.printable());
 
-	Standalone<VectorRef<ParsedDeltaBoundaryRef>> result = loadSnapshotFile(serialized, range, cipherKeysCtx);
-=======
-	Arena ar = loadSnapshotFile(fileNameRef, serialized, range, result, cipherKeysCtx);
->>>>>>> ef6012c1
+	Standalone<VectorRef<ParsedDeltaBoundaryRef>> result =
+	    loadSnapshotFile(fileNameRef, serialized, range, cipherKeysCtx);
 
 	if (result.size() != endIdx - beginIdx) {
 		fmt::print("Read {0} rows != {1}\n", result.size(), endIdx - beginIdx);
@@ -2072,14 +2014,9 @@
 		int sharedPrefixLen = deterministicRandom()->randomInt(0, uidSize);
 		targetKeyLength = deterministicRandom()->randomInt(4, uidSize);
 		sharedPrefix = sharedPrefix.substr(0, sharedPrefixLen) + "_";
-<<<<<<< HEAD
-		targetValueLength = randomExp(0, 12);
+		targetValueLength = deterministicRandom()->randomExp(0, 12);
 		allRange = KeyRangeRef(StringRef(sharedPrefix),
 		                       sharedPrefix.size() == 0 ? LiteralStringRef("\xff") : strinc(StringRef(sharedPrefix)));
-=======
-		targetValueLength = deterministicRandom()->randomExp(0, 12);
-		allRange = KeyRangeRef(StringRef(sharedPrefix), LiteralStringRef("\xff"));
->>>>>>> ef6012c1
 
 		if (deterministicRandom()->coinflip()) {
 			clearFrequency = 0.0;
@@ -2280,9 +2217,9 @@
 TEST_CASE("/blobgranule/files/validateEncryptionCompression") {
 	KeyValueGen kvGen;
 
-	int targetSnapshotChunks = randomExp(0, 9);
-	int targetDeltaChunks = randomExp(0, 8);
-	int targetDataBytes = randomExp(12, 25);
+	int targetSnapshotChunks = deterministicRandom()->randomExp(0, 9);
+	int targetDeltaChunks = deterministicRandom()->randomExp(0, 8);
+	int targetDataBytes = deterministicRandom()->randomExp(12, 25);
 	int targetSnapshotBytes = (int)(deterministicRandom()->randomInt(0, targetDataBytes));
 	int targetDeltaBytes = targetDataBytes - targetSnapshotBytes;
 
@@ -2292,6 +2229,8 @@
 	Standalone<GranuleSnapshot> snapshotData = genSnapshot(kvGen, targetSnapshotBytes);
 	Standalone<GranuleDeltas> deltaData = genDeltas(kvGen, targetDeltaBytes);
 	fmt::print("{0} snapshot rows and {1} deltas\n", snapshotData.size(), deltaData.size());
+
+	Standalone<StringRef> fileNameRef = StringRef();
 
 	Arena ar;
 	BlobGranuleCipherKeysCtx cipherKeys = getCipherKeysCtx(ar);
@@ -2306,7 +2245,8 @@
 	for (bool encryptionMode : encryptionModes) {
 		Optional<BlobGranuleCipherKeysCtx> keys = encryptionMode ? cipherKeys : Optional<BlobGranuleCipherKeysCtx>();
 		for (auto& compressionMode : compressionModes) {
-			Value v = serializeChunkedSnapshot(snapshotData, targetSnapshotChunkSize, compressionMode, keys);
+			Value v =
+			    serializeChunkedSnapshot(fileNameRef, snapshotData, targetSnapshotChunkSize, compressionMode, keys);
 			fmt::print("snapshot({0}, {1}): {2}\n",
 			           encryptionMode,
 			           compressionMode.present() ? CompressionUtils::toString(compressionMode.get()) : "",
@@ -2323,7 +2263,8 @@
 	for (bool encryptionMode : encryptionModes) {
 		Optional<BlobGranuleCipherKeysCtx> keys = encryptionMode ? cipherKeys : Optional<BlobGranuleCipherKeysCtx>();
 		for (auto& compressionMode : compressionModes) {
-			Value v = serializeChunkedDeltaFile(deltaData, kvGen.allRange, targetDeltaChunkSize, compressionMode, keys);
+			Value v = serializeChunkedDeltaFile(
+			    fileNameRef, deltaData, kvGen.allRange, targetDeltaChunkSize, compressionMode, keys);
 			fmt::print("delta({0}, {1}): {2}\n",
 			           encryptionMode,
 			           compressionMode.present() ? CompressionUtils::toString(compressionMode.get()) : "",
@@ -2491,20 +2432,13 @@
 	KeyValueGen kvGen;
 	Standalone<StringRef> fileNameRef = StringRef(std::string("test"));
 
-<<<<<<< HEAD
-	int targetChunks = randomExp(0, 8);
-	int targetDataBytes = randomExp(0, 21);
-=======
 	int targetChunks = deterministicRandom()->randomExp(0, 8);
 	int targetDataBytes = deterministicRandom()->randomExp(0, 21);
-
->>>>>>> ef6012c1
 	int targetChunkSize = targetDataBytes / targetChunks;
 
 	Standalone<GranuleDeltas> data = genDeltas(kvGen, targetDataBytes);
 
 	fmt::print("Deltas ({0})\n", data.size());
-<<<<<<< HEAD
 	/*for (auto& it : data) {
 	    fmt::print("  {0}) ({1})\n", it.version, it.mutations.size());
 	    for (auto& it2 : it.mutations) {
@@ -2515,12 +2449,8 @@
 	        }
 	    }
 	}*/
-	Value serialized =
-	    serializeChunkedDeltaFile(data, kvGen.allRange, targetChunkSize, kvGen.compressFilter, kvGen.cipherKeys);
-=======
 	Value serialized = serializeChunkedDeltaFile(
 	    fileNameRef, data, kvGen.allRange, targetChunkSize, kvGen.compressFilter, kvGen.cipherKeys);
->>>>>>> ef6012c1
 
 	// check whole file
 	checkDeltaRead(kvGen, kvGen.allRange, 0, data.back().version, data, &serialized);
@@ -2653,7 +2583,6 @@
 	Standalone<GranuleDeltas> deltaData = genDeltas(kvGen, targetDeltaBytes);
 	fmt::print("{0} snapshot rows and {1} deltas\n", snapshotData.size(), deltaData.size());
 
-<<<<<<< HEAD
 	/*fmt::print("Delta data: {0}\n", deltaData.size());
 	for (auto& it : deltaData) {
 	    fmt::print("  {0}) ({1})\n", it.version, it.mutations.size());
@@ -2666,12 +2595,8 @@
 	    }
 	}*/
 
-	Value serializedSnapshot =
-	    serializeChunkedSnapshot(snapshotData, targetSnapshotChunkSize, kvGen.compressFilter, kvGen.cipherKeys);
-=======
 	Value serializedSnapshot = serializeChunkedSnapshot(
 	    fileNameRef, snapshotData, targetSnapshotChunkSize, kvGen.compressFilter, kvGen.cipherKeys);
->>>>>>> ef6012c1
 
 	// split deltas up across multiple files
 	int deltaFiles = std::min(deltaData.size(), deterministicRandom()->randomInt(1, 21));
@@ -2691,11 +2616,7 @@
 				fmt::print("Memory Deltas {0} - {1}\n", fileData.front().version, fileData.back().version);
 				inMemoryDeltas = fileData;
 			} else {
-<<<<<<< HEAD
 				fmt::print("Delta file {0} - {1}\n", fileData.front().version, fileData.back().version);
-				Value serializedDelta = serializeChunkedDeltaFile(
-				    fileData, kvGen.allRange, targetDeltaChunkSize, kvGen.compressFilter, kvGen.cipherKeys);
-=======
 				Standalone<StringRef> fileNameRef = StringRef("delta" + std::to_string(i));
 				Value serializedDelta = serializeChunkedDeltaFile(fileNameRef,
 				                                                  fileData,
@@ -2703,7 +2624,6 @@
 				                                                  targetDeltaChunkSize,
 				                                                  kvGen.compressFilter,
 				                                                  kvGen.cipherKeys);
->>>>>>> ef6012c1
 				serializedDeltaFiles.emplace_back(fileData.back().version, serializedDelta);
 			}
 		}
@@ -2875,25 +2795,7 @@
                                                 bool chunked,
                                                 Optional<BlobGranuleCipherKeysCtx> cipherKeys,
                                                 Optional<CompressionFilter> compressionFilter) {
-	int64_t serializedBytes = 0;
-	double elapsed = -timer_monotonic();
-	for (int runI = 0; runI < WRITE_RUNS; runI++) {
-		if (!chunked) {
-			serializedBytes = ObjectWriter::toValue(data, Unversioned()).size();
-		} else {
-			serializedBytes = serializeChunkedSnapshot(data, 64 * 1024, compressionFilter, cipherKeys).size();
-		}
-	}
-	elapsed += timer_monotonic();
-	elapsed /= WRITE_RUNS;
-	return { serializedBytes, elapsed };
-}
-
-std::pair<int64_t, double> doDeltaWriteBench(const Standalone<GranuleDeltas>& data,
-                                             const KeyRangeRef& fileRange,
-                                             bool chunked,
-                                             Optional<BlobGranuleCipherKeysCtx> cipherKeys,
-                                             Optional<CompressionFilter> compressionFilter) {
+	Standalone<StringRef> fileNameRef = StringRef();
 	int64_t serializedBytes = 0;
 	double elapsed = -timer_monotonic();
 	for (int runI = 0; runI < WRITE_RUNS; runI++) {
@@ -2901,7 +2803,7 @@
 			serializedBytes = ObjectWriter::toValue(data, Unversioned()).size();
 		} else {
 			serializedBytes =
-			    serializeChunkedDeltaFile(data, fileRange, 32 * 1024, compressionFilter, cipherKeys).size();
+			    serializeChunkedSnapshot(fileNameRef, data, 64 * 1024, compressionFilter, cipherKeys).size();
 		}
 	}
 	elapsed += timer_monotonic();
@@ -2909,9 +2811,32 @@
 	return { serializedBytes, elapsed };
 }
 
+std::pair<int64_t, double> doDeltaWriteBench(const Standalone<GranuleDeltas>& data,
+                                             const KeyRangeRef& fileRange,
+                                             bool chunked,
+                                             Optional<BlobGranuleCipherKeysCtx> cipherKeys,
+                                             Optional<CompressionFilter> compressionFilter) {
+	Standalone<StringRef> fileNameRef = StringRef();
+	int64_t serializedBytes = 0;
+	double elapsed = -timer_monotonic();
+	for (int runI = 0; runI < WRITE_RUNS; runI++) {
+		if (!chunked) {
+			serializedBytes = ObjectWriter::toValue(data, Unversioned()).size();
+		} else {
+			serializedBytes =
+			    serializeChunkedDeltaFile(fileNameRef, data, fileRange, 32 * 1024, compressionFilter, cipherKeys)
+			        .size();
+		}
+	}
+	elapsed += timer_monotonic();
+	elapsed /= WRITE_RUNS;
+	return { serializedBytes, elapsed };
+}
+
 FileSet rewriteChunkedFileSet(const FileSet& fileSet,
                               Optional<BlobGranuleCipherKeysCtx> keys,
                               Optional<CompressionFilter> compressionFilter) {
+	Standalone<StringRef> fileNameRef = StringRef();
 	FileSet newFiles;
 	newFiles.snapshotFile = fileSet.snapshotFile;
 	newFiles.deltaFiles = fileSet.deltaFiles;
@@ -2919,10 +2844,10 @@
 	newFiles.range = fileSet.range;
 
 	std::get<2>(newFiles.snapshotFile) =
-	    serializeChunkedSnapshot(std::get<3>(newFiles.snapshotFile), 64 * 1024, compressionFilter, keys);
+	    serializeChunkedSnapshot(fileNameRef, std::get<3>(newFiles.snapshotFile), 64 * 1024, compressionFilter, keys);
 	for (auto& deltaFile : newFiles.deltaFiles) {
-		std::get<2>(deltaFile) =
-		    serializeChunkedDeltaFile(std::get<3>(deltaFile), fileSet.range, 32 * 1024, compressionFilter, keys);
+		std::get<2>(deltaFile) = serializeChunkedDeltaFile(
+		    fileNameRef, std::get<3>(deltaFile), fileSet.range, 32 * 1024, compressionFilter, keys);
 	}
 
 	return newFiles;
@@ -2947,12 +2872,12 @@
 	if (chunked) {
 		size_t snapshotSize = std::get<3>(fileSet.snapshotFile).size();
 		chunk.snapshotFile =
-		    BlobFilePointerRef(chunk.arena(), std::get<0>(fileSet.snapshotFile), 0, snapshotSize, snapshotSize);
+		    BlobFilePointerRef(chunk.arena(), std::get<0>(fileSet.snapshotFile), 0, snapshotSize, snapshotSize, keys);
 
 		for (int i = 0; i < fileSet.deltaFiles.size(); i++) {
 			size_t deltaSize = std::get<3>(fileSet.deltaFiles[i]).size();
 			chunk.deltaFiles.emplace_back_deep(
-			    chunk.arena(), std::get<0>(fileSet.deltaFiles[i]), 0, deltaSize, deltaSize);
+			    chunk.arena(), std::get<0>(fileSet.deltaFiles[i]), 0, deltaSize, deltaSize, keys);
 			deltaPtrs[i] = std::get<2>(fileSet.deltaFiles[i]);
 		}
 
@@ -2965,7 +2890,6 @@
 			chunk.newDeltas.push_back_deep(chunk.arena(), lastDelta);
 		}
 
-		chunk.cipherKeysCtx = keys;
 		chunk.keyRange = fileSet.range;
 		chunk.includedVersion = readVersion;
 		chunk.snapshotVersion = std::get<1>(fileSet.snapshotFile);
