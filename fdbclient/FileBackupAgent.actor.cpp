/*
 * FileBackupAgent.actor.cpp
 *
 * This source file is part of the FoundationDB open source project
 *
 * Copyright 2013-2018 Apple Inc. and the FoundationDB project authors
 *
 * Licensed under the Apache License, Version 2.0 (the "License");
 * you may not use this file except in compliance with the License.
 * You may obtain a copy of the License at
 *
 *     http://www.apache.org/licenses/LICENSE-2.0
 *
 * Unless required by applicable law or agreed to in writing, software
 * distributed under the License is distributed on an "AS IS" BASIS,
 * WITHOUT WARRANTIES OR CONDITIONS OF ANY KIND, either express or implied.
 * See the License for the specific language governing permissions and
 * limitations under the License.
 */

#include "fdbclient/BackupAgent.actor.h"
#include "fdbclient/BackupContainer.h"
#include "fdbclient/DatabaseContext.h"
#include "fdbclient/Knobs.h"
#include "fdbclient/ManagementAPI.actor.h"
#include "fdbclient/Status.h"
#include "fdbclient/SystemData.h"
#include "fdbclient/KeyBackedTypes.h"
#include "fdbclient/JsonBuilder.h"

#include <cinttypes>
#include <ctime>
#include <climits>
#include "fdbrpc/IAsyncFile.h"
#include "flow/genericactors.actor.h"
#include "flow/Hash3.h"
#include <numeric>
#include <boost/algorithm/string/split.hpp>
#include <boost/algorithm/string/classification.hpp>
#include <algorithm>

#include "flow/actorcompiler.h"  // This must be the last #include.

#define SevFRTestInfo SevVerbose
//#define SevFRTestInfo SevInfo

static std::string boolToYesOrNo(bool val) { return val ? std::string("Yes") : std::string("No"); }

static std::string versionToString(Optional<Version> version) {
	if (version.present())
		return std::to_string(version.get());
	else
		return "N/A";
}

static std::string timeStampToString(Optional<int64_t> epochs) {
	if (!epochs.present())
		return "N/A";
	return BackupAgentBase::formatTime(epochs.get());
}

static Future<Optional<int64_t>> getTimestampFromVersion(Optional<Version> ver, Reference<ReadYourWritesTransaction> tr) {
	if (!ver.present())
		return Optional<int64_t>();

	return timeKeeperEpochsFromVersion(ver.get(), tr);
}

// Time format :
// <= 59 seconds
// <= 59.99 minutes
// <= 23.99 hours
// N.NN days
std::string secondsToTimeFormat(int64_t seconds) {
	if (seconds >= 86400)
		return format("%.2f day(s)", seconds / 86400.0);
	else if (seconds >= 3600)
		return format("%.2f hour(s)", seconds / 3600.0);
	else if (seconds >= 60)
		return format("%.2f minute(s)", seconds / 60.0);
	else
		return format("%ld second(s)", seconds);
}

const Key FileBackupAgent::keyLastRestorable = LiteralStringRef("last_restorable");

// For convenience
typedef FileBackupAgent::ERestoreState ERestoreState;

StringRef FileBackupAgent::restoreStateText(ERestoreState id) {
	switch(id) {
		case ERestoreState::UNITIALIZED: return LiteralStringRef("unitialized");
		case ERestoreState::QUEUED: return LiteralStringRef("queued");
		case ERestoreState::STARTING: return LiteralStringRef("starting");
		case ERestoreState::RUNNING: return LiteralStringRef("running");
		case ERestoreState::COMPLETED: return LiteralStringRef("completed");
		case ERestoreState::ABORTED: return LiteralStringRef("aborted");
		default: return LiteralStringRef("Unknown");
	}
}

<<<<<<< HEAD
Key FileBackupAgent::getPauseKey() {
	FileBackupAgent backupAgent;
	return backupAgent.taskBucket->getPauseKey();
}

template<> Tuple Codec<ERestoreState>::pack(ERestoreState const &val) { return Tuple().append(val); }
template<> ERestoreState Codec<ERestoreState>::unpack(Tuple const &val) { return (ERestoreState)val.getInt(0); }

=======
>>>>>>> a78cb179
ACTOR Future<std::vector<KeyBackedTag>> TagUidMap::getAll_impl(TagUidMap *tagsMap, Reference<ReadYourWritesTransaction> tr, bool snapshot) {
	state Key prefix = tagsMap->prefix; // Copying it here as tagsMap lifetime is not tied to this actor
	TagMap::PairsType tagPairs = wait(tagsMap->getRange(tr, std::string(), {}, 1e6, snapshot));
	std::vector<KeyBackedTag> results;
	for(auto &p : tagPairs)
		results.push_back(KeyBackedTag(p.first, prefix));
	return results;
}

KeyBackedTag::KeyBackedTag(std::string tagName, StringRef tagMapPrefix)
		: KeyBackedProperty<UidAndAbortedFlagT>(TagUidMap(tagMapPrefix).getProperty(tagName)), tagName(tagName), tagMapPrefix(tagMapPrefix) {}

class RestoreConfig : public KeyBackedConfig {
public:
	RestoreConfig(UID uid = UID()) : KeyBackedConfig(fileRestorePrefixRange.begin, uid) {}
	RestoreConfig(Reference<Task> task) : KeyBackedConfig(fileRestorePrefixRange.begin, task) {}

	KeyBackedProperty<ERestoreState> stateEnum() {
		return configSpace.pack(LiteralStringRef(__FUNCTION__));
	}
	Future<StringRef> stateText(Reference<ReadYourWritesTransaction> tr) {
		return map(stateEnum().getD(tr), [](ERestoreState s) -> StringRef { return FileBackupAgent::restoreStateText(s); });
	}
	KeyBackedProperty<Key> addPrefix() {
		return configSpace.pack(LiteralStringRef(__FUNCTION__));
	}
	KeyBackedProperty<Key> removePrefix() {
		return configSpace.pack(LiteralStringRef(__FUNCTION__));
	}
	KeyBackedProperty<bool> incrementalBackupOnly() {
		return configSpace.pack(LiteralStringRef(__FUNCTION__));
	}
	// XXX: Remove restoreRange() once it is safe to remove. It has been changed to restoreRanges
	KeyBackedProperty<KeyRange> restoreRange() {
		return configSpace.pack(LiteralStringRef(__FUNCTION__));
	}
	KeyBackedProperty<std::vector<KeyRange>> restoreRanges() {
		return configSpace.pack(LiteralStringRef(__FUNCTION__));
	}
	KeyBackedProperty<Key> batchFuture() {
		return configSpace.pack(LiteralStringRef(__FUNCTION__));
	}
	KeyBackedProperty<Version> beginVersion() {
		return configSpace.pack(LiteralStringRef(__FUNCTION__));
	}
	KeyBackedProperty<Version> restoreVersion() {
		return configSpace.pack(LiteralStringRef(__FUNCTION__));
	}

	KeyBackedProperty<Reference<IBackupContainer>> sourceContainer() {
		return configSpace.pack(LiteralStringRef(__FUNCTION__));
	}
	// Get the source container as a bare URL, without creating a container instance
	KeyBackedProperty<Value> sourceContainerURL() {
		return configSpace.pack(LiteralStringRef("sourceContainer"));
	}

	// Total bytes written by all log and range restore tasks.
	KeyBackedBinaryValue<int64_t> bytesWritten() {
		return configSpace.pack(LiteralStringRef(__FUNCTION__));
	}
	// File blocks that have had tasks created for them by the Dispatch task
	KeyBackedBinaryValue<int64_t> filesBlocksDispatched() {
		return configSpace.pack(LiteralStringRef(__FUNCTION__));
	}
	// File blocks whose tasks have finished
	KeyBackedBinaryValue<int64_t> fileBlocksFinished() {
		return configSpace.pack(LiteralStringRef(__FUNCTION__));
	}
	// Total number of files in the fileMap
	KeyBackedBinaryValue<int64_t> fileCount() {
		return configSpace.pack(LiteralStringRef(__FUNCTION__));
	}
	// Total number of file blocks in the fileMap
	KeyBackedBinaryValue<int64_t> fileBlockCount() {
		return configSpace.pack(LiteralStringRef(__FUNCTION__));
	}

	Future<std::vector<KeyRange>> getRestoreRangesOrDefault(Reference<ReadYourWritesTransaction> tr) {
		return getRestoreRangesOrDefault_impl(this, tr);
	}

	ACTOR static Future<std::vector<KeyRange>> getRestoreRangesOrDefault_impl(RestoreConfig *self, Reference<ReadYourWritesTransaction> tr) {
		state std::vector<KeyRange> ranges = wait(self->restoreRanges().getD(tr));
		if (ranges.empty()) {
			state KeyRange range = wait(self->restoreRange().getD(tr));
			ranges.push_back(range);
		}
		return ranges;
	}

	// Describes a file to load blocks from during restore.  Ordered by version and then fileName to enable
	// incrementally advancing through the map, saving the version and path of the next starting point.
	struct RestoreFile {
		Version version;
		std::string fileName;
		bool isRange;  // false for log file
		int64_t blockSize;
		int64_t fileSize;
		Version endVersion;  // not meaningful for range files

		Tuple pack() const {
			return Tuple()
				.append(version)
				.append(StringRef(fileName))
				.append(isRange)
				.append(fileSize)
				.append(blockSize)
				.append(endVersion);
		}
		static RestoreFile unpack(Tuple const &t) {
			RestoreFile r;
			int i = 0;
			r.version = t.getInt(i++);
			r.fileName = t.getString(i++).toString();
			r.isRange = t.getInt(i++) != 0;
			r.fileSize = t.getInt(i++);
			r.blockSize = t.getInt(i++);
			r.endVersion = t.getInt(i++);
			return r;
		}
	};

	typedef KeyBackedSet<RestoreFile> FileSetT;
	FileSetT fileSet() {
		return configSpace.pack(LiteralStringRef(__FUNCTION__));
	}

	Future<bool> isRunnable(Reference<ReadYourWritesTransaction> tr) {
		return map(stateEnum().getD(tr), [](ERestoreState s) -> bool { return   s != ERestoreState::ABORTED
																			&& s != ERestoreState::COMPLETED
																			&& s != ERestoreState::UNITIALIZED;
		});
	}

	Future<Void> logError(Database cx, Error e, std::string const &details, void *taskInstance = nullptr) {
		if(!uid.isValid()) {
			TraceEvent(SevError, "FileRestoreErrorNoUID").error(e).detail("Description", details);
			return Void();
		}
		TraceEvent t(SevWarn, "FileRestoreError");
		t.error(e).detail("RestoreUID", uid).detail("Description", details).detail("TaskInstance", (uint64_t)taskInstance);
		// key_not_found could happen
		if(e.code() == error_code_key_not_found)
			t.backtrace();

		return updateErrorInfo(cx, e, details);
	}

	Key mutationLogPrefix() {
		return uidPrefixKey(applyLogKeys.begin, uid);
	}

	Key applyMutationsMapPrefix() {
		 return uidPrefixKey(applyMutationsKeyVersionMapRange.begin, uid);
	}

	ACTOR static Future<int64_t> getApplyVersionLag_impl(Reference<ReadYourWritesTransaction> tr, UID uid) {
		// Both of these are snapshot reads
		state Future<Optional<Value>> beginVal = tr->get(uidPrefixKey(applyMutationsBeginRange.begin, uid), true);
		state Future<Optional<Value>> endVal = tr->get(uidPrefixKey(applyMutationsEndRange.begin, uid), true);
		wait(success(beginVal) && success(endVal));

		if(!beginVal.get().present() || !endVal.get().present())
			return 0;

		Version beginVersion = BinaryReader::fromStringRef<Version>(beginVal.get().get(), Unversioned());
		Version endVersion = BinaryReader::fromStringRef<Version>(endVal.get().get(), Unversioned());
		return endVersion - beginVersion;
	}

	Future<int64_t> getApplyVersionLag(Reference<ReadYourWritesTransaction> tr) {
		return getApplyVersionLag_impl(tr, uid);
	}

	void initApplyMutations(Reference<ReadYourWritesTransaction> tr, Key addPrefix, Key removePrefix) {
		// Set these because they have to match the applyMutations values.
		this->addPrefix().set(tr, addPrefix);
		this->removePrefix().set(tr, removePrefix);

		clearApplyMutationsKeys(tr);

		// Initialize add/remove prefix, range version map count and set the map's start key to InvalidVersion
		tr->set(uidPrefixKey(applyMutationsAddPrefixRange.begin, uid), addPrefix);
		tr->set(uidPrefixKey(applyMutationsRemovePrefixRange.begin, uid), removePrefix);
		int64_t startCount = 0;
		tr->set(uidPrefixKey(applyMutationsKeyVersionCountRange.begin, uid), StringRef((uint8_t*)&startCount, 8));
		Key mapStart = uidPrefixKey(applyMutationsKeyVersionMapRange.begin, uid);
		tr->set(mapStart, BinaryWriter::toValue<Version>(invalidVersion, Unversioned()));
	}

	void clearApplyMutationsKeys(Reference<ReadYourWritesTransaction> tr) {
		tr->setOption(FDBTransactionOptions::COMMIT_ON_FIRST_PROXY);

		// Clear add/remove prefix keys
		tr->clear(uidPrefixKey(applyMutationsAddPrefixRange.begin, uid));
		tr->clear(uidPrefixKey(applyMutationsRemovePrefixRange.begin, uid));

		// Clear range version map and count key
		tr->clear(uidPrefixKey(applyMutationsKeyVersionCountRange.begin, uid));
		Key mapStart = uidPrefixKey(applyMutationsKeyVersionMapRange.begin, uid);
		tr->clear(KeyRangeRef(mapStart, strinc(mapStart)));

		// Clear any loaded mutations that have not yet been applied
		Key mutationPrefix = mutationLogPrefix();
		tr->clear(KeyRangeRef(mutationPrefix, strinc(mutationPrefix)));

		// Clear end and begin versions (intentionally in this order)
		tr->clear(uidPrefixKey(applyMutationsEndRange.begin, uid));
		tr->clear(uidPrefixKey(applyMutationsBeginRange.begin, uid));
	}

	void setApplyBeginVersion(Reference<ReadYourWritesTransaction> tr, Version ver) {
		tr->set(uidPrefixKey(applyMutationsBeginRange.begin, uid), BinaryWriter::toValue(ver, Unversioned()));
	}

	void setApplyEndVersion(Reference<ReadYourWritesTransaction> tr, Version ver) {
		tr->set(uidPrefixKey(applyMutationsEndRange.begin, uid), BinaryWriter::toValue(ver, Unversioned()));
	}

	Future<Version> getApplyEndVersion(Reference<ReadYourWritesTransaction> tr) {
		return map(tr->get(uidPrefixKey(applyMutationsEndRange.begin, uid)), [=](Optional<Value> const &value) -> Version {
			return value.present() ? BinaryReader::fromStringRef<Version>(value.get(), Unversioned()) : 0;
		});
	}

	ACTOR static Future<std::string> getProgress_impl(RestoreConfig restore, Reference<ReadYourWritesTransaction> tr);
	Future<std::string> getProgress(Reference<ReadYourWritesTransaction> tr) { return getProgress_impl(*this, tr); }

	ACTOR static Future<std::string> getFullStatus_impl(RestoreConfig restore, Reference<ReadYourWritesTransaction> tr);
	Future<std::string> getFullStatus(Reference<ReadYourWritesTransaction> tr) { return getFullStatus_impl(*this, tr); }
};

typedef RestoreConfig::RestoreFile RestoreFile;

ACTOR Future<std::string> RestoreConfig::getProgress_impl(RestoreConfig restore, Reference<ReadYourWritesTransaction> tr) {
	tr->setOption(FDBTransactionOptions::ACCESS_SYSTEM_KEYS);
	tr->setOption(FDBTransactionOptions::LOCK_AWARE);

	state Future<int64_t> fileCount = restore.fileCount().getD(tr);
	state Future<int64_t> fileBlockCount = restore.fileBlockCount().getD(tr);
	state Future<int64_t> fileBlocksDispatched = restore.filesBlocksDispatched().getD(tr);
	state Future<int64_t> fileBlocksFinished = restore.fileBlocksFinished().getD(tr);
	state Future<int64_t> bytesWritten = restore.bytesWritten().getD(tr);
	state Future<StringRef> status = restore.stateText(tr);
	state Future<Version> lag = restore.getApplyVersionLag(tr);
	state Future<std::string> tag = restore.tag().getD(tr);
	state Future<std::pair<std::string, Version>> lastError = restore.lastError().getD(tr);

	// restore might no longer be valid after the first wait so make sure it is not needed anymore.
	state UID uid = restore.getUid();
	wait(success(fileCount) && success(fileBlockCount) && success(fileBlocksDispatched) && success(fileBlocksFinished) && success(bytesWritten) && success(status) && success(lag) && success(tag) && success(lastError));

	std::string errstr = "None";
	if(lastError.get().second != 0)
		errstr = format("'%s' %" PRId64 "s ago.\n", lastError.get().first.c_str(), (tr->getReadVersion().get() - lastError.get().second) / CLIENT_KNOBS->CORE_VERSIONSPERSECOND );

	TraceEvent("FileRestoreProgress")
		.detail("RestoreUID", uid)
		.detail("Tag", tag.get())
		.detail("State", status.get().toString())
		.detail("FileCount", fileCount.get())
		.detail("FileBlocksFinished", fileBlocksFinished.get())
		.detail("FileBlocksTotal", fileBlockCount.get())
		.detail("FileBlocksInProgress", fileBlocksDispatched.get() - fileBlocksFinished.get())
		.detail("BytesWritten", bytesWritten.get())
		.detail("ApplyLag", lag.get())
		.detail("TaskInstance", THIS_ADDR);


	return format("Tag: %s  UID: %s  State: %s  Blocks: %lld/%lld  BlocksInProgress: %lld  Files: %lld  BytesWritten: %lld  ApplyVersionLag: %lld  LastError: %s",
					tag.get().c_str(),
					uid.toString().c_str(),
					status.get().toString().c_str(),
					fileBlocksFinished.get(),
					fileBlockCount.get(),
					fileBlocksDispatched.get() - fileBlocksFinished.get(),
					fileCount.get(),
					bytesWritten.get(),
					lag.get(),
					errstr.c_str()
				);
}

ACTOR Future<std::string> RestoreConfig::getFullStatus_impl(RestoreConfig restore, Reference<ReadYourWritesTransaction> tr) {
	tr->setOption(FDBTransactionOptions::ACCESS_SYSTEM_KEYS);
	tr->setOption(FDBTransactionOptions::LOCK_AWARE);

	state Future<std::vector<KeyRange>> ranges = restore.getRestoreRangesOrDefault(tr);
	state Future<Key> addPrefix = restore.addPrefix().getD(tr);
	state Future<Key> removePrefix = restore.removePrefix().getD(tr);
	state Future<Key> url = restore.sourceContainerURL().getD(tr);
	state Future<Version> restoreVersion = restore.restoreVersion().getD(tr);
	state Future<std::string> progress = restore.getProgress(tr);

	// restore might no longer be valid after the first wait so make sure it is not needed anymore.
	wait(success(ranges) && success(addPrefix) && success(removePrefix) && success(url) && success(restoreVersion) && success(progress));

	std::string returnStr;
	returnStr = format("%s  URL: %s", progress.get().c_str(), url.get().toString().c_str());
	for (auto &range : ranges.get()) {
		returnStr += format("  Range: '%s'-'%s'", printable(range.begin).c_str(), printable(range.end).c_str());
	}
	returnStr += format("  AddPrefix: '%s'  RemovePrefix: '%s'  Version: %lld",
						printable(addPrefix.get()).c_str(),
						printable(removePrefix.get()).c_str(),
						restoreVersion.get()
					   );
	return returnStr;
}


FileBackupAgent::FileBackupAgent()
	: subspace(Subspace(fileBackupPrefixRange.begin))
	// The other subspaces have logUID -> value
	, config(subspace.get(BackupAgentBase::keyConfig))
	, lastRestorable(subspace.get(FileBackupAgent::keyLastRestorable))
	, taskBucket(new TaskBucket(subspace.get(BackupAgentBase::keyTasks), true, false, true))
	, futureBucket(new FutureBucket(subspace.get(BackupAgentBase::keyFutures), true, true))
{
}

namespace fileBackup {

	// Return a block of contiguous padding bytes, growing if needed.
	Value makePadding(int size) {
		static Value pad;
		if(pad.size() < size) {
			pad = makeString(size);
			memset(mutateString(pad), '\xff', pad.size());
		}

		return pad.substr(0, size);
	}

	// File Format handlers.
	// Both Range and Log formats are designed to be readable starting at any 1MB boundary
	// so they can be read in parallel.
	//
	// Writer instances must be kept alive while any member actors are in progress.
	//
	// RangeFileWriter must be used as follows:
	//   1 - writeKey(key) the queried key range begin
	//   2 - writeKV(k, v) each kv pair to restore
	//   3 - writeKey(key) the queried key range end
	//
	// RangeFileWriter will insert the required padding, header, and extra
	// end/begin keys around the 1MB boundaries as needed.
	//
	// Example:
	//   The range a-z is queries and returns c-j which covers 3 blocks.
	//   The client code writes keys in this sequence:
	//             a c d e f g h i j z
	//
	//   H = header   P = padding   a...z = keys  v = value | = block boundary
	//
	//   Encoded file:  H a cv dv ev P | H e ev fv gv hv P | H h hv iv jv z
	//   Decoded in blocks yields:
	//           Block 1: range [a, e) with kv pairs cv, dv
	//           Block 2: range [e, h) with kv pairs ev, fv, gv
	//           Block 3: range [h, z) with kv pairs hv, iv, jv
	//
	//   NOTE: All blocks except for the final block will have one last
	//   value which will not be used.  This isn't actually a waste since
	//   if the next KV pair wouldn't fit within the block after the value
	//   then the space after the final key to the next 1MB boundary would
	//   just be padding anyway.
	struct RangeFileWriter {
	    RangeFileWriter(Reference<IBackupFile> file = Reference<IBackupFile>(), int blockSize = 0)
	      : file(file), blockSize(blockSize), blockEnd(0), fileVersion(BACKUP_AGENT_SNAPSHOT_FILE_VERSION) {}

		// Handles the first block and internal blocks.  Ends current block if needed.
		// The final flag is used in simulation to pad the file's final block to a whole block size
		ACTOR static Future<Void> newBlock(RangeFileWriter *self, int bytesNeeded, bool final = false) {
			// Write padding to finish current block if needed
			int bytesLeft = self->blockEnd - self->file->size();
			if(bytesLeft > 0) {
				state Value paddingFFs = makePadding(bytesLeft);
				wait(self->file->append(paddingFFs.begin(), bytesLeft));
			}

			if(final) {
				ASSERT(g_network->isSimulated());
				return Void();
			}

			// Set new blockEnd
			self->blockEnd += self->blockSize;

			// write Header
			wait(self->file->append((uint8_t *)&self->fileVersion, sizeof(self->fileVersion)));

			// If this is NOT the first block then write duplicate stuff needed from last block
			if(self->blockEnd > self->blockSize) {
				wait(self->file->appendStringRefWithLen(self->lastKey));
				wait(self->file->appendStringRefWithLen(self->lastKey));
				wait(self->file->appendStringRefWithLen(self->lastValue));
			}

			// There must now be room in the current block for bytesNeeded or the block size is too small
			if(self->file->size() + bytesNeeded > self->blockEnd)
				throw backup_bad_block_size();

			return Void();
		}

		// Used in simulation only to create backup file sizes which are an integer multiple of the block size
		Future<Void> padEnd() {
			ASSERT(g_network->isSimulated());
			if(file->size() > 0) {
				return newBlock(this, 0, true);
			}
			return Void();
		}

		// Ends the current block if necessary based on bytesNeeded.
		Future<Void> newBlockIfNeeded(int bytesNeeded) {
			if(file->size() + bytesNeeded > blockEnd)
				return newBlock(this, bytesNeeded);
			return Void();
		}

		// Start a new block if needed, then write the key and value
		ACTOR static Future<Void> writeKV_impl(RangeFileWriter *self, Key k, Value v) {
			int toWrite = sizeof(int32_t) + k.size() + sizeof(int32_t) + v.size();
			wait(self->newBlockIfNeeded(toWrite));
			wait(self->file->appendStringRefWithLen(k));
			wait(self->file->appendStringRefWithLen(v));
			self->lastKey = k;
			self->lastValue = v;
			return Void();
		}

		Future<Void> writeKV(Key k, Value v) { return writeKV_impl(this, k, v); }

		// Write begin key or end key.
		ACTOR static Future<Void> writeKey_impl(RangeFileWriter *self, Key k) {
			int toWrite = sizeof(uint32_t) + k.size();
			wait(self->newBlockIfNeeded(toWrite));
			wait(self->file->appendStringRefWithLen(k));
			return Void();
		}

		Future<Void> writeKey(Key k) { return writeKey_impl(this, k); }

		Reference<IBackupFile> file;
		int blockSize;

	private:
		int64_t blockEnd;
		uint32_t fileVersion;
		Key lastKey;
		Key lastValue;
	};

	ACTOR Future<Standalone<VectorRef<KeyValueRef>>> decodeRangeFileBlock(Reference<IAsyncFile> file, int64_t offset, int len) {
		state Standalone<StringRef> buf = makeString(len);
		int rLen = wait(file->read(mutateString(buf), len, offset));
		if(rLen != len)
			throw restore_bad_read();

	    simulateBlobFailure();

	    Standalone<VectorRef<KeyValueRef>> results({}, buf.arena());
		state StringRefReader reader(buf, restore_corrupted_data());

		try {
			// Read header, currently only decoding BACKUP_AGENT_SNAPSHOT_FILE_VERSION
			if(reader.consume<int32_t>() != BACKUP_AGENT_SNAPSHOT_FILE_VERSION)
				throw restore_unsupported_file_version();

			// Read begin key, if this fails then block was invalid.
			uint32_t kLen = reader.consumeNetworkUInt32();
			const uint8_t *k = reader.consume(kLen);
			results.push_back(results.arena(), KeyValueRef(KeyRef(k, kLen), ValueRef()));

			// Read kv pairs and end key
			while(1) {
				// Read a key.
				kLen = reader.consumeNetworkUInt32();
				k = reader.consume(kLen);

				// If eof reached or first value len byte is 0xFF then a valid block end was reached.
				if(reader.eof() || *reader.rptr == 0xFF) {
					results.push_back(results.arena(), KeyValueRef(KeyRef(k, kLen), ValueRef()));
					break;
				}

				// Read a value, which must exist or the block is invalid
				uint32_t vLen = reader.consumeNetworkUInt32();
				const uint8_t *v = reader.consume(vLen);
				results.push_back(results.arena(), KeyValueRef(KeyRef(k, kLen), ValueRef(v, vLen)));

				// If eof reached or first byte of next key len is 0xFF then a valid block end was reached.
				if(reader.eof() || *reader.rptr == 0xFF)
					break;
			}

			// Make sure any remaining bytes in the block are 0xFF
			for(auto b : reader.remainder())
				if(b != 0xFF)
					throw restore_corrupted_data_padding();

		    return results;

		} catch(Error &e) {
		    TraceEvent(SevWarn, "FileRestoreDecodeRangeFileBlockFailed")
		        .error(e)
		        .detail("Filename", file->getFilename())
		        .detail("BlockOffset", offset)
		        .detail("BlockLen", len)
		        .detail("ErrorRelativeOffset", reader.rptr - buf.begin())
		        .detail("ErrorAbsoluteOffset", reader.rptr - buf.begin() + offset);
		    throw;
		}
	}


	// Very simple format compared to KeyRange files.
	// Header, [Key, Value]... Key len
	struct LogFileWriter {
		LogFileWriter(Reference<IBackupFile> file = Reference<IBackupFile>(), int blockSize = 0)
		  : file(file), blockSize(blockSize), blockEnd(0) {}

		// Start a new block if needed, then write the key and value
		ACTOR static Future<Void> writeKV_impl(LogFileWriter *self, Key k, Value v) {
			// If key and value do not fit in this block, end it and start a new one
			int toWrite = sizeof(int32_t) + k.size() + sizeof(int32_t) + v.size();
			if(self->file->size() + toWrite > self->blockEnd) {
				// Write padding if needed
				int bytesLeft = self->blockEnd - self->file->size();
				if(bytesLeft > 0) {
					state Value paddingFFs = makePadding(bytesLeft);
					wait(self->file->append(paddingFFs.begin(), bytesLeft));
				}

				// Set new blockEnd
				self->blockEnd += self->blockSize;

				// write the block header
				wait(self->file->append((uint8_t *)&BACKUP_AGENT_MLOG_VERSION, sizeof(BACKUP_AGENT_MLOG_VERSION)));
			}

			wait(self->file->appendStringRefWithLen(k));
			wait(self->file->appendStringRefWithLen(v));

			// At this point we should be in whatever the current block is or the block size is too small
			if(self->file->size() > self->blockEnd)
				throw backup_bad_block_size();

			return Void();
		}

		Future<Void> writeKV(Key k, Value v) { return writeKV_impl(this, k, v); }

		Reference<IBackupFile> file;
		int blockSize;

	private:
		int64_t blockEnd;
	};

	ACTOR Future<Standalone<VectorRef<KeyValueRef>>> decodeLogFileBlock(Reference<IAsyncFile> file, int64_t offset, int len) {
		state Standalone<StringRef> buf = makeString(len);
		int rLen = wait(file->read(mutateString(buf), len, offset));
		if(rLen != len)
			throw restore_bad_read();

		Standalone<VectorRef<KeyValueRef>> results({}, buf.arena());
		state StringRefReader reader(buf, restore_corrupted_data());

		try {
			// Read header, currently only decoding version BACKUP_AGENT_MLOG_VERSION
			if(reader.consume<int32_t>() != BACKUP_AGENT_MLOG_VERSION)
				throw restore_unsupported_file_version();

			// Read k/v pairs.  Block ends either at end of last value exactly or with 0xFF as first key len byte.
			while(1) {
				// If eof reached or first key len bytes is 0xFF then end of block was reached.
				if(reader.eof() || *reader.rptr == 0xFF)
					break;

				// Read key and value.  If anything throws then there is a problem.
				uint32_t kLen = reader.consumeNetworkUInt32();
				const uint8_t *k = reader.consume(kLen);
				uint32_t vLen = reader.consumeNetworkUInt32();
				const uint8_t *v = reader.consume(vLen);

				results.push_back(results.arena(), KeyValueRef(KeyRef(k, kLen), ValueRef(v, vLen)));
			}

			// Make sure any remaining bytes in the block are 0xFF
			for(auto b : reader.remainder())
				if(b != 0xFF)
					throw restore_corrupted_data_padding();

			return results;

		} catch(Error &e) {
			TraceEvent(SevWarn, "FileRestoreCorruptLogFileBlock")
				.error(e)
				.detail("Filename", file->getFilename())
				.detail("BlockOffset", offset)
				.detail("BlockLen", len)
				.detail("ErrorRelativeOffset", reader.rptr - buf.begin())
				.detail("ErrorAbsoluteOffset", reader.rptr - buf.begin() + offset);
			throw;
		}
	}

	ACTOR Future<Void> checkTaskVersion(Database cx, Reference<Task> task, StringRef name, uint32_t version) {
		uint32_t taskVersion = task->getVersion();
		if (taskVersion > version) {
			state Error err = task_invalid_version();

			TraceEvent(SevWarn, "BA_BackupRangeTaskFuncExecute").detail("TaskVersion", taskVersion).detail("Name", name).detail("Version", version);
			if (KeyBackedConfig::TaskParams.uid().exists(task)) {
				std::string msg = format("%s task version `%lu' is greater than supported version `%lu'", task->params[Task::reservedTaskParamKeyType].toString().c_str(), (unsigned long)taskVersion, (unsigned long)version);
				wait(BackupConfig(task).logError(cx, err, msg));
			}

			throw err;
		}

		return Void();
	}

	ACTOR static Future<Void> abortFiveZeroBackup(FileBackupAgent* backupAgent, Reference<ReadYourWritesTransaction> tr, std::string tagName) {
		tr->setOption(FDBTransactionOptions::ACCESS_SYSTEM_KEYS);
		tr->setOption(FDBTransactionOptions::LOCK_AWARE);

		state Subspace tagNames = backupAgent->subspace.get(BackupAgentBase::keyTagName);
		Optional<Value> uidStr = wait(tr->get(tagNames.pack(Key(tagName))));
		if (!uidStr.present()) {
			TraceEvent(SevWarn, "FileBackupAbortIncompatibleBackup_TagNotFound").detail("TagName", tagName.c_str());
			return Void();
		}
		state UID uid = BinaryReader::fromStringRef<UID>(uidStr.get(), Unversioned());

		state Subspace statusSpace = backupAgent->subspace.get(BackupAgentBase::keyStates).get(uid.toString());
		state Subspace globalConfig = backupAgent->subspace.get(BackupAgentBase::keyConfig).get(uid.toString());
		state Subspace newConfigSpace = uidPrefixKey(LiteralStringRef("uid->config/").withPrefix(fileBackupPrefixRange.begin), uid);

		Optional<Value> statusStr = wait(tr->get(statusSpace.pack(FileBackupAgent::keyStateStatus)));
	    state EBackupState status =
	        !statusStr.present() ? EBackupState::STATE_NEVERRAN : BackupAgentBase::getState(statusStr.get().toString());

	    TraceEvent(SevInfo, "FileBackupAbortIncompatibleBackup")
				.detail("TagName", tagName.c_str())
				.detail("Status", BackupAgentBase::getStateText(status));

		// Clear the folder id to prevent future tasks from executing at all
		tr->clear(singleKeyRange(StringRef(globalConfig.pack(FileBackupAgent::keyFolderId))));

		// Clear the mutations logging config and data
		Key configPath = uidPrefixKey(logRangesRange.begin, uid);
		Key logsPath = uidPrefixKey(backupLogKeys.begin, uid);
		tr->clear(KeyRangeRef(configPath, strinc(configPath)));
		tr->clear(KeyRangeRef(logsPath, strinc(logsPath)));

		// Clear the new-style config space
		tr->clear(newConfigSpace.range());

		Key statusKey = StringRef(statusSpace.pack(FileBackupAgent::keyStateStatus));

		// Set old style state key to Aborted if it was Runnable
		if(backupAgent->isRunnable(status))
		    tr->set(statusKey, StringRef(FileBackupAgent::getStateText(EBackupState::STATE_ABORTED)));

	    return Void();
	}

	struct AbortFiveZeroBackupTask : TaskFuncBase {
		static StringRef name;
		ACTOR static Future<Void> _finish(Reference<ReadYourWritesTransaction> tr, Reference<TaskBucket> taskBucket, Reference<FutureBucket> futureBucket, Reference<Task> task) {
			state FileBackupAgent backupAgent;
			state std::string tagName = task->params[BackupAgentBase::keyConfigBackupTag].toString();

			TEST(true);  // Canceling old backup task

			TraceEvent(SevInfo, "FileBackupCancelOldTask")
				.detail("Task", task->params[Task::reservedTaskParamKeyType])
					.detail("TagName", tagName);
			wait(abortFiveZeroBackup(&backupAgent, tr, tagName));

			wait(taskBucket->finish(tr, task));
			return Void();
		}

	    StringRef getName() const override {
		    TraceEvent(SevError, "FileBackupError").detail("Cause", "AbortFiveZeroBackupTaskFunc::name() should never be called");
			ASSERT(false);
			return StringRef();
	    }

	    Future<Void> execute(Database cx, Reference<TaskBucket> tb, Reference<FutureBucket> fb, Reference<Task> task) override { return Future<Void>(Void()); };
		Future<Void> finish(Reference<ReadYourWritesTransaction> tr, Reference<TaskBucket> tb, Reference<FutureBucket> fb, Reference<Task> task) override { return _finish(tr, tb, fb, task); };
	};
	StringRef AbortFiveZeroBackupTask::name = LiteralStringRef("abort_legacy_backup");
	REGISTER_TASKFUNC(AbortFiveZeroBackupTask);
	REGISTER_TASKFUNC_ALIAS(AbortFiveZeroBackupTask, file_backup_diff_logs);
	REGISTER_TASKFUNC_ALIAS(AbortFiveZeroBackupTask, file_backup_log_range);
	REGISTER_TASKFUNC_ALIAS(AbortFiveZeroBackupTask, file_backup_logs);
	REGISTER_TASKFUNC_ALIAS(AbortFiveZeroBackupTask, file_backup_range);
	REGISTER_TASKFUNC_ALIAS(AbortFiveZeroBackupTask, file_backup_restorable);
	REGISTER_TASKFUNC_ALIAS(AbortFiveZeroBackupTask, file_finish_full_backup);
	REGISTER_TASKFUNC_ALIAS(AbortFiveZeroBackupTask, file_finished_full_backup);
	REGISTER_TASKFUNC_ALIAS(AbortFiveZeroBackupTask, file_start_full_backup);

	ACTOR static Future<Void> abortFiveOneBackup(FileBackupAgent* backupAgent, Reference<ReadYourWritesTransaction> tr, std::string tagName) {
		tr->setOption(FDBTransactionOptions::ACCESS_SYSTEM_KEYS);
		tr->setOption(FDBTransactionOptions::LOCK_AWARE);

		state KeyBackedTag tag = makeBackupTag(tagName);
		state UidAndAbortedFlagT current = wait(tag.getOrThrow(tr, false, backup_unneeded()));

		state BackupConfig config(current.first);
		EBackupState status = wait(config.stateEnum().getD(tr, false, EBackupState::STATE_NEVERRAN));

	    if (!backupAgent->isRunnable(status)) {
		    throw backup_unneeded();
	    }

	    TraceEvent(SevInfo, "FBA_AbortFileOneBackup")
				.detail("TagName", tagName.c_str())
				.detail("Status", BackupAgentBase::getStateText(status));

		// Cancel backup task through tag
		wait(tag.cancel(tr));

		Key configPath = uidPrefixKey(logRangesRange.begin, config.getUid());
		Key logsPath = uidPrefixKey(backupLogKeys.begin, config.getUid());

		tr->clear(KeyRangeRef(configPath, strinc(configPath)));
		tr->clear(KeyRangeRef(logsPath, strinc(logsPath)));

		config.stateEnum().set(tr, EBackupState::STATE_ABORTED);

		return Void();
	}

	struct AbortFiveOneBackupTask : TaskFuncBase {
		static StringRef name;
		ACTOR static Future<Void> _finish(Reference<ReadYourWritesTransaction> tr, Reference<TaskBucket> taskBucket, Reference<FutureBucket> futureBucket, Reference<Task> task) {
			state FileBackupAgent backupAgent;
			state BackupConfig config(task);
			state std::string tagName = wait(config.tag().getOrThrow(tr));

			TEST(true);  // Canceling 5.1 backup task

			TraceEvent(SevInfo, "FileBackupCancelFiveOneTask")
				.detail("Task", task->params[Task::reservedTaskParamKeyType])
					.detail("TagName", tagName);
			wait(abortFiveOneBackup(&backupAgent, tr, tagName));

			wait(taskBucket->finish(tr, task));
			return Void();
		}

	    StringRef getName() const override {
		    TraceEvent(SevError, "FileBackupError").detail("Cause", "AbortFiveOneBackupTaskFunc::name() should never be called");
			ASSERT(false);
			return StringRef();
	    }

	    Future<Void> execute(Database cx, Reference<TaskBucket> tb, Reference<FutureBucket> fb, Reference<Task> task) override { return Future<Void>(Void()); };
		Future<Void> finish(Reference<ReadYourWritesTransaction> tr, Reference<TaskBucket> tb, Reference<FutureBucket> fb, Reference<Task> task) override { return _finish(tr, tb, fb, task); };
	};
	StringRef AbortFiveOneBackupTask::name = LiteralStringRef("abort_legacy_backup_5.2");
	REGISTER_TASKFUNC(AbortFiveOneBackupTask);
	REGISTER_TASKFUNC_ALIAS(AbortFiveOneBackupTask, file_backup_write_range);
	REGISTER_TASKFUNC_ALIAS(AbortFiveOneBackupTask, file_backup_dispatch_ranges);
	REGISTER_TASKFUNC_ALIAS(AbortFiveOneBackupTask, file_backup_write_logs);
	REGISTER_TASKFUNC_ALIAS(AbortFiveOneBackupTask, file_backup_erase_logs);
	REGISTER_TASKFUNC_ALIAS(AbortFiveOneBackupTask, file_backup_dispatch_logs);
	REGISTER_TASKFUNC_ALIAS(AbortFiveOneBackupTask, file_backup_finished);
	REGISTER_TASKFUNC_ALIAS(AbortFiveOneBackupTask, file_backup_write_snapshot_manifest);
	REGISTER_TASKFUNC_ALIAS(AbortFiveOneBackupTask, file_backup_start);

	std::function<void(Reference<Task>)> NOP_SETUP_TASK_FN = [](Reference<Task> task) { /* NOP */ };
	ACTOR static Future<Key> addBackupTask(StringRef name,
										   uint32_t version,
										   Reference<ReadYourWritesTransaction> tr,
										   Reference<TaskBucket> taskBucket,
										   TaskCompletionKey completionKey,
										   BackupConfig config,
										   Reference<TaskFuture> waitFor = Reference<TaskFuture>(),
										   std::function<void(Reference<Task>)> setupTaskFn = NOP_SETUP_TASK_FN,
										   int priority = 0,
										   bool setValidation = true) {
		tr->setOption(FDBTransactionOptions::ACCESS_SYSTEM_KEYS);
		tr->setOption(FDBTransactionOptions::LOCK_AWARE);

		Key doneKey = wait(completionKey.get(tr, taskBucket));
		state Reference<Task> task(new Task(name, version, doneKey, priority));

		// Bind backup config to new task
		wait(config.toTask(tr, task, setValidation));

		// Set task specific params
		setupTaskFn(task);

		if (!waitFor) {
			return taskBucket->addTask(tr, task);
		}
		wait(waitFor->onSetAddTask(tr, taskBucket, task));

		return LiteralStringRef("OnSetAddTask");
	}

	// Clears the backup ID from "backupStartedKey" to pause backup workers.
	ACTOR static Future<Void> clearBackupStartID(Reference<ReadYourWritesTransaction> tr, UID backupUid) {
		// If backup worker is not enabled, exit early.
		Optional<Value> started = wait(tr->get(backupStartedKey));
		std::vector<std::pair<UID, Version>> ids;
		if (started.present()) {
			ids = decodeBackupStartedValue(started.get());
		}
		auto it = std::find_if(ids.begin(), ids.end(),
		                       [=](const std::pair<UID, Version>& p) { return p.first == backupUid; });
		if (it != ids.end()) {
			ids.erase(it);
		}

		if (ids.empty()) {
			TraceEvent("ClearBackup").detail("BackupID", backupUid);
			tr->clear(backupStartedKey);
		} else {
			tr->set(backupStartedKey, encodeBackupStartedValue(ids));
		}
		return Void();
	}

	// Backup and Restore taskFunc definitions will inherit from one of the following classes which
	// servers to catch and log to the appropriate config any error that execute/finish didn't catch and log.
	struct RestoreTaskFuncBase : TaskFuncBase {
	    Future<Void> handleError(Database cx, Reference<Task> task, Error const& error) final {
		    return RestoreConfig(task).logError(cx, error, format("'%s' on '%s'", error.what(), task->params[Task::reservedTaskParamKeyType].printable().c_str()));
	    }
	    virtual std::string toString(Reference<Task> task) const { return ""; }
    };

	struct BackupTaskFuncBase : TaskFuncBase {
	    Future<Void> handleError(Database cx, Reference<Task> task, Error const& error) final {
		    return BackupConfig(task).logError(cx, error, format("'%s' on '%s'", error.what(), task->params[Task::reservedTaskParamKeyType].printable().c_str()));
	    }
	    virtual std::string toString(Reference<Task> task) const { return ""; }
    };

	ACTOR static Future<Standalone<VectorRef<KeyRef>>> getBlockOfShards(Reference<ReadYourWritesTransaction> tr, Key beginKey, Key endKey, int limit) {

		tr->setOption(FDBTransactionOptions::ACCESS_SYSTEM_KEYS);
		tr->setOption(FDBTransactionOptions::LOCK_AWARE);
		state Standalone<VectorRef<KeyRef>> results;
		Standalone<RangeResultRef> values = wait(tr->getRange(KeyRangeRef(keyAfter(beginKey.withPrefix(keyServersPrefix)), endKey.withPrefix(keyServersPrefix)), limit));

		for (auto &s : values) {
			KeyRef k = s.key.removePrefix(keyServersPrefix);
			results.push_back_deep(results.arena(), k);
		}

		return results;
	}

	struct BackupRangeTaskFunc : BackupTaskFuncBase {
		static StringRef name;
	    static constexpr uint32_t version = 1;

	    static struct {
			static TaskParam<Key> beginKey() {
				return LiteralStringRef(__FUNCTION__);
			}
			static TaskParam<Key> endKey() {
				return LiteralStringRef(__FUNCTION__);
			}
			static TaskParam<bool> addBackupRangeTasks() {
				return LiteralStringRef(__FUNCTION__);
			}
		} Params;

	    std::string toString(Reference<Task> task) const override {
		    return format("beginKey '%s' endKey '%s' addTasks %d",
				Params.beginKey().get(task).printable().c_str(),
				Params.endKey().get(task).printable().c_str(),
				Params.addBackupRangeTasks().get(task)
			);
	    }

	    StringRef getName() const override { return name; };

		Future<Void> execute(Database cx, Reference<TaskBucket> tb, Reference<FutureBucket> fb, Reference<Task> task) override { return _execute(cx, tb, fb, task); };
		Future<Void> finish(Reference<ReadYourWritesTransaction> tr, Reference<TaskBucket> tb, Reference<FutureBucket> fb, Reference<Task> task) override { return _finish(tr, tb, fb, task); };

		// Finish (which flushes/syncs) the file, and then in a single transaction, make some range backup progress durable.
		// This means:
		//  - increment the backup config's range bytes written
		//  - update the range file map
		//  - update the task begin key
		//  - save/extend the task with the new params
		// Returns whether or not the caller should continue executing the task.
		ACTOR static Future<bool> finishRangeFile(Reference<IBackupFile> file, Database cx, Reference<Task> task, Reference<TaskBucket> taskBucket, KeyRange range, Version version) {
			wait(file->finish());

			// Ignore empty ranges.
			if(range.empty())
				return false;

			state Reference<ReadYourWritesTransaction> tr(new ReadYourWritesTransaction(cx));
			state BackupConfig backup(task);
			state bool usedFile = false;

			// Avoid unnecessary conflict by prevent taskbucket's automatic timeout extension
			// because the following transaction loop extends and updates the task.
			wait(task->extendMutex.take());
			state FlowLock::Releaser releaser(task->extendMutex, 1);

			loop {
				try {
					tr->setOption(FDBTransactionOptions::ACCESS_SYSTEM_KEYS);
					tr->setOption(FDBTransactionOptions::LOCK_AWARE);

					// Update the start key of the task so if this transaction completes but the task then fails
					// when it is restarted it will continue where this execution left off.
					Params.beginKey().set(task, range.end);

					// Save and extend the task with the new begin parameter
					state Version newTimeout = wait(taskBucket->extendTimeout(tr, task, true));

					// Update the range bytes written in the backup config
					backup.rangeBytesWritten().atomicOp(tr, file->size(), MutationRef::AddValue);
					backup.snapshotRangeFileCount().atomicOp(tr, 1, MutationRef::AddValue);

					// See if there is already a file for this key which has an earlier begin, update the map if not.
					Optional<BackupConfig::RangeSlice> s = wait(backup.snapshotRangeFileMap().get(tr, range.end));
					if(!s.present() || s.get().begin >= range.begin) {
						backup.snapshotRangeFileMap().set(tr, range.end, {range.begin, version, file->getFileName(), file->size()});
						usedFile = true;
					}

					wait(tr->commit());
					task->timeoutVersion = newTimeout;
					break;
				} catch(Error &e) {
					wait(tr->onError(e));
				}
			}

			return usedFile;
		}

		ACTOR static Future<Key> addTask(Reference<ReadYourWritesTransaction> tr, Reference<TaskBucket> taskBucket, Reference<Task> parentTask, int priority, Key begin, Key end, TaskCompletionKey completionKey, Reference<TaskFuture> waitFor = Reference<TaskFuture>(), Version scheduledVersion = invalidVersion) {
			Key key = wait(addBackupTask(BackupRangeTaskFunc::name,
										 BackupRangeTaskFunc::version,
										 tr, taskBucket, completionKey,
										 BackupConfig(parentTask),
										 waitFor,
										 [=](Reference<Task> task) {
											 Params.beginKey().set(task, begin);
											 Params.endKey().set(task, end);
											 Params.addBackupRangeTasks().set(task, false);
											 if(scheduledVersion != invalidVersion)
												 ReservedTaskParams::scheduledVersion().set(task, scheduledVersion);
										 },
										 priority));
			return key;
		}

		ACTOR static Future<Void> _execute(Database cx, Reference<TaskBucket> taskBucket, Reference<FutureBucket> futureBucket, Reference<Task> task) {
			state Reference<FlowLock> lock(new FlowLock(CLIENT_KNOBS->BACKUP_LOCK_BYTES));

			wait(checkTaskVersion(cx, task, BackupRangeTaskFunc::name, BackupRangeTaskFunc::version));

			state Key beginKey = Params.beginKey().get(task);
			state Key endKey = Params.endKey().get(task);

			TraceEvent("FileBackupRangeStart")
				.suppressFor(60)
				.detail("BackupUID", BackupConfig(task).getUid())
				.detail("BeginKey", Params.beginKey().get(task).printable())
				.detail("EndKey", Params.endKey().get(task).printable())
				.detail("TaskKey", task->key.printable());

			// When a key range task saves the last chunk of progress and then the executor dies, when the task continues
			// its beginKey and endKey will be equal but there is no work to be done.
			if(beginKey == endKey)
				return Void();

			// Find out if there is a shard boundary in(beginKey, endKey)
			Standalone<VectorRef<KeyRef>> keys = wait(runRYWTransaction(cx, [=](Reference<ReadYourWritesTransaction> tr){ return getBlockOfShards(tr, beginKey, endKey, 1); }));
			if (keys.size() > 0) {
				Params.addBackupRangeTasks().set(task, true);
				return Void();
			}

			// Read everything from beginKey to endKey, write it to an output file, run the output file processor, and
			// then set on_done. If we are still writing after X seconds, end the output file and insert a new backup_range
			// task for the remainder.
			state Reference<IBackupFile> outFile;
			state Version outVersion = invalidVersion;
			state Key lastKey;

			// retrieve kvData
			state PromiseStream<RangeResultWithVersion> results;

			state Future<Void> rc = readCommitted(cx, results, lock, KeyRangeRef(beginKey, endKey), true, true, true);
			state RangeFileWriter rangeFile;
			state BackupConfig backup(task);

			// Don't need to check keepRunning(task) here because we will do that while finishing each output file, but if bc
			// is false then clearly the backup is no longer in progress
			state Reference<IBackupContainer> bc = wait(backup.backupContainer().getD(cx));
			if(!bc) {
				return Void();
			}

			state bool done = false;
			state int64_t nrKeys = 0;

			loop{
				state RangeResultWithVersion values;
				try {
					RangeResultWithVersion _values = waitNext(results.getFuture());
					values = _values;
					lock->release(values.first.expectedSize());
				} catch(Error &e) {
					if(e.code() == error_code_end_of_stream)
						done = true;
					else
						throw;
				}

				// If we've seen a new read version OR hit the end of the stream, then if we were writing a file finish it.
				if (values.second != outVersion || done) {
					if (outFile){
						TEST(outVersion != invalidVersion); // Backup range task wrote multiple versions
						state Key nextKey = done ? endKey : keyAfter(lastKey);
						wait(rangeFile.writeKey(nextKey));

						if(BUGGIFY) {
							rangeFile.padEnd();
						}

						bool usedFile = wait(finishRangeFile(outFile, cx, task, taskBucket, KeyRangeRef(beginKey, nextKey), outVersion));
						TraceEvent("FileBackupWroteRangeFile")
							.suppressFor(60)
							.detail("BackupUID", backup.getUid())
							.detail("Size", outFile->size())
							.detail("Keys", nrKeys)
							.detail("ReadVersion", outVersion)
							.detail("BeginKey", beginKey.printable())
							.detail("EndKey", nextKey.printable())
							.detail("AddedFileToMap", usedFile);

						nrKeys = 0;
						beginKey = nextKey;
					}

					if(done)
						return Void();

					// Start writing a new file after verifying this task should keep running as of a new read version (which must be >= outVersion)
					outVersion = values.second;
					// block size must be at least large enough for 3 max size keys and 2 max size values + overhead so 250k conservatively.
					state int blockSize = BUGGIFY ? deterministicRandom()->randomInt(250e3, 4e6) : CLIENT_KNOBS->BACKUP_RANGEFILE_BLOCK_SIZE;
					state Version snapshotBeginVersion;
					state int64_t snapshotRangeFileCount;

					state Reference<ReadYourWritesTransaction> tr(new ReadYourWritesTransaction(cx));
					loop {
						try {
							tr->setOption(FDBTransactionOptions::ACCESS_SYSTEM_KEYS);
							tr->setOption(FDBTransactionOptions::LOCK_AWARE);

							wait(taskBucket->keepRunning(tr, task)
								&& storeOrThrow(snapshotBeginVersion, backup.snapshotBeginVersion().get(tr))
								&& store(snapshotRangeFileCount, backup.snapshotRangeFileCount().getD(tr))
							);

							break;
						} catch(Error &e) {
							wait(tr->onError(e));
						}
					}

					Reference<IBackupFile> f = wait(bc->writeRangeFile(snapshotBeginVersion, snapshotRangeFileCount, outVersion, blockSize));
					outFile = f;

					// Initialize range file writer and write begin key
					rangeFile = RangeFileWriter(outFile, blockSize);
					wait(rangeFile.writeKey(beginKey));
				}

				// write kvData to file, update lastKey and key count
				if(values.first.size() != 0) {
					state size_t i = 0;
					for (; i < values.first.size(); ++i) {
						wait(rangeFile.writeKV(values.first[i].key, values.first[i].value));
					}
					lastKey = values.first.back().key;
					nrKeys += values.first.size();
				}
			}
		}

		ACTOR static Future<Void> startBackupRangeInternal(Reference<ReadYourWritesTransaction> tr, Reference<TaskBucket> taskBucket, Reference<FutureBucket> futureBucket, Reference<Task> task, Reference<TaskFuture> onDone) {
			tr->setOption(FDBTransactionOptions::ACCESS_SYSTEM_KEYS);
			tr->setOption(FDBTransactionOptions::LOCK_AWARE);
			state Key nextKey = Params.beginKey().get(task);
			state Key endKey = Params.endKey().get(task);

			state Standalone<VectorRef<KeyRef>> keys = wait(getBlockOfShards(tr, nextKey, endKey, CLIENT_KNOBS->BACKUP_SHARD_TASK_LIMIT));

			std::vector<Future<Key>> addTaskVector;
			for (int idx = 0; idx < keys.size(); ++idx) {
				if (nextKey != keys[idx]) {
					addTaskVector.push_back(addTask(tr, taskBucket, task, task->getPriority(), nextKey, keys[idx], TaskCompletionKey::joinWith(onDone)));
					TraceEvent("FileBackupRangeSplit")
						.suppressFor(60)
						.detail("BackupUID", BackupConfig(task).getUid())
						.detail("BeginKey", Params.beginKey().get(task).printable())
						.detail("EndKey", Params.endKey().get(task).printable())
						.detail("SliceBeginKey", nextKey.printable())
						.detail("SliceEndKey", keys[idx].printable());
				}
				nextKey = keys[idx];
			}

			wait(waitForAll(addTaskVector));

			if (nextKey != endKey) {
				// Add task to cover nextKey to the end, using the priority of the current task
				wait(success(addTask(tr, taskBucket, task, task->getPriority(), nextKey, endKey, TaskCompletionKey::joinWith(onDone), Reference<TaskFuture>(), task->getPriority())));
			}

			return Void();
		}

		ACTOR static Future<Void> _finish(Reference<ReadYourWritesTransaction> tr, Reference<TaskBucket> taskBucket, Reference<FutureBucket> futureBucket, Reference<Task> task) {
			state Reference<TaskFuture> taskFuture = futureBucket->unpack(task->params[Task::reservedTaskParamKeyDone]);

			if (Params.addBackupRangeTasks().get(task)) {
				wait(startBackupRangeInternal(tr, taskBucket, futureBucket, task, taskFuture));
			}
			else {
				wait(taskFuture->set(tr, taskBucket));
			}

			wait(taskBucket->finish(tr, task));

			TraceEvent("FileBackupRangeFinish")
				.suppressFor(60)
				.detail("BackupUID", BackupConfig(task).getUid())
				.detail("BeginKey", Params.beginKey().get(task).printable())
				.detail("EndKey", Params.endKey().get(task).printable())
				.detail("TaskKey", task->key.printable());

			return Void();
		}

	};
	StringRef BackupRangeTaskFunc::name = LiteralStringRef("file_backup_write_range_5.2");
	REGISTER_TASKFUNC(BackupRangeTaskFunc);

	struct BackupSnapshotDispatchTask : BackupTaskFuncBase {
		static StringRef name;
	    static constexpr uint32_t version = 1;

	    static struct {
			// Set by Execute, used by Finish
			static TaskParam<int64_t> shardsBehind() {
				return LiteralStringRef(__FUNCTION__);
			}
			// Set by Execute, used by Finish
			static TaskParam<bool> snapshotFinished() {
				return LiteralStringRef(__FUNCTION__);
			}
			// Set by Execute, used by Finish
			static TaskParam<Version> nextDispatchVersion() {
				return LiteralStringRef(__FUNCTION__);
			}
		} Params;

		StringRef getName() const override { return name; };

		Future<Void> execute(Database cx, Reference<TaskBucket> tb, Reference<FutureBucket> fb, Reference<Task> task) override { return _execute(cx, tb, fb, task); };
		Future<Void> finish(Reference<ReadYourWritesTransaction> tr, Reference<TaskBucket> tb, Reference<FutureBucket> fb, Reference<Task> task) override { return _finish(tr, tb, fb, task); };

		ACTOR static Future<Key> addTask(Reference<ReadYourWritesTransaction> tr, Reference<TaskBucket> taskBucket, Reference<Task> parentTask, int priority, TaskCompletionKey completionKey, Reference<TaskFuture> waitFor = Reference<TaskFuture>(), Version scheduledVersion = invalidVersion) {
			Key key = wait(addBackupTask(name,
										 version,
										 tr, taskBucket, completionKey,
										 BackupConfig(parentTask),
										 waitFor,
										 [=](Reference<Task> task) {
											 if(scheduledVersion != invalidVersion)
												 ReservedTaskParams::scheduledVersion().set(task, scheduledVersion);
										 },
										 priority));
			return key;
		}

		enum DispatchState { SKIP=0, DONE=1, NOT_DONE_MIN=2};

		ACTOR static Future<Void> _execute(Database cx, Reference<TaskBucket> taskBucket, Reference<FutureBucket> futureBucket, Reference<Task> task) {
			state Reference<FlowLock> lock(new FlowLock(CLIENT_KNOBS->BACKUP_LOCK_BYTES));
			wait(checkTaskVersion(cx, task, name, version));

			state double startTime = timer();
			state Reference<ReadYourWritesTransaction> tr(new ReadYourWritesTransaction(cx));

			// The shard map will use 3 values classes.  Exactly SKIP, exactly DONE, then any number >= NOT_DONE_MIN which will mean not done.
			// This is to enable an efficient coalesce() call to squash adjacent ranges which are not yet finished to enable efficiently
			// finding random database shards which are not done.
			state int notDoneSequence = NOT_DONE_MIN;
			state KeyRangeMap<int> shardMap(notDoneSequence++, normalKeys.end);
			state Key beginKey = normalKeys.begin;

			// Read all shard boundaries and add them to the map
			loop {
				try {
					tr->setOption(FDBTransactionOptions::ACCESS_SYSTEM_KEYS);
					tr->setOption(FDBTransactionOptions::LOCK_AWARE);

					state Future<Standalone<VectorRef<KeyRef>>> shardBoundaries = getBlockOfShards(tr, beginKey, normalKeys.end, CLIENT_KNOBS->TOO_MANY);
					wait(success(shardBoundaries) && taskBucket->keepRunning(tr, task));

					if(shardBoundaries.get().size() == 0)
						break;

					for(auto &boundary : shardBoundaries.get()) {
						shardMap.rawInsert(boundary, notDoneSequence++);
					}

					beginKey = keyAfter(shardBoundaries.get().back());
					tr->reset();
				} catch(Error &e) {
					wait(tr->onError(e));
				}
			}

			// Read required stuff from backup config
			state BackupConfig config(task);
			state Version recentReadVersion;
			state Version snapshotBeginVersion;
			state Version snapshotTargetEndVersion;
			state int64_t snapshotIntervalSeconds;
			state Optional<Version> latestSnapshotEndVersion;
			state std::vector<KeyRange> backupRanges;
			state Optional<Key> snapshotBatchFutureKey;
			state Reference<TaskFuture> snapshotBatchFuture;
			state Optional<int64_t> snapshotBatchSize;

			tr->reset();
			loop {
				try {
					tr->setOption(FDBTransactionOptions::ACCESS_SYSTEM_KEYS);
					tr->setOption(FDBTransactionOptions::LOCK_AWARE);

					wait( store(snapshotBeginVersion, config.snapshotBeginVersion().getOrThrow(tr))
								&& store(snapshotTargetEndVersion, config.snapshotTargetEndVersion().getOrThrow(tr))
								&& store(backupRanges, config.backupRanges().getOrThrow(tr))
								&& store(snapshotIntervalSeconds, config.snapshotIntervalSeconds().getOrThrow(tr))
								// The next two parameters are optional
								&& store(snapshotBatchFutureKey, config.snapshotBatchFuture().get(tr))
								&& store(snapshotBatchSize, config.snapshotBatchSize().get(tr))
								&& store(latestSnapshotEndVersion, config.latestSnapshotEndVersion().get(tr))
								&& store(recentReadVersion, tr->getReadVersion())
								&& taskBucket->keepRunning(tr, task));

					// If the snapshot batch future key does not exist, this is the first execution of this dispatch task so
					//    - create and set the snapshot batch future key
					//    - initialize the batch size to 0
					//    - initialize the target snapshot end version if it is not yet set
					//    - commit
					if(!snapshotBatchFutureKey.present()) {
						snapshotBatchFuture = futureBucket->future(tr);
						config.snapshotBatchFuture().set(tr, snapshotBatchFuture->pack());
						snapshotBatchSize = 0;
						config.snapshotBatchSize().set(tr, snapshotBatchSize.get());

						// The dispatch of this batch can take multiple separate executions if the executor fails
						// so store a completion key for the dispatch finish() to set when dispatching the batch is done.
						state TaskCompletionKey dispatchCompletionKey = TaskCompletionKey::joinWith(snapshotBatchFuture);
						// this is a bad hack - but flow doesn't work well with lambda functions and caputring
						// state variables...
						auto cfg = &config;
						auto tx = &tr;
						wait(map(dispatchCompletionKey.get(tr, taskBucket), [cfg, tx](Key const& k) {
							cfg->snapshotBatchDispatchDoneKey().set(*tx, k);
							return Void();
						}));
						wait(tr->commit());
					}
					else {
						ASSERT(snapshotBatchSize.present());
						// Batch future key exists in the config so create future from it
					    snapshotBatchFuture = makeReference<TaskFuture>(futureBucket, snapshotBatchFutureKey.get());
				    }

					break;
				} catch(Error &e) {
					wait(tr->onError(e));
				}
			}

			// Read all dispatched ranges
			state std::vector<std::pair<Key, bool>> dispatchBoundaries;
			tr->reset();
			beginKey = normalKeys.begin;
			loop {
				try {
					tr->setOption(FDBTransactionOptions::ACCESS_SYSTEM_KEYS);
					tr->setOption(FDBTransactionOptions::LOCK_AWARE);

					state Future<std::vector<std::pair<Key, bool>>> bounds = config.snapshotRangeDispatchMap().getRange(tr, beginKey, keyAfter(normalKeys.end), CLIENT_KNOBS->TOO_MANY);
					wait(success(bounds) && taskBucket->keepRunning(tr, task) && store(recentReadVersion, tr->getReadVersion()));

					if(bounds.get().empty())
						break;

					dispatchBoundaries.reserve(dispatchBoundaries.size() + bounds.get().size());
					dispatchBoundaries.insert(dispatchBoundaries.end(), bounds.get().begin(), bounds.get().end());

					beginKey = keyAfter(bounds.get().back().first);
					tr->reset();
				} catch(Error &e) {
					wait(tr->onError(e));
				}
			}

			// The next few sections involve combining the results above.  Yields are used after operations
			// that could have operated on many thousands of things and in loops which could have many
			// thousands of iterations.
			// Declare some common iterators which must be state vars and will be used multiple times.
			state int i;
			state RangeMap<Key, int, KeyRangeRef>::iterator iShard;
			state RangeMap<Key, int, KeyRangeRef>::iterator iShardEnd;

			// Set anything inside a dispatched range to DONE.
			// Also ensure that the boundary value are true, false, [true, false]...
			if(dispatchBoundaries.size() > 0) {
				state bool lastValue = false;
				state Key lastKey;
				for(i = 0; i < dispatchBoundaries.size(); ++i) {
					const std::pair<Key, bool> &boundary = dispatchBoundaries[i];

					// Values must alternate
					ASSERT(boundary.second == !lastValue);

					// If this was the end of a dispatched range
					if(!boundary.second) {
						// Ensure that the dispatched boundaries exist AND set all shard ranges in the dispatched range to DONE.
						RangeMap<Key, int, KeyRangeRef>::Ranges shardRanges = shardMap.modify(KeyRangeRef(lastKey, boundary.first));
						iShard = shardRanges.begin();
						iShardEnd = shardRanges.end();
						for(; iShard != iShardEnd; ++iShard) {
							iShard->value() = DONE;
							wait(yield());
						}
					}
					lastValue = dispatchBoundaries[i].second;
					lastKey = dispatchBoundaries[i].first;

					wait(yield());
				}
				ASSERT(lastValue == false);
			}

			// Set anything outside the backup ranges to SKIP.  We can use insert() here instead of modify()
			// because it's OK to delete shard boundaries in the skipped ranges.
			if(backupRanges.size() > 0) {
				shardMap.insert(KeyRangeRef(normalKeys.begin, backupRanges.front().begin), SKIP);
				wait(yield());

				for(i = 0; i < backupRanges.size() - 1; ++i) {
					shardMap.insert(KeyRangeRef(backupRanges[i].end, backupRanges[i + 1].begin), SKIP);
					wait(yield());
				}

				shardMap.insert(KeyRangeRef(backupRanges.back().end, normalKeys.end), SKIP);
				wait(yield());
			}

			state int countShardsDone = 0;
			state int countShardsNotDone = 0;

			// Scan through the shard map, counting the DONE and NOT_DONE shards.
			RangeMap<Key, int, KeyRangeRef>::Ranges shardRanges = shardMap.ranges();
			iShard = shardRanges.begin();
			iShardEnd = shardRanges.end();
			for(; iShard != iShardEnd; ++iShard) {
				if(iShard->value() == DONE) {
					++countShardsDone;
				}
				else if(iShard->value() >= NOT_DONE_MIN)
					++countShardsNotDone;

				wait(yield());
			}

			// Coalesce the shard map to make random selection below more efficient.
			shardMap.coalesce(normalKeys);
			wait(yield());

			// In this context "all" refers to all of the shards relevant for this particular backup
			state int countAllShards = countShardsDone + countShardsNotDone;

			if(countShardsNotDone == 0) {
				TraceEvent("FileBackupSnapshotDispatchFinished")
					.detail("BackupUID", config.getUid())
					.detail("AllShards", countAllShards)
					.detail("ShardsDone", countShardsDone)
					.detail("ShardsNotDone", countShardsNotDone)
					.detail("SnapshotBeginVersion", snapshotBeginVersion)
					.detail("SnapshotTargetEndVersion", snapshotTargetEndVersion)
					.detail("CurrentVersion", recentReadVersion)
					.detail("SnapshotIntervalSeconds", snapshotIntervalSeconds);
				Params.snapshotFinished().set(task, true);
				return Void();
			}

			// Decide when the next snapshot dispatch should run.
			state Version nextDispatchVersion;

			// In simulation, use snapshot interval / 5 to ensure multiple dispatches run
			// Otherwise, use the knob for the number of seconds between snapshot dispatch tasks.
			if(g_network->isSimulated())
				nextDispatchVersion = recentReadVersion + CLIENT_KNOBS->CORE_VERSIONSPERSECOND * (snapshotIntervalSeconds / 5.0);
			else
				nextDispatchVersion = recentReadVersion + CLIENT_KNOBS->CORE_VERSIONSPERSECOND * CLIENT_KNOBS->BACKUP_SNAPSHOT_DISPATCH_INTERVAL_SEC;

			// If nextDispatchVersion is greater than snapshotTargetEndVersion (which could be in the past) then just use
			// the greater of recentReadVersion or snapshotTargetEndVersion.  Any range tasks created in this dispatch will
			// be scheduled at a random time between recentReadVersion and nextDispatchVersion,
			// so nextDispatchVersion shouldn't be less than recentReadVersion.
			if(nextDispatchVersion > snapshotTargetEndVersion)
				nextDispatchVersion = std::max(recentReadVersion, snapshotTargetEndVersion);

			Params.nextDispatchVersion().set(task, nextDispatchVersion);

			// Calculate number of shards that should be done before the next interval end
			// timeElapsed is between 0 and 1 and represents what portion of the shards we should have completed by now
			double timeElapsed;
			Version snapshotScheduledVersionInterval = snapshotTargetEndVersion - snapshotBeginVersion;
			if(snapshotTargetEndVersion > snapshotBeginVersion)
				timeElapsed = std::min(1.0, (double)(nextDispatchVersion - snapshotBeginVersion) / (snapshotScheduledVersionInterval));
			else
				timeElapsed = 1.0;

			state int countExpectedShardsDone = countAllShards * timeElapsed;
			state int countShardsToDispatch = std::max<int>(0, countExpectedShardsDone - countShardsDone);

			// Calculate the number of shards that would have been dispatched by a normal (on-schedule) BackupSnapshotDispatchTask given
			// the dispatch window and the start and expected-end versions of the current snapshot.
			int64_t dispatchWindow = nextDispatchVersion - recentReadVersion;

			// If the scheduled snapshot interval is 0 (such as for initial, as-fast-as-possible snapshot) then all shards are considered late
			int countShardsExpectedPerNormalWindow;
			if(snapshotScheduledVersionInterval == 0) {
				countShardsExpectedPerNormalWindow = 0;
			}
			else {
				// A dispatchWindow of 0 means the target end version is <= now which also results in all shards being considered late
				countShardsExpectedPerNormalWindow = (double(dispatchWindow) / snapshotScheduledVersionInterval) * countAllShards;
			}

			// The number of shards 'behind' the snapshot is the count of how may additional shards beyond normal are being dispatched, if any.
			int countShardsBehind = std::max<int64_t>(0, countShardsToDispatch + snapshotBatchSize.get() - countShardsExpectedPerNormalWindow);
			Params.shardsBehind().set(task, countShardsBehind);

			TraceEvent("FileBackupSnapshotDispatchStats")
				.detail("BackupUID", config.getUid())
				.detail("AllShards", countAllShards)
				.detail("ShardsDone", countShardsDone)
				.detail("ShardsNotDone", countShardsNotDone)
				.detail("ExpectedShardsDone", countExpectedShardsDone)
				.detail("ShardsToDispatch", countShardsToDispatch)
				.detail("ShardsBehind", countShardsBehind)
				.detail("SnapshotBeginVersion", snapshotBeginVersion)
				.detail("SnapshotTargetEndVersion", snapshotTargetEndVersion)
				.detail("NextDispatchVersion", nextDispatchVersion)
				.detail("CurrentVersion", recentReadVersion)
				.detail("TimeElapsed", timeElapsed)
				.detail("SnapshotIntervalSeconds", snapshotIntervalSeconds);

			// Dispatch random shards to catch up to the expected progress
			while(countShardsToDispatch > 0) {
				// First select ranges to add
				state std::vector<KeyRange> rangesToAdd;

				// Limit number of tasks added per transaction
				int taskBatchSize = BUGGIFY ? deterministicRandom()->randomInt(1, countShardsToDispatch + 1) : CLIENT_KNOBS->BACKUP_DISPATCH_ADDTASK_SIZE;
				int added = 0;

				while(countShardsToDispatch > 0 && added < taskBatchSize && shardMap.size() > 0) {
					// Get a random range.
					auto it = shardMap.randomRange();
					// Find a NOT_DONE range and add it to rangesToAdd
					while(1) {
						if(it->value() >= NOT_DONE_MIN) {
							rangesToAdd.push_back(it->range());
							it->value() = DONE;
							shardMap.coalesce(Key(it->begin()));
							++added;
							++countShardsDone;
							--countShardsToDispatch;
							--countShardsNotDone;
							break;
						}
						if(it->end() == shardMap.mapEnd)
							break;
						++it;
					}
				}

				state int64_t oldBatchSize = snapshotBatchSize.get();
				state int64_t newBatchSize = oldBatchSize + rangesToAdd.size();

				// Now add the selected ranges in a single transaction.
				tr->reset();
				loop {
					try {
						TraceEvent("FileBackupSnapshotDispatchAddingTasks")
							.suppressFor(2)
							.detail("TasksToAdd", rangesToAdd.size())
							.detail("NewBatchSize", newBatchSize);

						tr->setOption(FDBTransactionOptions::ACCESS_SYSTEM_KEYS);
						tr->setOption(FDBTransactionOptions::LOCK_AWARE);

						// For each range, make sure it isn't set in the dispatched range map.
						state std::vector<Future<Optional<bool>>> beginReads;
						state std::vector<Future<Optional<bool>>> endReads;

						for(auto &range : rangesToAdd) {
							beginReads.push_back(config.snapshotRangeDispatchMap().get(tr, range.begin));
							endReads.push_back(  config.snapshotRangeDispatchMap().get(tr, range.end));
						}

						wait(store(snapshotBatchSize.get(), config.snapshotBatchSize().getOrThrow(tr))
								&& waitForAll(beginReads) && waitForAll(endReads) && taskBucket->keepRunning(tr, task));

						// Snapshot batch size should be either oldBatchSize or newBatchSize. If new, this transaction is already done.
						if(snapshotBatchSize.get() == newBatchSize) {
							break;
						}
						else {
							ASSERT(snapshotBatchSize.get() == oldBatchSize);
							config.snapshotBatchSize().set(tr, newBatchSize);
							snapshotBatchSize = newBatchSize;
							config.snapshotDispatchLastShardsBehind().set(tr, Params.shardsBehind().get(task));
							config.snapshotDispatchLastVersion().set(tr, tr->getReadVersion().get());
						}

						state std::vector<Future<Void>> addTaskFutures;

						for(i = 0; i < beginReads.size(); ++i) {
							KeyRange &range = rangesToAdd[i];

							// This loop might have made changes to begin or end boundaries in a prior
							// iteration.  If so, the updated values exist in the RYW cache so re-read both entries.
							Optional<bool> beginValue = config.snapshotRangeDispatchMap().get(tr, range.begin).get();
							Optional<bool> endValue =   config.snapshotRangeDispatchMap().get(tr, range.end).get();

							ASSERT(!beginValue.present() || !endValue.present() || beginValue != endValue);

							// If begin is present, it must be a range end so value must be false
							// If end is present, it must be a range begin so value must be true
							if(    (!beginValue.present() || !beginValue.get())
								&& (!endValue.present()   ||  endValue.get())   )
							{
								if(beginValue.present()) {
									config.snapshotRangeDispatchMap().erase(tr, range.begin);
								}
								else {
									config.snapshotRangeDispatchMap().set(tr, range.begin, true);
								}
								if(endValue.present()) {
									config.snapshotRangeDispatchMap().erase(tr, range.end);
								}
								else {
									config.snapshotRangeDispatchMap().set(tr, range.end, false);
								}

								Version scheduledVersion = invalidVersion;
								// If the next dispatch version is in the future, choose a random version at which to start the new task.
								if(nextDispatchVersion > recentReadVersion)
									scheduledVersion = recentReadVersion + deterministicRandom()->random01() * (nextDispatchVersion - recentReadVersion);

								// Range tasks during the initial snapshot should run at a higher priority
								int priority = latestSnapshotEndVersion.present() ? 0 : 1;
								addTaskFutures.push_back(success(BackupRangeTaskFunc::addTask(tr, taskBucket, task, priority, range.begin, range.end, TaskCompletionKey::joinWith(snapshotBatchFuture), Reference<TaskFuture>(), scheduledVersion)));

								TraceEvent("FileBackupSnapshotRangeDispatched")
									.suppressFor(2)
									.detail("BackupUID", config.getUid())
									.detail("CurrentVersion", recentReadVersion)
									.detail("ScheduledVersion", scheduledVersion)
									.detail("BeginKey", range.begin.printable())
									.detail("EndKey", range.end.printable());
							}
							else {
								// This shouldn't happen because if the transaction was already done or if another execution
								// of this task is making progress it should have been detected above.
								ASSERT(false);
							}
						}

						wait(waitForAll(addTaskFutures));
						wait(tr->commit());
						break;
					} catch(Error &e) {
						wait(tr->onError(e));
					}
				}
			}

			if(countShardsNotDone == 0) {
				TraceEvent("FileBackupSnapshotDispatchFinished")
					.detail("BackupUID", config.getUid())
					.detail("AllShards", countAllShards)
					.detail("ShardsDone", countShardsDone)
					.detail("ShardsNotDone", countShardsNotDone)
					.detail("SnapshotBeginVersion", snapshotBeginVersion)
					.detail("SnapshotTargetEndVersion", snapshotTargetEndVersion)
					.detail("CurrentVersion", recentReadVersion)
					.detail("SnapshotIntervalSeconds", snapshotIntervalSeconds)
					.detail("DispatchTimeSeconds", timer() - startTime);
				Params.snapshotFinished().set(task, true);
			}

			return Void();
		}

		// This function is just a wrapper for BackupSnapshotManifest::addTask() which is defined below.
		// The BackupSnapshotDispatchTask and BackupSnapshotManifest tasks reference each other so in order to keep their execute and finish phases
		// defined together inside their class definitions this wrapper is declared here but defined after BackupSnapshotManifest is defined.
		static Future<Key> addSnapshotManifestTask(Reference<ReadYourWritesTransaction> tr, Reference<TaskBucket> taskBucket, Reference<Task> parentTask, TaskCompletionKey completionKey, Reference<TaskFuture> waitFor = Reference<TaskFuture>());

		ACTOR static Future<Void> _finish(Reference<ReadYourWritesTransaction> tr, Reference<TaskBucket> taskBucket, Reference<FutureBucket> futureBucket, Reference<Task> task) {
			state BackupConfig config(task);

			// Get the batch future and dispatch done keys, then clear them.
			state Key snapshotBatchFutureKey;
			state Key snapshotBatchDispatchDoneKey;

			wait( store(snapshotBatchFutureKey, config.snapshotBatchFuture().getOrThrow(tr))
						&& store(snapshotBatchDispatchDoneKey, config.snapshotBatchDispatchDoneKey().getOrThrow(tr)));

			state Reference<TaskFuture> snapshotBatchFuture = futureBucket->unpack(snapshotBatchFutureKey);
			state Reference<TaskFuture> snapshotBatchDispatchDoneFuture = futureBucket->unpack(snapshotBatchDispatchDoneKey);
			config.snapshotBatchFuture().clear(tr);
			config.snapshotBatchDispatchDoneKey().clear(tr);
			config.snapshotBatchSize().clear(tr);

			// Update shardsBehind here again in case the execute phase did not actually have to create any shard tasks
			config.snapshotDispatchLastShardsBehind().set(tr, Params.shardsBehind().getOrDefault(task, 0));
			config.snapshotDispatchLastVersion().set(tr, tr->getReadVersion().get());

			state Reference<TaskFuture> snapshotFinishedFuture = task->getDoneFuture(futureBucket);

			// If the snapshot is finished, the next task is to write a snapshot manifest, otherwise it's another snapshot dispatch task.
			// In either case, the task should wait for snapshotBatchFuture.
			// The snapshot done key, passed to the current task, is also passed on.
			if(Params.snapshotFinished().getOrDefault(task, false)) {
				wait(success(addSnapshotManifestTask(tr, taskBucket, task, TaskCompletionKey::signal(snapshotFinishedFuture), snapshotBatchFuture)));
			}
			else {
				wait(success(addTask(tr, taskBucket, task, 1, TaskCompletionKey::signal(snapshotFinishedFuture), snapshotBatchFuture, Params.nextDispatchVersion().get(task))));
			}

			// This snapshot batch is finished, so set the batch done future.
			wait(snapshotBatchDispatchDoneFuture->set(tr, taskBucket));

			wait(taskBucket->finish(tr, task));

			return Void();
		}

	};
	StringRef BackupSnapshotDispatchTask::name = LiteralStringRef("file_backup_dispatch_ranges_5.2");
	REGISTER_TASKFUNC(BackupSnapshotDispatchTask);

	struct BackupLogRangeTaskFunc : BackupTaskFuncBase {
		static StringRef name;
	    static constexpr uint32_t version = 1;

	    static struct {
			static TaskParam<bool> addBackupLogRangeTasks() {
				return LiteralStringRef(__FUNCTION__);
			}
			static TaskParam<int64_t> fileSize() {
				return LiteralStringRef(__FUNCTION__);
			}
			static TaskParam<Version> beginVersion() {
				return LiteralStringRef(__FUNCTION__);
			}
			static TaskParam<Version> endVersion() {
				return LiteralStringRef(__FUNCTION__);
			}
		} Params;

		StringRef getName() const override { return name; };

		Future<Void> execute(Database cx, Reference<TaskBucket> tb, Reference<FutureBucket> fb, Reference<Task> task) override { return _execute(cx, tb, fb, task); };
		Future<Void> finish(Reference<ReadYourWritesTransaction> tr, Reference<TaskBucket> tb, Reference<FutureBucket> fb, Reference<Task> task) override { return _finish(tr, tb, fb, task); };

		ACTOR static Future<Void> _execute(Database cx, Reference<TaskBucket> taskBucket, Reference<FutureBucket> futureBucket, Reference<Task> task) {
			state Reference<FlowLock> lock(new FlowLock(CLIENT_KNOBS->BACKUP_LOCK_BYTES));

			wait(checkTaskVersion(cx, task, BackupLogRangeTaskFunc::name, BackupLogRangeTaskFunc::version));

			state Version beginVersion = Params.beginVersion().get(task);
			state Version endVersion = Params.endVersion().get(task);

			state BackupConfig config(task);
			state Reference<IBackupContainer> bc;

			state Reference<ReadYourWritesTransaction> tr(new ReadYourWritesTransaction(cx));
			loop{
				tr->setOption(FDBTransactionOptions::ACCESS_SYSTEM_KEYS);
				tr->setOption(FDBTransactionOptions::LOCK_AWARE);
				// Wait for the read version to pass endVersion
				try {
					wait(taskBucket->keepRunning(tr, task));

					if(!bc) {
						// Backup container must be present if we're still here
						Reference<IBackupContainer> _bc = wait(config.backupContainer().getOrThrow(tr));
						bc = _bc;
					}

					Version currentVersion = tr->getReadVersion().get();
					if(endVersion < currentVersion)
						break;

					wait(delay(std::max(CLIENT_KNOBS->BACKUP_RANGE_MINWAIT, (double) (endVersion-currentVersion)/CLIENT_KNOBS->CORE_VERSIONSPERSECOND)));
					tr->reset();
				}
				catch (Error &e) {
					wait(tr->onError(e));
				}
			}

			Key destUidValue = wait(config.destUidValue().getOrThrow(tr));

			// Get the set of key ranges that hold mutations for (beginVersion, endVersion).  They will be queried in parallel below
			// and there is a limit on how many we want to process in a single BackupLogRangeTask so if that limit is exceeded then
			// set the addBackupLogRangeTasks boolean in Params and stop, signalling the finish() step to break up the
			// (beginVersion, endVersion) range into smaller intervals which are then processed by individual BackupLogRangeTasks.
			state Standalone<VectorRef<KeyRangeRef>> ranges = getLogRanges(beginVersion, endVersion, destUidValue);
			if (ranges.size() > CLIENT_KNOBS->BACKUP_MAX_LOG_RANGES) {
				Params.addBackupLogRangeTasks().set(task, true);
				return Void();
			}

			// Block size must be at least large enough for 1 max size key, 1 max size value, and overhead, so conservatively 125k.
			state int blockSize = BUGGIFY ? deterministicRandom()->randomInt(125e3, 4e6) : CLIENT_KNOBS->BACKUP_LOGFILE_BLOCK_SIZE;
			state Reference<IBackupFile> outFile = wait(bc->writeLogFile(beginVersion, endVersion, blockSize));
			state LogFileWriter logFile(outFile, blockSize);

			// Query all key ranges covering (beginVersion, endVersion) in parallel, writing their results to the results promise stream
			// as they are received.  Note that this means the records read from the results stream are not likely to be in increasing
			// Version order.
			state PromiseStream<RangeResultWithVersion> results;
			state std::vector<Future<Void>> rc;

			for (auto &range : ranges) {
				rc.push_back(readCommitted(cx, results, lock, range, false, true, true));
			}

			state Future<Void> sendEOS = map(errorOr(waitForAll(rc)), [=](ErrorOr<Void> const &result) {
				if(result.isError())
					results.sendError(result.getError());
				else
					results.sendError(end_of_stream());
				return Void();
			});

			state Version lastVersion;
			try {
				loop {
					state RangeResultWithVersion r = waitNext(results.getFuture());
					lock->release(r.first.expectedSize());

					state int i = 0;
					for (; i < r.first.size(); ++i) {
						// Remove the backupLogPrefix + UID bytes from the key
						wait(logFile.writeKV(r.first[i].key.substr(backupLogPrefixBytes + 16), r.first[i].value));
						lastVersion = r.second;
					}
				}
			} catch (Error &e) {
				if(e.code() == error_code_actor_cancelled)
					throw;

				if (e.code() != error_code_end_of_stream) {
					state Error err = e;
					wait(config.logError(cx, err, format("Failed to write to file `%s'", outFile->getFileName().c_str())));
					throw err;
				}
			}

			// Make sure this task is still alive, if it's not then the data read above could be incomplete.
			wait(taskBucket->keepRunning(cx, task));

			wait(outFile->finish());

			TraceEvent("FileBackupWroteLogFile")
				.suppressFor(60)
				.detail("BackupUID", config.getUid())
				.detail("Size", outFile->size())
				.detail("BeginVersion", beginVersion)
				.detail("EndVersion", endVersion)
				.detail("LastReadVersion", latestVersion);

			Params.fileSize().set(task, outFile->size());

			return Void();
		}

		ACTOR static Future<Key> addTask(Reference<ReadYourWritesTransaction> tr, Reference<TaskBucket> taskBucket, Reference<Task> parentTask, int priority, Version beginVersion, Version endVersion, TaskCompletionKey completionKey, Reference<TaskFuture> waitFor = Reference<TaskFuture>()) {
			Key key = wait(addBackupTask(BackupLogRangeTaskFunc::name,
										 BackupLogRangeTaskFunc::version,
										 tr, taskBucket, completionKey,
										 BackupConfig(parentTask),
										 waitFor,
										 [=](Reference<Task> task) {
											 Params.beginVersion().set(task, beginVersion);
											 Params.endVersion().set(task, endVersion);
											 Params.addBackupLogRangeTasks().set(task, false);
										 },
										 priority));
			return key;
		}

		ACTOR static Future<Void> startBackupLogRangeInternal(Reference<ReadYourWritesTransaction> tr, Reference<TaskBucket> taskBucket, Reference<FutureBucket> futureBucket, Reference<Task> task, Reference<TaskFuture> taskFuture, Version beginVersion, Version endVersion) {
			tr->setOption(FDBTransactionOptions::ACCESS_SYSTEM_KEYS);
			tr->setOption(FDBTransactionOptions::LOCK_AWARE);

			std::vector<Future<Key>> addTaskVector;
			int tasks = 0;
			for (int64_t vblock = beginVersion / CLIENT_KNOBS->LOG_RANGE_BLOCK_SIZE; vblock < (endVersion + CLIENT_KNOBS->LOG_RANGE_BLOCK_SIZE - 1) / CLIENT_KNOBS->LOG_RANGE_BLOCK_SIZE; vblock += CLIENT_KNOBS->BACKUP_MAX_LOG_RANGES) {
				Version bv = std::max(beginVersion, vblock * CLIENT_KNOBS->LOG_RANGE_BLOCK_SIZE);

				if( tasks >= CLIENT_KNOBS->BACKUP_SHARD_TASK_LIMIT ) {
					addTaskVector.push_back(addTask(tr, taskBucket, task, task->getPriority(), bv, endVersion, TaskCompletionKey::joinWith(taskFuture)));
					break;
				}

				Version ev = std::min(endVersion, (vblock + CLIENT_KNOBS->BACKUP_MAX_LOG_RANGES) * CLIENT_KNOBS->LOG_RANGE_BLOCK_SIZE);
				addTaskVector.push_back(addTask(tr, taskBucket, task, task->getPriority(), bv, ev, TaskCompletionKey::joinWith(taskFuture)));
				tasks++;
			}

			wait(waitForAll(addTaskVector));

			return Void();
		}

		ACTOR static Future<Void> _finish(Reference<ReadYourWritesTransaction> tr, Reference<TaskBucket> taskBucket, Reference<FutureBucket> futureBucket, Reference<Task> task) {
			state Version beginVersion = Params.beginVersion().get(task);
			state Version endVersion = Params.endVersion().get(task);
			state Reference<TaskFuture> taskFuture = futureBucket->unpack(task->params[Task::reservedTaskParamKeyDone]);
			state BackupConfig config(task);

			if(Params.fileSize().exists(task)) {
				config.logBytesWritten().atomicOp(tr, Params.fileSize().get(task), MutationRef::AddValue);
			}

			if (Params.addBackupLogRangeTasks().get(task)) {
				wait(startBackupLogRangeInternal(tr, taskBucket, futureBucket, task, taskFuture, beginVersion, endVersion));
			} else {
				wait(taskFuture->set(tr, taskBucket));
			}

			wait(taskBucket->finish(tr, task));
			return Void();
		}
	};

	StringRef BackupLogRangeTaskFunc::name = LiteralStringRef("file_backup_write_logs_5.2");
	REGISTER_TASKFUNC(BackupLogRangeTaskFunc);

	//This task stopped being used in 6.2, however the code remains here to handle upgrades.
	struct EraseLogRangeTaskFunc : BackupTaskFuncBase {
		static StringRef name;
	    static constexpr uint32_t version = 1;
	    StringRef getName() const override { return name; };

		static struct {
			static TaskParam<Version> beginVersion() {
				return LiteralStringRef(__FUNCTION__);
			}
			static TaskParam<Version> endVersion() {
				return LiteralStringRef(__FUNCTION__);
			}
			static TaskParam<Key> destUidValue() {
				return LiteralStringRef(__FUNCTION__);
			}
		} Params;

		ACTOR static Future<Key> addTask(Reference<ReadYourWritesTransaction> tr, Reference<TaskBucket> taskBucket, UID logUid, TaskCompletionKey completionKey, Key destUidValue, Version endVersion = 0, Reference<TaskFuture> waitFor = Reference<TaskFuture>()) {
			Key key = wait(addBackupTask(EraseLogRangeTaskFunc::name,
										 EraseLogRangeTaskFunc::version,
										 tr, taskBucket, completionKey,
										 BackupConfig(logUid),
										 waitFor,
										 [=](Reference<Task> task) {
											 Params.beginVersion().set(task, 1); //FIXME: remove in 6.X, only needed for 5.2 backward compatibility
											 Params.endVersion().set(task, endVersion);
											 Params.destUidValue().set(task, destUidValue);
										 },
										 0, false));

			return key;
		}

		ACTOR static Future<Void> _finish(Reference<ReadYourWritesTransaction> tr, Reference<TaskBucket> taskBucket, Reference<FutureBucket> futureBucket, Reference<Task> task) {
			state Reference<TaskFuture> taskFuture = futureBucket->unpack(task->params[Task::reservedTaskParamKeyDone]);

			wait(checkTaskVersion(tr->getDatabase(), task, EraseLogRangeTaskFunc::name, EraseLogRangeTaskFunc::version));

			state Version endVersion = Params.endVersion().get(task);
			state Key destUidValue = Params.destUidValue().get(task);

			state BackupConfig config(task);
			state Key logUidValue = config.getUidAsKey();

			wait(taskFuture->set(tr, taskBucket) && taskBucket->finish(tr, task) && eraseLogData(tr, logUidValue, destUidValue, endVersion != 0 ? Optional<Version>(endVersion) : Optional<Version>()));

			return Void();
		}

		Future<Void> execute(Database cx, Reference<TaskBucket> tb, Reference<FutureBucket> fb, Reference<Task> task) override { return Void(); };
		Future<Void> finish(Reference<ReadYourWritesTransaction> tr, Reference<TaskBucket> tb, Reference<FutureBucket> fb, Reference<Task> task) override { return _finish(tr, tb, fb, task); };
	};
	StringRef EraseLogRangeTaskFunc::name = LiteralStringRef("file_backup_erase_logs_5.2");
	REGISTER_TASKFUNC(EraseLogRangeTaskFunc);



	struct BackupLogsDispatchTask : BackupTaskFuncBase {
		static StringRef name;
	    static constexpr uint32_t version = 1;

	    static struct {
			static TaskParam<Version> prevBeginVersion() {
				return LiteralStringRef(__FUNCTION__);
			}
			static TaskParam<Version> beginVersion() {
				return LiteralStringRef(__FUNCTION__);
			}
		} Params;

		ACTOR static Future<Void> _finish(Reference<ReadYourWritesTransaction> tr, Reference<TaskBucket> taskBucket, Reference<FutureBucket> futureBucket, Reference<Task> task) {
			wait(checkTaskVersion(tr->getDatabase(), task, BackupLogsDispatchTask::name, BackupLogsDispatchTask::version));

			tr->setOption(FDBTransactionOptions::ACCESS_SYSTEM_KEYS);
			tr->setOption(FDBTransactionOptions::LOCK_AWARE);

			state Reference<TaskFuture> onDone = task->getDoneFuture(futureBucket);
			state Version prevBeginVersion = Params.prevBeginVersion().get(task);
			state Version beginVersion = Params.beginVersion().get(task);
			state BackupConfig config(task);
			config.latestLogEndVersion().set(tr, beginVersion);

			state bool stopWhenDone;
			state Optional<Version> restorableVersion;
			state EBackupState backupState;
			state Optional<std::string> tag;
			state Optional<Version> latestSnapshotEndVersion;
			state Optional<bool> partitionedLog;

			wait(store(stopWhenDone, config.stopWhenDone().getOrThrow(tr))
						&& store(restorableVersion, config.getLatestRestorableVersion(tr))
						&& store(backupState, config.stateEnum().getOrThrow(tr))
						&& store(tag, config.tag().get(tr))
						&& store(latestSnapshotEndVersion, config.latestSnapshotEndVersion().get(tr))
						&& store(partitionedLog, config.partitionedLogEnabled().get(tr)));

			// If restorable, update the last restorable version for this tag
			if(restorableVersion.present() && tag.present()) {
				FileBackupAgent().setLastRestorable(tr, StringRef(tag.get()), restorableVersion.get());
			}

			// If the backup is restorable but the state is not differential then set state to differential
		    if (restorableVersion.present() && backupState != EBackupState::STATE_RUNNING_DIFFERENTIAL)
			    config.stateEnum().set(tr, EBackupState::STATE_RUNNING_DIFFERENTIAL);

		    // If stopWhenDone is set and there is a restorable version, set the done future and do not create further tasks.
			if(stopWhenDone && restorableVersion.present()) {
				wait(onDone->set(tr, taskBucket) && taskBucket->finish(tr, task));

				TraceEvent("FileBackupLogsDispatchDone")
					.detail("BackupUID", config.getUid())
					.detail("BeginVersion", beginVersion)
					.detail("RestorableVersion", restorableVersion.orDefault(-1));

				return Void();
			}

			state Version endVersion = std::max<Version>( tr->getReadVersion().get() + 1, beginVersion + (CLIENT_KNOBS->BACKUP_MAX_LOG_RANGES-1)*CLIENT_KNOBS->LOG_RANGE_BLOCK_SIZE );

			TraceEvent("FileBackupLogDispatch")
				.suppressFor(60)
				.detail("BeginVersion", beginVersion)
				.detail("EndVersion", endVersion)
				.detail("RestorableVersion", restorableVersion.orDefault(-1));

			state Reference<TaskFuture> logDispatchBatchFuture = futureBucket->future(tr);

			// If a snapshot has ended for this backup then mutations are higher priority to reduce backup lag
			state int priority = latestSnapshotEndVersion.present() ? 1 : 0;

			if (!partitionedLog.present() || !partitionedLog.get()) {
				// Add the initial log range task to read/copy the mutations and the next logs dispatch task which will run after this batch is done
				wait(success(BackupLogRangeTaskFunc::addTask(tr, taskBucket, task, priority, beginVersion, endVersion, TaskCompletionKey::joinWith(logDispatchBatchFuture))));
				wait(success(BackupLogsDispatchTask::addTask(tr, taskBucket, task, priority, beginVersion, endVersion, TaskCompletionKey::signal(onDone), logDispatchBatchFuture)));

				// Do not erase at the first time
				if (prevBeginVersion > 0) {
					state Key destUidValue = wait(config.destUidValue().getOrThrow(tr));
					wait( eraseLogData(tr, config.getUidAsKey(), destUidValue, Optional<Version>(beginVersion)) );
				}
			} else {
				// Skip mutation copy and erase backup mutations. Just check back periodically.
				Version scheduledVersion = tr->getReadVersion().get() + CLIENT_KNOBS->BACKUP_POLL_PROGRESS_SECONDS * CLIENT_KNOBS->VERSIONS_PER_SECOND;
				wait(success(BackupLogsDispatchTask::addTask(tr, taskBucket, task, 1, beginVersion, endVersion, TaskCompletionKey::signal(onDone), Reference<TaskFuture>(), scheduledVersion)));
			}

			wait(taskBucket->finish(tr, task));

			TraceEvent("FileBackupLogsDispatchContinuing")
				.suppressFor(60)
				.detail("BackupUID", config.getUid())
				.detail("BeginVersion", beginVersion)
				.detail("EndVersion", endVersion);

			return Void();
		}

		ACTOR static Future<Key> addTask(Reference<ReadYourWritesTransaction> tr, Reference<TaskBucket> taskBucket, Reference<Task> parentTask, int priority, Version prevBeginVersion, Version beginVersion, TaskCompletionKey completionKey, Reference<TaskFuture> waitFor = Reference<TaskFuture>(), Version scheduledVersion = invalidVersion) {
			Key key = wait(addBackupTask(BackupLogsDispatchTask::name,
										 BackupLogsDispatchTask::version,
										 tr, taskBucket, completionKey,
										 BackupConfig(parentTask),
										 waitFor,
										 [=](Reference<Task> task) {
											 Params.prevBeginVersion().set(task, prevBeginVersion);
											 Params.beginVersion().set(task, beginVersion);
											 if (scheduledVersion != invalidVersion) {
												ReservedTaskParams::scheduledVersion().set(task, scheduledVersion);
											 }
										 },
										 priority));
			return key;
		}

		StringRef getName() const override { return name; };

		Future<Void> execute(Database cx, Reference<TaskBucket> tb, Reference<FutureBucket> fb, Reference<Task> task) override { return Void(); };
		Future<Void> finish(Reference<ReadYourWritesTransaction> tr, Reference<TaskBucket> tb, Reference<FutureBucket> fb, Reference<Task> task) override { return _finish(tr, tb, fb, task); };
	};
	StringRef BackupLogsDispatchTask::name = LiteralStringRef("file_backup_dispatch_logs_5.2");
	REGISTER_TASKFUNC(BackupLogsDispatchTask);

	struct FileBackupFinishedTask : BackupTaskFuncBase {
		static StringRef name;
	    static constexpr uint32_t version = 1;

	    StringRef getName() const override { return name; };

		ACTOR static Future<Void> _finish(Reference<ReadYourWritesTransaction> tr, Reference<TaskBucket> taskBucket, Reference<FutureBucket> futureBucket, Reference<Task> task) {
			wait(checkTaskVersion(tr->getDatabase(), task, FileBackupFinishedTask::name, FileBackupFinishedTask::version));

			state BackupConfig backup(task);
			state UID uid = backup.getUid();

			tr->setOption(FDBTransactionOptions::COMMIT_ON_FIRST_PROXY);
			state Key destUidValue = wait(backup.destUidValue().getOrThrow(tr));

			wait(eraseLogData(tr, backup.getUidAsKey(), destUidValue) && clearBackupStartID(tr, uid));

			backup.stateEnum().set(tr, EBackupState::STATE_COMPLETED);

			wait(taskBucket->finish(tr, task));

			TraceEvent("FileBackupFinished").detail("BackupUID", uid);

			return Void();
		}

		ACTOR static Future<Key> addTask(Reference<ReadYourWritesTransaction> tr, Reference<TaskBucket> taskBucket, Reference<Task> parentTask, TaskCompletionKey completionKey, Reference<TaskFuture> waitFor = Reference<TaskFuture>()) {
			Key key = wait(addBackupTask(FileBackupFinishedTask::name,
										 FileBackupFinishedTask::version,
										 tr, taskBucket, completionKey,
										 BackupConfig(parentTask), waitFor));
			return key;
		}

		Future<Void> execute(Database cx, Reference<TaskBucket> tb, Reference<FutureBucket> fb, Reference<Task> task) override { return Void(); };
		Future<Void> finish(Reference<ReadYourWritesTransaction> tr, Reference<TaskBucket> tb, Reference<FutureBucket> fb, Reference<Task> task) override { return _finish(tr, tb, fb, task); };
	};
	StringRef FileBackupFinishedTask::name = LiteralStringRef("file_backup_finished_5.2");
	REGISTER_TASKFUNC(FileBackupFinishedTask);

	struct BackupSnapshotManifest : BackupTaskFuncBase {
		static StringRef name;
	    static constexpr uint32_t version = 1;
	    static struct {
			static TaskParam<Version> endVersion() { return LiteralStringRef(__FUNCTION__); }
		} Params;

		ACTOR static Future<Void> _execute(Database cx, Reference<TaskBucket> taskBucket, Reference<FutureBucket> futureBucket, Reference<Task> task) {
			state BackupConfig config(task);
			state Reference<IBackupContainer> bc;

			state Reference<ReadYourWritesTransaction> tr(new ReadYourWritesTransaction(cx));

			// Read the entire range file map into memory, then walk it backwards from its last entry to produce a list of non overlapping key range files
			state std::map<Key, BackupConfig::RangeSlice> localmap;
			state Key startKey;
			state int batchSize = BUGGIFY ? 1 : 1000000;

			loop {
				try {
					tr->setOption(FDBTransactionOptions::ACCESS_SYSTEM_KEYS);
					tr->setOption(FDBTransactionOptions::LOCK_AWARE);

					wait(taskBucket->keepRunning(tr, task));

					if(!bc) {
						// Backup container must be present if we're still here
						wait(store(bc, config.backupContainer().getOrThrow(tr)));
					}

					BackupConfig::RangeFileMapT::PairsType rangeresults = wait(config.snapshotRangeFileMap().getRange(tr, startKey, {}, batchSize));

					for(auto &p : rangeresults) {
						localmap.insert(p);
					}

					if(rangeresults.size() < batchSize)
						break;

					startKey = keyAfter(rangeresults.back().first);
					tr->reset();
				} catch(Error &e) {
					wait(tr->onError(e));
				}
			}

			std::vector<std::string> files;
			std::vector<std::pair<Key, Key>> beginEndKeys;
			state Version maxVer = 0;
			state Version minVer = std::numeric_limits<Version>::max();
			state int64_t totalBytes = 0;

			if(!localmap.empty()) {
				// Get iterator that points to greatest key, start there.
				auto ri = localmap.rbegin();
				auto i = (++ri).base();

				while(1) {
					const BackupConfig::RangeSlice &r = i->second;

					// Add file to final file list
					files.push_back(r.fileName);

					// Add (beginKey, endKey) pairs to the list
					beginEndKeys.emplace_back(i->second.begin, i->first);

					// Update version range seen
					if(r.version < minVer)
						minVer = r.version;
					if(r.version > maxVer)
						maxVer = r.version;

					// Update total bytes counted.
					totalBytes += r.fileSize;

					// Jump to file that either ends where this file begins or has the greatest end that is less than
					// the begin of this file.  In other words find the map key that is <= begin of this file.  To do this
					// find the first end strictly greater than begin and then back up one.
					i = localmap.upper_bound(i->second.begin);
					// If we get begin then we're done, there are no more ranges that end at or before the last file's begin
					if(i == localmap.begin())
						break;
					--i;
				}
			}

			Params.endVersion().set(task, maxVer);
			wait(bc->writeKeyspaceSnapshotFile(files, beginEndKeys, totalBytes));

			TraceEvent(SevInfo, "FileBackupWroteSnapshotManifest")
				.detail("BackupUID", config.getUid())
				.detail("BeginVersion", minVer)
				.detail("EndVersion", maxVer)
				.detail("TotalBytes", totalBytes);

			return Void();
		}

		ACTOR static Future<Void> _finish(Reference<ReadYourWritesTransaction> tr, Reference<TaskBucket> taskBucket, Reference<FutureBucket> futureBucket, Reference<Task> task) {
			wait(checkTaskVersion(tr->getDatabase(), task, BackupSnapshotManifest::name, BackupSnapshotManifest::version));

			state BackupConfig config(task);

			// Set the latest snapshot end version, which was set during the execute phase
			config.latestSnapshotEndVersion().set(tr, Params.endVersion().get(task));

			state bool stopWhenDone;
			state EBackupState backupState;
			state Optional<Version> restorableVersion;
			state Optional<Version> firstSnapshotEndVersion;
			state Optional<std::string> tag;

			wait(store(stopWhenDone, config.stopWhenDone().getOrThrow(tr))
						&& store(backupState, config.stateEnum().getOrThrow(tr))
						&& store(restorableVersion, config.getLatestRestorableVersion(tr))
						&& store(firstSnapshotEndVersion, config.firstSnapshotEndVersion().get(tr))
						&& store(tag, config.tag().get(tr)));

			// If restorable, update the last restorable version for this tag
			if(restorableVersion.present() && tag.present()) {
				FileBackupAgent().setLastRestorable(tr, StringRef(tag.get()), restorableVersion.get());
			}

			if(!firstSnapshotEndVersion.present()) {
				config.firstSnapshotEndVersion().set(tr, Params.endVersion().get(task));
			}

			// If the backup is restorable and the state isn't differential the set state to differential
		    if (restorableVersion.present() && backupState != EBackupState::STATE_RUNNING_DIFFERENTIAL)
			    config.stateEnum().set(tr, EBackupState::STATE_RUNNING_DIFFERENTIAL);

		    // Unless we are to stop, start the next snapshot using the default interval
			Reference<TaskFuture> snapshotDoneFuture = task->getDoneFuture(futureBucket);
			if(!stopWhenDone) {
				wait(config.initNewSnapshot(tr) && success(BackupSnapshotDispatchTask::addTask(tr, taskBucket, task, 1, TaskCompletionKey::signal(snapshotDoneFuture))));
			} else {
				// Set the done future as the snapshot is now complete.
				wait(snapshotDoneFuture->set(tr, taskBucket));
			}

			wait(taskBucket->finish(tr, task));
			return Void();
		}

		ACTOR static Future<Key> addTask(Reference<ReadYourWritesTransaction> tr, Reference<TaskBucket> taskBucket, Reference<Task> parentTask, TaskCompletionKey completionKey, Reference<TaskFuture> waitFor = Reference<TaskFuture>()) {
			Key key = wait(addBackupTask(BackupSnapshotManifest::name,
										 BackupSnapshotManifest::version,
										 tr, taskBucket, completionKey,
										 BackupConfig(parentTask), waitFor, NOP_SETUP_TASK_FN, 1));
			return key;
		}

		StringRef getName() const override { return name; };

		Future<Void> execute(Database cx, Reference<TaskBucket> tb, Reference<FutureBucket> fb, Reference<Task> task) override { return _execute(cx, tb, fb, task); };
		Future<Void> finish(Reference<ReadYourWritesTransaction> tr, Reference<TaskBucket> tb, Reference<FutureBucket> fb, Reference<Task> task) override { return _finish(tr, tb, fb, task); };
	};
	StringRef BackupSnapshotManifest::name = LiteralStringRef("file_backup_write_snapshot_manifest_5.2");
	REGISTER_TASKFUNC(BackupSnapshotManifest);

	Future<Key> BackupSnapshotDispatchTask::addSnapshotManifestTask(Reference<ReadYourWritesTransaction> tr, Reference<TaskBucket> taskBucket, Reference<Task> parentTask, TaskCompletionKey completionKey, Reference<TaskFuture> waitFor) {
		return BackupSnapshotManifest::addTask(tr, taskBucket, parentTask, completionKey, waitFor);
	}

	struct StartFullBackupTaskFunc : BackupTaskFuncBase {
		static StringRef name;
	    static constexpr uint32_t version = 1;

	    static struct {
			static TaskParam<Version> beginVersion() { return LiteralStringRef(__FUNCTION__); }
		} Params;

		ACTOR static Future<Void> _execute(Database cx, Reference<TaskBucket> taskBucket, Reference<FutureBucket> futureBucket, Reference<Task> task) {
			wait(checkTaskVersion(cx, task, StartFullBackupTaskFunc::name, StartFullBackupTaskFunc::version));

			state Reference<ReadYourWritesTransaction> tr(new ReadYourWritesTransaction(cx));
			loop{
				try {
					tr->setOption(FDBTransactionOptions::ACCESS_SYSTEM_KEYS);
					tr->setOption(FDBTransactionOptions::LOCK_AWARE);
					Version startVersion = wait(tr->getReadVersion());

					Params.beginVersion().set(task, startVersion);
					break;
				}
				catch (Error &e) {
					wait(tr->onError(e));
				}
			}

			// Check if backup worker is enabled
			DatabaseConfiguration dbConfig = wait(getDatabaseConfiguration(cx));
			state bool backupWorkerEnabled = dbConfig.backupWorkerEnabled;
			if (!backupWorkerEnabled) {
				wait(success(changeConfig(cx, "backup_worker_enabled:=1", true)));
				backupWorkerEnabled = true;
			}

			// Set the "backupStartedKey" and wait for all backup worker started
			tr->reset();
			state BackupConfig config(task);
			loop {
				state Future<Void> watchFuture;
				try {
					tr->setOption(FDBTransactionOptions::ACCESS_SYSTEM_KEYS);
					tr->setOption(FDBTransactionOptions::LOCK_AWARE);
					state Future<Void> keepRunning = taskBucket->keepRunning(tr, task);

					state Future<Optional<Value>> started = tr->get(backupStartedKey);
					state Future<Optional<Value>> taskStarted = tr->get(config.allWorkerStarted().key);
					state Future<Optional<bool>> partitionedLog = config.partitionedLogEnabled().get(tr);
					wait(success(started) && success(taskStarted) && success(partitionedLog));

					if (!partitionedLog.get().present() || !partitionedLog.get().get()) {
						return Void(); // Skip if not using partitioned logs
					}

					std::vector<std::pair<UID, Version>> ids;
					if (started.get().present()) {
						ids = decodeBackupStartedValue(started.get().get());
					}
					const UID uid = config.getUid();
				    auto it = std::find_if(ids.begin(), ids.end(),
				                           [uid](const std::pair<UID, Version>& p) { return p.first == uid; });
					if (it == ids.end()) {
						ids.emplace_back(uid, Params.beginVersion().get(task));
					} else {
						Params.beginVersion().set(task, it->second);
					}

					tr->set(backupStartedKey, encodeBackupStartedValue(ids));
					if (backupWorkerEnabled) {
						config.backupWorkerEnabled().set(tr, true);
					}

					// The task may be restarted. Set the watch if started key has NOT been set.
					if (!taskStarted.get().present()) {
						watchFuture = tr->watch(config.allWorkerStarted().key);
					}

					wait(keepRunning);
					wait(tr->commit());
					if (!taskStarted.get().present()) {
						wait(watchFuture);
					}
					return Void();
				} catch (Error &e) {
					wait(tr->onError(e));
				}
			}
		}

		ACTOR static Future<Void> _finish(Reference<ReadYourWritesTransaction> tr, Reference<TaskBucket> taskBucket, Reference<FutureBucket> futureBucket, Reference<Task> task) {
			state BackupConfig config(task);
			state Version beginVersion = Params.beginVersion().get(task);

			state Future<std::vector<KeyRange>> backupRangesFuture = config.backupRanges().getOrThrow(tr);
			state Future<Key> destUidValueFuture = config.destUidValue().getOrThrow(tr);
			state Future<Optional<bool>> partitionedLog = config.partitionedLogEnabled().get(tr);
			state Future<Optional<bool>> incrementalBackupOnly = config.incrementalBackupOnly().get(tr);
			wait(success(backupRangesFuture) && success(destUidValueFuture) && success(partitionedLog) && success(incrementalBackupOnly));
			std::vector<KeyRange> backupRanges = backupRangesFuture.get();
			Key destUidValue = destUidValueFuture.get();

			// Start logging the mutations for the specified ranges of the tag if needed
			if (!partitionedLog.get().present() || !partitionedLog.get().get()) {
				for (auto& backupRange : backupRanges) {
					config.startMutationLogs(tr, backupRange, destUidValue);
				}
			}

			config.stateEnum().set(tr, EBackupState::STATE_RUNNING);

			state Reference<TaskFuture>	backupFinished = futureBucket->future(tr);

			// Initialize the initial snapshot and create tasks to continually write logs and snapshots
			// The initial snapshot has a desired duration of 0, meaning go as fast as possible.
			wait(config.initNewSnapshot(tr, 0));

			// Using priority 1 for both of these to at least start both tasks soon
			// Do not add snapshot task if we only want the incremental backup
			if (!incrementalBackupOnly.get().present() || !incrementalBackupOnly.get().get()) {
				wait(success(BackupSnapshotDispatchTask::addTask(tr, taskBucket, task, 1, TaskCompletionKey::joinWith(backupFinished))));
			}
			wait(success(BackupLogsDispatchTask::addTask(tr, taskBucket, task, 1, 0, beginVersion, TaskCompletionKey::joinWith(backupFinished))));

			// If a clean stop is requested, the log and snapshot tasks will quit after the backup is restorable, then the following
			// task will clean up and set the completed state.
			wait(success(FileBackupFinishedTask::addTask(tr, taskBucket, task, TaskCompletionKey::noSignal(), backupFinished)));

			wait(taskBucket->finish(tr, task));

			return Void();
		}

		ACTOR static Future<Key> addTask(Reference<ReadYourWritesTransaction> tr, Reference<TaskBucket> taskBucket, UID uid, TaskCompletionKey completionKey, Reference<TaskFuture> waitFor = Reference<TaskFuture>())
		{
			Key key = wait(addBackupTask(StartFullBackupTaskFunc::name,
										 StartFullBackupTaskFunc::version,
										 tr, taskBucket, completionKey,
										 BackupConfig(uid), waitFor));
			return key;
		}

		StringRef getName() const override { return name; };

		Future<Void> execute(Database cx, Reference<TaskBucket> tb, Reference<FutureBucket> fb, Reference<Task> task) override { return _execute(cx, tb, fb, task); };
		Future<Void> finish(Reference<ReadYourWritesTransaction> tr, Reference<TaskBucket> tb, Reference<FutureBucket> fb, Reference<Task> task) override { return _finish(tr, tb, fb, task); };
	};
	StringRef StartFullBackupTaskFunc::name = LiteralStringRef("file_backup_start_5.2");
	REGISTER_TASKFUNC(StartFullBackupTaskFunc);

	struct RestoreCompleteTaskFunc : RestoreTaskFuncBase {
		ACTOR static Future<Void> _finish(Reference<ReadYourWritesTransaction> tr, Reference<TaskBucket> taskBucket, Reference<FutureBucket> futureBucket, Reference<Task> task) {
			wait(checkTaskVersion(tr->getDatabase(), task, name, version));

			state RestoreConfig restore(task);
			restore.stateEnum().set(tr, ERestoreState::COMPLETED);
			tr->atomicOp(metadataVersionKey, metadataVersionRequiredValue, MutationRef::SetVersionstampedValue);
			// Clear the file map now since it could be huge.
			restore.fileSet().clear(tr);

			// TODO:  Validate that the range version map has exactly the restored ranges in it.  This means that for any restore operation
			// the ranges to restore must be within the backed up ranges, otherwise from the restore perspective it will appear that some
			// key ranges were missing and so the backup set is incomplete and the restore has failed.
			// This validation cannot be done currently because Restore only supports a single restore range but backups can have many ranges.

			// Clear the applyMutations stuff, including any unapplied mutations from versions beyond the restored version.
			restore.clearApplyMutationsKeys(tr);

			wait(taskBucket->finish(tr, task));
			wait(unlockDatabase(tr, restore.getUid()));

			return Void();
		}

		ACTOR static Future<Key> addTask(Reference<ReadYourWritesTransaction> tr, Reference<TaskBucket> taskBucket, Reference<Task> parentTask, TaskCompletionKey completionKey, Reference<TaskFuture> waitFor = Reference<TaskFuture>()) {
			Key doneKey = wait(completionKey.get(tr, taskBucket));
			state Reference<Task> task(new Task(RestoreCompleteTaskFunc::name, RestoreCompleteTaskFunc::version, doneKey));

			// Get restore config from parent task and bind it to new task
			wait(RestoreConfig(parentTask).toTask(tr, task));

			if (!waitFor) {
				return taskBucket->addTask(tr, task);
			}

			wait(waitFor->onSetAddTask(tr, taskBucket, task));
			return LiteralStringRef("OnSetAddTask");
		}

		static StringRef name;
	    static constexpr uint32_t version = 1;
	    StringRef getName() const override { return name; };

		Future<Void> execute(Database cx, Reference<TaskBucket> tb, Reference<FutureBucket> fb, Reference<Task> task) override { return Void(); };
		Future<Void> finish(Reference<ReadYourWritesTransaction> tr, Reference<TaskBucket> tb, Reference<FutureBucket> fb, Reference<Task> task) override { return _finish(tr, tb, fb, task); };

	};
	StringRef RestoreCompleteTaskFunc::name = LiteralStringRef("restore_complete");
	REGISTER_TASKFUNC(RestoreCompleteTaskFunc);

	struct RestoreFileTaskFuncBase : RestoreTaskFuncBase {
		struct InputParams {
			static TaskParam<RestoreFile> inputFile() { return LiteralStringRef(__FUNCTION__); }
			static TaskParam<int64_t> readOffset() { return LiteralStringRef(__FUNCTION__); }
			static TaskParam<int64_t> readLen() { return LiteralStringRef(__FUNCTION__); }
		} Params;

	    std::string toString(Reference<Task> task) const override {
		    return format("fileName '%s' readLen %lld readOffset %lld",
				Params.inputFile().get(task).fileName.c_str(),
				Params.readLen().get(task),
				Params.readOffset().get(task));
	    }
    };

	struct RestoreRangeTaskFunc : RestoreFileTaskFuncBase {
		static struct : InputParams {
			// The range of data that the (possibly empty) data represented, which is set if it intersects the target restore range
			static TaskParam<KeyRange> originalFileRange() { return LiteralStringRef(__FUNCTION__); }
			static TaskParam<std::vector<KeyRange>> originalFileRanges() { return LiteralStringRef(__FUNCTION__); }

			static std::vector<KeyRange> getOriginalFileRanges(Reference<Task> task) {
				if (originalFileRanges().exists(task)) {
					return Params.originalFileRanges().get(task);
				}
				else {
					std::vector<KeyRange> range;
					if (originalFileRange().exists(task))
						range.push_back(Params.originalFileRange().get(task));
					return range;
				}
			}
		} Params;

	    std::string toString(Reference<Task> task) const override {
		    std::string returnStr = RestoreFileTaskFuncBase::toString(task);
			for(auto &range : Params.getOriginalFileRanges(task))
				returnStr += format("  originalFileRange '%s'", printable(range).c_str());
			return returnStr;
	    }

	    ACTOR static Future<Void> _execute(Database cx, Reference<TaskBucket> taskBucket, Reference<FutureBucket> futureBucket, Reference<Task> task) {
			state RestoreConfig restore(task);

			state RestoreFile rangeFile = Params.inputFile().get(task);
			state int64_t readOffset = Params.readOffset().get(task);
			state int64_t readLen = Params.readLen().get(task);

			TraceEvent("FileRestoreRangeStart")
				.suppressFor(60)
				.detail("RestoreUID", restore.getUid())
				.detail("FileName", rangeFile.fileName)
				.detail("FileVersion", rangeFile.version)
				.detail("FileSize", rangeFile.fileSize)
				.detail("ReadOffset", readOffset)
				.detail("ReadLen", readLen)
				.detail("TaskInstance", THIS_ADDR);

			state Reference<ReadYourWritesTransaction> tr(new ReadYourWritesTransaction(cx));
			state Future<Reference<IBackupContainer>> bc;
			state Future<std::vector<KeyRange>> restoreRanges;
			state Future<Key> addPrefix;
			state Future<Key> removePrefix;

			loop{
				try {
					tr->setOption(FDBTransactionOptions::ACCESS_SYSTEM_KEYS);
					tr->setOption(FDBTransactionOptions::LOCK_AWARE);

					bc = restore.sourceContainer().getOrThrow(tr);
					restoreRanges = restore.getRestoreRangesOrDefault(tr);
					addPrefix = restore.addPrefix().getD(tr);
					removePrefix = restore.removePrefix().getD(tr);

					wait(taskBucket->keepRunning(tr, task));

					wait(success(bc) && success(restoreRanges) && success(addPrefix) && success(removePrefix) && checkTaskVersion(tr->getDatabase(), task, name, version));
					break;

				}
				catch (Error &e) {
					wait(tr->onError(e));
				}
			}

			state Reference<IAsyncFile> inFile = wait(bc.get()->readFile(rangeFile.fileName));
			state Standalone<VectorRef<KeyValueRef>> blockData = wait(decodeRangeFileBlock(inFile, readOffset, readLen));

			// First and last key are the range for this file
			state KeyRange fileRange = KeyRangeRef(blockData.front().key, blockData.back().key);
			state std::vector<KeyRange> originalFileRanges;
			// If fileRange doesn't intersect restore range then we're done.
			state int index;
			for (index = 0; index < restoreRanges.get().size(); index++) {
				auto &restoreRange = restoreRanges.get()[index];
				if (!fileRange.intersects(restoreRange))
					continue;

				// We know the file range intersects the restore range but there could still be keys outside the restore range.
				// Find the subvector of kv pairs that intersect the restore range.  Note that the first and last keys are just the range endpoints for this file
				int rangeStart = 1;
				int rangeEnd = blockData.size() - 1;
				// Slide start forward, stop if something in range is found
				while (rangeStart < rangeEnd && !restoreRange.contains(blockData[rangeStart].key))
					++rangeStart;
				// Side end backward, stop if something in range is found
				while (rangeEnd > rangeStart && !restoreRange.contains(blockData[rangeEnd - 1].key))
					--rangeEnd;

				state VectorRef<KeyValueRef> data = blockData.slice(rangeStart, rangeEnd);

				// Shrink file range to be entirely within restoreRange and translate it to the new prefix
				// First, use the untranslated file range to create the shrunk original file range which must be used in the kv range version map for applying mutations
				state KeyRange originalFileRange = KeyRangeRef(std::max(fileRange.begin, restoreRange.begin), std::min(fileRange.end, restoreRange.end));
				originalFileRanges.push_back(originalFileRange);

				// Now shrink and translate fileRange
				Key fileEnd = std::min(fileRange.end, restoreRange.end);
				if (fileEnd == (removePrefix.get() == StringRef() ? normalKeys.end : strinc(removePrefix.get()))) {
					fileEnd = addPrefix.get() == StringRef() ? normalKeys.end : strinc(addPrefix.get());
				}
				else {
					fileEnd = fileEnd.removePrefix(removePrefix.get()).withPrefix(addPrefix.get());
				}
				fileRange = KeyRangeRef(std::max(fileRange.begin, restoreRange.begin).removePrefix(removePrefix.get()).withPrefix(addPrefix.get()), fileEnd);

				state int start = 0;
				state int end = data.size();
				state int dataSizeLimit = BUGGIFY ? deterministicRandom()->randomInt(256 * 1024, 10e6) : CLIENT_KNOBS->RESTORE_WRITE_TX_SIZE;

				tr->reset();
				loop{
					try {
						tr->setOption(FDBTransactionOptions::ACCESS_SYSTEM_KEYS);
						tr->setOption(FDBTransactionOptions::LOCK_AWARE);

						state int i = start;
						state int txBytes = 0;
						state int iend = start;

						// find iend that results in the desired transaction size
						for (; iend < end && txBytes < dataSizeLimit; ++iend) {
							txBytes += data[iend].key.expectedSize();
							txBytes += data[iend].value.expectedSize();
						}

						// Clear the range we are about to set.
						// If start == 0 then use fileBegin for the start of the range, else data[start]
						// If iend == end then use fileEnd for the end of the range, else data[iend]
						state KeyRange trRange = KeyRangeRef((start == 0) ? fileRange.begin : data[start].key.removePrefix(removePrefix.get()).withPrefix(addPrefix.get())
														   , (iend == end) ? fileRange.end : data[iend].key.removePrefix(removePrefix.get()).withPrefix(addPrefix.get()));

						tr->clear(trRange);

						for (; i < iend; ++i) {
							tr->setOption(FDBTransactionOptions::NEXT_WRITE_NO_WRITE_CONFLICT_RANGE);
							tr->set(data[i].key.removePrefix(removePrefix.get()).withPrefix(addPrefix.get()), data[i].value);
						}

						// Add to bytes written count
						restore.bytesWritten().atomicOp(tr, txBytes, MutationRef::Type::AddValue);

						state Future<Void> checkLock = checkDatabaseLock(tr, restore.getUid());

						wait(taskBucket->keepRunning(tr, task));

						wait(checkLock);

						wait(tr->commit());

						TraceEvent("FileRestoreCommittedRange")
							.suppressFor(60)
							.detail("RestoreUID", restore.getUid())
							.detail("FileName", rangeFile.fileName)
							.detail("FileVersion", rangeFile.version)
							.detail("FileSize", rangeFile.fileSize)
							.detail("ReadOffset", readOffset)
							.detail("ReadLen", readLen)
							.detail("CommitVersion", tr->getCommittedVersion())
							.detail("BeginRange", trRange.begin)
							.detail("EndRange", trRange.end)
							.detail("StartIndex", start)
							.detail("EndIndex", i)
							.detail("DataSize", data.size())
							.detail("Bytes", txBytes)
							.detail("OriginalFileRange", originalFileRange)
							.detail("TaskInstance", THIS_ADDR);

						// Commit succeeded, so advance starting point
						start = i;

						if (start == end)
							break;
						tr->reset();
					}
					catch (Error &e) {
					if (e.code() == error_code_transaction_too_large)
						dataSizeLimit /= 2;
					else
						wait(tr->onError(e));
					}
				}
			}
			if (!originalFileRanges.empty()) {
				if (BUGGIFY && restoreRanges.get().size() == 1) {
					Params.originalFileRange().set(task, originalFileRanges[0]);
				}
				else {
					Params.originalFileRanges().set(task, originalFileRanges);
				}
			}
			return Void();
		}

		ACTOR static Future<Void> _finish(Reference<ReadYourWritesTransaction> tr, Reference<TaskBucket> taskBucket, Reference<FutureBucket> futureBucket, Reference<Task> task) {
			state RestoreConfig restore(task);
			restore.fileBlocksFinished().atomicOp(tr, 1, MutationRef::Type::AddValue);

			// Update the KV range map if originalFileRange is set
			std::vector<Future<Void>> updateMap;
			std::vector<KeyRange> ranges = Params.getOriginalFileRanges(task);
			for (auto &range : ranges) {
				Value versionEncoded = BinaryWriter::toValue(Params.inputFile().get(task).version, Unversioned());
				updateMap.push_back(krmSetRange(tr, restore.applyMutationsMapPrefix(), range, versionEncoded));
			}

			state Reference<TaskFuture> taskFuture = futureBucket->unpack(task->params[Task::reservedTaskParamKeyDone]);
			wait(taskFuture->set(tr, taskBucket) &&
					        taskBucket->finish(tr, task) && waitForAll(updateMap));

			return Void();
		}

		ACTOR static Future<Key> addTask(Reference<ReadYourWritesTransaction> tr, Reference<TaskBucket> taskBucket, Reference<Task> parentTask, RestoreFile rf, int64_t offset, int64_t len, TaskCompletionKey completionKey, Reference<TaskFuture> waitFor = Reference<TaskFuture>()) {
			Key doneKey = wait(completionKey.get(tr, taskBucket));
			state Reference<Task> task(new Task(RestoreRangeTaskFunc::name, RestoreRangeTaskFunc::version, doneKey));

			// Create a restore config from the current task and bind it to the new task.
			wait(RestoreConfig(parentTask).toTask(tr, task));

			Params.inputFile().set(task, rf);
			Params.readOffset().set(task, offset);
			Params.readLen().set(task, len);

			if (!waitFor) {
				return taskBucket->addTask(tr, task);
			}

			wait(waitFor->onSetAddTask(tr, taskBucket, task));
			return LiteralStringRef("OnSetAddTask");
		}

		static StringRef name;
	    static constexpr uint32_t version = 1;
	    StringRef getName() const override { return name; };

		Future<Void> execute(Database cx, Reference<TaskBucket> tb, Reference<FutureBucket> fb, Reference<Task> task) override { return _execute(cx, tb, fb, task); };
		Future<Void> finish(Reference<ReadYourWritesTransaction> tr, Reference<TaskBucket> tb, Reference<FutureBucket> fb, Reference<Task> task) override { return _finish(tr, tb, fb, task); };
	};
	StringRef RestoreRangeTaskFunc::name = LiteralStringRef("restore_range_data");
	REGISTER_TASKFUNC(RestoreRangeTaskFunc);

	struct RestoreLogDataTaskFunc : RestoreFileTaskFuncBase {
		static StringRef name;
	    static constexpr uint32_t version = 1;
	    StringRef getName() const override { return name; };

		static struct : InputParams {
		} Params;

		ACTOR static Future<Void> _execute(Database cx, Reference<TaskBucket> taskBucket, Reference<FutureBucket> futureBucket, Reference<Task> task) {
			state RestoreConfig restore(task);

			state RestoreFile logFile = Params.inputFile().get(task);
			state int64_t readOffset = Params.readOffset().get(task);
			state int64_t readLen = Params.readLen().get(task);

			TraceEvent("FileRestoreLogStart")
				.suppressFor(60)
				.detail("RestoreUID", restore.getUid())
				.detail("FileName", logFile.fileName)
				.detail("FileBeginVersion", logFile.version)
				.detail("FileEndVersion", logFile.endVersion)
				.detail("FileSize", logFile.fileSize)
				.detail("ReadOffset", readOffset)
				.detail("ReadLen", readLen)
				.detail("TaskInstance", THIS_ADDR);

			state Reference<ReadYourWritesTransaction> tr( new ReadYourWritesTransaction(cx) );
			state Reference<IBackupContainer> bc;

			loop {
				try {
					tr->setOption(FDBTransactionOptions::ACCESS_SYSTEM_KEYS);
					tr->setOption(FDBTransactionOptions::LOCK_AWARE);

					Reference<IBackupContainer> _bc = wait(restore.sourceContainer().getOrThrow(tr));
					bc = _bc;

					wait(checkTaskVersion(tr->getDatabase(), task, name, version));
					wait(taskBucket->keepRunning(tr, task));

					break;
				} catch(Error &e) {
					wait(tr->onError(e));
				}
			}

			state Key mutationLogPrefix = restore.mutationLogPrefix();
			state Reference<IAsyncFile> inFile = wait(bc->readFile(logFile.fileName));
			state Standalone<VectorRef<KeyValueRef>> data = wait(decodeLogFileBlock(inFile, readOffset, readLen));

			state int start = 0;
			state int end = data.size();
			state int dataSizeLimit = BUGGIFY ? deterministicRandom()->randomInt(256 * 1024, 10e6) : CLIENT_KNOBS->RESTORE_WRITE_TX_SIZE;

			tr->reset();
			loop {
				try {
					if(start == end)
						return Void();

					tr->setOption(FDBTransactionOptions::ACCESS_SYSTEM_KEYS);
					tr->setOption(FDBTransactionOptions::LOCK_AWARE);

					state int i = start;
					state int txBytes = 0;
					for(; i < end && txBytes < dataSizeLimit; ++i) {
						Key k = data[i].key.withPrefix(mutationLogPrefix);
						ValueRef v = data[i].value;
						tr->set(k, v);
						txBytes += k.expectedSize();
						txBytes += v.expectedSize();
					}

					state Future<Void> checkLock = checkDatabaseLock(tr, restore.getUid());

					wait(taskBucket->keepRunning(tr, task));
					wait( checkLock );

					// Add to bytes written count
					restore.bytesWritten().atomicOp(tr, txBytes, MutationRef::Type::AddValue);

					wait(tr->commit());

					TraceEvent("FileRestoreCommittedLog")
						.suppressFor(60)
						.detail("RestoreUID", restore.getUid())
						.detail("FileName", logFile.fileName)
						.detail("FileBeginVersion", logFile.version)
						.detail("FileEndVersion", logFile.endVersion)
						.detail("FileSize", logFile.fileSize)
						.detail("ReadOffset", readOffset)
						.detail("ReadLen", readLen)
						.detail("CommitVersion", tr->getCommittedVersion())
						.detail("StartIndex", start)
						.detail("EndIndex", i)
						.detail("DataSize", data.size())
						.detail("Bytes", txBytes)
						.detail("TaskInstance", THIS_ADDR);

					// Commit succeeded, so advance starting point
					start = i;
					tr->reset();
				} catch(Error &e) {
					if(e.code() == error_code_transaction_too_large)
						dataSizeLimit /= 2;
					else
						wait(tr->onError(e));
				}
			}
		}

		ACTOR static Future<Void> _finish(Reference<ReadYourWritesTransaction> tr, Reference<TaskBucket> taskBucket, Reference<FutureBucket> futureBucket, Reference<Task> task) {
			RestoreConfig(task).fileBlocksFinished().atomicOp(tr, 1, MutationRef::Type::AddValue);

			state Reference<TaskFuture> taskFuture = futureBucket->unpack(task->params[Task::reservedTaskParamKeyDone]);

			// TODO:  Check to see if there is a leak in the FutureBucket since an invalid task (validation key fails) will never set its taskFuture.
			wait(taskFuture->set(tr, taskBucket) &&
					        taskBucket->finish(tr, task));

			return Void();
		}

		ACTOR static Future<Key> addTask(Reference<ReadYourWritesTransaction> tr, Reference<TaskBucket> taskBucket, Reference<Task> parentTask, RestoreFile lf, int64_t offset, int64_t len, TaskCompletionKey completionKey, Reference<TaskFuture> waitFor = Reference<TaskFuture>()) {
			Key doneKey = wait(completionKey.get(tr, taskBucket));
			state Reference<Task> task(new Task(RestoreLogDataTaskFunc::name, RestoreLogDataTaskFunc::version, doneKey));

			// Create a restore config from the current task and bind it to the new task.
			wait(RestoreConfig(parentTask).toTask(tr, task));
			Params.inputFile().set(task, lf);
			Params.readOffset().set(task, offset);
			Params.readLen().set(task, len);

			if (!waitFor) {
				return taskBucket->addTask(tr, task);
			}

			wait(waitFor->onSetAddTask(tr, taskBucket, task));
			return LiteralStringRef("OnSetAddTask");
		}

		Future<Void> execute(Database cx, Reference<TaskBucket> tb, Reference<FutureBucket> fb, Reference<Task> task) override { return _execute(cx, tb, fb, task); };
		Future<Void> finish(Reference<ReadYourWritesTransaction> tr, Reference<TaskBucket> tb, Reference<FutureBucket> fb, Reference<Task> task) override { return _finish(tr, tb, fb, task); };
	};
	StringRef RestoreLogDataTaskFunc::name = LiteralStringRef("restore_log_data");
	REGISTER_TASKFUNC(RestoreLogDataTaskFunc);

	struct RestoreDispatchTaskFunc : RestoreTaskFuncBase {
		static StringRef name;
	    static constexpr uint32_t version = 1;
	    StringRef getName() const override { return name; };

		static struct {
			static TaskParam<Version> beginVersion() { return LiteralStringRef(__FUNCTION__); }
			static TaskParam<std::string> beginFile() { return LiteralStringRef(__FUNCTION__); }
			static TaskParam<int64_t> beginBlock() { return LiteralStringRef(__FUNCTION__); }
			static TaskParam<int64_t> batchSize() { return LiteralStringRef(__FUNCTION__); }
			static TaskParam<int64_t> remainingInBatch() { return LiteralStringRef(__FUNCTION__); }
		} Params;

		ACTOR static Future<Void> _finish(Reference<ReadYourWritesTransaction> tr, Reference<TaskBucket> taskBucket, Reference<FutureBucket> futureBucket, Reference<Task> task) {
			state RestoreConfig restore(task);

			state Version beginVersion = Params.beginVersion().get(task);
			state Reference<TaskFuture> onDone = futureBucket->unpack(task->params[Task::reservedTaskParamKeyDone]);

			state int64_t remainingInBatch = Params.remainingInBatch().get(task);
			state bool addingToExistingBatch = remainingInBatch > 0;
			state Version restoreVersion;
			state Future<Optional<bool>> incrementalBackupOnly = restore.incrementalBackupOnly().get(tr);

			wait(store(restoreVersion, restore.restoreVersion().getOrThrow(tr))
						&& success(incrementalBackupOnly)
						&& checkTaskVersion(tr->getDatabase(), task, name, version));

			// If not adding to an existing batch then update the apply mutations end version so the mutations from the
			// previous batch can be applied.  Only do this once beginVersion is > 0 (it will be 0 for the initial dispatch).
			if(!addingToExistingBatch && beginVersion > 0) {
				restore.setApplyEndVersion(tr, std::min(beginVersion, restoreVersion + 1));
			}

			// The applyLag must be retrieved AFTER potentially updating the apply end version.
			state int64_t applyLag = wait(restore.getApplyVersionLag(tr));
			state int64_t batchSize = Params.batchSize().get(task);

			// If starting a new batch and the apply lag is too large then re-queue and wait
			if(!addingToExistingBatch && applyLag > (BUGGIFY ? 1 : CLIENT_KNOBS->CORE_VERSIONSPERSECOND * 300)) {
				// Wait a small amount of time and then re-add this same task.
				wait(delay(FLOW_KNOBS->PREVENT_FAST_SPIN_DELAY));
				wait(success(RestoreDispatchTaskFunc::addTask(tr, taskBucket, task, beginVersion, "", 0, batchSize, remainingInBatch)));

				TraceEvent("FileRestoreDispatch")
					.detail("RestoreUID", restore.getUid())
					.detail("BeginVersion", beginVersion)
					.detail("ApplyLag", applyLag)
					.detail("BatchSize", batchSize)
					.detail("Decision", "too_far_behind")
					.detail("TaskInstance", THIS_ADDR);

				wait(taskBucket->finish(tr, task));
				return Void();
			}

			state std::string beginFile = Params.beginFile().getOrDefault(task);
			// Get a batch of files.  We're targeting batchSize blocks being dispatched so query for batchSize files (each of which is 0 or more blocks).
			state int taskBatchSize = BUGGIFY ? 1 : CLIENT_KNOBS->RESTORE_DISPATCH_ADDTASK_SIZE;
			state RestoreConfig::FileSetT::Values files = wait(restore.fileSet().getRange(tr, {beginVersion, beginFile}, {}, taskBatchSize));

			// allPartsDone will be set once all block tasks in the current batch are finished.
			state Reference<TaskFuture> allPartsDone;

			// If adding to existing batch then join the new block tasks to the existing batch future
			if(addingToExistingBatch) {
				Key fKey = wait(restore.batchFuture().getD(tr));
				allPartsDone = Reference<TaskFuture>(new TaskFuture(futureBucket, fKey));
			}
			else {
				// Otherwise create a new future for the new batch
				allPartsDone = futureBucket->future(tr);
				restore.batchFuture().set(tr, allPartsDone->pack());
				// Set batch quota remaining to batch size
				remainingInBatch = batchSize;
			}

			// If there were no files to load then this batch is done and restore is almost done.
			if(files.size() == 0) {
				// If adding to existing batch then blocks could be in progress so create a new Dispatch task that waits for them to finish
				if(addingToExistingBatch) {
					// Setting next begin to restoreVersion + 1 so that any files in the file map at the restore version won't be dispatched again.
					wait(success(RestoreDispatchTaskFunc::addTask(tr, taskBucket, task, restoreVersion + 1, "", 0, batchSize, 0, TaskCompletionKey::noSignal(), allPartsDone)));

					TraceEvent("FileRestoreDispatch")
						.detail("RestoreUID", restore.getUid())
						.detail("BeginVersion", beginVersion)
						.detail("BeginFile", Params.beginFile().get(task))
						.detail("BeginBlock", Params.beginBlock().get(task))
						.detail("RestoreVersion", restoreVersion)
						.detail("ApplyLag", applyLag)
						.detail("Decision", "end_of_final_batch")
						.detail("TaskInstance", THIS_ADDR);
				}
				else if(beginVersion < restoreVersion) {
					// If beginVersion is less than restoreVersion then do one more dispatch task to get there
					wait(success(RestoreDispatchTaskFunc::addTask(tr, taskBucket, task, restoreVersion, "", 0, batchSize)));

					TraceEvent("FileRestoreDispatch")
						.detail("RestoreUID", restore.getUid())
						.detail("BeginVersion", beginVersion)
						.detail("BeginFile", Params.beginFile().get(task))
						.detail("BeginBlock", Params.beginBlock().get(task))
						.detail("RestoreVersion", restoreVersion)
						.detail("ApplyLag", applyLag)
						.detail("Decision", "apply_to_restore_version")
						.detail("TaskInstance", THIS_ADDR);
				}
				else if(applyLag == 0) {
					// If apply lag is 0 then we are done so create the completion task
					wait(success(RestoreCompleteTaskFunc::addTask(tr, taskBucket, task, TaskCompletionKey::noSignal())));

					TraceEvent("FileRestoreDispatch")
						.detail("RestoreUID", restore.getUid())
						.detail("BeginVersion", beginVersion)
						.detail("BeginFile", Params.beginFile().get(task))
						.detail("BeginBlock", Params.beginBlock().get(task))
						.detail("ApplyLag", applyLag)
						.detail("Decision", "restore_complete")
						.detail("TaskInstance", THIS_ADDR);
				} else {
					// Applying of mutations is not yet finished so wait a small amount of time and then re-add this same task.
					wait(delay(FLOW_KNOBS->PREVENT_FAST_SPIN_DELAY));
					wait(success(RestoreDispatchTaskFunc::addTask(tr, taskBucket, task, beginVersion, "", 0, batchSize)));

					TraceEvent("FileRestoreDispatch")
						.detail("RestoreUID", restore.getUid())
						.detail("BeginVersion", beginVersion)
						.detail("ApplyLag", applyLag)
						.detail("Decision", "apply_still_behind")
						.detail("TaskInstance", THIS_ADDR);
				}

				// If adding to existing batch then task is joined with a batch future so set done future
				// Note that this must be done after joining at least one task with the batch future in case all other blockers already finished.
				Future<Void> setDone = addingToExistingBatch ? onDone->set(tr, taskBucket) : Void();

				wait(taskBucket->finish(tr, task) && setDone);
				return Void();
			}

			// Start moving through the file list and queuing up blocks.  Only queue up to RESTORE_DISPATCH_ADDTASK_SIZE blocks per Dispatch task
			// and target batchSize total per batch but a batch must end on a complete version boundary so exceed the limit if necessary
			// to reach the end of a version of files.
			state std::vector<Future<Key>> addTaskFutures;
			state Version endVersion = files[0].version;
			state int blocksDispatched = 0;
			state int64_t beginBlock = Params.beginBlock().getOrDefault(task);
			state int i = 0;

			for(; i < files.size(); ++i) {
				RestoreConfig::RestoreFile &f = files[i];

				// Here we are "between versions" (prior to adding the first block of the first file of a new version) so this is an opportunity
				// to end the current dispatch batch (which must end on a version boundary) if the batch size has been reached or exceeded
				if(f.version != endVersion && remainingInBatch <= 0) {
					// Next start will be at the first version after endVersion at the first file first block
					++endVersion;
					beginFile = "";
					beginBlock = 0;
					break;
				}

				// Set the starting point for the next task in case we stop inside this file
				endVersion = f.version;
				beginFile = f.fileName;

				state int64_t j = beginBlock * f.blockSize;
				// For each block of the file
				for(; j < f.fileSize; j += f.blockSize) {
					// Stop if we've reached the addtask limit
					if(blocksDispatched == taskBatchSize)
						break;

					if(f.isRange) {
						addTaskFutures.push_back(RestoreRangeTaskFunc::addTask(tr, taskBucket, task,
							f, j, std::min<int64_t>(f.blockSize, f.fileSize - j),
							TaskCompletionKey::joinWith(allPartsDone)));
					}
					else {
						addTaskFutures.push_back(RestoreLogDataTaskFunc::addTask(tr, taskBucket, task,
							f, j, std::min<int64_t>(f.blockSize, f.fileSize - j),
							TaskCompletionKey::joinWith(allPartsDone)));
					}

					// Increment beginBlock for the file and total blocks dispatched for this task
					++beginBlock;
					++blocksDispatched;
					--remainingInBatch;
				}

				// Stop if we've reached the addtask limit
				if(blocksDispatched == taskBatchSize)
					break;

				// We just completed an entire file so the next task should start at the file after this one within endVersion (or later)
				// if this iteration ends up being the last for this task
				beginFile = beginFile + '\x00';
				beginBlock = 0;

				TraceEvent("FileRestoreDispatchedFile")
					.suppressFor(60)
					.detail("RestoreUID", restore.getUid())
					.detail("FileName", f.fileName)
					.detail("TaskInstance", THIS_ADDR);
			}

			// If no blocks were dispatched then the next dispatch task should run now and be joined with the allPartsDone future
			if(blocksDispatched == 0) {
				std::string decision;

				// If no files were dispatched either then the batch size wasn't large enough to catch all of the files at the next lowest non-dispatched
				// version, so increase the batch size.
				if(i == 0) {
					batchSize *= 2;
					decision = "increased_batch_size";
				}
				else
					decision = "all_files_were_empty";

				TraceEvent("FileRestoreDispatch")
					.detail("RestoreUID", restore.getUid())
					.detail("BeginVersion", beginVersion)
					.detail("BeginFile", Params.beginFile().get(task))
					.detail("BeginBlock", Params.beginBlock().get(task))
					.detail("EndVersion", endVersion)
					.detail("ApplyLag", applyLag)
					.detail("BatchSize", batchSize)
					.detail("Decision", decision)
					.detail("TaskInstance", THIS_ADDR)
					.detail("RemainingInBatch", remainingInBatch);

				wait(success(RestoreDispatchTaskFunc::addTask(tr, taskBucket, task, endVersion, beginFile, beginBlock, batchSize, remainingInBatch, TaskCompletionKey::joinWith((allPartsDone)))));

				// If adding to existing batch then task is joined with a batch future so set done future.
				// Note that this must be done after joining at least one task with the batch future in case all other blockers already finished.
				Future<Void> setDone = addingToExistingBatch ? onDone->set(tr, taskBucket) : Void();

				wait(setDone && taskBucket->finish(tr, task));

				return Void();
			}

			// Increment the number of blocks dispatched in the restore config
			restore.filesBlocksDispatched().atomicOp(tr, blocksDispatched, MutationRef::Type::AddValue);

			// If beginFile is not empty then we had to stop in the middle of a version (possibly within a file) so we cannot end
			// the batch here because we do not know if we got all of the files and blocks from the last version queued, so
			// make sure remainingInBatch is at least 1.
			if(!beginFile.empty())
				remainingInBatch = std::max<int64_t>(1, remainingInBatch);

			// If more blocks need to be dispatched in this batch then add a follow-on task that is part of the allPartsDone group which will won't wait
			// to run and will add more block tasks.
			if(remainingInBatch > 0)
				addTaskFutures.push_back(RestoreDispatchTaskFunc::addTask(tr, taskBucket, task, endVersion, beginFile, beginBlock, batchSize, remainingInBatch, TaskCompletionKey::joinWith(allPartsDone)));
			else // Otherwise, add a follow-on task to continue after all previously dispatched blocks are done
				addTaskFutures.push_back(RestoreDispatchTaskFunc::addTask(tr, taskBucket, task, endVersion, beginFile, beginBlock, batchSize, 0, TaskCompletionKey::noSignal(), allPartsDone));

			wait(waitForAll(addTaskFutures));

			// If adding to existing batch then task is joined with a batch future so set done future.
			Future<Void> setDone = addingToExistingBatch ? onDone->set(tr, taskBucket) : Void();

			wait(setDone && taskBucket->finish(tr, task));

			TraceEvent("FileRestoreDispatch")
				.detail("RestoreUID", restore.getUid())
				.detail("BeginVersion", beginVersion)
				.detail("BeginFile", Params.beginFile().get(task))
				.detail("BeginBlock", Params.beginBlock().get(task))
				.detail("EndVersion", endVersion)
				.detail("ApplyLag", applyLag)
				.detail("BatchSize", batchSize)
				.detail("Decision", "dispatched_files")
				.detail("FilesDispatched", i)
				.detail("BlocksDispatched", blocksDispatched)
				.detail("TaskInstance", THIS_ADDR)
				.detail("RemainingInBatch", remainingInBatch);

			return Void();
		}

		ACTOR static Future<Key> addTask(Reference<ReadYourWritesTransaction> tr, Reference<TaskBucket> taskBucket, Reference<Task> parentTask, Version beginVersion, std::string beginFile, int64_t beginBlock, int64_t batchSize, int64_t remainingInBatch = 0, TaskCompletionKey completionKey = TaskCompletionKey::noSignal(), Reference<TaskFuture> waitFor = Reference<TaskFuture>()) {
			Key doneKey = wait(completionKey.get(tr, taskBucket));

			// Use high priority for dispatch tasks that have to queue more blocks for the current batch
			unsigned int priority = (remainingInBatch > 0) ? 1 : 0;
			state Reference<Task> task(new Task(RestoreDispatchTaskFunc::name, RestoreDispatchTaskFunc::version, doneKey, priority));

			// Create a config from the parent task and bind it to the new task
			wait(RestoreConfig(parentTask).toTask(tr, task));
			Params.beginVersion().set(task, beginVersion);
			Params.batchSize().set(task, batchSize);
			Params.remainingInBatch().set(task, remainingInBatch);
			Params.beginBlock().set(task, beginBlock);
			Params.beginFile().set(task, beginFile);

			if (!waitFor) {
				return taskBucket->addTask(tr, task);
			}

			wait(waitFor->onSetAddTask(tr, taskBucket, task));
			return LiteralStringRef("OnSetAddTask");
		}

		Future<Void> execute(Database cx, Reference<TaskBucket> tb, Reference<FutureBucket> fb, Reference<Task> task) override { return Void(); };
		Future<Void> finish(Reference<ReadYourWritesTransaction> tr, Reference<TaskBucket> tb, Reference<FutureBucket> fb, Reference<Task> task) override { return _finish(tr, tb, fb, task); };
	};
	StringRef RestoreDispatchTaskFunc::name = LiteralStringRef("restore_dispatch");
	REGISTER_TASKFUNC(RestoreDispatchTaskFunc);

	ACTOR Future<std::string> restoreStatus(Reference<ReadYourWritesTransaction> tr, Key tagName) {
		tr->setOption(FDBTransactionOptions::PRIORITY_SYSTEM_IMMEDIATE);
		tr->setOption(FDBTransactionOptions::ACCESS_SYSTEM_KEYS);
		tr->setOption(FDBTransactionOptions::LOCK_AWARE);

		state std::vector<KeyBackedTag> tags;
		if(tagName.size() == 0) {
			std::vector<KeyBackedTag> t = wait(getAllRestoreTags(tr));
			tags = t;
		}
		else
			tags.push_back(makeRestoreTag(tagName.toString()));

		state std::string result;
		state int i = 0;

		for(; i < tags.size(); ++i) {
			UidAndAbortedFlagT u = wait(tags[i].getD(tr));
			std::string s = wait(RestoreConfig(u.first).getFullStatus(tr));
			result.append(s);
			result.append("\n\n");
		}

		return result;
	}

	ACTOR Future<ERestoreState> abortRestore(Reference<ReadYourWritesTransaction> tr, Key tagName) {
		tr->setOption(FDBTransactionOptions::ACCESS_SYSTEM_KEYS);
		tr->setOption(FDBTransactionOptions::LOCK_AWARE);
		tr->setOption(FDBTransactionOptions::COMMIT_ON_FIRST_PROXY);

		state KeyBackedTag tag = makeRestoreTag(tagName.toString());
		state Optional<UidAndAbortedFlagT> current = wait(tag.get(tr));
		if(!current.present())
			return ERestoreState::UNITIALIZED;

		state RestoreConfig restore(current.get().first);

		state ERestoreState status = wait(restore.stateEnum().getD(tr));
		state bool runnable = wait(restore.isRunnable(tr));

		if (!runnable)
			return status;

		restore.stateEnum().set(tr, ERestoreState::ABORTED);

		// Clear all of the ApplyMutations stuff
		restore.clearApplyMutationsKeys(tr);

		// Cancel the backup tasks on this tag
		wait(tag.cancel(tr));
		wait(unlockDatabase(tr, current.get().first));
		return ERestoreState::ABORTED;
	}

	ACTOR Future<ERestoreState> abortRestore(Database cx, Key tagName) {
		state Reference<ReadYourWritesTransaction> tr = Reference<ReadYourWritesTransaction>( new ReadYourWritesTransaction(cx) );

		loop {
			try {
				ERestoreState estate = wait( abortRestore(tr, tagName) );
				if(estate != ERestoreState::ABORTED) {
					return estate;
				}
				wait(tr->commit());
				break;
			} catch( Error &e ) {
				wait( tr->onError(e) );
			}
		}

		tr = Reference<ReadYourWritesTransaction>( new ReadYourWritesTransaction(cx) );

		//Commit a dummy transaction before returning success, to ensure the mutation applier has stopped submitting mutations
		loop {
			try {
				tr->setOption(FDBTransactionOptions::ACCESS_SYSTEM_KEYS);
				tr->setOption(FDBTransactionOptions::LOCK_AWARE);
				tr->setOption(FDBTransactionOptions::COMMIT_ON_FIRST_PROXY);
				tr->addReadConflictRange(singleKeyRange(KeyRef()));
				tr->addWriteConflictRange(singleKeyRange(KeyRef()));
				wait(tr->commit());
				return ERestoreState::ABORTED;
			} catch( Error &e ) {
				wait( tr->onError(e) );
			}
		}
	}

	struct StartFullRestoreTaskFunc : RestoreTaskFuncBase {
		static StringRef name;
	    static constexpr uint32_t version = 1;

	    static struct {
			static TaskParam<Version> firstVersion() { return LiteralStringRef(__FUNCTION__); }
		} Params;

		ACTOR static Future<Void> _execute(Database cx, Reference<TaskBucket> taskBucket, Reference<FutureBucket> futureBucket, Reference<Task> task) {
			state Reference<ReadYourWritesTransaction> tr(new ReadYourWritesTransaction(cx));
			state RestoreConfig restore(task);
			state Version restoreVersion;
			state Version beginVersion;
			state Reference<IBackupContainer> bc;

			loop {
				try {
					tr->setOption(FDBTransactionOptions::ACCESS_SYSTEM_KEYS);
					tr->setOption(FDBTransactionOptions::LOCK_AWARE);

					wait(checkTaskVersion(tr->getDatabase(), task, name, version));
					Version _restoreVersion = wait(restore.restoreVersion().getOrThrow(tr));
					restoreVersion = _restoreVersion;
					Optional<Version> _beginVersion = wait(restore.beginVersion().get(tr));
					beginVersion = _beginVersion.present() ? _beginVersion.get() : invalidVersion;
					wait(taskBucket->keepRunning(tr, task));

					ERestoreState oldState = wait(restore.stateEnum().getD(tr));
					if(oldState != ERestoreState::QUEUED && oldState != ERestoreState::STARTING) {
						wait(restore.logError(cx, restore_error(), format("StartFullRestore: Encountered unexpected state(%d)", oldState), THIS));
						return Void();
					}
					restore.stateEnum().set(tr, ERestoreState::STARTING);
					restore.fileSet().clear(tr);
					restore.fileBlockCount().clear(tr);
					restore.fileCount().clear(tr);
					Reference<IBackupContainer> _bc = wait(restore.sourceContainer().getOrThrow(tr));
					bc = _bc;

					wait(tr->commit());
					break;
				} catch(Error &e) {
					wait(tr->onError(e));
				}
			}

			tr->reset();
			loop {
				try {
					tr->setOption(FDBTransactionOptions::ACCESS_SYSTEM_KEYS);
					tr->setOption(FDBTransactionOptions::LOCK_AWARE);
					Version destVersion = wait(tr->getReadVersion());
					TraceEvent("FileRestoreVersionUpgrade").detail("RestoreVersion", restoreVersion).detail("Dest", destVersion);
					if (destVersion <= restoreVersion) {
						TEST(true);  // Forcing restored cluster to higher version
						tr->set(minRequiredCommitVersionKey, BinaryWriter::toValue(restoreVersion+1, Unversioned()));
						wait(tr->commit());
					} else {
						break;
					}
				} catch( Error &e ) {
					wait(tr->onError(e));
				}
			}
			Optional<bool> _incremental = wait(restore.incrementalBackupOnly().get(tr));
			state bool incremental = _incremental.present() ? _incremental.get() : false;
			if (beginVersion == invalidVersion) {
				beginVersion = 0;
			}
		    Optional<RestorableFileSet> restorable =
		        wait(bc->getRestoreSet(restoreVersion, VectorRef<KeyRangeRef>(), incremental, beginVersion));
		    if (!incremental) {
			    beginVersion = restorable.get().snapshot.beginVersion;
		    }

		    if(!restorable.present())
				throw restore_missing_data();

			// First version for which log data should be applied
			Params.firstVersion().set(task, beginVersion);

			// Convert the two lists in restorable (logs and ranges) to a single list of RestoreFiles.
			// Order does not matter, they will be put in order when written to the restoreFileMap below.
			state std::vector<RestoreConfig::RestoreFile> files;

			for(const RangeFile &f : restorable.get().ranges) {
				files.push_back({f.version, f.fileName, true, f.blockSize, f.fileSize});
			}

			for(const LogFile &f : restorable.get().logs) {
				files.push_back({f.beginVersion, f.fileName, false, f.blockSize, f.fileSize, f.endVersion});
			}

			state std::vector<RestoreConfig::RestoreFile>::iterator start = files.begin();
			state std::vector<RestoreConfig::RestoreFile>::iterator end = files.end();

			tr->reset();
			while(start != end) {
				try {
					tr->setOption(FDBTransactionOptions::ACCESS_SYSTEM_KEYS);
					tr->setOption(FDBTransactionOptions::LOCK_AWARE);

					wait(taskBucket->keepRunning(tr, task));

					state std::vector<RestoreConfig::RestoreFile>::iterator i = start;

					state int txBytes = 0;
					state int nFileBlocks = 0;
					state int nFiles = 0;
					auto fileSet = restore.fileSet();
					for(; i != end && txBytes < 1e6; ++i) {
						txBytes += fileSet.insert(tr, *i);
						nFileBlocks += (i->fileSize + i->blockSize - 1) / i->blockSize;
						++nFiles;
					}

					restore.fileCount().atomicOp(tr, nFiles, MutationRef::Type::AddValue);
					restore.fileBlockCount().atomicOp(tr, nFileBlocks, MutationRef::Type::AddValue);

					wait(tr->commit());

					TraceEvent("FileRestoreLoadedFiles")
						.detail("RestoreUID", restore.getUid())
						.detail("FileCount", nFiles)
						.detail("FileBlockCount", nFileBlocks)
						.detail("TransactionBytes", txBytes)
						.detail("TaskInstance", THIS_ADDR);

					start = i;
					tr->reset();
				} catch(Error &e) {
					wait(tr->onError(e));
				}
			}

			return Void();
		}

		ACTOR static Future<Void> _finish(Reference<ReadYourWritesTransaction> tr, Reference<TaskBucket> taskBucket, Reference<FutureBucket> futureBucket, Reference<Task> task) {
			state RestoreConfig restore(task);

			state Version firstVersion = Params.firstVersion().getOrDefault(task, invalidVersion);
			if(firstVersion == invalidVersion) {
				wait(restore.logError(tr->getDatabase(), restore_missing_data(), "StartFullRestore: The backup had no data.", THIS));
				std::string tag = wait(restore.tag().getD(tr));
				wait(success(abortRestore(tr, StringRef(tag))));
				return Void();
			}

			restore.stateEnum().set(tr, ERestoreState::RUNNING);

			// Set applyMutation versions

			restore.setApplyBeginVersion(tr, firstVersion);
			restore.setApplyEndVersion(tr, firstVersion);

			// Apply range data and log data in order
			wait(success(RestoreDispatchTaskFunc::addTask(tr, taskBucket, task, 0, "", 0, CLIENT_KNOBS->RESTORE_DISPATCH_BATCH_SIZE)));

			wait(taskBucket->finish(tr, task));
			state Future<Optional<bool>> logsOnly = restore.incrementalBackupOnly().get(tr);
			wait(success(logsOnly));
			if (logsOnly.get().present() && logsOnly.get().get()) {
				// If this is an incremental restore, we need to set the applyMutationsMapPrefix
				// to the earliest log version so no mutations are missed
				Value versionEncoded = BinaryWriter::toValue(Params.firstVersion().get(task), Unversioned());
				wait(krmSetRange(tr, restore.applyMutationsMapPrefix(), normalKeys, versionEncoded));
			}
			return Void();
		}

		ACTOR static Future<Key> addTask(Reference<ReadYourWritesTransaction> tr, Reference<TaskBucket> taskBucket, UID uid, TaskCompletionKey completionKey, Reference<TaskFuture> waitFor = Reference<TaskFuture>())
		{
			tr->setOption(FDBTransactionOptions::ACCESS_SYSTEM_KEYS);
			tr->setOption(FDBTransactionOptions::LOCK_AWARE);

			Key doneKey = wait(completionKey.get(tr, taskBucket));
			state Reference<Task> task(new Task(StartFullRestoreTaskFunc::name, StartFullRestoreTaskFunc::version, doneKey));

			state RestoreConfig restore(uid);
			// Bind the restore config to the new task
			wait(restore.toTask(tr, task));

			if (!waitFor) {
				return taskBucket->addTask(tr, task);
			}

			wait(waitFor->onSetAddTask(tr, taskBucket, task));
			return LiteralStringRef("OnSetAddTask");
		}

		StringRef getName() const override { return name; };

		Future<Void> execute(Database cx, Reference<TaskBucket> tb, Reference<FutureBucket> fb, Reference<Task> task) override { return _execute(cx, tb, fb, task); };
		Future<Void> finish(Reference<ReadYourWritesTransaction> tr, Reference<TaskBucket> tb, Reference<FutureBucket> fb, Reference<Task> task) override { return _finish(tr, tb, fb, task); };
	};
	StringRef StartFullRestoreTaskFunc::name = LiteralStringRef("restore_start");
	REGISTER_TASKFUNC(StartFullRestoreTaskFunc);
}

struct LogInfo : public ReferenceCounted<LogInfo> {
	std::string fileName;
	Reference<IAsyncFile> logFile;
	Version beginVersion;
	Version endVersion;
	int64_t offset;

	LogInfo() : offset(0) {};
};

class FileBackupAgentImpl {
public:
	static constexpr int MAX_RESTORABLE_FILE_METASECTION_BYTES = 1024 * 8;

	// Parallel restore
	ACTOR static Future<Void> parallelRestoreFinish(Database cx, UID randomUID, bool unlockDB = true) {
		state ReadYourWritesTransaction tr(cx);
		state Optional<Value> restoreRequestDoneKeyValue;
		TraceEvent("FastRestoreToolWaitForRestoreToFinish").detail("DBLock", randomUID);
		// TODO: register watch first and then check if the key exist
		loop {
			try {
				tr.setOption(FDBTransactionOptions::ACCESS_SYSTEM_KEYS);
				tr.setOption(FDBTransactionOptions::LOCK_AWARE);
				Optional<Value> _restoreRequestDoneKeyValue = wait(tr.get(restoreRequestDoneKey));
				restoreRequestDoneKeyValue = _restoreRequestDoneKeyValue;
				// Restore may finish before restoreTool waits on the restore finish event.
				if (restoreRequestDoneKeyValue.present()) {
					break;
				} else {
					state Future<Void> watchForRestoreRequestDone = tr.watch(restoreRequestDoneKey);
					wait(tr.commit());
					wait(watchForRestoreRequestDone);
					break;
				}
			} catch (Error& e) {
				wait(tr.onError(e));
			}
		}

		TraceEvent("FastRestoreToolRestoreFinished")
		    .detail("ClearRestoreRequestDoneKey", restoreRequestDoneKeyValue.present());
		// Only this agent can clear the restoreRequestDoneKey
		wait(runRYWTransaction(cx, [](Reference<ReadYourWritesTransaction> tr) -> Future<Void> {
			tr->setOption(FDBTransactionOptions::ACCESS_SYSTEM_KEYS);
			tr->setOption(FDBTransactionOptions::LOCK_AWARE);
			tr->clear(restoreRequestDoneKey);
			return Void();
		}));

		if (unlockDB) {
			TraceEvent("FastRestoreToolRestoreFinished").detail("UnlockDBStart", randomUID);
			wait(unlockDatabase(cx, randomUID));
			TraceEvent("FastRestoreToolRestoreFinished").detail("UnlockDBFinish", randomUID);
		} else {
			TraceEvent("FastRestoreToolRestoreFinished").detail("DBLeftLockedAfterRestore", randomUID);
		}

		return Void();
	}

	ACTOR static Future<Void> submitParallelRestore(Database cx, Key backupTag,
	                                                Standalone<VectorRef<KeyRangeRef>> backupRanges, Key bcUrl,
	                                                Version targetVersion, bool lockDB, UID randomUID, Key addPrefix,
	                                                Key removePrefix) {
		// Sanity check backup is valid
		state Reference<IBackupContainer> bc = IBackupContainer::openContainer(bcUrl.toString());
		state BackupDescription desc = wait(bc->describeBackup());
		wait(desc.resolveVersionTimes(cx));

		if (targetVersion == invalidVersion && desc.maxRestorableVersion.present()) {
			targetVersion = desc.maxRestorableVersion.get();
			TraceEvent(SevWarn, "FastRestoreSubmitRestoreRequestWithInvalidTargetVersion")
			    .detail("OverrideTargetVersion", targetVersion);
		}

		Optional<RestorableFileSet> restoreSet = wait(bc->getRestoreSet(targetVersion));

		if (!restoreSet.present()) {
			TraceEvent(SevWarn, "FileBackupAgentRestoreNotPossible")
			    .detail("BackupContainer", bc->getURL())
			    .detail("TargetVersion", targetVersion);
			throw restore_invalid_version();
		}

		TraceEvent("FastRestoreSubmitRestoreRequest")
		    .detail("BackupDesc", desc.toString())
		    .detail("TargetVersion", targetVersion);

		state Reference<ReadYourWritesTransaction> tr(new ReadYourWritesTransaction(cx));
		state int restoreIndex = 0;
		state int numTries = 0;
		// lock DB for restore
		loop {
			try {
				if (lockDB) {
					wait(lockDatabase(cx, randomUID));
				}
				wait(checkDatabaseLock(tr, randomUID));

				TraceEvent("FastRestoreToolSubmitRestoreRequests").detail("DBIsLocked", randomUID);
				break;
			} catch (Error& e) {
				TraceEvent(numTries > 50 ? SevError : SevInfo, "FastRestoreToolSubmitRestoreRequestsMayFail")
				    .detail("Reason", "DB is not properly locked")
				    .detail("ExpectedLockID", randomUID)
				    .error(e);
				numTries++;
				wait(tr->onError(e));
			}
		}

		// set up restore request
		tr->reset();
		numTries = 0;
		loop {
			tr->setOption(FDBTransactionOptions::ACCESS_SYSTEM_KEYS);
			tr->setOption(FDBTransactionOptions::LOCK_AWARE);
			try {
				// Note: we always lock DB here in case DB is modified at the bacupRanges boundary.
				for (restoreIndex = 0; restoreIndex < backupRanges.size(); restoreIndex++) {
					auto range = backupRanges[restoreIndex];
					Standalone<StringRef> restoreTag(backupTag.toString() + "_" + std::to_string(restoreIndex));
					// Register the request request in DB, which will be picked up by restore worker leader
					struct RestoreRequest restoreRequest(restoreIndex, restoreTag, bcUrl, targetVersion, range,
					                                     deterministicRandom()->randomUniqueID(), addPrefix,
					                                     removePrefix);
					tr->set(restoreRequestKeyFor(restoreRequest.index), restoreRequestValue(restoreRequest));
				}
				tr->set(restoreRequestTriggerKey,
				        restoreRequestTriggerValue(deterministicRandom()->randomUniqueID(), backupRanges.size()));
				wait(tr->commit()); // Trigger restore
				break;
			} catch (Error& e) {
				TraceEvent(numTries > 50 ? SevError : SevInfo, "FastRestoreToolSubmitRestoreRequestsRetry")
				    .detail("RestoreIndex", restoreIndex)
				    .error(e);
				numTries++;
				wait(tr->onError(e));
			}
		}
		return Void();
	}

	// This method will return the final status of the backup at tag, and return the URL that was used on the tag
	// when that status value was read.
	ACTOR static Future<EBackupState> waitBackup(FileBackupAgent* backupAgent, Database cx, std::string tagName,
	                                             bool stopWhenDone, Reference<IBackupContainer>* pContainer = nullptr,
	                                             UID* pUID = nullptr) {
		state std::string backTrace;
		state KeyBackedTag tag = makeBackupTag(tagName);

		loop {
			state Reference<ReadYourWritesTransaction> tr(new ReadYourWritesTransaction(cx));
			tr->setOption(FDBTransactionOptions::ACCESS_SYSTEM_KEYS);
			tr->setOption(FDBTransactionOptions::LOCK_AWARE);

			try {
				state Optional<UidAndAbortedFlagT> oldUidAndAborted = wait(tag.get(tr));
				if (!oldUidAndAborted.present()) {
					return EBackupState::STATE_NEVERRAN;
				}

				state BackupConfig config(oldUidAndAborted.get().first);
				state EBackupState status = wait(config.stateEnum().getD(tr, false, EBackupState::STATE_NEVERRAN));

				// Break, if one of the following is true
				//  - no longer runnable
				//  - in differential mode (restorable) and stopWhenDone is not enabled
				if (!FileBackupAgent::isRunnable(status) ||
				    ((!stopWhenDone) && (EBackupState::STATE_RUNNING_DIFFERENTIAL == status))) {

					if(pContainer != nullptr) {
						Reference<IBackupContainer> c = wait(config.backupContainer().getOrThrow(tr, false, backup_invalid_info()));
						*pContainer = c;
					}

					if(pUID != nullptr) {
						*pUID = oldUidAndAborted.get().first;
					}

					return status;
				}

				state Future<Void> watchFuture = tr->watch( config.stateEnum().key );
				wait( tr->commit() );
				wait( watchFuture );
			}
			catch (Error &e) {
				wait(tr->onError(e));
			}
		}
	}

	ACTOR static Future<Void> submitBackup(FileBackupAgent* backupAgent, Reference<ReadYourWritesTransaction> tr,
	                                       Key outContainer, int snapshotIntervalSeconds, std::string tagName,
	                                       Standalone<VectorRef<KeyRangeRef>> backupRanges, bool stopWhenDone,
	                                       bool partitionedLog, bool incrementalBackupOnly) {
		tr->setOption(FDBTransactionOptions::ACCESS_SYSTEM_KEYS);
		tr->setOption(FDBTransactionOptions::LOCK_AWARE);
		tr->setOption(FDBTransactionOptions::COMMIT_ON_FIRST_PROXY);

		TraceEvent(SevInfo, "FBA_SubmitBackup")
		    .detail("TagName", tagName.c_str())
		    .detail("StopWhenDone", stopWhenDone)
		    .detail("UsePartitionedLog", partitionedLog)
		    .detail("OutContainer", outContainer.toString());

		state KeyBackedTag tag = makeBackupTag(tagName);
		Optional<UidAndAbortedFlagT> uidAndAbortedFlag = wait(tag.get(tr));
		if (uidAndAbortedFlag.present()) {
			state BackupConfig prevConfig(uidAndAbortedFlag.get().first);
			state EBackupState prevBackupStatus = wait(prevConfig.stateEnum().getD(tr, false, EBackupState::STATE_NEVERRAN));
			if (FileBackupAgent::isRunnable(prevBackupStatus)) {
				throw backup_duplicate();
			}

			// Now is time to clear prev backup config space. We have no more use for it.
			prevConfig.clear(tr);
		}

		state BackupConfig config(deterministicRandom()->randomUniqueID());
		state UID uid = config.getUid();

		// This check will ensure that current backupUid is later than the last backup Uid
		state Standalone<StringRef> nowStr = BackupAgentBase::getCurrentTime();
		state std::string backupContainer = outContainer.toString();

		// To be consistent with directory handling behavior since FDB backup was first released, if the container string
		// describes a local directory then "/backup-<timestamp>" will be added to it.
		if(backupContainer.find("file://") == 0) {
			backupContainer = joinPath(backupContainer, std::string("backup-") + nowStr.toString());
		}

		state Reference<IBackupContainer> bc = IBackupContainer::openContainer(backupContainer);
		try {
			wait(timeoutError(bc->create(), 30));
		} catch(Error &e) {
			if(e.code() == error_code_actor_cancelled)
				throw;
			fprintf(stderr, "ERROR: Could not create backup container: %s\n", e.what());
			throw backup_error();
		}

		Optional<Value> lastBackupTimestamp = wait(backupAgent->lastBackupTimestamp().get(tr));

		if ((lastBackupTimestamp.present()) && (lastBackupTimestamp.get() >= nowStr)) {
			fprintf(stderr, "ERROR: The last backup `%s' happened in the future.\n", printable(lastBackupTimestamp.get()).c_str());
			throw backup_error();
		}

		KeyRangeMap<int> backupRangeSet;
		for (auto& backupRange : backupRanges) {
			backupRangeSet.insert(backupRange, 1);
		}

		backupRangeSet.coalesce(allKeys);
		state std::vector<KeyRange> normalizedRanges;

		for (auto& backupRange : backupRangeSet.ranges()) {
			if (backupRange.value()) {
				normalizedRanges.push_back(KeyRange(KeyRangeRef(backupRange.range().begin, backupRange.range().end)));
			}
		}

		config.clear(tr);

		state Key destUidValue(BinaryWriter::toValue(uid, Unversioned()));
		if (normalizedRanges.size() == 1) {
			Standalone<RangeResultRef> existingDestUidValues = wait(tr->getRange(KeyRangeRef(destUidLookupPrefix, strinc(destUidLookupPrefix)), CLIENT_KNOBS->TOO_MANY));
			bool found = false;
			for(auto it : existingDestUidValues) {
				if( BinaryReader::fromStringRef<KeyRange>(it.key.removePrefix(destUidLookupPrefix), IncludeVersion()) == normalizedRanges[0] ) {
					destUidValue = it.value;
					found = true;
					break;
				}
			}
			if( !found ) {
				destUidValue = BinaryWriter::toValue(deterministicRandom()->randomUniqueID(), Unversioned());
				tr->set(BinaryWriter::toValue(normalizedRanges[0], IncludeVersion(ProtocolVersion::withSharedMutations())).withPrefix(destUidLookupPrefix), destUidValue);
			}
		}

		tr->set(config.getUidAsKey().withPrefix(destUidValue).withPrefix(backupLatestVersionsPrefix), BinaryWriter::toValue<Version>(tr->getReadVersion().get(), Unversioned()));
		config.destUidValue().set(tr, destUidValue);

		// Point the tag to this new uid
		tag.set(tr, {uid, false});

		backupAgent->lastBackupTimestamp().set(tr, nowStr);

		// Set the backup keys
		config.tag().set(tr, tagName);
		config.stateEnum().set(tr, EBackupState::STATE_SUBMITTED);
		config.backupContainer().set(tr, bc);
		config.stopWhenDone().set(tr, stopWhenDone);
		config.backupRanges().set(tr, normalizedRanges);
		config.snapshotIntervalSeconds().set(tr, snapshotIntervalSeconds);
		config.partitionedLogEnabled().set(tr, partitionedLog);
		config.incrementalBackupOnly().set(tr, incrementalBackupOnly);

		Key taskKey = wait(fileBackup::StartFullBackupTaskFunc::addTask(tr, backupAgent->taskBucket, uid, TaskCompletionKey::noSignal()));

		return Void();
	}

	ACTOR static Future<Void> submitRestore(FileBackupAgent* backupAgent, Reference<ReadYourWritesTransaction> tr,
	                                        Key tagName, Key backupURL, Standalone<VectorRef<KeyRangeRef>> ranges,
	                                        Version restoreVersion, Key addPrefix, Key removePrefix, bool lockDB,
	                                        bool incrementalBackupOnly, Version beginVersion, UID uid) {
		KeyRangeMap<int> restoreRangeSet;
		for (auto& range : ranges) {
			restoreRangeSet.insert(range, 1);
		}
		restoreRangeSet.coalesce(allKeys);
		state std::vector<KeyRange> restoreRanges;
		for (auto& restoreRange : restoreRangeSet.ranges()) {
			if (restoreRange.value()) {
				restoreRanges.push_back(KeyRange(KeyRangeRef(restoreRange.range().begin, restoreRange.range().end)));
			}
		}
		for (auto &restoreRange : restoreRanges)
			ASSERT(restoreRange.contains(removePrefix) || removePrefix.size() == 0);

		tr->setOption(FDBTransactionOptions::ACCESS_SYSTEM_KEYS);
		tr->setOption(FDBTransactionOptions::LOCK_AWARE);

		// Get old restore config for this tag
		state KeyBackedTag tag = makeRestoreTag(tagName.toString());
		state Optional<UidAndAbortedFlagT> oldUidAndAborted = wait(tag.get(tr));
		if(oldUidAndAborted.present()) {
			if (oldUidAndAborted.get().first == uid) {
				if (oldUidAndAborted.get().second) {
					throw restore_duplicate_uid();
				}
				else {
					return Void();
				}
			}

			state RestoreConfig oldRestore(oldUidAndAborted.get().first);

			// Make sure old restore for this tag is not runnable
			bool runnable = wait(oldRestore.isRunnable(tr));

			if (runnable) {
				throw restore_duplicate_tag();
			}

			// Clear the old restore config
			oldRestore.clear(tr);
		}

		state int index;
		for (index = 0; index < restoreRanges.size(); index++) {
			KeyRange restoreIntoRange = KeyRangeRef(restoreRanges[index].begin, restoreRanges[index].end).removePrefix(removePrefix).withPrefix(addPrefix);
			Standalone<RangeResultRef> existingRows = wait(tr->getRange(restoreIntoRange, 1));
			if (existingRows.size() > 0 && !incrementalBackupOnly) {
				throw restore_destination_not_empty();
			}
		}
		// Make new restore config
		state RestoreConfig restore(uid);

		// Point the tag to the new uid
		tag.set(tr, {uid, false});

		Reference<IBackupContainer> bc = IBackupContainer::openContainer(backupURL.toString());

		// Configure the new restore
		restore.tag().set(tr, tagName.toString());
		restore.sourceContainer().set(tr, bc);
		restore.stateEnum().set(tr, ERestoreState::QUEUED);
		restore.restoreVersion().set(tr, restoreVersion);
		restore.incrementalBackupOnly().set(tr, incrementalBackupOnly);
		restore.beginVersion().set(tr, beginVersion);
		if (BUGGIFY && restoreRanges.size() == 1) {
			restore.restoreRange().set(tr, restoreRanges[0]);
		}
		else {
			restore.restoreRanges().set(tr, restoreRanges);
		}
		// this also sets restore.add/removePrefix.
		restore.initApplyMutations(tr, addPrefix, removePrefix);

		Key taskKey = wait(fileBackup::StartFullRestoreTaskFunc::addTask(tr, backupAgent->taskBucket, uid, TaskCompletionKey::noSignal()));

		if (lockDB)
			wait(lockDatabase(tr, uid));
		else
			wait(checkDatabaseLock(tr, uid));

		return Void();
	}

	// This method will return the final status of the backup
	ACTOR static Future<ERestoreState> waitRestore(Database cx, Key tagName, bool verbose) {
		state ERestoreState status;
		loop {
			state Reference<ReadYourWritesTransaction> tr(new ReadYourWritesTransaction(cx));
			try {
				tr->setOption(FDBTransactionOptions::PRIORITY_SYSTEM_IMMEDIATE);
				tr->setOption(FDBTransactionOptions::ACCESS_SYSTEM_KEYS);
				tr->setOption(FDBTransactionOptions::LOCK_AWARE);

				state KeyBackedTag tag = makeRestoreTag(tagName.toString());
				Optional<UidAndAbortedFlagT> current = wait(tag.get(tr));
				if(!current.present()) {
					if(verbose)
						printf("waitRestore: Tag: %s  State: %s\n", tagName.toString().c_str(),
						       FileBackupAgent::restoreStateText(ERestoreState::UNITIALIZED).toString().c_str());
					return ERestoreState::UNITIALIZED;
				}

				state RestoreConfig restore(current.get().first);

				if(verbose) {
					state std::string details = wait(restore.getProgress(tr));
					printf("%s\n", details.c_str());
				}

				ERestoreState status_ = wait(restore.stateEnum().getD(tr));
				status = status_;
				state bool runnable = wait(restore.isRunnable(tr));

				// State won't change from here
				if (!runnable)
					break;

				// Wait for a change
				state Future<Void> watchFuture = tr->watch(restore.stateEnum().key);
				wait(tr->commit());
				if(verbose)
					wait(watchFuture || delay(1));
				else
					wait(watchFuture);
			}
			catch (Error &e) {
				wait(tr->onError(e));
			}
		}

		return status;
	}

	ACTOR static Future<Void> discontinueBackup(FileBackupAgent* backupAgent, Reference<ReadYourWritesTransaction> tr, Key tagName) {
		tr->setOption(FDBTransactionOptions::ACCESS_SYSTEM_KEYS);
		tr->setOption(FDBTransactionOptions::LOCK_AWARE);

		state KeyBackedTag tag = makeBackupTag(tagName.toString());
		state UidAndAbortedFlagT current = wait(tag.getOrThrow(tr, false, backup_unneeded()));
		state BackupConfig config(current.first);
		state EBackupState status = wait(config.stateEnum().getD(tr, false, EBackupState::STATE_NEVERRAN));

		if (!FileBackupAgent::isRunnable(status)) {
			throw backup_unneeded();
		}

		// If the backup is already restorable then 'mostly' abort it - cancel all tasks via the tag
		// and clear the mutation logging config and data - but set its state as COMPLETED instead of ABORTED.
		state Optional<Version> latestRestorableVersion = wait(config.getLatestRestorableVersion(tr));

		TraceEvent(SevInfo, "FBA_DiscontinueBackup")
				.detail("AlreadyRestorable", latestRestorableVersion.present() ? "Yes" : "No")
				.detail("TagName", tag.tagName.c_str())
				.detail("Status", BackupAgentBase::getStateText(status));

		if(latestRestorableVersion.present()) {
			// Cancel all backup tasks through tag
			wait(tag.cancel(tr));

			tr->setOption(FDBTransactionOptions::COMMIT_ON_FIRST_PROXY);

			state Key destUidValue = wait(config.destUidValue().getOrThrow(tr));
			wait(success(tr->getReadVersion()));
			wait(eraseLogData(tr, config.getUidAsKey(), destUidValue) &&
			     fileBackup::clearBackupStartID(tr, config.getUid()));

			config.stateEnum().set(tr, EBackupState::STATE_COMPLETED);

			return Void();
		}

		state bool stopWhenDone = wait(config.stopWhenDone().getOrThrow(tr));

		if (stopWhenDone) {
			throw backup_duplicate();
		}

		config.stopWhenDone().set(tr, true);

		return Void();
	}

	ACTOR static Future<Void> abortBackup(FileBackupAgent* backupAgent, Reference<ReadYourWritesTransaction> tr, std::string tagName) {
		tr->setOption(FDBTransactionOptions::ACCESS_SYSTEM_KEYS);
		tr->setOption(FDBTransactionOptions::LOCK_AWARE);

		state KeyBackedTag tag = makeBackupTag(tagName);
		state UidAndAbortedFlagT current = wait(tag.getOrThrow(tr, false, backup_unneeded()));

		state BackupConfig config(current.first);
		state Key destUidValue = wait(config.destUidValue().getOrThrow(tr));
		EBackupState status = wait(config.stateEnum().getD(tr, false, EBackupState::STATE_NEVERRAN));

		if (!backupAgent->isRunnable(status)) {
			throw backup_unneeded();
		}

		TraceEvent(SevInfo, "FBA_AbortBackup")
				.detail("TagName", tagName.c_str())
				.detail("Status", BackupAgentBase::getStateText(status));

		// Cancel backup task through tag
		wait(tag.cancel(tr));

		wait(eraseLogData(tr, config.getUidAsKey(), destUidValue) &&
		     fileBackup::clearBackupStartID(tr, config.getUid()));

		config.stateEnum().set(tr, EBackupState::STATE_ABORTED);

		return Void();
	}

	ACTOR static Future<Void> changePause(FileBackupAgent* backupAgent, Database db, bool pause) {
		state Reference<ReadYourWritesTransaction> tr(new ReadYourWritesTransaction(db));
		state Future<Void> change = backupAgent->taskBucket->changePause(db, pause);

		loop {
			tr->setOption(FDBTransactionOptions::ACCESS_SYSTEM_KEYS);
			tr->setOption(FDBTransactionOptions::LOCK_AWARE);
			tr->setOption(FDBTransactionOptions::PRIORITY_SYSTEM_IMMEDIATE);

			try {
				tr->set(backupPausedKey, pause ? LiteralStringRef("1") : LiteralStringRef("0"));
				wait(tr->commit());
				break;
			} catch (Error& e) {
				wait(tr->onError(e));
			}
		}
		wait(change);
		TraceEvent("FileBackupAgentChangePaused").detail("Action", pause ? "Paused" : "Resumed");
		return Void();
	}

	struct TimestampedVersion {
		Optional<Version> version;
		Optional<int64_t> epochs;

		bool present() const {
			return version.present();
		}

		JsonBuilderObject toJSON() const {
			JsonBuilderObject doc;
			if(version.present()) {
				doc.setKey("Version", version.get());
				if(epochs.present()) {
					doc.setKey("EpochSeconds", epochs.get());
					doc.setKey("Timestamp", timeStampToString(epochs));
				}
			}
			return doc;
		}
	};

	// Helper actor for generating status
	// If f is present, lookup epochs using timekeeper and tr, return TimestampedVersion
	ACTOR static Future<TimestampedVersion> getTimestampedVersion(Reference<ReadYourWritesTransaction> tr, Future<Optional<Version>> f) {
		state TimestampedVersion tv;
		wait(store(tv.version, f));
		if(tv.version.present()) {
			wait(store(tv.epochs, timeKeeperEpochsFromVersion(tv.version.get(), tr)));
		}
		return tv;
	}

	ACTOR static Future<std::string> getStatusJSON(FileBackupAgent* backupAgent, Database cx, std::string tagName) {
		state Reference<ReadYourWritesTransaction> tr(new ReadYourWritesTransaction(cx));

		loop {
			try {
				state JsonBuilderObject doc;
				doc.setKey("SchemaVersion", "1.0.0");

				tr->setOption(FDBTransactionOptions::ACCESS_SYSTEM_KEYS);
				tr->setOption(FDBTransactionOptions::LOCK_AWARE);

				state KeyBackedTag tag = makeBackupTag(tagName);
				state Optional<UidAndAbortedFlagT> uidAndAbortedFlag;
				state Optional<Value> paused;
				state Version recentReadVersion;

				wait( store(paused, tr->get(backupAgent->taskBucket->getPauseKey())) && store(uidAndAbortedFlag, tag.get(tr)) && store(recentReadVersion, tr->getReadVersion()) );

				doc.setKey("BackupAgentsPaused", paused.present());
				doc.setKey("Tag", tag.tagName);

				if(uidAndAbortedFlag.present()) {
					doc.setKey("UID", uidAndAbortedFlag.get().first.toString());

					state BackupConfig config(uidAndAbortedFlag.get().first);

					state EBackupState backupState = wait(config.stateEnum().getD(tr, false, EBackupState::STATE_NEVERRAN));
					JsonBuilderObject statusDoc;
					statusDoc.setKey("Name", BackupAgentBase::getStateName(backupState));
					statusDoc.setKey("Description", BackupAgentBase::getStateText(backupState));
					statusDoc.setKey("Completed", backupState == EBackupState::STATE_COMPLETED);
					statusDoc.setKey("Running", BackupAgentBase::isRunnable(backupState));
					doc.setKey("Status", statusDoc);

					state Future<Void> done = Void();

					if (backupState != EBackupState::STATE_NEVERRAN) {
						state Reference<IBackupContainer> bc;
						state TimestampedVersion latestRestorable;

						wait( store(latestRestorable, getTimestampedVersion(tr, config.getLatestRestorableVersion(tr)))
							&& store(bc, config.backupContainer().getOrThrow(tr))
						);

						doc.setKey("Restorable", latestRestorable.present());

						if(latestRestorable.present()) {
							JsonBuilderObject o = latestRestorable.toJSON();
							if (backupState != EBackupState::STATE_COMPLETED) {
								o.setKey("LagSeconds", (recentReadVersion - latestRestorable.version.get()) / CLIENT_KNOBS->CORE_VERSIONSPERSECOND);
							}
							doc.setKey("LatestRestorablePoint", o);
						}
						doc.setKey("DestinationURL", bc->getURL());
					}

					if (backupState == EBackupState::STATE_RUNNING_DIFFERENTIAL ||
					    backupState == EBackupState::STATE_RUNNING) {
						state int64_t snapshotInterval;
						state int64_t logBytesWritten;
						state int64_t rangeBytesWritten;
						state bool stopWhenDone;
						state TimestampedVersion snapshotBegin;
						state TimestampedVersion snapshotTargetEnd;
						state TimestampedVersion latestLogEnd;
						state TimestampedVersion latestSnapshotEnd;
						state TimestampedVersion snapshotLastDispatch;
						state Optional<int64_t> snapshotLastDispatchShardsBehind;

						wait(  store(snapshotInterval, config.snapshotIntervalSeconds().getOrThrow(tr))
							&& store(logBytesWritten, config.logBytesWritten().getD(tr))
							&& store(rangeBytesWritten, config.rangeBytesWritten().getD(tr))
							&& store(stopWhenDone, config.stopWhenDone().getOrThrow(tr))
							&& store(snapshotBegin,      getTimestampedVersion(tr, config.snapshotBeginVersion().get(tr)))
							&& store(snapshotTargetEnd,  getTimestampedVersion(tr, config.snapshotTargetEndVersion().get(tr)))
							&& store(latestLogEnd,       getTimestampedVersion(tr, config.latestLogEndVersion().get(tr)))
							&& store(latestSnapshotEnd,  getTimestampedVersion(tr, config.latestSnapshotEndVersion().get(tr)))
							&& store(snapshotLastDispatch,             getTimestampedVersion(tr, config.snapshotDispatchLastVersion().get(tr)))
							&& store(snapshotLastDispatchShardsBehind, config.snapshotDispatchLastShardsBehind().get(tr))
						);

						doc.setKey("StopAfterSnapshot", stopWhenDone);
						doc.setKey("SnapshotIntervalSeconds", snapshotInterval);
						doc.setKey("LogBytesWritten", logBytesWritten);
						doc.setKey("RangeBytesWritten", rangeBytesWritten);

						if(latestLogEnd.present()) {
							doc.setKey("LatestLogEnd", latestLogEnd.toJSON());
						}

						if(latestSnapshotEnd.present()) {
							doc.setKey("LatestSnapshotEnd", latestSnapshotEnd.toJSON());
						}

						JsonBuilderObject snapshot;

						if(snapshotBegin.present()) {
							snapshot.setKey("Begin", snapshotBegin.toJSON());

							if(snapshotTargetEnd.present()) {
								snapshot.setKey("EndTarget", snapshotTargetEnd.toJSON());

								Version interval = snapshotTargetEnd.version.get() - snapshotBegin.version.get();
								snapshot.setKey("IntervalSeconds", interval / CLIENT_KNOBS->CORE_VERSIONSPERSECOND);

								Version elapsed = recentReadVersion - snapshotBegin.version.get();
								double progress = (interval > 0) ? (100.0 * elapsed / interval) : 100;
								snapshot.setKey("ExpectedProgress", progress);
							}

							JsonBuilderObject dispatchDoc = snapshotLastDispatch.toJSON();
							if(snapshotLastDispatchShardsBehind.present()) {
								dispatchDoc.setKey("ShardsBehind", snapshotLastDispatchShardsBehind.get());
							}
							snapshot.setKey("LastDispatch", dispatchDoc);
						}

						doc.setKey("CurrentSnapshot", snapshot);
					}

					KeyBackedMap<int64_t, std::pair<std::string, Version>>::PairsType errors = wait(config.lastErrorPerType().getRange(tr, 0, std::numeric_limits<int>::max(), CLIENT_KNOBS->TOO_MANY));
					JsonBuilderArray errorList;
					for(auto &e : errors) {
						std::string msg = e.second.first;
						Version ver = e.second.second;

						JsonBuilderObject errDoc;
						errDoc.setKey("Message", msg.c_str());
						errDoc.setKey("RelativeSeconds", (ver - recentReadVersion) / CLIENT_KNOBS->CORE_VERSIONSPERSECOND);
					}
					doc.setKey("Errors", errorList);
				}

				return doc.getJson();
			}
			catch (Error &e) {
				wait(tr->onError(e));
			}
		}
	}

	ACTOR static Future<std::string> getStatus(FileBackupAgent* backupAgent, Database cx, bool showErrors, std::string tagName) {
		state Reference<ReadYourWritesTransaction> tr(new ReadYourWritesTransaction(cx));
		state std::string statusText;

		loop {
			try {
				tr->setOption(FDBTransactionOptions::ACCESS_SYSTEM_KEYS);
				tr->setOption(FDBTransactionOptions::LOCK_AWARE);

				state KeyBackedTag tag;
				state BackupConfig config;
				state EBackupState backupState;

				statusText = "";
				tag = makeBackupTag(tagName);
				state Optional<UidAndAbortedFlagT> uidAndAbortedFlag = wait(tag.get(tr));
				state Future<Optional<Value>> fPaused = tr->get(backupAgent->taskBucket->getPauseKey());
				if (uidAndAbortedFlag.present()) {
					config = BackupConfig(uidAndAbortedFlag.get().first);
					EBackupState status = wait(config.stateEnum().getD(tr, false, EBackupState::STATE_NEVERRAN));
					backupState = status;
				}

				if (!uidAndAbortedFlag.present() || backupState == EBackupState::STATE_NEVERRAN) {
					statusText += "No previous backups found.\n";
				} else {
					state std::string backupStatus(BackupAgentBase::getStateText(backupState));
					state Reference<IBackupContainer> bc;
					state Optional<Version> latestRestorableVersion;
					state Version recentReadVersion;

					wait( store(latestRestorableVersion, config.getLatestRestorableVersion(tr))
								&& store(bc, config.backupContainer().getOrThrow(tr))
								&& store(recentReadVersion, tr->getReadVersion())
							);

					bool snapshotProgress = false;

					switch (backupState) {
					case EBackupState::STATE_SUBMITTED:
						statusText += "The backup on tag `" + tagName + "' is in progress (just started) to " +
						              bc->getURL() + ".\n";
						break;
					case EBackupState::STATE_RUNNING:
						statusText += "The backup on tag `" + tagName + "' is in progress to " + bc->getURL() + ".\n";
						snapshotProgress = true;
						break;
					case EBackupState::STATE_RUNNING_DIFFERENTIAL:
						statusText += "The backup on tag `" + tagName + "' is restorable but continuing to " +
						              bc->getURL() + ".\n";
						snapshotProgress = true;
						break;
					case EBackupState::STATE_COMPLETED:
						statusText += "The previous backup on tag `" + tagName + "' at " + bc->getURL() +
						              " completed at version " + format("%lld", latestRestorableVersion.orDefault(-1)) +
						              ".\n";
						break;
					default:
						statusText += "The previous backup on tag `" + tagName + "' at " + bc->getURL() + " " +
						              backupStatus + ".\n";
						break;
					}
					statusText += format("BackupUID: %s\n", uidAndAbortedFlag.get().first.toString().c_str());
					statusText += format("BackupURL: %s\n", bc->getURL().c_str());

					if(snapshotProgress) {
						state int64_t snapshotInterval;
						state Version snapshotBeginVersion;
						state Version snapshotTargetEndVersion;
						state Optional<Version> latestSnapshotEndVersion;
						state Optional<Version> latestLogEndVersion;
						state Optional<int64_t> logBytesWritten;
						state Optional<int64_t> rangeBytesWritten;
						state Optional<int64_t> latestSnapshotEndVersionTimestamp;
						state Optional<int64_t> latestLogEndVersionTimestamp;
						state Optional<int64_t> snapshotBeginVersionTimestamp;
						state Optional<int64_t> snapshotTargetEndVersionTimestamp;
						state bool stopWhenDone;

						wait( store(snapshotBeginVersion, config.snapshotBeginVersion().getOrThrow(tr))
									&& store(snapshotTargetEndVersion, config.snapshotTargetEndVersion().getOrThrow(tr))
									&& store(snapshotInterval, config.snapshotIntervalSeconds().getOrThrow(tr))
									&& store(logBytesWritten, config.logBytesWritten().get(tr))
									&& store(rangeBytesWritten, config.rangeBytesWritten().get(tr))
									&& store(latestLogEndVersion, config.latestLogEndVersion().get(tr))
									&& store(latestSnapshotEndVersion, config.latestSnapshotEndVersion().get(tr))
									&& store(stopWhenDone, config.stopWhenDone().getOrThrow(tr))
									);

						wait( store(latestSnapshotEndVersionTimestamp, getTimestampFromVersion(latestSnapshotEndVersion, tr))
									&& store(latestLogEndVersionTimestamp, getTimestampFromVersion(latestLogEndVersion, tr))
									&& store(snapshotBeginVersionTimestamp, timeKeeperEpochsFromVersion(snapshotBeginVersion, tr))
									&& store(snapshotTargetEndVersionTimestamp, timeKeeperEpochsFromVersion(snapshotTargetEndVersion, tr))
									);

						statusText += format("Snapshot interval is %lld seconds.  ", snapshotInterval);
						if (backupState == EBackupState::STATE_RUNNING_DIFFERENTIAL)
							statusText += format("Current snapshot progress target is %3.2f%% (>100%% means the snapshot is supposed to be done)\n", 100.0 * (recentReadVersion - snapshotBeginVersion) / (snapshotTargetEndVersion - snapshotBeginVersion)) ;
						else
							statusText += "The initial snapshot is still running.\n";

						statusText += format("\nDetails:\n LogBytes written - %ld\n RangeBytes written - %ld\n "
											 "Last complete log version and timestamp        - %s, %s\n "
											 "Last complete snapshot version and timestamp   - %s, %s\n "
											 "Current Snapshot start version and timestamp   - %s, %s\n "
											 "Expected snapshot end version and timestamp    - %s, %s\n "
											 "Backup supposed to stop at next snapshot completion - %s\n",
											 logBytesWritten.orDefault(0), rangeBytesWritten.orDefault(0),
											 versionToString(latestLogEndVersion).c_str(), timeStampToString(latestLogEndVersionTimestamp).c_str(),
											 versionToString(latestSnapshotEndVersion).c_str(), timeStampToString(latestSnapshotEndVersionTimestamp).c_str(),
											 versionToString(snapshotBeginVersion).c_str(), timeStampToString(snapshotBeginVersionTimestamp).c_str(),
											 versionToString(snapshotTargetEndVersion).c_str(), timeStampToString(snapshotTargetEndVersionTimestamp).c_str(),
											 boolToYesOrNo(stopWhenDone).c_str());
					}

					// Append the errors, if requested
					if (showErrors) {
						KeyBackedMap<int64_t, std::pair<std::string, Version>>::PairsType errors = wait(config.lastErrorPerType().getRange(tr, 0, std::numeric_limits<int>::max(), CLIENT_KNOBS->TOO_MANY));
						std::string recentErrors;
						std::string pastErrors;

						for(auto &e : errors) {
							Version v = e.second.second;
							std::string msg = format("%s ago : %s\n", secondsToTimeFormat((recentReadVersion - v) / CLIENT_KNOBS->CORE_VERSIONSPERSECOND).c_str(), e.second.first.c_str());

							// If error version is at or more recent than the latest restorable version then it could be inhibiting progress
							if(v >= latestRestorableVersion.orDefault(0)) {
								recentErrors += msg;
							}
							else {
								pastErrors += msg;
							}
						}

						if (!recentErrors.empty()) {
							if (latestRestorableVersion.present())
								statusText += format("Recent Errors (since latest restorable point %s ago)\n",
														secondsToTimeFormat((recentReadVersion - latestRestorableVersion.get()) / CLIENT_KNOBS->CORE_VERSIONSPERSECOND).c_str())
											  + recentErrors;
							else
								statusText += "Recent Errors (since initialization)\n" + recentErrors;
						}
						if(!pastErrors.empty())
							statusText += "Older Errors\n" + pastErrors;
					}
				}

				Optional<Value> paused = wait(fPaused);
				if(paused.present()) {
					statusText += format("\nAll backup agents have been paused.\n");
				}

				break;
			}
			catch (Error &e) {
				wait(tr->onError(e));
			}
		}

		return statusText;
	}

	ACTOR static Future<Version> getLastRestorable(FileBackupAgent* backupAgent, Reference<ReadYourWritesTransaction> tr, Key tagName, bool snapshot) {
		tr->setOption(FDBTransactionOptions::ACCESS_SYSTEM_KEYS);
		tr->setOption(FDBTransactionOptions::LOCK_AWARE);
		state Optional<Value> version = wait(tr->get(backupAgent->lastRestorable.pack(tagName), snapshot));

		return (version.present()) ? BinaryReader::fromStringRef<Version>(version.get(), Unversioned()) : 0;
	}

	static StringRef read(StringRef& data, int bytes) {
		if (bytes > data.size()) throw restore_error();
		StringRef r = data.substr(0, bytes);
		data = data.substr(bytes);
		return r;
	}

	ACTOR static Future<Version> restore(FileBackupAgent* backupAgent, Database cx, Optional<Database> cxOrig,
	                                     Key tagName, Key url, Standalone<VectorRef<KeyRangeRef>> ranges,
	                                     bool waitForComplete, Version targetVersion, bool verbose, Key addPrefix,
	                                     Key removePrefix, bool lockDB, bool incrementalBackupOnly,
	                                     Version beginVersion, UID randomUid) {
		state Reference<IBackupContainer> bc = IBackupContainer::openContainer(url.toString());

		state BackupDescription desc = wait(bc->describeBackup(true));
		if(cxOrig.present()) {
			wait(desc.resolveVersionTimes(cxOrig.get()));
		}

		printf("Backup Description\n%s", desc.toString().c_str());
		if(targetVersion == invalidVersion && desc.maxRestorableVersion.present())
			targetVersion = desc.maxRestorableVersion.get();

		if (targetVersion == invalidVersion && incrementalBackupOnly && desc.contiguousLogEnd.present()) {
			targetVersion = desc.contiguousLogEnd.get() - 1;
		}

		Optional<RestorableFileSet> restoreSet =
		    wait(bc->getRestoreSet(targetVersion, VectorRef<KeyRangeRef>(), incrementalBackupOnly, beginVersion));

		if(!restoreSet.present()) {
			TraceEvent(SevWarn, "FileBackupAgentRestoreNotPossible")
				.detail("BackupContainer", bc->getURL())
				.detail("BeginVersion", beginVersion)
				.detail("TargetVersion", targetVersion);
			fprintf(stderr, "ERROR: Restore version %" PRId64 " is not possible from %s\n", targetVersion, bc->getURL().c_str());
			throw restore_invalid_version();
		}

		if (verbose) {
			printf("Restoring backup to version: %lld\n", (long long) targetVersion);
		}

		state Reference<ReadYourWritesTransaction> tr(new ReadYourWritesTransaction(cx));
		loop {
			try {
				tr->setOption(FDBTransactionOptions::ACCESS_SYSTEM_KEYS);
				tr->setOption(FDBTransactionOptions::LOCK_AWARE);
				wait(submitRestore(backupAgent, tr, tagName, url, ranges, targetVersion, addPrefix, removePrefix,
				                   lockDB, incrementalBackupOnly, beginVersion, randomUid));
				wait(tr->commit());
				break;
			} catch(Error &e) {
				if(e.code() == error_code_restore_duplicate_tag) {
					throw;
				}
				wait(tr->onError(e));
			}
		}

		if(waitForComplete) {
			ERestoreState finalState = wait(waitRestore(cx, tagName, verbose));
			if(finalState != ERestoreState::COMPLETED)
				throw restore_error();
		}

		return targetVersion;
	}

	//used for correctness only, locks the database before discontinuing the backup and that same lock is then used while doing the restore.
	//the tagname of the backup must be the same as the restore.
	ACTOR static Future<Version> atomicRestore(FileBackupAgent* backupAgent, Database cx, Key tagName,
	                                           Standalone<VectorRef<KeyRangeRef>> ranges, Key addPrefix,
	                                           Key removePrefix, bool fastRestore) {
		state Reference<ReadYourWritesTransaction> ryw_tr = Reference<ReadYourWritesTransaction>(new ReadYourWritesTransaction(cx));
		state BackupConfig backupConfig;
		loop {
			try {
				ryw_tr->setOption(FDBTransactionOptions::ACCESS_SYSTEM_KEYS);
				ryw_tr->setOption(FDBTransactionOptions::LOCK_AWARE);
				state KeyBackedTag tag = makeBackupTag(tagName.toString());
				UidAndAbortedFlagT uidFlag = wait(tag.getOrThrow(ryw_tr));
				backupConfig = BackupConfig(uidFlag.first);
				state EBackupState status = wait(backupConfig.stateEnum().getOrThrow(ryw_tr));

				if (status != EBackupState::STATE_RUNNING_DIFFERENTIAL) {
					throw backup_duplicate();
				}

				break;
			} catch( Error &e ) {
				wait( ryw_tr->onError(e) );
			}
		}

		//Lock src, record commit version
		state Transaction tr(cx);
		state Version commitVersion;
		state UID randomUid = deterministicRandom()->randomUniqueID();
		loop {
			try {
				// We must get a commit version so add a conflict range that won't likely cause conflicts
				// but will ensure that the transaction is actually submitted.
				tr.addWriteConflictRange(backupConfig.snapshotRangeDispatchMap().space.range());
				wait( lockDatabase(&tr, randomUid) );
				wait(tr.commit());
				commitVersion = tr.getCommittedVersion();
				TraceEvent("AS_Locked").detail("CommitVer", commitVersion);
				break;
			} catch( Error &e ) {
				wait(tr.onError(e));
			}
		}

		ryw_tr->reset();
		loop {
			try {
				Optional<Version> restoreVersion = wait( backupConfig.getLatestRestorableVersion(ryw_tr) );
				if(restoreVersion.present() && restoreVersion.get() >= commitVersion) {
					TraceEvent("AS_RestoreVersion").detail("RestoreVer", restoreVersion.get());
					break;
				} else {
					ryw_tr->reset();
					wait(delay(0.2));
				}
			} catch( Error &e ) {
				wait( ryw_tr->onError(e) );
			}
		}

		ryw_tr->reset();
		loop {
			try {
				wait( discontinueBackup(backupAgent, ryw_tr, tagName) );
				wait( ryw_tr->commit() );
				TraceEvent("AS_DiscontinuedBackup");
				break;
			} catch( Error &e ) {
				if(e.code() == error_code_backup_unneeded || e.code() == error_code_backup_duplicate){
					break;
				}
				wait( ryw_tr->onError(e) );
			}
		}

		wait(success( waitBackup(backupAgent, cx, tagName.toString(), true) ));
		TraceEvent("AS_BackupStopped");

		ryw_tr->reset();
		loop {

			try {
				ryw_tr->setOption(FDBTransactionOptions::ACCESS_SYSTEM_KEYS);
				ryw_tr->setOption(FDBTransactionOptions::LOCK_AWARE);
				for (auto &range : ranges) {
					ryw_tr->addReadConflictRange(range);
					ryw_tr->clear(range);
				}
				wait( ryw_tr->commit() );
				TraceEvent("AS_ClearedRange");
				break;
			} catch( Error &e ) {
				wait( ryw_tr->onError(e) );
			}
		}

		Reference<IBackupContainer> bc = wait(backupConfig.backupContainer().getOrThrow(cx));

		if (fastRestore) {
			TraceEvent("AtomicParallelRestoreStartRestore");
			Version targetVersion = -1;
			bool lockDB = true;
			wait(submitParallelRestore(cx, tagName, ranges, KeyRef(bc->getURL()), targetVersion, lockDB, randomUid,
			                           addPrefix, removePrefix));
			state bool hasPrefix = (addPrefix.size() > 0 || removePrefix.size() > 0);
			TraceEvent("AtomicParallelRestoreWaitForRestoreFinish").detail("HasPrefix", hasPrefix);
			wait(parallelRestoreFinish(cx, randomUid, !hasPrefix));
			// If addPrefix or removePrefix set, we want to transform the effect by copying data
			if (hasPrefix) {
				wait(transformRestoredDatabase(cx, ranges, addPrefix, removePrefix));
				wait(unlockDatabase(cx, randomUid));
			}
			return -1;
		} else {
			TraceEvent("AS_StartRestore");
			Version ver = wait(restore(backupAgent, cx, cx, tagName, KeyRef(bc->getURL()), ranges, true, -1, true,
			                           addPrefix, removePrefix, true, false, invalidVersion, randomUid));
			return ver;
		}
	}

	// Similar to atomicRestore, only used in simulation test.
	// locks the database before discontinuing the backup and that same lock is then used while doing the restore.
	// the tagname of the backup must be the same as the restore.
	static Future<Void> atomicParallelRestore(FileBackupAgent* backupAgent, Database cx, Key tagName,
	                                                Standalone<VectorRef<KeyRangeRef>> ranges, Key addPrefix,
	                                                Key removePrefix) {
		return success(atomicRestore(backupAgent, cx, tagName, ranges, addPrefix, removePrefix, true));
	}
};

const std::string BackupAgentBase::defaultTagName = "default";
const int BackupAgentBase::logHeaderSize = 12;
const int FileBackupAgent::dataFooterSize = 20;

// Return if parallel restore has finished
Future<Void> FileBackupAgent::parallelRestoreFinish(Database cx, UID randomUID, bool unlockDB) {
	return FileBackupAgentImpl::parallelRestoreFinish(cx, randomUID, unlockDB);
}

Future<Void> FileBackupAgent::submitParallelRestore(Database cx, Key backupTag,
                                                    Standalone<VectorRef<KeyRangeRef>> backupRanges, Key bcUrl,
                                                    Version targetVersion, bool lockDB, UID randomUID, Key addPrefix,
                                                    Key removePrefix) {
	return FileBackupAgentImpl::submitParallelRestore(cx, backupTag, backupRanges, bcUrl, targetVersion, lockDB,
	                                                  randomUID, addPrefix, removePrefix);
}

Future<Void> FileBackupAgent::atomicParallelRestore(Database cx, Key tagName, Standalone<VectorRef<KeyRangeRef>> ranges,
                                                    Key addPrefix, Key removePrefix) {
	return FileBackupAgentImpl::atomicParallelRestore(this, cx, tagName, ranges, addPrefix, removePrefix);
}

Future<Version> FileBackupAgent::restore(Database cx, Optional<Database> cxOrig, Key tagName, Key url,
                                         Standalone<VectorRef<KeyRangeRef>> ranges, bool waitForComplete,
                                         Version targetVersion, bool verbose, Key addPrefix, Key removePrefix,
                                         bool lockDB, bool incrementalBackupOnly, Version beginVersion) {
	return FileBackupAgentImpl::restore(this, cx, cxOrig, tagName, url, ranges, waitForComplete, targetVersion, verbose,
	                                    addPrefix, removePrefix, lockDB, incrementalBackupOnly, beginVersion,
	                                    deterministicRandom()->randomUniqueID());
}

Future<Version> FileBackupAgent::atomicRestore(Database cx, Key tagName, Standalone<VectorRef<KeyRangeRef>> ranges, Key addPrefix, Key removePrefix) {
	return FileBackupAgentImpl::atomicRestore(this, cx, tagName, ranges, addPrefix, removePrefix, false);
}

Future<ERestoreState> FileBackupAgent::abortRestore(Reference<ReadYourWritesTransaction> tr, Key tagName) {
	return fileBackup::abortRestore(tr, tagName);
}

Future<ERestoreState> FileBackupAgent::abortRestore(Database cx, Key tagName) {
	return fileBackup::abortRestore(cx, tagName);
}

Future<std::string> FileBackupAgent::restoreStatus(Reference<ReadYourWritesTransaction> tr, Key tagName) {
	return fileBackup::restoreStatus(tr, tagName);
}

Future<ERestoreState> FileBackupAgent::waitRestore(Database cx, Key tagName, bool verbose) {
	return FileBackupAgentImpl::waitRestore(cx, tagName, verbose);
};

Future<Void> FileBackupAgent::submitBackup(Reference<ReadYourWritesTransaction> tr, Key outContainer,
                                           int snapshotIntervalSeconds, std::string tagName,
                                           Standalone<VectorRef<KeyRangeRef>> backupRanges, bool stopWhenDone,
                                           bool partitionedLog, bool incrementalBackupOnly) {
	return FileBackupAgentImpl::submitBackup(this, tr, outContainer, snapshotIntervalSeconds, tagName, backupRanges,
	                                         stopWhenDone, partitionedLog, incrementalBackupOnly);
}

Future<Void> FileBackupAgent::discontinueBackup(Reference<ReadYourWritesTransaction> tr, Key tagName){
	return FileBackupAgentImpl::discontinueBackup(this, tr, tagName);
}

Future<Void> FileBackupAgent::abortBackup(Reference<ReadYourWritesTransaction> tr, std::string tagName){
	return FileBackupAgentImpl::abortBackup(this, tr, tagName);
}

Future<std::string> FileBackupAgent::getStatus(Database cx, bool showErrors, std::string tagName) {
	return FileBackupAgentImpl::getStatus(this, cx, showErrors, tagName);
}

Future<std::string> FileBackupAgent::getStatusJSON(Database cx, std::string tagName) {
	return FileBackupAgentImpl::getStatusJSON(this, cx, tagName);
}

Future<Version> FileBackupAgent::getLastRestorable(Reference<ReadYourWritesTransaction> tr, Key tagName, bool snapshot) {
	return FileBackupAgentImpl::getLastRestorable(this, tr, tagName, snapshot);
}

void FileBackupAgent::setLastRestorable(Reference<ReadYourWritesTransaction> tr, Key tagName, Version version) {
	tr->setOption(FDBTransactionOptions::ACCESS_SYSTEM_KEYS);
	tr->setOption(FDBTransactionOptions::LOCK_AWARE);
	tr->set(lastRestorable.pack(tagName), BinaryWriter::toValue<Version>(version, Unversioned()));
}

Future<EBackupState> FileBackupAgent::waitBackup(Database cx, std::string tagName, bool stopWhenDone,
                                                 Reference<IBackupContainer>* pContainer, UID* pUID) {
	return FileBackupAgentImpl::waitBackup(this, cx, tagName, stopWhenDone, pContainer, pUID);
}

Future<Void> FileBackupAgent::changePause(Database db, bool pause) {
	return FileBackupAgentImpl::changePause(this, db, pause);
}

// Fast Restore addPrefix test helper functions
static std::pair<bool, bool> insideValidRange(KeyValueRef kv, Standalone<VectorRef<KeyRangeRef>> restoreRanges,
                                              Standalone<VectorRef<KeyRangeRef>> backupRanges) {
	bool insideRestoreRange = false;
	bool insideBackupRange = false;
	for (auto& range : restoreRanges) {
		TraceEvent(SevFRTestInfo, "InsideValidRestoreRange")
		    .detail("Key", kv.key)
		    .detail("Range", range)
		    .detail("Inside", (kv.key >= range.begin && kv.key < range.end));
		if (kv.key >= range.begin && kv.key < range.end) {
			insideRestoreRange = true;
			break;
		}
	}
	for (auto& range : backupRanges) {
		TraceEvent(SevFRTestInfo, "InsideValidBackupRange")
		    .detail("Key", kv.key)
		    .detail("Range", range)
		    .detail("Inside", (kv.key >= range.begin && kv.key < range.end));
		if (kv.key >= range.begin && kv.key < range.end) {
			insideBackupRange = true;
			break;
		}
	}
	return std::make_pair(insideBackupRange, insideRestoreRange);
}

// Write [begin, end) in kvs to DB
ACTOR static Future<Void> writeKVs(Database cx, Standalone<VectorRef<KeyValueRef>> kvs, int begin, int end) {
	wait(runRYWTransaction(cx, [=](Reference<ReadYourWritesTransaction> tr) -> Future<Void> {
		tr->setOption(FDBTransactionOptions::ACCESS_SYSTEM_KEYS);
		tr->setOption(FDBTransactionOptions::LOCK_AWARE);
		int index = begin;
		while (index < end) {
			TraceEvent(SevFRTestInfo, "TransformDatabaseContentsWriteKV")
			    .detail("Index", index)
			    .detail("KVs", kvs.size())
			    .detail("Key", kvs[index].key)
			    .detail("Value", kvs[index].value);
			tr->set(kvs[index].key, kvs[index].value);
			++index;
		}
		return Void();
	}));

	// Sanity check data has been written to DB
	state ReadYourWritesTransaction tr(cx);
	loop {
		try {
			tr.setOption(FDBTransactionOptions::ACCESS_SYSTEM_KEYS);
			tr.setOption(FDBTransactionOptions::LOCK_AWARE);
			KeyRef k1 = kvs[begin].key;
			KeyRef k2 = end < kvs.size() ? kvs[end].key : normalKeys.end;
			TraceEvent(SevFRTestInfo, "TransformDatabaseContentsWriteKVReadBack")
			    .detail("Range", KeyRangeRef(k1, k2))
			    .detail("Begin", begin)
			    .detail("End", end);
			Standalone<RangeResultRef> readKVs = wait(tr.getRange(KeyRangeRef(k1, k2), CLIENT_KNOBS->TOO_MANY));
			ASSERT(readKVs.size() > 0 || begin == end);
			break;
		} catch (Error& e) {
			TraceEvent("TransformDatabaseContentsWriteKVReadBackError").error(e);
			wait(tr.onError(e));
		}
	}

	TraceEvent(SevFRTestInfo, "TransformDatabaseContentsWriteKVDone").detail("Begin", begin).detail("End", end);

	return Void();
}

// restoreRanges is the actual range that has applied removePrefix and addPrefix processed by restore system
// Assume: restoreRanges do not overlap which is achieved by ensuring backup ranges do not overlap
ACTOR static Future<Void> transformDatabaseContents(Database cx, Key addPrefix, Key removePrefix,
                                                    Standalone<VectorRef<KeyRangeRef>> restoreRanges) {
	state ReadYourWritesTransaction tr(cx);
	state Standalone<VectorRef<KeyValueRef>> oldData;

	TraceEvent("FastRestoreWorkloadTransformDatabaseContents")
	    .detail("AddPrefix", addPrefix)
	    .detail("RemovePrefix", removePrefix);
	state int i = 0;
	loop { // Read all data from DB
		try {
			tr.setOption(FDBTransactionOptions::ACCESS_SYSTEM_KEYS);
			tr.setOption(FDBTransactionOptions::LOCK_AWARE);
			for (i = 0; i < restoreRanges.size(); ++i) {
				Standalone<RangeResultRef> kvs = wait(tr.getRange(restoreRanges[i], CLIENT_KNOBS->TOO_MANY));
				ASSERT(!kvs.more);
				for (auto kv : kvs) {
					oldData.push_back_deep(oldData.arena(), KeyValueRef(kv.key, kv.value));
				}
			}
			break;
		} catch (Error& e) {
			TraceEvent("FastRestoreWorkloadTransformDatabaseContentsGetAllKeys")
			    .detail("Index", i)
			    .detail("RestoreRange", restoreRanges[i])
			    .error(e);
			oldData = Standalone<VectorRef<KeyValueRef>>(); // clear the vector
			wait(tr.onError(e));
		}
	}

	// Convert data by removePrefix and addPrefix in memory
	state Standalone<VectorRef<KeyValueRef>> newKVs;
	for (int i = 0; i < oldData.size(); ++i) {
		Key newKey(oldData[i].key);
		TraceEvent(SevFRTestInfo, "TransformDatabaseContents")
		    .detail("Keys", oldData.size())
		    .detail("Index", i)
		    .detail("GetKey", oldData[i].key)
		    .detail("GetValue", oldData[i].value);
		if (newKey.size() < removePrefix.size()) { // If true, must check why.
			TraceEvent(SevError, "TransformDatabaseContents")
			    .detail("Key", newKey)
			    .detail("RemovePrefix", removePrefix);
			continue;
		}
		newKey = newKey.removePrefix(removePrefix).withPrefix(addPrefix);
		newKVs.push_back_deep(newKVs.arena(), KeyValueRef(newKey.contents(), oldData[i].value));
		TraceEvent(SevFRTestInfo, "TransformDatabaseContents")
		    .detail("Keys", newKVs.size())
		    .detail("Index", i)
		    .detail("NewKey", newKVs.back().key)
		    .detail("NewValue", newKVs.back().value);
	}

	state Standalone<VectorRef<KeyRangeRef>> backupRanges; // dest. ranges
	for (auto& range : restoreRanges) {
		KeyRange tmpRange = range;
		backupRanges.push_back_deep(backupRanges.arena(), tmpRange.removePrefix(removePrefix).withPrefix(addPrefix));
	}

	// Clear the transformed data (original data with removePrefix and addPrefix) in restoreRanges
	wait(runRYWTransaction(cx, [=](Reference<ReadYourWritesTransaction> tr) -> Future<Void> {
		tr->setOption(FDBTransactionOptions::ACCESS_SYSTEM_KEYS);
		tr->setOption(FDBTransactionOptions::LOCK_AWARE);
		for (int i = 0; i < restoreRanges.size(); i++) {
			TraceEvent(SevFRTestInfo, "TransformDatabaseContents")
			    .detail("ClearRestoreRange", restoreRanges[i])
			    .detail("ClearBackupRange", backupRanges[i]);
			tr->clear(restoreRanges[i]); // Clear the range.removePrefix().withPrefix()
			tr->clear(backupRanges[i]);
		}
		return Void();
	}));

	// Sanity check to ensure no data in the ranges
	tr.reset();
	loop {
		try {
			tr.setOption(FDBTransactionOptions::ACCESS_SYSTEM_KEYS);
			tr.setOption(FDBTransactionOptions::LOCK_AWARE);
			Standalone<RangeResultRef> emptyData = wait(tr.getRange(normalKeys, CLIENT_KNOBS->TOO_MANY));
			for (int i = 0; i < emptyData.size(); ++i) {
				TraceEvent(SevError, "ExpectEmptyData")
				    .detail("Index", i)
				    .detail("Key", emptyData[i].key)
				    .detail("Value", emptyData[i].value);
			}
			break;
		} catch (Error& e) {
			wait(tr.onError(e));
		}
	}

	// Write transformed KVs (i.e., kv backup took) back to DB
	state std::vector<Future<Void>> fwrites;
	loop {
		try {
			state int begin = 0;
			state int len = 0;
			while (begin < newKVs.size()) {
				len = std::min(100, newKVs.size() - begin);
				fwrites.push_back(writeKVs(cx, newKVs, begin, begin + len));
				begin = begin + len;
			}
			wait(waitForAll(fwrites));
			break;
		} catch (Error& e) {
			TraceEvent(SevError, "FastRestoreWorkloadTransformDatabaseContentsUnexpectedErrorOnWriteKVs").error(e);
			wait(tr.onError(e));
		}
	}

	// Sanity check
	tr.reset();
	loop {
		try {
			tr.setOption(FDBTransactionOptions::ACCESS_SYSTEM_KEYS);
			tr.setOption(FDBTransactionOptions::LOCK_AWARE);
			Standalone<RangeResultRef> allData = wait(tr.getRange(normalKeys, CLIENT_KNOBS->TOO_MANY));
			TraceEvent(SevFRTestInfo, "SanityCheckData").detail("Size", allData.size());
			for (int i = 0; i < allData.size(); ++i) {
				std::pair<bool, bool> backupRestoreValid = insideValidRange(allData[i], restoreRanges, backupRanges);
				TraceEvent(backupRestoreValid.first ? SevFRTestInfo : SevError, "SanityCheckData")
				    .detail("Index", i)
				    .detail("Key", allData[i].key)
				    .detail("Value", allData[i].value)
				    .detail("InsideBackupRange", backupRestoreValid.first)
				    .detail("InsideRestoreRange", backupRestoreValid.second);
			}
			break;
		} catch (Error& e) {
			wait(tr.onError(e));
		}
	}

	TraceEvent("FastRestoreWorkloadTransformDatabaseContentsFinish")
	    .detail("AddPrefix", addPrefix)
	    .detail("RemovePrefix", removePrefix);

	return Void();
}

// addPrefix and removePrefix are the options used in the restore request:
// every backup key applied removePrefix and addPrefix in restore;
// transformRestoredDatabase actor will revert it by remove addPrefix and add removePrefix.
ACTOR Future<Void> transformRestoredDatabase(Database cx, Standalone<VectorRef<KeyRangeRef>> backupRanges,
                                             Key addPrefix, Key removePrefix) {
	try {
		Standalone<VectorRef<KeyRangeRef>> restoreRanges;
		for (int i = 0; i < backupRanges.size(); ++i) {
			KeyRange range(backupRanges[i]);
			Key begin = range.begin.removePrefix(removePrefix).withPrefix(addPrefix);
			Key end = range.end.removePrefix(removePrefix).withPrefix(addPrefix);
			TraceEvent("FastRestoreTransformRestoredDatabase")
			    .detail("From", KeyRangeRef(begin.contents(), end.contents()))
			    .detail("To", range);
			restoreRanges.push_back_deep(restoreRanges.arena(), KeyRangeRef(begin.contents(), end.contents()));
		}
		wait(transformDatabaseContents(cx, removePrefix, addPrefix, restoreRanges));
	} catch (Error& e) {
		TraceEvent(SevError, "FastRestoreTransformRestoredDatabaseUnexpectedError").error(e);
		throw;
	}

	return Void();
}

void simulateBlobFailure() {
	if (BUGGIFY && deterministicRandom()->random01() < 0.01) { // Simulate blob failures
		double i = deterministicRandom()->random01();
		if (i < 0.5) {
			throw http_request_failed();
		} else if (i < 0.7) {
			throw connection_failed();
		} else if (i < 0.8) {
			throw timed_out();
		} else if (i < 0.9) {
			throw lookup_failed();
		}
	}
}<|MERGE_RESOLUTION|>--- conflicted
+++ resolved
@@ -99,17 +99,11 @@
 	}
 }
 
-<<<<<<< HEAD
 Key FileBackupAgent::getPauseKey() {
 	FileBackupAgent backupAgent;
 	return backupAgent.taskBucket->getPauseKey();
 }
 
-template<> Tuple Codec<ERestoreState>::pack(ERestoreState const &val) { return Tuple().append(val); }
-template<> ERestoreState Codec<ERestoreState>::unpack(Tuple const &val) { return (ERestoreState)val.getInt(0); }
-
-=======
->>>>>>> a78cb179
 ACTOR Future<std::vector<KeyBackedTag>> TagUidMap::getAll_impl(TagUidMap *tagsMap, Reference<ReadYourWritesTransaction> tr, bool snapshot) {
 	state Key prefix = tagsMap->prefix; // Copying it here as tagsMap lifetime is not tied to this actor
 	TagMap::PairsType tagPairs = wait(tagsMap->getRange(tr, std::string(), {}, 1e6, snapshot));
