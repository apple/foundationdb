/*
 * ClientWorkerInterface.h
 *
 * This source file is part of the FoundationDB open source project
 *
 * Copyright 2013-2018 Apple Inc. and the FoundationDB project authors
 *
 * Licensed under the Apache License, Version 2.0 (the "License");
 * you may not use this file except in compliance with the License.
 * You may obtain a copy of the License at
 *
 *     http://www.apache.org/licenses/LICENSE-2.0
 *
 * Unless required by applicable law or agreed to in writing, software
 * distributed under the License is distributed on an "AS IS" BASIS,
 * WITHOUT WARRANTIES OR CONDITIONS OF ANY KIND, either express or implied.
 * See the License for the specific language governing permissions and
 * limitations under the License.
 */

#ifndef FDBCLIENT_CLIENTWORKERINTERFACE_H
#define FDBCLIENT_CLIENTWORKERINTERFACE_H
#pragma once

#include "fdbclient/FDBTypes.h"
#include "fdbrpc/FailureMonitor.h"
#include "fdbclient/Status.h"
#include "fdbclient/MasterProxyInterface.h"

// Streams from WorkerInterface that are safe and useful to call from a client.
// A ClientWorkerInterface is embedded as the first element of a WorkerInterface.
struct ClientWorkerInterface {
	constexpr static FileIdentifier file_identifier = 12418152;
<<<<<<< HEAD
	RequestStream< struct RebootRequest > reboot;
	RequestStream< struct ProfilerRequest > profiler;
	RequestStream<struct SetFailureInjection> setFailureInjection;
=======
	RequestStream<struct RebootRequest> reboot;
	RequestStream<struct ProfilerRequest> profiler;
>>>>>>> 58550f9e

	bool operator==(ClientWorkerInterface const& r) const { return id() == r.id(); }
	bool operator!=(ClientWorkerInterface const& r) const { return id() != r.id(); }
	UID id() const { return reboot.getEndpoint().token; }
	NetworkAddress address() const { return reboot.getEndpoint().getPrimaryAddress(); }

	void initEndpoints() { reboot.getEndpoint(TaskPriority::ReadSocket); }

	template <class Ar>
<<<<<<< HEAD
	void serialize( Ar& ar ) {
		serializer(ar, reboot, profiler, setFailureInjection);
=======
	void serialize(Ar& ar) {
		serializer(ar, reboot, profiler);
>>>>>>> 58550f9e
	}
};

struct RebootRequest {
	constexpr static FileIdentifier file_identifier = 11913957;
	bool deleteData;
	bool checkData;
	uint32_t waitForDuration;

	explicit RebootRequest(bool deleteData = false, bool checkData = false, uint32_t waitForDuration = 0)
	  : deleteData(deleteData), checkData(checkData), waitForDuration(waitForDuration) {}

	template <class Ar>
	void serialize(Ar& ar) {
		serializer(ar, deleteData, checkData, waitForDuration);
	}
};

struct ProfilerRequest {
	constexpr static FileIdentifier file_identifier = 15437862;
	ReplyPromise<Void> reply;

	enum class Type : std::int8_t {
		GPROF = 1,
		FLOW = 2,
		GPROF_HEAP = 3,
	};

	enum class Action : std::int8_t { DISABLE = 0, ENABLE = 1, RUN = 2 };

	Type type;
	Action action;
	int duration;
	Standalone<StringRef> outputFile;

	ProfilerRequest() = default;
	explicit ProfilerRequest(Type t, Action a, int d) : type(t), action(a), duration(d) {}

	template <class Ar>
	void serialize(Ar& ar) {
		serializer(ar, reply, type, action, duration, outputFile);
	}
};
BINARY_SERIALIZABLE(ProfilerRequest::Type);
BINARY_SERIALIZABLE(ProfilerRequest::Action);

struct SetFailureInjection {
	constexpr static FileIdentifier file_identifier = 15439864;
	ReplyPromise<Void> reply;
	Optional<bool> injectNetworkFailures;
	struct ClogCommand {
		double time;
		Optional<NetworkAddress> address;

		template <class Ar>
		void serialize(Ar& ar) {
			serializer(ar, time, address);
		}
	};
	Optional<ClogCommand> clog;

	template <class Ar>
	void serialize(Ar& ar) {
		serializer(ar, reply, injectNetworkFailures, clog);
	}
};

#endif<|MERGE_RESOLUTION|>--- conflicted
+++ resolved
@@ -31,14 +31,10 @@
 // A ClientWorkerInterface is embedded as the first element of a WorkerInterface.
 struct ClientWorkerInterface {
 	constexpr static FileIdentifier file_identifier = 12418152;
-<<<<<<< HEAD
-	RequestStream< struct RebootRequest > reboot;
-	RequestStream< struct ProfilerRequest > profiler;
-	RequestStream<struct SetFailureInjection> setFailureInjection;
-=======
+
 	RequestStream<struct RebootRequest> reboot;
 	RequestStream<struct ProfilerRequest> profiler;
->>>>>>> 58550f9e
+	RequestStream<struct SetFailureInjection> setFailureInjection;
 
 	bool operator==(ClientWorkerInterface const& r) const { return id() == r.id(); }
 	bool operator!=(ClientWorkerInterface const& r) const { return id() != r.id(); }
@@ -48,13 +44,8 @@
 	void initEndpoints() { reboot.getEndpoint(TaskPriority::ReadSocket); }
 
 	template <class Ar>
-<<<<<<< HEAD
-	void serialize( Ar& ar ) {
+	void serialize(Ar& ar) {
 		serializer(ar, reboot, profiler, setFailureInjection);
-=======
-	void serialize(Ar& ar) {
-		serializer(ar, reboot, profiler);
->>>>>>> 58550f9e
 	}
 };
 
