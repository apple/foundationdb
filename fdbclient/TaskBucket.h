/*
 * TaskBucket.h
 *
 * This source file is part of the FoundationDB open source project
 *
 * Copyright 2013-2018 Apple Inc. and the FoundationDB project authors
 *
 * Licensed under the Apache License, Version 2.0 (the "License");
 * you may not use this file except in compliance with the License.
 * You may obtain a copy of the License at
 *
 *     http://www.apache.org/licenses/LICENSE-2.0
 *
 * Unless required by applicable law or agreed to in writing, software
 * distributed under the License is distributed on an "AS IS" BASIS,
 * WITHOUT WARRANTIES OR CONDITIONS OF ANY KIND, either express or implied.
 * See the License for the specific language governing permissions and
 * limitations under the License.
 */

#ifndef FDBCLIENT_TASK_BUCKET_H
#define FDBCLIENT_TASK_BUCKET_H
#pragma once

#include "flow/flow.h"
#include "flow/IDispatched.h"
#include "flow/genericactors.actor.h"

#include "fdbclient/FDBTypes.h"
#include "fdbclient/NativeAPI.actor.h"
#include "fdbclient/RunTransaction.actor.h"
#include "fdbclient/Subspace.h"
#include "fdbclient/KeyBackedTypes.h"

class FutureBucket;
class TaskFuture;

FDB_DECLARE_BOOLEAN_PARAM(AccessSystemKeys);
FDB_DECLARE_BOOLEAN_PARAM(PriorityBatch);
FDB_DECLARE_BOOLEAN_PARAM(VerifyTask);
FDB_DECLARE_BOOLEAN_PARAM(UpdateParams);

// A Task is a set of key=value parameters that constitute a unit of work for a TaskFunc to perform.
// The parameter keys are specific to the TaskFunc that the Task is for, except for a set of reserved
// parameter keys which are used by TaskBucket to determine which TaskFunc to run and provide
// several other core features of TaskBucket.
//
// Task Life Cycle
//   1.  Task is created in database transaction.
//   2.  An executor (see TaskBucket class) will reserve an begin executing the task
//   3.  Task's _execute() function is run.  This is non-transactional, and can run indefinitely.
//   4.  If the executor loses contact with FDB, another executor may begin at step 2.  The first
//       Task execution can detect this by checking the result of keepRunning() periodically.
//   5.  Once a Task execution's _execute() call returns, the _finish() step is called.
//       _finish() is transactional and is guaraunteed to never be called more than once for the
//       same Task
class Task : public ReferenceCounted<Task> {
public:
	Task(Value type = StringRef(), uint32_t version = 0, Value done = StringRef(), unsigned int priority = 0);
	~Task(){};

	// Methods that safely read values from task's params
	uint32_t getVersion() const;
	unsigned int getPriority() const;

	Key key;
	Version timeoutVersion;

	// Take this lock while you don't want Taskbucket to try to extend your task's timeout
	FlowLock extendMutex;

	Map<Key, Value> params; // SOMEDAY: use one arena?

	// New reserved task parameter keys should be added in ReservedTaskParams below instead of here.
	// Task priority, determines execution order relative to other queued Tasks
	static Key reservedTaskParamKeyPriority;
	// Name of the registered TaskFunc that this Task is for
	static Key reservedTaskParamKeyType;
	static Key reservedTaskParamKeyAddTask;
	static Key reservedTaskParamKeyDone;
	static Key reservedTaskParamKeyFuture;
	static Key reservedTaskParamKeyBlockID;
	static Key reservedTaskParamKeyVersion;

	// Optional parameters that specify a database Key that must have a specific Value in order for the Task
	// to be executed (for _execute() or _finish() to be called)  OR for keepRunning() to return true for the Task.
	static Key reservedTaskParamValidKey;
	static Key reservedTaskParamValidValue;

	Reference<TaskFuture> getDoneFuture(Reference<FutureBucket> fb);

	std::string toString() const {
		std::string s = format("TASK [key=%s timeoutVersion=%lld ", key.printable().c_str(), timeoutVersion);
		for (auto& param : params)
			s.append(format("%s=%s ", param.key.printable().c_str(), param.value.printable().c_str()));
		s.append("]");
		return s;
	}
};

// TaskParam is a convenience class to make storing non-string types into Task Parameters easier.
template <typename T>
class TaskParam {
public:
	TaskParam(StringRef key) : key(key) {}
	T get(Reference<Task> task) const { return Codec<T>::unpack(Tuple::unpack(task->params[key])); }
	void set(Reference<Task> task, T const& val) const { task->params[key] = Codec<T>::pack(val).pack(); }
	bool exists(Reference<Task> task) const { return task->params.find(key) != task->params.end(); }
	T getOrDefault(Reference<Task> task, const T defaultValue = T()) const {
		if (!exists(task))
			return defaultValue;
		return get(task);
	}
	StringRef key;
};

struct ReservedTaskParams {
	static TaskParam<Version> scheduledVersion() { return LiteralStringRef(__FUNCTION__); }
};

class FutureBucket;

// A TaskBucket is a subspace in which a set of Tasks and TaskFutures exists.  Within the subspace, there
// are several other subspaces including
//   available - Tasks that are waiting to run at default priority
//	 available_prioritized - Tasks with priorities 0 through max priority, all higher than default
//   timeouts - Tasks that are currently running and are scheduled to timeout a specific FDB commit version.
//   futures - TaskFutures that have not been completed
//
// One or more processes must instantiate a TaskBucket call run() or doOne() repeatedly in order for Tasks
// in the TaskBucket to make progress.  The calling process is directly used to execute the Task code.
//
// Tasks are added to a TaskBucket with addTask(), and this can be done at any time but is typically done
// in the _finish() step of a Task.  This makes the completion of one Task and the creation of its one or
// more child Tasks atomic.
//
// While a TaskBucket instance is executing a task, there is timeout set for the Task and periodically the
// executor will extend this timeout in the database.  If this fails to happen, then another TaskBucket
// instance may declare the Task a failure and move it back to the available subspace.
class TaskBucket : public ReferenceCounted<TaskBucket> {
public:
	TaskBucket(const Subspace& subspace,
	           AccessSystemKeys = AccessSystemKeys::FALSE,
	           PriorityBatch = PriorityBatch::FALSE,
	           LockAware = LockAware::FALSE);
	virtual ~TaskBucket();

	void setOptions(Reference<ReadYourWritesTransaction> tr) {
		if (system_access)
			tr->setOption(FDBTransactionOptions::ACCESS_SYSTEM_KEYS);
		if (lockAware)
			tr->setOption(FDBTransactionOptions::LOCK_AWARE);
	}

	Future<Void> changePause(Reference<ReadYourWritesTransaction> tr, bool pause);
	Future<Void> changePause(Database cx, bool pause) {
		return runRYWTransaction(cx, [=](Reference<ReadYourWritesTransaction> tr) { return changePause(tr, pause); });
	}

	Future<Void> clear(Reference<ReadYourWritesTransaction> tr);
	Future<Void> clear(Database cx) {
		return runRYWTransaction(cx, [=](Reference<ReadYourWritesTransaction> tr) { return clear(tr); });
	}

	// Transactions inside an execute() function should call this and stop without committing if it returns false.
	Future<Void> keepRunning(Reference<ReadYourWritesTransaction> tr, Reference<Task> task) {
		Future<bool> finished = isFinished(tr, task);
		Future<bool> valid = isVerified(tr, task);
		return map(success(finished) && success(valid), [=](Void) {
			if (finished.get() || !valid.get()) {
				throw task_interrupted();
			}
			return Void();
		});
	}
	Future<Void> keepRunning(Database cx, Reference<Task> task) {
		return runRYWTransaction(cx, [=](Reference<ReadYourWritesTransaction> tr) { return keepRunning(tr, task); });
	}

	static void setValidationCondition(Reference<Task> task, KeyRef vKey, KeyRef vValue);

	Standalone<StringRef> addTask(Reference<ReadYourWritesTransaction> tr, Reference<Task> task);

	Future<Standalone<StringRef>> addTask(Reference<ReadYourWritesTransaction> tr,
	                                      Reference<Task> task,
	                                      KeyRef validationKey);

	Standalone<StringRef> addTask(Reference<ReadYourWritesTransaction> tr,
	                              Reference<Task> task,
	                              KeyRef validationKey,
	                              KeyRef validationValue);

	Future<Reference<Task>> getOne(Reference<ReadYourWritesTransaction> tr);
	Future<Reference<Task>> getOne(Database cx) {
		return runRYWTransaction(cx, [=](Reference<ReadYourWritesTransaction> tr) { return getOne(tr); });
	}

	Future<bool> doTask(Database cx, Reference<FutureBucket> futureBucket, Reference<Task> task);

	Future<bool> doOne(Database cx, Reference<FutureBucket> futureBucket);

	Future<Void> run(Database cx,
	                 Reference<FutureBucket> futureBucket,
<<<<<<< HEAD
	                 double const* pollDelay,
=======
	                 std::shared_ptr<double const> pollDelay,
>>>>>>> a6f57d18
	                 int maxConcurrentTasks);
	Future<Void> watchPaused(Database cx, Reference<AsyncVar<bool>> paused);

	Future<bool> isEmpty(Reference<ReadYourWritesTransaction> tr);
	Future<bool> isEmpty(Database cx) {
		return runRYWTransaction(cx, [=](Reference<ReadYourWritesTransaction> tr) { return isEmpty(tr); });
	}

	Future<Void> finish(Reference<ReadYourWritesTransaction> tr, Reference<Task> task);
	Future<Void> finish(Database cx, Reference<Task> task) {
		return runRYWTransaction(cx, [=](Reference<ReadYourWritesTransaction> tr) { return finish(tr, task); });
	}

	// Extend the task's timeout as if it just started and also save any parameter changes made to the task
	Future<Version> extendTimeout(Reference<ReadYourWritesTransaction> tr,
	                              Reference<Task> task,
	                              UpdateParams updateParams,
	                              Version newTimeoutVersion = invalidVersion);
	Future<Void> extendTimeout(Database cx,
	                           Reference<Task> task,
	                           UpdateParams updateParams,
	                           Version newTimeoutVersion = invalidVersion) {
		return map(runRYWTransaction(cx,
		                             [=](Reference<ReadYourWritesTransaction> tr) {
			                             return extendTimeout(tr, task, updateParams, newTimeoutVersion);
		                             }),
		           [=](Version v) {
			           task->timeoutVersion = v;
			           return Void();
		           });
	}

	Future<bool> isFinished(Reference<ReadYourWritesTransaction> tr, Reference<Task> task);
	Future<bool> isFinished(Database cx, Reference<Task> task) {
		return runRYWTransaction(cx, [=](Reference<ReadYourWritesTransaction> tr) { return isFinished(tr, task); });
	}

	Future<bool> isVerified(Reference<ReadYourWritesTransaction> tr, Reference<Task> task);
	Future<bool> isVerified(Database cx, Reference<Task> task) {
		return runRYWTransaction(cx, [=](Reference<ReadYourWritesTransaction> tr) { return isVerified(tr, task); });
	}

	Future<bool> checkActive(Database cx);

	Future<int64_t> getTaskCount(Reference<ReadYourWritesTransaction> tr);
	Future<int64_t> getTaskCount(Database cx) {
		return runRYWTransaction(cx, [=](Reference<ReadYourWritesTransaction> tr) { return getTaskCount(tr); });
	}

	Future<Void> watchTaskCount(Reference<ReadYourWritesTransaction> tr);

	static Future<Void> debugPrintRange(Reference<ReadYourWritesTransaction> tr, Subspace subspace, Key msg);
	static Future<Void> debugPrintRange(Database cx, Subspace subspace, Key msg) {
		return runRYWTransaction(
		    cx, [=](Reference<ReadYourWritesTransaction> tr) { return debugPrintRange(tr, subspace, msg); });
	}

	bool getSystemAccess() const { return system_access; }

	bool getLockAware() const { return lockAware; }

	Key getPauseKey() const { return pauseKey; }

	Subspace getAvailableSpace(int priority = 0) const {
		if (priority == 0)
			return available;
		return available_prioritized.get(priority);
	}

	Database src;
	Map<Key, Future<Reference<KeyRangeMap<Version>>>> key_version;

	CounterCollection cc;

	Counter dispatchSlotChecksStarted;
	Counter dispatchErrors;
	Counter dispatchDoTasks;
	Counter dispatchEmptyTasks;
	Counter dispatchSlotChecksComplete;
	UID dbgid;

	double getTimeoutSeconds() const { return (double)timeout / CLIENT_KNOBS->CORE_VERSIONSPERSECOND; }

private:
	friend class TaskBucketImpl;

	Future<Void> metricLogger;

	Subspace prefix;
	Subspace active;
	Key pauseKey;

	// Available task subspaces.  Priority 0, the default, will be under available which is backward
	// compatible with pre-priority TaskBucket processes.  Priority 1 and higher will be in
	// available_prioritized.  Currently only priority level 1 is allowed but adding more levels
	// in the future is possible and simple.
	Subspace available;
	Subspace available_prioritized;
	Subspace timeouts;
	uint32_t timeout;
	bool system_access;
	bool priority_batch;
	bool lockAware;
};

class TaskFuture;

class FutureBucket : public ReferenceCounted<FutureBucket> {
public:
	FutureBucket(const Subspace& subspace, AccessSystemKeys = AccessSystemKeys::FALSE, LockAware = LockAware::FALSE);
	virtual ~FutureBucket();

	void setOptions(Reference<ReadYourWritesTransaction> tr) {
		if (system_access)
			tr->setOption(FDBTransactionOptions::ACCESS_SYSTEM_KEYS);
		if (lockAware)
			tr->setOption(FDBTransactionOptions::LOCK_AWARE);
	}

	Future<Void> clear(Reference<ReadYourWritesTransaction> tr);
	Future<Void> clear(Database cx) {
		return runRYWTransaction(cx, [=](Reference<ReadYourWritesTransaction> tr) { return clear(tr); });
	}

	Reference<TaskFuture> future(Reference<ReadYourWritesTransaction> tr);

	Future<bool> isEmpty(Reference<ReadYourWritesTransaction> tr);
	Future<bool> isEmpty(Database cx) {
		return runRYWTransaction(cx, [=](Reference<ReadYourWritesTransaction> tr) { return isEmpty(tr); });
	}

	Reference<TaskFuture> unpack(Key key);
	bool isSystemAccess() const { return system_access; };
	bool isLockAware() const { return lockAware; };

private:
	friend class TaskFuture;
	friend class FutureBucketImpl;
	friend class TaskFutureImpl;

	Subspace prefix;
	bool system_access;
	bool lockAware;
};

class TaskFuture : public ReferenceCounted<TaskFuture> {
public:
	TaskFuture();
	TaskFuture(const Reference<FutureBucket> bucket, Standalone<StringRef> key = Standalone<StringRef>());
	virtual ~TaskFuture();

	Future<bool> isSet(Reference<ReadYourWritesTransaction> tr);
	Future<bool> isSet(Database cx) {
		return runRYWTransaction(cx, [=](Reference<ReadYourWritesTransaction> tr) { return isSet(tr); });
	}

	Future<Void> onSetAddTask(Reference<ReadYourWritesTransaction> tr,
	                          Reference<TaskBucket> taskBucket,
	                          Reference<Task> task);
	Future<Void> onSetAddTask(Database cx, Reference<TaskBucket> taskBucket, Reference<Task> task) {
		return runRYWTransaction(
		    cx, [=](Reference<ReadYourWritesTransaction> tr) { return onSetAddTask(tr, taskBucket, task); });
	}

	Future<Void> onSetAddTask(Reference<ReadYourWritesTransaction> tr,
	                          Reference<TaskBucket> taskBucket,
	                          Reference<Task> task,
	                          KeyRef validationKey);
	Future<Void> onSetAddTask(Database cx,
	                          Reference<TaskBucket> taskBucket,
	                          Reference<Task> task,
	                          KeyRef validationKey) {
		return runRYWTransaction(cx, [=](Reference<ReadYourWritesTransaction> tr) {
			return onSetAddTask(tr, taskBucket, task, validationKey);
		});
	}

	Future<Void> onSetAddTask(Reference<ReadYourWritesTransaction> tr,
	                          Reference<TaskBucket> taskBucket,
	                          Reference<Task> task,
	                          KeyRef validationKey,
	                          KeyRef validationValue);
	Future<Void> onSetAddTask(Database cx,
	                          Reference<TaskBucket> taskBucket,
	                          Reference<Task> task,
	                          KeyRef validationKey,
	                          KeyRef validationValue) {
		return runRYWTransaction(cx, [=](Reference<ReadYourWritesTransaction> tr) {
			return onSetAddTask(tr, taskBucket, task, validationKey, validationValue);
		});
	}

	Future<Void> onSet(Reference<ReadYourWritesTransaction> tr, Reference<TaskBucket> taskBucket, Reference<Task> task);
	Future<Void> onSet(Database cx, Reference<TaskBucket> taskBucket, Reference<Task> task) {
		return runRYWTransaction(cx,
		                         [=](Reference<ReadYourWritesTransaction> tr) { return onSet(tr, taskBucket, task); });
	}

	Future<Void> set(Reference<ReadYourWritesTransaction> tr, Reference<TaskBucket> taskBucket);
	Future<Void> set(Database cx, Reference<TaskBucket> taskBucket) {
		return runRYWTransaction(cx, [=](Reference<ReadYourWritesTransaction> tr) { return set(tr, taskBucket); });
	}

	Future<Void> join(Reference<ReadYourWritesTransaction> tr,
	                  Reference<TaskBucket> taskBucket,
	                  std::vector<Reference<TaskFuture>> vectorFuture);
	Future<Void> join(Database cx, Reference<TaskBucket> taskBucket, std::vector<Reference<TaskFuture>> vectorFuture) {
		return runRYWTransaction(
		    cx, [=](Reference<ReadYourWritesTransaction> tr) { return join(tr, taskBucket, vectorFuture); });
	}

	Future<Void> performAllActions(Reference<ReadYourWritesTransaction> tr, Reference<TaskBucket> taskBucket);
	Future<Void> performAllActions(Database cx, Reference<TaskBucket> taskBucket) {
		return runRYWTransaction(
		    cx, [=](Reference<ReadYourWritesTransaction> tr) { return performAllActions(tr, taskBucket); });
	}

	Future<Reference<TaskFuture>> joinedFuture(Reference<ReadYourWritesTransaction> tr,
	                                           Reference<TaskBucket> taskBucket);
	Future<Reference<TaskFuture>> joinedFuture(Database cx, Reference<TaskBucket> taskBucket) {
		return runRYWTransaction(cx,
		                         [=](Reference<ReadYourWritesTransaction> tr) { return joinedFuture(tr, taskBucket); });
	}

	Standalone<StringRef> pack() { return key; };
	void addBlock(Reference<ReadYourWritesTransaction> tr, StringRef block_id);

	Reference<FutureBucket> futureBucket;
	Standalone<StringRef> key;

	Subspace prefix;
	Subspace blocks;
	Subspace callbacks;
};

struct TaskFuncBase : IDispatched<TaskFuncBase, Standalone<StringRef>, std::function<TaskFuncBase*()>>,
                      ReferenceCounted<TaskFuncBase> {
	virtual ~TaskFuncBase(){};
	static Reference<TaskFuncBase> create(Standalone<StringRef> const& taskFuncType) {
		return Reference<TaskFuncBase>(dispatch(taskFuncType)());
	}

	static bool isValidTaskType(StringRef type) {
		return (type.size()) && (dispatches().find(type) != dispatches().end());
	}

	static bool isValidTask(Reference<Task> task) {
		auto itor = task->params.find(Task::reservedTaskParamKeyType);
		if (itor == task->params.end())
			return false;

		return isValidTaskType(itor->value);
	}

	virtual StringRef getName() const = 0;

	// At least once semantics; can take as long as it wants subject to the taskbucket timeout
	virtual Future<Void> execute(Database cx,
	                             Reference<TaskBucket> tb,
	                             Reference<FutureBucket> fb,
	                             Reference<Task> task) = 0;

	// *Database* operations here are exactly once; side effects are at least once; excessive time here may prevent task
	// from finishing!
	virtual Future<Void> finish(Reference<ReadYourWritesTransaction> tr,
	                            Reference<TaskBucket> tb,
	                            Reference<FutureBucket> fb,
	                            Reference<Task> task) = 0;

	virtual Future<Void> handleError(Database cx, Reference<Task> task, Error const& error) { return Void(); }

	template <class TaskFuncBaseType>
	struct Factory {
		static TaskFuncBase* create() { return (TaskFuncBase*)(new TaskFuncBaseType()); }
	};
};
#define REGISTER_TASKFUNC(TaskFunc) REGISTER_FACTORY(TaskFuncBase, TaskFunc, name)
#define REGISTER_TASKFUNC_ALIAS(TaskFunc, Alias)                                                                       \
	REGISTER_DISPATCHED_ALIAS(TaskFunc, Alias, TaskFunc::name, LiteralStringRef(#Alias))

struct TaskCompletionKey {
	Future<Key> get(Reference<ReadYourWritesTransaction> tr, Reference<TaskBucket> taskBucket);

	Optional<Key> key;
	Reference<TaskFuture> joinFuture;

	static TaskCompletionKey joinWith(Reference<TaskFuture> f) { return TaskCompletionKey(f); }

	static TaskCompletionKey signal(Key k) { return TaskCompletionKey(k); }

	static TaskCompletionKey signal(Reference<TaskFuture> f) { return TaskCompletionKey(f->key); }

	static TaskCompletionKey noSignal() { return TaskCompletionKey(StringRef()); }
	TaskCompletionKey() {}

private:
	TaskCompletionKey(Reference<TaskFuture> f) : joinFuture(f) {}
	TaskCompletionKey(Key k) : key(k) {}
};

#endif<|MERGE_RESOLUTION|>--- conflicted
+++ resolved
@@ -201,11 +201,7 @@
 
 	Future<Void> run(Database cx,
 	                 Reference<FutureBucket> futureBucket,
-<<<<<<< HEAD
-	                 double const* pollDelay,
-=======
 	                 std::shared_ptr<double const> pollDelay,
->>>>>>> a6f57d18
 	                 int maxConcurrentTasks);
 	Future<Void> watchPaused(Database cx, Reference<AsyncVar<bool>> paused);
 
