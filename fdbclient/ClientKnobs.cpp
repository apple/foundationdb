/*
 * ClientKnobs.cpp
 *
 * This source file is part of the FoundationDB open source project
 *
 * Copyright 2013-2022 Apple Inc. and the FoundationDB project authors
 *
 * Licensed under the Apache License, Version 2.0 (the "License");
 * you may not use this file except in compliance with the License.
 * You may obtain a copy of the License at
 *
 *     http://www.apache.org/licenses/LICENSE-2.0
 *
 * Unless required by applicable law or agreed to in writing, software
 * distributed under the License is distributed on an "AS IS" BASIS,
 * WITHOUT WARRANTIES OR CONDITIONS OF ANY KIND, either express or implied.
 * See the License for the specific language governing permissions and
 * limitations under the License.
 */

#include "fdbclient/Knobs.h"
#include "fdbclient/FDBTypes.h"
#include "fdbclient/SystemData.h"
#include "fdbclient/Tenant.h"
#include "flow/UnitTest.h"

#define init(...) KNOB_FN(__VA_ARGS__, INIT_ATOMIC_KNOB, INIT_KNOB)(__VA_ARGS__)

ClientKnobs::ClientKnobs(Randomize randomize) {
	initialize(randomize);
}

void ClientKnobs::initialize(Randomize randomize) {
	// clang-format off

	init( TOO_MANY,                            1000000 );

	init( SYSTEM_MONITOR_INTERVAL,                 5.0 );
	init( NETWORK_BUSYNESS_MONITOR_INTERVAL,       1.0 );
	init( TSS_METRICS_LOGGING_INTERVAL,          120.0 ); // 2 minutes by default

	init( FAILURE_MAX_DELAY,                       5.0 );
	init( FAILURE_MIN_DELAY,                       4.0 ); if( randomize && BUGGIFY ) FAILURE_MIN_DELAY = 1.0;
	init( FAILURE_TIMEOUT_DELAY,     FAILURE_MIN_DELAY );
	init( CLIENT_FAILURE_TIMEOUT_DELAY, FAILURE_MIN_DELAY );
	init( FAILURE_EMERGENCY_DELAY,                30.0 );
	init( FAILURE_MAX_GENERATIONS,                  10 );
	init( RECOVERY_DELAY_START_GENERATION,          70 );
	init( RECOVERY_DELAY_SECONDS_PER_GENERATION,  60.0 );
	init( MAX_GENERATIONS,                         100 );
	init( MAX_GENERATIONS_OVERRIDE,                  0 );
	init( MAX_GENERATIONS_SIM,                      50 ); //Disable network connections after this many generations in simulation, should be less than RECOVERY_DELAY_START_GENERATION

	init( COORDINATOR_RECONNECTION_DELAY,          1.0 );
	init( CLIENT_EXAMPLE_AMOUNT,                    20 );
	init( MAX_CLIENT_STATUS_AGE,                   1.0 );
	init( MAX_COMMIT_PROXY_CONNECTIONS,              5 ); if( randomize && BUGGIFY ) MAX_COMMIT_PROXY_CONNECTIONS = 1;
	init( MAX_GRV_PROXY_CONNECTIONS,                 3 ); if( randomize && BUGGIFY ) MAX_GRV_PROXY_CONNECTIONS = 1;
	init( STATUS_IDLE_TIMEOUT,                   120.0 );
	init( SEND_ENTIRE_VERSION_VECTOR,            false );

	// wrong_shard_server sometimes comes from the only nonfailed server, so we need to avoid a fast spin

	init( WRONG_SHARD_SERVER_DELAY,                .01 ); if( randomize && BUGGIFY ) WRONG_SHARD_SERVER_DELAY = deterministicRandom()->random01(); // FLOW_KNOBS->PREVENT_FAST_SPIN_DELAY; // SOMEDAY: This delay can limit performance of retrieving data when the cache is mostly wrong (e.g. dumping the database after a test)
	init( FUTURE_VERSION_RETRY_DELAY,              .01 ); if( randomize && BUGGIFY ) FUTURE_VERSION_RETRY_DELAY = deterministicRandom()->random01();// FLOW_KNOBS->PREVENT_FAST_SPIN_DELAY;
	init( UNKNOWN_TENANT_RETRY_DELAY,              0.0 ); if( randomize && BUGGIFY ) UNKNOWN_TENANT_RETRY_DELAY = deterministicRandom()->random01();
	init( REPLY_BYTE_LIMIT,                      80000 );
	init( DEFAULT_BACKOFF,                         .01 ); if( randomize && BUGGIFY ) DEFAULT_BACKOFF = deterministicRandom()->random01();
	init( DEFAULT_MAX_BACKOFF,                     1.0 );
	init( BACKOFF_GROWTH_RATE,                     2.0 );
	init( RESOURCE_CONSTRAINED_MAX_BACKOFF,       30.0 );
	init( PROXY_COMMIT_OVERHEAD_BYTES,              23 ); //The size of serializing 7 tags (3 primary, 3 remote, 1 log router) + 2 for the tag length
	init( SHARD_STAT_SMOOTH_AMOUNT,                5.0 );
	init( INIT_MID_SHARD_BYTES,               10000000 ); if( randomize && BUGGIFY ) INIT_MID_SHARD_BYTES = 40000; else if(randomize && BUGGIFY_WITH_PROB(0.75)) INIT_MID_SHARD_BYTES = 200000; // The same value as SERVER_KNOBS->MIN_SHARD_BYTES

	init( TRANSACTION_SIZE_LIMIT,                  1e7 );
	init( KEY_SIZE_LIMIT,                          1e4 );
	init( SYSTEM_KEY_SIZE_LIMIT,                   3e4 );
	init( VALUE_SIZE_LIMIT,                        1e5 );
	init( SPLIT_KEY_SIZE_LIMIT,                    KEY_SIZE_LIMIT/2 );  if( randomize && BUGGIFY ) SPLIT_KEY_SIZE_LIMIT = KEY_SIZE_LIMIT - 31;//serverKeysPrefixFor(UID()).size() - 1;
	init( METADATA_VERSION_CACHE_SIZE,            1000 );
	init( CHANGE_FEED_LOCATION_LIMIT,            10000 );
	init( CHANGE_FEED_CACHE_SIZE,               100000 ); if( randomize && BUGGIFY ) CHANGE_FEED_CACHE_SIZE = 1;
	init( CHANGE_FEED_POP_TIMEOUT,                 5.0 );
	init( CHANGE_FEED_STREAM_MIN_BYTES,            1e4 ); if( randomize && BUGGIFY ) CHANGE_FEED_STREAM_MIN_BYTES = 1;
	init( TENANT_PREFIX_SIZE_LIMIT,                 28 ); ASSERT(TENANT_PREFIX_SIZE_LIMIT >= TenantMapEntry::ROOT_PREFIX_SIZE); // includes 8-byte ID and optional tenant subspace

	init( MAX_BATCH_SIZE,                         1000 ); if( randomize && BUGGIFY ) MAX_BATCH_SIZE = 1;
	init( GRV_BATCH_TIMEOUT,                     0.005 ); if( randomize && BUGGIFY ) GRV_BATCH_TIMEOUT = 0.1;
	init( BROADCAST_BATCH_SIZE,                     20 ); if( randomize && BUGGIFY ) BROADCAST_BATCH_SIZE = 1;
	init( TRANSACTION_TIMEOUT_DELAY_INTERVAL,     10.0 ); if( randomize && BUGGIFY ) TRANSACTION_TIMEOUT_DELAY_INTERVAL = 1.0;

	init( LOCATION_CACHE_EVICTION_SIZE,         600000 );
	init( LOCATION_CACHE_EVICTION_SIZE_SIM,         10 ); if( randomize && BUGGIFY ) LOCATION_CACHE_EVICTION_SIZE_SIM = 3;
	init( LOCATION_CACHE_ENDPOINT_FAILURE_GRACE_PERIOD,     60 );
	init( LOCATION_CACHE_FAILED_ENDPOINT_RETRY_INTERVAL,    60 );
	init( TENANT_CACHE_EVICTION_SIZE,           100000 );
	init( TENANT_CACHE_EVICTION_SIZE_SIM,           10 ); if( randomize && BUGGIFY ) TENANT_CACHE_EVICTION_SIZE_SIM = 3;

	init( GET_RANGE_SHARD_LIMIT,                     2 );
	init( WARM_RANGE_SHARD_LIMIT,                  100 );
	init( STORAGE_METRICS_SHARD_LIMIT,             100 ); if( randomize && BUGGIFY ) STORAGE_METRICS_SHARD_LIMIT = 3;
	init( SHARD_COUNT_LIMIT,                        80 ); if( randomize && BUGGIFY ) SHARD_COUNT_LIMIT = 3;
	init( STORAGE_METRICS_UNFAIR_SPLIT_LIMIT,  2.0/3.0 );
	init( STORAGE_METRICS_TOO_MANY_SHARDS_DELAY,  15.0 );
	init( AGGREGATE_HEALTH_METRICS_MAX_STALENESS,  0.5 );
	init( DETAILED_HEALTH_METRICS_MAX_STALENESS,   5.0 );
	init( MID_SHARD_SIZE_MAX_STALENESS,           10.0 );
	init( TAG_ENCODE_KEY_SERVERS,                false ); if( randomize && BUGGIFY ) TAG_ENCODE_KEY_SERVERS = true;
	init( RANGESTREAM_FRAGMENT_SIZE,               1e6 );
	init( RANGESTREAM_BUFFERED_FRAGMENTS_LIMIT,     20 );
	init( QUARANTINE_TSS_ON_MISMATCH,             true ); if( randomize && BUGGIFY ) QUARANTINE_TSS_ON_MISMATCH = false; // if true, a tss mismatch will put the offending tss in quarantine. If false, it will just be killed
	init( CHANGE_FEED_EMPTY_BATCH_TIME,          0.005 );
<<<<<<< HEAD
	init( SHARD_ENCODE_LOCATION_METADATA,         true );
=======
	init( SHARD_ENCODE_LOCATION_METADATA,        false ); if( randomize && BUGGIFY )  SHARD_ENCODE_LOCATION_METADATA = true;
>>>>>>> 96bd3dcb

	//KeyRangeMap
	init( KRM_GET_RANGE_LIMIT,                     1e5 ); if( randomize && BUGGIFY ) KRM_GET_RANGE_LIMIT = 10;
	init( KRM_GET_RANGE_LIMIT_BYTES,               1e8 ); if( randomize && BUGGIFY ) KRM_GET_RANGE_LIMIT_BYTES = 10000; //This must be sufficiently larger than KEY_SIZE_LIMIT to ensure that at least two entries will be returned from an attempt to read a key range map

	init( DEFAULT_MAX_OUTSTANDING_WATCHES,         1e4 );
	init( ABSOLUTE_MAX_WATCHES,                    1e6 );
	init( WATCH_POLLING_TIME,                      1.0 ); if( randomize && BUGGIFY ) WATCH_POLLING_TIME = 5.0;
	init( NO_RECENT_UPDATES_DURATION,             20.0 ); if( randomize && BUGGIFY ) NO_RECENT_UPDATES_DURATION = 0.1;
	init( FAST_WATCH_TIMEOUT,                     20.0 ); if( randomize && BUGGIFY ) FAST_WATCH_TIMEOUT = 1.0;
	init( WATCH_TIMEOUT,                          30.0 ); if( randomize && BUGGIFY ) WATCH_TIMEOUT = 20.0;

	// Core
	init( CORE_VERSIONSPERSECOND,		           1e6 );
	init( LOG_RANGE_BLOCK_SIZE, CORE_VERSIONSPERSECOND );
	init( MUTATION_BLOCK_SIZE,	            	  10000);
	init( MAX_VERSION_CACHE_LAG,                    0.1 );
	init( MAX_PROXY_CONTACT_LAG,                    0.2 );
	init( DEBUG_USE_GRV_CACHE_CHANCE,              -1.0 ); // For 100% chance at 1.0, this means 0.0 is not 0%. We don't want the default to be 0. 
	init( FORCE_GRV_CACHE_OFF,                    false );
	init( GRV_CACHE_RK_COOLDOWN,                   60.0 );
	init( GRV_SUSTAINED_THROTTLING_THRESHOLD,       0.1 );

	// TaskBucket
	init( TASKBUCKET_LOGGING_DELAY,                5.0 );
	init( TASKBUCKET_MAX_PRIORITY,                   1 );
	init( TASKBUCKET_CHECK_TIMEOUT_CHANCE,        0.02 ); if( randomize && BUGGIFY ) TASKBUCKET_CHECK_TIMEOUT_CHANCE = 1.0;
	init( TASKBUCKET_TIMEOUT_JITTER_OFFSET,        0.9 );
	init( TASKBUCKET_TIMEOUT_JITTER_RANGE,         0.2 );
	init( TASKBUCKET_CHECK_ACTIVE_DELAY,           0.5 );
	init( TASKBUCKET_CHECK_ACTIVE_AMOUNT,           10 );
	init( TASKBUCKET_TIMEOUT_VERSIONS,     60*CORE_VERSIONSPERSECOND ); if( randomize && BUGGIFY ) TASKBUCKET_TIMEOUT_VERSIONS = 30*CORE_VERSIONSPERSECOND;
	init( TASKBUCKET_MAX_TASK_KEYS,               1000 ); if( randomize && BUGGIFY ) TASKBUCKET_MAX_TASK_KEYS = 20;

	//Backup
	init( BACKUP_LOCAL_FILE_WRITE_BLOCK,     1024*1024 );
	init( BACKUP_CONCURRENT_DELETES,               100 );
	init( BACKUP_SIMULATED_LIMIT_BYTES,		       1e6 ); if( randomize && BUGGIFY ) BACKUP_SIMULATED_LIMIT_BYTES = 1000;
	init( BACKUP_GET_RANGE_LIMIT_BYTES,		       1e6 );
	init( BACKUP_LOCK_BYTES,                       1e8 );
	init( BACKUP_RANGE_TIMEOUT,   TASKBUCKET_TIMEOUT_VERSIONS/CORE_VERSIONSPERSECOND/2.0 );
	init( BACKUP_RANGE_MINWAIT,   std::max(1.0, BACKUP_RANGE_TIMEOUT/2.0));
	init( BACKUP_SNAPSHOT_DISPATCH_INTERVAL_SEC,  10 * 60 );  // 10 minutes
	init( BACKUP_DEFAULT_SNAPSHOT_INTERVAL_SEC,   3600 * 24 * 10); // 10 days
	init( BACKUP_SHARD_TASK_LIMIT,                1000 ); if( randomize && BUGGIFY ) BACKUP_SHARD_TASK_LIMIT = 4;
	init( BACKUP_AGGREGATE_POLL_RATE_UPDATE_INTERVAL, 60);
	init( BACKUP_AGGREGATE_POLL_RATE,              2.0 ); // polls per second target for all agents on the cluster
	init( BACKUP_LOG_WRITE_BATCH_MAX_SIZE,         1e6 ); //Must be much smaller than TRANSACTION_SIZE_LIMIT
	init( BACKUP_LOG_ATOMIC_OPS_SIZE,			  1000 );
	init( BACKUP_OPERATION_COST_OVERHEAD,		    50 );
	init( BACKUP_MAX_LOG_RANGES,                    21 ); if( randomize && BUGGIFY ) BACKUP_MAX_LOG_RANGES = 4;
	init( BACKUP_SIM_COPY_LOG_RANGES,              100 );
	init( BACKUP_VERSION_DELAY,           5*CORE_VERSIONSPERSECOND );
	bool buggifyMapLimits = randomize && BUGGIFY;
	init( BACKUP_MAP_KEY_LOWER_LIMIT,              1e4 ); if( buggifyMapLimits ) BACKUP_MAP_KEY_LOWER_LIMIT = 4;
	init( BACKUP_MAP_KEY_UPPER_LIMIT,              1e5 ); if( buggifyMapLimits ) BACKUP_MAP_KEY_UPPER_LIMIT = 30;
	init( BACKUP_COPY_TASKS,                        90 );
	init( BACKUP_BLOCK_SIZE,   LOG_RANGE_BLOCK_SIZE/10 );
	init( COPY_LOG_BLOCK_SIZE,              LOG_RANGE_BLOCK_SIZE ); // the maximum possible value due the getLogRanges limitations
	init( COPY_LOG_BLOCKS_PER_TASK,               1000 );
	init( COPY_LOG_PREFETCH_BLOCKS,                  3 );
	init( COPY_LOG_READ_AHEAD_BYTES,        BACKUP_LOCK_BYTES / COPY_LOG_PREFETCH_BLOCKS); // each task will use up to COPY_LOG_PREFETCH_BLOCKS * COPY_LOG_READ_AHEAD_BYTES memory
	init( COPY_LOG_TASK_DURATION_NANOS,	      1e10 ); // 10 seconds
	init( BACKUP_TASKS_PER_AGENT,                   10 );
	init( BACKUP_POLL_PROGRESS_SECONDS,             10 );
	init( VERSIONS_PER_SECOND,                     1e6 ); // Must be the same as SERVER_KNOBS->VERSIONS_PER_SECOND
	init( SIM_BACKUP_TASKS_PER_AGENT,               10 );
	init( BACKUP_RANGEFILE_BLOCK_SIZE,      1024 * 1024);
	init( BACKUP_LOGFILE_BLOCK_SIZE,        1024 * 1024);
	init( BACKUP_DISPATCH_ADDTASK_SIZE,             50 );
	init( RESTORE_DISPATCH_ADDTASK_SIZE,           150 );
	init( RESTORE_DISPATCH_BATCH_SIZE,           30000 ); if( randomize && BUGGIFY ) RESTORE_DISPATCH_BATCH_SIZE = 20;
	init( RESTORE_WRITE_TX_SIZE,            256 * 1024 );
	init( APPLY_MAX_LOCK_BYTES,                    1e9 );
	init( APPLY_MIN_LOCK_BYTES,                   11e6 ); //Must be bigger than TRANSACTION_SIZE_LIMIT
	init( APPLY_BLOCK_SIZE,     LOG_RANGE_BLOCK_SIZE/5 );
	init( APPLY_MAX_DECAY_RATE,                   0.99 );
	init( APPLY_MAX_INCREASE_FACTOR,               1.1 );
	init( BACKUP_ERROR_DELAY,                     10.0 );
	init( BACKUP_STATUS_DELAY,                    40.0 );
	init( BACKUP_STATUS_JITTER,                   0.05 );
	init( MIN_CLEANUP_SECONDS,                  3600.0 );
	init( FASTRESTORE_ATOMICOP_WEIGHT,               1 ); if( randomize && BUGGIFY ) { FASTRESTORE_ATOMICOP_WEIGHT = deterministicRandom()->random01() * 200 + 1; }

	// Configuration
	init( DEFAULT_AUTO_COMMIT_PROXIES,               3 );
	init( DEFAULT_AUTO_GRV_PROXIES,                  1 );
	init( DEFAULT_AUTO_RESOLVERS,                    1 );
	init( DEFAULT_AUTO_LOGS,                         3 );
	init( DEFAULT_COMMIT_GRV_PROXIES_RATIO,          3 );
	init( DEFAULT_MAX_GRV_PROXIES,                   4 );

	init( IS_ACCEPTABLE_DELAY,                     1.5 );

	init( HTTP_READ_SIZE,                     128*1024 );
	init( HTTP_SEND_SIZE,                      32*1024 );
	init( HTTP_VERBOSE_LEVEL,                        0 );
	init( HTTP_REQUEST_ID_HEADER,                   "" );
	init( HTTP_REQUEST_AWS_V4_HEADER,             true );
	init( HTTP_RESPONSE_SKIP_VERIFY_CHECKSUM_FOR_PARTIAL_CONTENT, false );
	init( BLOBSTORE_ENCRYPTION_TYPE,                "" );
	init( BLOBSTORE_CONNECT_TRIES,                  10 );
	init( BLOBSTORE_CONNECT_TIMEOUT,                10 );
	init( BLOBSTORE_MAX_CONNECTION_LIFE,           120 );
	init( BLOBSTORE_REQUEST_TRIES,                  10 );
	init( BLOBSTORE_REQUEST_TIMEOUT_MIN,            60 );

	init( BLOBSTORE_CONCURRENT_UPLOADS, BACKUP_TASKS_PER_AGENT*2 );
	init( BLOBSTORE_CONCURRENT_LISTS,               20 );
	init( BLOBSTORE_CONCURRENT_REQUESTS, BLOBSTORE_CONCURRENT_UPLOADS + BLOBSTORE_CONCURRENT_LISTS + 5);

	init( BLOBSTORE_CONCURRENT_WRITES_PER_FILE,      5 );
	init( BLOBSTORE_CONCURRENT_READS_PER_FILE,       3 );
	init( BLOBSTORE_READ_BLOCK_SIZE,       1024 * 1024 );
	init( BLOBSTORE_READ_AHEAD_BLOCKS,               0 );
	init( BLOBSTORE_READ_CACHE_BLOCKS_PER_FILE,      2 );
	init( BLOBSTORE_MULTIPART_MAX_PART_SIZE,  20000000 );
	init( BLOBSTORE_MULTIPART_MIN_PART_SIZE,   5242880 );

	// These are basically unlimited by default but can be used to reduce blob IO if needed
	init( BLOBSTORE_REQUESTS_PER_SECOND,            200 );
	init( BLOBSTORE_MAX_SEND_BYTES_PER_SECOND,      1e9 );
	init( BLOBSTORE_MAX_RECV_BYTES_PER_SECOND,      1e9 );

	init( BLOBSTORE_LIST_REQUESTS_PER_SECOND,       200 );
	init( BLOBSTORE_WRITE_REQUESTS_PER_SECOND,       50 );
	init( BLOBSTORE_READ_REQUESTS_PER_SECOND,       100 );
	init( BLOBSTORE_DELETE_REQUESTS_PER_SECOND,     200 );

	// Dynamic Knobs
	init( COMMIT_QUORUM_TIMEOUT,                    3.0 );
	init( GET_GENERATION_QUORUM_TIMEOUT,            3.0 );
	init( GET_KNOB_TIMEOUT,                         3.0 );
	init( TIMEOUT_RETRY_UPPER_BOUND,               20.0 );

	// Client Status Info
	init(CSI_SAMPLING_PROBABILITY, -1.0);
	init(CSI_SIZE_LIMIT, std::numeric_limits<int64_t>::max());
	if (randomize && BUGGIFY) {
		CSI_SAMPLING_PROBABILITY = deterministicRandom()->random01() / 10; // rand range 0 - 0.1
		CSI_SIZE_LIMIT = deterministicRandom()->randomInt(1024 * 1024, 100 * 1024 * 1024); // 1 MB - 100 MB
	}
	init(CSI_STATUS_DELAY,						  10.0  );

	init( CONSISTENCY_CHECK_RATE_LIMIT_MAX,        50e6 ); // Limit in per sec
	init( CONSISTENCY_CHECK_ONE_ROUND_TARGET_COMPLETION_TIME,	7 * 24 * 60 * 60 ); // 7 days

	//fdbcli
	init( CLI_CONNECT_PARALLELISM,                  400 );
	init( CLI_CONNECT_TIMEOUT,                     10.0 );

	// trace
	init( TRACE_LOG_FILE_IDENTIFIER_MAX_LENGTH,      50 );

	// transaction tags
	init( MAX_TAGS_PER_TRANSACTION,                   5 );
	init( MAX_TRANSACTION_TAG_LENGTH,                16 );
	init( COMMIT_SAMPLE_COST,                       100 ); if( randomize && BUGGIFY ) COMMIT_SAMPLE_COST = 10;
	init( WRITE_COST_BYTE_FACTOR,                 16384 ); if( randomize && BUGGIFY ) WRITE_COST_BYTE_FACTOR = 4096;
	init( INCOMPLETE_SHARD_PLUS,                   4096 );
	init( READ_TAG_SAMPLE_RATE,                    0.01 ); if( randomize && BUGGIFY ) READ_TAG_SAMPLE_RATE = 1.0; // Communicated to clients from cluster
	init( TAG_THROTTLE_SMOOTHING_WINDOW,            2.0 );
	init( TAG_THROTTLE_RECHECK_INTERVAL,            5.0 ); if( randomize && BUGGIFY ) TAG_THROTTLE_RECHECK_INTERVAL = 0.0;
	init( TAG_THROTTLE_EXPIRATION_INTERVAL,        60.0 ); if( randomize && BUGGIFY ) TAG_THROTTLE_EXPIRATION_INTERVAL = 1.0;

	// busyness reporting
	init( BUSYNESS_SPIKE_START_THRESHOLD,         0.100 );
	init( BUSYNESS_SPIKE_SATURATED_THRESHOLD,     0.500 );

	// multi-version client control
	init( MVC_CLIENTLIB_CHUNK_SIZE,              8*1024 );
	init( MVC_CLIENTLIB_CHUNKS_PER_TRANSACTION,      32 );

	// Blob granules
	init( BG_MAX_GRANULE_PARALLELISM,                10 );

	init( CHANGE_QUORUM_BAD_STATE_RETRY_TIMES,        3 );
	init( CHANGE_QUORUM_BAD_STATE_RETRY_DELAY,      2.0 );

	// clang-format on
}

TEST_CASE("/fdbclient/knobs/initialize") {
	// This test depends on TASKBUCKET_TIMEOUT_VERSIONS being defined as a constant multiple of CORE_VERSIONSPERSECOND
	ClientKnobs clientKnobs(Randomize::False);
	int64_t initialCoreVersionsPerSecond = clientKnobs.CORE_VERSIONSPERSECOND;
	int initialTaskBucketTimeoutVersions = clientKnobs.TASKBUCKET_TIMEOUT_VERSIONS;
	clientKnobs.setKnob("core_versionspersecond", initialCoreVersionsPerSecond * 2);
	ASSERT_EQ(clientKnobs.CORE_VERSIONSPERSECOND, initialCoreVersionsPerSecond * 2);
	ASSERT_EQ(clientKnobs.TASKBUCKET_TIMEOUT_VERSIONS, initialTaskBucketTimeoutVersions);
	clientKnobs.initialize(Randomize::False);
	ASSERT_EQ(clientKnobs.CORE_VERSIONSPERSECOND, initialCoreVersionsPerSecond * 2);
	ASSERT_EQ(clientKnobs.TASKBUCKET_TIMEOUT_VERSIONS, initialTaskBucketTimeoutVersions * 2);
	return Void();
}<|MERGE_RESOLUTION|>--- conflicted
+++ resolved
@@ -111,11 +111,7 @@
 	init( RANGESTREAM_BUFFERED_FRAGMENTS_LIMIT,     20 );
 	init( QUARANTINE_TSS_ON_MISMATCH,             true ); if( randomize && BUGGIFY ) QUARANTINE_TSS_ON_MISMATCH = false; // if true, a tss mismatch will put the offending tss in quarantine. If false, it will just be killed
 	init( CHANGE_FEED_EMPTY_BATCH_TIME,          0.005 );
-<<<<<<< HEAD
-	init( SHARD_ENCODE_LOCATION_METADATA,         true );
-=======
 	init( SHARD_ENCODE_LOCATION_METADATA,        false ); if( randomize && BUGGIFY )  SHARD_ENCODE_LOCATION_METADATA = true;
->>>>>>> 96bd3dcb
 
 	//KeyRangeMap
 	init( KRM_GET_RANGE_LIMIT,                     1e5 ); if( randomize && BUGGIFY ) KRM_GET_RANGE_LIMIT = 10;
