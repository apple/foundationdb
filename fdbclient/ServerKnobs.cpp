/*
 * ServerKnobs.cpp
 *
 * This source file is part of the FoundationDB open source project
 *
 * Copyright 2013-2022 Apple Inc. and the FoundationDB project authors
 *
 * Licensed under the Apache License, Version 2.0 (the "License");
 * you may not use this file except in compliance with the License.
 * You may obtain a copy of the License at
 *
 *     http://www.apache.org/licenses/LICENSE-2.0
 *
 * Unless required by applicable law or agreed to in writing, software
 * distributed under the License is distributed on an "AS IS" BASIS,
 * WITHOUT WARRANTIES OR CONDITIONS OF ANY KIND, either express or implied.
 * See the License for the specific language governing permissions and
 * limitations under the License.
 */

#include "fdbclient/ServerKnobs.h"
#include "flow/CompressionUtils.h"
#include "flow/IRandom.h"
#include "flow/flow.h"

#define init(...) KNOB_FN(__VA_ARGS__, INIT_ATOMIC_KNOB, INIT_KNOB)(__VA_ARGS__)

ServerKnobs::ServerKnobs(Randomize randomize, ClientKnobs* clientKnobs, IsSimulated isSimulated) {
	initialize(randomize, clientKnobs, isSimulated);
}

void ServerKnobs::initialize(Randomize randomize, ClientKnobs* clientKnobs, IsSimulated isSimulated) {
	// clang-format off
	init( ALLOW_DANGEROUS_KNOBS,                               isSimulated );
	// Versions
	init( VERSIONS_PER_SECOND,                                   1e6 );
	init( MAX_VERSIONS_IN_FLIGHT,                100 * VERSIONS_PER_SECOND );
	init( MAX_VERSIONS_IN_FLIGHT_FORCED,         6e5 * VERSIONS_PER_SECOND ); //one week of versions
	init( ENABLE_VERSION_VECTOR,                               false );
	init( ENABLE_VERSION_VECTOR_TLOG_UNICAST,                  false );

	bool buggifyShortReadWindow = randomize && BUGGIFY && !ENABLE_VERSION_VECTOR;
	init( MAX_READ_TRANSACTION_LIFE_VERSIONS,      5 * VERSIONS_PER_SECOND ); if (randomize && BUGGIFY) MAX_READ_TRANSACTION_LIFE_VERSIONS = VERSIONS_PER_SECOND; else if (buggifyShortReadWindow) MAX_READ_TRANSACTION_LIFE_VERSIONS = std::max<int>(1, 0.1 * VERSIONS_PER_SECOND); else if( randomize && BUGGIFY ) MAX_READ_TRANSACTION_LIFE_VERSIONS = 10 * VERSIONS_PER_SECOND;
	init( MAX_WRITE_TRANSACTION_LIFE_VERSIONS,     5 * VERSIONS_PER_SECOND ); if (randomize && BUGGIFY) MAX_WRITE_TRANSACTION_LIFE_VERSIONS=std::max<int>(1, 1 * VERSIONS_PER_SECOND);
	init( MAX_COMMIT_BATCH_INTERVAL,                             2.0 ); if( randomize && BUGGIFY ) MAX_COMMIT_BATCH_INTERVAL = 0.5; // Each commit proxy generates a CommitTransactionBatchRequest at least this often, so that versions always advance smoothly
	MAX_COMMIT_BATCH_INTERVAL = std::min(MAX_COMMIT_BATCH_INTERVAL, MAX_READ_TRANSACTION_LIFE_VERSIONS/double(2*VERSIONS_PER_SECOND)); // Ensure that the proxy commits 2 times every MAX_READ_TRANSACTION_LIFE_VERSIONS, otherwise the master will not give out versions fast enough
	MAX_COMMIT_BATCH_INTERVAL = std::min(MAX_COMMIT_BATCH_INTERVAL, MAX_WRITE_TRANSACTION_LIFE_VERSIONS/double(2*VERSIONS_PER_SECOND)); // Ensure that the proxy commits 2 times every MAX_WRITE_TRANSACTION_LIFE_VERSIONS, otherwise the master will not give out versions fast enough
	init( MAX_VERSION_RATE_MODIFIER,                             0.1 );
	init( MAX_VERSION_RATE_OFFSET,               VERSIONS_PER_SECOND ); // If the calculated version is more than this amount away from the expected version, it will be clamped to this value. This prevents huge version jumps.
	init( ENABLE_VERSION_VECTOR_HA_OPTIMIZATION,               false );

	// TLogs
	init( TLOG_TIMEOUT,                                          0.4 ); //cannot buggify because of availability
	init( TLOG_SLOW_REJOIN_WARN_TIMEOUT_SECS,                     60 ); if( randomize && BUGGIFY ) TLOG_SLOW_REJOIN_WARN_TIMEOUT_SECS = deterministicRandom()->randomInt(5,10);
	init( TLOG_STORAGE_MIN_UPDATE_INTERVAL,                      0.5 );
	init( BUGGIFY_TLOG_STORAGE_MIN_UPDATE_INTERVAL,               30 );
	init( DESIRED_TOTAL_BYTES,                                150000 ); if( randomize && BUGGIFY ) DESIRED_TOTAL_BYTES = 10000;
	init( DESIRED_UPDATE_BYTES,                2*DESIRED_TOTAL_BYTES );
	init( UPDATE_DELAY,                                        0.001 );
	init( MAXIMUM_PEEK_BYTES,                                   10e6 );
	init( APPLY_MUTATION_BYTES,                                  1e6 );
	init( BUGGIFY_RECOVER_MEMORY_LIMIT,                          1e6 );
	init( BUGGIFY_WORKER_REMOVED_MAX_LAG,                         30 );
	init( UPDATE_STORAGE_BYTE_LIMIT,                             1e6 );
	init( TLOG_PEEK_DELAY,                                    0.0005 );
	init( LEGACY_TLOG_UPGRADE_ENTRIES_PER_VERSION,               100 );
	init( VERSION_MESSAGES_OVERHEAD_FACTOR_1024THS,             1072 ); // Based on a naive interpretation of the gcc version of std::deque, we would expect this to be 16 bytes overhead per 512 bytes data. In practice, it seems to be 24 bytes overhead per 512.
	init( VERSION_MESSAGES_ENTRY_BYTES_WITH_OVERHEAD, std::ceil(16.0 * VERSION_MESSAGES_OVERHEAD_FACTOR_1024THS / 1024) );
	init( LOG_SYSTEM_PUSHED_DATA_BLOCK_SIZE,                     1e5 );
	init( MAX_MESSAGE_SIZE,            std::max<int>(LOG_SYSTEM_PUSHED_DATA_BLOCK_SIZE, 1e5 + 2e4 + 1) + 8 ); // VALUE_SIZE_LIMIT + SYSTEM_KEY_SIZE_LIMIT + 9 bytes (4 bytes for length, 4 bytes for sequence number, and 1 byte for mutation type)
	init( TLOG_MESSAGE_BLOCK_BYTES,                             10e6 );
	init( TLOG_MESSAGE_BLOCK_OVERHEAD_FACTOR,      double(TLOG_MESSAGE_BLOCK_BYTES) / (TLOG_MESSAGE_BLOCK_BYTES - MAX_MESSAGE_SIZE) ); //1.0121466709838096006362758832473
	init( PEEK_TRACKER_EXPIRATION_TIME,                          600 ); if( randomize && BUGGIFY ) PEEK_TRACKER_EXPIRATION_TIME = 120; // Cannot be buggified lower without changing the following assert in LogSystemPeekCursor.actor.cpp: ASSERT_WE_THINK(e.code() == error_code_operation_obsolete || SERVER_KNOBS->PEEK_TRACKER_EXPIRATION_TIME < 10);
	init( PEEK_USING_STREAMING,                                false ); if( randomize && isSimulated && BUGGIFY ) PEEK_USING_STREAMING = true;
	init( PARALLEL_GET_MORE_REQUESTS,                             32 ); if( randomize && BUGGIFY ) PARALLEL_GET_MORE_REQUESTS = 2;
	init( MULTI_CURSOR_PRE_FETCH_LIMIT,                           10 );
	init( MAX_QUEUE_COMMIT_BYTES,                               15e6 ); if( randomize && BUGGIFY ) MAX_QUEUE_COMMIT_BYTES = 5000;
	init( DESIRED_OUTSTANDING_MESSAGES,                         5000 ); if( randomize && BUGGIFY ) DESIRED_OUTSTANDING_MESSAGES = deterministicRandom()->randomInt(0,100);
	init( DESIRED_GET_MORE_DELAY,                              0.005 );
	init( CONCURRENT_LOG_ROUTER_READS,                             5 ); if( randomize && BUGGIFY ) CONCURRENT_LOG_ROUTER_READS = 1;
	init( LOG_ROUTER_PEEK_FROM_SATELLITES_PREFERRED,               1 ); if( randomize && BUGGIFY ) LOG_ROUTER_PEEK_FROM_SATELLITES_PREFERRED = 0;
	init( LOG_ROUTER_PEEK_SWITCH_DC_TIME,                       60.0 );
	init( DISK_QUEUE_ADAPTER_MIN_SWITCH_TIME,                    1.0 );
	init( DISK_QUEUE_ADAPTER_MAX_SWITCH_TIME,                    5.0 );
	init( TLOG_SPILL_REFERENCE_MAX_PEEK_MEMORY_BYTES,            2e9 ); if ( randomize && BUGGIFY ) TLOG_SPILL_REFERENCE_MAX_PEEK_MEMORY_BYTES = 2e6;
	init( TLOG_SPILL_REFERENCE_MAX_BATCHES_PER_PEEK,           100 ); if ( randomize && BUGGIFY ) TLOG_SPILL_REFERENCE_MAX_BATCHES_PER_PEEK = 1;
	init( TLOG_SPILL_REFERENCE_MAX_BYTES_PER_BATCH,           16<<10 ); if ( randomize && BUGGIFY ) TLOG_SPILL_REFERENCE_MAX_BYTES_PER_BATCH = 500;
	init( DISK_QUEUE_FILE_EXTENSION_BYTES,                    10<<20 ); // BUGGIFYd per file within the DiskQueue
	init( DISK_QUEUE_FILE_SHRINK_BYTES,                      100<<20 ); // BUGGIFYd per file within the DiskQueue
	init( DISK_QUEUE_MAX_TRUNCATE_BYTES,                     2LL<<30 ); if ( randomize && BUGGIFY ) DISK_QUEUE_MAX_TRUNCATE_BYTES = 0;
	init( TLOG_DEGRADED_DURATION,                                5.0 );
	init( MAX_CACHE_VERSIONS,                                   10e6 );
	init( TLOG_IGNORE_POP_AUTO_ENABLE_DELAY,                   300.0 );
	init( TXS_POPPED_MAX_DELAY,                                  1.0 ); if ( randomize && BUGGIFY ) TXS_POPPED_MAX_DELAY = deterministicRandom()->random01();
	// In some rare simulation tests, particularly with log_spill:=1 configured, the 10 second limit is exceeded, causing SevError trace events
	// and simulation test failure. Increasing the knob value to 15.0 in simulation is a workaround to avoid these failures.
	init( TLOG_MAX_CREATE_DURATION,                             10.0 ); if (isSimulated) TLOG_MAX_CREATE_DURATION = 15.0;
	init( PEEK_LOGGING_AMOUNT,                                     5 );
	init( PEEK_LOGGING_DELAY,                                    5.0 );
	init( PEEK_RESET_INTERVAL,                                 300.0 ); if ( randomize && BUGGIFY ) PEEK_RESET_INTERVAL = 20.0;
	init( PEEK_MAX_LATENCY,                                      0.5 ); if ( randomize && BUGGIFY ) PEEK_MAX_LATENCY = 0.0;
	init( PEEK_COUNT_SMALL_MESSAGES,                           false ); if ( randomize && BUGGIFY ) PEEK_COUNT_SMALL_MESSAGES = true;
	init( PEEK_STATS_INTERVAL,                                  10.0 );
	init( PEEK_STATS_SLOW_AMOUNT,                                  2 );
	init( PEEK_STATS_SLOW_RATIO,                                 0.5 );
	// Buggified value must be larger than the amount of simulated time taken by snapshots, to prevent repeatedly failing
	// snapshots due to closed commit proxy connections
	init( PUSH_RESET_INTERVAL,                                 300.0 ); if ( randomize && BUGGIFY ) PUSH_RESET_INTERVAL = 40.0;
	init( PUSH_MAX_LATENCY,                                      0.5 ); if ( randomize && BUGGIFY ) PUSH_MAX_LATENCY = 0.0;
	init( PUSH_STATS_INTERVAL,                                  10.0 );
	init( PUSH_STATS_SLOW_AMOUNT,                                  2 );
	init( PUSH_STATS_SLOW_RATIO,                                 0.5 );
	init( TLOG_POP_BATCH_SIZE,                                  1000 ); if ( randomize && BUGGIFY ) TLOG_POP_BATCH_SIZE = 10;
	init( TLOG_POPPED_VER_LAG_THRESHOLD_FOR_TLOGPOP_TRACE,     250e6 );
	init( BLOCKING_PEEK_TIMEOUT,                                 0.4 );
	init( ENABLE_DETAILED_TLOG_POP_TRACE,                      false ); if ( randomize && BUGGIFY ) ENABLE_DETAILED_TLOG_POP_TRACE = true;
	init( PEEK_BATCHING_EMPTY_MSG,                             false ); if ( randomize && BUGGIFY ) PEEK_BATCHING_EMPTY_MSG = true;
	init( PEEK_BATCHING_EMPTY_MSG_INTERVAL,                    0.001 ); if ( randomize && BUGGIFY ) PEEK_BATCHING_EMPTY_MSG_INTERVAL = 0.01;
	init( POP_FROM_LOG_DELAY,                                      1 ); if ( randomize && BUGGIFY ) POP_FROM_LOG_DELAY = 0;
	init( TLOG_PULL_ASYNC_DATA_WARNING_TIMEOUT_SECS,             120 );

	// disk snapshot max timeout, to be put in TLog, storage and coordinator nodes
	init( MAX_FORKED_PROCESS_OUTPUT,                            1024 );
	init( SNAP_CREATE_MAX_TIMEOUT,        isSimulated ? 70.0 : 300.0 );
	init( SNAP_MINIMUM_TIME_GAP,                                 5.0 );
	init( SNAP_NETWORK_FAILURE_RETRY_LIMIT,                       10 );
	init( MAX_STORAGE_SNAPSHOT_FAULT_TOLERANCE,                    1 );
	init( MAX_COORDINATOR_SNAPSHOT_FAULT_TOLERANCE,                1 );
	init( SNAPSHOT_ALL_STATEFUL_PROCESSES,                     false ); if ( randomize && BUGGIFY ) SNAPSHOT_ALL_STATEFUL_PROCESSES = true;

	// Data distribution queue
	init( HEALTH_POLL_TIME,                                      1.0 );
	init( BEST_TEAM_STUCK_DELAY,                                 1.0 );
	init( DEST_OVERLOADED_DELAY,                                 0.2 );
	init( BG_REBALANCE_POLLING_INTERVAL,                        10.0 );
	init( BG_REBALANCE_SWITCH_CHECK_INTERVAL,                    5.0 ); if (randomize && BUGGIFY) BG_REBALANCE_SWITCH_CHECK_INTERVAL = 1.0;
	init( DD_QUEUE_LOGGING_INTERVAL,                             5.0 );
	init( DD_QUEUE_COUNTER_REFRESH_INTERVAL,                    60.0 );
	// 100 / 60 < 2 trace/sec ~ 2 * 200 = 400b/sec
	init( DD_QUEUE_COUNTER_MAX_LOG,                              100 ); if( randomize && BUGGIFY ) DD_QUEUE_COUNTER_MAX_LOG = 1;
	init( DD_QUEUE_COUNTER_SUMMARIZE,                           true );
	init( RELOCATION_PARALLELISM_PER_SOURCE_SERVER,                2 ); if( randomize && BUGGIFY ) RELOCATION_PARALLELISM_PER_SOURCE_SERVER = 1;
	init( RELOCATION_PARALLELISM_PER_DEST_SERVER,                 10 ); if( randomize && BUGGIFY ) RELOCATION_PARALLELISM_PER_DEST_SERVER = 1; // Note: if this is smaller than FETCH_KEYS_PARALLELISM, this will artificially reduce performance. The current default of 10 is probably too high but is set conservatively for now.
	init( DD_QUEUE_MAX_KEY_SERVERS,                              100 ); // Do not buggify
	init( DD_REBALANCE_PARALLELISM,                               50 );
	init( DD_REBALANCE_RESET_AMOUNT,                              30 );
	init( INFLIGHT_PENALTY_HEALTHY,                              1.0 );
	init( INFLIGHT_PENALTY_UNHEALTHY,                          500.0 );
	init( INFLIGHT_PENALTY_ONE_LEFT,                          1000.0 );
	init( USE_OLD_NEEDED_SERVERS,                              false );

	init( PRIORITY_RECOVER_MOVE,                                 110 );
	init( PRIORITY_REBALANCE_UNDERUTILIZED_TEAM,                 120 );
	init( PRIORITY_REBALANCE_READ_UNDERUTIL_TEAM,                121 );
	init( PRIORITY_REBALANCE_OVERUTILIZED_TEAM,                  122 );
	init( PRIORITY_REBALANCE_READ_OVERUTIL_TEAM,                 123 );
	init( PRIORITY_PERPETUAL_STORAGE_WIGGLE,                     139 );
	init( PRIORITY_TEAM_HEALTHY,                                 140 );
	init( PRIORITY_TEAM_CONTAINS_UNDESIRED_SERVER,               150 );
	init( PRIORITY_TEAM_REDUNDANT,                               200 );
	init( PRIORITY_MERGE_SHARD,                                  340 );
	init( PRIORITY_POPULATE_REGION,                              600 );
	init( PRIORITY_TEAM_UNHEALTHY,                               700 );
	init( PRIORITY_TEAM_2_LEFT,                                  709 );
	init( PRIORITY_TEAM_1_LEFT,                                  800 );
	init( PRIORITY_TEAM_FAILED,                                  805 );
	init( PRIORITY_TEAM_0_LEFT,                                  809 );
	init( PRIORITY_SPLIT_SHARD,                                  950 ); if( randomize && BUGGIFY ) PRIORITY_SPLIT_SHARD = 350;
	init( PRIORITY_ENFORCE_MOVE_OUT_OF_PHYSICAL_SHARD,           960 ); if( randomize && BUGGIFY ) PRIORITY_ENFORCE_MOVE_OUT_OF_PHYSICAL_SHARD = 360; // Set as the lowest priority

	// Data distribution
	init( AVAILABLE_SPACE_PIVOT_RATIO,                         0.5 );
	init( CPU_PIVOT_RATIO,                                     0.9 );
	// In order to make sure GetTeam has enough eligible destination team:
	ASSERT_GT(AVAILABLE_SPACE_PIVOT_RATIO + CPU_PIVOT_RATIO, 1.0 );
	// In simulation, the CPU percent of every storage server is hard-coded as 100.0%. It is difficult to test pivot CPU in normal simulation. TODO: add mock DD Test case for it.
	// TODO: choose a meaning value for real cluster
	init( MAX_DEST_CPU_PERCENT, 		  					   100.0 );
	init( DD_TEAM_PIVOT_UPDATE_DELAY,                            5.0 );

	init( SHARD_ENCODE_LOCATION_METADATA,                      false ); if( randomize && BUGGIFY )  SHARD_ENCODE_LOCATION_METADATA = true;
	init( ENABLE_DD_PHYSICAL_SHARD,                            false ); // EXPERIMENTAL; If true, SHARD_ENCODE_LOCATION_METADATA must be true; When true, optimization of data move between DCs is disabled
	init( ENABLE_DD_PHYSICAL_SHARD_MOVE,                       false ); if( isSimulated )  ENABLE_DD_PHYSICAL_SHARD_MOVE = deterministicRandom()->coinflip();
	init( DD_PHYSICAL_SHARD_MOVE_PROBABILITY,                    0.5 );
	init( MAX_PHYSICAL_SHARD_BYTES,                         10000000 ); // 10 MB; for ENABLE_DD_PHYSICAL_SHARD; smaller leads to larger number of physicalShard per storage server
 	init( PHYSICAL_SHARD_METRICS_DELAY,                        300.0 ); // 300 seconds; for ENABLE_DD_PHYSICAL_SHARD
	init( ANONYMOUS_PHYSICAL_SHARD_TRANSITION_TIME,            600.0 ); if( randomize && BUGGIFY )  ANONYMOUS_PHYSICAL_SHARD_TRANSITION_TIME = 0.0; // 600 seconds; for ENABLE_DD_PHYSICAL_SHARD
	init( PHYSICAL_SHARD_MOVE_VERBOSE_TRACKING,                false );
	init( READ_REBALANCE_CPU_THRESHOLD,                         15.0 );
	init( READ_REBALANCE_SRC_PARALLELISM,                         20 );
	init( READ_REBALANCE_SHARD_TOPK,  READ_REBALANCE_SRC_PARALLELISM * 2 );
	init( READ_REBALANCE_DIFF_FRAC,                               0.3);
	init( READ_REBALANCE_MAX_SHARD_FRAC,                          0.2); // FIXME: add buggify here when we have DD test, seems DD is pretty sensitive to this parameter

	// TODO: now we set it to a large number  so that the shard average traffic can guard this change. Consider change it to a lower value in the future.
	init( READ_REBALANCE_MIN_READ_BYTES_KS, std::numeric_limits<double>::max() );
	init( RETRY_RELOCATESHARD_DELAY,                             0.1 );
	init( DATA_DISTRIBUTION_FAILURE_REACTION_TIME,              60.0 ); if( randomize && BUGGIFY ) DATA_DISTRIBUTION_FAILURE_REACTION_TIME = 1.0;
	bool buggifySmallShards = randomize && BUGGIFY;
	bool simulationMediumShards = !buggifySmallShards && isSimulated && randomize && !BUGGIFY; // prefer smaller shards in simulation
	// FIXME: increase this even more eventually
	init( MIN_SHARD_BYTES,                                  10000000 ); if( buggifySmallShards ) MIN_SHARD_BYTES = 40000; if (simulationMediumShards) MIN_SHARD_BYTES = 200000; //FIXME: data distribution tracker (specifically StorageMetrics) relies on this number being larger than the maximum size of a key value pair
	init( SHARD_BYTES_RATIO,                                       4 );
	init( SHARD_BYTES_PER_SQRT_BYTES,                             45 ); if( buggifySmallShards ) SHARD_BYTES_PER_SQRT_BYTES = 0;//Approximately 10000 bytes per shard
	init( MAX_SHARD_BYTES,                                 500000000 );
	init( KEY_SERVER_SHARD_BYTES,                          500000000 );
	init( SHARD_MAX_READ_OPS_PER_KSEC,                  45000 * 1000 );
 	/*
 	 * The assumption is when the read ops reach to 45k/s the Storage Server instance will be CPU-saturated.
 	 */
	init( SHARD_MAX_READ_DENSITY_RATIO,                           8.0); if (randomize && BUGGIFY) SHARD_MAX_READ_DENSITY_RATIO = 2.0;
	/*
		The bytesRead/byteSize radio. Will be declared as read hot when larger than this. 8.0 was chosen to avoid reporting table scan as read hot.
	*/
	init ( SHARD_READ_HOT_BANDWIDTH_MIN_PER_KSECONDS,      1666667 * 1000);
	/*
		The read bandwidth of a given shard needs to be larger than this value in order to be evaluated if it's read hot. The roughly 1.67MB per second is calculated as following:
			- Heuristic data suggests that each storage process can do max 500K read operations per second
			- Each read has a minimum cost of EMPTY_READ_PENALTY, which is 20 bytes
			- Thus that gives a minimum 10MB per second
			- But to be conservative, set that number to be 1/6 of 10MB, which is roughly 1,666,667 bytes per second
		Shard with a read bandwidth smaller than this value will never be too busy to handle the reads.
	*/
	init( SHARD_MAX_BYTES_READ_PER_KSEC_JITTER,     0.1 );
	bool buggifySmallBandwidthSplit = randomize && BUGGIFY;
	init( SHARD_MAX_BYTES_PER_KSEC,                 1LL*1000000*1000 ); if( buggifySmallBandwidthSplit ) SHARD_MAX_BYTES_PER_KSEC = 10LL*1000*1000;
	/* 1*1MB/sec * 1000sec/ksec
		Shards with more than this bandwidth will be split immediately.
		For a large shard (100MB), it will be split into multiple shards with sizes < SHARD_SPLIT_BYTES_PER_KSEC;
		all but one split shard will be moved; so splitting may cost ~100MB of work or about 10MB/sec over a 10 sec sampling window.
		If the sampling window is too much longer, the MVCC window will fill up while we wait.
		If SHARD_MAX_BYTES_PER_KSEC is too much lower, we could do a lot of data movement work in response to a small impulse of bandwidth.
		If SHARD_MAX_BYTES_PER_KSEC is too high relative to the I/O bandwidth of a given server, a workload can remain concentrated on a single
		team indefinitely, limiting performance.
		*/

	init( SHARD_MIN_BYTES_PER_KSEC,                100 * 1000 * 1000 ); if( buggifySmallBandwidthSplit ) SHARD_MIN_BYTES_PER_KSEC = 200*1*1000;
	/* 100*1KB/sec * 1000sec/ksec
		Shards with more than this bandwidth will not be merged.
		Obviously this needs to be significantly less than SHARD_MAX_BYTES_PER_KSEC, else we will repeatedly merge and split.
		It should probably be significantly less than SHARD_SPLIT_BYTES_PER_KSEC, else we will merge right after splitting.

		The number of extra shards in the database because of bandwidth splitting can't be more than about W/SHARD_MIN_BYTES_PER_KSEC, where
		W is the maximum bandwidth of the entire database in bytes/ksec.  For 250MB/sec write bandwidth, (250MB/sec)/(200KB/sec) = 1250 extra
		shards.

		The bandwidth sample maintained by the storage server needs to be accurate enough to reliably measure this minimum bandwidth.  See
		BYTES_WRITTEN_UNITS_PER_SAMPLE.  If this number is too low, the storage server needs to spend more memory and time on sampling.
		*/

	init( SHARD_SPLIT_BYTES_PER_KSEC,              250 * 1000 * 1000 ); if( buggifySmallBandwidthSplit ) SHARD_SPLIT_BYTES_PER_KSEC = 50 * 1000 * 1000;
	/* 250*1KB/sec * 1000sec/ksec
		When splitting a shard, it is split into pieces with less than this bandwidth.
		Obviously this should be less than half of SHARD_MAX_BYTES_PER_KSEC.

		Smaller values mean that high bandwidth shards are split into more pieces, more quickly utilizing large numbers of servers to handle the
		bandwidth.

		Too many pieces (too small a value) may stress data movement mechanisms (see e.g. RELOCATION_PARALLELISM_PER_SOURCE_SERVER).

		If this value is too small relative to SHARD_MIN_BYTES_PER_KSEC immediate merging work will be generated.
		*/

	init( STORAGE_METRIC_TIMEOUT,         isSimulated ? 60.0 : 600.0 ); if( randomize && BUGGIFY ) STORAGE_METRIC_TIMEOUT = deterministicRandom()->coinflip() ? 10.0 : 30.0;
	init( METRIC_DELAY,                                          0.1 ); if( randomize && BUGGIFY ) METRIC_DELAY = 1.0;
	init( ALL_DATA_REMOVED_DELAY,                                1.0 );
	init( INITIAL_FAILURE_REACTION_DELAY,                       30.0 ); if( randomize && BUGGIFY ) INITIAL_FAILURE_REACTION_DELAY = 0.0;
	init( CHECK_TEAM_DELAY,                                     30.0 );
	// This is a safety knob to avoid busy spinning and the case a small cluster don't have enough space when excluding and including too fast. The basic idea is let PW wait for the re-included storage to take on data before wiggling the next one.
	// This knob's ideal value would vary by cluster based on its size and disk type. In the meanwhile, the wiggle will also wait until the storage load is almost (85%) balanced.
	init( PERPETUAL_WIGGLE_DELAY,                                 60 );
	init( PERPETUAL_WIGGLE_SMALL_LOAD_RATIO,                      10 );
	init( PERPETUAL_WIGGLE_MIN_BYTES_BALANCE_RATIO,             0.85 );
	init( PERPETUAL_WIGGLE_DISABLE_REMOVER,                     true );
	init( LOG_ON_COMPLETION_DELAY,         DD_QUEUE_LOGGING_INTERVAL );
	init( BEST_TEAM_MAX_TEAM_TRIES,                               10 );
	init( BEST_TEAM_OPTION_COUNT,                                  4 );
	init( BEST_OF_AMT,                                             4 );
	init( SERVER_LIST_DELAY,                                     1.0 );
	init( RECRUITMENT_IDLE_DELAY,                                1.0 );
	init( STORAGE_RECRUITMENT_DELAY,                            10.0 );
	init( TSS_HACK_IDENTITY_MAPPING,                           false ); // THIS SHOULD NEVER BE SET IN PROD. Only for performance testing
	init( TSS_RECRUITMENT_TIMEOUT,       3*STORAGE_RECRUITMENT_DELAY ); if (randomize && BUGGIFY ) TSS_RECRUITMENT_TIMEOUT = 1.0; // Super low timeout should cause tss recruitments to fail
	init( TSS_DD_CHECK_INTERVAL,                                60.0 ); if (randomize && BUGGIFY ) TSS_DD_CHECK_INTERVAL = 1.0;    // May kill all TSS quickly
	init( DATA_DISTRIBUTION_LOGGING_INTERVAL,                    5.0 );
	init( DD_ENABLED_CHECK_DELAY,                                1.0 );
	init( DD_STALL_CHECK_DELAY,                                  0.4 ); //Must be larger than 2*MAX_BUGGIFIED_DELAY
	init( DD_LOW_BANDWIDTH_DELAY,         isSimulated ? 15.0 : 240.0 ); if( randomize && BUGGIFY ) DD_LOW_BANDWIDTH_DELAY = 0; //Because of delayJitter, this should be less than 0.9 * DD_MERGE_COALESCE_DELAY
	init( DD_MERGE_COALESCE_DELAY,       isSimulated ?  30.0 : 300.0 ); if( randomize && BUGGIFY ) DD_MERGE_COALESCE_DELAY = 0.001;
	init( STORAGE_METRICS_POLLING_DELAY,                         2.0 ); if( randomize && BUGGIFY ) STORAGE_METRICS_POLLING_DELAY = 15.0;
	init( STORAGE_METRICS_RANDOM_DELAY,                          0.2 );
	init( AVAILABLE_SPACE_RATIO_CUTOFF,                         0.05 );
	init( DESIRED_TEAMS_PER_SERVER,                                5 ); if( randomize && BUGGIFY ) DESIRED_TEAMS_PER_SERVER = deterministicRandom()->randomInt(1, 10);
	init( MAX_TEAMS_PER_SERVER,           5*DESIRED_TEAMS_PER_SERVER );
	init( DD_SHARD_SIZE_GRANULARITY,                         5000000 );
	init( DD_SHARD_SIZE_GRANULARITY_SIM,                      500000 ); if( randomize && BUGGIFY ) DD_SHARD_SIZE_GRANULARITY_SIM = 0;
	init( DD_MOVE_KEYS_PARALLELISM,                               15 ); if( randomize && BUGGIFY ) DD_MOVE_KEYS_PARALLELISM = 1;
	init( DD_FETCH_SOURCE_PARALLELISM,                          1000 ); if( randomize && BUGGIFY ) DD_FETCH_SOURCE_PARALLELISM = 1;
	init( DD_MERGE_LIMIT,                                       2000 ); if( randomize && BUGGIFY ) DD_MERGE_LIMIT = 2;
	init( DD_SHARD_METRICS_TIMEOUT,                             60.0 ); if( randomize && BUGGIFY ) DD_SHARD_METRICS_TIMEOUT = 0.1;
	init( DD_LOCATION_CACHE_SIZE,                            2000000 ); if( randomize && BUGGIFY ) DD_LOCATION_CACHE_SIZE = 3;
	init( MOVEKEYS_LOCK_POLLING_DELAY,                           5.0 );
	init( DEBOUNCE_RECRUITING_DELAY,                             5.0 );
	init( DD_FAILURE_TIME,                                       1.0 ); if( randomize && BUGGIFY ) DD_FAILURE_TIME = 10.0;
	init( DD_ZERO_HEALTHY_TEAM_DELAY,                            1.0 );
	init( REMOTE_KV_STORE,                                     false );
	init( REBOOT_KV_STORE_DELAY,                                 0.1 );
	init( REMOTE_KV_STORE_MAX_INIT_DURATION,                    10.0 );
	init( REBALANCE_MAX_RETRIES,                                 100 );
	init( DD_OVERLAP_PENALTY,                                  10000 );
	init( DD_EXCLUDE_MIN_REPLICAS,                                 1 );
	init( DD_VALIDATE_LOCALITY,                                 true ); if( randomize && BUGGIFY ) DD_VALIDATE_LOCALITY = false;
	init( DD_CHECK_INVALID_LOCALITY_DELAY,                       60  ); if( randomize && BUGGIFY ) DD_CHECK_INVALID_LOCALITY_DELAY = 1 + deterministicRandom()->random01() * 600;
	init( DD_ENABLE_VERBOSE_TRACING,                           false ); if( randomize && BUGGIFY ) DD_ENABLE_VERBOSE_TRACING = true;
	init( DD_SS_FAILURE_VERSIONLAG,                        250000000 );
	init( DD_SS_ALLOWED_VERSIONLAG,                        200000000 ); if( randomize && BUGGIFY ) { DD_SS_FAILURE_VERSIONLAG = deterministicRandom()->randomInt(15000000, 500000000); DD_SS_ALLOWED_VERSIONLAG = 0.75 * DD_SS_FAILURE_VERSIONLAG; }
	init( DD_SS_STUCK_TIME_LIMIT,                              300.0 ); if( randomize && BUGGIFY ) { DD_SS_STUCK_TIME_LIMIT = 200.0 + deterministicRandom()->random01() * 100.0; }
	init( DD_TEAMS_INFO_PRINT_INTERVAL,                           60 ); if( randomize && BUGGIFY ) DD_TEAMS_INFO_PRINT_INTERVAL = 10;
	init( DD_TEAMS_INFO_PRINT_YIELD_COUNT,                       100 ); if( randomize && BUGGIFY ) DD_TEAMS_INFO_PRINT_YIELD_COUNT = deterministicRandom()->random01() * 1000 + 1;
	init( DD_TEAM_ZERO_SERVER_LEFT_LOG_DELAY,                    120 ); if( randomize && BUGGIFY ) DD_TEAM_ZERO_SERVER_LEFT_LOG_DELAY = 5;
	init( DD_STORAGE_WIGGLE_PAUSE_THRESHOLD,                      10 ); if( randomize && BUGGIFY ) DD_STORAGE_WIGGLE_PAUSE_THRESHOLD = 1000;
	init( DD_STORAGE_WIGGLE_STUCK_THRESHOLD,                      20 );
	init( DD_STORAGE_WIGGLE_MIN_SS_AGE_SEC,   isSimulated ? 2 : 21 * 60 * 60 * 24 ); if(randomize && BUGGIFY) DD_STORAGE_WIGGLE_MIN_SS_AGE_SEC = isSimulated ? 0: 120;
	init( DD_TENANT_AWARENESS_ENABLED,                         false );
	init( STORAGE_QUOTA_ENABLED,                                true ); if(isSimulated) STORAGE_QUOTA_ENABLED = deterministicRandom()->coinflip();
	init( TENANT_CACHE_LIST_REFRESH_INTERVAL,                      5 ); if( randomize && BUGGIFY ) TENANT_CACHE_LIST_REFRESH_INTERVAL = deterministicRandom()->randomInt(1, 10);
	init( TENANT_CACHE_STORAGE_USAGE_REFRESH_INTERVAL,            60 ); if(isSimulated) TENANT_CACHE_STORAGE_USAGE_REFRESH_INTERVAL = 10; if( randomize && BUGGIFY ) TENANT_CACHE_STORAGE_USAGE_REFRESH_INTERVAL = deterministicRandom()->randomInt(5, 15);
	init( TENANT_CACHE_STORAGE_QUOTA_REFRESH_INTERVAL,            10 ); if( randomize && BUGGIFY ) TENANT_CACHE_STORAGE_QUOTA_REFRESH_INTERVAL = deterministicRandom()->randomInt(5, 15);
	init( TENANT_CACHE_STORAGE_USAGE_TRACE_INTERVAL,             300 );
	init( CP_FETCH_TENANTS_OVER_STORAGE_QUOTA_INTERVAL,            5 ); if( randomize && BUGGIFY ) CP_FETCH_TENANTS_OVER_STORAGE_QUOTA_INTERVAL = deterministicRandom()->randomInt(1, 10);
	init( DD_BUILD_EXTRA_TEAMS_OVERRIDE,                          10 ); if( randomize && BUGGIFY ) DD_BUILD_EXTRA_TEAMS_OVERRIDE = 2;

	// Large teams are disabled when SHARD_ENCODE_LOCATION_METADATA is enabled
	init( DD_MAX_SHARDS_ON_LARGE_TEAMS,                          100 ); if( randomize && BUGGIFY ) DD_MAX_SHARDS_ON_LARGE_TEAMS = deterministicRandom()->randomInt(0, 3);
	init( DD_MAXIMUM_LARGE_TEAM_CLEANUP,                       10000 ); if( randomize && BUGGIFY ) DD_MAXIMUM_LARGE_TEAM_CLEANUP = 10;
	init( DD_LARGE_TEAM_DELAY,                                  60.0 );
	init( DD_FIX_WRONG_REPLICAS_DELAY,                          60.0 );

	// TeamRemover
	init( TR_FLAG_DISABLE_MACHINE_TEAM_REMOVER,                false ); if( randomize && BUGGIFY ) TR_FLAG_DISABLE_MACHINE_TEAM_REMOVER = deterministicRandom()->random01() < 0.1 ? true : false; // false by default. disable the consistency check when it's true
	init( TR_REMOVE_MACHINE_TEAM_DELAY,                         60.0 ); if( randomize && BUGGIFY ) TR_REMOVE_MACHINE_TEAM_DELAY =  deterministicRandom()->random01() * 60.0;
	init( TR_FLAG_REMOVE_MT_WITH_MOST_TEAMS,                    true ); if( randomize && BUGGIFY ) TR_FLAG_REMOVE_MT_WITH_MOST_TEAMS = deterministicRandom()->random01() < 0.1 ? true : false;
	init( TR_FLAG_DISABLE_SERVER_TEAM_REMOVER,                 false ); if( randomize && BUGGIFY ) TR_FLAG_DISABLE_SERVER_TEAM_REMOVER = deterministicRandom()->random01() < 0.1 ? true : false; // false by default. disable the consistency check when it's true
	init( TR_REMOVE_SERVER_TEAM_DELAY,                          60.0 ); if( randomize && BUGGIFY ) TR_REMOVE_SERVER_TEAM_DELAY =  deterministicRandom()->random01() * 60.0;
	init( TR_REMOVE_SERVER_TEAM_EXTRA_DELAY,                     5.0 ); if( randomize && BUGGIFY ) TR_REMOVE_SERVER_TEAM_EXTRA_DELAY =  deterministicRandom()->random01() * 10.0;

	init( DD_REMOVE_STORE_ENGINE_DELAY,                         60.0 ); if( randomize && BUGGIFY ) DD_REMOVE_STORE_ENGINE_DELAY =  deterministicRandom()->random01() * 60.0;

	// KeyValueStore SQLITE
	init( CLEAR_BUFFER_SIZE,                                   20000 );
	init( READ_VALUE_TIME_ESTIMATE,                           .00005 );
	init( READ_RANGE_TIME_ESTIMATE,                           .00005 );
	init( SET_TIME_ESTIMATE,                                  .00005 );
	init( CLEAR_TIME_ESTIMATE,                                .00005 );
	init( COMMIT_TIME_ESTIMATE,                                 .005 );
	init( CHECK_FREE_PAGE_AMOUNT,                                100 ); if( randomize && BUGGIFY ) CHECK_FREE_PAGE_AMOUNT = 5;
	init( SOFT_HEAP_LIMIT,                                     300e6 );

	init( SQLITE_PAGE_SCAN_ERROR_LIMIT,                        10000 );
	init( SQLITE_BTREE_PAGE_USABLE,                          4096 - 8);  // pageSize - reserveSize for page checksum
	init( SQLITE_CHUNK_SIZE_PAGES,                             25600 );  // 100MB
	init( SQLITE_CHUNK_SIZE_PAGES_SIM,                          1024 );  // 4MB
	init( SQLITE_READER_THREADS,                                  64 );  // number of read threads
	init( SQLITE_WRITE_WINDOW_SECONDS,                            -1 );
	init( SQLITE_CURSOR_MAX_LIFETIME_BYTES,                      1e6 ); if (buggifySmallShards || simulationMediumShards) SQLITE_CURSOR_MAX_LIFETIME_BYTES = MIN_SHARD_BYTES; if( randomize && BUGGIFY ) SQLITE_CURSOR_MAX_LIFETIME_BYTES = 0;
	init( SQLITE_WRITE_WINDOW_LIMIT,                              -1 );
	if( randomize && BUGGIFY ) {
		// Choose an window between .01 and 1.01 seconds.
		SQLITE_WRITE_WINDOW_SECONDS = 0.01 + deterministicRandom()->random01();
		// Choose random operations per second
		int opsPerSecond = deterministicRandom()->randomInt(1000, 5000);
		// Set window limit to opsPerSecond scaled down to window size
		SQLITE_WRITE_WINDOW_LIMIT = opsPerSecond * SQLITE_WRITE_WINDOW_SECONDS;
	}

	// Maximum and minimum cell payload bytes allowed on primary page as calculated in SQLite.
	// These formulas are copied from SQLite, using its hardcoded constants, so if you are
	// changing this you should also be changing SQLite.
	init( SQLITE_BTREE_CELL_MAX_LOCAL,  (SQLITE_BTREE_PAGE_USABLE - 12) * 64/255 - 23 );
	init( SQLITE_BTREE_CELL_MIN_LOCAL,  (SQLITE_BTREE_PAGE_USABLE - 12) * 32/255 - 23 );

	// Maximum FDB fragment key and value bytes that can fit in a primary btree page
	init( SQLITE_FRAGMENT_PRIMARY_PAGE_USABLE,
					SQLITE_BTREE_CELL_MAX_LOCAL
					 - 1 // vdbeRecord header length size
					 - 2 // max key length size
					 - 4 // max index length size
					 - 2 // max value fragment length size
	);

	// Maximum FDB fragment value bytes in an overflow page
	init( SQLITE_FRAGMENT_OVERFLOW_PAGE_USABLE,
					SQLITE_BTREE_PAGE_USABLE
					 - 4 // next pageNumber size
	);
	init( SQLITE_FRAGMENT_MIN_SAVINGS,                          0.20 );

	// KeyValueStoreSqlite spring cleaning
	init( SPRING_CLEANING_NO_ACTION_INTERVAL,                    1.0 ); if( randomize && BUGGIFY ) SPRING_CLEANING_NO_ACTION_INTERVAL = deterministicRandom()->coinflip() ? 0.1 : deterministicRandom()->random01() * 5;
	init( SPRING_CLEANING_LAZY_DELETE_INTERVAL,                  0.1 ); if( randomize && BUGGIFY ) SPRING_CLEANING_LAZY_DELETE_INTERVAL = deterministicRandom()->coinflip() ? 1.0 : deterministicRandom()->random01() * 5;
	init( SPRING_CLEANING_VACUUM_INTERVAL,                       1.0 ); if( randomize && BUGGIFY ) SPRING_CLEANING_VACUUM_INTERVAL = deterministicRandom()->coinflip() ? 0.1 : deterministicRandom()->random01() * 5;
	init( SPRING_CLEANING_LAZY_DELETE_TIME_ESTIMATE,            .010 ); if( randomize && BUGGIFY ) SPRING_CLEANING_LAZY_DELETE_TIME_ESTIMATE = deterministicRandom()->random01() * 5;
	init( SPRING_CLEANING_VACUUM_TIME_ESTIMATE,                 .010 ); if( randomize && BUGGIFY ) SPRING_CLEANING_VACUUM_TIME_ESTIMATE = deterministicRandom()->random01() * 5;
	init( SPRING_CLEANING_VACUUMS_PER_LAZY_DELETE_PAGE,          0.0 ); if( randomize && BUGGIFY ) SPRING_CLEANING_VACUUMS_PER_LAZY_DELETE_PAGE = deterministicRandom()->coinflip() ? 1e9 : deterministicRandom()->random01() * 5;
	init( SPRING_CLEANING_MIN_LAZY_DELETE_PAGES,                   0 ); if( randomize && BUGGIFY ) SPRING_CLEANING_MIN_LAZY_DELETE_PAGES = deterministicRandom()->randomInt(1, 100);
	init( SPRING_CLEANING_MAX_LAZY_DELETE_PAGES,                 1e9 ); if( randomize && BUGGIFY ) SPRING_CLEANING_MAX_LAZY_DELETE_PAGES = deterministicRandom()->coinflip() ? 0 : deterministicRandom()->randomInt(1, 1e4);
	init( SPRING_CLEANING_LAZY_DELETE_BATCH_SIZE,                100 ); if( randomize && BUGGIFY ) SPRING_CLEANING_LAZY_DELETE_BATCH_SIZE = deterministicRandom()->randomInt(1, 1000);
	init( SPRING_CLEANING_MIN_VACUUM_PAGES,                        1 ); if( randomize && BUGGIFY ) SPRING_CLEANING_MIN_VACUUM_PAGES = deterministicRandom()->randomInt(0, 100);
	init( SPRING_CLEANING_MAX_VACUUM_PAGES,                      1e9 ); if( randomize && BUGGIFY ) SPRING_CLEANING_MAX_VACUUM_PAGES = deterministicRandom()->coinflip() ? 0 : deterministicRandom()->randomInt(1, 1e4);

	// KeyValueStoreMemory
	init( REPLACE_CONTENTS_BYTES,                                1e5 );

	// KeyValueStoreRocksDB
	init( ROCKSDB_SET_READ_TIMEOUT,         		    !isSimulated );
	init( ROCKSDB_LEVEL_COMPACTION_DYNAMIC_LEVEL_BYTES,         true ); if( randomize && BUGGIFY )  ROCKSDB_LEVEL_COMPACTION_DYNAMIC_LEVEL_BYTES = false;
	init( ROCKSDB_SUGGEST_COMPACT_CLEAR_RANGE,                 false );
	init( ROCKSDB_READ_RANGE_ROW_LIMIT,                        65535 ); if( randomize && BUGGIFY )  ROCKSDB_READ_RANGE_ROW_LIMIT = deterministicRandom()->randomInt(2, 10);
	init( ROCKSDB_READER_THREAD_PRIORITY,                          0 );
	init( ROCKSDB_WRITER_THREAD_PRIORITY,                          0 );
	init( ROCKSDB_BACKGROUND_PARALLELISM,                          2 );
	init( ROCKSDB_READ_PARALLELISM,                                4 );
	init( ROCKSDB_CHECKPOINT_READER_PARALLELISM,                   4 );
	// If true, do not process and store RocksDB logs
	init( ROCKSDB_MUTE_LOGS,                                    true );
	// Use a smaller memtable in simulation to avoid OOMs.
	int64_t memtableBytes = isSimulated ? 1024 * 1024 : 512 * 1024 * 1024;
	init( ROCKSDB_MEMTABLE_BYTES,                      memtableBytes );
	init( ROCKSDB_LEVEL_STYLE_COMPACTION,                       true );
	init( ROCKSDB_UNSAFE_AUTO_FSYNC,                           false );
	init( ROCKSDB_PERIODIC_COMPACTION_SECONDS,                     0 );
	init( ROCKSDB_PREFIX_LEN,                                      0 ); if( randomize && BUGGIFY )  ROCKSDB_PREFIX_LEN = deterministicRandom()->randomInt(1, 20);
	init( ROCKSDB_MEMTABLE_PREFIX_BLOOM_SIZE_RATIO,              0.1 );
	init( ROCKSDB_BLOOM_BITS_PER_KEY,                             10 );
	init( ROCKSDB_BLOOM_WHOLE_KEY_FILTERING,                   false );
	init( ROCKSDB_MAX_AUTO_READAHEAD_SIZE,                         0 );
	// If rocksdb block cache size is 0, the default 8MB is used.
	int64_t blockCacheSize = isSimulated ? 16 * 1024 * 1024 : 2147483648 /* 2GB */;
	init( ROCKSDB_BLOCK_CACHE_SIZE,                   blockCacheSize );
	init( ROCKSDB_METRICS_DELAY,                                60.0 );
	// ROCKSDB_READ_VALUE_TIMEOUT, ROCKSDB_READ_VALUE_PREFIX_TIMEOUT, ROCKSDB_READ_RANGE_TIMEOUT knobs:
	// In simulation, increasing the read operation timeouts to 5 minutes, as some of the tests have
	// very high load and single read thread cannot process all the load within the timeouts.
	init( ROCKSDB_READ_VALUE_TIMEOUT,      isSimulated ? 300.0 : 5.0 );
	init( ROCKSDB_READ_VALUE_PREFIX_TIMEOUT, isSimulated ? 300.0 : 5.0 );
	init( ROCKSDB_READ_RANGE_TIMEOUT,      isSimulated ? 300.0 : 5.0 );
	init( ROCKSDB_READ_CHECKPOINT_TIMEOUT, isSimulated ? 300.0 : 5.0 );
	init( ROCKSDB_CHECKPOINT_READ_AHEAD_SIZE,                2 << 20 ); // 2M
	init( ROCKSDB_READ_QUEUE_WAIT,                               1.0 );
	init( ROCKSDB_READ_QUEUE_HARD_MAX,                          1000 );
	init( ROCKSDB_READ_QUEUE_SOFT_MAX,                           500 );
	init( ROCKSDB_FETCH_QUEUE_HARD_MAX,                          100 );
	init( ROCKSDB_FETCH_QUEUE_SOFT_MAX,                           50 );
	init( ROCKSDB_HISTOGRAMS_SAMPLE_RATE,                      0.001 ); if( randomize && BUGGIFY ) ROCKSDB_HISTOGRAMS_SAMPLE_RATE = 0;
	init( ROCKSDB_READ_RANGE_ITERATOR_REFRESH_TIME,             30.0 ); if( randomize && BUGGIFY ) ROCKSDB_READ_RANGE_ITERATOR_REFRESH_TIME = 0.1;
	init( ROCKSDB_READ_RANGE_REUSE_ITERATORS,                   true ); if( randomize && BUGGIFY ) ROCKSDB_READ_RANGE_REUSE_ITERATORS = deterministicRandom()->coinflip();
	init( ROCKSDB_READ_RANGE_REUSE_BOUNDED_ITERATORS,          false ); if( randomize && BUGGIFY ) ROCKSDB_READ_RANGE_REUSE_BOUNDED_ITERATORS = deterministicRandom()->coinflip();
	init( ROCKSDB_READ_RANGE_BOUNDED_ITERATORS_MAX_LIMIT,        200 );
	// Set to 0 to disable rocksdb write rate limiting. Rate limiter unit: bytes per second.
	init( ROCKSDB_WRITE_RATE_LIMITER_BYTES_PER_SEC,                0 );
	// If true, enables dynamic adjustment of ROCKSDB_WRITE_RATE_LIMITER_BYTES according to the recent demand of background IO.
	init( ROCKSDB_WRITE_RATE_LIMITER_AUTO_TUNE,                 true );
	init( DEFAULT_FDB_ROCKSDB_COLUMN_FAMILY,                    "fdb");
	init( ROCKSDB_DISABLE_AUTO_COMPACTIONS,                    false ); // RocksDB default

	init( ROCKSDB_PERFCONTEXT_ENABLE,                          false ); if( randomize && BUGGIFY ) ROCKSDB_PERFCONTEXT_ENABLE = deterministicRandom()->coinflip();
	init( ROCKSDB_PERFCONTEXT_SAMPLE_RATE,                    0.0001 );
	init( ROCKSDB_METRICS_SAMPLE_INTERVAL,						  0.0);
	init( ROCKSDB_MAX_SUBCOMPACTIONS,                              0 );
	init( ROCKSDB_SOFT_PENDING_COMPACT_BYTES_LIMIT,      64000000000 ); // 64GB, Rocksdb option, Writes will slow down.
	init( ROCKSDB_HARD_PENDING_COMPACT_BYTES_LIMIT,     100000000000 ); // 100GB, Rocksdb option, Writes will stall.
	init( SHARD_SOFT_PENDING_COMPACT_BYTES_LIMIT,                  0 );
	init( SHARD_HARD_PENDING_COMPACT_BYTES_LIMIT,                  0 );
	init( ROCKSDB_CAN_COMMIT_COMPACT_BYTES_LIMIT,        50000000000 ); // 50GB, Commit waits.
	// Enabling ROCKSDB_PARANOID_FILE_CHECKS knob will have overhead. Be cautious to enable in prod.
	init( ROCKSDB_PARANOID_FILE_CHECKS,                        false ); if( randomize && BUGGIFY ) ROCKSDB_PARANOID_FILE_CHECKS = deterministicRandom()->coinflip();
	// Enable this knob only for experminatal purpose, never enable this in production.
	// If enabled, all the committed in-memory memtable writes are lost on a crash.
	init( ROCKSDB_DISABLE_WAL_EXPERIMENTAL,                    false );
	init( ROCKSDB_WAL_TTL_SECONDS,                                 0 );
	init( ROCKSDB_WAL_SIZE_LIMIT_MB,                               0 );
	init( ROCKSDB_LOG_LEVEL_DEBUG,                             false );
	// If ROCKSDB_SINGLEKEY_DELETES_ON_CLEARRANGE is enabled, disable ROCKSDB_ENABLE_CLEAR_RANGE_EAGER_READS knob.
	// These knobs have contrary functionality.
	init( ROCKSDB_SINGLEKEY_DELETES_ON_CLEARRANGE,              true );
	init( ROCKSDB_SINGLEKEY_DELETES_MAX,                         200 ); // Max rocksdb::delete calls in a transaction
	init( ROCKSDB_ENABLE_CLEAR_RANGE_EAGER_READS,              false );
	init( ROCKSDB_FORCE_DELETERANGE_FOR_CLEARRANGE,            false );
	// ROCKSDB_STATS_LEVEL=1 indicates rocksdb::StatsLevel::kExceptHistogramOrTimers
	// Refer StatsLevel: https://github.com/facebook/rocksdb/blob/main/include/rocksdb/statistics.h#L594
	init( ROCKSDB_STATS_LEVEL,                                     1 ); if( randomize && BUGGIFY ) ROCKSDB_STATS_LEVEL = deterministicRandom()->randomInt(0, 6);
	init( ROCKSDB_ENABLE_COMPACT_ON_DELETION,                  false );
	// CDCF: CompactOnDeletionCollectorFactory. The below 3 are parameters of the CompactOnDeletionCollectorFactory
	// which controls the compaction on deleted data.
	init( ROCKSDB_CDCF_SLIDING_WINDOW_SIZE,                      128 );
	init( ROCKSDB_CDCF_DELETION_TRIGGER,                           1 );
	init( ROCKSDB_CDCF_DELETION_RATIO,                             0 );
	// Can commit will delay ROCKSDB_CAN_COMMIT_DELAY_ON_OVERLOAD seconds for
	// ROCKSDB_CAN_COMMIT_DELAY_TIMES_ON_OVERLOAD times, if rocksdb overloaded.
	// Set ROCKSDB_CAN_COMMIT_DELAY_TIMES_ON_OVERLOAD to 0, to disable
	init( ROCKSDB_CAN_COMMIT_DELAY_ON_OVERLOAD,                    1 );
	init( ROCKSDB_CAN_COMMIT_DELAY_TIMES_ON_OVERLOAD,              5 );
	init( ROCKSDB_COMPACTION_READAHEAD_SIZE,                   32768 ); // 32 KB, performs bigger reads when doing compaction.
	init( ROCKSDB_BLOCK_SIZE,                                  32768 ); // 32 KB, size of the block in rocksdb cache.
	init( ENABLE_SHARDED_ROCKSDB,                              false );
	init( ROCKSDB_WRITE_BUFFER_SIZE,                         1 << 30 ); // 1G
	init( ROCKSDB_CF_WRITE_BUFFER_SIZE,                     64 << 20 ); // 64M, RocksDB default.
	init( ROCKSDB_MAX_TOTAL_WAL_SIZE,                              0 ); // RocksDB default.
	init( ROCKSDB_MAX_BACKGROUND_JOBS,                             2 ); // RocksDB default.
	init( ROCKSDB_DELETE_OBSOLETE_FILE_PERIOD,                 21600 ); // 6h, RocksDB default.
	init( ROCKSDB_PHYSICAL_SHARD_CLEAN_UP_DELAY, isSimulated ? 10.0 : 300.0 ); // Delays shard clean up, must be larger than ROCKSDB_READ_VALUE_TIMEOUT to prevent reading deleted shard.
	init( ROCKSDB_EMPTY_RANGE_CHECK,       isSimulated ? true : false);
	init( ROCKSDB_CREATE_BYTES_SAMPLE_FILE_RETRY_MAX,             50 );
	init( ROCKSDB_ATOMIC_FLUSH,                                false ); if( randomize && BUGGIFY )  ROCKSDB_ATOMIC_FLUSH = deterministicRandom()->coinflip();
 	init( ROCKSDB_IMPORT_MOVE_FILES,                           false );
 	init( ROCKSDB_CHECKPOINT_REPLAY_MARKER,                    false );
 	init( ROCKSDB_VERIFY_CHECKSUM_BEFORE_RESTORE,               true );
 	init( ROCKSDB_ENABLE_CHECKPOINT_VALIDATION,                false ); if( randomize && BUGGIFY )   ROCKSDB_ENABLE_CHECKPOINT_VALIDATION = deterministicRandom()->coinflip();
	init( ROCKSDB_RETURN_OVERLOADED_ON_TIMEOUT,                false ); if ( randomize && BUGGIFY ) ROCKSDB_RETURN_OVERLOADED_ON_TIMEOUT = true;
	init( ROCKSDB_COMPACTION_PRI,                                  3 ); // kMinOverlappingRatio, RocksDB default. 
	init( ROCKSDB_WAL_RECOVERY_MODE,                               2 ); // kPointInTimeRecovery, RocksDB default.
	init( ROCKSDB_TARGET_FILE_SIZE_BASE,                    16777216 ); // 16MB, RocksDB default.
	init( ROCKSDB_MAX_OPEN_FILES,                              50000 ); // Should be smaller than OS's fd limit.
	init( ROCKSDB_USE_POINT_DELETE_FOR_SYSTEM_KEYS,            false ); if (isSimulated) ROCKSDB_USE_POINT_DELETE_FOR_SYSTEM_KEYS = deterministicRandom()->coinflip();
	init( ROCKSDB_CF_RANGE_DELETION_LIMIT,                      1000 );
	init (ROCKSDB_WAIT_ON_CF_FLUSH,                             true ); if (isSimulated) ROCKSDB_WAIT_ON_CF_FLUSH = deterministicRandom()->coinflip();
	init (ROCKSDB_CF_METRICS_DELAY,                            900.0 );

	// Leader election
	bool longLeaderElection = randomize && BUGGIFY;
	init( MAX_NOTIFICATIONS,                                  100000 );
	init( MIN_NOTIFICATIONS,                                     100 );
	init( NOTIFICATION_FULL_CLEAR_TIME,                      10000.0 );
	init( CANDIDATE_MIN_DELAY,                                  0.05 );
	init( CANDIDATE_MAX_DELAY,                                   1.0 );
	init( CANDIDATE_GROWTH_RATE,                                 1.2 );
	init( POLLING_FREQUENCY,                                     2.0 ); if( longLeaderElection ) POLLING_FREQUENCY = 8.0;
	init( HEARTBEAT_FREQUENCY,                                   0.5 ); if( longLeaderElection ) HEARTBEAT_FREQUENCY = 1.0;

	// Commit CommitProxy and GRV CommitProxy
	init( START_TRANSACTION_BATCH_INTERVAL_MIN,                 1e-6 );
	init( START_TRANSACTION_BATCH_INTERVAL_MAX,                0.010 );
	init( START_TRANSACTION_BATCH_INTERVAL_LATENCY_FRACTION,     0.5 );
	init( START_TRANSACTION_BATCH_INTERVAL_SMOOTHER_ALPHA,       0.1 );
	init( START_TRANSACTION_BATCH_QUEUE_CHECK_INTERVAL,        0.001 );
	init( START_TRANSACTION_MAX_TRANSACTIONS_TO_START,        100000 );
	init( START_TRANSACTION_MAX_REQUESTS_TO_START,             10000 );
	init( START_TRANSACTION_RATE_WINDOW,                         2.0 );
	init( START_TRANSACTION_MAX_EMPTY_QUEUE_BUDGET,             10.0 );
	init( START_TRANSACTION_MAX_QUEUE_SIZE,                      1e6 );
	init( KEY_LOCATION_MAX_QUEUE_SIZE,                           1e6 );
	init( TENANT_ID_REQUEST_MAX_QUEUE_SIZE,                      1e6 );
	init( BLOB_GRANULE_LOCATION_MAX_QUEUE_SIZE,                  1e5 ); if ( randomize && BUGGIFY ) BLOB_GRANULE_LOCATION_MAX_QUEUE_SIZE = 100;
	init( COMMIT_PROXY_LIVENESS_TIMEOUT,                        20.0 );

	init( COMMIT_TRANSACTION_BATCH_INTERVAL_FROM_IDLE,         0.0005 ); if( randomize && BUGGIFY ) COMMIT_TRANSACTION_BATCH_INTERVAL_FROM_IDLE = 0.005;
	init( COMMIT_TRANSACTION_BATCH_INTERVAL_MIN,                0.001 ); if( randomize && BUGGIFY ) COMMIT_TRANSACTION_BATCH_INTERVAL_MIN = 0.1;
	init( COMMIT_TRANSACTION_BATCH_INTERVAL_MAX,                0.020 );
	init( COMMIT_TRANSACTION_BATCH_INTERVAL_LATENCY_FRACTION,     0.1 );
	init( COMMIT_TRANSACTION_BATCH_INTERVAL_SMOOTHER_ALPHA,       0.1 );
	init( COMMIT_TRANSACTION_BATCH_COUNT_MAX,                   32768 ); if( randomize && BUGGIFY ) COMMIT_TRANSACTION_BATCH_COUNT_MAX = 1000; // Do NOT increase this number beyond 32768, as CommitIds only budget 2 bytes for storing transaction id within each batch
	init( COMMIT_BATCHES_MEM_BYTES_HARD_LIMIT,              8LL << 30 ); if (randomize && BUGGIFY) COMMIT_BATCHES_MEM_BYTES_HARD_LIMIT = deterministicRandom()->randomInt64(100LL << 20,  8LL << 30);
	init( COMMIT_BATCHES_MEM_FRACTION_OF_TOTAL,                   0.5 );
	init( COMMIT_BATCHES_MEM_TO_TOTAL_MEM_SCALE_FACTOR,           5.0 );
	init( COMMIT_TRIGGER_DELAY,                                  0.01 ); if (randomize && BUGGIFY) COMMIT_TRIGGER_DELAY = deterministicRandom()->random01() * 4;

	// these settings disable batch bytes scaling.  Try COMMIT_TRANSACTION_BATCH_BYTES_MAX=1e6, COMMIT_TRANSACTION_BATCH_BYTES_SCALE_BASE=50000, COMMIT_TRANSACTION_BATCH_BYTES_SCALE_POWER=0.5?
	init( COMMIT_TRANSACTION_BATCH_BYTES_MIN,                  100000 );
	init( COMMIT_TRANSACTION_BATCH_BYTES_MAX,                  100000 ); if( randomize && BUGGIFY ) { COMMIT_TRANSACTION_BATCH_BYTES_MIN = COMMIT_TRANSACTION_BATCH_BYTES_MAX = 1000000; }
	init( COMMIT_TRANSACTION_BATCH_BYTES_SCALE_BASE,           100000 );
	init( COMMIT_TRANSACTION_BATCH_BYTES_SCALE_POWER,             0.0 );

	init( RESOLVER_COALESCE_TIME,                                1.0 );
	init( BUGGIFIED_ROW_LIMIT,                  APPLY_MUTATION_BYTES ); if( randomize && BUGGIFY ) BUGGIFIED_ROW_LIMIT = deterministicRandom()->randomInt(3, 30);
	init( PROXY_SPIN_DELAY,                                     0.01 );
	init( UPDATE_REMOTE_LOG_VERSION_INTERVAL,                    2.0 );
	init( MAX_TXS_POP_VERSION_HISTORY,                           1e5 );
	init( MIN_CONFIRM_INTERVAL,                                 0.05 );

	bool shortRecoveryDuration = randomize && BUGGIFY;
	init( ENFORCED_MIN_RECOVERY_DURATION,                       0.085 ); if( shortRecoveryDuration ) ENFORCED_MIN_RECOVERY_DURATION = 0.01;
	init( REQUIRED_MIN_RECOVERY_DURATION,                       0.080 ); if( shortRecoveryDuration ) REQUIRED_MIN_RECOVERY_DURATION = 0.01;
	init( ALWAYS_CAUSAL_READ_RISKY,                             false );
	init( MAX_COMMIT_UPDATES,                                    2000 ); if( randomize && BUGGIFY ) MAX_COMMIT_UPDATES = 1;
	init( MAX_PROXY_COMPUTE,                                      2.0 );
	init( MAX_COMPUTE_PER_OPERATION,                              0.1 );
	init( MAX_COMPUTE_DURATION_LOG_CUTOFF,                       0.05 );
	init( PROXY_COMPUTE_BUCKETS,                                20000 );
	init( PROXY_COMPUTE_GROWTH_RATE,                             0.01 );
	init( TXN_STATE_SEND_AMOUNT,                                    4 );
	init( REPORT_TRANSACTION_COST_ESTIMATION_DELAY,               0.1 );
	init( PROXY_REJECT_BATCH_QUEUED_TOO_LONG,                    true );

	bool buggfyUseResolverPrivateMutations = randomize && BUGGIFY && !ENABLE_VERSION_VECTOR_TLOG_UNICAST;
	init( PROXY_USE_RESOLVER_PRIVATE_MUTATIONS,                 false ); if( buggfyUseResolverPrivateMutations ) PROXY_USE_RESOLVER_PRIVATE_MUTATIONS = deterministicRandom()->coinflip();

	init( BURSTINESS_METRICS_ENABLED  ,                         false );
	init( BURSTINESS_METRICS_LOG_INTERVAL,                        0.1 );

	init( RESET_MASTER_BATCHES,                                   200 );
	init( RESET_RESOLVER_BATCHES,                                 200 );
	init( RESET_MASTER_DELAY,                                   300.0 );
	init( RESET_RESOLVER_DELAY,                                 300.0 );

	init( GLOBAL_CONFIG_MIGRATE_TIMEOUT,                          5.0 );
	init( GLOBAL_CONFIG_REFRESH_INTERVAL,                         1.0 ); if ( randomize && BUGGIFY ) GLOBAL_CONFIG_REFRESH_INTERVAL = 0.1;
	init( GLOBAL_CONFIG_REFRESH_TIMEOUT,                         10.0 ); if ( randomize && BUGGIFY ) GLOBAL_CONFIG_REFRESH_TIMEOUT = 1.0;

	// Master Server
	// masterCommitter() in the master server will allow lower priority tasks (e.g. DataDistibution)
	//  by delay()ing for this amount of time between accepted batches of TransactionRequests.
	bool fastBalancing = randomize && BUGGIFY;
	init( COMMIT_SLEEP_TIME,								  0.0001 ); if( randomize && BUGGIFY ) COMMIT_SLEEP_TIME = 0;
	init( KEY_BYTES_PER_SAMPLE,                                  2e4 ); if( fastBalancing ) KEY_BYTES_PER_SAMPLE = 1e3;
	init( MIN_BALANCE_TIME,                                      0.2 );
	init( MIN_BALANCE_DIFFERENCE,                                1e6 ); if( fastBalancing ) MIN_BALANCE_DIFFERENCE = 1e4;
	init( SECONDS_BEFORE_NO_FAILURE_DELAY,                  8 * 3600 );
	init( MAX_TXS_SEND_MEMORY,                                   1e7 ); if( randomize && BUGGIFY ) MAX_TXS_SEND_MEMORY = 1e5;
	init( MAX_RECOVERY_VERSIONS,           200 * VERSIONS_PER_SECOND );
	init( MAX_RECOVERY_TIME,                                    20.0 ); if( randomize && BUGGIFY ) MAX_RECOVERY_TIME = 1.0;
	init( PROVISIONAL_START_DELAY,                               1.0 );
	init( PROVISIONAL_MAX_DELAY,                                60.0 );
	init( PROVISIONAL_DELAY_GROWTH,                              1.5 );
	init( SECONDS_BEFORE_RECRUIT_BACKUP_WORKER,                  4.0 ); if( randomize && BUGGIFY ) SECONDS_BEFORE_RECRUIT_BACKUP_WORKER = deterministicRandom()->random01() * 8;
	init( CC_INTERFACE_TIMEOUT,                                 10.0 ); if( randomize && BUGGIFY ) CC_INTERFACE_TIMEOUT = 0.0;

	// Resolver
	init( SAMPLE_OFFSET_PER_KEY,                                 100 );
	init( SAMPLE_EXPIRATION_TIME,                                1.0 );
	init( SAMPLE_POLL_TIME,                                      0.1 );
	init( RESOLVER_STATE_MEMORY_LIMIT,                           1e6 );
	init( LAST_LIMITED_RATIO,                                    2.0 );

	// Backup Worker
	init( BACKUP_TIMEOUT,                                        0.4 );
	init( BACKUP_NOOP_POP_DELAY,                                 5.0 );
	init( BACKUP_FILE_BLOCK_BYTES,                       1024 * 1024 );
	init( BACKUP_LOCK_BYTES,                                     3e9 ); if(randomize && BUGGIFY) BACKUP_LOCK_BYTES = deterministicRandom()->randomInt(1024, 4096) * 256 * 1024;
	init( BACKUP_UPLOAD_DELAY,                                  10.0 ); if(randomize && BUGGIFY) BACKUP_UPLOAD_DELAY = deterministicRandom()->random01() * 60;

	//Cluster Controller
	init( CLUSTER_CONTROLLER_LOGGING_DELAY,                      5.0 );
	init( MASTER_FAILURE_REACTION_TIME,                          0.4 ); if( randomize && BUGGIFY ) MASTER_FAILURE_REACTION_TIME = 10.0;
	init( MASTER_FAILURE_SLOPE_DURING_RECOVERY,                  0.1 );
	init( WORKER_COORDINATION_PING_DELAY,                         60 );
	init( SIM_SHUTDOWN_TIMEOUT,                                   10 );
	init( SHUTDOWN_TIMEOUT,                                      600 ); if( randomize && BUGGIFY ) SHUTDOWN_TIMEOUT = 60.0;
	init( MASTER_SPIN_DELAY,                                     1.0 ); if( randomize && BUGGIFY ) MASTER_SPIN_DELAY = 10.0;
	init( CC_PRUNE_CLIENTS_INTERVAL,                            60.0 );
	init( CC_CHANGE_DELAY,                                       0.1 );
	init( CC_CLASS_DELAY,                                       0.01 );
	init( WAIT_FOR_GOOD_RECRUITMENT_DELAY,                       1.0 );
	init( WAIT_FOR_GOOD_REMOTE_RECRUITMENT_DELAY,                5.0 );
	init( ATTEMPT_RECRUITMENT_DELAY,                           0.035 );
	init( WAIT_FOR_DISTRIBUTOR_JOIN_DELAY,                       1.0 );
	init( WAIT_FOR_RATEKEEPER_JOIN_DELAY,                        1.0 );
	init( WAIT_FOR_CONSISTENCYSCAN_JOIN_DELAY,                   1.0 );
	init( WAIT_FOR_BLOB_MANAGER_JOIN_DELAY,                      1.0 );
	init( WAIT_FOR_ENCRYPT_KEY_PROXY_JOIN_DELAY,                 1.0 );
	init( WORKER_FAILURE_TIME,                                   1.0 ); if( randomize && BUGGIFY ) WORKER_FAILURE_TIME = 10.0;
	init( CHECK_OUTSTANDING_INTERVAL,                            0.5 ); if( randomize && BUGGIFY ) CHECK_OUTSTANDING_INTERVAL = 0.001;
	init( VERSION_LAG_METRIC_INTERVAL,                           0.5 ); if( randomize && BUGGIFY ) VERSION_LAG_METRIC_INTERVAL = 10.0;
	init( MAX_VERSION_DIFFERENCE,           20 * VERSIONS_PER_SECOND );
	init( INITIAL_UPDATE_CROSS_DC_INFO_DELAY,                    300 );
	init( CHECK_REMOTE_HEALTH_INTERVAL,                           60 );
	init( FORCE_RECOVERY_CHECK_DELAY,                            5.0 );
	init( RATEKEEPER_FAILURE_TIME,                               1.0 );
	init( CONSISTENCYSCAN_FAILURE_TIME,                          1.0 );
	init( BLOB_MANAGER_FAILURE_TIME,                             1.0 );
	init( BLOB_MIGRATOR_FAILURE_TIME,                            1.0 );
	init( REPLACE_INTERFACE_DELAY,                              60.0 );
	init( REPLACE_INTERFACE_CHECK_DELAY,                         5.0 );
	init( COORDINATOR_REGISTER_INTERVAL,                         5.0 );
	init( CLIENT_REGISTER_INTERVAL,                            600.0 );
	init( CC_ENABLE_WORKER_HEALTH_MONITOR,                     false );
	init( CC_WORKER_HEALTH_CHECKING_INTERVAL,                   60.0 );
	init( CC_DEGRADED_LINK_EXPIRATION_INTERVAL,                300.0 );
	init( CC_MIN_DEGRADATION_INTERVAL,                         120.0 );
	init( ENCRYPT_KEY_PROXY_FAILURE_TIME,                        0.1 ); if ( isSimulated ) ENCRYPT_KEY_PROXY_FAILURE_TIME = 1.0 + deterministicRandom()->random01();
	init( CC_DEGRADED_PEER_DEGREE_TO_EXCLUDE,                      3 );
	init( CC_MAX_EXCLUSION_DUE_TO_HEALTH,                          2 );
	init( CC_HEALTH_TRIGGER_RECOVERY,                          false );
	init( CC_TRACKING_HEALTH_RECOVERY_INTERVAL,               3600.0 );
	init( CC_MAX_HEALTH_RECOVERY_COUNT,                            5 );
	init( CC_HEALTH_TRIGGER_FAILOVER,                          false );
	init( CC_FAILOVER_DUE_TO_HEALTH_MIN_DEGRADATION,               5 );
	init( CC_FAILOVER_DUE_TO_HEALTH_MAX_DEGRADATION,              10 );
	init( CC_ENABLE_ENTIRE_SATELLITE_MONITORING,               false );
	init( CC_SATELLITE_DEGRADATION_MIN_COMPLAINER,                 3 );
	init( CC_SATELLITE_DEGRADATION_MIN_BAD_SERVER,                 3 );
	init( CC_ENABLE_REMOTE_LOG_ROUTER_MONITORING,               true );
	init( CC_THROTTLE_SINGLETON_RERECRUIT_INTERVAL,              0.5 );

	init( INCOMPATIBLE_PEERS_LOGGING_INTERVAL,                   600 ); if( randomize && BUGGIFY ) INCOMPATIBLE_PEERS_LOGGING_INTERVAL = 60.0;
	init( EXPECTED_MASTER_FITNESS,            ProcessClass::UnsetFit );
	init( EXPECTED_TLOG_FITNESS,              ProcessClass::UnsetFit );
	init( EXPECTED_LOG_ROUTER_FITNESS,        ProcessClass::UnsetFit );
	init( EXPECTED_COMMIT_PROXY_FITNESS,      ProcessClass::UnsetFit );
	init( EXPECTED_GRV_PROXY_FITNESS,         ProcessClass::UnsetFit );
	init( EXPECTED_RESOLVER_FITNESS,          ProcessClass::UnsetFit );
	init( RECRUITMENT_TIMEOUT,                                   600 ); if( randomize && BUGGIFY ) RECRUITMENT_TIMEOUT = deterministicRandom()->coinflip() ? 60.0 : 1.0;

	init( POLICY_RATING_TESTS,                                   200 ); if( randomize && BUGGIFY ) POLICY_RATING_TESTS = 20;
	init( POLICY_GENERATIONS,                                    100 ); if( randomize && BUGGIFY ) POLICY_GENERATIONS = 10;
	init( DBINFO_SEND_AMOUNT,                                      5 );
	init( DBINFO_BATCH_DELAY,                                    0.1 );
	init( SINGLETON_RECRUIT_BME_DELAY,                          10.0 );
	init( TRACK_TLOG_RECOVERY,                                 false );

	//Move Keys
	init( SHARD_READY_DELAY,                                    0.25 );
	init( SERVER_READY_QUORUM_INTERVAL,                         std::min(1.0, std::min(MAX_READ_TRANSACTION_LIFE_VERSIONS, MAX_WRITE_TRANSACTION_LIFE_VERSIONS)/(5.0*VERSIONS_PER_SECOND)) );
	init( SERVER_READY_QUORUM_TIMEOUT,                          15.0 ); if( randomize && BUGGIFY ) SERVER_READY_QUORUM_TIMEOUT = 1.0;
	init( REMOVE_RETRY_DELAY,                                    1.0 );
	init( MOVE_KEYS_KRM_LIMIT,                                  2000 ); if( randomize && BUGGIFY ) MOVE_KEYS_KRM_LIMIT = 2;
	init( MOVE_KEYS_KRM_LIMIT_BYTES,                             1e5 ); if( randomize && BUGGIFY ) MOVE_KEYS_KRM_LIMIT_BYTES = 5e4; //This must be sufficiently larger than CLIENT_KNOBS->KEY_SIZE_LIMIT (fdbclient/Knobs.h) to ensure that at least two entries will be returned from an attempt to read a key range map
	init( MOVE_SHARD_KRM_ROW_LIMIT,                            20000 );
 	init( MOVE_SHARD_KRM_BYTE_LIMIT,                             1e6 );
	init( MAX_SKIP_TAGS,                                           1 ); //The TLogs require tags to be densely packed to be memory efficient, so be careful increasing this knob
	init( MAX_ADDED_SOURCES_MULTIPLIER,                          0.0 ); if( randomize && BUGGIFY ) MAX_ADDED_SOURCES_MULTIPLIER = 2.0;

	//FdbServer
	bool longReboots = randomize && BUGGIFY;
	init( MIN_REBOOT_TIME,                                       4.0 ); if( longReboots ) MIN_REBOOT_TIME = 10.0;
	init( MAX_REBOOT_TIME,                                       5.0 ); if( longReboots ) MAX_REBOOT_TIME = 20.0;
	init( LOG_DIRECTORY,                                          ".");  // Will be set to the command line flag.
	init( CONN_FILE,                                               "");  // Will be set to the command line flag.
	init( SERVER_MEM_LIMIT,                                8LL << 30 );
	init( SYSTEM_MONITOR_FREQUENCY,                              5.0 );

	//Ratekeeper
	bool slowRatekeeper = randomize && BUGGIFY;
	init( SMOOTHING_AMOUNT,                                      1.0 ); if( slowRatekeeper ) SMOOTHING_AMOUNT = 5.0;
	init( SLOW_SMOOTHING_AMOUNT,                                10.0 ); if( slowRatekeeper ) SLOW_SMOOTHING_AMOUNT = 50.0;
	init( METRIC_UPDATE_RATE,                                     .1 ); if( slowRatekeeper ) METRIC_UPDATE_RATE = 0.5;
	init( DETAILED_METRIC_UPDATE_RATE,                           5.0 );
	init( RATEKEEPER_DEFAULT_LIMIT,                              1e6 ); if( randomize && BUGGIFY ) RATEKEEPER_DEFAULT_LIMIT = 0;
	init( RATEKEEPER_LIMIT_REASON_SAMPLE_RATE,                   0.1 );
	init( RATEKEEPER_PRINT_LIMIT_REASON,                       false ); if( randomize && BUGGIFY ) RATEKEEPER_PRINT_LIMIT_REASON = true;
	init( RATEKEEPER_MIN_RATE,                                   0.0 );
	init( RATEKEEPER_MAX_RATE,                                   1e9 );
	init( RATEKEEPER_BATCH_MIN_RATE,                             0.0 );
	init( RATEKEEPER_BATCH_MAX_RATE,                             1e9 );

	bool smallStorageTarget = randomize && BUGGIFY;
	init( TARGET_BYTES_PER_STORAGE_SERVER,                    1000e6 ); if( smallStorageTarget ) TARGET_BYTES_PER_STORAGE_SERVER = 3000e3;
	init( SPRING_BYTES_STORAGE_SERVER,                         100e6 ); if( smallStorageTarget ) SPRING_BYTES_STORAGE_SERVER = 300e3;
	init( AUTO_TAG_THROTTLE_STORAGE_QUEUE_BYTES,               800e6 ); if( smallStorageTarget ) AUTO_TAG_THROTTLE_STORAGE_QUEUE_BYTES = 2500e3;
	init( TARGET_BYTES_PER_STORAGE_SERVER_BATCH,               750e6 ); if( smallStorageTarget ) TARGET_BYTES_PER_STORAGE_SERVER_BATCH = 1500e3;
	init( SPRING_BYTES_STORAGE_SERVER_BATCH,                   100e6 ); if( smallStorageTarget ) SPRING_BYTES_STORAGE_SERVER_BATCH = 150e3;
	init( STORAGE_HARD_LIMIT_BYTES,                           1500e6 ); if( smallStorageTarget ) STORAGE_HARD_LIMIT_BYTES = 4500e3;
	init( STORAGE_HARD_LIMIT_BYTES_OVERAGE,                   5000e3 ); if( smallStorageTarget ) STORAGE_HARD_LIMIT_BYTES_OVERAGE = 100e3; // byte+version overage ensures storage server makes enough progress on freeing up storage queue memory at hard limit by ensuring it advances desiredOldestVersion enough per commit cycle.
	init( STORAGE_HARD_LIMIT_BYTES_SPEED_UP_SIM, STORAGE_HARD_LIMIT_BYTES ); if( smallStorageTarget ) STORAGE_HARD_LIMIT_BYTES_SPEED_UP_SIM *= 10;
	init( STORAGE_HARD_LIMIT_BYTES_OVERAGE_SPEED_UP_SIM, STORAGE_HARD_LIMIT_BYTES_OVERAGE ); if( smallStorageTarget ) STORAGE_HARD_LIMIT_BYTES_OVERAGE_SPEED_UP_SIM *= 10;
	init( STORAGE_HARD_LIMIT_VERSION_OVERAGE, VERSIONS_PER_SECOND / 4.0 );
	init( STORAGE_DURABILITY_LAG_HARD_MAX,                    2000e6 ); if( smallStorageTarget ) STORAGE_DURABILITY_LAG_HARD_MAX = 100e6;
	init( STORAGE_DURABILITY_LAG_SOFT_MAX,                     250e6 ); if( smallStorageTarget ) STORAGE_DURABILITY_LAG_SOFT_MAX = 10e6;
	init( STORAGE_INCLUDE_FEED_STORAGE_QUEUE,                   true ); if ( randomize && BUGGIFY ) STORAGE_INCLUDE_FEED_STORAGE_QUEUE = false;
<<<<<<< HEAD
	init( STORAGE_SHARD_CONSISTENCY_CHECK_INTERVAL,              0.0 ); if ( isSimulated ) STORAGE_SHARD_CONSISTENCY_CHECK_INTERVAL = 5.0;
	init (STORAGE_FETCH_KEYS_DELAY,	                             0.0 ); if ( randomize && BUGGIFY ) STORAGE_FETCH_KEYS_DELAY = deterministicRandom()->random01() * 100;
=======
	init( STORAGE_SHARD_CONSISTENCY_CHECK_INTERVAL,                     0.0); if ( isSimulated ) STORAGE_SHARD_CONSISTENCY_CHECK_INTERVAL = 5.0;
	init (STORAGE_FETCH_KEYS_DELAY,	                             0.0 ); if ( randomize && BUGGIFY ) { STORAGE_FETCH_KEYS_DELAY = deterministicRandom()->random01() * 5.0; }
>>>>>>> 2f3ecab1

	//FIXME: Low priority reads are disabled by assigning very high knob values, reduce knobs for 7.0
	init( LOW_PRIORITY_STORAGE_QUEUE_BYTES,                    775e8 ); if( smallStorageTarget ) LOW_PRIORITY_STORAGE_QUEUE_BYTES = 1750e3;
	init( LOW_PRIORITY_DURABILITY_LAG,                         200e6 ); if( smallStorageTarget ) LOW_PRIORITY_DURABILITY_LAG = 15e6;

	bool smallTlogTarget = randomize && BUGGIFY;
	init( TARGET_BYTES_PER_TLOG,                              2400e6 ); if( smallTlogTarget ) TARGET_BYTES_PER_TLOG = 2000e3;
	init( SPRING_BYTES_TLOG,                                   400e6 ); if( smallTlogTarget ) SPRING_BYTES_TLOG = 200e3;
	init( TARGET_BYTES_PER_TLOG_BATCH,                        1400e6 ); if( smallTlogTarget ) TARGET_BYTES_PER_TLOG_BATCH = 1400e3;
	init( SPRING_BYTES_TLOG_BATCH,                             300e6 ); if( smallTlogTarget ) SPRING_BYTES_TLOG_BATCH = 150e3;
	init( TLOG_SPILL_THRESHOLD,                               1500e6 ); if( smallTlogTarget ) TLOG_SPILL_THRESHOLD = 1500e3; if( randomize && BUGGIFY ) TLOG_SPILL_THRESHOLD = 0;
	init( REFERENCE_SPILL_UPDATE_STORAGE_BYTE_LIMIT,            20e6 ); if( (randomize && BUGGIFY) || smallTlogTarget ) REFERENCE_SPILL_UPDATE_STORAGE_BYTE_LIMIT = 1e6;
	init( TLOG_HARD_LIMIT_BYTES,                              3000e6 ); if( smallTlogTarget ) TLOG_HARD_LIMIT_BYTES = 30e6;
	init( TLOG_RECOVER_MEMORY_LIMIT, TARGET_BYTES_PER_TLOG + SPRING_BYTES_TLOG );

	init( MAX_TRANSACTIONS_PER_BYTE,                            1000 );

	init( MIN_AVAILABLE_SPACE,                                   1e8 );
	init( MIN_AVAILABLE_SPACE_RATIO,                            0.05 );
	init( MIN_AVAILABLE_SPACE_RATIO_SAFETY_BUFFER,              0.01 );
	init( TARGET_AVAILABLE_SPACE_RATIO,                         0.30 );

	init( MAX_TL_SS_VERSION_DIFFERENCE,                         1e99 ); // if( randomize && BUGGIFY ) MAX_TL_SS_VERSION_DIFFERENCE = std::max(1.0, 0.25 * VERSIONS_PER_SECOND); // spring starts at half this value //FIXME: this knob causes ratekeeper to clamp on idle cluster in simulation that have a large number of logs
	init( MAX_TL_SS_VERSION_DIFFERENCE_BATCH,                   1e99 );
	init( MAX_MACHINES_FALLING_BEHIND,                             1 );

	init( MAX_TPS_HISTORY_SAMPLES,                               600 );
	init( NEEDED_TPS_HISTORY_SAMPLES,                            200 );
	init( TARGET_DURABILITY_LAG_VERSIONS,                      350e6 ); // Should be larger than STORAGE_DURABILITY_LAG_SOFT_MAX
	init( AUTO_TAG_THROTTLE_DURABILITY_LAG_VERSIONS,           250e6 );
	init( TARGET_DURABILITY_LAG_VERSIONS_BATCH,                150e6 ); // Should be larger than STORAGE_DURABILITY_LAG_SOFT_MAX
	init( DURABILITY_LAG_UNLIMITED_THRESHOLD,                   50e6 );
	init( INITIAL_DURABILITY_LAG_MULTIPLIER,                    1.02 );
	init( DURABILITY_LAG_REDUCTION_RATE,                      0.9999 );
	init( DURABILITY_LAG_INCREASE_RATE,                        1.001 );
	init( STORAGE_SERVER_LIST_FETCH_TIMEOUT,                    20.0 );
	init( BW_THROTTLING_ENABLED,                                true );

	bool buggifySmallBWLag = randomize && BUGGIFY;
	init( TARGET_BW_LAG,                                       90.0 ); if(buggifySmallBWLag) TARGET_BW_LAG = 10.0;
	init( TARGET_BW_LAG_BATCH,                                 60.0 ); if(buggifySmallBWLag) TARGET_BW_LAG_BATCH = 4.0;
	init( TARGET_BW_LAG_UPDATE,                                  9.0 ); if(buggifySmallBWLag) TARGET_BW_LAG_UPDATE = 1.0;
	init( MIN_BW_HISTORY,                                         10 );
	init( BW_ESTIMATION_INTERVAL,                               10.0 ); if(buggifySmallBWLag) BW_ESTIMATION_INTERVAL = 2.0;
	init( BW_LAG_INCREASE_AMOUNT,                                1.1 );
	init( BW_LAG_DECREASE_AMOUNT,                                0.9 );
	init( BW_FETCH_WORKERS_INTERVAL,                             5.0 );
	init( BW_RW_LOGGING_INTERVAL,                                5.0 );
	init( BW_MAX_BLOCKED_INTERVAL,                              10.0 ); if(buggifySmallBWLag) BW_MAX_BLOCKED_INTERVAL = 2.0;
	init( BW_RK_SIM_QUIESCE_DELAY,                             300.0 );

	init( MAX_AUTO_THROTTLED_TRANSACTION_TAGS,                     5 ); if(randomize && BUGGIFY) MAX_AUTO_THROTTLED_TRANSACTION_TAGS = 1;
	init( MAX_MANUAL_THROTTLED_TRANSACTION_TAGS,                  40 ); if(randomize && BUGGIFY) MAX_MANUAL_THROTTLED_TRANSACTION_TAGS = 1;
	init( MIN_TAG_COST,                                          200 ); if(randomize && BUGGIFY) MIN_TAG_COST = 0.0;
	init( AUTO_THROTTLE_TARGET_TAG_BUSYNESS,                     0.1 ); if(randomize && BUGGIFY) AUTO_THROTTLE_TARGET_TAG_BUSYNESS = 0.0;
	init( AUTO_TAG_THROTTLE_RAMP_UP_TIME,                      120.0 ); if(randomize && BUGGIFY) AUTO_TAG_THROTTLE_RAMP_UP_TIME = 5.0;
	init( AUTO_TAG_THROTTLE_DURATION,                          240.0 ); if(randomize && BUGGIFY) AUTO_TAG_THROTTLE_DURATION = 20.0;
	init( TAG_THROTTLE_PUSH_INTERVAL,                            1.0 ); if(randomize && BUGGIFY) TAG_THROTTLE_PUSH_INTERVAL = 0.0;
	init( AUTO_TAG_THROTTLE_START_AGGREGATION_TIME,              5.0 ); if(randomize && BUGGIFY) AUTO_TAG_THROTTLE_START_AGGREGATION_TIME = 0.5;
	init( AUTO_TAG_THROTTLE_UPDATE_FREQUENCY,                   10.0 ); if(randomize && BUGGIFY) AUTO_TAG_THROTTLE_UPDATE_FREQUENCY = 0.5;
	init( TAG_THROTTLE_EXPIRED_CLEANUP_INTERVAL,                30.0 ); if(randomize && BUGGIFY) TAG_THROTTLE_EXPIRED_CLEANUP_INTERVAL = 1.0;
	init( AUTO_TAG_THROTTLING_ENABLED,                          true ); if(randomize && BUGGIFY) AUTO_TAG_THROTTLING_ENABLED = false;
	init( SS_THROTTLE_TAGS_TRACKED,                                1 ); if(randomize && BUGGIFY) SS_THROTTLE_TAGS_TRACKED = deterministicRandom()->randomInt(1, 10);
	init( GLOBAL_TAG_THROTTLING,                                true ); if(isSimulated) GLOBAL_TAG_THROTTLING = deterministicRandom()->coinflip();
	init( ENFORCE_TAG_THROTTLING_ON_PROXIES,   GLOBAL_TAG_THROTTLING );
	init( GLOBAL_TAG_THROTTLING_MIN_RATE,                        1.0 );
	// 60 seconds was chosen as a default value to ensure that
	// the global tag throttler does not react too drastically to
	// changes in workload. To make the global tag throttler more reactive,
	// lower this knob. To make global tag throttler more smooth, raise this knob.
	// Setting this knob lower than TAG_MEASUREMENT_INTERVAL can cause erratic
	// behaviour and is not recommended.
	init( GLOBAL_TAG_THROTTLING_FOLDING_TIME,                   60.0 );
	init( GLOBAL_TAG_THROTTLING_MAX_TAGS_TRACKED,                 10 );
	init( GLOBAL_TAG_THROTTLING_TAG_EXPIRE_AFTER,              240.0 );
	init( GLOBAL_TAG_THROTTLING_PROXY_LOGGING_INTERVAL,         60.0 );
	init( GLOBAL_TAG_THROTTLING_MIN_TPS,                         1.0 );
	init( GLOBAL_TAG_THROTTLING_TRACE_INTERVAL,                  5.0 );
	init( GLOBAL_TAG_THROTTLING_REPORT_ONLY,                   false );

	//Storage Metrics
	init( STORAGE_METRICS_AVERAGE_INTERVAL,                    120.0 );
	init( STORAGE_METRICS_AVERAGE_INTERVAL_PER_KSECONDS,        1000.0 / STORAGE_METRICS_AVERAGE_INTERVAL );  // milliHz!
	init( SPLIT_JITTER_AMOUNT,                                  0.05 ); if( randomize && BUGGIFY ) SPLIT_JITTER_AMOUNT = 0.2;
	init( IOPS_UNITS_PER_SAMPLE,                                10000 * 1000 / STORAGE_METRICS_AVERAGE_INTERVAL_PER_KSECONDS / 100 );
	init( BYTES_WRITTEN_UNITS_PER_SAMPLE,                           SHARD_MIN_BYTES_PER_KSEC / STORAGE_METRICS_AVERAGE_INTERVAL_PER_KSECONDS / 25 );
	init( BYTES_READ_UNITS_PER_SAMPLE,                          100000 ); // 100K bytes
	init( OPS_READ_UNITES_PER_SAMPLE, 100 * STORAGE_METRICS_AVERAGE_INTERVAL ); // during a sampling interval, in average every 100 op being sampled once
	init( READ_HOT_SUB_RANGE_CHUNK_SIZE,                        10000000); // 10MB
	init( EMPTY_READ_PENALTY,                                   20 ); // 20 bytes
	init( DD_SHARD_COMPARE_LIMIT,                               1000 );
	init( READ_SAMPLING_ENABLED,                                true ); if ( randomize && BUGGIFY ) READ_SAMPLING_ENABLED = false;// enable/disable read sampling
	init( DD_TRACE_MOVE_BYTES_AVERAGE_INTERVAL,                   120);
	init( MOVING_WINDOW_SAMPLE_SIZE,                         10000000); // 10MB

	//Storage Server
	init( STORAGE_LOGGING_DELAY,                                 5.0 );
	init( STORAGE_SERVER_POLL_METRICS_DELAY,                     1.0 );
	init( FUTURE_VERSION_DELAY,                                  1.0 );
	init( STORAGE_LIMIT_BYTES,                                500000 );
	init( BUGGIFY_LIMIT_BYTES,                                  1000 );
	init( FETCH_USING_STREAMING,                               false ); if( randomize && isSimulated && BUGGIFY ) FETCH_USING_STREAMING = true; //Determines if fetch keys uses streaming reads
	init( FETCH_USING_BLOB,                                    false );
	init( FETCH_BLOCK_BYTES,                                     2e6 );
	init( FETCH_KEYS_PARALLELISM_BYTES,                          4e6 ); if( randomize && BUGGIFY ) FETCH_KEYS_PARALLELISM_BYTES = 3e6;
	init( FETCH_KEYS_PARALLELISM,                                  2 );
	init( FETCH_KEYS_PARALLELISM_CHANGE_FEED,                      6 );
	init( FETCH_KEYS_LOWER_PRIORITY,                               0 );
	init( SERVE_FETCH_CHECKPOINT_PARALLELISM,                      4 );
	init( SERVE_AUDIT_STORAGE_PARALLELISM,                         1 );
	init( PERSIST_FINISH_AUDIT_COUNT,                             10 ); if ( isSimulated ) PERSIST_FINISH_AUDIT_COUNT = 1;
	init( AUDIT_RETRY_COUNT_MAX,                                 100 ); if ( isSimulated ) AUDIT_RETRY_COUNT_MAX = 10;
	init( SS_AUDIT_AUTO_PROCEED_COUNT_MAX,                         5 );
	init( CONCURRENT_AUDIT_TASK_COUNT_MAX,                        50 ); if ( isSimulated ) CONCURRENT_AUDIT_TASK_COUNT_MAX = deterministicRandom()->randomInt(1, CONCURRENT_AUDIT_TASK_COUNT_MAX+1);
	init( BUGGIFY_BLOCK_BYTES,                                 10000 );
	init( STORAGE_RECOVERY_VERSION_LAG_LIMIT,				2 * MAX_READ_TRANSACTION_LIFE_VERSIONS );
	init( STORAGE_COMMIT_BYTES,                             10000000 ); if( randomize && BUGGIFY ) STORAGE_COMMIT_BYTES = 2000000;
	init( STORAGE_FETCH_BYTES,                               2500000 ); if( randomize && BUGGIFY ) STORAGE_FETCH_BYTES =  500000;
	init( STORAGE_ROCKSDB_FETCH_BYTES,                       2500000 ); if( randomize && BUGGIFY ) STORAGE_FETCH_BYTES =  500000;
	init( STORAGE_DURABILITY_LAG_REJECT_THRESHOLD,              0.25 );
	init( STORAGE_DURABILITY_LAG_MIN_RATE,                       0.1 );
	init( STORAGE_COMMIT_INTERVAL,                               0.5 ); if( randomize && BUGGIFY ) STORAGE_COMMIT_INTERVAL = 2.0;

	// Constants which affect the fraction of data which is sampled
	// by storage severs to estimate key-range sizes and splits.
	//
	// The rough goal is for the sample size to be a fixed fraction of the total
	// size of all keys and values, 1/BYTE_SAMPLING_FACTOR, which defaults to 1/250.
	// This includes an estimated overhead per entry of BYTE_SAMPLING_OVERHEAD,
	// which defaults to 100 bytes.
	//
	// NOTE: This BYTE_SAMPLING_FACTOR and BYTE_SAMPLING_OVERHEAD knobs can't be
	// changed after a database has been created. Data which has been already
	// sampled can't be resampled, and the estimates of the size of key ranges
	// implicitly includes these constants.
	init( BYTE_SAMPLING_FACTOR,                                  250 ); //cannot buggify because of differences in restarting tests
	init( BYTE_SAMPLING_OVERHEAD,                                100 );

	// Adjustable only for test of PhysicalShardMove. Should always be 0 for other cases.
	init( MIN_BYTE_SAMPLING_PROBABILITY,                           0 );

	init( MAX_STORAGE_SERVER_WATCH_BYTES,                      100e6 ); if( randomize && BUGGIFY ) MAX_STORAGE_SERVER_WATCH_BYTES = 10e3;
	init( MAX_BYTE_SAMPLE_CLEAR_MAP_SIZE,                        1e9 ); if( randomize && BUGGIFY ) MAX_BYTE_SAMPLE_CLEAR_MAP_SIZE = 1e3;
	init( LONG_BYTE_SAMPLE_RECOVERY_DELAY,                      60.0 );
	init( BYTE_SAMPLE_LOAD_PARALLELISM,                            8 ); if( randomize && BUGGIFY ) BYTE_SAMPLE_LOAD_PARALLELISM = 1;
	init( BYTE_SAMPLE_LOAD_DELAY,                                0.0 ); if( randomize && BUGGIFY ) BYTE_SAMPLE_LOAD_DELAY = 0.1;
	init( BYTE_SAMPLE_START_DELAY,                               1.0 ); if( randomize && BUGGIFY ) BYTE_SAMPLE_START_DELAY = 0.0;
	init( BEHIND_CHECK_DELAY,                                    2.0 );
	init( BEHIND_CHECK_COUNT,                                      2 );
	init( BEHIND_CHECK_VERSIONS,             5 * VERSIONS_PER_SECOND );
	init( WAIT_METRICS_WRONG_SHARD_CHANCE,   isSimulated ? 1.0 : 0.1 );
	init( MIN_TAG_READ_PAGES_RATE,                               100 ); if( randomize && BUGGIFY ) MIN_TAG_READ_PAGES_RATE = 0;
	init( MIN_TAG_WRITE_PAGES_RATE,                              100 ); if( randomize && BUGGIFY ) MIN_TAG_WRITE_PAGES_RATE = 0;
	init( TAG_MEASUREMENT_INTERVAL,                        30.0 ); if( randomize && BUGGIFY ) TAG_MEASUREMENT_INTERVAL = 4.0;
	init( PREFIX_COMPRESS_KVS_MEM_SNAPSHOTS,                    true ); if( randomize && BUGGIFY ) PREFIX_COMPRESS_KVS_MEM_SNAPSHOTS = false;
	init( REPORT_DD_METRICS,                                    true );
	init( DD_METRICS_REPORT_INTERVAL,                           30.0 );
	init( FETCH_KEYS_TOO_LONG_TIME_CRITERIA,                   300.0 );
	init( MAX_STORAGE_COMMIT_TIME,                             200.0 ); //The max fsync stall time on the storage server and tlog before marking a disk as failed
	init( RANGESTREAM_LIMIT_BYTES,                               2e6 ); if( randomize && BUGGIFY ) RANGESTREAM_LIMIT_BYTES = 1;
	init( CHANGEFEEDSTREAM_LIMIT_BYTES,                          1e6 ); if( randomize && BUGGIFY ) CHANGEFEEDSTREAM_LIMIT_BYTES = 1;
	init( BLOBWORKERSTATUSSTREAM_LIMIT_BYTES,                    1e4 ); if( randomize && BUGGIFY ) BLOBWORKERSTATUSSTREAM_LIMIT_BYTES = 1;
	init( ENABLE_CLEAR_RANGE_EAGER_READS,                       true ); if( randomize && BUGGIFY ) ENABLE_CLEAR_RANGE_EAGER_READS = deterministicRandom()->coinflip();
	init( CHECKPOINT_TRANSFER_BLOCK_BYTES,                      40e6 );
	init( QUICK_GET_VALUE_FALLBACK,                             true );
	init( QUICK_GET_KEY_VALUES_FALLBACK,                        true );
	init( STRICTLY_ENFORCE_BYTE_LIMIT,                          false); if( randomize && BUGGIFY ) STRICTLY_ENFORCE_BYTE_LIMIT = deterministicRandom()->coinflip();
	init( FRACTION_INDEX_BYTELIMIT_PREFETCH,                      0.2); if( randomize && BUGGIFY ) FRACTION_INDEX_BYTELIMIT_PREFETCH = 0.01 + deterministicRandom()->random01();
	init( MAX_PARALLEL_QUICK_GET_VALUE,                           10 ); if ( randomize && BUGGIFY ) MAX_PARALLEL_QUICK_GET_VALUE = deterministicRandom()->randomInt(1, 100);
	init( QUICK_GET_KEY_VALUES_LIMIT,                           2000 );
	init( QUICK_GET_KEY_VALUES_LIMIT_BYTES,                      1e7 );
	init( STORAGE_FEED_QUERY_HARD_LIMIT,                      100000 );
	// Read priority definitions in the form of a list of their relative concurrency share weights
	init( STORAGESERVER_READ_PRIORITIES,           "120,10,20,40,60" );
	// The total concurrency which will be shared by active priorities according to their relative weights
	init( STORAGE_SERVER_READ_CONCURRENCY,                        70 );
	// The priority number which each ReadType maps to in enumeration order
	// This exists for flexibility but assigning each ReadType to its own unique priority number makes the most sense
	// The enumeration is currently: eager, fetch, low, normal, high
	init( STORAGESERVER_READTYPE_PRIORITY_MAP,           "0,1,2,3,4" );
	init( SPLIT_METRICS_MAX_ROWS,                              10000 ); if( randomize && BUGGIFY ) SPLIT_METRICS_MAX_ROWS = 10;
	init( PHYSICAL_SHARD_MOVE_LOG_SEVERITY,                         1);
	init( FETCH_SHARD_BUFFER_BYTE_LIMIT,                        20e6 );

	//Wait Failure
	init( MAX_OUTSTANDING_WAIT_FAILURE_REQUESTS,                 250 ); if( randomize && BUGGIFY ) MAX_OUTSTANDING_WAIT_FAILURE_REQUESTS = 2;
	init( WAIT_FAILURE_DELAY_LIMIT,                              1.0 ); if( randomize && BUGGIFY ) WAIT_FAILURE_DELAY_LIMIT = 5.0;

	//Worker
	init( WORKER_LOGGING_INTERVAL,                               5.0 );
	init( HEAP_PROFILER_INTERVAL,                               30.0 );
	init( UNKNOWN_CC_TIMEOUT,                                  600.0 );
	init( DEGRADED_RESET_INTERVAL,                          24*60*60 ); // FIXME: short interval causes false positive degraded state to flap, e.g. when everyone tries and fails to connect to dead coordinator: if ( randomize && BUGGIFY ) DEGRADED_RESET_INTERVAL = 10;
	init( DEGRADED_WARNING_LIMIT,                                  1 );
	init( DEGRADED_WARNING_RESET_DELAY,                   7*24*60*60 );
	init( TRACE_LOG_FLUSH_FAILURE_CHECK_INTERVAL_SECONDS,         10 );
	init( TRACE_LOG_PING_TIMEOUT_SECONDS,                        5.0 );
	init( MIN_DELAY_CC_WORST_FIT_CANDIDACY_SECONDS,             10.0 );
	init( MAX_DELAY_CC_WORST_FIT_CANDIDACY_SECONDS,             30.0 );
	init( DBINFO_FAILED_DELAY,                                   1.0 );
	init( ENABLE_WORKER_HEALTH_MONITOR,                        false );
	init( WORKER_HEALTH_MONITOR_INTERVAL,                       60.0 );
	init( PEER_LATENCY_CHECK_MIN_POPULATION,                      30 );
	init( PEER_LATENCY_DEGRADATION_PERCENTILE,                  0.50 );
	init( PEER_LATENCY_DEGRADATION_THRESHOLD,                   0.05 );
	init( PEER_LATENCY_DEGRADATION_PERCENTILE_SATELLITE,        0.50 );
	init( PEER_LATENCY_DEGRADATION_THRESHOLD_SATELLITE,          0.1 );
	init( PEER_TIMEOUT_PERCENTAGE_DEGRADATION_THRESHOLD,         0.1 );
	init( PEER_DEGRADATION_CONNECTION_FAILURE_COUNT,               5 );
	init( WORKER_HEALTH_REPORT_RECENT_DESTROYED_PEER,           true );
	init( STORAGE_SERVER_REBOOT_ON_IO_TIMEOUT,                 false ); if ( randomize && BUGGIFY ) STORAGE_SERVER_REBOOT_ON_IO_TIMEOUT = true;
	init( STORAGE_DISK_CLEANUP_MAX_RETRIES,                       10 );
	init( STORAGE_DISK_CLEANUP_RETRY_INTERVAL,  isSimulated ? 2 : 30 );
	init( WORKER_START_STORAGE_DELAY,                            0.0 ); if ( randomize && BUGGIFY ) WORKER_START_STORAGE_DELAY = 1.0;

	// Test harness
	init( WORKER_POLL_DELAY,                                     1.0 );

	// Coordination
	init( COORDINATED_STATE_ONCONFLICT_POLL_INTERVAL,            1.0 ); if( randomize && BUGGIFY ) COORDINATED_STATE_ONCONFLICT_POLL_INTERVAL = 10.0;
	init( FORWARD_REQUEST_TOO_OLD,                        4*24*60*60 ); if( randomize && BUGGIFY ) FORWARD_REQUEST_TOO_OLD = 60.0;
	init( ENABLE_CROSS_CLUSTER_SUPPORT,                         true ); if( randomize && BUGGIFY ) ENABLE_CROSS_CLUSTER_SUPPORT = false;
	init( COORDINATOR_LEADER_CONNECTION_TIMEOUT,                20.0 );

	// Dynamic Knobs (implementation)
	init( COMPACTION_INTERVAL,             isSimulated ? 5.0 : 300.0 );
	init( BROADCASTER_SELF_UPDATE_DELAY,                         1.0 );
	init( GET_COMMITTED_VERSION_TIMEOUT,                         3.0 );
	init( GET_SNAPSHOT_AND_CHANGES_TIMEOUT,                      3.0 );
	init( FETCH_CHANGES_TIMEOUT,                                 3.0 );

	// Buggification
	init( BUGGIFIED_EVENTUAL_CONSISTENCY,                        1.0 );
	init( BUGGIFY_ALL_COORDINATION,                            false ); if( randomize && BUGGIFY ) BUGGIFY_ALL_COORDINATION = true;

	// Status
	init( STATUS_MIN_TIME_BETWEEN_REQUESTS,                      0.0 );
	init( MAX_STATUS_REQUESTS_PER_SECOND,                      256.0 );
	init( CONFIGURATION_ROWS_TO_FETCH,                         20000 );
	init( DISABLE_DUPLICATE_LOG_WARNING,                       false );
	init( HISTOGRAM_REPORT_INTERVAL,                           300.0 );

	// Timekeeper
	init( TIME_KEEPER_DELAY,                                      10 );
	init( TIME_KEEPER_MAX_ENTRIES,                3600 * 24 * 30 * 6 ); if( randomize && BUGGIFY ) { TIME_KEEPER_MAX_ENTRIES = 2; }

	// Fast Restore
	init( FASTRESTORE_FAILURE_TIMEOUT,                          3600 );
	init( FASTRESTORE_HEARTBEAT_INTERVAL,                         60 );
	init( FASTRESTORE_SAMPLING_PERCENT,                          100 ); if( randomize && BUGGIFY ) { FASTRESTORE_SAMPLING_PERCENT = deterministicRandom()->random01() * 100; }
	init( FASTRESTORE_NUM_LOADERS,                                 3 ); if( randomize && BUGGIFY ) { FASTRESTORE_NUM_LOADERS = deterministicRandom()->random01() * 10 + 1; }
	init( FASTRESTORE_NUM_APPLIERS,                                3 ); if( randomize && BUGGIFY ) { FASTRESTORE_NUM_APPLIERS = deterministicRandom()->random01() * 10 + 1; }
	init( FASTRESTORE_TXN_BATCH_MAX_BYTES,           1024.0 * 1024.0 ); if( randomize && BUGGIFY ) { FASTRESTORE_TXN_BATCH_MAX_BYTES = deterministicRandom()->random01() * 1024.0 * 1024.0 + 1.0; }
	init( FASTRESTORE_VERSIONBATCH_MAX_BYTES, 10.0 * 1024.0 * 1024.0 ); if( randomize && BUGGIFY ) { FASTRESTORE_VERSIONBATCH_MAX_BYTES = deterministicRandom()->random01() < 0.2 ? 50 * 1024 : deterministicRandom()->random01() < 0.4 ? 100 * 1024 * 1024 : deterministicRandom()->random01() * 1000.0 * 1024.0 * 1024.0; } // too small value may increase chance of TooManyFile error
	init( FASTRESTORE_VB_PARALLELISM,                              5 ); if( randomize && BUGGIFY ) { FASTRESTORE_VB_PARALLELISM = deterministicRandom()->random01() < 0.2 ? 2 : deterministicRandom()->random01() * 10 + 1; }
	init( FASTRESTORE_VB_MONITOR_DELAY,                           30 ); if( randomize && BUGGIFY ) { FASTRESTORE_VB_MONITOR_DELAY = deterministicRandom()->random01() * 20 + 1; }
	init( FASTRESTORE_VB_LAUNCH_DELAY,                           1.0 ); if( randomize && BUGGIFY ) { FASTRESTORE_VB_LAUNCH_DELAY = deterministicRandom()->random01() < 0.2 ? 0.1 : deterministicRandom()->random01() * 10.0 + 1; }
	init( FASTRESTORE_ROLE_LOGGING_DELAY,                          5 ); if( randomize && BUGGIFY ) { FASTRESTORE_ROLE_LOGGING_DELAY = deterministicRandom()->random01() * 60 + 1; }
	init( FASTRESTORE_UPDATE_PROCESS_STATS_INTERVAL,               5 ); if( randomize && BUGGIFY ) { FASTRESTORE_UPDATE_PROCESS_STATS_INTERVAL = deterministicRandom()->random01() * 60 + 1; }
	init( FASTRESTORE_ATOMICOP_WEIGHT,                             1 ); if( randomize && BUGGIFY ) { FASTRESTORE_ATOMICOP_WEIGHT = deterministicRandom()->random01() * 200 + 1; }
	init( FASTRESTORE_MONITOR_LEADER_DELAY,                        5 ); if( randomize && BUGGIFY ) { FASTRESTORE_MONITOR_LEADER_DELAY = deterministicRandom()->random01() * 100; }
	init( FASTRESTORE_STRAGGLER_THRESHOLD_SECONDS,                60 ); if( randomize && BUGGIFY ) { FASTRESTORE_STRAGGLER_THRESHOLD_SECONDS = deterministicRandom()->random01() * 240 + 10; }
	init( FASTRESTORE_TRACK_REQUEST_LATENCY,              	   false ); if( randomize && BUGGIFY ) { FASTRESTORE_TRACK_REQUEST_LATENCY = false; }
	init( FASTRESTORE_MEMORY_THRESHOLD_MB_SOFT,                 6144 ); if( randomize && BUGGIFY ) { FASTRESTORE_MEMORY_THRESHOLD_MB_SOFT = 1; }
	init( FASTRESTORE_WAIT_FOR_MEMORY_LATENCY,                    10 ); if( randomize && BUGGIFY ) { FASTRESTORE_WAIT_FOR_MEMORY_LATENCY = 60; }
	init( FASTRESTORE_HEARTBEAT_DELAY,                            10 ); if( randomize && BUGGIFY ) { FASTRESTORE_HEARTBEAT_DELAY = deterministicRandom()->random01() * 120 + 2; }
	init( FASTRESTORE_HEARTBEAT_MAX_DELAY,                        10 ); if( randomize && BUGGIFY ) { FASTRESTORE_HEARTBEAT_MAX_DELAY = FASTRESTORE_HEARTBEAT_DELAY * 10; }
	init( FASTRESTORE_APPLIER_FETCH_KEYS_SIZE,                   100 ); if( randomize && BUGGIFY ) { FASTRESTORE_APPLIER_FETCH_KEYS_SIZE = deterministicRandom()->random01() * 10240 + 1; }
	init( FASTRESTORE_LOADER_SEND_MUTATION_MSG_BYTES, 1.0 * 1024.0 * 1024.0 ); if( randomize && BUGGIFY ) { FASTRESTORE_LOADER_SEND_MUTATION_MSG_BYTES = deterministicRandom()->random01() < 0.2 ? 1024 : deterministicRandom()->random01() * 5.0 * 1024.0 * 1024.0 + 1; }
	init( FASTRESTORE_GET_RANGE_VERSIONS_EXPENSIVE,            false ); if( randomize && BUGGIFY ) { FASTRESTORE_GET_RANGE_VERSIONS_EXPENSIVE = deterministicRandom()->random01() < 0.5 ? true : false; }
	init( FASTRESTORE_REQBATCH_PARALLEL,                          50 ); if( randomize && BUGGIFY ) { FASTRESTORE_REQBATCH_PARALLEL = deterministicRandom()->random01() * 100 + 1; }
	init( FASTRESTORE_REQBATCH_LOG,                            false ); if( randomize && BUGGIFY ) { FASTRESTORE_REQBATCH_LOG = deterministicRandom()->random01() < 0.2 ? true : false; }
	init( FASTRESTORE_TXN_CLEAR_MAX,                             100 ); if( randomize && BUGGIFY ) { FASTRESTORE_TXN_CLEAR_MAX = deterministicRandom()->random01() * 100 + 1; }
	init( FASTRESTORE_TXN_RETRY_MAX,                              10 ); if( randomize && BUGGIFY ) { FASTRESTORE_TXN_RETRY_MAX = deterministicRandom()->random01() * 100 + 1; }
	init( FASTRESTORE_TXN_EXTRA_DELAY,                           0.0 ); if( randomize && BUGGIFY ) { FASTRESTORE_TXN_EXTRA_DELAY = deterministicRandom()->random01() * 1 + 0.001;}
	init( FASTRESTORE_NOT_WRITE_DB,                            false ); // Perf test only: set it to true will cause simulation failure
	init( FASTRESTORE_USE_RANGE_FILE,                           true ); // Perf test only: set it to false will cause simulation failure
	init( FASTRESTORE_USE_LOG_FILE,                             true ); // Perf test only: set it to false will cause simulation failure
	init( FASTRESTORE_SAMPLE_MSG_BYTES,                      1048576 ); if( randomize && BUGGIFY ) { FASTRESTORE_SAMPLE_MSG_BYTES = deterministicRandom()->random01() * 2048;}
	init( FASTRESTORE_SCHED_UPDATE_DELAY,                        0.1 ); if( randomize && BUGGIFY ) { FASTRESTORE_SCHED_UPDATE_DELAY = deterministicRandom()->random01() * 2;}
	init( FASTRESTORE_SCHED_TARGET_CPU_PERCENT,                   70 ); if( randomize && BUGGIFY ) { FASTRESTORE_SCHED_TARGET_CPU_PERCENT = deterministicRandom()->random01() * 100 + 50;} // simulate cpu usage can be larger than 100
	init( FASTRESTORE_SCHED_MAX_CPU_PERCENT,                      90 ); if( randomize && BUGGIFY ) { FASTRESTORE_SCHED_MAX_CPU_PERCENT = FASTRESTORE_SCHED_TARGET_CPU_PERCENT + deterministicRandom()->random01() * 100;}
	init( FASTRESTORE_SCHED_INFLIGHT_LOAD_REQS,                   50 ); if( randomize && BUGGIFY ) { FASTRESTORE_SCHED_INFLIGHT_LOAD_REQS = deterministicRandom()->random01() < 0.2 ? 1 : deterministicRandom()->random01() * 30 + 1;}
	init( FASTRESTORE_SCHED_INFLIGHT_SEND_REQS,                    3 ); if( randomize && BUGGIFY ) { FASTRESTORE_SCHED_INFLIGHT_SEND_REQS = deterministicRandom()->random01() < 0.2 ? 1 : deterministicRandom()->random01() * 10 + 1;}
	init( FASTRESTORE_SCHED_LOAD_REQ_BATCHSIZE,                    5 ); if( randomize && BUGGIFY ) { FASTRESTORE_SCHED_LOAD_REQ_BATCHSIZE = deterministicRandom()->random01() < 0.2 ? 1 : deterministicRandom()->random01() * 10 + 1;}
	init( FASTRESTORE_SCHED_INFLIGHT_SENDPARAM_THRESHOLD,         10 ); if( randomize && BUGGIFY ) { FASTRESTORE_SCHED_INFLIGHT_SENDPARAM_THRESHOLD = deterministicRandom()->random01() < 0.2 ? 1 : deterministicRandom()->random01() * 15 + 1;}
	init( FASTRESTORE_SCHED_SEND_FUTURE_VB_REQS_BATCH,             2 ); if( randomize && BUGGIFY ) { FASTRESTORE_SCHED_SEND_FUTURE_VB_REQS_BATCH = deterministicRandom()->random01() < 0.2 ? 1 : deterministicRandom()->random01() * 15 + 1;}
	init( FASTRESTORE_NUM_TRACE_EVENTS,                          100 ); if( randomize && BUGGIFY ) { FASTRESTORE_NUM_TRACE_EVENTS = deterministicRandom()->random01() < 0.2 ? 1 : deterministicRandom()->random01() * 500 + 1;}
	init( FASTRESTORE_EXPENSIVE_VALIDATION,                    false ); if( randomize && BUGGIFY ) { FASTRESTORE_EXPENSIVE_VALIDATION = deterministicRandom()->random01() < 0.5 ? true : false;}
	init( FASTRESTORE_WRITE_BW_MB,                                70 ); if( randomize && BUGGIFY ) { FASTRESTORE_WRITE_BW_MB = deterministicRandom()->random01() < 0.5 ? 2 : 100;}
	init( FASTRESTORE_RATE_UPDATE_SECONDS,                       1.0 ); if( randomize && BUGGIFY ) { FASTRESTORE_RATE_UPDATE_SECONDS = deterministicRandom()->random01() < 0.5 ? 0.1 : 2;}
	init( FASTRESTORE_DUMP_INSERT_RANGE_VERSION,               false );

	init( REDWOOD_DEFAULT_PAGE_SIZE,                            8192 );
	init( REDWOOD_DEFAULT_EXTENT_SIZE,              32 * 1024 * 1024 );
	init( REDWOOD_DEFAULT_EXTENT_READ_SIZE,              1024 * 1024 );
	init( REDWOOD_EXTENT_CONCURRENT_READS,                         4 );
	init( REDWOOD_KVSTORE_RANGE_PREFETCH,                       true );
	init( REDWOOD_PAGE_REBUILD_MAX_SLACK,                       0.33 );
	init( REDWOOD_PAGE_REBUILD_SLACK_DISTRIBUTION,              0.50 );
	init( REDWOOD_LAZY_CLEAR_BATCH_SIZE_PAGES,                    10 );
	init( REDWOOD_LAZY_CLEAR_MIN_PAGES,                            0 );
	init( REDWOOD_LAZY_CLEAR_MAX_PAGES,                          1e6 );
	init( REDWOOD_REMAP_CLEANUP_WINDOW_BYTES, 4LL * 1024 * 1024 * 1024 );
	init( REDWOOD_REMAP_CLEANUP_TOLERANCE_RATIO,                0.05 );
	init( REDWOOD_PAGEFILE_GROWTH_SIZE_PAGES,                  20000 ); if( randomize && BUGGIFY ) { REDWOOD_PAGEFILE_GROWTH_SIZE_PAGES = deterministicRandom()->randomInt(200, 1000); }
	init( REDWOOD_METRICS_INTERVAL,                              5.0 );
	init( REDWOOD_HISTOGRAM_INTERVAL,                           30.0 );
	init( REDWOOD_EVICT_UPDATED_PAGES,                          true ); if( randomize && BUGGIFY ) { REDWOOD_EVICT_UPDATED_PAGES = false; }
	init( REDWOOD_DECODECACHE_REUSE_MIN_HEIGHT,                    2 ); if( randomize && BUGGIFY ) { REDWOOD_DECODECACHE_REUSE_MIN_HEIGHT = deterministicRandom()->randomInt(1, 7); }
	init( REDWOOD_NODE_MAX_UNBALANCE,                              2 );
	init( REDWOOD_IO_PRIORITIES,                       "32,32,32,32" );

	// Server request latency measurement
	init( LATENCY_SKETCH_ACCURACY,                              0.01 );
	init( FILE_LATENCY_SKETCH_ACCURACY,                         0.01 );
	init( LATENCY_METRICS_LOGGING_INTERVAL,                     60.0 );

	// Cluster recovery
	init ( CLUSTER_RECOVERY_EVENT_NAME_PREFIX,              "Master" );

	// Encryption
	init( SIM_KMS_MAX_KEYS,                                     4096 );
	init( ENCRYPT_PROXY_MAX_DBG_TRACE_LENGTH,                 100000 );

	// encrypt key proxy
	init( ENABLE_BLOB_GRANULE_COMPRESSION,                     false ); if ( randomize && BUGGIFY ) { ENABLE_BLOB_GRANULE_COMPRESSION = deterministicRandom()->coinflip(); }
	init( BLOB_GRANULE_COMPRESSION_FILTER,                    "NONE" ); if ( randomize && BUGGIFY ) { BLOB_GRANULE_COMPRESSION_FILTER = CompressionUtils::toString(CompressionUtils::getRandomFilter()); }
	init( ENCRYPTION_LOGGING_INTERVAL,                           5.0 );

	// KMS connector type
	init( KMS_CONNECTOR_TYPE,                     "RESTKmsConnector" );

	// Blob granlues
	init( BG_URL,        isSimulated ? "file://simfdb/fdbblob/" : "" ); // TODO: store in system key space or something, eventually
	bool buggifyMediumGranules = simulationMediumShards || (randomize && BUGGIFY);
	// BlobGranuleVerify* simulation tests use "knobs", BlobGranuleCorrectness* use "tenant", default in real clusters is "knobs"
	init( BG_METADATA_SOURCE,                                "knobs" );
	// All clients must be writing this before server can make use of it. FIXME: Enable in next release
	init( BG_USE_BLOB_RANGE_CHANGE_LOG,                        false ); if ( randomize && BUGGIFY ) BG_USE_BLOB_RANGE_CHANGE_LOG = true;
	init( BG_SNAPSHOT_FILE_TARGET_BYTES,                    20000000 ); if ( buggifySmallShards ) BG_SNAPSHOT_FILE_TARGET_BYTES = 50000 * deterministicRandom()->randomInt(1, 4); else if (buggifyMediumGranules) BG_SNAPSHOT_FILE_TARGET_BYTES = 50000 * deterministicRandom()->randomInt(1, 20);
	init( BG_SNAPSHOT_FILE_TARGET_CHUNK_BYTES,               64*1024 ); if ( randomize && BUGGIFY ) BG_SNAPSHOT_FILE_TARGET_CHUNK_BYTES = BG_SNAPSHOT_FILE_TARGET_BYTES / (1 << deterministicRandom()->randomInt(0, 8));
	init( BG_DELTA_BYTES_BEFORE_COMPACT, BG_SNAPSHOT_FILE_TARGET_BYTES/2 ); if ( randomize && BUGGIFY ) BG_DELTA_BYTES_BEFORE_COMPACT *= (1.0 + deterministicRandom()->random01() * 3.0)/2.0;
	init( BG_DELTA_FILE_TARGET_BYTES,   BG_DELTA_BYTES_BEFORE_COMPACT/10 );
	init( BG_DELTA_FILE_TARGET_CHUNK_BYTES,                  32*1024 ); if ( randomize && BUGGIFY ) BG_DELTA_FILE_TARGET_CHUNK_BYTES = BG_DELTA_FILE_TARGET_BYTES / (1 << deterministicRandom()->randomInt(0, 7));
	init( BG_MAX_SPLIT_FANOUT,                                    10 ); if( randomize && BUGGIFY ) BG_MAX_SPLIT_FANOUT = deterministicRandom()->randomInt(5, 15);
	init( BG_MAX_MERGE_FANIN,                                     10 ); if( randomize && BUGGIFY ) BG_MAX_MERGE_FANIN = deterministicRandom()->randomInt(2, 15);
	init( BG_HOT_SNAPSHOT_VERSIONS,                          5000000 );

	init( BG_CONSISTENCY_CHECK_ENABLED,                         true ); if (randomize && BUGGIFY) BG_CONSISTENCY_CHECK_ENABLED = false;
	init( BG_CONSISTENCY_CHECK_TARGET_SPEED_KB,                 1000 ); if (randomize && BUGGIFY) BG_CONSISTENCY_CHECK_TARGET_SPEED_KB *= (deterministicRandom()->randomInt(2, 50) / 10);
	init( BG_KEY_TUPLE_TRUNCATE_OFFSET,                            0 );
	init( BG_ENABLE_SPLIT_TRUNCATED,                           false ); if (randomize && BUGGIFY) BG_ENABLE_SPLIT_TRUNCATED = true;
	init( BG_ENABLE_READ_DRIVEN_COMPACTION,                     true ); if (randomize && BUGGIFY) BG_ENABLE_READ_DRIVEN_COMPACTION = false;
	init( BG_RDC_BYTES_FACTOR,                                     2 ); if (randomize && BUGGIFY) BG_RDC_BYTES_FACTOR = deterministicRandom()->randomInt(1, 10);
	init( BG_RDC_READ_FACTOR,                                      3 ); if (randomize && BUGGIFY) BG_RDC_READ_FACTOR = deterministicRandom()->randomInt(1, 10);
	init( BG_WRITE_MULTIPART,                                  false ); if (randomize && BUGGIFY) BG_WRITE_MULTIPART = true;
	init( BG_ENABLE_DYNAMIC_WRITE_AMP,                          true ); if (randomize && BUGGIFY) BG_ENABLE_DYNAMIC_WRITE_AMP = false;
	init( BG_DYNAMIC_WRITE_AMP_MIN_FACTOR,                       0.5 );
	init( BG_DYNAMIC_WRITE_AMP_DECREASE_FACTOR,                  0.8 );

	init( BG_ENABLE_MERGING,                                    true ); if (randomize && BUGGIFY) BG_ENABLE_MERGING = false;
	init( BG_MERGE_CANDIDATE_THRESHOLD_SECONDS, isSimulated ? 20.0 : 30 * 60 ); if (randomize && BUGGIFY) BG_MERGE_CANDIDATE_THRESHOLD_SECONDS = 5.0;
	init( BG_MERGE_CANDIDATE_DELAY_SECONDS, BG_MERGE_CANDIDATE_THRESHOLD_SECONDS / 10.0 );

	init( BLOB_WORKER_INITIAL_SNAPSHOT_PARALLELISM,                8 ); if( randomize && BUGGIFY ) BLOB_WORKER_INITIAL_SNAPSHOT_PARALLELISM = 1;
	// The resnapshot/delta parallelism knobs are deprecated and replaced by the budget_bytes knobs! FIXME: remove after next release
	init( BLOB_WORKER_RESNAPSHOT_PARALLELISM,                     40 ); if( randomize && BUGGIFY ) BLOB_WORKER_RESNAPSHOT_PARALLELISM = deterministicRandom()->randomInt(1, 10);
	init( BLOB_WORKER_DELTA_FILE_WRITE_PARALLELISM,             2000 ); if( randomize && BUGGIFY ) BLOB_WORKER_DELTA_FILE_WRITE_PARALLELISM = deterministicRandom()->randomInt(10, 100);
	init( BLOB_WORKER_RDC_PARALLELISM,                             2 ); if( randomize && BUGGIFY ) BLOB_WORKER_RDC_PARALLELISM = deterministicRandom()->randomInt(1, 6);
	init( BLOB_WORKER_RESNAPSHOT_BUDGET_BYTES,        1024*1024*1024 ); if( randomize && BUGGIFY ) BLOB_WORKER_RESNAPSHOT_BUDGET_BYTES = deterministicRandom()->random01() * 10 * BG_SNAPSHOT_FILE_TARGET_BYTES;
	init( BLOB_WORKER_DELTA_WRITE_BUDGET_BYTES,       1024*1024*1024 ); if( randomize && BUGGIFY ) BLOB_WORKER_DELTA_WRITE_BUDGET_BYTES = (5 + 45*deterministicRandom()->random01()) * BG_DELTA_FILE_TARGET_BYTES;
	init( BLOB_WORKER_TIMEOUT,                                  10.0 ); if( randomize && BUGGIFY ) BLOB_WORKER_TIMEOUT = 1.0;
	// more than MVCC window since behind delta files can block for that window for committed check
	init( BLOB_WORKER_REQUEST_TIMEOUT,                          10.0 ); if( randomize && BUGGIFY ) BLOB_WORKER_REQUEST_TIMEOUT = 1.0;
	init( BLOB_WORKERLIST_FETCH_INTERVAL,                        1.0 );
	init( BLOB_WORKER_BATCH_GRV_INTERVAL,                        0.1 );
	init( BLOB_WORKER_EMPTY_GRV_INTERVAL,                        0.5 );
	init( BLOB_WORKER_GRV_HISTORY_MAX_SIZE,                    10000 ); if ( randomize && BUGGIFY ) BLOB_WORKER_GRV_HISTORY_MAX_SIZE = deterministicRandom()->randomInt(1, 20);
	init( BLOB_WORKER_GRV_HISTORY_MIN_VERSION_GRANULARITY,    100000 ); if ( randomize && BUGGIFY ) BLOB_WORKER_GRV_HISTORY_MIN_VERSION_GRANULARITY = deterministicRandom()->randomSkewedUInt32(1, 1000000);
	init( BLOB_WORKER_DO_REJECT_WHEN_FULL,                      true ); if ( randomize && BUGGIFY ) BLOB_WORKER_DO_REJECT_WHEN_FULL = false;
	init( BLOB_WORKER_REJECT_WHEN_FULL_THRESHOLD,                0.9 );
	init( BLOB_WORKER_FORCE_FLUSH_CLEANUP_DELAY,                30.0 ); if ( randomize && BUGGIFY ) BLOB_WORKER_FORCE_FLUSH_CLEANUP_DELAY = deterministicRandom()->randomInt(0, 10) - 1;
	init( BLOB_WORKER_DISK_ENABLED,                            false ); if ( randomize && BUGGIFY ) BLOB_WORKER_DISK_ENABLED = true;
	init( BLOB_WORKER_STORE_TYPE,                                  3 );
	init( BLOB_WORKER_REJOIN_TIME,                              10.0 );

	init( BLOB_MANAGER_STATUS_EXP_BACKOFF_MIN,                   0.1 );
	init( BLOB_MANAGER_STATUS_EXP_BACKOFF_MAX,                   5.0 );
	init( BLOB_MANAGER_STATUS_EXP_BACKOFF_EXPONENT,              1.5 );
	init( BLOB_MANAGER_CONCURRENT_MERGE_CHECKS,                   64 ); if( randomize && BUGGIFY ) BLOB_MANAGER_CONCURRENT_MERGE_CHECKS = 1 << deterministicRandom()->randomInt(0, 7);
	init( BLOB_MANIFEST_BACKUP,                                false );
	init( BLOB_MANIFEST_BACKUP_INTERVAL,  isSimulated ?  5.0 : 300.0 );
	init( BLOB_FULL_RESTORE_MODE,                              false );
	init( BLOB_MIGRATOR_CHECK_INTERVAL,     isSimulated ?  1.0 : 5.0 );
	init( BLOB_MANIFEST_RW_ROWS,            isSimulated ?  10 : 1000 );
	init( BLOB_RESTORE_MLOGS_URL, isSimulated ? "file://simfdb/backups/" : "" );
	init( BLOB_MIGRATOR_ERROR_RETRIES,                            20 );
	init( BLOB_MIGRATOR_PREPARE_TIMEOUT,                       120.0 );
	init( BLOB_RESTORE_MANIFEST_URL, isSimulated ? "file://simfdb/fdbblob/manifest" : "" );
	init( BLOB_RESTORE_MANIFEST_FILE_MAX_SIZE, isSimulated ? 10000 : 10000000 );
	init( BLOB_RESTORE_MANIFEST_RETENTION_MAX,                     10 );
	init( BLOB_RESTORE_MLOGS_RETENTION_SECS,  isSimulated ?  120 : 3600 * 24 * 14 );

	init( BGCC_TIMEOUT,                   isSimulated ? 10.0 : 120.0 );
	init( BGCC_MIN_INTERVAL,                isSimulated ? 1.0 : 10.0 );

	// Blob Metadata
	init( BLOB_METADATA_CACHE_TTL, isSimulated ? 120 : 24 * 60 * 60 );
	if ( randomize && BUGGIFY) { BLOB_METADATA_CACHE_TTL = deterministicRandom()->randomInt(50, 100); }

	// HTTP KMS Connector
	init( REST_KMS_CONNECTOR_KMS_DISCOVERY_URL_MODE,           "file");
	init( REST_KMS_CONNECTOR_VALIDATION_TOKEN_MODE,            "file");
	init( REST_KMS_CONNECTOR_VALIDATION_TOKEN_MAX_SIZE,          1024);
	init( REST_KMS_CONNECTOR_VALIDATION_TOKENS_MAX_PAYLOAD_SIZE, 10 * 1024);
	init( REST_KMS_CONNECTOR_REFRESH_KMS_URLS,                   true);
	init( REST_KMS_CONNECTOR_REFRESH_KMS_URLS_INTERVAL_SEC,       600);
	// Below KMS configurations are responsible for:
	// Discovering KMS URLs, fetch encryption keys endpoint and validation token details.
	// Configurations are expected to be passed as command-line arguments.
	// NOTE: Care must be taken when attempting to update below configurations for a up/running FDB cluster.
	init( REST_KMS_CONNECTOR_DISCOVER_KMS_URL_FILE,                "");
	init( REST_KMS_CONNECTOR_GET_ENCRYPTION_KEYS_ENDPOINT,         "");
	init( REST_KMS_CONNECTOR_GET_LATEST_ENCRYPTION_KEYS_ENDPOINT,  "");
	init( REST_KMS_CONNECTOR_GET_BLOB_METADATA_ENDPOINT,           "");
	// Details to fetch validation token from a localhost file
	// acceptable format: "<token_name1>$<absolute_file_path1>,<token_name2>$<absolute_file_path2>,.."
	// NOTE: 'token-name" can NOT contain '$' character
	init( REST_KMS_CONNECTOR_VALIDATION_TOKEN_DETAILS,             "");
	init( ENABLE_REST_KMS_COMMUNICATION,                        false); if( randomize && BUGGIFY ) ENABLE_REST_KMS_COMMUNICATION = true;
	init( REST_KMS_CONNECTOR_REMOVE_TRAILING_NEWLINE,           false);
	init( REST_KMS_CURRENT_BLOB_METADATA_REQUEST_VERSION,           1);
	init( REST_KMS_MAX_BLOB_METADATA_REQUEST_VERSION,               1);
	init( REST_KMS_CURRENT_CIPHER_REQUEST_VERSION,                  1);
	init( REST_KMS_MAX_CIPHER_REQUEST_VERSION,                      1);

	// Drop in-memory state associated with an idempotency id after this many seconds. Once dropped, this id cannot be
	// expired proactively, but will eventually get cleaned up by the idempotency id cleaner.
	init( IDEMPOTENCY_ID_IN_MEMORY_LIFETIME,                       10);
	// Attempt to clean old idempotency ids automatically this often
 	init( IDEMPOTENCY_IDS_CLEANER_POLLING_INTERVAL,                10);
	// Don't clean idempotency ids younger than this
 	init( IDEMPOTENCY_IDS_MIN_AGE_SECONDS,              3600 * 24 * 7);

	// clang-format on

	if (clientKnobs) {
		clientKnobs->IS_ACCEPTABLE_DELAY =
		    clientKnobs->IS_ACCEPTABLE_DELAY *
		    std::min(MAX_READ_TRANSACTION_LIFE_VERSIONS, MAX_WRITE_TRANSACTION_LIFE_VERSIONS) /
		    (5.0 * VERSIONS_PER_SECOND);
		clientKnobs->INIT_MID_SHARD_BYTES = MIN_SHARD_BYTES;
	}
}<|MERGE_RESOLUTION|>--- conflicted
+++ resolved
@@ -756,13 +756,8 @@
 	init( STORAGE_DURABILITY_LAG_HARD_MAX,                    2000e6 ); if( smallStorageTarget ) STORAGE_DURABILITY_LAG_HARD_MAX = 100e6;
 	init( STORAGE_DURABILITY_LAG_SOFT_MAX,                     250e6 ); if( smallStorageTarget ) STORAGE_DURABILITY_LAG_SOFT_MAX = 10e6;
 	init( STORAGE_INCLUDE_FEED_STORAGE_QUEUE,                   true ); if ( randomize && BUGGIFY ) STORAGE_INCLUDE_FEED_STORAGE_QUEUE = false;
-<<<<<<< HEAD
-	init( STORAGE_SHARD_CONSISTENCY_CHECK_INTERVAL,              0.0 ); if ( isSimulated ) STORAGE_SHARD_CONSISTENCY_CHECK_INTERVAL = 5.0;
-	init (STORAGE_FETCH_KEYS_DELAY,	                             0.0 ); if ( randomize && BUGGIFY ) STORAGE_FETCH_KEYS_DELAY = deterministicRandom()->random01() * 100;
-=======
 	init( STORAGE_SHARD_CONSISTENCY_CHECK_INTERVAL,                     0.0); if ( isSimulated ) STORAGE_SHARD_CONSISTENCY_CHECK_INTERVAL = 5.0;
 	init (STORAGE_FETCH_KEYS_DELAY,	                             0.0 ); if ( randomize && BUGGIFY ) { STORAGE_FETCH_KEYS_DELAY = deterministicRandom()->random01() * 5.0; }
->>>>>>> 2f3ecab1
 
 	//FIXME: Low priority reads are disabled by assigning very high knob values, reduce knobs for 7.0
 	init( LOW_PRIORITY_STORAGE_QUEUE_BYTES,                    775e8 ); if( smallStorageTarget ) LOW_PRIORITY_STORAGE_QUEUE_BYTES = 1750e3;
