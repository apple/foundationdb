--- conflicted
+++ resolved
@@ -764,13 +764,9 @@
 	init( REDWOOD_LAZY_CLEAR_MAX_PAGES,                          1e6 );
 	init( REDWOOD_REMAP_CLEANUP_WINDOW,                           50 );
 	init( REDWOOD_REMAP_CLEANUP_LAG,                             0.1 );
-<<<<<<< HEAD
-	init( REDWOOD_LOGGING_INTERVAL,                              5.0 );
 	init( REDWOOD_PAGEFILE_GROWTH_SIZE_PAGES,                  20000 ); if( randomize && BUGGIFY ) { REDWOOD_PAGEFILE_GROWTH_SIZE_PAGES = deterministicRandom()->randomInt(200, 1000); }
-=======
 	init( REDWOOD_METRICS_INTERVAL,                              5.0 );
 	init( REDWOOD_HISTOGRAM_INTERVAL,                           30.0 );
->>>>>>> 6174229a
 
 	// Server request latency measurement
 	init( LATENCY_SAMPLE_SIZE,                                100000 );
