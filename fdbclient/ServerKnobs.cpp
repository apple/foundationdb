--- conflicted
+++ resolved
@@ -806,10 +806,6 @@
 	init( GLOBAL_TAG_THROTTLING_PROXY_LOGGING_INTERVAL,         60.0 );
 	init( GLOBAL_TAG_THROTTLING_MIN_TPS,                         1.0 );
 	init( GLOBAL_TAG_THROTTLING_TRACE_INTERVAL,                  5.0 );
-<<<<<<< HEAD
-=======
-	init( GLOBAL_TAG_THROTTLING_REPORT_ONLY,                   false );
->>>>>>> 44bcbebf
 
 	//Storage Metrics
 	init( STORAGE_METRICS_AVERAGE_INTERVAL,                    120.0 );
