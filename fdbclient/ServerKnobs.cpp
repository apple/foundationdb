/*
 * ServerKnobs.cpp
 *
 * This source file is part of the FoundationDB open source project
 *
 * Copyright 2013-2022 Apple Inc. and the FoundationDB project authors
 *
 * Licensed under the Apache License, Version 2.0 (the "License");
 * you may not use this file except in compliance with the License.
 * You may obtain a copy of the License at
 *
 *     http://www.apache.org/licenses/LICENSE-2.0
 *
 * Unless required by applicable law or agreed to in writing, software
 * distributed under the License is distributed on an "AS IS" BASIS,
 * WITHOUT WARRANTIES OR CONDITIONS OF ANY KIND, either express or implied.
 * See the License for the specific language governing permissions and
 * limitations under the License.
 */

#include "fdbclient/ServerKnobs.h"
#include "flow/IRandom.h"
#include "flow/flow.h"

#define init(...) KNOB_FN(__VA_ARGS__, INIT_ATOMIC_KNOB, INIT_KNOB)(__VA_ARGS__)

ServerKnobs::ServerKnobs(Randomize randomize, ClientKnobs* clientKnobs, IsSimulated isSimulated) {
	initialize(randomize, clientKnobs, isSimulated);
}

void ServerKnobs::initialize(Randomize randomize, ClientKnobs* clientKnobs, IsSimulated isSimulated) {
	// clang-format off
	init( ALLOW_DANGEROUS_KNOBS,                               isSimulated );
	// Versions
	init( VERSIONS_PER_SECOND,                                   1e6 );
	init( MAX_VERSIONS_IN_FLIGHT,                100 * VERSIONS_PER_SECOND );
	init( MAX_VERSIONS_IN_FLIGHT_FORCED,         6e5 * VERSIONS_PER_SECOND ); //one week of versions
	init( ENABLE_VERSION_VECTOR,                               false );
	init( ENABLE_VERSION_VECTOR_TLOG_UNICAST,                  false );

        bool buggifyShortReadWindow = randomize && BUGGIFY && !ENABLE_VERSION_VECTOR;
	init( MAX_READ_TRANSACTION_LIFE_VERSIONS,      5 * VERSIONS_PER_SECOND ); if (randomize && BUGGIFY) MAX_READ_TRANSACTION_LIFE_VERSIONS = VERSIONS_PER_SECOND; else if (buggifyShortReadWindow) MAX_READ_TRANSACTION_LIFE_VERSIONS = std::max<int>(1, 0.1 * VERSIONS_PER_SECOND); else if( randomize && BUGGIFY ) MAX_READ_TRANSACTION_LIFE_VERSIONS = 10 * VERSIONS_PER_SECOND;
	init( MAX_WRITE_TRANSACTION_LIFE_VERSIONS,     5 * VERSIONS_PER_SECOND ); if (randomize && BUGGIFY) MAX_WRITE_TRANSACTION_LIFE_VERSIONS=std::max<int>(1, 1 * VERSIONS_PER_SECOND);
	init( MAX_COMMIT_BATCH_INTERVAL,                             2.0 ); if( randomize && BUGGIFY ) MAX_COMMIT_BATCH_INTERVAL = 0.5; // Each commit proxy generates a CommitTransactionBatchRequest at least this often, so that versions always advance smoothly
	MAX_COMMIT_BATCH_INTERVAL = std::min(MAX_COMMIT_BATCH_INTERVAL, MAX_READ_TRANSACTION_LIFE_VERSIONS/double(2*VERSIONS_PER_SECOND)); // Ensure that the proxy commits 2 times every MAX_READ_TRANSACTION_LIFE_VERSIONS, otherwise the master will not give out versions fast enough
	init( MAX_VERSION_RATE_MODIFIER,                             0.1 );
	init( MAX_VERSION_RATE_OFFSET,               VERSIONS_PER_SECOND ); // If the calculated version is more than this amount away from the expected version, it will be clamped to this value. This prevents huge version jumps.
	init( ENABLE_VERSION_VECTOR_HA_OPTIMIZATION,               false );

	// TLogs
	init( TLOG_TIMEOUT,                                          0.4 ); //cannot buggify because of availability
	init( TLOG_SLOW_REJOIN_WARN_TIMEOUT_SECS,                     60 ); if( randomize && BUGGIFY ) TLOG_SLOW_REJOIN_WARN_TIMEOUT_SECS = deterministicRandom()->randomInt(5,10);
	init( TLOG_STORAGE_MIN_UPDATE_INTERVAL,                      0.5 );
	init( BUGGIFY_TLOG_STORAGE_MIN_UPDATE_INTERVAL,               30 );
	init( DESIRED_TOTAL_BYTES,                                150000 ); if( randomize && BUGGIFY ) DESIRED_TOTAL_BYTES = 10000;
	init( DESIRED_UPDATE_BYTES,                2*DESIRED_TOTAL_BYTES );
	init( UPDATE_DELAY,                                        0.001 );
	init( MAXIMUM_PEEK_BYTES,                                   10e6 );
	init( APPLY_MUTATION_BYTES,                                  1e6 );
	init( BUGGIFY_RECOVER_MEMORY_LIMIT,                          1e6 );
	init( BUGGIFY_WORKER_REMOVED_MAX_LAG,                         30 );
	init( UPDATE_STORAGE_BYTE_LIMIT,                             1e6 );
	init( TLOG_PEEK_DELAY,                                    0.0005 );
	init( LEGACY_TLOG_UPGRADE_ENTRIES_PER_VERSION,               100 );
	init( VERSION_MESSAGES_OVERHEAD_FACTOR_1024THS,             1072 ); // Based on a naive interpretation of the gcc version of std::deque, we would expect this to be 16 bytes overhead per 512 bytes data. In practice, it seems to be 24 bytes overhead per 512.
	init( VERSION_MESSAGES_ENTRY_BYTES_WITH_OVERHEAD, std::ceil(16.0 * VERSION_MESSAGES_OVERHEAD_FACTOR_1024THS / 1024) );
	init( LOG_SYSTEM_PUSHED_DATA_BLOCK_SIZE,                     1e5 );
	init( MAX_MESSAGE_SIZE,            std::max<int>(LOG_SYSTEM_PUSHED_DATA_BLOCK_SIZE, 1e5 + 2e4 + 1) + 8 ); // VALUE_SIZE_LIMIT + SYSTEM_KEY_SIZE_LIMIT + 9 bytes (4 bytes for length, 4 bytes for sequence number, and 1 byte for mutation type)
	init( TLOG_MESSAGE_BLOCK_BYTES,                             10e6 );
	init( TLOG_MESSAGE_BLOCK_OVERHEAD_FACTOR,      double(TLOG_MESSAGE_BLOCK_BYTES) / (TLOG_MESSAGE_BLOCK_BYTES - MAX_MESSAGE_SIZE) ); //1.0121466709838096006362758832473
	init( PEEK_TRACKER_EXPIRATION_TIME,                          600 ); if( randomize && BUGGIFY ) PEEK_TRACKER_EXPIRATION_TIME = deterministicRandom()->coinflip() ? 0.1 : 120;
	init( PEEK_USING_STREAMING,                                false ); if( randomize && isSimulated && BUGGIFY ) PEEK_USING_STREAMING = true;
	init( PARALLEL_GET_MORE_REQUESTS,                             32 ); if( randomize && BUGGIFY ) PARALLEL_GET_MORE_REQUESTS = 2;
	init( MULTI_CURSOR_PRE_FETCH_LIMIT,                           10 );
	init( MAX_QUEUE_COMMIT_BYTES,                               15e6 ); if( randomize && BUGGIFY ) MAX_QUEUE_COMMIT_BYTES = 5000;
	init( DESIRED_OUTSTANDING_MESSAGES,                         5000 ); if( randomize && BUGGIFY ) DESIRED_OUTSTANDING_MESSAGES = deterministicRandom()->randomInt(0,100);
	init( DESIRED_GET_MORE_DELAY,                              0.005 );
	init( CONCURRENT_LOG_ROUTER_READS,                             5 ); if( randomize && BUGGIFY ) CONCURRENT_LOG_ROUTER_READS = 1;
	init( LOG_ROUTER_PEEK_FROM_SATELLITES_PREFERRED,               1 ); if( randomize && BUGGIFY ) LOG_ROUTER_PEEK_FROM_SATELLITES_PREFERRED = 0;
	init( DISK_QUEUE_ADAPTER_MIN_SWITCH_TIME,                    1.0 );
	init( DISK_QUEUE_ADAPTER_MAX_SWITCH_TIME,                    5.0 );
	init( TLOG_SPILL_REFERENCE_MAX_PEEK_MEMORY_BYTES,            2e9 ); if ( randomize && BUGGIFY ) TLOG_SPILL_REFERENCE_MAX_PEEK_MEMORY_BYTES = 2e6;
	init( TLOG_SPILL_REFERENCE_MAX_BATCHES_PER_PEEK,           100 ); if ( randomize && BUGGIFY ) TLOG_SPILL_REFERENCE_MAX_BATCHES_PER_PEEK = 1;
	init( TLOG_SPILL_REFERENCE_MAX_BYTES_PER_BATCH,           16<<10 ); if ( randomize && BUGGIFY ) TLOG_SPILL_REFERENCE_MAX_BYTES_PER_BATCH = 500;
	init( DISK_QUEUE_FILE_EXTENSION_BYTES,                    10<<20 ); // BUGGIFYd per file within the DiskQueue
	init( DISK_QUEUE_FILE_SHRINK_BYTES,                      100<<20 ); // BUGGIFYd per file within the DiskQueue
	init( DISK_QUEUE_MAX_TRUNCATE_BYTES,                     2LL<<30 ); if ( randomize && BUGGIFY ) DISK_QUEUE_MAX_TRUNCATE_BYTES = 0;
	init( TLOG_DEGRADED_DURATION,                                5.0 );
	init( MAX_CACHE_VERSIONS,                                   10e6 );
	init( TLOG_IGNORE_POP_AUTO_ENABLE_DELAY,                   300.0 );
	init( TXS_POPPED_MAX_DELAY,                                  1.0 ); if ( randomize && BUGGIFY ) TXS_POPPED_MAX_DELAY = deterministicRandom()->random01();
	// In some rare simulation tests, particularly with log_spill:=1 configured, the 10 second limit is exceeded, causing SevError trace events
	// and simulation test failure. Increasing the knob value to 15.0 in simulation is a workaround to avoid these failures.
	init( TLOG_MAX_CREATE_DURATION,                             10.0 ); if (isSimulated) TLOG_MAX_CREATE_DURATION = 15.0;
	init( PEEK_LOGGING_AMOUNT,                                     5 );
	init( PEEK_LOGGING_DELAY,                                    5.0 );
	init( PEEK_RESET_INTERVAL,                                 300.0 ); if ( randomize && BUGGIFY ) PEEK_RESET_INTERVAL = 20.0;
	init( PEEK_MAX_LATENCY,                                      0.5 ); if ( randomize && BUGGIFY ) PEEK_MAX_LATENCY = 0.0;
	init( PEEK_COUNT_SMALL_MESSAGES,                           false ); if ( randomize && BUGGIFY ) PEEK_COUNT_SMALL_MESSAGES = true;
	init( PEEK_STATS_INTERVAL,                                  10.0 );
	init( PEEK_STATS_SLOW_AMOUNT,                                  2 );
	init( PEEK_STATS_SLOW_RATIO,                                 0.5 );
	// Buggified value must be larger than the amount of simulated time taken by snapshots, to prevent repeatedly failing
	// snapshots due to closed commit proxy connections
	init( PUSH_RESET_INTERVAL,                                 300.0 ); if ( randomize && BUGGIFY ) PUSH_RESET_INTERVAL = 40.0;
	init( PUSH_MAX_LATENCY,                                      0.5 ); if ( randomize && BUGGIFY ) PUSH_MAX_LATENCY = 0.0;
	init( PUSH_STATS_INTERVAL,                                  10.0 );
	init( PUSH_STATS_SLOW_AMOUNT,                                  2 );
	init( PUSH_STATS_SLOW_RATIO,                                 0.5 );
	init( TLOG_POP_BATCH_SIZE,                                  1000 ); if ( randomize && BUGGIFY ) TLOG_POP_BATCH_SIZE = 10;
	init( TLOG_POPPED_VER_LAG_THRESHOLD_FOR_TLOGPOP_TRACE,     250e6 );
	init( BLOCKING_PEEK_TIMEOUT,                                 0.4 );
	init( ENABLE_DETAILED_TLOG_POP_TRACE,                      false ); if ( randomize && BUGGIFY ) ENABLE_DETAILED_TLOG_POP_TRACE = true;
	init( PEEK_BATCHING_EMPTY_MSG,                             false ); if ( randomize && BUGGIFY ) PEEK_BATCHING_EMPTY_MSG = true;
	init( PEEK_BATCHING_EMPTY_MSG_INTERVAL,                    0.001 ); if ( randomize && BUGGIFY ) PEEK_BATCHING_EMPTY_MSG_INTERVAL = 0.01;

	// disk snapshot max timeout, to be put in TLog, storage and coordinator nodes
	init( MAX_FORKED_PROCESS_OUTPUT,                            1024 );
	init( SNAP_CREATE_MAX_TIMEOUT,        isSimulated ? 70.0 : 300.0 );
	init( SNAP_MINIMUM_TIME_GAP,                                 5.0 );
	init( SNAP_NETWORK_FAILURE_RETRY_LIMIT,                       10 );
	init( MAX_STORAGE_SNAPSHOT_FAULT_TOLERANCE,                    1 );
	init( MAX_COORDINATOR_SNAPSHOT_FAULT_TOLERANCE,                1 );
	init( SNAPSHOT_ALL_STATEFUL_PROCESSES,                     false ); if ( randomize && BUGGIFY ) SNAPSHOT_ALL_STATEFUL_PROCESSES = true;

	// Data distribution queue
	init( HEALTH_POLL_TIME,                                      1.0 );
	init( BEST_TEAM_STUCK_DELAY,                                 1.0 );
	init( DEST_OVERLOADED_DELAY,                                 0.2 );
	init( BG_REBALANCE_POLLING_INTERVAL,                        10.0 );
	init( BG_REBALANCE_SWITCH_CHECK_INTERVAL,                    5.0 ); if (randomize && BUGGIFY) BG_REBALANCE_SWITCH_CHECK_INTERVAL = 1.0;
	init( DD_QUEUE_LOGGING_INTERVAL,                             5.0 );
	init( DD_QUEUE_COUNTER_REFRESH_INTERVAL,                    60.0 );
	// 100 / 60 < 2 trace/sec ~ 2 * 200 = 400b/sec
	init( DD_QUEUE_COUNTER_MAX_LOG,                              100 ); if( randomize && BUGGIFY ) DD_QUEUE_COUNTER_MAX_LOG = 1;
	init( DD_QUEUE_COUNTER_SUMMARIZE,                           true );
	init( RELOCATION_PARALLELISM_PER_SOURCE_SERVER,                2 ); if( randomize && BUGGIFY ) RELOCATION_PARALLELISM_PER_SOURCE_SERVER = 1;
	init( RELOCATION_PARALLELISM_PER_DEST_SERVER,                 10 ); if( randomize && BUGGIFY ) RELOCATION_PARALLELISM_PER_DEST_SERVER = 1; // Note: if this is smaller than FETCH_KEYS_PARALLELISM, this will artificially reduce performance. The current default of 10 is probably too high but is set conservatively for now.
	init( DD_QUEUE_MAX_KEY_SERVERS,                              100 ); if( randomize && BUGGIFY ) DD_QUEUE_MAX_KEY_SERVERS = 1;
	init( DD_REBALANCE_PARALLELISM,                               50 );
	init( DD_REBALANCE_RESET_AMOUNT,                              30 );
	init( INFLIGHT_PENALTY_HEALTHY,                              1.0 );
	init( INFLIGHT_PENALTY_UNHEALTHY,                          500.0 );
	init( INFLIGHT_PENALTY_ONE_LEFT,                          1000.0 );
	init( USE_OLD_NEEDED_SERVERS,                              false );

	init( PRIORITY_RECOVER_MOVE,                                 110 );
	init( PRIORITY_REBALANCE_UNDERUTILIZED_TEAM,                 120 );
	init( PRIORITY_REBALANCE_READ_UNDERUTIL_TEAM,                121 );
	init( PRIORITY_REBALANCE_OVERUTILIZED_TEAM,                  122 );
	init( PRIORITY_REBALANCE_READ_OVERUTIL_TEAM,                 123 );
	init( PRIORITY_PERPETUAL_STORAGE_WIGGLE,                     139 );
	init( PRIORITY_TEAM_HEALTHY,                                 140 );
	init( PRIORITY_TEAM_CONTAINS_UNDESIRED_SERVER,               150 );
	init( PRIORITY_TEAM_REDUNDANT,                               200 );
	init( PRIORITY_MERGE_SHARD,                                  340 );
	init( PRIORITY_POPULATE_REGION,                              600 );
	init( PRIORITY_TEAM_UNHEALTHY,                               700 );
	init( PRIORITY_TEAM_2_LEFT,                                  709 );
	init( PRIORITY_TEAM_1_LEFT,                                  800 );
	init( PRIORITY_TEAM_FAILED,                                  805 );
	init( PRIORITY_TEAM_0_LEFT,                                  809 );
	init( PRIORITY_SPLIT_SHARD,                                  950 ); if( randomize && BUGGIFY ) PRIORITY_SPLIT_SHARD = 350;
	init( PRIORITY_ENFORCE_MOVE_OUT_OF_PHYSICAL_SHARD,           960 ); if( randomize && BUGGIFY ) PRIORITY_ENFORCE_MOVE_OUT_OF_PHYSICAL_SHARD = 360; // Set as the lowest priority

	// Data distribution
	init( SHARD_ENCODE_LOCATION_METADATA,                      false ); if( randomize && BUGGIFY )  SHARD_ENCODE_LOCATION_METADATA = true;
	init( ENABLE_DD_PHYSICAL_SHARD,                            false ); // EXPERIMENTAL; If true, SHARD_ENCODE_LOCATION_METADATA must be true; When true, optimization of data move between DCs is disabled
	init( MAX_PHYSICAL_SHARD_BYTES,                        500000000 ); // 500 MB; for ENABLE_DD_PHYSICAL_SHARD; smaller leads to larger number of physicalShard per storage server
 	init( PHYSICAL_SHARD_METRICS_DELAY,                        300.0 ); // 300 seconds; for ENABLE_DD_PHYSICAL_SHARD
	init( ANONYMOUS_PHYSICAL_SHARD_TRANSITION_TIME,            600.0 ); if( randomize && BUGGIFY )  ANONYMOUS_PHYSICAL_SHARD_TRANSITION_TIME = 0.0; // 600 seconds; for ENABLE_DD_PHYSICAL_SHARD
	init( READ_REBALANCE_CPU_THRESHOLD,                         15.0 );
	init( READ_REBALANCE_SRC_PARALLELISM,                         20 );
	init( READ_REBALANCE_SHARD_TOPK,  READ_REBALANCE_SRC_PARALLELISM * 2 );
	init( READ_REBALANCE_DIFF_FRAC,                               0.3);
	init( READ_REBALANCE_MAX_SHARD_FRAC,                          0.2); // FIXME: add buggify here when we have DD test, seems DD is pretty sensitive to this parameter
	init( RETRY_RELOCATESHARD_DELAY,                             0.1 );
	init( DATA_DISTRIBUTION_FAILURE_REACTION_TIME,              60.0 ); if( randomize && BUGGIFY ) DATA_DISTRIBUTION_FAILURE_REACTION_TIME = 1.0;
	bool buggifySmallShards = randomize && BUGGIFY;
	bool simulationMediumShards = !buggifySmallShards && isSimulated && randomize && !BUGGIFY; // prefer smaller shards in simulation
	// FIXME: increase this even more eventually
	init( MIN_SHARD_BYTES,                                  10000000 ); if( buggifySmallShards ) MIN_SHARD_BYTES = 40000; if (simulationMediumShards) MIN_SHARD_BYTES = 200000; //FIXME: data distribution tracker (specifically StorageMetrics) relies on this number being larger than the maximum size of a key value pair
	init( SHARD_BYTES_RATIO,                                       4 );
	init( SHARD_BYTES_PER_SQRT_BYTES,                             45 ); if( buggifySmallShards ) SHARD_BYTES_PER_SQRT_BYTES = 0;//Approximately 10000 bytes per shard
	init( MAX_SHARD_BYTES,                                 500000000 );
	init( KEY_SERVER_SHARD_BYTES,                          500000000 );
	init( SHARD_MAX_READ_DENSITY_RATIO,                           8.0); if (randomize && BUGGIFY) SHARD_MAX_READ_DENSITY_RATIO = 2.0;
	/*
		The bytesRead/byteSize radio. Will be declared as read hot when larger than this. 8.0 was chosen to avoid reporting table scan as read hot.
	*/
	init ( SHARD_READ_HOT_BANDWIDTH_MIN_PER_KSECONDS,      1666667 * 1000);
	/*
		The read bandwidth of a given shard needs to be larger than this value in order to be evaluated if it's read hot. The roughly 1.67MB per second is calculated as following:
			- Heuristic data suggests that each storage process can do max 500K read operations per second
			- Each read has a minimum cost of EMPTY_READ_PENALTY, which is 20 bytes
			- Thus that gives a minimum 10MB per second
			- But to be conservative, set that number to be 1/6 of 10MB, which is roughly 1,666,667 bytes per second
		Shard with a read bandwidth smaller than this value will never be too busy to handle the reads.
	*/
	init( SHARD_MAX_BYTES_READ_PER_KSEC_JITTER,     0.1 );
	bool buggifySmallBandwidthSplit = randomize && BUGGIFY;
	init( SHARD_MAX_BYTES_PER_KSEC,                 1LL*1000000*1000 ); if( buggifySmallBandwidthSplit ) SHARD_MAX_BYTES_PER_KSEC = 10LL*1000*1000;
	/* 1*1MB/sec * 1000sec/ksec
		Shards with more than this bandwidth will be split immediately.
		For a large shard (100MB), it will be split into multiple shards with sizes < SHARD_SPLIT_BYTES_PER_KSEC;
		all but one split shard will be moved; so splitting may cost ~100MB of work or about 10MB/sec over a 10 sec sampling window.
		If the sampling window is too much longer, the MVCC window will fill up while we wait.
		If SHARD_MAX_BYTES_PER_KSEC is too much lower, we could do a lot of data movement work in response to a small impulse of bandwidth.
		If SHARD_MAX_BYTES_PER_KSEC is too high relative to the I/O bandwidth of a given server, a workload can remain concentrated on a single
		team indefinitely, limiting performance.
		*/

	init( SHARD_MIN_BYTES_PER_KSEC,                100 * 1000 * 1000 ); if( buggifySmallBandwidthSplit ) SHARD_MIN_BYTES_PER_KSEC = 200*1*1000;
	/* 100*1KB/sec * 1000sec/ksec
		Shards with more than this bandwidth will not be merged.
		Obviously this needs to be significantly less than SHARD_MAX_BYTES_PER_KSEC, else we will repeatedly merge and split.
		It should probably be significantly less than SHARD_SPLIT_BYTES_PER_KSEC, else we will merge right after splitting.

		The number of extra shards in the database because of bandwidth splitting can't be more than about W/SHARD_MIN_BYTES_PER_KSEC, where
		W is the maximum bandwidth of the entire database in bytes/ksec.  For 250MB/sec write bandwidth, (250MB/sec)/(200KB/sec) = 1250 extra
		shards.

		The bandwidth sample maintained by the storage server needs to be accurate enough to reliably measure this minimum bandwidth.  See
		BANDWIDTH_UNITS_PER_SAMPLE.  If this number is too low, the storage server needs to spend more memory and time on sampling.
		*/

	init( SHARD_SPLIT_BYTES_PER_KSEC,              250 * 1000 * 1000 ); if( buggifySmallBandwidthSplit ) SHARD_SPLIT_BYTES_PER_KSEC = 50 * 1000 * 1000;
	/* 250*1KB/sec * 1000sec/ksec
		When splitting a shard, it is split into pieces with less than this bandwidth.
		Obviously this should be less than half of SHARD_MAX_BYTES_PER_KSEC.

		Smaller values mean that high bandwidth shards are split into more pieces, more quickly utilizing large numbers of servers to handle the
		bandwidth.

		Too many pieces (too small a value) may stress data movement mechanisms (see e.g. RELOCATION_PARALLELISM_PER_SOURCE_SERVER).

		If this value is too small relative to SHARD_MIN_BYTES_PER_KSEC immediate merging work will be generated.
		*/

	init( STORAGE_METRIC_TIMEOUT,         isSimulated ? 60.0 : 600.0 ); if( randomize && BUGGIFY ) STORAGE_METRIC_TIMEOUT = deterministicRandom()->coinflip() ? 10.0 : 30.0;
	init( METRIC_DELAY,                                          0.1 ); if( randomize && BUGGIFY ) METRIC_DELAY = 1.0;
	init( ALL_DATA_REMOVED_DELAY,                                1.0 );
	init( INITIAL_FAILURE_REACTION_DELAY,                       30.0 ); if( randomize && BUGGIFY ) INITIAL_FAILURE_REACTION_DELAY = 0.0;
	init( CHECK_TEAM_DELAY,                                     30.0 );
	init( PERPETUAL_WIGGLE_DELAY,                               50.0 );
	init( PERPETUAL_WIGGLE_DISABLE_REMOVER,                     true );
	init( LOG_ON_COMPLETION_DELAY,         DD_QUEUE_LOGGING_INTERVAL );
	init( BEST_TEAM_MAX_TEAM_TRIES,                               10 );
	init( BEST_TEAM_OPTION_COUNT,                                  4 );
	init( BEST_OF_AMT,                                             4 );
	init( SERVER_LIST_DELAY,                                     1.0 );
	init( RECRUITMENT_IDLE_DELAY,                                1.0 );
	init( STORAGE_RECRUITMENT_DELAY,                            10.0 );
	init( TSS_HACK_IDENTITY_MAPPING,                           false ); // THIS SHOULD NEVER BE SET IN PROD. Only for performance testing
	init( TSS_RECRUITMENT_TIMEOUT,       3*STORAGE_RECRUITMENT_DELAY ); if (randomize && BUGGIFY ) TSS_RECRUITMENT_TIMEOUT = 1.0; // Super low timeout should cause tss recruitments to fail
	init( TSS_DD_CHECK_INTERVAL,                                60.0 ); if (randomize && BUGGIFY ) TSS_DD_CHECK_INTERVAL = 1.0;    // May kill all TSS quickly
	init( DATA_DISTRIBUTION_LOGGING_INTERVAL,                    5.0 );
	init( DD_ENABLED_CHECK_DELAY,                                1.0 );
	init( DD_STALL_CHECK_DELAY,                                  0.4 ); //Must be larger than 2*MAX_BUGGIFIED_DELAY
	init( DD_LOW_BANDWIDTH_DELAY,         isSimulated ? 15.0 : 240.0 ); if( randomize && BUGGIFY ) DD_LOW_BANDWIDTH_DELAY = 0; //Because of delayJitter, this should be less than 0.9 * DD_MERGE_COALESCE_DELAY
	init( DD_MERGE_COALESCE_DELAY,       isSimulated ?  30.0 : 300.0 ); if( randomize && BUGGIFY ) DD_MERGE_COALESCE_DELAY = 0.001;
	init( STORAGE_METRICS_POLLING_DELAY,                         2.0 ); if( randomize && BUGGIFY ) STORAGE_METRICS_POLLING_DELAY = 15.0;
	init( STORAGE_METRICS_RANDOM_DELAY,                          0.2 );
	init( AVAILABLE_SPACE_RATIO_CUTOFF,                         0.05 );
	init( DESIRED_TEAMS_PER_SERVER,                                5 ); if( randomize && BUGGIFY ) DESIRED_TEAMS_PER_SERVER = deterministicRandom()->randomInt(1, 10);
	init( MAX_TEAMS_PER_SERVER,           5*DESIRED_TEAMS_PER_SERVER );
	init( DD_SHARD_SIZE_GRANULARITY,                         5000000 );
	init( DD_SHARD_SIZE_GRANULARITY_SIM,                      500000 ); if( randomize && BUGGIFY ) DD_SHARD_SIZE_GRANULARITY_SIM = 0;
	init( DD_MOVE_KEYS_PARALLELISM,                               15 ); if( randomize && BUGGIFY ) DD_MOVE_KEYS_PARALLELISM = 1;
	init( DD_FETCH_SOURCE_PARALLELISM,                          1000 ); if( randomize && BUGGIFY ) DD_FETCH_SOURCE_PARALLELISM = 1;
	init( DD_MERGE_LIMIT,                                       2000 ); if( randomize && BUGGIFY ) DD_MERGE_LIMIT = 2;
	init( DD_SHARD_METRICS_TIMEOUT,                             60.0 ); if( randomize && BUGGIFY ) DD_SHARD_METRICS_TIMEOUT = 0.1;
	init( DD_LOCATION_CACHE_SIZE,                            2000000 ); if( randomize && BUGGIFY ) DD_LOCATION_CACHE_SIZE = 3;
	init( MOVEKEYS_LOCK_POLLING_DELAY,                           5.0 );
	init( DEBOUNCE_RECRUITING_DELAY,                             5.0 );
	init( DD_FAILURE_TIME,                                       1.0 ); if( randomize && BUGGIFY ) DD_FAILURE_TIME = 10.0;
	init( DD_ZERO_HEALTHY_TEAM_DELAY,                            1.0 );
	init( REMOTE_KV_STORE,                                     false );
	init( REBOOT_KV_STORE_DELAY,                                 0.1 );
	init( REMOTE_KV_STORE_MAX_INIT_DURATION,                    10.0 );
	init( REBALANCE_MAX_RETRIES,                                 100 );
	init( DD_OVERLAP_PENALTY,                                  10000 );
	init( DD_EXCLUDE_MIN_REPLICAS,                                 1 );
	init( DD_VALIDATE_LOCALITY,                                 true ); if( randomize && BUGGIFY ) DD_VALIDATE_LOCALITY = false;
	init( DD_CHECK_INVALID_LOCALITY_DELAY,                       60  ); if( randomize && BUGGIFY ) DD_CHECK_INVALID_LOCALITY_DELAY = 1 + deterministicRandom()->random01() * 600;
	init( DD_ENABLE_VERBOSE_TRACING,                           false ); if( randomize && BUGGIFY ) DD_ENABLE_VERBOSE_TRACING = true;
	init( DD_SS_FAILURE_VERSIONLAG,                        250000000 );
	init( DD_SS_ALLOWED_VERSIONLAG,                        200000000 ); if( randomize && BUGGIFY ) { DD_SS_FAILURE_VERSIONLAG = deterministicRandom()->randomInt(15000000, 500000000); DD_SS_ALLOWED_VERSIONLAG = 0.75 * DD_SS_FAILURE_VERSIONLAG; }
	init( DD_SS_STUCK_TIME_LIMIT,                              300.0 ); if( randomize && BUGGIFY ) { DD_SS_STUCK_TIME_LIMIT = 200.0 + deterministicRandom()->random01() * 100.0; }
	init( DD_TEAMS_INFO_PRINT_INTERVAL,                           60 ); if( randomize && BUGGIFY ) DD_TEAMS_INFO_PRINT_INTERVAL = 10;
	init( DD_TEAMS_INFO_PRINT_YIELD_COUNT,                       100 ); if( randomize && BUGGIFY ) DD_TEAMS_INFO_PRINT_YIELD_COUNT = deterministicRandom()->random01() * 1000 + 1;
	init( DD_TEAM_ZERO_SERVER_LEFT_LOG_DELAY,                    120 ); if( randomize && BUGGIFY ) DD_TEAM_ZERO_SERVER_LEFT_LOG_DELAY = 5;
	init( DD_STORAGE_WIGGLE_PAUSE_THRESHOLD,                      10 ); if( randomize && BUGGIFY ) DD_STORAGE_WIGGLE_PAUSE_THRESHOLD = 1000;
	init( DD_STORAGE_WIGGLE_STUCK_THRESHOLD,                      20 );
	init( DD_STORAGE_WIGGLE_MIN_SS_AGE_SEC,   isSimulated ? 2 : 21 * 60 * 60 * 24 ); if(randomize && BUGGIFY) DD_STORAGE_WIGGLE_MIN_SS_AGE_SEC = isSimulated ? 0: 120;
	init( DD_TENANT_AWARENESS_ENABLED,                         false );
	init( TENANT_CACHE_LIST_REFRESH_INTERVAL,                    2.0 );

	// TeamRemover
	init( TR_FLAG_DISABLE_MACHINE_TEAM_REMOVER,                false ); if( randomize && BUGGIFY ) TR_FLAG_DISABLE_MACHINE_TEAM_REMOVER = deterministicRandom()->random01() < 0.1 ? true : false; // false by default. disable the consistency check when it's true
	init( TR_REMOVE_MACHINE_TEAM_DELAY,                         60.0 ); if( randomize && BUGGIFY ) TR_REMOVE_MACHINE_TEAM_DELAY =  deterministicRandom()->random01() * 60.0;
	init( TR_FLAG_REMOVE_MT_WITH_MOST_TEAMS,                    true ); if( randomize && BUGGIFY ) TR_FLAG_REMOVE_MT_WITH_MOST_TEAMS = deterministicRandom()->random01() < 0.1 ? true : false;
	init( TR_FLAG_DISABLE_SERVER_TEAM_REMOVER,                 false ); if( randomize && BUGGIFY ) TR_FLAG_DISABLE_SERVER_TEAM_REMOVER = deterministicRandom()->random01() < 0.1 ? true : false; // false by default. disable the consistency check when it's true
	init( TR_REMOVE_SERVER_TEAM_DELAY,                          60.0 ); if( randomize && BUGGIFY ) TR_REMOVE_SERVER_TEAM_DELAY =  deterministicRandom()->random01() * 60.0;
	init( TR_REMOVE_SERVER_TEAM_EXTRA_DELAY,                     5.0 ); if( randomize && BUGGIFY ) TR_REMOVE_SERVER_TEAM_EXTRA_DELAY =  deterministicRandom()->random01() * 10.0;

	init( DD_REMOVE_STORE_ENGINE_DELAY,                         60.0 ); if( randomize && BUGGIFY ) DD_REMOVE_STORE_ENGINE_DELAY =  deterministicRandom()->random01() * 60.0;

	// KeyValueStore SQLITE
	init( CLEAR_BUFFER_SIZE,                                   20000 );
	init( READ_VALUE_TIME_ESTIMATE,                           .00005 );
	init( READ_RANGE_TIME_ESTIMATE,                           .00005 );
	init( SET_TIME_ESTIMATE,                                  .00005 );
	init( CLEAR_TIME_ESTIMATE,                                .00005 );
	init( COMMIT_TIME_ESTIMATE,                                 .005 );
	init( CHECK_FREE_PAGE_AMOUNT,                                100 ); if( randomize && BUGGIFY ) CHECK_FREE_PAGE_AMOUNT = 5;
	init( SOFT_HEAP_LIMIT,                                     300e6 );

	init( SQLITE_PAGE_SCAN_ERROR_LIMIT,                        10000 );
	init( SQLITE_BTREE_PAGE_USABLE,                          4096 - 8);  // pageSize - reserveSize for page checksum
	init( SQLITE_CHUNK_SIZE_PAGES,                             25600 );  // 100MB
	init( SQLITE_CHUNK_SIZE_PAGES_SIM,                          1024 );  // 4MB
	init( SQLITE_READER_THREADS,                                  64 );  // number of read threads
	init( SQLITE_WRITE_WINDOW_SECONDS,                            -1 );
	init( SQLITE_CURSOR_MAX_LIFETIME_BYTES,                      1e6 ); if (buggifySmallShards || simulationMediumShards) SQLITE_CURSOR_MAX_LIFETIME_BYTES = MIN_SHARD_BYTES; if( randomize && BUGGIFY ) SQLITE_CURSOR_MAX_LIFETIME_BYTES = 0;
	init( SQLITE_WRITE_WINDOW_LIMIT,                              -1 );
	if( randomize && BUGGIFY ) {
		// Choose an window between .01 and 1.01 seconds.
		SQLITE_WRITE_WINDOW_SECONDS = 0.01 + deterministicRandom()->random01();
		// Choose random operations per second
		int opsPerSecond = deterministicRandom()->randomInt(1000, 5000);
		// Set window limit to opsPerSecond scaled down to window size
		SQLITE_WRITE_WINDOW_LIMIT = opsPerSecond * SQLITE_WRITE_WINDOW_SECONDS;
	}

	// Maximum and minimum cell payload bytes allowed on primary page as calculated in SQLite.
	// These formulas are copied from SQLite, using its hardcoded constants, so if you are
	// changing this you should also be changing SQLite.
	init( SQLITE_BTREE_CELL_MAX_LOCAL,  (SQLITE_BTREE_PAGE_USABLE - 12) * 64/255 - 23 );
	init( SQLITE_BTREE_CELL_MIN_LOCAL,  (SQLITE_BTREE_PAGE_USABLE - 12) * 32/255 - 23 );

	// Maximum FDB fragment key and value bytes that can fit in a primary btree page
	init( SQLITE_FRAGMENT_PRIMARY_PAGE_USABLE,
					SQLITE_BTREE_CELL_MAX_LOCAL
					 - 1 // vdbeRecord header length size
					 - 2 // max key length size
					 - 4 // max index length size
					 - 2 // max value fragment length size
	);

	// Maximum FDB fragment value bytes in an overflow page
	init( SQLITE_FRAGMENT_OVERFLOW_PAGE_USABLE,
					SQLITE_BTREE_PAGE_USABLE
					 - 4 // next pageNumber size
	);
	init( SQLITE_FRAGMENT_MIN_SAVINGS,                          0.20 );

	// KeyValueStoreSqlite spring cleaning
	init( SPRING_CLEANING_NO_ACTION_INTERVAL,                    1.0 ); if( randomize && BUGGIFY ) SPRING_CLEANING_NO_ACTION_INTERVAL = deterministicRandom()->coinflip() ? 0.1 : deterministicRandom()->random01() * 5;
	init( SPRING_CLEANING_LAZY_DELETE_INTERVAL,                  0.1 ); if( randomize && BUGGIFY ) SPRING_CLEANING_LAZY_DELETE_INTERVAL = deterministicRandom()->coinflip() ? 1.0 : deterministicRandom()->random01() * 5;
	init( SPRING_CLEANING_VACUUM_INTERVAL,                       1.0 ); if( randomize && BUGGIFY ) SPRING_CLEANING_VACUUM_INTERVAL = deterministicRandom()->coinflip() ? 0.1 : deterministicRandom()->random01() * 5;
	init( SPRING_CLEANING_LAZY_DELETE_TIME_ESTIMATE,            .010 ); if( randomize && BUGGIFY ) SPRING_CLEANING_LAZY_DELETE_TIME_ESTIMATE = deterministicRandom()->random01() * 5;
	init( SPRING_CLEANING_VACUUM_TIME_ESTIMATE,                 .010 ); if( randomize && BUGGIFY ) SPRING_CLEANING_VACUUM_TIME_ESTIMATE = deterministicRandom()->random01() * 5;
	init( SPRING_CLEANING_VACUUMS_PER_LAZY_DELETE_PAGE,          0.0 ); if( randomize && BUGGIFY ) SPRING_CLEANING_VACUUMS_PER_LAZY_DELETE_PAGE = deterministicRandom()->coinflip() ? 1e9 : deterministicRandom()->random01() * 5;
	init( SPRING_CLEANING_MIN_LAZY_DELETE_PAGES,                   0 ); if( randomize && BUGGIFY ) SPRING_CLEANING_MIN_LAZY_DELETE_PAGES = deterministicRandom()->randomInt(1, 100);
	init( SPRING_CLEANING_MAX_LAZY_DELETE_PAGES,                 1e9 ); if( randomize && BUGGIFY ) SPRING_CLEANING_MAX_LAZY_DELETE_PAGES = deterministicRandom()->coinflip() ? 0 : deterministicRandom()->randomInt(1, 1e4);
	init( SPRING_CLEANING_LAZY_DELETE_BATCH_SIZE,                100 ); if( randomize && BUGGIFY ) SPRING_CLEANING_LAZY_DELETE_BATCH_SIZE = deterministicRandom()->randomInt(1, 1000);
	init( SPRING_CLEANING_MIN_VACUUM_PAGES,                        1 ); if( randomize && BUGGIFY ) SPRING_CLEANING_MIN_VACUUM_PAGES = deterministicRandom()->randomInt(0, 100);
	init( SPRING_CLEANING_MAX_VACUUM_PAGES,                      1e9 ); if( randomize && BUGGIFY ) SPRING_CLEANING_MAX_VACUUM_PAGES = deterministicRandom()->coinflip() ? 0 : deterministicRandom()->randomInt(1, 1e4);

	// KeyValueStoreMemory
	init( REPLACE_CONTENTS_BYTES,                                1e5 );

	// KeyValueStoreRocksDB
	init( ROCKSDB_READ_RANGE_ROW_LIMIT,                        65535 ); if( randomize && BUGGIFY )  ROCKSDB_READ_RANGE_ROW_LIMIT = deterministicRandom()->randomInt(2, 10);

	init( ROCKSDB_BACKGROUND_PARALLELISM,                          4 );
	init( ROCKSDB_READ_PARALLELISM,                                4 );
	// Use a smaller memtable in simulation to avoid OOMs.
	int64_t memtableBytes = isSimulated ? 32 * 1024 : 512 * 1024 * 1024;
	init( ROCKSDB_MEMTABLE_BYTES,                      memtableBytes );
	init( ROCKSDB_UNSAFE_AUTO_FSYNC,                           false );
	init( ROCKSDB_PERIODIC_COMPACTION_SECONDS,                     0 );
	init( ROCKSDB_PREFIX_LEN,                                      0 );
	init( ROCKSDB_BLOCK_CACHE_SIZE,                                0 );
	init( ROCKSDB_METRICS_DELAY,                                60.0 );
	init( ROCKSDB_READ_VALUE_TIMEOUT,                            5.0 );
	init( ROCKSDB_READ_VALUE_PREFIX_TIMEOUT,                     5.0 );
	init( ROCKSDB_READ_RANGE_TIMEOUT,                            5.0 );
	init( ROCKSDB_READ_QUEUE_WAIT,                               1.0 );
	init( ROCKSDB_READ_QUEUE_HARD_MAX,                          1000 );
	init( ROCKSDB_READ_QUEUE_SOFT_MAX,                           500 );
	init( ROCKSDB_FETCH_QUEUE_HARD_MAX,                          100 );
	init( ROCKSDB_FETCH_QUEUE_SOFT_MAX,                           50 );
	init( ROCKSDB_HISTOGRAMS_SAMPLE_RATE,                      0.001 ); if( randomize && BUGGIFY ) ROCKSDB_HISTOGRAMS_SAMPLE_RATE = 0;
	init( ROCKSDB_READ_RANGE_ITERATOR_REFRESH_TIME,             30.0 ); if( randomize && BUGGIFY ) ROCKSDB_READ_RANGE_ITERATOR_REFRESH_TIME = 0.1;
	init( ROCKSDB_READ_RANGE_REUSE_ITERATORS,                   true ); if( randomize && BUGGIFY ) ROCKSDB_READ_RANGE_REUSE_ITERATORS = deterministicRandom()->coinflip() ? true : false;
	// Set to 0 to disable rocksdb write rate limiting. Rate limiter unit: bytes per second.
	init( ROCKSDB_WRITE_RATE_LIMITER_BYTES_PER_SEC,                0 );
	// If true, enables dynamic adjustment of ROCKSDB_WRITE_RATE_LIMITER_BYTES according to the recent demand of background IO.
	init( ROCKSDB_WRITE_RATE_LIMITER_AUTO_TUNE,                 true );
	init( DEFAULT_FDB_ROCKSDB_COLUMN_FAMILY,                    "fdb");

	init( ROCKSDB_PERFCONTEXT_ENABLE,                          false ); if( randomize && BUGGIFY ) ROCKSDB_PERFCONTEXT_ENABLE = deterministicRandom()->coinflip() ? false : true;
	init( ROCKSDB_PERFCONTEXT_SAMPLE_RATE,                    0.0001 );
	init( ROCKSDB_METRICS_SAMPLE_INTERVAL,						  0.0);
	init( ROCKSDB_MAX_SUBCOMPACTIONS,                              2 );
	init( ROCKSDB_SOFT_PENDING_COMPACT_BYTES_LIMIT,      64000000000 ); // 64GB, Rocksdb option, Writes will slow down.
	init( ROCKSDB_HARD_PENDING_COMPACT_BYTES_LIMIT,     100000000000 ); // 100GB, Rocksdb option, Writes will stall.
	init( ROCKSDB_CAN_COMMIT_COMPACT_BYTES_LIMIT,        50000000000 ); // 50GB, Commit waits.
	// Can commit will delay ROCKSDB_CAN_COMMIT_DELAY_ON_OVERLOAD seconds for
	// ROCKSDB_CAN_COMMIT_DELAY_TIMES_ON_OVERLOAD times, if rocksdb overloaded.
	// Set ROCKSDB_CAN_COMMIT_DELAY_TIMES_ON_OVERLOAD to 0, to disable
	init( ROCKSDB_CAN_COMMIT_DELAY_ON_OVERLOAD,                    1 );
	init( ROCKSDB_CAN_COMMIT_DELAY_TIMES_ON_OVERLOAD,              5 );
	init( ROCKSDB_COMPACTION_READAHEAD_SIZE,                   32768 ); // 32 KB, performs bigger reads when doing compaction.
	init( ROCKSDB_BLOCK_SIZE,                                  32768 ); // 32 KB, size of the block in rocksdb cache.
 	init( ENABLE_SHARDED_ROCKSDB,                              false );
	init( ROCKSDB_WRITE_BUFFER_SIZE,                         1 << 30 ); // 1G
	init( ROCKSDB_MAX_TOTAL_WAL_SIZE,                              0 ); // RocksDB default.
	init( ROCKSDB_MAX_BACKGROUND_JOBS,                             2 ); // RocksDB default.
	init( ROCKSDB_DELETE_OBSOLETE_FILE_PERIOD,                 21600 ); // 6h, RocksDB default.

	// Leader election
	bool longLeaderElection = randomize && BUGGIFY;
	init( MAX_NOTIFICATIONS,                                  100000 );
	init( MIN_NOTIFICATIONS,                                     100 );
	init( NOTIFICATION_FULL_CLEAR_TIME,                      10000.0 );
	init( CANDIDATE_MIN_DELAY,                                  0.05 );
	init( CANDIDATE_MAX_DELAY,                                   1.0 );
	init( CANDIDATE_GROWTH_RATE,                                 1.2 );
	init( POLLING_FREQUENCY,                                     2.0 ); if( longLeaderElection ) POLLING_FREQUENCY = 8.0;
	init( HEARTBEAT_FREQUENCY,                                   0.5 ); if( longLeaderElection ) HEARTBEAT_FREQUENCY = 1.0;

	// Commit CommitProxy and GRV CommitProxy
	init( START_TRANSACTION_BATCH_INTERVAL_MIN,                 1e-6 );
	init( START_TRANSACTION_BATCH_INTERVAL_MAX,                0.010 );
	init( START_TRANSACTION_BATCH_INTERVAL_LATENCY_FRACTION,     0.5 );
	init( START_TRANSACTION_BATCH_INTERVAL_SMOOTHER_ALPHA,       0.1 );
	init( START_TRANSACTION_BATCH_QUEUE_CHECK_INTERVAL,        0.001 );
	init( START_TRANSACTION_MAX_TRANSACTIONS_TO_START,        100000 );
	init( START_TRANSACTION_MAX_REQUESTS_TO_START,             10000 );
	init( START_TRANSACTION_RATE_WINDOW,                         2.0 );
	init( START_TRANSACTION_MAX_EMPTY_QUEUE_BUDGET,             10.0 );
	init( START_TRANSACTION_MAX_QUEUE_SIZE,                      1e6 );
	init( KEY_LOCATION_MAX_QUEUE_SIZE,                           1e6 );
	init( COMMIT_PROXY_LIVENESS_TIMEOUT,                        20.0 );

	init( COMMIT_TRANSACTION_BATCH_INTERVAL_FROM_IDLE,         0.0005 ); if( randomize && BUGGIFY ) COMMIT_TRANSACTION_BATCH_INTERVAL_FROM_IDLE = 0.005;
	init( COMMIT_TRANSACTION_BATCH_INTERVAL_MIN,                0.001 ); if( randomize && BUGGIFY ) COMMIT_TRANSACTION_BATCH_INTERVAL_MIN = 0.1;
	init( COMMIT_TRANSACTION_BATCH_INTERVAL_MAX,                0.020 );
	init( COMMIT_TRANSACTION_BATCH_INTERVAL_LATENCY_FRACTION,     0.1 );
	init( COMMIT_TRANSACTION_BATCH_INTERVAL_SMOOTHER_ALPHA,       0.1 );
	init( COMMIT_TRANSACTION_BATCH_COUNT_MAX,                   32768 ); if( randomize && BUGGIFY ) COMMIT_TRANSACTION_BATCH_COUNT_MAX = 1000; // Do NOT increase this number beyond 32768, as CommitIds only budget 2 bytes for storing transaction id within each batch
	init( COMMIT_BATCHES_MEM_BYTES_HARD_LIMIT,              8LL << 30 ); if (randomize && BUGGIFY) COMMIT_BATCHES_MEM_BYTES_HARD_LIMIT = deterministicRandom()->randomInt64(100LL << 20,  8LL << 30);
	init( COMMIT_BATCHES_MEM_FRACTION_OF_TOTAL,                   0.5 );
	init( COMMIT_BATCHES_MEM_TO_TOTAL_MEM_SCALE_FACTOR,           5.0 );

	// these settings disable batch bytes scaling.  Try COMMIT_TRANSACTION_BATCH_BYTES_MAX=1e6, COMMIT_TRANSACTION_BATCH_BYTES_SCALE_BASE=50000, COMMIT_TRANSACTION_BATCH_BYTES_SCALE_POWER=0.5?
	init( COMMIT_TRANSACTION_BATCH_BYTES_MIN,                  100000 );
	init( COMMIT_TRANSACTION_BATCH_BYTES_MAX,                  100000 ); if( randomize && BUGGIFY ) { COMMIT_TRANSACTION_BATCH_BYTES_MIN = COMMIT_TRANSACTION_BATCH_BYTES_MAX = 1000000; }
	init( COMMIT_TRANSACTION_BATCH_BYTES_SCALE_BASE,           100000 );
	init( COMMIT_TRANSACTION_BATCH_BYTES_SCALE_POWER,             0.0 );

	init( RESOLVER_COALESCE_TIME,                                1.0 );
	init( BUGGIFIED_ROW_LIMIT,                  APPLY_MUTATION_BYTES ); if( randomize && BUGGIFY ) BUGGIFIED_ROW_LIMIT = deterministicRandom()->randomInt(3, 30);
	init( PROXY_SPIN_DELAY,                                     0.01 );
	init( UPDATE_REMOTE_LOG_VERSION_INTERVAL,                    2.0 );
	init( MAX_TXS_POP_VERSION_HISTORY,                           1e5 );
	init( MIN_CONFIRM_INTERVAL,                                 0.05 );

	bool shortRecoveryDuration = randomize && BUGGIFY;
	init( ENFORCED_MIN_RECOVERY_DURATION,                       0.085 ); if( shortRecoveryDuration ) ENFORCED_MIN_RECOVERY_DURATION = 0.01;
	init( REQUIRED_MIN_RECOVERY_DURATION,                       0.080 ); if( shortRecoveryDuration ) REQUIRED_MIN_RECOVERY_DURATION = 0.01;
	init( ALWAYS_CAUSAL_READ_RISKY,                             false );
	init( MAX_COMMIT_UPDATES,                                    2000 ); if( randomize && BUGGIFY ) MAX_COMMIT_UPDATES = 1;
	init( MAX_PROXY_COMPUTE,                                      2.0 );
	init( MAX_COMPUTE_PER_OPERATION,                              0.1 );
	init( MAX_COMPUTE_DURATION_LOG_CUTOFF,                       0.05 );
	init( PROXY_COMPUTE_BUCKETS,                                20000 );
	init( PROXY_COMPUTE_GROWTH_RATE,                             0.01 );
	init( TXN_STATE_SEND_AMOUNT,                                    4 );
	init( REPORT_TRANSACTION_COST_ESTIMATION_DELAY,               0.1 );
	init( PROXY_REJECT_BATCH_QUEUED_TOO_LONG,                    true );

	bool buggfyUseResolverPrivateMutations = randomize && BUGGIFY && !ENABLE_VERSION_VECTOR_TLOG_UNICAST;
	init( PROXY_USE_RESOLVER_PRIVATE_MUTATIONS,                 false ); if( buggfyUseResolverPrivateMutations ) PROXY_USE_RESOLVER_PRIVATE_MUTATIONS = deterministicRandom()->coinflip();

	init( RESET_MASTER_BATCHES,                                   200 );
	init( RESET_RESOLVER_BATCHES,                                 200 );
	init( RESET_MASTER_DELAY,                                   300.0 );
	init( RESET_RESOLVER_DELAY,                                 300.0 );

	init( GLOBAL_CONFIG_MIGRATE_TIMEOUT,                          5.0 );
	init( GLOBAL_CONFIG_REFRESH_INTERVAL,                         1.0 ); if ( randomize && BUGGIFY ) GLOBAL_CONFIG_REFRESH_INTERVAL = 0.1;
	init( GLOBAL_CONFIG_REFRESH_TIMEOUT,                         10.0 ); if ( randomize && BUGGIFY ) GLOBAL_CONFIG_REFRESH_TIMEOUT = 1.0;

	// Master Server
	// masterCommitter() in the master server will allow lower priority tasks (e.g. DataDistibution)
	//  by delay()ing for this amount of time between accepted batches of TransactionRequests.
	bool fastBalancing = randomize && BUGGIFY;
	init( COMMIT_SLEEP_TIME,								  0.0001 ); if( randomize && BUGGIFY ) COMMIT_SLEEP_TIME = 0;
	init( KEY_BYTES_PER_SAMPLE,                                  2e4 ); if( fastBalancing ) KEY_BYTES_PER_SAMPLE = 1e3;
	init( MIN_BALANCE_TIME,                                      0.2 );
	init( MIN_BALANCE_DIFFERENCE,                                1e6 ); if( fastBalancing ) MIN_BALANCE_DIFFERENCE = 1e4;
	init( SECONDS_BEFORE_NO_FAILURE_DELAY,                  8 * 3600 );
	init( MAX_TXS_SEND_MEMORY,                                   1e7 ); if( randomize && BUGGIFY ) MAX_TXS_SEND_MEMORY = 1e5;
	init( MAX_RECOVERY_VERSIONS,           200 * VERSIONS_PER_SECOND );
	init( MAX_RECOVERY_TIME,                                    20.0 ); if( randomize && BUGGIFY ) MAX_RECOVERY_TIME = 1.0;
	init( PROVISIONAL_START_DELAY,                               1.0 );
	init( PROVISIONAL_MAX_DELAY,                                60.0 );
	init( PROVISIONAL_DELAY_GROWTH,                              1.5 );
	init( SECONDS_BEFORE_RECRUIT_BACKUP_WORKER,                  4.0 ); if( randomize && BUGGIFY ) SECONDS_BEFORE_RECRUIT_BACKUP_WORKER = deterministicRandom()->random01() * 8;
	init( CC_INTERFACE_TIMEOUT,                                 10.0 ); if( randomize && BUGGIFY ) CC_INTERFACE_TIMEOUT = 0.0;

	// Resolver
	init( SAMPLE_OFFSET_PER_KEY,                                 100 );
	init( SAMPLE_EXPIRATION_TIME,                                1.0 );
	init( SAMPLE_POLL_TIME,                                      0.1 );
	init( RESOLVER_STATE_MEMORY_LIMIT,                           1e6 );
	init( LAST_LIMITED_RATIO,                                    2.0 );

	// Backup Worker
	init( BACKUP_TIMEOUT,                                        0.4 );
	init( BACKUP_NOOP_POP_DELAY,                                 5.0 );
	init( BACKUP_FILE_BLOCK_BYTES,                       1024 * 1024 );
	init( BACKUP_LOCK_BYTES,                                     3e9 ); if(randomize && BUGGIFY) BACKUP_LOCK_BYTES = deterministicRandom()->randomInt(1024, 4096) * 15 * 1024;
	init( BACKUP_UPLOAD_DELAY,                                  10.0 ); if(randomize && BUGGIFY) BACKUP_UPLOAD_DELAY = deterministicRandom()->random01() * 60;

	//Cluster Controller
	init( CLUSTER_CONTROLLER_LOGGING_DELAY,                      5.0 );
	init( MASTER_FAILURE_REACTION_TIME,                          0.4 ); if( randomize && BUGGIFY ) MASTER_FAILURE_REACTION_TIME = 10.0;
	init( MASTER_FAILURE_SLOPE_DURING_RECOVERY,                  0.1 );
	init( WORKER_COORDINATION_PING_DELAY,                         60 );
	init( SIM_SHUTDOWN_TIMEOUT,                                   10 );
	init( SHUTDOWN_TIMEOUT,                                      600 ); if( randomize && BUGGIFY ) SHUTDOWN_TIMEOUT = 60.0;
	init( MASTER_SPIN_DELAY,                                     1.0 ); if( randomize && BUGGIFY ) MASTER_SPIN_DELAY = 10.0;
	init( CC_PRUNE_CLIENTS_INTERVAL,                            60.0 );
	init( CC_CHANGE_DELAY,                                       0.1 );
	init( CC_CLASS_DELAY,                                       0.01 );
	init( WAIT_FOR_GOOD_RECRUITMENT_DELAY,                       1.0 );
	init( WAIT_FOR_GOOD_REMOTE_RECRUITMENT_DELAY,                5.0 );
	init( ATTEMPT_RECRUITMENT_DELAY,                           0.035 );
	init( WAIT_FOR_DISTRIBUTOR_JOIN_DELAY,                       1.0 );
	init( WAIT_FOR_RATEKEEPER_JOIN_DELAY,                        1.0 );
	init( WAIT_FOR_BLOB_MANAGER_JOIN_DELAY,                      1.0 );
	init( WAIT_FOR_ENCRYPT_KEY_PROXY_JOIN_DELAY,                 1.0 );
	init( WORKER_FAILURE_TIME,                                   1.0 ); if( randomize && BUGGIFY ) WORKER_FAILURE_TIME = 10.0;
	init( CHECK_OUTSTANDING_INTERVAL,                            0.5 ); if( randomize && BUGGIFY ) CHECK_OUTSTANDING_INTERVAL = 0.001;
	init( VERSION_LAG_METRIC_INTERVAL,                           0.5 ); if( randomize && BUGGIFY ) VERSION_LAG_METRIC_INTERVAL = 10.0;
	init( MAX_VERSION_DIFFERENCE,           20 * VERSIONS_PER_SECOND );
	init( INITIAL_UPDATE_CROSS_DC_INFO_DELAY,                    300 );
	init( CHECK_REMOTE_HEALTH_INTERVAL,                           60 );
	init( FORCE_RECOVERY_CHECK_DELAY,                            5.0 );
	init( RATEKEEPER_FAILURE_TIME,                               1.0 );
	init( BLOB_MANAGER_FAILURE_TIME,                             1.0 );
	init( REPLACE_INTERFACE_DELAY,                              60.0 );
	init( REPLACE_INTERFACE_CHECK_DELAY,                         5.0 );
	init( COORDINATOR_REGISTER_INTERVAL,                         5.0 );
	init( CLIENT_REGISTER_INTERVAL,                            600.0 );
	init( CC_ENABLE_WORKER_HEALTH_MONITOR,                     false );
	init( CC_WORKER_HEALTH_CHECKING_INTERVAL,                   60.0 );
	init( CC_DEGRADED_LINK_EXPIRATION_INTERVAL,                300.0 );
	init( CC_MIN_DEGRADATION_INTERVAL,                         120.0 );
	init( ENCRYPT_KEY_PROXY_FAILURE_TIME,                        0.1 );
	init( CC_DEGRADED_PEER_DEGREE_TO_EXCLUDE,                      3 );
	init( CC_MAX_EXCLUSION_DUE_TO_HEALTH,                          2 );
	init( CC_HEALTH_TRIGGER_RECOVERY,                          false );
	init( CC_TRACKING_HEALTH_RECOVERY_INTERVAL,               3600.0 );
	init( CC_MAX_HEALTH_RECOVERY_COUNT,                            5 );
	init( CC_HEALTH_TRIGGER_FAILOVER,                          false );
	init( CC_FAILOVER_DUE_TO_HEALTH_MIN_DEGRADATION,               5 );
	init( CC_FAILOVER_DUE_TO_HEALTH_MAX_DEGRADATION,              10 );
	init( CC_ENABLE_ENTIRE_SATELLITE_MONITORING,               false );
	init( CC_SATELLITE_DEGRADATION_MIN_COMPLAINER,                 3 );
	init( CC_SATELLITE_DEGRADATION_MIN_BAD_SERVER,                 3 );
	init( CC_THROTTLE_SINGLETON_RERECRUIT_INTERVAL,              0.5 );

	init( INCOMPATIBLE_PEERS_LOGGING_INTERVAL,                   600 ); if( randomize && BUGGIFY ) INCOMPATIBLE_PEERS_LOGGING_INTERVAL = 60.0;
	init( EXPECTED_MASTER_FITNESS,            ProcessClass::UnsetFit );
	init( EXPECTED_TLOG_FITNESS,              ProcessClass::UnsetFit );
	init( EXPECTED_LOG_ROUTER_FITNESS,        ProcessClass::UnsetFit );
	init( EXPECTED_COMMIT_PROXY_FITNESS,      ProcessClass::UnsetFit );
	init( EXPECTED_GRV_PROXY_FITNESS,         ProcessClass::UnsetFit );
	init( EXPECTED_RESOLVER_FITNESS,          ProcessClass::UnsetFit );
	init( RECRUITMENT_TIMEOUT,                                   600 ); if( randomize && BUGGIFY ) RECRUITMENT_TIMEOUT = deterministicRandom()->coinflip() ? 60.0 : 1.0;

	init( POLICY_RATING_TESTS,                                   200 ); if( randomize && BUGGIFY ) POLICY_RATING_TESTS = 20;
	init( POLICY_GENERATIONS,                                    100 ); if( randomize && BUGGIFY ) POLICY_GENERATIONS = 10;
	init( DBINFO_SEND_AMOUNT,                                      5 );
	init( DBINFO_BATCH_DELAY,                                    0.1 );
	init( SINGLETON_RECRUIT_BME_DELAY,                          10.0 );

	//Move Keys
	init( SHARD_READY_DELAY,                                    0.25 );
	init( SERVER_READY_QUORUM_INTERVAL,                         std::min(1.0, std::min(MAX_READ_TRANSACTION_LIFE_VERSIONS, MAX_WRITE_TRANSACTION_LIFE_VERSIONS)/(5.0*VERSIONS_PER_SECOND)) );
	init( SERVER_READY_QUORUM_TIMEOUT,                          15.0 ); if( randomize && BUGGIFY ) SERVER_READY_QUORUM_TIMEOUT = 1.0;
	init( REMOVE_RETRY_DELAY,                                    1.0 );
	init( MOVE_KEYS_KRM_LIMIT,                                  2000 ); if( randomize && BUGGIFY ) MOVE_KEYS_KRM_LIMIT = 2;
	init( MOVE_KEYS_KRM_LIMIT_BYTES,                             1e5 ); if( randomize && BUGGIFY ) MOVE_KEYS_KRM_LIMIT_BYTES = 5e4; //This must be sufficiently larger than CLIENT_KNOBS->KEY_SIZE_LIMIT (fdbclient/Knobs.h) to ensure that at least two entries will be returned from an attempt to read a key range map
	init( MOVE_SHARD_KRM_ROW_LIMIT,                            20000 );
 	init( MOVE_SHARD_KRM_BYTE_LIMIT,                             1e6 );
	init( MAX_SKIP_TAGS,                                           1 ); //The TLogs require tags to be densely packed to be memory efficient, so be careful increasing this knob
	init( MAX_ADDED_SOURCES_MULTIPLIER,                          2.0 );

	//FdbServer
	bool longReboots = randomize && BUGGIFY;
	init( MIN_REBOOT_TIME,                                       4.0 ); if( longReboots ) MIN_REBOOT_TIME = 10.0;
	init( MAX_REBOOT_TIME,                                       5.0 ); if( longReboots ) MAX_REBOOT_TIME = 20.0;
	init( LOG_DIRECTORY,                                          ".");  // Will be set to the command line flag.
	init( CONN_FILE,                                               "");  // Will be set to the command line flag.
	init( SERVER_MEM_LIMIT,                                8LL << 30 );
	init( SYSTEM_MONITOR_FREQUENCY,                              5.0 );

	//Ratekeeper
	bool slowRatekeeper = randomize && BUGGIFY;
	init( SMOOTHING_AMOUNT,                                      1.0 ); if( slowRatekeeper ) SMOOTHING_AMOUNT = 5.0;
	init( SLOW_SMOOTHING_AMOUNT,                                10.0 ); if( slowRatekeeper ) SLOW_SMOOTHING_AMOUNT = 50.0;
	init( METRIC_UPDATE_RATE,                                     .1 ); if( slowRatekeeper ) METRIC_UPDATE_RATE = 0.5;
	init( DETAILED_METRIC_UPDATE_RATE,                           5.0 );
	init( RATEKEEPER_DEFAULT_LIMIT,                              1e6 ); if( randomize && BUGGIFY ) RATEKEEPER_DEFAULT_LIMIT = 0;
	init( RATEKEEPER_LIMIT_REASON_SAMPLE_RATE,                   0.1 );
	init( RATEKEEPER_PRINT_LIMIT_REASON,                       false ); if( randomize && BUGGIFY ) RATEKEEPER_PRINT_LIMIT_REASON = true;
	init( RATEKEEPER_MIN_RATE,                                   0.0 );
	init( RATEKEEPER_MAX_RATE,                                   1e9 );

	bool smallStorageTarget = randomize && BUGGIFY;
	init( TARGET_BYTES_PER_STORAGE_SERVER,                    1000e6 ); if( smallStorageTarget ) TARGET_BYTES_PER_STORAGE_SERVER = 3000e3;
	init( SPRING_BYTES_STORAGE_SERVER,                         100e6 ); if( smallStorageTarget ) SPRING_BYTES_STORAGE_SERVER = 300e3;
	init( AUTO_TAG_THROTTLE_STORAGE_QUEUE_BYTES,               800e6 ); if( smallStorageTarget ) AUTO_TAG_THROTTLE_STORAGE_QUEUE_BYTES = 2500e3;
	init( TARGET_BYTES_PER_STORAGE_SERVER_BATCH,               750e6 ); if( smallStorageTarget ) TARGET_BYTES_PER_STORAGE_SERVER_BATCH = 1500e3;
	init( SPRING_BYTES_STORAGE_SERVER_BATCH,                   100e6 ); if( smallStorageTarget ) SPRING_BYTES_STORAGE_SERVER_BATCH = 150e3;
	init( STORAGE_HARD_LIMIT_BYTES,                           1500e6 ); if( smallStorageTarget ) STORAGE_HARD_LIMIT_BYTES = 4500e3;
	init( STORAGE_HARD_LIMIT_BYTES_OVERAGE,                   5000e3 ); if( smallStorageTarget ) STORAGE_HARD_LIMIT_BYTES_OVERAGE = 100e3; // byte+version overage ensures storage server makes enough progress on freeing up storage queue memory at hard limit by ensuring it advances desiredOldestVersion enough per commit cycle.
	init( STORAGE_HARD_LIMIT_VERSION_OVERAGE, VERSIONS_PER_SECOND / 4.0 );
	init( STORAGE_DURABILITY_LAG_HARD_MAX,                    2000e6 ); if( smallStorageTarget ) STORAGE_DURABILITY_LAG_HARD_MAX = 100e6;
	init( STORAGE_DURABILITY_LAG_SOFT_MAX,                     250e6 ); if( smallStorageTarget ) STORAGE_DURABILITY_LAG_SOFT_MAX = 10e6;

	//FIXME: Low priority reads are disabled by assigning very high knob values, reduce knobs for 7.0
	init( LOW_PRIORITY_STORAGE_QUEUE_BYTES,                    775e8 ); if( smallStorageTarget ) LOW_PRIORITY_STORAGE_QUEUE_BYTES = 1750e3;
	init( LOW_PRIORITY_DURABILITY_LAG,                         200e6 ); if( smallStorageTarget ) LOW_PRIORITY_DURABILITY_LAG = 15e6;

	bool smallTlogTarget = randomize && BUGGIFY;
	init( TARGET_BYTES_PER_TLOG,                              2400e6 ); if( smallTlogTarget ) TARGET_BYTES_PER_TLOG = 2000e3;
	init( SPRING_BYTES_TLOG,                                   400e6 ); if( smallTlogTarget ) SPRING_BYTES_TLOG = 200e3;
	init( TARGET_BYTES_PER_TLOG_BATCH,                        1400e6 ); if( smallTlogTarget ) TARGET_BYTES_PER_TLOG_BATCH = 1400e3;
	init( SPRING_BYTES_TLOG_BATCH,                             300e6 ); if( smallTlogTarget ) SPRING_BYTES_TLOG_BATCH = 150e3;
	init( TLOG_SPILL_THRESHOLD,                               1500e6 ); if( smallTlogTarget ) TLOG_SPILL_THRESHOLD = 1500e3; if( randomize && BUGGIFY ) TLOG_SPILL_THRESHOLD = 0;
	init( REFERENCE_SPILL_UPDATE_STORAGE_BYTE_LIMIT,            20e6 ); if( (randomize && BUGGIFY) || smallTlogTarget ) REFERENCE_SPILL_UPDATE_STORAGE_BYTE_LIMIT = 1e6;
	init( TLOG_HARD_LIMIT_BYTES,                              3000e6 ); if( smallTlogTarget ) TLOG_HARD_LIMIT_BYTES = 30e6;
	init( TLOG_RECOVER_MEMORY_LIMIT, TARGET_BYTES_PER_TLOG + SPRING_BYTES_TLOG );

	init( MAX_TRANSACTIONS_PER_BYTE,                            1000 );

	init( MIN_AVAILABLE_SPACE,                                   1e8 );
	init( MIN_AVAILABLE_SPACE_RATIO,                            0.05 );
	init( MIN_AVAILABLE_SPACE_RATIO_SAFETY_BUFFER,              0.01 );
	init( TARGET_AVAILABLE_SPACE_RATIO,                         0.30 );
	init( AVAILABLE_SPACE_UPDATE_DELAY,                          5.0 );

	init( MAX_TL_SS_VERSION_DIFFERENCE,                         1e99 ); // if( randomize && BUGGIFY ) MAX_TL_SS_VERSION_DIFFERENCE = std::max(1.0, 0.25 * VERSIONS_PER_SECOND); // spring starts at half this value //FIXME: this knob causes ratekeeper to clamp on idle cluster in simulation that have a large number of logs
	init( MAX_TL_SS_VERSION_DIFFERENCE_BATCH,                   1e99 );
	init( MAX_MACHINES_FALLING_BEHIND,                             1 );

	init( MAX_TPS_HISTORY_SAMPLES,                               600 );
	init( NEEDED_TPS_HISTORY_SAMPLES,                            200 );
	init( TARGET_DURABILITY_LAG_VERSIONS,                      350e6 ); // Should be larger than STORAGE_DURABILITY_LAG_SOFT_MAX
	init( AUTO_TAG_THROTTLE_DURABILITY_LAG_VERSIONS,           250e6 );
	init( TARGET_DURABILITY_LAG_VERSIONS_BATCH,                150e6 ); // Should be larger than STORAGE_DURABILITY_LAG_SOFT_MAX
	init( DURABILITY_LAG_UNLIMITED_THRESHOLD,                   50e6 );
	init( INITIAL_DURABILITY_LAG_MULTIPLIER,                    1.02 );
	init( DURABILITY_LAG_REDUCTION_RATE,                      0.9999 );
	init( DURABILITY_LAG_INCREASE_RATE,                        1.001 );
	init( STORAGE_SERVER_LIST_FETCH_TIMEOUT,                    20.0 );
	init( BW_THROTTLING_ENABLED,                                true );

	bool buggifySmallBWLag = false; //randomize && BUGGIFY;
	init( TARGET_BW_LAG,                                        50.0 ); if(buggifySmallBWLag) TARGET_BW_LAG = 10.0;
	init( TARGET_BW_LAG_BATCH,                                  20.0 ); if(buggifySmallBWLag) TARGET_BW_LAG_BATCH = 4.0;
	init( TARGET_BW_LAG_UPDATE,                                  9.0 ); if(buggifySmallBWLag) TARGET_BW_LAG_UPDATE = 1.0;
	init( MIN_BW_HISTORY,                                         10 );
	init( BW_ESTIMATION_INTERVAL,                               10.0 ); if(buggifySmallBWLag) BW_ESTIMATION_INTERVAL = 2.0;
	init( BW_LAG_INCREASE_AMOUNT,                                1.1 );
	init( BW_LAG_DECREASE_AMOUNT,                                0.9 );
	init( BW_FETCH_WORKERS_INTERVAL,                             5.0 );
	init( BW_RW_LOGGING_INTERVAL,                                5.0 );
	init( BW_MAX_BLOCKED_INTERVAL,                              10.0 ); if(buggifySmallBWLag) BW_MAX_BLOCKED_INTERVAL = 2.0;

	init( MAX_AUTO_THROTTLED_TRANSACTION_TAGS,                     5 ); if(randomize && BUGGIFY) MAX_AUTO_THROTTLED_TRANSACTION_TAGS = 1;
	init( MAX_MANUAL_THROTTLED_TRANSACTION_TAGS,                  40 ); if(randomize && BUGGIFY) MAX_MANUAL_THROTTLED_TRANSACTION_TAGS = 1;
	init( MIN_TAG_COST,                                          200 ); if(randomize && BUGGIFY) MIN_TAG_COST = 0.0;
	init( AUTO_THROTTLE_TARGET_TAG_BUSYNESS,                     0.1 ); if(randomize && BUGGIFY) AUTO_THROTTLE_TARGET_TAG_BUSYNESS = 0.0;
	init( AUTO_TAG_THROTTLE_RAMP_UP_TIME,                      120.0 ); if(randomize && BUGGIFY) AUTO_TAG_THROTTLE_RAMP_UP_TIME = 5.0;
	init( AUTO_TAG_THROTTLE_DURATION,                          240.0 ); if(randomize && BUGGIFY) AUTO_TAG_THROTTLE_DURATION = 20.0;
	init( TAG_THROTTLE_PUSH_INTERVAL,                            1.0 ); if(randomize && BUGGIFY) TAG_THROTTLE_PUSH_INTERVAL = 0.0;
	init( AUTO_TAG_THROTTLE_START_AGGREGATION_TIME,              5.0 ); if(randomize && BUGGIFY) AUTO_TAG_THROTTLE_START_AGGREGATION_TIME = 0.5;
	init( AUTO_TAG_THROTTLE_UPDATE_FREQUENCY,                   10.0 ); if(randomize && BUGGIFY) AUTO_TAG_THROTTLE_UPDATE_FREQUENCY = 0.5;
	init( TAG_THROTTLE_EXPIRED_CLEANUP_INTERVAL,                30.0 ); if(randomize && BUGGIFY) TAG_THROTTLE_EXPIRED_CLEANUP_INTERVAL = 1.0;
	init( AUTO_TAG_THROTTLING_ENABLED,                          true ); if(randomize && BUGGIFY) AUTO_TAG_THROTTLING_ENABLED = false;
	init( SS_THROTTLE_TAGS_TRACKED,                                1 ); if(randomize && BUGGIFY) SS_THROTTLE_TAGS_TRACKED = deterministicRandom()->randomInt(1, 10);
	init( GLOBAL_TAG_THROTTLING,                               false );
	init( ENFORCE_TAG_THROTTLING_ON_PROXIES,                   false );
	init( GLOBAL_TAG_THROTTLING_MIN_RATE,                        1.0 );
	init( GLOBAL_TAG_THROTTLING_FOLDING_TIME,                   10.0 );

	//Storage Metrics
	init( STORAGE_METRICS_AVERAGE_INTERVAL,                    120.0 );
	init( STORAGE_METRICS_AVERAGE_INTERVAL_PER_KSECONDS,        1000.0 / STORAGE_METRICS_AVERAGE_INTERVAL );  // milliHz!
	init( SPLIT_JITTER_AMOUNT,                                  0.05 ); if( randomize && BUGGIFY ) SPLIT_JITTER_AMOUNT = 0.2;
	init( IOPS_UNITS_PER_SAMPLE,                                10000 * 1000 / STORAGE_METRICS_AVERAGE_INTERVAL_PER_KSECONDS / 100 );
	init( BANDWIDTH_UNITS_PER_SAMPLE,                           SHARD_MIN_BYTES_PER_KSEC / STORAGE_METRICS_AVERAGE_INTERVAL_PER_KSECONDS / 25 );
	init( BYTES_READ_UNITS_PER_SAMPLE,                          100000 ); // 100K bytes
	init( READ_HOT_SUB_RANGE_CHUNK_SIZE,                        10000000); // 10MB
	init( EMPTY_READ_PENALTY,                                   20 ); // 20 bytes
	init( DD_SHARD_COMPARE_LIMIT,                               1000 );
	init( READ_SAMPLING_ENABLED,                                false ); if ( randomize && BUGGIFY ) READ_SAMPLING_ENABLED = true;// enable/disable read sampling

	//Storage Server
	init( STORAGE_LOGGING_DELAY,                                 5.0 );
	init( STORAGE_SERVER_POLL_METRICS_DELAY,                     1.0 );
	init( FUTURE_VERSION_DELAY,                                  1.0 );
	init( STORAGE_LIMIT_BYTES,                                500000 );
	init( BUGGIFY_LIMIT_BYTES,                                  1000 );
	init( FETCH_USING_STREAMING,                               false ); if( randomize && isSimulated && BUGGIFY ) FETCH_USING_STREAMING = true; //Determines if fetch keys uses streaming reads
	init( FETCH_USING_BLOB,                                    false );
	init( FETCH_BLOCK_BYTES,                                     2e6 );
	init( FETCH_KEYS_PARALLELISM_BYTES,                          4e6 ); if( randomize && BUGGIFY ) FETCH_KEYS_PARALLELISM_BYTES = 3e6;
	init( FETCH_KEYS_PARALLELISM,                                  2 );
	init( FETCH_KEYS_PARALLELISM_FULL,                             6 );
	init( FETCH_KEYS_LOWER_PRIORITY,                               0 );
	init( SERVE_FETCH_CHECKPOINT_PARALLELISM,                      4 );
	init( BUGGIFY_BLOCK_BYTES,                                 10000 );
	init( STORAGE_RECOVERY_VERSION_LAG_LIMIT,				2 * MAX_READ_TRANSACTION_LIFE_VERSIONS );
	init( STORAGE_COMMIT_BYTES,                             10000000 ); if( randomize && BUGGIFY ) STORAGE_COMMIT_BYTES = 2000000;
	init( STORAGE_FETCH_BYTES,                               2500000 ); if( randomize && BUGGIFY ) STORAGE_FETCH_BYTES =  500000;
	init( STORAGE_DURABILITY_LAG_REJECT_THRESHOLD,              0.25 );
	init( STORAGE_DURABILITY_LAG_MIN_RATE,                       0.1 );
	init( STORAGE_COMMIT_INTERVAL,                               0.5 ); if( randomize && BUGGIFY ) STORAGE_COMMIT_INTERVAL = 2.0;
	init( BYTE_SAMPLING_FACTOR,                                  250 ); //cannot buggify because of differences in restarting tests
	init( BYTE_SAMPLING_OVERHEAD,                                100 );
	init( MAX_STORAGE_SERVER_WATCH_BYTES,                      100e6 ); if( randomize && BUGGIFY ) MAX_STORAGE_SERVER_WATCH_BYTES = 10e3;
	init( MAX_BYTE_SAMPLE_CLEAR_MAP_SIZE,                        1e9 ); if( randomize && BUGGIFY ) MAX_BYTE_SAMPLE_CLEAR_MAP_SIZE = 1e3;
	init( LONG_BYTE_SAMPLE_RECOVERY_DELAY,                      60.0 );
	init( BYTE_SAMPLE_LOAD_PARALLELISM,                            8 ); if( randomize && BUGGIFY ) BYTE_SAMPLE_LOAD_PARALLELISM = 1;
	init( BYTE_SAMPLE_LOAD_DELAY,                                0.0 ); if( randomize && BUGGIFY ) BYTE_SAMPLE_LOAD_DELAY = 0.1;
	init( BYTE_SAMPLE_START_DELAY,                               1.0 ); if( randomize && BUGGIFY ) BYTE_SAMPLE_START_DELAY = 0.0;
	init( BEHIND_CHECK_DELAY,                                    2.0 );
	init( BEHIND_CHECK_COUNT,                                      2 );
	init( BEHIND_CHECK_VERSIONS,             5 * VERSIONS_PER_SECOND );
	init( WAIT_METRICS_WRONG_SHARD_CHANCE,   isSimulated ? 1.0 : 0.1 );
	init( MIN_TAG_READ_PAGES_RATE,                             1.0e4 ); if( randomize && BUGGIFY ) MIN_TAG_READ_PAGES_RATE = 0;
	init( MIN_TAG_WRITE_PAGES_RATE,                             3200 ); if( randomize && BUGGIFY ) MIN_TAG_WRITE_PAGES_RATE = 0;
	init( TAG_MEASUREMENT_INTERVAL,                        30.0 ); if( randomize && BUGGIFY ) TAG_MEASUREMENT_INTERVAL = 1.0;
	init( READ_COST_BYTE_FACTOR,                          16384 ); if( randomize && BUGGIFY ) READ_COST_BYTE_FACTOR = 4096;
	init( PREFIX_COMPRESS_KVS_MEM_SNAPSHOTS,                    true ); if( randomize && BUGGIFY ) PREFIX_COMPRESS_KVS_MEM_SNAPSHOTS = false;
	init( REPORT_DD_METRICS,                                    true );
	init( DD_METRICS_REPORT_INTERVAL,                           30.0 );
	init( FETCH_KEYS_TOO_LONG_TIME_CRITERIA,                   300.0 );
	init( MAX_STORAGE_COMMIT_TIME,                             120.0 ); //The max fsync stall time on the storage server and tlog before marking a disk as failed
	init( RANGESTREAM_LIMIT_BYTES,                               2e6 ); if( randomize && BUGGIFY ) RANGESTREAM_LIMIT_BYTES = 1;
	init( CHANGEFEEDSTREAM_LIMIT_BYTES,                          1e6 ); if( randomize && BUGGIFY ) CHANGEFEEDSTREAM_LIMIT_BYTES = 1;
	init( BLOBWORKERSTATUSSTREAM_LIMIT_BYTES,                    1e4 ); if( randomize && BUGGIFY ) BLOBWORKERSTATUSSTREAM_LIMIT_BYTES = 1;
	init( ENABLE_CLEAR_RANGE_EAGER_READS,                       true );
	init( CHECKPOINT_TRANSFER_BLOCK_BYTES,                      40e6 );
	init( QUICK_GET_VALUE_FALLBACK,                             true );
	init( QUICK_GET_KEY_VALUES_FALLBACK,                        true );
	init( MAX_PARALLEL_QUICK_GET_VALUE,                           50 ); if ( randomize && BUGGIFY ) MAX_PARALLEL_QUICK_GET_VALUE = deterministicRandom()->randomInt(1, 100);
	init( QUICK_GET_KEY_VALUES_LIMIT,                           2000 );
	init( QUICK_GET_KEY_VALUES_LIMIT_BYTES,                      1e7 );
	init( STORAGE_SERVER_SHARD_AWARE,                           true );

	//Wait Failure
	init( MAX_OUTSTANDING_WAIT_FAILURE_REQUESTS,                 250 ); if( randomize && BUGGIFY ) MAX_OUTSTANDING_WAIT_FAILURE_REQUESTS = 2;
	init( WAIT_FAILURE_DELAY_LIMIT,                              1.0 ); if( randomize && BUGGIFY ) WAIT_FAILURE_DELAY_LIMIT = 5.0;

	//Worker
	init( WORKER_LOGGING_INTERVAL,                               5.0 );
	init( HEAP_PROFILER_INTERVAL,                               30.0 );
	init( UNKNOWN_CC_TIMEOUT,                                  600.0 );
	init( DEGRADED_RESET_INTERVAL,                          24*60*60 ); // FIXME: short interval causes false positive degraded state to flap, e.g. when everyone tries and fails to connect to dead coordinator: if ( randomize && BUGGIFY ) DEGRADED_RESET_INTERVAL = 10;
	init( DEGRADED_WARNING_LIMIT,                                  1 );
	init( DEGRADED_WARNING_RESET_DELAY,                   7*24*60*60 );
	init( TRACE_LOG_FLUSH_FAILURE_CHECK_INTERVAL_SECONDS,         10 );
	init( TRACE_LOG_PING_TIMEOUT_SECONDS,                        5.0 );
	init( MIN_DELAY_CC_WORST_FIT_CANDIDACY_SECONDS,             10.0 );
	init( MAX_DELAY_CC_WORST_FIT_CANDIDACY_SECONDS,             30.0 );
	init( DBINFO_FAILED_DELAY,                                   1.0 );
	init( ENABLE_WORKER_HEALTH_MONITOR,                        false );
	init( WORKER_HEALTH_MONITOR_INTERVAL,                       60.0 );
	init( PEER_LATENCY_CHECK_MIN_POPULATION,                      30 );
	init( PEER_LATENCY_DEGRADATION_PERCENTILE,                  0.90 );
	init( PEER_LATENCY_DEGRADATION_THRESHOLD,                   0.05 );
	init( PEER_LATENCY_DEGRADATION_PERCENTILE_SATELLITE,        0.90 );
	init( PEER_LATENCY_DEGRADATION_THRESHOLD_SATELLITE,          0.1 );
	init( PEER_TIMEOUT_PERCENTAGE_DEGRADATION_THRESHOLD,         0.1 );
	init( PEER_DEGRADATION_CONNECTION_FAILURE_COUNT,               1 );
	init( WORKER_HEALTH_REPORT_RECENT_DESTROYED_PEER,           true );

	// Test harness
	init( WORKER_POLL_DELAY,                                     1.0 );

	// Coordination
	init( COORDINATED_STATE_ONCONFLICT_POLL_INTERVAL,            1.0 ); if( randomize && BUGGIFY ) COORDINATED_STATE_ONCONFLICT_POLL_INTERVAL = 10.0;
	init( FORWARD_REQUEST_TOO_OLD,                        4*24*60*60 ); if( randomize && BUGGIFY ) FORWARD_REQUEST_TOO_OLD = 60.0;
	init( ENABLE_CROSS_CLUSTER_SUPPORT,                         true ); if( randomize && BUGGIFY ) ENABLE_CROSS_CLUSTER_SUPPORT = false;
	init( COORDINATOR_LEADER_CONNECTION_TIMEOUT,                20.0 );

	// Dynamic Knobs (implementation)
	init( COMPACTION_INTERVAL,             isSimulated ? 5.0 : 300.0 );
	init( GET_COMMITTED_VERSION_TIMEOUT,                         3.0 );
	init( GET_SNAPSHOT_AND_CHANGES_TIMEOUT,                      3.0 );
	init( FETCH_CHANGES_TIMEOUT,                                 3.0 );

	// Buggification
	init( BUGGIFIED_EVENTUAL_CONSISTENCY,                        1.0 );
	init( BUGGIFY_ALL_COORDINATION,                            false ); if( randomize && BUGGIFY ) BUGGIFY_ALL_COORDINATION = true;

	// Status
	init( STATUS_MIN_TIME_BETWEEN_REQUESTS,                      0.0 );
	init( MAX_STATUS_REQUESTS_PER_SECOND,                      256.0 );
	init( CONFIGURATION_ROWS_TO_FETCH,                         20000 );
	init( DISABLE_DUPLICATE_LOG_WARNING,                       false );
	init( HISTOGRAM_REPORT_INTERVAL,                           300.0 );

	// Timekeeper
	init( TIME_KEEPER_DELAY,                                      10 );
	init( TIME_KEEPER_MAX_ENTRIES,                3600 * 24 * 30 * 6 ); if( randomize && BUGGIFY ) { TIME_KEEPER_MAX_ENTRIES = 2; }

	// Fast Restore
	init( FASTRESTORE_FAILURE_TIMEOUT,                          3600 );
	init( FASTRESTORE_HEARTBEAT_INTERVAL,                         60 );
	init( FASTRESTORE_SAMPLING_PERCENT,                          100 ); if( randomize && BUGGIFY ) { FASTRESTORE_SAMPLING_PERCENT = deterministicRandom()->random01() * 100; }
	init( FASTRESTORE_NUM_LOADERS,                                 3 ); if( randomize && BUGGIFY ) { FASTRESTORE_NUM_LOADERS = deterministicRandom()->random01() * 10 + 1; }
	init( FASTRESTORE_NUM_APPLIERS,                                3 ); if( randomize && BUGGIFY ) { FASTRESTORE_NUM_APPLIERS = deterministicRandom()->random01() * 10 + 1; }
	init( FASTRESTORE_TXN_BATCH_MAX_BYTES,           1024.0 * 1024.0 ); if( randomize && BUGGIFY ) { FASTRESTORE_TXN_BATCH_MAX_BYTES = deterministicRandom()->random01() * 1024.0 * 1024.0 + 1.0; }
	init( FASTRESTORE_VERSIONBATCH_MAX_BYTES, 10.0 * 1024.0 * 1024.0 ); if( randomize && BUGGIFY ) { FASTRESTORE_VERSIONBATCH_MAX_BYTES = deterministicRandom()->random01() < 0.2 ? 50 * 1024 : deterministicRandom()->random01() < 0.4 ? 100 * 1024 * 1024 : deterministicRandom()->random01() * 1000.0 * 1024.0 * 1024.0; } // too small value may increase chance of TooManyFile error
	init( FASTRESTORE_VB_PARALLELISM,                              5 ); if( randomize && BUGGIFY ) { FASTRESTORE_VB_PARALLELISM = deterministicRandom()->random01() < 0.2 ? 2 : deterministicRandom()->random01() * 10 + 1; }
	init( FASTRESTORE_VB_MONITOR_DELAY,                           30 ); if( randomize && BUGGIFY ) { FASTRESTORE_VB_MONITOR_DELAY = deterministicRandom()->random01() * 20 + 1; }
	init( FASTRESTORE_VB_LAUNCH_DELAY,                           1.0 ); if( randomize && BUGGIFY ) { FASTRESTORE_VB_LAUNCH_DELAY = deterministicRandom()->random01() < 0.2 ? 0.1 : deterministicRandom()->random01() * 10.0 + 1; }
	init( FASTRESTORE_ROLE_LOGGING_DELAY,                          5 ); if( randomize && BUGGIFY ) { FASTRESTORE_ROLE_LOGGING_DELAY = deterministicRandom()->random01() * 60 + 1; }
	init( FASTRESTORE_UPDATE_PROCESS_STATS_INTERVAL,               5 ); if( randomize && BUGGIFY ) { FASTRESTORE_UPDATE_PROCESS_STATS_INTERVAL = deterministicRandom()->random01() * 60 + 1; }
	init( FASTRESTORE_ATOMICOP_WEIGHT,                             1 ); if( randomize && BUGGIFY ) { FASTRESTORE_ATOMICOP_WEIGHT = deterministicRandom()->random01() * 200 + 1; }
	init( FASTRESTORE_MONITOR_LEADER_DELAY,                        5 ); if( randomize && BUGGIFY ) { FASTRESTORE_MONITOR_LEADER_DELAY = deterministicRandom()->random01() * 100; }
	init( FASTRESTORE_STRAGGLER_THRESHOLD_SECONDS,                60 ); if( randomize && BUGGIFY ) { FASTRESTORE_STRAGGLER_THRESHOLD_SECONDS = deterministicRandom()->random01() * 240 + 10; }
	init( FASTRESTORE_TRACK_REQUEST_LATENCY,              	   false ); if( randomize && BUGGIFY ) { FASTRESTORE_TRACK_REQUEST_LATENCY = false; }
	init( FASTRESTORE_MEMORY_THRESHOLD_MB_SOFT,                 6144 ); if( randomize && BUGGIFY ) { FASTRESTORE_MEMORY_THRESHOLD_MB_SOFT = 1; }
	init( FASTRESTORE_WAIT_FOR_MEMORY_LATENCY,                    10 ); if( randomize && BUGGIFY ) { FASTRESTORE_WAIT_FOR_MEMORY_LATENCY = 60; }
	init( FASTRESTORE_HEARTBEAT_DELAY,                            10 ); if( randomize && BUGGIFY ) { FASTRESTORE_HEARTBEAT_DELAY = deterministicRandom()->random01() * 120 + 2; }
	init( FASTRESTORE_HEARTBEAT_MAX_DELAY,                        10 ); if( randomize && BUGGIFY ) { FASTRESTORE_HEARTBEAT_MAX_DELAY = FASTRESTORE_HEARTBEAT_DELAY * 10; }
	init( FASTRESTORE_APPLIER_FETCH_KEYS_SIZE,                   100 ); if( randomize && BUGGIFY ) { FASTRESTORE_APPLIER_FETCH_KEYS_SIZE = deterministicRandom()->random01() * 10240 + 1; }
	init( FASTRESTORE_LOADER_SEND_MUTATION_MSG_BYTES, 1.0 * 1024.0 * 1024.0 ); if( randomize && BUGGIFY ) { FASTRESTORE_LOADER_SEND_MUTATION_MSG_BYTES = deterministicRandom()->random01() < 0.2 ? 1024 : deterministicRandom()->random01() * 5.0 * 1024.0 * 1024.0 + 1; }
	init( FASTRESTORE_GET_RANGE_VERSIONS_EXPENSIVE,            false ); if( randomize && BUGGIFY ) { FASTRESTORE_GET_RANGE_VERSIONS_EXPENSIVE = deterministicRandom()->random01() < 0.5 ? true : false; }
	init( FASTRESTORE_REQBATCH_PARALLEL,                          50 ); if( randomize && BUGGIFY ) { FASTRESTORE_REQBATCH_PARALLEL = deterministicRandom()->random01() * 100 + 1; }
	init( FASTRESTORE_REQBATCH_LOG,                            false ); if( randomize && BUGGIFY ) { FASTRESTORE_REQBATCH_LOG = deterministicRandom()->random01() < 0.2 ? true : false; }
	init( FASTRESTORE_TXN_CLEAR_MAX,                             100 ); if( randomize && BUGGIFY ) { FASTRESTORE_TXN_CLEAR_MAX = deterministicRandom()->random01() * 100 + 1; }
	init( FASTRESTORE_TXN_RETRY_MAX,                              10 ); if( randomize && BUGGIFY ) { FASTRESTORE_TXN_RETRY_MAX = deterministicRandom()->random01() * 100 + 1; }
	init( FASTRESTORE_TXN_EXTRA_DELAY,                           0.0 ); if( randomize && BUGGIFY ) { FASTRESTORE_TXN_EXTRA_DELAY = deterministicRandom()->random01() * 1 + 0.001;}
	init( FASTRESTORE_NOT_WRITE_DB,                            false ); // Perf test only: set it to true will cause simulation failure
	init( FASTRESTORE_USE_RANGE_FILE,                           true ); // Perf test only: set it to false will cause simulation failure
	init( FASTRESTORE_USE_LOG_FILE,                             true ); // Perf test only: set it to false will cause simulation failure
	init( FASTRESTORE_SAMPLE_MSG_BYTES,                      1048576 ); if( randomize && BUGGIFY ) { FASTRESTORE_SAMPLE_MSG_BYTES = deterministicRandom()->random01() * 2048;}
	init( FASTRESTORE_SCHED_UPDATE_DELAY,                        0.1 ); if( randomize && BUGGIFY ) { FASTRESTORE_SCHED_UPDATE_DELAY = deterministicRandom()->random01() * 2;}
	init( FASTRESTORE_SCHED_TARGET_CPU_PERCENT,                   70 ); if( randomize && BUGGIFY ) { FASTRESTORE_SCHED_TARGET_CPU_PERCENT = deterministicRandom()->random01() * 100 + 50;} // simulate cpu usage can be larger than 100
	init( FASTRESTORE_SCHED_MAX_CPU_PERCENT,                      90 ); if( randomize && BUGGIFY ) { FASTRESTORE_SCHED_MAX_CPU_PERCENT = FASTRESTORE_SCHED_TARGET_CPU_PERCENT + deterministicRandom()->random01() * 100;}
	init( FASTRESTORE_SCHED_INFLIGHT_LOAD_REQS,                   50 ); if( randomize && BUGGIFY ) { FASTRESTORE_SCHED_INFLIGHT_LOAD_REQS = deterministicRandom()->random01() < 0.2 ? 1 : deterministicRandom()->random01() * 30 + 1;}
	init( FASTRESTORE_SCHED_INFLIGHT_SEND_REQS,                    3 ); if( randomize && BUGGIFY ) { FASTRESTORE_SCHED_INFLIGHT_SEND_REQS = deterministicRandom()->random01() < 0.2 ? 1 : deterministicRandom()->random01() * 10 + 1;}
	init( FASTRESTORE_SCHED_LOAD_REQ_BATCHSIZE,                    5 ); if( randomize && BUGGIFY ) { FASTRESTORE_SCHED_LOAD_REQ_BATCHSIZE = deterministicRandom()->random01() < 0.2 ? 1 : deterministicRandom()->random01() * 10 + 1;}
	init( FASTRESTORE_SCHED_INFLIGHT_SENDPARAM_THRESHOLD,         10 ); if( randomize && BUGGIFY ) { FASTRESTORE_SCHED_INFLIGHT_SENDPARAM_THRESHOLD = deterministicRandom()->random01() < 0.2 ? 1 : deterministicRandom()->random01() * 15 + 1;}
	init( FASTRESTORE_SCHED_SEND_FUTURE_VB_REQS_BATCH,             2 ); if( randomize && BUGGIFY ) { FASTRESTORE_SCHED_SEND_FUTURE_VB_REQS_BATCH = deterministicRandom()->random01() < 0.2 ? 1 : deterministicRandom()->random01() * 15 + 1;}
	init( FASTRESTORE_NUM_TRACE_EVENTS,                          100 ); if( randomize && BUGGIFY ) { FASTRESTORE_NUM_TRACE_EVENTS = deterministicRandom()->random01() < 0.2 ? 1 : deterministicRandom()->random01() * 500 + 1;}
	init( FASTRESTORE_EXPENSIVE_VALIDATION,                    false ); if( randomize && BUGGIFY ) { FASTRESTORE_EXPENSIVE_VALIDATION = deterministicRandom()->random01() < 0.5 ? true : false;}
	init( FASTRESTORE_WRITE_BW_MB,                                70 ); if( randomize && BUGGIFY ) { FASTRESTORE_WRITE_BW_MB = deterministicRandom()->random01() < 0.5 ? 2 : 100;}
	init( FASTRESTORE_RATE_UPDATE_SECONDS,                       1.0 ); if( randomize && BUGGIFY ) { FASTRESTORE_RATE_UPDATE_SECONDS = deterministicRandom()->random01() < 0.5 ? 0.1 : 2;}
	init( FASTRESTORE_DUMP_INSERT_RANGE_VERSION,               false );

	init( REDWOOD_DEFAULT_PAGE_SIZE,                            8192 );
	init( REDWOOD_DEFAULT_EXTENT_SIZE,              32 * 1024 * 1024 );
	init( REDWOOD_DEFAULT_EXTENT_READ_SIZE,              1024 * 1024 );
	init( REDWOOD_EXTENT_CONCURRENT_READS,                         4 );
	init( REDWOOD_KVSTORE_CONCURRENT_READS,                       64 );
	init( REDWOOD_KVSTORE_RANGE_PREFETCH,                       true );
	init( REDWOOD_PAGE_REBUILD_MAX_SLACK,                       0.33 );
	init( REDWOOD_LAZY_CLEAR_BATCH_SIZE_PAGES,                    10 );
	init( REDWOOD_LAZY_CLEAR_MIN_PAGES,                            0 );
	init( REDWOOD_LAZY_CLEAR_MAX_PAGES,                          1e6 );
	init( REDWOOD_REMAP_CLEANUP_WINDOW_BYTES, 4LL * 1024 * 1024 * 1024 );
	init( REDWOOD_REMAP_CLEANUP_TOLERANCE_RATIO,                0.05 );
	init( REDWOOD_PAGEFILE_GROWTH_SIZE_PAGES,                  20000 ); if( randomize && BUGGIFY ) { REDWOOD_PAGEFILE_GROWTH_SIZE_PAGES = deterministicRandom()->randomInt(200, 1000); }
	init( REDWOOD_METRICS_INTERVAL,                              5.0 );
	init( REDWOOD_HISTOGRAM_INTERVAL,                           30.0 );
	init( REDWOOD_EVICT_UPDATED_PAGES,                          true ); if( randomize && BUGGIFY ) { REDWOOD_EVICT_UPDATED_PAGES = false; }
	init( REDWOOD_DECODECACHE_REUSE_MIN_HEIGHT,                    2 ); if( randomize && BUGGIFY ) { REDWOOD_DECODECACHE_REUSE_MIN_HEIGHT = deterministicRandom()->randomInt(1, 7); }

	// Server request latency measurement
	init( LATENCY_SAMPLE_SIZE,                                100000 );
	init( LATENCY_METRICS_LOGGING_INTERVAL,                     60.0 );

	// Cluster recovery
	init ( CLUSTER_RECOVERY_EVENT_NAME_PREFIX,              "Master" );

	// Encryption
	init( ENABLE_ENCRYPTION,                                   false ); if ( randomize && BUGGIFY ) ENABLE_ENCRYPTION = true;
	init( ENCRYPTION_MODE,                             "AES-256-CTR" );
	init( SIM_KMS_MAX_KEYS,                                     4096 );
	init( ENCRYPT_PROXY_MAX_DBG_TRACE_LENGTH,                 100000 );
	init( ENABLE_TLOG_ENCRYPTION,                  ENABLE_ENCRYPTION ); if ( randomize && BUGGIFY && ENABLE_ENCRYPTION && !PROXY_USE_RESOLVER_PRIVATE_MUTATIONS ) ENABLE_TLOG_ENCRYPTION = true;
	init( ENABLE_STORAGE_SERVER_ENCRYPTION,        ENABLE_ENCRYPTION ); if ( randomize && BUGGIFY && ENABLE_ENCRYPTION ) ENABLE_STORAGE_SERVER_ENCRYPTION = true;
	init( ENABLE_BLOB_GRANULE_ENCRYPTION,          ENABLE_ENCRYPTION ); if ( randomize && BUGGIFY && ENABLE_ENCRYPTION ) ENABLE_BLOB_GRANULE_ENCRYPTION = true;

	// encrypt key proxy
	init( ENABLE_BLOB_GRANULE_COMPRESSION,                     false ); if ( randomize && BUGGIFY ) { ENABLE_BLOB_GRANULE_COMPRESSION = deterministicRandom()->coinflip(); }
	init( BLOB_GRANULE_COMPRESSION_FILTER,                    "GZIP" ); if ( randomize && BUGGIFY ) { BLOB_GRANULE_COMPRESSION_FILTER = "NONE"; }

<<<<<<< HEAD
    // KMS connector type
=======

	// KMS connector type
>>>>>>> d6b1ac05
	init( KMS_CONNECTOR_TYPE,                     "RESTKmsConnector" );

	// Blob granlues
	init( BG_URL,               isSimulated ? "file://fdbblob/" : "" ); // TODO: store in system key space or something, eventually	
	bool buggifyMediumGranules = simulationMediumShards || (randomize && BUGGIFY);
	// BlobGranuleVerify* simulation tests use "knobs", BlobGranuleCorrectness* use "tenant", default in real clusters is "knobs"
	init( BG_METADATA_SOURCE,                                "knobs" );
	init( BG_SNAPSHOT_FILE_TARGET_BYTES,                    10000000 ); if( buggifySmallShards ) BG_SNAPSHOT_FILE_TARGET_BYTES = 100000; else if (buggifyMediumGranules) BG_SNAPSHOT_FILE_TARGET_BYTES = 1000000;
	init( BG_SNAPSHOT_FILE_TARGET_CHUNK_BYTES,               64*1024 ); if ( randomize && BUGGIFY ) BG_SNAPSHOT_FILE_TARGET_CHUNK_BYTES = BG_SNAPSHOT_FILE_TARGET_BYTES / (1 << deterministicRandom()->randomInt(0, 8));
	init( BG_DELTA_BYTES_BEFORE_COMPACT, BG_SNAPSHOT_FILE_TARGET_BYTES/2 );
	init( BG_DELTA_FILE_TARGET_BYTES,   BG_DELTA_BYTES_BEFORE_COMPACT/10 );
	init( BG_DELTA_FILE_TARGET_CHUNK_BYTES,                  32*1024 ); if ( randomize && BUGGIFY ) BG_DELTA_FILE_TARGET_CHUNK_BYTES = BG_DELTA_FILE_TARGET_BYTES / (1 << deterministicRandom()->randomInt(0, 7));
	init( BG_MAX_SPLIT_FANOUT,                                    10 ); if( randomize && BUGGIFY ) BG_MAX_SPLIT_FANOUT = deterministicRandom()->randomInt(5, 15);
	init( BG_MAX_MERGE_FANIN,                                     10 ); if( randomize && BUGGIFY ) BG_MAX_MERGE_FANIN = deterministicRandom()->randomInt(2, 15);
	init( BG_HOT_SNAPSHOT_VERSIONS,                          5000000 );

	init( BG_CONSISTENCY_CHECK_ENABLED,                         true ); if (randomize && BUGGIFY) BG_CONSISTENCY_CHECK_ENABLED = false;
	init( BG_CONSISTENCY_CHECK_TARGET_SPEED_KB,                 1000 ); if (randomize && BUGGIFY) BG_CONSISTENCY_CHECK_TARGET_SPEED_KB *= (deterministicRandom()->randomInt(2, 50) / 10);
	init( BG_KEY_TUPLE_TRUNCATE_OFFSET,                            0 );

	init( BG_ENABLE_MERGING,                                    true ); if (randomize && BUGGIFY) BG_ENABLE_MERGING = false;
	init( BG_MERGE_CANDIDATE_THRESHOLD_SECONDS, isSimulated ? 20.0 : 30 * 60 ); if (randomize && BUGGIFY) BG_MERGE_CANDIDATE_THRESHOLD_SECONDS = 5.0;
	init( BG_MERGE_CANDIDATE_DELAY_SECONDS, BG_MERGE_CANDIDATE_THRESHOLD_SECONDS / 10.0 );

	init( BLOB_WORKER_INITIAL_SNAPSHOT_PARALLELISM,                8 ); if( randomize && BUGGIFY ) BLOB_WORKER_INITIAL_SNAPSHOT_PARALLELISM = 1;
	init( BLOB_WORKER_RESNAPSHOT_PARALLELISM,                     40 ); if( randomize && BUGGIFY ) BLOB_WORKER_RESNAPSHOT_PARALLELISM = deterministicRandom()->randomInt(1, 10);
	init( BLOB_WORKER_DELTA_FILE_WRITE_PARALLELISM,             2000 ); if( randomize && BUGGIFY ) BLOB_WORKER_DELTA_FILE_WRITE_PARALLELISM = deterministicRandom()->randomInt(10, 100);
	init( BLOB_WORKER_TIMEOUT,                                  10.0 ); if( randomize && BUGGIFY ) BLOB_WORKER_TIMEOUT = 1.0;
	init( BLOB_WORKER_REQUEST_TIMEOUT,                           5.0 ); if( randomize && BUGGIFY ) BLOB_WORKER_REQUEST_TIMEOUT = 1.0;
	init( BLOB_WORKERLIST_FETCH_INTERVAL,                        1.0 );
	init( BLOB_WORKER_BATCH_GRV_INTERVAL,                        0.1 );
	init( BLOB_WORKER_DO_REJECT_WHEN_FULL,                      true ); if ( randomize && BUGGIFY ) BLOB_WORKER_DO_REJECT_WHEN_FULL = false;
	init( BLOB_WORKER_REJECT_WHEN_FULL_THRESHOLD,                0.9 );

	init( BLOB_MANAGER_STATUS_EXP_BACKOFF_MIN,                   0.1 );
	init( BLOB_MANAGER_STATUS_EXP_BACKOFF_MAX,                   5.0 );
	init( BLOB_MANAGER_STATUS_EXP_BACKOFF_EXPONENT,              1.5 );
	init( BLOB_MANAGER_CONCURRENT_MERGE_CHECKS,                   64 ); if( randomize && BUGGIFY ) BLOB_MANAGER_CONCURRENT_MERGE_CHECKS = 1 << deterministicRandom()->randomInt(0, 7);

	init( BGCC_TIMEOUT,                   isSimulated ? 10.0 : 120.0 );
	init( BGCC_MIN_INTERVAL,                isSimulated ? 1.0 : 10.0 );

	// Blob Metadata
	init( BLOB_METADATA_CACHE_TTL, isSimulated ? 120 : 24 * 60 * 60 );
	if ( randomize && BUGGIFY) { BLOB_METADATA_CACHE_TTL = deterministicRandom()->randomInt(50, 100); }
	init( BLOB_METADATA_REFRESH_INTERVAL,   isSimulated ? 60 : 12 * 60 * 60 );
	if ( randomize && BUGGIFY) { BLOB_METADATA_REFRESH_INTERVAL = deterministicRandom()->randomInt(20, 40); }

	// HTTP KMS Connector
	init( REST_KMS_CONNECTOR_KMS_DISCOVERY_URL_MODE,           "file");
	init( REST_KMS_CONNECTOR_VALIDATION_TOKEN_MODE,            "file");
	init( REST_KMS_CONNECTOR_VALIDATION_TOKEN_MAX_SIZE,          1024);
	init( REST_KMS_CONNECTOR_VALIDATION_TOKENS_MAX_PAYLOAD_SIZE, 10 * 1024);
	init( REST_KMS_CONNECTOR_REFRESH_KMS_URLS,                   true);
	init( REST_KMS_CONNECTOR_REFRESH_KMS_URLS_INTERVAL_SEC,       600);
	// Below KMS configurations are responsible for:
	// Discovering KMS URLs, fetch encryption keys endpoint and validation token details.
	// Configurations are expected to be passed as command-line arguments.
	// NOTE: Care must be taken when attempting to update below configurations for a up/running FDB cluster.
	init( REST_KMS_CONNECTOR_DISCOVER_KMS_URL_FILE,                "");
	init( REST_KMS_CONNECTOR_GET_ENCRYPTION_KEYS_ENDPOINT,         "");
	// Details to fetch validation token from a localhost file
	// acceptable format: "<token_name1>#<absolute_file_path1>,<token_name2>#<absolute_file_path2>,.."
	// NOTE: 'token-name" can NOT contain '#' character
	init( REST_KMS_CONNECTOR_VALIDATION_TOKEN_DETAILS,             "");

	// clang-format on

	if (clientKnobs) {
		clientKnobs->IS_ACCEPTABLE_DELAY =
		    clientKnobs->IS_ACCEPTABLE_DELAY *
		    std::min(MAX_READ_TRANSACTION_LIFE_VERSIONS, MAX_WRITE_TRANSACTION_LIFE_VERSIONS) /
		    (5.0 * VERSIONS_PER_SECOND);
		clientKnobs->INIT_MID_SHARD_BYTES = MIN_SHARD_BYTES;
	}
}<|MERGE_RESOLUTION|>--- conflicted
+++ resolved
@@ -911,12 +911,7 @@
 	init( ENABLE_BLOB_GRANULE_COMPRESSION,                     false ); if ( randomize && BUGGIFY ) { ENABLE_BLOB_GRANULE_COMPRESSION = deterministicRandom()->coinflip(); }
 	init( BLOB_GRANULE_COMPRESSION_FILTER,                    "GZIP" ); if ( randomize && BUGGIFY ) { BLOB_GRANULE_COMPRESSION_FILTER = "NONE"; }
 
-<<<<<<< HEAD
-    // KMS connector type
-=======
-
 	// KMS connector type
->>>>>>> d6b1ac05
 	init( KMS_CONNECTOR_TYPE,                     "RESTKmsConnector" );
 
 	// Blob granlues
