--- conflicted
+++ resolved
@@ -188,11 +188,10 @@
 				.detail("ReadId", readId)
 				.detail("Latency", latency)
 				.detail("BytesFetched", key.size())
-				.detail("Key", printable(key))
+				.detail("Key", key)
 				.detail("StorageContacted", storageContacted);
 		}
 
-<<<<<<< HEAD
 		override void addToReqStats(RequestStats &reqStats) const {
 			reqStats.reads.push_back(
 				RequestStats::ReadStats {
@@ -205,10 +204,6 @@
 					latency
 				}
 			);
-=======
-		void logEvent(std::string id) const {
-			TraceEvent("TransactionTrace_Get").detail("TransactionID", id).detail("Latency", latency).detail("ValueSizeBytes", valueSize).detail("Key", key);
->>>>>>> 7fd5cc6b
 		}
 	};
 
@@ -228,14 +223,13 @@
 		Key startKey;
 		Key endKey;
 
-<<<<<<< HEAD
 		override void logEvent(std::string id) const {
 			TraceEvent("TransactionTrace_GetRange")
 				.detail("TransactionID", id)
 				.detail("Latency", latency)
 				.detail("RangeSizeBytes", rangeSize)
-				.detail("StartKey", printable(startKey))
-				.detail("EndKey", printable(endKey));
+				.detail("StartKey", startKey)
+				.detail("EndKey", endKey);
 		}
 	};
 
@@ -266,8 +260,8 @@
 				.detail("Latency", latency)
 				.detail("BytesFetched", bytesFetched)
 				.detail("KeysFetched", keysFetched)
-				.detail("BeginKey", printable(beginKey))
-				.detail("EndKey", printable(endKey))
+				.detail("BeginKey", beginKey)
+				.detail("EndKey", endKey)
 				.detail("StorageContacted", storageContacted);
 		}
 
@@ -283,10 +277,6 @@
 					latency
 				}
 			);
-=======
-		void logEvent(std::string id) const {
-			TraceEvent("TransactionTrace_GetRange").detail("TransactionID", id).detail("Latency", latency).detail("RangeSizeBytes", rangeSize).detail("StartKey", startKey).detail("EndKey", endKey);
->>>>>>> 7fd5cc6b
 		}
 	};
 
@@ -337,13 +327,8 @@
 		int errCode;
 		Key key;
 
-<<<<<<< HEAD
-		override void logEvent(std::string id) const {
-			TraceEvent("TransactionTrace_GetError").detail("TransactionID", id).detail("ErrCode", errCode).detail("Key", printable(key));
-=======
-		void logEvent(std::string id) const {
+		override void logEvent(std::string id) const {
 			TraceEvent("TransactionTrace_GetError").detail("TransactionID", id).detail("ErrCode", errCode).detail("Key", key);
->>>>>>> 7fd5cc6b
 		}
 	};
 
@@ -362,13 +347,8 @@
 		Key startKey;
 		Key endKey;
 
-<<<<<<< HEAD
-		override void logEvent(std::string id) const {
-			TraceEvent("TransactionTrace_GetRangeError").detail("TransactionID", id).detail("ErrCode", errCode).detail("StartKey", printable(startKey)).detail("EndKey", printable(endKey));
-=======
-		void logEvent(std::string id) const {
+		override void logEvent(std::string id) const {
 			TraceEvent("TransactionTrace_GetRangeError").detail("TransactionID", id).detail("ErrCode", errCode).detail("StartKey", startKey).detail("EndKey", endKey);
->>>>>>> 7fd5cc6b
 		}
 	};
 
