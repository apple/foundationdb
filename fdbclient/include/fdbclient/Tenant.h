/*
 * Tenant.h
 *
 * This source file is part of the FoundationDB open source project
 *
 * Copyright 2013-2022 Apple Inc. and the FoundationDB project authors
 *
 * Licensed under the Apache License, Version 2.0 (the "License");
 * you may not use this file except in compliance with the License.
 * You may obtain a copy of the License at
 *
 *     http://www.apache.org/licenses/LICENSE-2.0
 *
 * Unless required by applicable law or agreed to in writing, software
 * distributed under the License is distributed on an "AS IS" BASIS,
 * WITHOUT WARRANTIES OR CONDITIONS OF ANY KIND, either express or implied.
 * See the License for the specific language governing permissions and
 * limitations under the License.
 */

#ifndef FDBCLIENT_TENANT_H
#define FDBCLIENT_TENANT_H
#pragma once

#include "fdbclient/FDBTypes.h"
#include "fdbclient/KeyBackedTypes.h"
#include "fdbclient/VersionedMap.h"
#include "fdbclient/KeyBackedTypes.h"
#include "fdbrpc/TenantInfo.h"
#include "flow/flat_buffers.h"

typedef StringRef TenantNameRef;
typedef Standalone<TenantNameRef> TenantName;
typedef StringRef TenantGroupNameRef;
typedef Standalone<TenantGroupNameRef> TenantGroupName;

// Represents the various states that a tenant could be in.
// In a standalone cluster, a tenant should only ever be in the READY state.
// In a metacluster, a tenant on the management cluster could be in the other states while changes are applied to the
// data cluster.
//
// REGISTERING - the tenant has been created on the management cluster and is being created on the data cluster
// READY - the tenant has been created on both clusters, is active, and is consistent between the two clusters
// REMOVING - the tenant has been marked for removal and is being removed on the data cluster
// UPDATING_CONFIGURATION - the tenant configuration has changed on the management cluster and is being applied to the
//                          data cluster
// ERROR - currently unused
//
// A tenant in any configuration is allowed to be removed. Only tenants in the READY or UPDATING_CONFIGURATION phases
// can have their configuration updated. A tenant must not exist or be in the REGISTERING phase to be created.
//
// If an operation fails and the tenant is left in a non-ready state, re-running the same operation is legal. If
// successful, the tenant will return to the READY state.
enum class TenantState { REGISTERING, READY, REMOVING, UPDATING_CONFIGURATION, ERROR };

struct TenantMapEntry {
	constexpr static FileIdentifier file_identifier = 12247338;

	static Key idToPrefix(int64_t id);
	static int64_t prefixToId(KeyRef prefix);

	static std::string tenantStateToString(TenantState tenantState);
	static TenantState stringToTenantState(std::string stateStr);

	int64_t id = -1;
	Key prefix;
	TenantState tenantState = TenantState::READY;
	Optional<TenantGroupName> tenantGroup;
	bool encrypted = false;
	Optional<ClusterName> assignedCluster;
	int64_t configurationSequenceNum = 0;

	constexpr static int PREFIX_SIZE = sizeof(id);

	TenantMapEntry();
	TenantMapEntry(int64_t id, TenantState tenantState, bool encrypted);
	TenantMapEntry(int64_t id, TenantState tenantState, Optional<TenantGroupName> tenantGroup, bool encrypted);

	void setId(int64_t id);
	std::string toJson(int apiVersion) const;

	bool matchesConfiguration(TenantMapEntry const& other) const;
	void configure(Standalone<StringRef> parameter, Optional<Value> value);

	Value encode() const { return ObjectWriter::toValue(*this, IncludeVersion()); }
	static TenantMapEntry decode(ValueRef const& value) {
		return ObjectReader::fromStringRef<TenantMapEntry>(value, IncludeVersion());
	}

	template <class Ar>
	void serialize(Ar& ar) {
		serializer(ar, id, tenantState, tenantGroup, encrypted, assignedCluster, configurationSequenceNum);
		if constexpr (Ar::isDeserializing) {
			if (id >= 0) {
				prefix = idToPrefix(id);
			}
			ASSERT(tenantState >= TenantState::REGISTERING && tenantState <= TenantState::ERROR);
		}
	}
};

struct TenantGroupEntry {
	constexpr static FileIdentifier file_identifier = 10764222;

	Optional<ClusterName> assignedCluster;

	TenantGroupEntry() = default;
	TenantGroupEntry(Optional<ClusterName> assignedCluster) : assignedCluster(assignedCluster) {}

	Value encode() { return ObjectWriter::toValue(*this, IncludeVersion()); }
	static TenantGroupEntry decode(ValueRef const& value) {
		return ObjectReader::fromStringRef<TenantGroupEntry>(value, IncludeVersion());
	}

	template <class Ar>
	void serialize(Ar& ar) {
		serializer(ar, assignedCluster);
	}
};

struct TenantTombstoneCleanupData {
	constexpr static FileIdentifier file_identifier = 3291339;

	// All tombstones have been erased up to and including this id.
	// We should not generate new tombstones at IDs equal to or older than this.
	int64_t tombstonesErasedThrough = -1;

	// The version at which we will next erase tombstones.
	Version nextTombstoneEraseVersion = invalidVersion;

	// When we reach the nextTombstoneEraseVersion, we will erase tombstones up through this ID.
	int64_t nextTombstoneEraseId = -1;

	template <class Ar>
	void serialize(Ar& ar) {
		serializer(ar, tombstonesErasedThrough, nextTombstoneEraseVersion, nextTombstoneEraseId);
	}
};

struct TenantMetadataSpecification {
	Key subspace;

	KeyBackedObjectMap<TenantName, TenantMapEntry, decltype(IncludeVersion()), NullCodec> tenantMap;
	KeyBackedProperty<int64_t> lastTenantId;
	KeyBackedBinaryValue<int64_t> tenantCount;
	KeyBackedSet<int64_t> tenantTombstones;
	KeyBackedObjectProperty<TenantTombstoneCleanupData, decltype(IncludeVersion())> tombstoneCleanupData;
	KeyBackedSet<Tuple> tenantGroupTenantIndex;
	KeyBackedObjectMap<TenantGroupName, TenantGroupEntry, decltype(IncludeVersion()), NullCodec> tenantGroupMap;

	TenantMetadataSpecification(KeyRef prefix)
	  : subspace(prefix.withSuffix("tenant/"_sr)), tenantMap(subspace.withSuffix("map/"_sr), IncludeVersion()),
	    lastTenantId(subspace.withSuffix("lastId"_sr)), tenantCount(subspace.withSuffix("count"_sr)),
	    tenantTombstones(subspace.withSuffix("tombstones/"_sr)),
	    tombstoneCleanupData(subspace.withSuffix("tombstoneCleanup"_sr), IncludeVersion()),
	    tenantGroupTenantIndex(subspace.withSuffix("tenantGroup/tenantIndex/"_sr)),
	    tenantGroupMap(subspace.withSuffix("tenantGroup/map/"_sr), IncludeVersion()) {}
};

struct TenantMetadata {
<<<<<<< HEAD
private:
	static TenantMetadataSpecification& instance();

public:
	static auto& tenantMap() { return instance().tenantMap; }
	static auto& lastTenantId() { return instance().lastTenantId; }
	static auto& tenantCount() { return instance().tenantCount; }
	static auto& tenantGroupTenantIndex() { return instance().tenantGroupTenantIndex; }
	static auto& tenantGroupMap() { return instance().tenantGroupMap; }
=======
	static inline TenantMetadataSpecification instance = TenantMetadataSpecification("\xff/"_sr);

	static inline auto& subspace = instance.subspace;
	static inline auto& tenantMap = instance.tenantMap;
	static inline auto& lastTenantId = instance.lastTenantId;
	static inline auto& tenantCount = instance.tenantCount;
	static inline auto& tenantTombstones = instance.tenantTombstones;
	static inline auto& tombstoneCleanupData = instance.tombstoneCleanupData;
	static inline auto& tenantGroupTenantIndex = instance.tenantGroupTenantIndex;
	static inline auto& tenantGroupMap = instance.tenantGroupMap;
>>>>>>> 38c79a0e

	static Key tenantMapPrivatePrefix();
};

typedef VersionedMap<TenantName, TenantMapEntry> TenantMap;
typedef VersionedMap<Key, TenantName> TenantPrefixIndex;

#endif<|MERGE_RESOLUTION|>--- conflicted
+++ resolved
@@ -158,28 +158,16 @@
 };
 
 struct TenantMetadata {
-<<<<<<< HEAD
-private:
 	static TenantMetadataSpecification& instance();
 
-public:
-	static auto& tenantMap() { return instance().tenantMap; }
-	static auto& lastTenantId() { return instance().lastTenantId; }
-	static auto& tenantCount() { return instance().tenantCount; }
-	static auto& tenantGroupTenantIndex() { return instance().tenantGroupTenantIndex; }
-	static auto& tenantGroupMap() { return instance().tenantGroupMap; }
-=======
-	static inline TenantMetadataSpecification instance = TenantMetadataSpecification("\xff/"_sr);
-
-	static inline auto& subspace = instance.subspace;
-	static inline auto& tenantMap = instance.tenantMap;
-	static inline auto& lastTenantId = instance.lastTenantId;
-	static inline auto& tenantCount = instance.tenantCount;
-	static inline auto& tenantTombstones = instance.tenantTombstones;
-	static inline auto& tombstoneCleanupData = instance.tombstoneCleanupData;
-	static inline auto& tenantGroupTenantIndex = instance.tenantGroupTenantIndex;
-	static inline auto& tenantGroupMap = instance.tenantGroupMap;
->>>>>>> 38c79a0e
+	static inline auto& subspace() { return instance().subspace; }
+	static inline auto& tenantMap() { return instance().tenantMap; }
+	static inline auto& lastTenantId() { return instance().lastTenantId; }
+	static inline auto& tenantCount() { return instance().tenantCount; }
+	static inline auto& tenantTombstones() { return instance().tenantTombstones; }
+	static inline auto& tombstoneCleanupData() { return instance().tombstoneCleanupData; }
+	static inline auto& tenantGroupTenantIndex() { return instance().tenantGroupTenantIndex; }
+	static inline auto& tenantGroupMap() { return instance().tenantGroupMap; }
 
 	static Key tenantMapPrivatePrefix();
 };
