/*
 * BlobCipher.h
 *
 * This source file is part of the FoundationDB open source project
 *
 * Copyright 2013-2022 Apple Inc. and the FoundationDB project authors
 *
 * Licensed under the Apache License, Version 2.0 (the "License");
 * you may not use this file except in compliance with the License.
 * You may obtain a copy of the License at
 *
 *     http://www.apache.org/licenses/LICENSE-2.0
 *
 * Unless required by applicable law or agreed to in writing, software
 * distributed under the License is distributed on an "AS IS" BASIS,
 * WITHOUT WARRANTIES OR CONDITIONS OF ANY KIND, either express or implied.
 * See the License for the specific language governing permissions and
 * limitations under the License.
 */
#ifndef FDBCLIENT_BLOB_CIPHER_H
#define FDBCLIENT_BLOB_CIPHER_H
#pragma once

#include "fdbrpc/Stats.h"

#include "fdbclient/Knobs.h"
#include "flow/Arena.h"
#include "flow/EncryptUtils.h"
#include "flow/FastRef.h"
#include "flow/FileIdentifier.h"
#include "flow/flow.h"
#include "flow/genericactors.actor.h"
#include "flow/Knobs.h"
#include "flow/network.h"
#include "flow/ObjectSerializer.h"
#include "flow/ObjectSerializerTraits.h"
#include "flow/Platform.h"
#include "flow/ProtocolVersion.h"
#include "flow/serialize.h"
#include "flow/Trace.h"

#include <boost/functional/hash.hpp>
#include <cinttypes>
#include <cstring>
#include <limits>
#include <memory>
#include <openssl/aes.h>
#include <openssl/cmac.h>
#include <openssl/engine.h>
#include <openssl/evp.h>
#include <openssl/hmac.h>
#include <openssl/sha.h>
#include <string>
#include <unordered_map>
#include <variant>
#include <vector>
#if defined(HAVE_WOLFSSL)
#include <wolfssl/options.h>
#endif

#define AES_256_KEY_LENGTH 32
#define AES_256_IV_LENGTH 16

constexpr const int INVALID_ENCRYPT_HEADERS_FLAG_VERSION = 0;
constexpr const int INVALID_ENCRYPT_HEADER_ALGO_HEADER_VERSION = 0;

class BlobCipherMetrics : public NonCopyable {
public:
	static BlobCipherMetrics* getInstance() {
		static BlobCipherMetrics* instance = nullptr;
		if (instance == nullptr) {
			instance = new BlobCipherMetrics;
		}
		return instance;
	}

	// Order of this enum has to match initializer of counterSets.
	enum UsageType : int {
		TLOG = 0,
		TLOG_POST_RESOLUTION,
		KV_MEMORY,
		KV_REDWOOD,
		BLOB_GRANULE,
		BACKUP,
		RESTORE,
		TEST,
		MAX,
	};

	struct CounterSet {
		Counter encryptCPUTimeNS;
		Counter decryptCPUTimeNS;
		LatencySample getCipherKeysLatency;
		LatencySample getLatestCipherKeysLatency;

		CounterSet(CounterCollection& cc, std::string name);
	};

	static CounterSet& counters(UsageType t) {
		ASSERT(t < UsageType::MAX);
		return getInstance()->counterSets[int(t)];
	}

private:
	BlobCipherMetrics();

	CounterCollection cc;
	Future<Void> traceFuture;

public:
	Counter cipherKeyCacheHit;
	Counter cipherKeyCacheMiss;
	Counter cipherKeyCacheExpired;
	Counter latestCipherKeyCacheHit;
	Counter latestCipherKeyCacheMiss;
	Counter latestCipherKeyCacheNeedsRefresh;
	LatencySample getCipherKeysLatency;
	LatencySample getLatestCipherKeysLatency;
	LatencySample getBlobMetadataLatency;
	std::array<CounterSet, int(UsageType::MAX)> counterSets;
};

std::string toString(BlobCipherMetrics::UsageType type);

// Encryption operations buffer management
// Approach limits number of copies needed during encryption or decryption operations.
// For encryption EncryptBuf is allocated using client supplied Arena and provided to AES library to capture
// the ciphertext. Similarly, on decryption EncryptBuf is allocated using client supplied Arena and provided
// to the AES library to capture decipher text and passed back to the clients. Given the object passed around
// is reference-counted, it gets freed once refrenceCount goes to 0.

class EncryptBuf : public ReferenceCounted<EncryptBuf>, NonCopyable {
public:
	EncryptBuf(int size, Arena& arena) : allocSize(size), logicalSize(size) {
		if (size > 0) {
			buffer = new (arena) uint8_t[size]();
		} else {
			buffer = nullptr;
		}
	}

	int getLogicalSize() { return logicalSize; }
	void setLogicalSize(int value) {
		ASSERT(value <= allocSize);
		logicalSize = value;
	}
	uint8_t* begin() { return buffer; }

	StringRef toStringRef() { return StringRef(buffer, logicalSize); }

private:
	int allocSize;
	int logicalSize;
	uint8_t* buffer;
};

#pragma pack(push, 1) // exact fit - no padding
struct BlobCipherDetails {
	constexpr static FileIdentifier file_identifier = 1945731;

	// Encryption domain boundary identifier.
	EncryptCipherDomainId encryptDomainId = INVALID_ENCRYPT_DOMAIN_ID;
	// BaseCipher encryption key identifier
	EncryptCipherBaseKeyId baseCipherId = INVALID_ENCRYPT_CIPHER_KEY_ID;
	// Random salt
	EncryptCipherRandomSalt salt{};

	static uint32_t getSize() {
		return sizeof(EncryptCipherDomainId) + sizeof(EncryptCipherBaseKeyId) + sizeof(EncryptCipherRandomSalt);
	}

	BlobCipherDetails() {}
	BlobCipherDetails(const EncryptCipherDomainId& dId,
	                  const EncryptCipherBaseKeyId& bId,
	                  const EncryptCipherRandomSalt& random)
	  : encryptDomainId(dId), baseCipherId(bId), salt(random) {}

	bool isValid() const { return encryptDomainId != INVALID_ENCRYPT_DOMAIN_ID; }

	bool operator==(const BlobCipherDetails& o) const {
		return encryptDomainId == o.encryptDomainId && baseCipherId == o.baseCipherId && salt == o.salt;
	}
	bool operator!=(const BlobCipherDetails& o) const { return !(*this == o); }

	bool isValid() const {
		return this->encryptDomainId != INVALID_ENCRYPT_DOMAIN_ID &&
		       this->baseCipherId != INVALID_ENCRYPT_CIPHER_KEY_ID && this->salt != INVALID_ENCRYPT_RANDOM_SALT;
	}

	template <class Ar>
	void serialize(Ar& ar) {
		serializer(ar, encryptDomainId, baseCipherId, salt);
	}
};
#pragma pack(pop)

namespace std {
template <>
struct hash<BlobCipherDetails> {
	std::size_t operator()(BlobCipherDetails const& details) const {
		std::size_t seed = 0;
		boost::hash_combine(seed, std::hash<EncryptCipherDomainId>{}(details.encryptDomainId));
		boost::hash_combine(seed, std::hash<EncryptCipherBaseKeyId>{}(details.baseCipherId));
		boost::hash_combine(seed, std::hash<EncryptCipherRandomSalt>{}(details.salt));
		return seed;
	}
};
} // namespace std

#pragma pack(push, 1) // exact fit - no padding

// Why BinarySerialization instead of ObjectSerialization?
//
// By running experiments comparing: BlobCipherEncryptHeaderFlagsV1 and AesCtr algorithms header (with/without
// authentication encryption), below table summarizes on-disk storage penalty (bytes) due to storing
// BlobCipherEncryptHeader using both formats:
//
//  ----------------------------------------------------------------------------------------------------------
// |         S.No      |   ObjFlags  |  BinaryFlags |  ObjectAlgo  | BinaryAlgo | TotalObject  | TotalBinary  |
// | ----------------- | ----------- | ------------ |  ----------- | ---------- | ------------ | ------------ |
// |   AesCtrNoAuth    |     40      |     3        |       104    |      40    |     208      |     46       |
// |   AesCtrHmacSha   |     40      |     3        |       184    |      96    |     288      |    102       |
// |   AesCtrAesCmac   |     40      |     3        |       168    |      80    |     272      |     86       |
//  ----------------------------------------------------------------------------------------------------------

struct BlobCipherEncryptHeaderFlagsV1 {
	// Serializable fields

	uint8_t encryptMode;
	uint8_t authTokenMode;
	uint8_t authTokenAlgo;

	BlobCipherEncryptHeaderFlagsV1() {}
	BlobCipherEncryptHeaderFlagsV1(const EncryptCipherMode& cipherMode,
	                               const EncryptAuthTokenMode& tokenMode,
	                               const EncryptAuthTokenAlgo& authAlgo)
	  : encryptMode(cipherMode), authTokenMode(tokenMode), authTokenAlgo(authAlgo) {}

	bool operator==(const BlobCipherEncryptHeaderFlagsV1& o) const {
		return encryptMode == o.encryptMode && authTokenMode == o.authTokenMode && authTokenAlgo == o.authTokenAlgo;
	}

	static Standalone<StringRef> toStringRef(const BlobCipherEncryptHeaderFlagsV1& flags, Arena& arena) {
		BinaryWriter wr(AssumeVersion(ProtocolVersion::withEncryptionAtRest()));
		wr.serializeBytes(&flags, sizeof(BlobCipherEncryptHeaderFlagsV1));
		return wr.toValue(arena);
	}

	template <class Ar>
	void serialize(Ar& ar) {
		serializer(ar, encryptMode, authTokenMode, authTokenAlgo);
	}
};

// Encryption header is stored as plaintext on a persistent storage to assist reconstruction of cipher-key(s)
// for reads. FIPS compliance recommendation is to leverage cryptographic digest mechanism to generate
// 'authentication token' (crypto-secure) to protect against malicious tampering and/or bit rot/flip scenarios.
//
// Encryption header support two modes of generation 'authentication tokens':
// 1) SingleAuthTokenMode: the scheme generates single crypto-secrure auth token to protect {cipherText +
// header} payload. Scheme is geared towards optimizing cost due to crypto-secure auth-token generation,
// however, on decryption client needs to be read 'header' + 'encrypted-buffer' to validate the 'auth-token'.
// The scheme is ideal for usecases where payload represented by the encryptionHeader is not large and it is
// desirable to minimize CPU/latency penalty due to crypto-secure ops, such as: CommitProxies encrypted inline
// transactions, StorageServer encrypting pages etc.
// SOMEDAY: Another potential scheme could be 'MultiAuthTokenMode': Scheme generates separate authTokens
// for 'encrypted buffer' & 'encryption-header'. The scheme is ideal where payload represented by
// encryptionHeader is large enough such that it is desirable to optimize cost of upfront reading full
// 'encrypted buffer', compared to reading only encryptionHeader and ensuring its sanity; for instance:
// backup-files.

template <class Params>
struct AesCtrWithAuthV1 {
	using Self = AesCtrWithAuthV1<Params>;

	// Serializable fields

	// Text cipher encryption information
	BlobCipherDetails cipherTextDetails;
	// Header cipher encryption information
	BlobCipherDetails cipherHeaderDetails;
	// Initialization vector
	uint8_t iv[AES_256_IV_LENGTH];
	// Authentication token
	uint8_t authToken[Params::authTokenSize];

	AesCtrWithAuthV1() = default;
	AesCtrWithAuthV1(const BlobCipherDetails& textDetails,
	                 const BlobCipherDetails& headerDetails,
	                 const uint8_t* ivBuf,
	                 const int ivLen)
	  : cipherTextDetails(textDetails), cipherHeaderDetails(headerDetails) {
		ASSERT_EQ(ivLen, AES_256_IV_LENGTH);
		memcpy(&iv[0], ivBuf, ivLen);
		memset(&authToken[0], 0, Params::authTokenSize);
	}

	bool operator==(const Self& o) const {
		return cipherHeaderDetails == o.cipherHeaderDetails && cipherTextDetails == o.cipherTextDetails &&
		       memcmp(&iv[0], &o.iv[0], AES_256_IV_LENGTH) == 0 &&
		       memcmp(&authToken[0], &o.authToken[0], Params::authTokenSize) == 0;
	}

	static uint32_t getSize() { return BlobCipherDetails::getSize() * 2 + AES_256_IV_LENGTH + Params::authTokenSize; }

	template <class Ar>
	void serialize(Ar& ar) {
		serializer(ar, cipherTextDetails, cipherHeaderDetails);
		ar.serializeBytes(iv, AES_256_IV_LENGTH);
		ar.serializeBytes(authToken, Params::authTokenSize);
	}
};

template <class Params>
struct AesCtrWithAuth {
	// Serializable fields

	// Algorithm header version
	uint8_t version = 1;
	// List of supported versions.
	union {
		AesCtrWithAuthV1<Params> v1;
	};

	AesCtrWithAuth() {
		// Only V1 is supported
		ASSERT_EQ(1, Params::getDefaultHeaderVersion());
	}

	AesCtrWithAuth(AesCtrWithAuthV1<Params>& v) : v1(v) {
		// Only V1 is supported
		ASSERT_EQ(1, Params::getDefaultHeaderVersion());
	}

	static uint32_t getSize() { return AesCtrWithAuthV1<Params>::getSize() + 1; }

	static Standalone<StringRef> toStringRef(const AesCtrWithAuth<Params>& algoHeader) {
		BinaryWriter wr(AssumeVersion(ProtocolVersion::withEncryptionAtRest()));
		wr << algoHeader;
		return wr.toValue();
	}

	template <class Ar>
	void serialize(Ar& ar) {
		if (ar.isSerializing) {
			ASSERT_EQ(1, version);
		}
		serializer(ar, version);
		if (ar.isDeserializing && version != 1) {
			TraceEvent(SevWarn, "BlobCipherEncryptHeaderUnsupportedAlgoHeaderVersion")
			    .detail("HeaderType", "AesCtrWith" + Params::authAlgoName())
			    .detail("Version", version);
			throw not_implemented();
		}
		serializer(ar, v1);
	}
};

struct AesCtrWithHmacParams {
	static constexpr int authTokenSize = AUTH_TOKEN_HMAC_SHA_SIZE;

	static std::string authAlgoName() { return "Hmac"; }
	static uint8_t getDefaultHeaderVersion() { return CLIENT_KNOBS->ENCRYPT_HEADER_AES_CTR_HMAC_SHA_AUTH_VERSION; }
};
using AesCtrWithHmac = AesCtrWithAuth<AesCtrWithHmacParams>;

struct AesCtrWithCmacParams {
	static constexpr int authTokenSize = AUTH_TOKEN_AES_CMAC_SIZE;

	static std::string authAlgoName() { return "Cmac"; }
	static uint8_t getDefaultHeaderVersion() { return CLIENT_KNOBS->ENCRYPT_HEADER_AES_CTR_AES_CMAC_AUTH_VERSION; }
};
using AesCtrWithCmac = AesCtrWithAuth<AesCtrWithCmacParams>;

struct AesCtrNoAuthV1 {
	// Serializable fields

	// Text cipher encryption information
	BlobCipherDetails cipherTextDetails;
	// Initialization vector
	uint8_t iv[AES_256_IV_LENGTH];

	AesCtrNoAuthV1() = default;
	AesCtrNoAuthV1(const BlobCipherDetails& textDetails, const uint8_t* ivBuf, const int ivLen)
	  : cipherTextDetails(textDetails) {
		ASSERT_EQ(ivLen, AES_256_IV_LENGTH);
		memcpy(&iv[0], ivBuf, ivLen);
	}

	bool operator==(const AesCtrNoAuthV1& o) const {
		return cipherTextDetails == o.cipherTextDetails && memcmp(&iv[0], &o.iv[0], AES_256_IV_LENGTH) == 0;
	}

	static uint32_t getSize() { return BlobCipherDetails::getSize() + AES_256_IV_LENGTH; }

	template <class Ar>
	void serialize(Ar& ar) {
		serializer(ar, cipherTextDetails);
		ar.serializeBytes(iv, AES_256_IV_LENGTH);
	}
};

<<<<<<< HEAD
struct AesCtrNoAuth {
=======
struct EncryptHeaderCipherDetails {
	BlobCipherDetails textCipherDetails;
	Optional<BlobCipherDetails> headerCipherDetails;

	EncryptHeaderCipherDetails(const BlobCipherDetails& tCipherDetails) : textCipherDetails(tCipherDetails) {}
	EncryptHeaderCipherDetails(const BlobCipherDetails& tCipherDetails, const BlobCipherDetails& hCipherDetails)
	  : textCipherDetails(tCipherDetails), headerCipherDetails(hCipherDetails) {}
};

struct BlobCipherEncryptHeaderRef {
>>>>>>> fe18c87a
	// Serializable fields

	// Algorithm header version
	uint8_t version = 1;
	// List of supported versions.
	union {
		AesCtrNoAuthV1 v1;
	};

	AesCtrNoAuth() {
		// Only V1 is supported
		ASSERT_EQ(1, CLIENT_KNOBS->ENCRYPT_HEADER_AES_CTR_NO_AUTH_VERSION);
	}

	AesCtrNoAuth(AesCtrNoAuthV1& v) : v1(v) {
		// Only V1 is supported
		ASSERT_EQ(1, CLIENT_KNOBS->ENCRYPT_HEADER_AES_CTR_NO_AUTH_VERSION);
	}

	static uint32_t getSize() { return AesCtrNoAuthV1::getSize() + 1; }

	static Standalone<StringRef> toStringRef(const AesCtrNoAuth& algoHeader) {
		BinaryWriter wr(AssumeVersion(ProtocolVersion::withEncryptionAtRest()));
		wr << algoHeader;
		return wr.toValue();
	}

	template <class Ar>
	void serialize(Ar& ar) {
		if (ar.isSerializing) {
			ASSERT_EQ(1, version);
		}
		serializer(ar, version);
		if (ar.isDeserializing && version != 1) {
			TraceEvent(SevWarn, "BlobCipherEncryptHeaderUnsupportedAlgoHeaderVersion")
			    .detail("HeaderType", "AesCtrNoAuth")
			    .detail("Version", version);
			throw not_implemented();
		}
		serializer(ar, v1);
	}
};

struct BlobCipherEncryptHeaderRef {
	// Serializable fields
	std::variant<BlobCipherEncryptHeaderFlagsV1> flags;
	std::variant<AesCtrNoAuth, AesCtrWithHmac, AesCtrWithCmac> algoHeader;

	BlobCipherEncryptHeaderRef() = default;
	BlobCipherEncryptHeaderRef(const BlobCipherEncryptHeaderRef& src) = default;

	static BlobCipherEncryptHeaderRef fromStringRef(const StringRef& header) {
		return BinaryReader::fromStringRef<BlobCipherEncryptHeaderRef>(
		    header, AssumeVersion(ProtocolVersion::withEncryptionAtRest()));
	}

	static Standalone<StringRef> toStringRef(const BlobCipherEncryptHeaderRef& headerRef) {
		return BinaryWriter::toValue(headerRef, AssumeVersion(ProtocolVersion::withEncryptionAtRest()));
	}

	// Routine computes EncryptHeaderSize based on input params.
	static uint32_t getHeaderSize(const int flagVersion,
	                              const int algoHeaderVersion,
	                              const EncryptCipherMode cipherMode,
	                              const EncryptAuthTokenMode authMode,
	                              const EncryptAuthTokenAlgo authAlgo);

	int flagsVersion() const { return flags.index() + 1; }

	int algoHeaderVersion() const {
		return std::visit([&](auto& h) { return h.version; }, algoHeader);
	}

	template <class Ar>
	void serialize(Ar& ar) {
		serializer(ar, flags, algoHeader);
	}

	const uint8_t* getIV() const;
	const EncryptHeaderCipherDetails getCipherDetails() const;

	void validateEncryptionHeaderDetails(const BlobCipherDetails& textCipherDetails,
	                                     const BlobCipherDetails& headerCipherDetails,
	                                     const StringRef& ivRef) const;
};

#pragma pack(pop)

// BlobCipher Encryption header format
// This header is persisted along with encrypted buffer, it contains information necessary
// to assist decrypting the buffers to serve read requests.
//
// The total space overhead is 104 bytes.

#pragma pack(push, 1) // exact fit - no padding
typedef struct BlobCipherEncryptHeader {
	static constexpr int headerSize = 104;
	union {
		struct {
			uint8_t size; // reading first byte is sufficient to determine header
			              // length. ALWAYS THE FIRST HEADER ELEMENT.
			uint8_t headerVersion{};
			uint8_t encryptMode{};
			uint8_t authTokenMode{};
			uint8_t authTokenAlgo{};
			uint8_t _reserved[3]{};
		} flags;
		uint64_t _padding{};
	};

	// Cipher text encryption information
	BlobCipherDetails cipherTextDetails;
	// Cipher header encryption information
	BlobCipherDetails cipherHeaderDetails;
	// Initialization vector used to encrypt the payload.
	uint8_t iv[AES_256_IV_LENGTH];

	// Encryption header is stored as plaintext on a persistent storage to assist reconstruction of cipher-key(s)
	// for reads. FIPS compliance recommendation is to leverage cryptographic digest mechanism to generate
	// 'authentication token' (crypto-secure) to protect against malicious tampering and/or bit rot/flip scenarios.

	// Encryption header support two modes of generation 'authentication tokens':
	// 1) SingleAuthTokenMode: the scheme generates single crypto-secrure auth token to protect {cipherText +
	// header} payload. Scheme is geared towards optimizing cost due to crypto-secure auth-token generation,
	// however, on decryption client needs to be read 'header' + 'encrypted-buffer' to validate the 'auth-token'.
	// The scheme is ideal for usecases where payload represented by the encryptionHeader is not large and it is
	// desirable to minimize CPU/latency penalty due to crypto-secure ops, such as: CommitProxies encrypted inline
	// transactions, StorageServer encrypting pages etc.
	// SOMEDAY: Another potential scheme could be 'MultiAuthTokenMode': Scheme generates separate authTokens
	// for 'encrypted buffer' & 'encryption-header'. The scheme is ideal where payload represented by
	// encryptionHeader is large enough such that it is desirable to optimize cost of upfront reading full
	// 'encrypted buffer', compared to reading only encryptionHeader and ensuring its sanity; for instance:
	// backup-files.

	struct {
		uint8_t authToken[AUTH_TOKEN_MAX_SIZE]{};
	} singleAuthToken;

	BlobCipherEncryptHeader() {}

	static BlobCipherEncryptHeader fromStringRef(StringRef headerRef) {
		BlobCipherEncryptHeader header;
		BinaryReader rd(headerRef, AssumeVersion(ProtocolVersion::withEncryptionAtRest()));
		rd >> header;
		return header;
	}

	static StringRef toStringRef(BlobCipherEncryptHeader& header, Arena& arena) {
		BinaryWriter wr(AssumeVersion(ProtocolVersion::withEncryptionAtRest()));
		wr.serializeBytes(&header, header.flags.size);
		return wr.toValue(arena);
	}

	template <class Ar>
	void serialize(Ar& ar) {
		ar.serializeBytes(this, headerSize);
	}

	std::string toString() const {
		return format("domain id: %" PRId64 ", cipher id: %" PRIu64,
		              cipherTextDetails.encryptDomainId,
		              cipherTextDetails.baseCipherId);
	}
} BlobCipherEncryptHeader;
#pragma pack(pop)

// Ensure no struct-packing issues
static_assert(sizeof(BlobCipherEncryptHeader) == BlobCipherEncryptHeader::headerSize,
              "BlobCipherEncryptHeader size mismatch");

// This interface is in-memory representation of CipherKey used for encryption/decryption information.
// It caches base encryption key properties as well as caches the 'derived encryption' key obtained by applying
// HMAC-SHA-256 derivation technique.

class BlobCipherKey : public ReferenceCounted<BlobCipherKey>, NonCopyable {
public:
	BlobCipherKey(const EncryptCipherDomainId& domainId,
	              const EncryptCipherBaseKeyId& baseCiphId,
	              const uint8_t* baseCiph,
	              int baseCiphLen,
	              const int64_t refreshAt,
	              int64_t expireAt);
	BlobCipherKey(const EncryptCipherDomainId& domainId,
	              const EncryptCipherBaseKeyId& baseCiphId,
	              const uint8_t* baseCiph,
	              int baseCiphLen,
	              const EncryptCipherRandomSalt& salt,
	              const int64_t refreshAt,
	              const int64_t expireAt);

	uint8_t* data() const { return cipher.get(); }
	uint64_t getRefreshAtTS() const { return refreshAtTS; }
	uint64_t getExpireAtTS() const { return expireAtTS; }
	EncryptCipherDomainId getDomainId() const { return encryptDomainId; }
	EncryptCipherRandomSalt getSalt() const { return randomSalt; }
	EncryptCipherBaseKeyId getBaseCipherId() const { return baseCipherId; }
	int getBaseCipherLen() const { return baseCipherLen; }
	uint8_t* rawCipher() const { return cipher.get(); }
	uint8_t* rawBaseCipher() const { return baseCipher.get(); }
	bool isEqual(const Reference<BlobCipherKey> toCompare) {
		return encryptDomainId == toCompare->getDomainId() && baseCipherId == toCompare->getBaseCipherId() &&
		       randomSalt == toCompare->getSalt() && baseCipherLen == toCompare->getBaseCipherLen() &&
		       memcmp(cipher.get(), toCompare->rawCipher(), AES_256_KEY_LENGTH) == 0 &&
		       memcmp(baseCipher.get(), toCompare->rawBaseCipher(), baseCipherLen) == 0;
	}

	bool isCipherDetailMatches(const BlobCipherDetails& details) {
		return encryptDomainId == details.encryptDomainId && baseCipherId == details.baseCipherId &&
		       randomSalt == details.salt;
	}

	inline bool needsRefresh() {
		if (refreshAtTS == std::numeric_limits<int64_t>::max()) {
			return false;
		}
		return now() + INetwork::TIME_EPS >= refreshAtTS ? true : false;
	}

	inline bool isExpired() {
		if (expireAtTS == std::numeric_limits<int64_t>::max()) {
			return false;
		}
		return now() + INetwork::TIME_EPS >= expireAtTS ? true : false;
	}

	BlobCipherDetails details() const { return BlobCipherDetails{ encryptDomainId, baseCipherId, randomSalt }; }

	void reset();

private:
	// Encryption domain boundary identifier
	EncryptCipherDomainId encryptDomainId;
	// Base encryption cipher key properties
	std::unique_ptr<uint8_t[]> baseCipher;
	int baseCipherLen;
	EncryptCipherBaseKeyId baseCipherId;
	// Random salt used for encryption cipher key derivation
	EncryptCipherRandomSalt randomSalt;
	// Derived encryption cipher key
	std::unique_ptr<uint8_t[]> cipher;
	// CipherKey needs refreshAt
	int64_t refreshAtTS;
	// CipherKey is valid until
	int64_t expireAtTS;

	void initKey(const EncryptCipherDomainId& domainId,
	             const uint8_t* baseCiph,
	             int baseCiphLen,
	             const EncryptCipherBaseKeyId& baseCiphId,
	             const EncryptCipherRandomSalt& salt,
	             const int64_t refreshAt,
	             const int64_t expireAt);
	void applyHmacSha256Derivation();
};

// This interface allows FDB processes participating in encryption to store and
// index recently used encyption cipher keys. FDB encryption has two dimensions:
// 1. Mapping on cipher encryption keys per "encryption domains"
// 2. Per encryption domain, the cipher keys are index using {baseCipherKeyId, salt} tuple.
//
// The design supports NIST recommendation of limiting lifetime of an encryption
// key. For details refer to:
// https://csrc.nist.gov/publications/detail/sp/800-57-part-1/rev-3/archive/2012-07-10
//
// Below gives a pictoral representation of in-memory datastructure implemented
// to index encryption keys:
//                  { encryptionDomain -> { {baseCipherId, salt} -> cipherKey } }
//
// Supported cache lookups schemes:
// 1. Lookup cipher based on { encryptionDomainId, baseCipherKeyId, salt } triplet.
// 2. Lookup latest cipher key for a given encryptionDomainId.
//
// Client is responsible to handle cache-miss usecase, the corrective operation
// might vary based on the calling process, for instance: EncryptKeyServer
// cache-miss shall invoke RPC to external Encryption Key Manager to fetch the
// required encryption key, however, CPs/SSs cache-miss would result in RPC to
// EncryptKeyServer to refresh the desired encryption key.

using BlobCipherKeyIdCacheKey = std::pair<EncryptCipherBaseKeyId, EncryptCipherRandomSalt>;
using BlobCipherKeyIdCacheKeyHash = boost::hash<BlobCipherKeyIdCacheKey>;
using BlobCipherKeyIdCacheMap =
    std::unordered_map<BlobCipherKeyIdCacheKey, Reference<BlobCipherKey>, BlobCipherKeyIdCacheKeyHash>;
using BlobCipherKeyIdCacheMapCItr =
    std::unordered_map<BlobCipherKeyIdCacheKey, Reference<BlobCipherKey>, BlobCipherKeyIdCacheKeyHash>::const_iterator;

struct BlobCipherKeyIdCache : ReferenceCounted<BlobCipherKeyIdCache> {
public:
	explicit BlobCipherKeyIdCache(EncryptCipherDomainId dId, size_t* sizeStat);

	BlobCipherKeyIdCacheKey getCacheKey(const EncryptCipherBaseKeyId& baseCipherId,
	                                    const EncryptCipherRandomSalt& salt);

	// API returns the last inserted cipherKey.
	// If none exists, null reference is returned.

	Reference<BlobCipherKey> getLatestCipherKey();

	// API returns cipherKey corresponding to input 'baseCipherKeyId'.
	// If none exists, null reference is returned.

	Reference<BlobCipherKey> getCipherByBaseCipherId(const EncryptCipherBaseKeyId& baseCipherKeyId,
	                                                 const EncryptCipherRandomSalt& salt);

	// API enables inserting base encryption cipher details to the BlobCipherKeyIdCache.
	// Given cipherKeys are immutable, attempting to re-insert same 'identical' cipherKey
	// is treated as a NOP (success), however, an attempt to update cipherKey would throw
	// 'encrypt_update_cipher' exception. Returns the inserted cipher key if success.
	//
	// API NOTE: Recommended usecase is to update encryption cipher-key is updated the external
	// keyManagementSolution to limit an encryption key lifetime

	Reference<BlobCipherKey> insertBaseCipherKey(const EncryptCipherBaseKeyId& baseCipherId,
	                                             const uint8_t* baseCipher,
	                                             int baseCipherLen,
	                                             const int64_t refreshAt,
	                                             const int64_t expireAt);

	// API enables inserting base encryption cipher details to the BlobCipherKeyIdCache
	// Given cipherKeys are immutable, attempting to re-insert same 'identical' cipherKey
	// is treated as a NOP (success), however, an attempt to update cipherKey would throw
	// 'encrypt_update_cipher' exception. Returns the inserted cipher key if sucess.
	//
	// API NOTE: Recommended usecase is to update encryption cipher-key regeneration while performing
	// decryption. The encryptionheader would contain relevant details including: 'encryptDomainId',
	// 'baseCipherId' & 'salt'. The caller needs to fetch 'baseCipherKey' detail and re-populate KeyCache.
	// Also, the invocation will NOT update the latest cipher-key details.

	Reference<BlobCipherKey> insertBaseCipherKey(const EncryptCipherBaseKeyId& baseCipherId,
	                                             const uint8_t* baseCipher,
	                                             int baseCipherLen,
	                                             const EncryptCipherRandomSalt& salt,
	                                             const int64_t refreshAt,
	                                             const int64_t expireAt);

	// API cleanup the cache by dropping all cached cipherKeys
	void cleanup();

	// API returns list of all 'cached' cipherKeys
	std::vector<Reference<BlobCipherKey>> getAllCipherKeys();

	// Return number of cipher keys in the cahce.
	size_t getSize() const { return keyIdCache.size(); }

private:
	EncryptCipherDomainId domainId;
	BlobCipherKeyIdCacheMap keyIdCache;
	Optional<EncryptCipherBaseKeyId> latestBaseCipherKeyId;
	Optional<EncryptCipherRandomSalt> latestRandomSalt;
	size_t* sizeStat; // pointer to the outer BlobCipherKeyCache size count.
};

using BlobCipherDomainCacheMap = std::unordered_map<EncryptCipherDomainId, Reference<BlobCipherKeyIdCache>>;

class BlobCipherKeyCache : NonCopyable, public ReferenceCounted<BlobCipherKeyCache> {
public:
	// Public visibility constructior ONLY to assist FlowSingleton instance creation.
	// API Note: Constructor is expected to be instantiated only in simulation mode.

	explicit BlobCipherKeyCache(bool ignored) { ASSERT(g_network->isSimulated()); }

	// Enable clients to insert base encryption cipher details to the BlobCipherKeyCache.
	// The cipherKeys are indexed using 'baseCipherId', given cipherKeys are immutable,
	// attempting to re-insert same 'identical' cipherKey is treated as a NOP (success),
	// however, an attempt to update cipherKey would throw 'encrypt_update_cipher' exception.
	// Returns the inserted cipher key if success.
	//
	// API NOTE: Recommended use case is to update encryption cipher-key is updated the external
	// keyManagementSolution to limit an encryption key lifetime

	Reference<BlobCipherKey> insertCipherKey(const EncryptCipherDomainId& domainId,
	                                         const EncryptCipherBaseKeyId& baseCipherId,
	                                         const uint8_t* baseCipher,
	                                         int baseCipherLen,
	                                         const int64_t refreshAt,
	                                         const int64_t expireAt);

	// Enable clients to insert base encryption cipher details to the BlobCipherKeyCache.
	// The cipherKeys are indexed using 'baseCipherId', given cipherKeys are immutable,
	// attempting to re-insert same 'identical' cipherKey is treated as a NOP (success),
	// however, an attempt to update cipherKey would throw 'encrypt_update_cipher' exception.
	// Returns the inserted cipher key if success.
	//
	// API NOTE: Recommended usecase is to update encryption cipher-key regeneration while performing
	// decryption. The encryptionheader would contain relevant details including: 'encryptDomainId',
	// 'baseCipherId' & 'salt'. The caller needs to fetch 'baseCipherKey' detail and re-populate KeyCache.
	// Also, the invocation will NOT update the latest cipher-key details.

	Reference<BlobCipherKey> insertCipherKey(const EncryptCipherDomainId& domainId,
	                                         const EncryptCipherBaseKeyId& baseCipherId,
	                                         const uint8_t* baseCipher,
	                                         int baseCipherLen,
	                                         const EncryptCipherRandomSalt& salt,
	                                         const int64_t refreshAt,
	                                         const int64_t expireAt);

	// API returns the last insert cipherKey for a given encryption domain Id.
	// If domain Id is invalid, it would throw 'encrypt_invalid_id' exception,
	// otherwise, and if none exists, it would return null reference.

	Reference<BlobCipherKey> getLatestCipherKey(const EncryptCipherDomainId& domainId);

	// API returns cipherKey corresponding to {encryptionDomainId, baseCipherId} tuple.
	// If none exists, it would return null reference.

	Reference<BlobCipherKey> getCipherKey(const EncryptCipherDomainId& domainId,
	                                      const EncryptCipherBaseKeyId& baseCipherId,
	                                      const EncryptCipherRandomSalt& salt);

	// API returns point in time list of all 'cached' cipherKeys for a given encryption domainId.
	std::vector<Reference<BlobCipherKey>> getAllCiphers(const EncryptCipherDomainId& domainId);

	// API enables dropping all 'cached' cipherKeys for a given encryption domain Id.
	// Useful to cleanup cache if an encryption domain gets removed/destroyed etc.
	void resetEncryptDomainId(const EncryptCipherDomainId domainId);

	// Total number of cipher keys in the cache.
	size_t getSize() const { return size; }

	static Reference<BlobCipherKeyCache> getInstance() {
		static bool cleanupRegistered = false;
		if (!cleanupRegistered) {
			// We try to avoid cipher keys appear in core dumps, so we clean them up before crash.
			// TODO(yiwu): use of MADV_DONTDUMP instead of the crash handler.
			registerCrashHandlerCallback(BlobCipherKeyCache::cleanup);
			cleanupRegistered = true;
		}
		if (g_network->isSimulated()) {
			return FlowSingleton<BlobCipherKeyCache>::getInstance(
			    []() { return makeReference<BlobCipherKeyCache>(g_network->isSimulated()); });
		} else {
			static BlobCipherKeyCache instance;
			return Reference<BlobCipherKeyCache>::addRef(&instance);
		}
	}

	// Ensures cached encryption key(s) (plaintext) never gets persisted as part
	// of FDB process/core dump.
	static void cleanup() noexcept;

private:
	BlobCipherDomainCacheMap domainCacheMap;
	size_t size = 0;

	BlobCipherKeyCache() {}
};

// This interface enables data block encryption. An invocation to encrypt() will
// do two things:
// 1) generate encrypted ciphertext for given plaintext input.
// 2) generate BlobCipherEncryptHeader (including the 'header authTokens') and persit for decryption on reads.

class EncryptBlobCipherAes265Ctr final : NonCopyable, public ReferenceCounted<EncryptBlobCipherAes265Ctr> {
public:
	static constexpr uint8_t ENCRYPT_HEADER_VERSION = 1;

	EncryptBlobCipherAes265Ctr(Reference<BlobCipherKey> tCipherKey,
	                           Reference<BlobCipherKey> hCipherKey,
	                           const uint8_t* iv,
	                           const int ivLen,
	                           const EncryptAuthTokenMode mode,
	                           BlobCipherMetrics::UsageType usageType);
	EncryptBlobCipherAes265Ctr(Reference<BlobCipherKey> tCipherKey,
	                           Reference<BlobCipherKey> hCipherKey,
	                           const uint8_t* iv,
	                           const int ivLen,
	                           const EncryptAuthTokenMode mode,
	                           const EncryptAuthTokenAlgo algo,
	                           BlobCipherMetrics::UsageType usageType);
	EncryptBlobCipherAes265Ctr(Reference<BlobCipherKey> tCipherKey,
	                           Reference<BlobCipherKey> hCipherKey,
	                           const EncryptAuthTokenMode mode,
	                           BlobCipherMetrics::UsageType usageType);
	EncryptBlobCipherAes265Ctr(Reference<BlobCipherKey> tCipherKey,
	                           Reference<BlobCipherKey> hCipherKey,
	                           const EncryptAuthTokenMode mode,
	                           const EncryptAuthTokenAlgo algo,
	                           BlobCipherMetrics::UsageType usageType);
	~EncryptBlobCipherAes265Ctr();

	Reference<EncryptBuf> encrypt(const uint8_t* plaintext,
	                              const int plaintextLen,
	                              BlobCipherEncryptHeader* header,
	                              Arena&);
	StringRef encrypt(const uint8_t*, const int, BlobCipherEncryptHeaderRef*, Arena&);

private:
	void init();

	void updateEncryptHeader(const uint8_t*, const int, BlobCipherEncryptHeaderRef* headerRef);
	void updateEncryptHeaderFlagsV1(BlobCipherEncryptHeaderRef* headerRef, BlobCipherEncryptHeaderFlagsV1* flags);
	void setCipherAlgoHeaderV1(const uint8_t*,
	                           const int,
	                           const BlobCipherEncryptHeaderFlagsV1&,
	                           BlobCipherEncryptHeaderRef*);
	void setCipherAlgoHeaderNoAuthV1(const BlobCipherEncryptHeaderFlagsV1&, BlobCipherEncryptHeaderRef*);
	template <class Params>
	void setCipherAlgoHeaderWithAuthV1(const uint8_t*,
	                                   const int,
	                                   const BlobCipherEncryptHeaderFlagsV1&,
	                                   BlobCipherEncryptHeaderRef*);

	EVP_CIPHER_CTX* ctx;
	Reference<BlobCipherKey> textCipherKey;
	Reference<BlobCipherKey> headerCipherKey;
	EncryptAuthTokenMode authTokenMode;
	uint8_t iv[AES_256_IV_LENGTH];
	BlobCipherMetrics::UsageType usageType;
	EncryptAuthTokenAlgo authTokenAlgo;
};

// This interface enable data block decryption. An invocation to decrypt() would generate
// 'plaintext' for a given 'ciphertext' input, the caller needs to supply BlobCipherEncryptHeader.

class DecryptBlobCipherAes256Ctr final : NonCopyable, public ReferenceCounted<DecryptBlobCipherAes256Ctr> {
public:
	DecryptBlobCipherAes256Ctr(Reference<BlobCipherKey> tCipherKey,
	                           Reference<BlobCipherKey> hCipherKey,
	                           const uint8_t* iv,
	                           BlobCipherMetrics::UsageType usageType);
	~DecryptBlobCipherAes256Ctr();

	Reference<EncryptBuf> decrypt(const uint8_t* ciphertext,
	                              const int ciphertextLen,
	                              const BlobCipherEncryptHeader& header,
	                              Arena&);
	StringRef decrypt(const uint8_t* ciphertext,
	                  const int ciphertextLen,
	                  const BlobCipherEncryptHeaderRef& headerRef,
	                  Arena&);

private:
	EVP_CIPHER_CTX* ctx;
	BlobCipherMetrics::UsageType usageType;
	Reference<BlobCipherKey> textCipherKey;
	Reference<BlobCipherKey> headerCipherKey;
	bool authTokensValidationDone;

	void validateEncryptHeader(const uint8_t*,
	                           const int,
	                           const BlobCipherEncryptHeaderRef&,
	                           EncryptAuthTokenMode*,
	                           EncryptAuthTokenAlgo*);
	void validateEncryptHeaderFlagsV1(const uint32_t, const BlobCipherEncryptHeaderFlagsV1&);
	void validateAuthTokensV1(const uint8_t*,
	                          const int,
	                          const BlobCipherEncryptHeaderFlagsV1&,
	                          const BlobCipherEncryptHeaderRef&);
	void validateHeaderSingleAuthTokenV1(const uint8_t*,
	                                     const int,
	                                     const BlobCipherEncryptHeaderFlagsV1&,
	                                     const BlobCipherEncryptHeaderRef&);
	template <class Params>
	void validateAuthTokenV1(const uint8_t* ciphertext,
	                         const int ciphertextLen,
	                         const BlobCipherEncryptHeaderFlagsV1&,
	                         const BlobCipherEncryptHeaderRef& header);

	void verifyEncryptHeaderMetadata(const BlobCipherEncryptHeader& header);
	void verifyAuthTokens(const uint8_t* ciphertext, const int ciphertextLen, const BlobCipherEncryptHeader& header);
	void verifyHeaderSingleAuthToken(const uint8_t* ciphertext,
	                                 const int ciphertextLen,
	                                 const BlobCipherEncryptHeader& header);
};

class HmacSha256DigestGen final : NonCopyable {
public:
	HmacSha256DigestGen(const unsigned char* key, size_t len);
	~HmacSha256DigestGen();
	HMAC_CTX* getCtx() const { return ctx; }
	unsigned int digest(const std::vector<std::pair<const uint8_t*, size_t>>& payload,
	                    unsigned char* buf,
	                    unsigned int bufLen);

private:
	HMAC_CTX* ctx;
};

class Aes256CmacDigestGen final : NonCopyable {
public:
	Aes256CmacDigestGen(const unsigned char* key, size_t len);
	~Aes256CmacDigestGen();
	CMAC_CTX* getCtx() const { return ctx; }
	size_t digest(const std::vector<std::pair<const uint8_t*, size_t>>& payload, uint8_t* digest, int digestlen);

private:
	CMAC_CTX* ctx;
};

void computeAuthToken(const std::vector<std::pair<const uint8_t*, size_t>>& payload,
                      const uint8_t* key,
                      const int keyLen,
                      unsigned char* digestBuf,
                      const EncryptAuthTokenAlgo algo,
                      unsigned int digestMaxBufSz);

EncryptAuthTokenMode getEncryptAuthTokenMode(const EncryptAuthTokenMode mode);

#endif // FDBCLIENT_BLOB_CIPHER_H<|MERGE_RESOLUTION|>--- conflicted
+++ resolved
@@ -175,8 +175,6 @@
 	                  const EncryptCipherRandomSalt& random)
 	  : encryptDomainId(dId), baseCipherId(bId), salt(random) {}
 
-	bool isValid() const { return encryptDomainId != INVALID_ENCRYPT_DOMAIN_ID; }
-
 	bool operator==(const BlobCipherDetails& o) const {
 		return encryptDomainId == o.encryptDomainId && baseCipherId == o.baseCipherId && salt == o.salt;
 	}
@@ -206,6 +204,15 @@
 	}
 };
 } // namespace std
+
+struct EncryptHeaderCipherDetails {
+	BlobCipherDetails textCipherDetails;
+	Optional<BlobCipherDetails> headerCipherDetails;
+
+	EncryptHeaderCipherDetails(const BlobCipherDetails& tCipherDetails) : textCipherDetails(tCipherDetails) {}
+	EncryptHeaderCipherDetails(const BlobCipherDetails& tCipherDetails, const BlobCipherDetails& hCipherDetails)
+	  : textCipherDetails(tCipherDetails), headerCipherDetails(hCipherDetails) {}
+};
 
 #pragma pack(push, 1) // exact fit - no padding
 
@@ -400,20 +407,7 @@
 	}
 };
 
-<<<<<<< HEAD
 struct AesCtrNoAuth {
-=======
-struct EncryptHeaderCipherDetails {
-	BlobCipherDetails textCipherDetails;
-	Optional<BlobCipherDetails> headerCipherDetails;
-
-	EncryptHeaderCipherDetails(const BlobCipherDetails& tCipherDetails) : textCipherDetails(tCipherDetails) {}
-	EncryptHeaderCipherDetails(const BlobCipherDetails& tCipherDetails, const BlobCipherDetails& hCipherDetails)
-	  : textCipherDetails(tCipherDetails), headerCipherDetails(hCipherDetails) {}
-};
-
-struct BlobCipherEncryptHeaderRef {
->>>>>>> fe18c87a
 	// Serializable fields
 
 	// Algorithm header version
