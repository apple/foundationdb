#!/bin/bash
#
# Run s3client against s3 if available or else against a seaweed instance.
# Seaweed server takes about 25 seconds to come up. Tests run for a few seconds after that.
#

# Make sure cleanup on script exit.
trap "exit 1" HUP INT PIPE QUIT TERM
trap cleanup  EXIT

# Cleanup. Called from signal trap.
function cleanup {
  if type shutdown_weed &> /dev/null; then
    shutdown_weed "${TEST_SCRATCH_DIR}"
  fi
  if type shutdown_aws &> /dev/null; then
    shutdown_aws "${TEST_SCRATCH_DIR}"
  fi
}

# Filter out HTTP debug output from s3client output
# $1 The output to filter
function filter_http_debug {
  local output="$1"
  echo "${output}" | grep -v "Contents of" | grep -v "^$" | grep -v "HTTP" | grep -v "^\[.*\]" | grep -v "^Request Header:" | grep -v "^Response Header:" | grep -v "^Response Code:" | grep -v "^Response ContentLen:" | grep -v "^-- RESPONSE CONTENT--" | grep -v "^--------" | grep -v "^<?xml" | grep -v "^<.*>"
}

# Run s3client with proper TLS CA file handling
# This function handles the case where TLS_CA_FILE might be empty
function run_s3client {
  local s3client="$1"
  local credentials="$2"
  local logsdir="$3"
  local integrity_check="${4:-false}"
  shift 4
  
  local cmd_args=()
  cmd_args+=("${s3client}")
  cmd_args+=("--knob_http_verbose_level=${HTTP_VERBOSE_LEVEL}")
  # Only use AWS KMS encryption with real S3, not SeaweedFS
  if [[ "${USE_S3}" == "true" ]]; then
    cmd_args+=("--knob_blobstore_encryption_type=aws:kms")
  fi
  cmd_args+=("--knob_blobstore_enable_object_integrity_check=${integrity_check}")
  
  # Only add TLS CA file if it's not empty
  if [[ -n "${TLS_CA_FILE}" ]]; then
    cmd_args+=("--tls-ca-file")
    cmd_args+=("${TLS_CA_FILE}")
  fi
  
  cmd_args+=("--blob-credentials")
  cmd_args+=("${credentials}")
  cmd_args+=("--log")
  cmd_args+=("--logdir")
  cmd_args+=("${logsdir}")
  
  # Add remaining arguments
  cmd_args+=("$@")
  
  # Execute the command
  "${cmd_args[@]}"
}

# Resolve passed in reference to an absolute path.
# e.g. /tmp on mac is actually /private/tmp.
# $1 path to resolve
function resolve_to_absolute_path {
  local p="${1}"
  local dir
  while [[ -h "${p}" ]]; do
    dir=$( cd -P "$( dirname "${p}" )" >/dev/null 2>&1 && pwd )
    p=$(readlink "${p}")
    [[ ${p} != /* ]] && p="${dir}/${p}"
  done
  realpath "${p}"
}

# Run the upload, then download, then cleanup.
# $1 The url to go against
# $2 test dir
# $3 credentials file
# $4 The s3client binary.
# $5 What to upload
# $6 Where to download to.
# $7 Optionally override integrity_check.
function upload_download {
  local url="${1}"
  local dir="${2}"
  local credentials="${3}"
  local s3client="${4}"
  local object="${5}"
  local downloaded_object="${6}"
  local no_integrity_check="${7:-false}"
  local logsdir="${dir}/logs"
  if [[ ! -d "${logsdir}" ]]; then
    mkdir "${logsdir}"
  fi
  # If on s3, enable integrity check. Otherwise leave it false.
  # (seaweed doesn't support asking for hash in GET request so
  # it fails the request as malformed).
  local integrity_check=false
  if [[ "${USE_S3}" == "true" ]]; then
    # Enable integrity checking unless an override.
    if [[ "${no_integrity_check}" == false ]]; then
      integrity_check=true
    fi
    # Run this rm only if s3. In seaweed, it would fail because
    # bucket doesn't exist yet (they are lazily created).
    if ! run_s3client "${s3client}" "${credentials}" "${logsdir}" "${integrity_check}" rm "${url}"; then
      err "Failed rm of ${url}"
      return 1
    fi
  fi
  if ! run_s3client "${s3client}" "${credentials}" "${logsdir}" "${integrity_check}" cp "${object}" "${url}"; then
    err "Failed cp of ${object} to ${url}"
    return 1
  fi
  if ! run_s3client "${s3client}" "${credentials}" "${logsdir}" "${integrity_check}" cp "${url}" "${downloaded_object}"; then
    err "Failed cp ${url} ${downloaded_object}"
    return 1
  fi
  if ! run_s3client "${s3client}" "${credentials}" "${logsdir}" "${integrity_check}" rm "${url}"; then
    err "Failed rm ${url}"
    return 1
  fi
}

# Test file upload and download
# $1 The url to go against
# $2 Directory I can write test files in.
# $3 credentials file
# $4 The s3client binary.
function test_file_upload_and_download {
  local url="${1}"
  local dir="${2}"
  local credentials="${3}"
  local s3client="${4}"
  local testfileup="${dir}/testfile.up"
  local testfiledown="${dir}/testfile.down"
  date -Iseconds &> "${testfileup}"
  if ! upload_download "${url}" "${dir}" "${credentials}" "${s3client}" "${testfileup}" "${testfiledown}"; then
    err "Failed upload_download"
    return 1
  fi
  if ! diff "${testfileup}" "${testfiledown}"; then
    err "ERROR: Test $0 failed; upload and download are not the same." >&2
    return 1
  fi
}

# Test file upload and download but w/o the integrity check.
# Only makes sense on s3. Seaweed doesn't support integrity check.
# $1 The url to go against
# $2 Directory I can write test files in.
# $3 credentials file
# $4 The s3client binary.
function test_file_upload_and_download_no_integrity_check {
  local url="${1}"
  local dir="${2}"
  local credentials="${3}"
  local s3client="${4}"
  local testfileup="${dir}/testfile.up.no_integrity_check"
  local testfiledown="${dir}/testfile.down.no_integrity_check"
  date -Iseconds &> "${testfileup}"
  if ! upload_download "${url}" "${dir}" "${credentials}" "${s3client}" "${testfileup}" "${testfiledown}" "true"; then
    err "Failed upload_download"
    return 1
  fi
  if ! diff "${testfileup}" "${testfiledown}"; then
    err "ERROR: Test $0 failed; upload and download are not the same." >&2
    return 1
  fi
}

# Test dir upload and download
# $1 The url to go against
# $2 Directory I can write test file in.
# $3 credentials file
# $4 The s3client binary.
function test_dir_upload_and_download {
  local url="${1}"
  local dir="${2}"
  local credentials="${3}"
  local s3client="${4}"
  local testdirup="${dir}/testdir.up"
  local testdirdown="${dir}/testdir.down"
  mkdir "${testdirup}" "${testdirdown}"
  date -Iseconds &> "${testdirup}/one"
  date -Iseconds &> "${testdirup}/two"
  mkdir "${testdirup}/subdir"
  date -Iseconds  &> "${testdirup}/subdir/three"
  if ! upload_download "${url}" "${dir}" "${credentials}" "${s3client}" "${testdirup}" "${testdirdown}"; then
    err "Failed upload_download"
    return 1
  fi
  if ! diff "${testdirup}" "${testdirdown}"; then
    err "ERROR: Test $0 failed; upload and download are not the same." >&2
    return 1
  fi
}

# Test non-existent bucket listing
# $1 The url to go against
# $2 Directory I can write test files in.
# $3 credentials file
# $4 The s3client binary.
function test_nonexistent_bucket {
  local url="${1}"
  local dir="${2}"
  local credentials="${3}"
  local s3client="${4}"
  local logsdir="${dir}/logs"
  if [[ ! -d "${logsdir}" ]]; then
    mkdir "${logsdir}"
  fi
  if [[ "${USE_S3}" == "true" ]]; then
    # For S3, expect "Requested resource was not found" error
    if ! run_s3client "${s3client}" "${credentials}" "${logsdir}" "false" \
        ls "${url}" \
        2>&1 | grep -q "Requested resource was not found"; then
      err "Failed to detect non-existent bucket in S3"
      return 1
    fi
  else
    # For SeaweedFS, expect either:
    # 1. "No objects found" message
    # 2. Just the header line
    # 3. Or successful completion with no objects listed
    local output
    local status
    output=$(run_s3client "${s3client}" "${credentials}" "${logsdir}" "false" \
        ls "${url}" 2>&1)
    status=$?

    # Check if command succeeded and output matches expected patterns
    if [[ ${status} -eq 0 ]]; then
      # Command succeeded, check output patterns
      # For SeaweedFS, we consider it a success if:
      # 1. The command succeeded (status 0)
      # 2. The output contains the URL header
      # 3. There are no objects listed (no lines after the header)
      if echo "${output}" | grep -q "Contents of" &&
         [[ $(filter_http_debug "${output}" | wc -l) -eq 0 ]]; then
        # Success - we have the header and no other non-empty lines (excluding HTTP debug lines)
        return 0
      else
        err "Failed to handle empty bucket listing in SeaweedFS"
        return 1
      fi
    else
      # Command failed, which is unexpected for SeaweedFS
      err "Command failed unexpectedly for SeaweedFS"
      return 1
    fi
  fi
}

# Test non-existent resource in existing bucket
# $1 The url to go against
# $2 Directory I can write test files in.
# $3 credentials file
# $4 The s3client binary.
function test_nonexistent_resource {
  local url="${1}"
  local dir="${2}"
  local credentials="${3}"
  local s3client="${4}"
  local logsdir="${dir}/logs"
  if [[ ! -d "${logsdir}" ]]; then
    mkdir "${logsdir}"
  fi

  local output
  local status
  output=$(run_s3client "${s3client}" "${credentials}" "${logsdir}" "false" \
      ls "${url}" 2>&1)
  status=$?

  if [[ "${USE_S3}" == "true" ]]; then
    # For S3, a non-existent path returns a 200 with empty contents
    # We expect to see the "Contents of" header but no actual contents
    if ! (echo "${output}" | grep -q "Contents of" &&
          [[ $(filter_http_debug "${output}" | wc -l) -eq 0 ]]); then
      err "Failed to detect non-existent resource in S3"
      return 1
    fi
  else
    # For SeaweedFS, expect either:
    # 1. Empty listing (just the header line)
    # 2. Or successful completion with no objects listed
    if [[ ${status} -eq 0 ]]; then
      # For SeaweedFS, we consider it a success if:
      # 1. The command succeeded (status 0)
      # 2. The output contains the URL header
      # 3. There are no actual object listings (no lines starting with FILE or DIR)
      if echo "${output}" | grep -q "Contents of" && 
         ! echo "${output}" | grep -q "^FILE\|^DIR"; then
        # Success - we have the header and no object listings
        return 0
      else
        err "Failed to handle non-existent resource in SeaweedFS"
        return 1
      fi
    else
      # Command failed, which is unexpected for SeaweedFS
      err "Command failed unexpectedly for SeaweedFS"
      return 1
    fi
  fi
}

# Test empty bucket listing
# $1 The url to go against
# $2 Directory I can write test files in.
# $3 credentials file
# $4 The s3client binary.
function test_empty_bucket {
  local url="${1}"
  local dir="${2}"
  local credentials="${3}"
  local s3client="${4}"
  local logsdir="${dir}/logs"
  if [[ ! -d "${logsdir}" ]]; then
    mkdir "${logsdir}"
  fi

  # Construct URL with empty path, ensuring no double slashes
  local empty_url
  if [[ "${url}" == *"?"* ]]; then
    # If URL has query parameters, insert path before the ?
    local base="${url%%\?*}"
    # Remove trailing slash if present
    base="${base%/}"
    empty_url="${base}/empty?${url#*\?}"
  else
    # If no query parameters, just append path
    # Remove trailing slash if present
    url="${url%/}"
    empty_url="${url}/empty"
  fi

  # Run the command and capture both output and status
  local output
  local status
  output=$(run_s3client "${s3client}" "${credentials}" "${logsdir}" "false" \
      ls "${empty_url}" 2>&1)
  status=$?

  # Check for either:
  # 1. "No objects found" message
  # 2. Or successful completion (status 0) with no objects listed
  if [[ ${status} -eq 0 ]]; then
    if echo "${output}" | grep -q "No objects found" || 
       (echo "${output}" | grep -q "Contents of" && 
        [[ $(filter_http_debug "${output}" | wc -l) -eq 0 ]]); then
      log "Successfully handled empty bucket listing"
      return 0
    else
      err "Failed to handle empty bucket listing - unexpected output"
      return 1
    fi
  else
    err "Failed to handle empty bucket listing - command failed"
    return 1
  fi
}

# Test listing with existing files
# $1 The url to go against
# $2 Directory I can write test files in.
# $3 credentials file
# $4 The s3client binary.
function test_list_with_files {
  local url="${1}"
  local dir="${2}"
  local credentials="${3}"
  local s3client="${4}"
  local logsdir="${dir}/logs"
  if [[ ! -d "${logsdir}" ]]; then
    mkdir "${logsdir}"
  fi

  # Our blobstore_list_max_keys_per_page=5; test with less, equal, and more than the page size.
  for file_count in 2; do
    log "Running ls test with ${file_count} files (flat)..."
    # Create test files
    local test_dir="${dir}/ls_test"
    mkdir -p "${test_dir}"
    for i in $(seq 1 "${file_count}"); do
      date -Iseconds > "${test_dir}/file${i}"
    done

    # Upload test files
    if ! "${s3client}" \
        --knob_http_verbose_level="${HTTP_VERBOSE_LEVEL}" \
        --knob_blobstore_encryption_type=aws:kms \
        --tls-ca-file "${TLS_CA_FILE}" \
        --blob-credentials "${credentials}" \
        --log --logdir "${logsdir}" \
        cp "${test_dir}" "${url}"; then
      err "Failed to upload test files for ls test"
      return 1
    fi

    # Test ls on the uploaded directory
    local output
    local status

    output=$("${s3client}" \
        --knob_http_verbose_level="${HTTP_VERBOSE_LEVEL}" \
        --knob_blobstore_encryption_type=aws:kms \
        --knob_blobstore_list_max_keys_per_page=5 \
        --tls-ca-file "${TLS_CA_FILE}" \
        --blob-credentials "${credentials}" \
        --log --logdir "${logsdir}" \
        ls "${url}" 2>&1)
    status=$?

    local missing=0
    for i in $(seq 1 "${file_count}"); do
      if ! echo "${output}" | grep -q "ls_test/file${i}"; then
        err "Missing file${i} in ls output"
        missing=1
      fi
    done

    if [[ "${missing}" -ne 0 ]]; then
      return 1
    fi

    # Clean up test files
    if ! "${s3client}" \
        --knob_http_verbose_level="${HTTP_VERBOSE_LEVEL}" \
        --knob_blobstore_encryption_type=aws:kms \
        --tls-ca-file "${TLS_CA_FILE}" \
        --blob-credentials "${credentials}" \
        --log --logdir "${logsdir}" \
        rm "${url}"; then
      err "Failed to clean up test files"
      return 1
    fi
  done

  # Now test with nested structure
  local depth=3
  local files_per_level=2
  log "Running ls test with depth ${depth} and ${files_per_level} files per level"


  local test_dir="${dir}/ls_test_nested"
  mkdir -p "${test_dir}"

  # Recursive file creation
  create_nested_files() {
    local current_dir="$1"
    local current_depth="$2"

    for i in $(seq 1 "${files_per_level}"); do
      date -Iseconds > "${current_dir}/file${current_depth}_${i}"
    done

    if [[ "${current_depth}" -lt "${depth}" ]]; then
      local subdir="${current_dir}/sub${current_depth}"
      mkdir -p "${subdir}"
      create_nested_files "${subdir}" "$((current_depth + 1))"
    fi
  }

  create_nested_files "${test_dir}" 1

  # Upload test files
  if ! run_s3client "${s3client}" "${credentials}" "${logsdir}" "false" \
      cp "${test_dir}" "${url}"; then
    err "Failed to upload test files for ls test"
    return 1
  fi

  # Test ls on the uploaded directory
  local output
  local status
<<<<<<< HEAD

  # Test recursive listing
  output=$("${s3client}" \
      --knob_http_verbose_level="${HTTP_VERBOSE_LEVEL}" \
      --knob_blobstore_encryption_type=aws:kms \
      --knob_blobstore_list_max_keys_per_page=1 \
      --tls-ca-file "${TLS_CA_FILE}" \
      --blob-credentials "${credentials}" \
      --log --logdir "${logsdir}" \
      ls "${url}" \
      --recursive 2>&1)
  status=$?

  local missing=0
  check_nested_files() {
    local current_path="$1"
    local current_depth="$2"
    local recurse="$3"

    for i in $(seq 1 "${files_per_level}"); do
      local expected="${current_path}/file${current_depth}_${i}"
      if ! echo "${output}" | grep -q "${expected}"; then
        err "Missing ${expected} in recursive ls output"
        missing=1
      fi
    done

    if [[ "${current_depth}" -lt "${depth}" ]]; then
      local subdir="${current_path}/sub${current_depth}"
      if [[ "${recurse}" == "true" ]]; then
        check_nested_files "${subdir}" "$((current_depth + 1))" "$3"
      fi
    fi
  }

  check_nested_files "ls_test" 1 "true"

  if [[ "${missing}" -ne 0 ]]; then
    return 1
  fi

  # Test non-recursive listing
  output=$("${s3client}" \
    --knob_http_verbose_level="${HTTP_VERBOSE_LEVEL}" \
    --knob_blobstore_encryption_type=aws:kms \
    --knob_blobstore_list_max_keys_per_page=5 \
    --tls-ca-file "${TLS_CA_FILE}" \
    --blob-credentials "${credentials}" \
    --log --logdir "${logsdir}" \
    ls "${url}" 2>&1)
=======
      output=$(run_s3client "${s3client}" "${credentials}" "${logsdir}" "false" \
        ls "${url}" 2>&1)
>>>>>>> 2a3a829b
  status=$?

  check_nested_files "ls_test" 1 "false"
  if [[ "${missing}" -ne 0 ]]; then
    return 1
  fi

<<<<<<< HEAD
  # Cleanup
  if ! "${s3client}" \
      --knob_http_verbose_level="${HTTP_VERBOSE_LEVEL}" \
      --knob_blobstore_encryption_type=aws:kms \
      --tls-ca-file "${TLS_CA_FILE}" \
      --blob-credentials "${credentials}" \
      --log --logdir "${logsdir}" \
=======
  # Clean up test files
  if ! run_s3client "${s3client}" "${credentials}" "${logsdir}" "false" \
>>>>>>> 2a3a829b
      rm "${url}"; then
    err "Failed to clean up nested test files"
    return 1
  fi

  log "Successfully tested ls with existing files and directories"
}

# Test ls command handling
# $1 The url to go against
# $2 Directory I can write test files in.
# $3 credentials file
# $4 The s3client binary.
function test_ls_handling {
  local base_url="${1}"
  local dir="${2}"
  local credentials="${3}"
  local s3client="${4}"
  local logsdir="${dir}/logs"
  if [[ ! -d "${logsdir}" ]]; then
    mkdir "${logsdir}"
  fi

  # Test non-existent resource in existing bucket
  local nonexistent_path_url="blobstore://${host}/nonexistent/path/?${query_str}"
  if ! test_nonexistent_resource "${nonexistent_path_url}" "${dir}" "${credentials}" "${s3client}"; then
    return 1
  fi

  # Test empty bucket listing (should not error)
  local empty_bucket_url="blobstore://${host}/?${query_str}"
  if ! test_empty_bucket "${empty_bucket_url}" "${dir}" "${credentials}" "${s3client}"; then
    return 1
  fi

  # Test positive case - create some files and verify ls works
  local test_url="blobstore://${host}/${path_prefix}/ls_test?${query_str}"
  if ! test_list_with_files "${test_url}" "${dir}" "${credentials}" "${s3client}"; then
    return 1
  fi
}

# set -o xtrace   # a.k.a set -x  # Set this one when debugging (or 'bash -x THIS_SCRIPT').
set -o errexit  # a.k.a. set -e
set -o nounset  # a.k.a. set -u
set -o pipefail
set -o noclobber

# Globals

# TEST_SCRATCH_DIR gets set below. Tests should be their data in here.
# It gets cleaned up on the way out of the test.
TEST_SCRATCH_DIR=
readonly HTTP_VERBOSE_LEVEL=2
# Should we use S3? If USE_S3 is not defined, then check if
# OKTETO_NAMESPACE is defined (It is defined on the okteto
# internal apple dev environments where S3 is available).
readonly USE_S3="${USE_S3:-$( if [[ -n "${OKTETO_NAMESPACE+x}" ]]; then echo "true" ; else echo "false"; fi )}"

# Set TLS_CA_FILE only when using real S3, not for SeaweedFS
if [[ "${USE_S3}" == "true" ]]; then
  # Try to find a valid TLS CA file if not explicitly set
  if [[ -z "${TLS_CA_FILE:-}" ]]; then
    # Common locations for TLS CA files on different systems
    for ca_file in "/etc/pki/tls/cert.pem" "/etc/pki/ca-trust/extracted/pem/tls-ca-bundle.pem" "/etc/ssl/certs/ca-certificates.crt" "/etc/pki/tls/certs/ca-bundle.crt" "/etc/ssl/cert.pem" "/usr/local/share/ca-certificates/" "/etc/ssl/certs/"; do
      if [[ -f "${ca_file}" ]]; then
        TLS_CA_FILE="${ca_file}"
        break
      fi
    done
  fi
  TLS_CA_FILE="${TLS_CA_FILE:-}"
else
  # For SeaweedFS, don't use TLS
  TLS_CA_FILE=""
fi
readonly TLS_CA_FILE

# Get the working directory for this script.
if ! path=$(resolve_to_absolute_path "${BASH_SOURCE[0]}"); then
  echo "ERROR: Failed resolve_to_absolute_path"
  exit 1
fi
if ! cwd=$( cd -P "$( dirname "${path}" )" >/dev/null 2>&1 && pwd ); then
  echo "ERROR: Failed dirname on ${path}"
  exit 1
fi
readonly cwd
# shellcheck source=/dev/null
if ! source "${cwd}/tests_common.sh"; then
  echo "ERROR: Failed to source tests_common.sh"
  exit 1
fi

blob_credentials_file=""
bucket=""
region=""
host=""
extra_url_params=""
build_dir=""
scratch_dir=""
positional=()

while [[ $# -gt 0 ]]; do
  case "$1" in
    --blob-credentials-file)
      blob_credentials_file="$2"
      shift 2
      ;;
    --region)
      region="$2"
      shift 2
      ;;
    --bucket)
      bucket="$2"
      shift 2
      ;;  
    --host)
      host="$2"
      shift 2
      ;;
    --extra-url-params)
      extra_url_params="$2"
      shift 2
      ;;
    --)
      shift
      break
      ;;
    -*)
      echo "Unknown option: $1" >&2
      exit 1
      ;;
    *)
      positional+=("$1")
      shift
      ;;
  esac
done

# Process command-line options.
set -- "${positional[@]}"
if (( $# < 1 )) || (( $# > 2 )); then
    echo "ERROR: ${0} requires the fdb build directory -- CMAKE_BUILD_DIR -- as its"
    echo "first argument and then, optionally, a directory into which we write scratch"
    echo "test data and logs (otherwise we'll write to subdirs under ${TMPDIR:-TMPDIR}."
    echo "Example: ${0} ./build_output ./scratch_dir"
    exit 1
fi
readonly build_dir="${1}"
if [[ ! -d "${build_dir}" ]]; then
  err "${build_dir} is not a directory" >&2
  exit 1
fi
scratch_dir="${TMPDIR:-/tmp}"
if (( $# == 2 )); then
  scratch_dir="${2}"
fi
readonly scratch_dir

# Set host, bucket, and blob_credentials_file whether seaweed or s3.
query_str=
path_prefix=

if [[ "${USE_S3}" == "true" ]]; then
  log "Testing against s3"
  # Now source in the aws fixture so we can use its methods in the below.
  # shellcheck source=/dev/null
  if ! source "${cwd}/aws_fixture.sh"; then
    err "Failed to source aws_fixture.sh"
    exit 1
  fi
  if ! TEST_SCRATCH_DIR=$( create_aws_dir "${scratch_dir}" ); then
    err "Failed creating local aws_dir"
    exit 1
  fi
  readonly TEST_SCRATCH_DIR

  if [[ -n "$host" || -n "$bucket" || -n "$region" || -n "$blob_credentials_file" ]]; then
    if [[ -n "$host" && -n "$bucket" && -n "$region" && -n "$blob_credentials_file" ]]; then
      log "Using explicit s3 configuration"
        query_str='bucket='"${bucket}"'&region='"${region}${extra_url_params}"
        path_prefix="bulkload/test/s3client" 
    else
      echo "ERROR: If any of --host, --bucket, --region, or --blob-credentials-file are set, then all must be set." >&2
      exit 1
    fi
  else
    log "Using inferred s3 configuration"
    if ! readarray -t configs < <(aws_setup "${build_dir}" "${TEST_SCRATCH_DIR}"); then
      err "Failed aws_setup"
      exit 1
    fi
    readonly host="${configs[0]}"
    readonly bucket="${configs[1]}"
    readonly blob_credentials_file="${configs[2]}"
    readonly region="${configs[3]}"
    # Construct query string with raw ampersands using single quotes
    query_str='bucket='"${bucket}"'&region='"${region}"'&secure_connection=0'
    path_prefix="bulkload/test/s3client"
  fi
else
  log "Testing against seaweedfs"
  # Now source in the seaweedfs fixture so we can use its methods in the below.
  # shellcheck source=/dev/null
  if ! source "${cwd}/seaweedfs_fixture.sh"; then
    err "Failed to source seaweedfs_fixture.sh"
    exit 1
  fi
  if ! TEST_SCRATCH_DIR=$(create_weed_dir "${scratch_dir}"); then
    err "Failed create of the weed dir." >&2
    exit 1
  fi
  readonly TEST_SCRATCH_DIR
  if ! host=$( run_weed "${scratch_dir}" "${TEST_SCRATCH_DIR}"); then
    err "Failed to run seaweed"
    exit 1
  fi
  readonly host
  readonly bucket="${SEAWEED_BUCKET}"
  readonly region="all_regions"
  # Create an empty blob credentials file (its ignored by seaweed)
  readonly blob_credentials_file="${TEST_SCRATCH_DIR}/blob_credentials.json"
  touch "${blob_credentials_file}"
  # Construct query string with raw ampersands using single quotes
  query_str='bucket='"${bucket}"'&region='"${region}"'&secure_connection=0'
  path_prefix="s3client"
fi

# Run tests.
test="test_file_upload_and_download"
url='blobstore://'"${host}"'/'"${path_prefix}"'/'"${test}"'?'"${query_str}"
test_file_upload_and_download "${url}" "${TEST_SCRATCH_DIR}" "${blob_credentials_file}" "${build_dir}/bin/s3client"
log_test_result $? "${test}"

if [[ "${USE_S3}" == "true" ]]; then
  # Only run this on s3. It is checking that the old s3blobstore md5 checksum still works.
  test="test_file_upload_and_download_no_integrity_check"
  url='blobstore://'"${host}"'/'"${path_prefix}"'/'"${test}"'?'"${query_str}"
  test_file_upload_and_download_no_integrity_check "${url}" "${TEST_SCRATCH_DIR}" "${blob_credentials_file}" "${build_dir}/bin/s3client"
  log_test_result $? "${test}"
fi

test="test_dir_upload_and_download"
url="blobstore://${host}/${path_prefix}/${test}?${query_str}"
test_dir_upload_and_download "${url}" "${TEST_SCRATCH_DIR}" "${blob_credentials_file}" "${build_dir}/bin/s3client"
log_test_result $? "${test}"

# Add ls error handling test
test="test_ls_handling"
url='blobstore://'"${host}"'/'"${path_prefix}"'/'"${test}"'?'"${query_str}"
test_ls_handling "${url}" "${TEST_SCRATCH_DIR}" "${blob_credentials_file}" "${build_dir}/bin/s3client"
log_test_result $? "${test}"<|MERGE_RESOLUTION|>--- conflicted
+++ resolved
@@ -479,18 +479,10 @@
   # Test ls on the uploaded directory
   local output
   local status
-<<<<<<< HEAD
 
   # Test recursive listing
-  output=$("${s3client}" \
-      --knob_http_verbose_level="${HTTP_VERBOSE_LEVEL}" \
-      --knob_blobstore_encryption_type=aws:kms \
-      --knob_blobstore_list_max_keys_per_page=1 \
-      --tls-ca-file "${TLS_CA_FILE}" \
-      --blob-credentials "${credentials}" \
-      --log --logdir "${logsdir}" \
-      ls "${url}" \
-      --recursive 2>&1)
+  output=$(run_s3client "${s3client}" "${credentials}" "${logsdir}" "false" \
+    ls --recursive --knob_blobstore_list_max_keys_per_page=5 "${url}" 2>&1)
   status=$?
 
   local missing=0
@@ -522,18 +514,8 @@
   fi
 
   # Test non-recursive listing
-  output=$("${s3client}" \
-    --knob_http_verbose_level="${HTTP_VERBOSE_LEVEL}" \
-    --knob_blobstore_encryption_type=aws:kms \
-    --knob_blobstore_list_max_keys_per_page=5 \
-    --tls-ca-file "${TLS_CA_FILE}" \
-    --blob-credentials "${credentials}" \
-    --log --logdir "${logsdir}" \
-    ls "${url}" 2>&1)
-=======
-      output=$(run_s3client "${s3client}" "${credentials}" "${logsdir}" "false" \
-        ls "${url}" 2>&1)
->>>>>>> 2a3a829b
+  output=$(run_s3client "${s3client}" "${credentials}" "${logsdir}" "false" \
+  ls --knob_blobstore_list_max_keys_per_page=5 "${url}" 2>&1)
   status=$?
 
   check_nested_files "ls_test" 1 "false"
@@ -541,18 +523,8 @@
     return 1
   fi
 
-<<<<<<< HEAD
-  # Cleanup
-  if ! "${s3client}" \
-      --knob_http_verbose_level="${HTTP_VERBOSE_LEVEL}" \
-      --knob_blobstore_encryption_type=aws:kms \
-      --tls-ca-file "${TLS_CA_FILE}" \
-      --blob-credentials "${credentials}" \
-      --log --logdir "${logsdir}" \
-=======
   # Clean up test files
   if ! run_s3client "${s3client}" "${credentials}" "${logsdir}" "false" \
->>>>>>> 2a3a829b
       rm "${url}"; then
     err "Failed to clean up nested test files"
     return 1
