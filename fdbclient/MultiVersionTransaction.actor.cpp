/*
 * MultiVersionTransaction.actor.cpp
 *
 * This source file is part of the FoundationDB open source project
 *
 * Copyright 2013-2022 Apple Inc. and the FoundationDB project authors
 *
 * Licensed under the Apache License, Version 2.0 (the "License");
 * you may not use this file except in compliance with the License.
 * You may obtain a copy of the License at
 *
 *     http://www.apache.org/licenses/LICENSE-2.0
 *
 * Unless required by applicable law or agreed to in writing, software
 * distributed under the License is distributed on an "AS IS" BASIS,
 * WITHOUT WARRANTIES OR CONDITIONS OF ANY KIND, either express or implied.
 * See the License for the specific language governing permissions and
 * limitations under the License.
 */

#ifdef ADDRESS_SANITIZER
#include <sanitizer/lsan_interface.h>
#endif

#include "fdbclient/FDBOptions.g.h"
#include "fdbclient/FDBTypes.h"
#include "fdbclient/GenericManagementAPI.actor.h"
#include "fdbclient/MultiVersionTransaction.h"
#include "fdbclient/MultiVersionAssignmentVars.h"
#include "fdbclient/ClientVersion.h"
#include "fdbclient/LocalClientAPI.h"
#include "fdbclient/VersionVector.h"

#include "flow/ThreadPrimitives.h"
#include "flow/network.h"
#include "flow/Platform.h"
#include "flow/ProtocolVersion.h"
#include "flow/UnitTest.h"

#include "flow/actorcompiler.h" // This must be the last #include.

#ifdef FDBCLIENT_NATIVEAPI_ACTOR_H
#error "MVC should not depend on the Native API"
#endif

void throwIfError(FdbCApi::fdb_error_t e) {
	if (e) {
		throw Error(e);
	}
}

// DLTransaction
void DLTransaction::cancel() {
	api->transactionCancel(tr);
}

void DLTransaction::setVersion(Version v) {
	api->transactionSetReadVersion(tr, v);
}

ThreadFuture<Version> DLTransaction::getReadVersion() {
	FdbCApi::FDBFuture* f = api->transactionGetReadVersion(tr);

	return toThreadFuture<Version>(api, f, [](FdbCApi::FDBFuture* f, FdbCApi* api) {
		int64_t version;
		FdbCApi::fdb_error_t error = api->futureGetInt64(f, &version);
		ASSERT(!error);
		return version;
	});
}

ThreadFuture<Optional<Value>> DLTransaction::get(const KeyRef& key, bool snapshot) {
	FdbCApi::FDBFuture* f = api->transactionGet(tr, key.begin(), key.size(), snapshot);

	return toThreadFuture<Optional<Value>>(api, f, [](FdbCApi::FDBFuture* f, FdbCApi* api) {
		FdbCApi::fdb_bool_t present;
		const uint8_t* value;
		int valueLength;
		FdbCApi::fdb_error_t error = api->futureGetValue(f, &present, &value, &valueLength);
		ASSERT(!error);
		if (present) {
			// The memory for this is stored in the FDBFuture and is released when the future gets destroyed
			return Optional<Value>(Value(ValueRef(value, valueLength), Arena()));
		} else {
			return Optional<Value>();
		}
	});
}

ThreadFuture<Key> DLTransaction::getKey(const KeySelectorRef& key, bool snapshot) {
	FdbCApi::FDBFuture* f =
	    api->transactionGetKey(tr, key.getKey().begin(), key.getKey().size(), key.orEqual, key.offset, snapshot);

	return toThreadFuture<Key>(api, f, [](FdbCApi::FDBFuture* f, FdbCApi* api) {
		const uint8_t* key;
		int keyLength;
		FdbCApi::fdb_error_t error = api->futureGetKey(f, &key, &keyLength);
		ASSERT(!error);

		// The memory for this is stored in the FDBFuture and is released when the future gets destroyed
		return Key(KeyRef(key, keyLength), Arena());
	});
}

ThreadFuture<RangeResult> DLTransaction::getRange(const KeySelectorRef& begin,
                                                  const KeySelectorRef& end,
                                                  int limit,
                                                  bool snapshot,
                                                  bool reverse) {
	return getRange(begin, end, GetRangeLimits(limit), snapshot, reverse);
}

ThreadFuture<RangeResult> DLTransaction::getRange(const KeySelectorRef& begin,
                                                  const KeySelectorRef& end,
                                                  GetRangeLimits limits,
                                                  bool snapshot,
                                                  bool reverse) {
	FdbCApi::FDBFuture* f = api->transactionGetRange(tr,
	                                                 begin.getKey().begin(),
	                                                 begin.getKey().size(),
	                                                 begin.orEqual,
	                                                 begin.offset,
	                                                 end.getKey().begin(),
	                                                 end.getKey().size(),
	                                                 end.orEqual,
	                                                 end.offset,
	                                                 limits.rows,
	                                                 limits.bytes,
	                                                 FDB_STREAMING_MODE_EXACT,
	                                                 0,
	                                                 snapshot,
	                                                 reverse);
	return toThreadFuture<RangeResult>(api, f, [](FdbCApi::FDBFuture* f, FdbCApi* api) {
		const FdbCApi::FDBKeyValue* kvs;
		int count;
		FdbCApi::fdb_bool_t more;
		FdbCApi::fdb_error_t error = api->futureGetKeyValueArray(f, &kvs, &count, &more);
		ASSERT(!error);

		// The memory for this is stored in the FDBFuture and is released when the future gets destroyed
		return RangeResult(RangeResultRef(VectorRef<KeyValueRef>((KeyValueRef*)kvs, count), more), Arena());
	});
}

ThreadFuture<RangeResult> DLTransaction::getRange(const KeyRangeRef& keys, int limit, bool snapshot, bool reverse) {
	return getRange(
	    firstGreaterOrEqual(keys.begin), firstGreaterOrEqual(keys.end), GetRangeLimits(limit), snapshot, reverse);
}

ThreadFuture<RangeResult> DLTransaction::getRange(const KeyRangeRef& keys,
                                                  GetRangeLimits limits,
                                                  bool snapshot,
                                                  bool reverse) {
	return getRange(firstGreaterOrEqual(keys.begin), firstGreaterOrEqual(keys.end), limits, snapshot, reverse);
}

ThreadFuture<MappedRangeResult> DLTransaction::getMappedRange(const KeySelectorRef& begin,
                                                              const KeySelectorRef& end,
                                                              const StringRef& mapper,
                                                              GetRangeLimits limits,
                                                              int matchIndex,
                                                              bool snapshot,
                                                              bool reverse) {
	FdbCApi::FDBFuture* f = api->transactionGetMappedRange(tr,
	                                                       begin.getKey().begin(),
	                                                       begin.getKey().size(),
	                                                       begin.orEqual,
	                                                       begin.offset,
	                                                       end.getKey().begin(),
	                                                       end.getKey().size(),
	                                                       end.orEqual,
	                                                       end.offset,
	                                                       mapper.begin(),
	                                                       mapper.size(),
	                                                       limits.rows,
	                                                       limits.bytes,
	                                                       FDB_STREAMING_MODE_EXACT,
	                                                       0,
	                                                       matchIndex,
	                                                       snapshot,
	                                                       reverse);
	return toThreadFuture<MappedRangeResult>(api, f, [](FdbCApi::FDBFuture* f, FdbCApi* api) {
		const FdbCApi::FDBMappedKeyValue* kvms;
		int count;
		FdbCApi::fdb_bool_t more;
		FdbCApi::fdb_error_t error = api->futureGetMappedKeyValueArray(f, &kvms, &count, &more);
		ASSERT(!error);

		// The memory for this is stored in the FDBFuture and is released when the future gets destroyed
		return MappedRangeResult(
		    MappedRangeResultRef(VectorRef<MappedKeyValueRef>((MappedKeyValueRef*)kvms, count), more), Arena());
	});
}

ThreadFuture<Standalone<VectorRef<const char*>>> DLTransaction::getAddressesForKey(const KeyRef& key) {
	FdbCApi::FDBFuture* f = api->transactionGetAddressesForKey(tr, key.begin(), key.size());

	return toThreadFuture<Standalone<VectorRef<const char*>>>(api, f, [](FdbCApi::FDBFuture* f, FdbCApi* api) {
		const char** addresses;
		int count;
		FdbCApi::fdb_error_t error = api->futureGetStringArray(f, &addresses, &count);
		ASSERT(!error);

		// The memory for this is stored in the FDBFuture and is released when the future gets destroyed
		return Standalone<VectorRef<const char*>>(VectorRef<const char*>(addresses, count), Arena());
	});
}

ThreadFuture<Standalone<StringRef>> DLTransaction::getVersionstamp() {
	if (!api->transactionGetVersionstamp) {
		return unsupported_operation();
	}

	FdbCApi::FDBFuture* f = api->transactionGetVersionstamp(tr);

	return toThreadFuture<Standalone<StringRef>>(api, f, [](FdbCApi::FDBFuture* f, FdbCApi* api) {
		const uint8_t* str;
		int strLength;
		FdbCApi::fdb_error_t error = api->futureGetKey(f, &str, &strLength);
		ASSERT(!error);

		// The memory for this is stored in the FDBFuture and is released when the future gets destroyed
		return Standalone<StringRef>(StringRef(str, strLength), Arena());
	});
}

ThreadFuture<int64_t> DLTransaction::getEstimatedRangeSizeBytes(const KeyRangeRef& keys) {
	if (!api->transactionGetEstimatedRangeSizeBytes) {
		return unsupported_operation();
	}
	FdbCApi::FDBFuture* f = api->transactionGetEstimatedRangeSizeBytes(
	    tr, keys.begin.begin(), keys.begin.size(), keys.end.begin(), keys.end.size());

	return toThreadFuture<int64_t>(api, f, [](FdbCApi::FDBFuture* f, FdbCApi* api) {
		int64_t sampledSize;
		FdbCApi::fdb_error_t error = api->futureGetInt64(f, &sampledSize);
		ASSERT(!error);
		return sampledSize;
	});
}

ThreadFuture<Standalone<VectorRef<KeyRef>>> DLTransaction::getRangeSplitPoints(const KeyRangeRef& range,
                                                                               int64_t chunkSize) {
	if (!api->transactionGetRangeSplitPoints) {
		return unsupported_operation();
	}
	FdbCApi::FDBFuture* f = api->transactionGetRangeSplitPoints(
	    tr, range.begin.begin(), range.begin.size(), range.end.begin(), range.end.size(), chunkSize);

	return toThreadFuture<Standalone<VectorRef<KeyRef>>>(api, f, [](FdbCApi::FDBFuture* f, FdbCApi* api) {
		const FdbCApi::FDBKey* splitKeys;
		int keysArrayLength;
		FdbCApi::fdb_error_t error = api->futureGetKeyArray(f, &splitKeys, &keysArrayLength);
		ASSERT(!error);
		// The memory for this is stored in the FDBFuture and is released when the future gets destroyed
		return Standalone<VectorRef<KeyRef>>(VectorRef<KeyRef>((KeyRef*)splitKeys, keysArrayLength), Arena());
	});
}

ThreadFuture<Standalone<VectorRef<KeyRangeRef>>> DLTransaction::getBlobGranuleRanges(const KeyRangeRef& keyRange,
                                                                                     int rangeLimit) {
	if (!api->transactionGetBlobGranuleRanges) {
		return unsupported_operation();
	}

	FdbCApi::FDBFuture* f = api->transactionGetBlobGranuleRanges(
	    tr, keyRange.begin.begin(), keyRange.begin.size(), keyRange.end.begin(), keyRange.end.size(), rangeLimit);
	return toThreadFuture<Standalone<VectorRef<KeyRangeRef>>>(api, f, [](FdbCApi::FDBFuture* f, FdbCApi* api) {
		const FdbCApi::FDBKeyRange* keyRanges;
		int keyRangesLength;
		FdbCApi::fdb_error_t error = api->futureGetKeyRangeArray(f, &keyRanges, &keyRangesLength);
		ASSERT(!error);
		// The memory for this is stored in the FDBFuture and is released when the future gets destroyed
		return Standalone<VectorRef<KeyRangeRef>>(VectorRef<KeyRangeRef>((KeyRangeRef*)keyRanges, keyRangesLength),
		                                          Arena());
	});
}

ThreadResult<RangeResult> DLTransaction::readBlobGranules(const KeyRangeRef& keyRange,
                                                          Version beginVersion,
                                                          Optional<Version> readVersion,
                                                          ReadBlobGranuleContext granuleContext) {
	return unsupported_operation();
}

ThreadFuture<Standalone<VectorRef<BlobGranuleChunkRef>>> DLTransaction::readBlobGranulesStart(
    const KeyRangeRef& keyRange,
    Version beginVersion,
    Optional<Version> readVersion,
    Version* readVersionOut) {
	if (!api->transactionReadBlobGranulesStart) {
		return unsupported_operation();
	}

	int64_t rv = readVersion.present() ? readVersion.get() : latestVersion;

	FdbCApi::FDBFuture* f = api->transactionReadBlobGranulesStart(tr,
	                                                              keyRange.begin.begin(),
	                                                              keyRange.begin.size(),
	                                                              keyRange.end.begin(),
	                                                              keyRange.end.size(),
	                                                              beginVersion,
	                                                              rv,
	                                                              readVersionOut);

	return ThreadFuture<Standalone<VectorRef<BlobGranuleChunkRef>>>(
	    (ThreadSingleAssignmentVar<Standalone<VectorRef<BlobGranuleChunkRef>>>*)(f));
};

ThreadResult<RangeResult> DLTransaction::readBlobGranulesFinish(
    ThreadFuture<Standalone<VectorRef<BlobGranuleChunkRef>>> startFuture,
    const KeyRangeRef& keyRange,
    Version beginVersion,
    Version readVersion,
    ReadBlobGranuleContext granuleContext) {
	if (!api->transactionReadBlobGranulesFinish) {
		return unsupported_operation();
	}

	// convert back to fdb future for API
	FdbCApi::FDBFuture* f = (FdbCApi::FDBFuture*)(startFuture.extractPtr());

	// FIXME: better way to convert here?
	FdbCApi::FDBReadBlobGranuleContext context;
	context.userContext = granuleContext.userContext;
	context.start_load_f = granuleContext.start_load_f;
	context.get_load_f = granuleContext.get_load_f;
	context.free_load_f = granuleContext.free_load_f;
	context.debugNoMaterialize = granuleContext.debugNoMaterialize;
	context.granuleParallelism = granuleContext.granuleParallelism;

	FdbCApi::FDBResult* r = api->transactionReadBlobGranulesFinish(tr,
	                                                               f,
	                                                               keyRange.begin.begin(),
	                                                               keyRange.begin.size(),
	                                                               keyRange.end.begin(),
	                                                               keyRange.end.size(),
	                                                               beginVersion,
	                                                               readVersion,
	                                                               &context);

	return ThreadResult<RangeResult>((ThreadSingleAssignmentVar<RangeResult>*)(r));
};

ThreadFuture<Standalone<VectorRef<BlobGranuleSummaryRef>>>
DLTransaction::summarizeBlobGranules(const KeyRangeRef& keyRange, Optional<Version> summaryVersion, int rangeLimit) {
	if (!api->transactionSummarizeBlobGranules) {
		return unsupported_operation();
	}

	int64_t sv = summaryVersion.present() ? summaryVersion.get() : latestVersion;

	FdbCApi::FDBFuture* f = api->transactionSummarizeBlobGranules(
	    tr, keyRange.begin.begin(), keyRange.begin.size(), keyRange.end.begin(), keyRange.end.size(), sv, rangeLimit);

	return toThreadFuture<Standalone<VectorRef<BlobGranuleSummaryRef>>>(
	    api, f, [](FdbCApi::FDBFuture* f, FdbCApi* api) {
		    const FdbCApi::FDBGranuleSummary* summaries;
		    int summariesLength;
		    FdbCApi::fdb_error_t error = api->futureGetGranuleSummaryArray(f, &summaries, &summariesLength);
		    ASSERT(!error);
		    // The memory for this is stored in the FDBFuture and is released when the future gets destroyed
		    return Standalone<VectorRef<BlobGranuleSummaryRef>>(
		        VectorRef<BlobGranuleSummaryRef>((BlobGranuleSummaryRef*)summaries, summariesLength), Arena());
	    });
}

void DLTransaction::addReadConflictRange(const KeyRangeRef& keys) {
	throwIfError(api->transactionAddConflictRange(
	    tr, keys.begin.begin(), keys.begin.size(), keys.end.begin(), keys.end.size(), FDB_CONFLICT_RANGE_TYPE_READ));
}

void DLTransaction::atomicOp(const KeyRef& key, const ValueRef& value, uint32_t operationType) {
	api->transactionAtomicOp(
	    tr, key.begin(), key.size(), value.begin(), value.size(), static_cast<FDBMutationType>(operationType));
}

void DLTransaction::set(const KeyRef& key, const ValueRef& value) {
	api->transactionSet(tr, key.begin(), key.size(), value.begin(), value.size());
}

void DLTransaction::clear(const KeyRef& begin, const KeyRef& end) {
	api->transactionClearRange(tr, begin.begin(), begin.size(), end.begin(), end.size());
}

void DLTransaction::clear(const KeyRangeRef& range) {
	api->transactionClearRange(tr, range.begin.begin(), range.begin.size(), range.end.begin(), range.end.size());
}

void DLTransaction::clear(const KeyRef& key) {
	api->transactionClear(tr, key.begin(), key.size());
}

ThreadFuture<Void> DLTransaction::watch(const KeyRef& key) {
	FdbCApi::FDBFuture* f = api->transactionWatch(tr, key.begin(), key.size());

	return toThreadFuture<Void>(api, f, [](FdbCApi::FDBFuture* f, FdbCApi* api) { return Void(); });
}

void DLTransaction::addWriteConflictRange(const KeyRangeRef& keys) {
	throwIfError(api->transactionAddConflictRange(
	    tr, keys.begin.begin(), keys.begin.size(), keys.end.begin(), keys.end.size(), FDB_CONFLICT_RANGE_TYPE_WRITE));
}

ThreadFuture<Void> DLTransaction::commit() {
	FdbCApi::FDBFuture* f = api->transactionCommit(tr);

	return toThreadFuture<Void>(api, f, [](FdbCApi::FDBFuture* f, FdbCApi* api) { return Void(); });
}

Version DLTransaction::getCommittedVersion() {
	int64_t version;
	throwIfError(api->transactionGetCommittedVersion(tr, &version));
	return version;
}

ThreadFuture<int64_t> DLTransaction::getApproximateSize() {
	if (!api->transactionGetApproximateSize) {
		return unsupported_operation();
	}

	FdbCApi::FDBFuture* f = api->transactionGetApproximateSize(tr);
	return toThreadFuture<int64_t>(api, f, [](FdbCApi::FDBFuture* f, FdbCApi* api) {
		int64_t size = 0;
		FdbCApi::fdb_error_t error = api->futureGetInt64(f, &size);
		ASSERT(!error);
		return size;
	});
}

void DLTransaction::setOption(FDBTransactionOptions::Option option, Optional<StringRef> value) {
	throwIfError(api->transactionSetOption(tr,
	                                       static_cast<FDBTransactionOption>(option),
	                                       value.present() ? value.get().begin() : nullptr,
	                                       value.present() ? value.get().size() : 0));
}

ThreadFuture<Void> DLTransaction::onError(Error const& e) {
	FdbCApi::FDBFuture* f = api->transactionOnError(tr, e.code());

	return toThreadFuture<Void>(api, f, [](FdbCApi::FDBFuture* f, FdbCApi* api) { return Void(); });
}

void DLTransaction::reset() {
	api->transactionReset(tr);
}

ThreadFuture<VersionVector> DLTransaction::getVersionVector() {
	return VersionVector(); // not implemented
}

// DLTenant
Reference<ITransaction> DLTenant::createTransaction() {
	ASSERT(api->tenantCreateTransaction != nullptr);

	FdbCApi::FDBTransaction* tr;
	api->tenantCreateTransaction(tenant, &tr);
	return Reference<ITransaction>(new DLTransaction(api, tr));
}

ThreadFuture<Key> DLTenant::purgeBlobGranules(const KeyRangeRef& keyRange, Version purgeVersion, bool force) {
	if (!api->tenantPurgeBlobGranules) {
		return unsupported_operation();
	}
	FdbCApi::FDBFuture* f = api->tenantPurgeBlobGranules(tenant,
	                                                     keyRange.begin.begin(),
	                                                     keyRange.begin.size(),
	                                                     keyRange.end.begin(),
	                                                     keyRange.end.size(),
	                                                     purgeVersion,
	                                                     force);

	return toThreadFuture<Key>(api, f, [](FdbCApi::FDBFuture* f, FdbCApi* api) {
		const uint8_t* key;
		int keyLength;
		FdbCApi::fdb_error_t error = api->futureGetKey(f, &key, &keyLength);
		ASSERT(!error);

		// The memory for this is stored in the FDBFuture and is released when the future gets destroyed
		return Key(KeyRef(key, keyLength), Arena());
	});
}

ThreadFuture<Void> DLTenant::waitPurgeGranulesComplete(const KeyRef& purgeKey) {
	if (!api->tenantWaitPurgeGranulesComplete) {
		return unsupported_operation();
	}

	FdbCApi::FDBFuture* f = api->tenantWaitPurgeGranulesComplete(tenant, purgeKey.begin(), purgeKey.size());
	return toThreadFuture<Void>(api, f, [](FdbCApi::FDBFuture* f, FdbCApi* api) { return Void(); });
}

// DLDatabase
DLDatabase::DLDatabase(Reference<FdbCApi> api, ThreadFuture<FdbCApi::FDBDatabase*> dbFuture) : api(api), db(nullptr) {
	addref();
	ready = mapThreadFuture<FdbCApi::FDBDatabase*, Void>(dbFuture, [this](ErrorOr<FdbCApi::FDBDatabase*> db) {
		if (db.isError()) {
			delref();
			return ErrorOr<Void>(db.getError());
		}

		this->db = db.get();
		delref();
		return ErrorOr<Void>(Void());
	});
}

ThreadFuture<Void> DLDatabase::onReady() {
	return ready;
}

Reference<ITenant> DLDatabase::openTenant(TenantNameRef tenantName) {
	if (!api->databaseOpenTenant) {
		throw unsupported_operation();
	}

	FdbCApi::FDBTenant* tenant;
	throwIfError(api->databaseOpenTenant(db, tenantName.begin(), tenantName.size(), &tenant));
	return makeReference<DLTenant>(api, tenant);
}

Reference<ITransaction> DLDatabase::createTransaction() {
	FdbCApi::FDBTransaction* tr;
	throwIfError(api->databaseCreateTransaction(db, &tr));
	return Reference<ITransaction>(new DLTransaction(api, tr));
}

void DLDatabase::setOption(FDBDatabaseOptions::Option option, Optional<StringRef> value) {
	throwIfError(api->databaseSetOption(db,
	                                    static_cast<FDBDatabaseOption>(option),
	                                    value.present() ? value.get().begin() : nullptr,
	                                    value.present() ? value.get().size() : 0));
}

ThreadFuture<int64_t> DLDatabase::rebootWorker(const StringRef& address, bool check, int duration) {
	if (!api->databaseRebootWorker) {
		return unsupported_operation();
	}

	FdbCApi::FDBFuture* f = api->databaseRebootWorker(db, address.begin(), address.size(), check, duration);
	return toThreadFuture<int64_t>(api, f, [](FdbCApi::FDBFuture* f, FdbCApi* api) {
		int64_t res;
		FdbCApi::fdb_error_t error = api->futureGetInt64(f, &res);
		ASSERT(!error);
		return res;
	});
}

ThreadFuture<Void> DLDatabase::forceRecoveryWithDataLoss(const StringRef& dcid) {
	if (!api->databaseForceRecoveryWithDataLoss) {
		return unsupported_operation();
	}

	FdbCApi::FDBFuture* f = api->databaseForceRecoveryWithDataLoss(db, dcid.begin(), dcid.size());
	return toThreadFuture<Void>(api, f, [](FdbCApi::FDBFuture* f, FdbCApi* api) { return Void(); });
}

ThreadFuture<Void> DLDatabase::createSnapshot(const StringRef& uid, const StringRef& snapshot_command) {
	if (!api->databaseCreateSnapshot) {
		return unsupported_operation();
	}

	FdbCApi::FDBFuture* f =
	    api->databaseCreateSnapshot(db, uid.begin(), uid.size(), snapshot_command.begin(), snapshot_command.size());
	return toThreadFuture<Void>(api, f, [](FdbCApi::FDBFuture* f, FdbCApi* api) { return Void(); });
}

ThreadFuture<DatabaseSharedState*> DLDatabase::createSharedState() {
	if (!api->databaseCreateSharedState) {
		return unsupported_operation();
	}
	FdbCApi::FDBFuture* f = api->databaseCreateSharedState(db);
	return toThreadFuture<DatabaseSharedState*>(api, f, [](FdbCApi::FDBFuture* f, FdbCApi* api) {
		DatabaseSharedState* res;
		FdbCApi::fdb_error_t error = api->futureGetSharedState(f, &res);
		ASSERT(!error);
		return res;
	});
}

void DLDatabase::setSharedState(DatabaseSharedState* p) {
	if (!api->databaseSetSharedState) {
		throw unsupported_operation();
	}
	api->databaseSetSharedState(db, p);
}

// Get network thread busyness
double DLDatabase::getMainThreadBusyness() {
	if (api->databaseGetMainThreadBusyness != nullptr) {
		return api->databaseGetMainThreadBusyness(db);
	}

	return 0;
}

// Returns the protocol version reported by the coordinator this client is connected to
// If an expected version is given, the future won't return until the protocol version is different than expected
// Note: this will never return if the server is running a protocol from FDB 5.0 or older
ThreadFuture<ProtocolVersion> DLDatabase::getServerProtocol(Optional<ProtocolVersion> expectedVersion) {
	ASSERT(api->databaseGetServerProtocol != nullptr);

	uint64_t expected =
	    expectedVersion.map<uint64_t>([](const ProtocolVersion& v) { return v.version(); }).orDefault(0);
	FdbCApi::FDBFuture* f = api->databaseGetServerProtocol(db, expected);
	return toThreadFuture<ProtocolVersion>(api, f, [](FdbCApi::FDBFuture* f, FdbCApi* api) {
		uint64_t pv;
		FdbCApi::fdb_error_t error = api->futureGetUInt64(f, &pv);
		ASSERT(!error);
		return ProtocolVersion(pv);
	});
}

ThreadFuture<Key> DLDatabase::purgeBlobGranules(const KeyRangeRef& keyRange, Version purgeVersion, bool force) {
	if (!api->databasePurgeBlobGranules) {
		return unsupported_operation();
	}
	FdbCApi::FDBFuture* f = api->databasePurgeBlobGranules(db,
	                                                       keyRange.begin.begin(),
	                                                       keyRange.begin.size(),
	                                                       keyRange.end.begin(),
	                                                       keyRange.end.size(),
	                                                       purgeVersion,
	                                                       force);

	return toThreadFuture<Key>(api, f, [](FdbCApi::FDBFuture* f, FdbCApi* api) {
		const uint8_t* key;
		int keyLength;
		FdbCApi::fdb_error_t error = api->futureGetKey(f, &key, &keyLength);
		ASSERT(!error);

		// The memory for this is stored in the FDBFuture and is released when the future gets destroyed
		return Key(KeyRef(key, keyLength), Arena());
	});
}

ThreadFuture<Void> DLDatabase::waitPurgeGranulesComplete(const KeyRef& purgeKey) {
	if (!api->databaseWaitPurgeGranulesComplete) {
		return unsupported_operation();
	}

	FdbCApi::FDBFuture* f = api->databaseWaitPurgeGranulesComplete(db, purgeKey.begin(), purgeKey.size());
	return toThreadFuture<Void>(api, f, [](FdbCApi::FDBFuture* f, FdbCApi* api) { return Void(); });
}

ThreadFuture<bool> DLDatabase::blobbifyRange(const KeyRangeRef& keyRange) {
	if (!api->databaseBlobbifyRange) {
		return unsupported_operation();
	}

	FdbCApi::FDBFuture* f = api->databaseBlobbifyRange(
	    db, keyRange.begin.begin(), keyRange.begin.size(), keyRange.end.begin(), keyRange.end.size());

	return toThreadFuture<bool>(api, f, [](FdbCApi::FDBFuture* f, FdbCApi* api) {
		bool ret = false;
		ASSERT(!api->futureGetBool(f, &ret));
		return ret;
	});
}

ThreadFuture<bool> DLDatabase::unblobbifyRange(const KeyRangeRef& keyRange) {
	if (!api->databaseUnblobbifyRange) {
		return unsupported_operation();
	}

	FdbCApi::FDBFuture* f = api->databaseUnblobbifyRange(
	    db, keyRange.begin.begin(), keyRange.begin.size(), keyRange.end.begin(), keyRange.end.size());

	return toThreadFuture<bool>(api, f, [](FdbCApi::FDBFuture* f, FdbCApi* api) {
		bool ret = false;
		ASSERT(!api->futureGetBool(f, &ret));
		return ret;
	});
}

ThreadFuture<Standalone<VectorRef<KeyRangeRef>>> DLDatabase::listBlobbifiedRanges(const KeyRangeRef& keyRange,
                                                                                  int rangeLimit) {
	if (!api->databaseListBlobbifiedRanges) {
		return unsupported_operation();
	}

	FdbCApi::FDBFuture* f = api->databaseListBlobbifiedRanges(
	    db, keyRange.begin.begin(), keyRange.begin.size(), keyRange.end.begin(), keyRange.end.size(), rangeLimit);

	return toThreadFuture<Standalone<VectorRef<KeyRangeRef>>>(api, f, [](FdbCApi::FDBFuture* f, FdbCApi* api) {
		const FdbCApi::FDBKeyRange* keyRanges;
		int keyRangesLength;
		FdbCApi::fdb_error_t error = api->futureGetKeyRangeArray(f, &keyRanges, &keyRangesLength);
		ASSERT(!error);
		// The memory for this is stored in the FDBFuture and is released when the future gets destroyed.
		return Standalone<VectorRef<KeyRangeRef>>(VectorRef<KeyRangeRef>((KeyRangeRef*)keyRanges, keyRangesLength),
		                                          Arena());
	});
}

ThreadFuture<Version> DLDatabase::verifyBlobRange(const KeyRangeRef& keyRange, Optional<Version> version) {
	if (!api->databaseVerifyBlobRange) {
		return unsupported_operation();
	}

	FdbCApi::FDBFuture* f = api->databaseVerifyBlobRange(
	    db, keyRange.begin.begin(), keyRange.begin.size(), keyRange.end.begin(), keyRange.end.size(), version);

	return toThreadFuture<Version>(api, f, [](FdbCApi::FDBFuture* f, FdbCApi* api) {
		Version version = invalidVersion;
		ASSERT(!api->futureGetInt64(f, &version));
		return version;
	});
}

// DLApi

// Loads the specified function from a dynamic library
//
// fp - The function pointer where the loaded function will be stored
// lib - The dynamic library where the function is loaded from
// libPath - The path of the dynamic library (used for logging)
// functionName - The function to load
// requireFunction - Determines the behavior if the function is not present. If true, an error is thrown. If false,
//                   the function pointer will be set to nullptr.
template <class T>
void loadClientFunction(T* fp, void* lib, std::string libPath, const char* functionName, bool requireFunction) {
	*(void**)(fp) = loadFunction(lib, functionName);
	if (*fp == nullptr && requireFunction) {
		TraceEvent(SevError, "ErrorLoadingFunction").detail("LibraryPath", libPath).detail("Function", functionName);
		throw platform_error();
	}
}

DLApi::DLApi(std::string fdbCPath, bool unlinkOnLoad)
  : fdbCPath(fdbCPath), api(new FdbCApi()), unlinkOnLoad(unlinkOnLoad), networkSetup(false) {}

// Loads client API functions (definitions are in FdbCApi struct)
void DLApi::init() {
	if (isLibraryLoaded(fdbCPath.c_str())) {
		throw external_client_already_loaded();
	}

	void* lib = loadLibrary(fdbCPath.c_str());
	if (lib == nullptr) {
		TraceEvent(SevError, "ErrorLoadingExternalClientLibrary").detail("LibraryPath", fdbCPath);
		throw platform_error();
	}
	if (unlinkOnLoad) {
		int err = unlink(fdbCPath.c_str());
		if (err) {
			TraceEvent(SevError, "ErrorUnlinkingTempClientLibraryFile").GetLastError().detail("LibraryPath", fdbCPath);
			throw platform_error();
		}
	}

	loadClientFunction(&api->selectApiVersion, lib, fdbCPath, "fdb_select_api_version_impl", headerVersion >= 0);
	loadClientFunction(&api->getClientVersion, lib, fdbCPath, "fdb_get_client_version", headerVersion >= 410);
	loadClientFunction(&api->useFutureProtocolVersion,
	                   lib,
	                   fdbCPath,
	                   "fdb_use_future_protocol_version",
	                   headerVersion >= ApiVersion::withFutureProtocolVersionApi().version());
	loadClientFunction(&api->setNetworkOption, lib, fdbCPath, "fdb_network_set_option", headerVersion >= 0);
	loadClientFunction(&api->setupNetwork, lib, fdbCPath, "fdb_setup_network", headerVersion >= 0);
	loadClientFunction(&api->runNetwork, lib, fdbCPath, "fdb_run_network", headerVersion >= 0);
	loadClientFunction(&api->stopNetwork, lib, fdbCPath, "fdb_stop_network", headerVersion >= 0);
	loadClientFunction(&api->createDatabase, lib, fdbCPath, "fdb_create_database", headerVersion >= 610);
	loadClientFunction(&api->createDatabaseFromConnectionString,
	                   lib,
	                   fdbCPath,
	                   "fdb_create_database_from_connection_string",
	                   headerVersion >= ApiVersion::withCreateDBFromConnString().version());

	loadClientFunction(&api->databaseOpenTenant, lib, fdbCPath, "fdb_database_open_tenant", headerVersion >= 710);
	loadClientFunction(
	    &api->databaseCreateSharedState, lib, fdbCPath, "fdb_database_create_shared_state", headerVersion >= 710);
	loadClientFunction(
	    &api->databaseSetSharedState, lib, fdbCPath, "fdb_database_set_shared_state", headerVersion >= 710);
	loadClientFunction(
	    &api->databaseCreateTransaction, lib, fdbCPath, "fdb_database_create_transaction", headerVersion >= 0);
	loadClientFunction(&api->databaseSetOption, lib, fdbCPath, "fdb_database_set_option", headerVersion >= 0);
	loadClientFunction(&api->databaseGetMainThreadBusyness,
	                   lib,
	                   fdbCPath,
	                   "fdb_database_get_main_thread_busyness",
	                   headerVersion >= 700);
	loadClientFunction(
	    &api->databaseGetServerProtocol, lib, fdbCPath, "fdb_database_get_server_protocol", headerVersion >= 700);
	loadClientFunction(&api->databaseDestroy, lib, fdbCPath, "fdb_database_destroy", headerVersion >= 0);
	loadClientFunction(&api->databaseRebootWorker, lib, fdbCPath, "fdb_database_reboot_worker", headerVersion >= 700);
	loadClientFunction(&api->databaseForceRecoveryWithDataLoss,
	                   lib,
	                   fdbCPath,
	                   "fdb_database_force_recovery_with_data_loss",
	                   headerVersion >= 700);
	loadClientFunction(
	    &api->databaseCreateSnapshot, lib, fdbCPath, "fdb_database_create_snapshot", headerVersion >= 700);
	loadClientFunction(
	    &api->databasePurgeBlobGranules, lib, fdbCPath, "fdb_database_purge_blob_granules", headerVersion >= 710);
	loadClientFunction(&api->databaseWaitPurgeGranulesComplete,
	                   lib,
	                   fdbCPath,
	                   "fdb_database_wait_purge_granules_complete",
	                   headerVersion >= 710);
	loadClientFunction(&api->databaseBlobbifyRange,
	                   lib,
	                   fdbCPath,
	                   "fdb_database_blobbify_range",
	                   headerVersion >= ApiVersion::withBlobRangeApi().version());
	loadClientFunction(&api->databaseUnblobbifyRange,
	                   lib,
	                   fdbCPath,
	                   "fdb_database_unblobbify_range",
	                   headerVersion >= ApiVersion::withBlobRangeApi().version());
	loadClientFunction(&api->databaseListBlobbifiedRanges,
	                   lib,
	                   fdbCPath,
	                   "fdb_database_list_blobbified_ranges",
	                   headerVersion >= ApiVersion::withBlobRangeApi().version());
	loadClientFunction(&api->databaseVerifyBlobRange,
	                   lib,
	                   fdbCPath,
	                   "fdb_database_verify_blob_range",
	                   headerVersion >= ApiVersion::withBlobRangeApi().version());

	loadClientFunction(
	    &api->tenantCreateTransaction, lib, fdbCPath, "fdb_tenant_create_transaction", headerVersion >= 710);
	loadClientFunction(&api->tenantPurgeBlobGranules,
	                   lib,
	                   fdbCPath,
	                   "fdb_tenant_purge_blob_granules",
	                   headerVersion >= ApiVersion::withBlobRangeApi().version());
	loadClientFunction(&api->tenantWaitPurgeGranulesComplete,
	                   lib,
	                   fdbCPath,
	                   "fdb_tenant_wait_purge_granules_complete",
	                   headerVersion >= ApiVersion::withBlobRangeApi().version());
	loadClientFunction(&api->tenantDestroy, lib, fdbCPath, "fdb_tenant_destroy", headerVersion >= 710);

	loadClientFunction(&api->transactionSetOption, lib, fdbCPath, "fdb_transaction_set_option", headerVersion >= 0);
	loadClientFunction(&api->transactionDestroy, lib, fdbCPath, "fdb_transaction_destroy", headerVersion >= 0);
	loadClientFunction(
	    &api->transactionSetReadVersion, lib, fdbCPath, "fdb_transaction_set_read_version", headerVersion >= 0);
	loadClientFunction(
	    &api->transactionGetReadVersion, lib, fdbCPath, "fdb_transaction_get_read_version", headerVersion >= 0);
	loadClientFunction(&api->transactionGet, lib, fdbCPath, "fdb_transaction_get", headerVersion >= 0);
	loadClientFunction(&api->transactionGetKey, lib, fdbCPath, "fdb_transaction_get_key", headerVersion >= 0);
	loadClientFunction(&api->transactionGetAddressesForKey,
	                   lib,
	                   fdbCPath,
	                   "fdb_transaction_get_addresses_for_key",
	                   headerVersion >= 0);
	loadClientFunction(&api->transactionGetRange, lib, fdbCPath, "fdb_transaction_get_range", headerVersion >= 0);
	loadClientFunction(
	    &api->transactionGetMappedRange, lib, fdbCPath, "fdb_transaction_get_mapped_range", headerVersion >= 710);
	loadClientFunction(
	    &api->transactionGetVersionstamp, lib, fdbCPath, "fdb_transaction_get_versionstamp", headerVersion >= 410);
	loadClientFunction(&api->transactionSet, lib, fdbCPath, "fdb_transaction_set", headerVersion >= 0);
	loadClientFunction(&api->transactionClear, lib, fdbCPath, "fdb_transaction_clear", headerVersion >= 0);
	loadClientFunction(&api->transactionClearRange, lib, fdbCPath, "fdb_transaction_clear_range", headerVersion >= 0);
	loadClientFunction(&api->transactionAtomicOp, lib, fdbCPath, "fdb_transaction_atomic_op", headerVersion >= 0);
	loadClientFunction(&api->transactionCommit, lib, fdbCPath, "fdb_transaction_commit", headerVersion >= 0);
	loadClientFunction(&api->transactionGetCommittedVersion,
	                   lib,
	                   fdbCPath,
	                   "fdb_transaction_get_committed_version",
	                   headerVersion >= 0);
	loadClientFunction(&api->transactionGetApproximateSize,
	                   lib,
	                   fdbCPath,
	                   "fdb_transaction_get_approximate_size",
	                   headerVersion >= 620);
	loadClientFunction(&api->transactionWatch, lib, fdbCPath, "fdb_transaction_watch", headerVersion >= 0);
	loadClientFunction(&api->transactionOnError, lib, fdbCPath, "fdb_transaction_on_error", headerVersion >= 0);
	loadClientFunction(&api->transactionReset, lib, fdbCPath, "fdb_transaction_reset", headerVersion >= 0);
	loadClientFunction(&api->transactionCancel, lib, fdbCPath, "fdb_transaction_cancel", headerVersion >= 0);
	loadClientFunction(
	    &api->transactionAddConflictRange, lib, fdbCPath, "fdb_transaction_add_conflict_range", headerVersion >= 0);
	loadClientFunction(&api->transactionGetEstimatedRangeSizeBytes,
	                   lib,
	                   fdbCPath,
	                   "fdb_transaction_get_estimated_range_size_bytes",
	                   headerVersion >= 630);
	loadClientFunction(&api->transactionGetRangeSplitPoints,
	                   lib,
	                   fdbCPath,
	                   "fdb_transaction_get_range_split_points",
	                   headerVersion >= 700);

	loadClientFunction(&api->transactionGetBlobGranuleRanges,
	                   lib,
	                   fdbCPath,
	                   "fdb_transaction_get_blob_granule_ranges",
	                   headerVersion >= 710);
	loadClientFunction(
	    &api->transactionReadBlobGranules, lib, fdbCPath, "fdb_transaction_read_blob_granules", headerVersion >= 710);
	loadClientFunction(&api->transactionReadBlobGranulesStart,
	                   lib,
	                   fdbCPath,
	                   "fdb_transaction_read_blob_granules_start",
	                   headerVersion >= ApiVersion::withBlobRangeApi().version());
	loadClientFunction(&api->transactionReadBlobGranulesFinish,
	                   lib,
	                   fdbCPath,
	                   "fdb_transaction_read_blob_granules_finish",
<<<<<<< HEAD
	                   headerVersion >= 720);
	loadClientFunction(&api->transactionSummarizeBlobGranules,
	                   lib,
	                   fdbCPath,
	                   "fdb_transaction_summarize_blob_granules",
	                   headerVersion >= 720);
=======
	                   headerVersion >= ApiVersion::withBlobRangeApi().version());
>>>>>>> 80a08161
	loadClientFunction(&api->futureGetInt64,
	                   lib,
	                   fdbCPath,
	                   headerVersion >= 620 ? "fdb_future_get_int64" : "fdb_future_get_version",
	                   headerVersion >= 0);
	loadClientFunction(&api->futureGetBool,
	                   lib,
	                   fdbCPath,
	                   "fdb_future_get_bool",
	                   headerVersion >= ApiVersion::withFutureGetBool().version());
	loadClientFunction(&api->futureGetUInt64, lib, fdbCPath, "fdb_future_get_uint64", headerVersion >= 700);
	loadClientFunction(&api->futureGetError, lib, fdbCPath, "fdb_future_get_error", headerVersion >= 0);
	loadClientFunction(&api->futureGetKey, lib, fdbCPath, "fdb_future_get_key", headerVersion >= 0);
	loadClientFunction(&api->futureGetValue, lib, fdbCPath, "fdb_future_get_value", headerVersion >= 0);
	loadClientFunction(&api->futureGetStringArray, lib, fdbCPath, "fdb_future_get_string_array", headerVersion >= 0);
	loadClientFunction(
	    &api->futureGetKeyRangeArray, lib, fdbCPath, "fdb_future_get_keyrange_array", headerVersion >= 710);
	loadClientFunction(&api->futureGetKeyArray, lib, fdbCPath, "fdb_future_get_key_array", headerVersion >= 700);
	loadClientFunction(
	    &api->futureGetKeyValueArray, lib, fdbCPath, "fdb_future_get_keyvalue_array", headerVersion >= 0);
	loadClientFunction(
	    &api->futureGetMappedKeyValueArray, lib, fdbCPath, "fdb_future_get_mappedkeyvalue_array", headerVersion >= 710);
	loadClientFunction(&api->futureGetGranuleSummaryArray,
	                   lib,
	                   fdbCPath,
	                   "fdb_future_get_granule_summary_array",
	                   headerVersion >= 720);
	loadClientFunction(&api->futureGetSharedState, lib, fdbCPath, "fdb_future_get_shared_state", headerVersion >= 710);
	loadClientFunction(&api->futureSetCallback, lib, fdbCPath, "fdb_future_set_callback", headerVersion >= 0);
	loadClientFunction(&api->futureCancel, lib, fdbCPath, "fdb_future_cancel", headerVersion >= 0);
	loadClientFunction(&api->futureDestroy, lib, fdbCPath, "fdb_future_destroy", headerVersion >= 0);

	loadClientFunction(
	    &api->resultGetKeyValueArray, lib, fdbCPath, "fdb_result_get_keyvalue_array", headerVersion >= 710);
	loadClientFunction(&api->resultDestroy, lib, fdbCPath, "fdb_result_destroy", headerVersion >= 710);

	loadClientFunction(&api->futureGetDatabase, lib, fdbCPath, "fdb_future_get_database", headerVersion < 610);
	loadClientFunction(&api->createCluster, lib, fdbCPath, "fdb_create_cluster", headerVersion < 610);
	loadClientFunction(&api->clusterCreateDatabase, lib, fdbCPath, "fdb_cluster_create_database", headerVersion < 610);
	loadClientFunction(&api->clusterDestroy, lib, fdbCPath, "fdb_cluster_destroy", headerVersion < 610);
	loadClientFunction(&api->futureGetCluster, lib, fdbCPath, "fdb_future_get_cluster", headerVersion < 610);
}

void DLApi::selectApiVersion(int apiVersion) {
	// External clients must support at least this version
	// Versions newer than what we understand are rejected in the C bindings
	headerVersion = std::max(apiVersion, 400);

	init();
	throwIfError(api->selectApiVersion(apiVersion, headerVersion));
	throwIfError(api->setNetworkOption(static_cast<FDBNetworkOption>(FDBNetworkOptions::EXTERNAL_CLIENT), nullptr, 0));
}

const char* DLApi::getClientVersion() {
	if (!api->getClientVersion) {
		return "unknown";
	}

	return api->getClientVersion();
}

void DLApi::useFutureProtocolVersion() {
	if (!api->useFutureProtocolVersion) {
		return;
	}

	api->useFutureProtocolVersion();
}

void DLApi::setNetworkOption(FDBNetworkOptions::Option option, Optional<StringRef> value) {
	throwIfError(api->setNetworkOption(static_cast<FDBNetworkOption>(option),
	                                   value.present() ? value.get().begin() : nullptr,
	                                   value.present() ? value.get().size() : 0));
}

void DLApi::setupNetwork() {
	networkSetup = true;
	throwIfError(api->setupNetwork());
}

void DLApi::runNetwork() {
	auto e = api->runNetwork();

	for (auto& hook : threadCompletionHooks) {
		try {
			hook.first(hook.second);
		} catch (Error& e) {
			TraceEvent(SevError, "NetworkShutdownHookError").error(e);
		} catch (std::exception& e) {
			TraceEvent(SevError, "NetworkShutdownHookError").error(unknown_error()).detail("RootException", e.what());
		} catch (...) {
			TraceEvent(SevError, "NetworkShutdownHookError").error(unknown_error());
		}
	}

	throwIfError(e);
}

void DLApi::stopNetwork() {
	if (networkSetup) {
		throwIfError(api->stopNetwork());
	}
}

Reference<IDatabase> DLApi::createDatabase609(const char* clusterFilePath) {
	FdbCApi::FDBFuture* f = api->createCluster(clusterFilePath);

	auto clusterFuture = toThreadFuture<FdbCApi::FDBCluster*>(api, f, [](FdbCApi::FDBFuture* f, FdbCApi* api) {
		FdbCApi::FDBCluster* cluster;
		api->futureGetCluster(f, &cluster);
		return cluster;
	});

	Reference<FdbCApi> innerApi = api;
	auto dbFuture = flatMapThreadFuture<FdbCApi::FDBCluster*, FdbCApi::FDBDatabase*>(
	    clusterFuture, [innerApi](ErrorOr<FdbCApi::FDBCluster*> cluster) {
		    if (cluster.isError()) {
			    return ErrorOr<ThreadFuture<FdbCApi::FDBDatabase*>>(cluster.getError());
		    }

		    auto innerDbFuture =
		        toThreadFuture<FdbCApi::FDBDatabase*>(innerApi,
		                                              innerApi->clusterCreateDatabase(cluster.get(), (uint8_t*)"DB", 2),
		                                              [](FdbCApi::FDBFuture* f, FdbCApi* api) {
			                                              FdbCApi::FDBDatabase* db;
			                                              api->futureGetDatabase(f, &db);
			                                              return db;
		                                              });

		    return ErrorOr<ThreadFuture<FdbCApi::FDBDatabase*>>(
		        mapThreadFuture<FdbCApi::FDBDatabase*, FdbCApi::FDBDatabase*>(
		            innerDbFuture, [cluster, innerApi](ErrorOr<FdbCApi::FDBDatabase*> db) {
			            innerApi->clusterDestroy(cluster.get());
			            return db;
		            }));
	    });

	return makeReference<DLDatabase>(api, dbFuture);
}

Reference<IDatabase> DLApi::createDatabase(const char* clusterFilePath) {
	if (headerVersion >= 610) {
		FdbCApi::FDBDatabase* db;
		throwIfError(api->createDatabase(clusterFilePath, &db));
		return Reference<IDatabase>(new DLDatabase(api, db));
	} else {
		return DLApi::createDatabase609(clusterFilePath);
	}
}

Reference<IDatabase> DLApi::createDatabaseFromConnectionString(const char* connectionString) {
	if (api->createDatabaseFromConnectionString == nullptr) {
		throw unsupported_operation();
	}

	FdbCApi::FDBDatabase* db;
	throwIfError(api->createDatabaseFromConnectionString(connectionString, &db));
	return Reference<IDatabase>(new DLDatabase(api, db));
}

void DLApi::addNetworkThreadCompletionHook(void (*hook)(void*), void* hookParameter) {
	MutexHolder holder(lock);
	threadCompletionHooks.emplace_back(hook, hookParameter);
}

// MultiVersionTransaction
MultiVersionTransaction::MultiVersionTransaction(Reference<MultiVersionDatabase> db,
                                                 Optional<Reference<MultiVersionTenant>> tenant,
                                                 UniqueOrderedOptionList<FDBTransactionOptions> defaultOptions)
  : db(db), tenant(tenant), startTime(timer_monotonic()), timeoutTsav(new ThreadSingleAssignmentVar<Void>()) {
	setDefaultOptions(defaultOptions);
	updateTransaction();
}

void MultiVersionTransaction::setDefaultOptions(UniqueOrderedOptionList<FDBTransactionOptions> options) {
	MutexHolder holder(db->dbState->optionLock);
	std::copy(options.begin(), options.end(), std::back_inserter(persistentOptions));
}

void MultiVersionTransaction::updateTransaction() {
	TransactionInfo newTr;
	if (tenant.present()) {
		ASSERT(tenant.get());
		auto currentTenant = tenant.get()->tenantState->tenantVar->get();
		if (currentTenant.value) {
			newTr.transaction = currentTenant.value->createTransaction();
		}

		newTr.onChange = currentTenant.onChange;
	} else {
		auto currentDb = db->dbState->dbVar->get();
		if (currentDb.value) {
			newTr.transaction = currentDb.value->createTransaction();
		}

		newTr.onChange = currentDb.onChange;
	}

	Optional<StringRef> timeout;
	for (auto option : persistentOptions) {
		if (option.first == FDBTransactionOptions::TIMEOUT) {
			timeout = option.second.castTo<StringRef>();
		} else if (newTr.transaction) {
			newTr.transaction->setOption(option.first, option.second.castTo<StringRef>());
		}
	}

	// Setting a timeout can immediately cause a transaction to fail. The only timeout
	// that matters is the one most recently set, so we ignore any earlier set timeouts
	// that might inadvertently fail the transaction.
	if (timeout.present()) {
		setTimeout(timeout);
		if (newTr.transaction) {
			newTr.transaction->setOption(FDBTransactionOptions::TIMEOUT, timeout);
		}
	}

	lock.enter();
	transaction = newTr;
	lock.leave();
}

MultiVersionTransaction::TransactionInfo MultiVersionTransaction::getTransaction() {
	lock.enter();
	MultiVersionTransaction::TransactionInfo currentTr(transaction);
	lock.leave();

	return currentTr;
}

void MultiVersionTransaction::cancel() {
	auto tr = getTransaction();
	if (tr.transaction) {
		tr.transaction->cancel();
	}
}

void MultiVersionTransaction::setVersion(Version v) {
	auto tr = getTransaction();
	if (tr.transaction) {
		tr.transaction->setVersion(v);
	}
}

ThreadFuture<Version> MultiVersionTransaction::getReadVersion() {
	auto tr = getTransaction();
	auto f = tr.transaction ? tr.transaction->getReadVersion() : makeTimeout<Version>();
	return abortableFuture(f, tr.onChange);
}

ThreadFuture<Optional<Value>> MultiVersionTransaction::get(const KeyRef& key, bool snapshot) {
	auto tr = getTransaction();
	auto f = tr.transaction ? tr.transaction->get(key, snapshot) : makeTimeout<Optional<Value>>();
	return abortableFuture(f, tr.onChange);
}

ThreadFuture<Key> MultiVersionTransaction::getKey(const KeySelectorRef& key, bool snapshot) {
	auto tr = getTransaction();
	auto f = tr.transaction ? tr.transaction->getKey(key, snapshot) : makeTimeout<Key>();
	return abortableFuture(f, tr.onChange);
}

ThreadFuture<RangeResult> MultiVersionTransaction::getRange(const KeySelectorRef& begin,
                                                            const KeySelectorRef& end,
                                                            int limit,
                                                            bool snapshot,
                                                            bool reverse) {
	auto tr = getTransaction();
	auto f =
	    tr.transaction ? tr.transaction->getRange(begin, end, limit, snapshot, reverse) : makeTimeout<RangeResult>();
	return abortableFuture(f, tr.onChange);
}

ThreadFuture<RangeResult> MultiVersionTransaction::getRange(const KeySelectorRef& begin,
                                                            const KeySelectorRef& end,
                                                            GetRangeLimits limits,
                                                            bool snapshot,
                                                            bool reverse) {
	auto tr = getTransaction();
	auto f =
	    tr.transaction ? tr.transaction->getRange(begin, end, limits, snapshot, reverse) : makeTimeout<RangeResult>();
	return abortableFuture(f, tr.onChange);
}

ThreadFuture<RangeResult> MultiVersionTransaction::getRange(const KeyRangeRef& keys,
                                                            int limit,
                                                            bool snapshot,
                                                            bool reverse) {
	auto tr = getTransaction();
	auto f = tr.transaction ? tr.transaction->getRange(keys, limit, snapshot, reverse) : makeTimeout<RangeResult>();
	return abortableFuture(f, tr.onChange);
}

ThreadFuture<RangeResult> MultiVersionTransaction::getRange(const KeyRangeRef& keys,
                                                            GetRangeLimits limits,
                                                            bool snapshot,
                                                            bool reverse) {
	auto tr = getTransaction();
	auto f = tr.transaction ? tr.transaction->getRange(keys, limits, snapshot, reverse) : makeTimeout<RangeResult>();
	return abortableFuture(f, tr.onChange);
}

ThreadFuture<MappedRangeResult> MultiVersionTransaction::getMappedRange(const KeySelectorRef& begin,
                                                                        const KeySelectorRef& end,
                                                                        const StringRef& mapper,
                                                                        GetRangeLimits limits,
                                                                        int matchIndex,
                                                                        bool snapshot,
                                                                        bool reverse) {
	auto tr = getTransaction();
	auto f = tr.transaction ? tr.transaction->getMappedRange(begin, end, mapper, limits, matchIndex, snapshot, reverse)
	                        : makeTimeout<MappedRangeResult>();
	return abortableFuture(f, tr.onChange);
}

ThreadFuture<Standalone<StringRef>> MultiVersionTransaction::getVersionstamp() {
	auto tr = getTransaction();
	auto f = tr.transaction ? tr.transaction->getVersionstamp() : makeTimeout<Standalone<StringRef>>();
	return abortableFuture(f, tr.onChange);
}

ThreadFuture<Standalone<VectorRef<const char*>>> MultiVersionTransaction::getAddressesForKey(const KeyRef& key) {
	auto tr = getTransaction();
	auto f =
	    tr.transaction ? tr.transaction->getAddressesForKey(key) : makeTimeout<Standalone<VectorRef<const char*>>>();
	return abortableFuture(f, tr.onChange);
}

void MultiVersionTransaction::addReadConflictRange(const KeyRangeRef& keys) {
	auto tr = getTransaction();
	if (tr.transaction) {
		tr.transaction->addReadConflictRange(keys);
	}
}

ThreadFuture<int64_t> MultiVersionTransaction::getEstimatedRangeSizeBytes(const KeyRangeRef& keys) {
	auto tr = getTransaction();
	auto f = tr.transaction ? tr.transaction->getEstimatedRangeSizeBytes(keys) : makeTimeout<int64_t>();
	return abortableFuture(f, tr.onChange);
}

ThreadFuture<Standalone<VectorRef<KeyRef>>> MultiVersionTransaction::getRangeSplitPoints(const KeyRangeRef& range,
                                                                                         int64_t chunkSize) {
	auto tr = getTransaction();
	auto f = tr.transaction ? tr.transaction->getRangeSplitPoints(range, chunkSize)
	                        : makeTimeout<Standalone<VectorRef<KeyRef>>>();
	return abortableFuture(f, tr.onChange);
}

ThreadFuture<Standalone<VectorRef<KeyRangeRef>>> MultiVersionTransaction::getBlobGranuleRanges(
    const KeyRangeRef& keyRange,
    int rangeLimit) {
	auto tr = getTransaction();
	auto f = tr.transaction ? tr.transaction->getBlobGranuleRanges(keyRange, rangeLimit)
	                        : makeTimeout<Standalone<VectorRef<KeyRangeRef>>>();
	return abortableFuture(f, tr.onChange);
}

ThreadResult<RangeResult> MultiVersionTransaction::readBlobGranules(const KeyRangeRef& keyRange,
                                                                    Version beginVersion,
                                                                    Optional<Version> readVersion,
                                                                    ReadBlobGranuleContext granuleContext) {
	// FIXME: prevent from calling this from another main thread?
	auto tr = getTransaction();
	if (tr.transaction) {
		Version readVersionOut;
		auto f = tr.transaction->readBlobGranulesStart(keyRange, beginVersion, readVersion, &readVersionOut);
		auto abortableF = abortableFuture(f, tr.onChange);
		abortableF.blockUntilReadyCheckOnMainThread();
		if (abortableF.isError()) {
			return ThreadResult<RangeResult>(abortableF.getError());
		}
		if (granuleContext.debugNoMaterialize) {
			return ThreadResult<RangeResult>(blob_granule_not_materialized());
		}
		return tr.transaction->readBlobGranulesFinish(
		    abortableF, keyRange, beginVersion, readVersionOut, granuleContext);
	} else {
		return abortableTimeoutResult<RangeResult>(tr.onChange);
	}
}

ThreadFuture<Standalone<VectorRef<BlobGranuleChunkRef>>> MultiVersionTransaction::readBlobGranulesStart(
    const KeyRangeRef& keyRange,
    Version beginVersion,
    Optional<Version> readVersion,
    Version* readVersionOut) {
	// can't call this directly
	return ThreadFuture<Standalone<VectorRef<BlobGranuleChunkRef>>>(unsupported_operation());
}

ThreadResult<RangeResult> MultiVersionTransaction::readBlobGranulesFinish(
    ThreadFuture<Standalone<VectorRef<BlobGranuleChunkRef>>> startFuture,
    const KeyRangeRef& keyRange,
    Version beginVersion,
    Version readVersion,
    ReadBlobGranuleContext granuleContext) {
	// can't call this directly
	return ThreadResult<RangeResult>(unsupported_operation());
}

ThreadFuture<Standalone<VectorRef<BlobGranuleSummaryRef>>> MultiVersionTransaction::summarizeBlobGranules(
    const KeyRangeRef& keyRange,
    Optional<Version> summaryVersion,
    int rangeLimit) {
	auto tr = getTransaction();
	auto f = tr.transaction ? tr.transaction->summarizeBlobGranules(keyRange, summaryVersion, rangeLimit)
	                        : makeTimeout<Standalone<VectorRef<BlobGranuleSummaryRef>>>();
	return abortableFuture(f, tr.onChange);
}

void MultiVersionTransaction::atomicOp(const KeyRef& key, const ValueRef& value, uint32_t operationType) {
	auto tr = getTransaction();
	if (tr.transaction) {
		tr.transaction->atomicOp(key, value, operationType);
	}
}

void MultiVersionTransaction::set(const KeyRef& key, const ValueRef& value) {
	auto tr = getTransaction();
	if (tr.transaction) {
		tr.transaction->set(key, value);
	}
}

void MultiVersionTransaction::clear(const KeyRef& begin, const KeyRef& end) {
	auto tr = getTransaction();
	if (tr.transaction) {
		tr.transaction->clear(begin, end);
	}
}

void MultiVersionTransaction::clear(const KeyRangeRef& range) {
	auto tr = getTransaction();
	if (tr.transaction) {
		tr.transaction->clear(range);
	}
}

void MultiVersionTransaction::clear(const KeyRef& key) {
	auto tr = getTransaction();
	if (tr.transaction) {
		tr.transaction->clear(key);
	}
}

ThreadFuture<Void> MultiVersionTransaction::watch(const KeyRef& key) {
	auto tr = getTransaction();
	auto f = tr.transaction ? tr.transaction->watch(key) : makeTimeout<Void>();
	return abortableFuture(f, tr.onChange);
}

void MultiVersionTransaction::addWriteConflictRange(const KeyRangeRef& keys) {
	auto tr = getTransaction();
	if (tr.transaction) {
		tr.transaction->addWriteConflictRange(keys);
	}
}

ThreadFuture<Void> MultiVersionTransaction::commit() {
	auto tr = getTransaction();
	auto f = tr.transaction ? tr.transaction->commit() : makeTimeout<Void>();
	return abortableFuture(f, tr.onChange);
}

Version MultiVersionTransaction::getCommittedVersion() {
	auto tr = getTransaction();
	if (tr.transaction) {
		return tr.transaction->getCommittedVersion();
	}

	return invalidVersion;
}

ThreadFuture<VersionVector> MultiVersionTransaction::getVersionVector() {
	auto tr = getTransaction();
	if (tr.transaction) {
		return tr.transaction->getVersionVector();
	}

	return VersionVector();
}

ThreadFuture<SpanContext> MultiVersionTransaction::getSpanContext() {
	auto tr = getTransaction();
	if (tr.transaction) {
		return tr.transaction->getSpanContext();
	}

	return SpanContext();
}

ThreadFuture<int64_t> MultiVersionTransaction::getApproximateSize() {
	auto tr = getTransaction();
	auto f = tr.transaction ? tr.transaction->getApproximateSize() : makeTimeout<int64_t>();
	return abortableFuture(f, tr.onChange);
}

void MultiVersionTransaction::setOption(FDBTransactionOptions::Option option, Optional<StringRef> value) {
	auto itr = FDBTransactionOptions::optionInfo.find(option);
	if (itr == FDBTransactionOptions::optionInfo.end()) {
		TraceEvent("UnknownTransactionOption").detail("Option", option);
		throw invalid_option();
	}

	if (MultiVersionApi::api->getApiVersion().hasPersistentOptions() && itr->second.persistent) {
		persistentOptions.emplace_back(option, value.castTo<Standalone<StringRef>>());
	}

	if (itr->first == FDBTransactionOptions::TIMEOUT) {
		setTimeout(value);
	}

	auto tr = getTransaction();
	if (tr.transaction) {
		tr.transaction->setOption(option, value);
	}
}

ThreadFuture<Void> MultiVersionTransaction::onError(Error const& e) {
	if (e.code() == error_code_cluster_version_changed) {
		updateTransaction();
		return ThreadFuture<Void>(Void());
	} else {
		auto tr = getTransaction();
		auto f = tr.transaction ? tr.transaction->onError(e) : makeTimeout<Void>();
		f = abortableFuture(f, tr.onChange);

		return flatMapThreadFuture<Void, Void>(f, [this, e](ErrorOr<Void> ready) {
			if (!ready.isError() || ready.getError().code() != error_code_cluster_version_changed) {
				if (ready.isError()) {
					return ErrorOr<ThreadFuture<Void>>(ready.getError());
				}

				return ErrorOr<ThreadFuture<Void>>(Void());
			}

			updateTransaction();
			return ErrorOr<ThreadFuture<Void>>(onError(e));
		});
	}
}

Optional<TenantName> MultiVersionTransaction::getTenant() {
	if (tenant.present()) {
		return tenant.get()->tenantState->tenantName;
	} else {
		return Optional<TenantName>();
	}
}

// Waits for the specified duration and signals the assignment variable with a timed out error
// This will be canceled if a new timeout is set, in which case the tsav will not be signaled.
ACTOR Future<Void> timeoutImpl(Reference<ThreadSingleAssignmentVar<Void>> tsav, double duration) {
	wait(delay(duration));

	tsav->trySendError(transaction_timed_out());
	return Void();
}

namespace {

void validateOptionValuePresent(Optional<StringRef> value) {
	if (!value.present()) {
		throw invalid_option_value();
	}
}

int64_t extractIntOption(Optional<StringRef> value, int64_t minValue, int64_t maxValue) {
	validateOptionValuePresent(value);
	if (value.get().size() != 8) {
		throw invalid_option_value();
	}

	int64_t passed = *((int64_t*)(value.get().begin()));
	if (passed > maxValue || passed < minValue) {
		throw invalid_option_value();
	}

	return passed;
}

} // namespace

// Configure a timeout based on the options set for this transaction. This timeout only applies
// if we don't have an underlying database object to connect with.
void MultiVersionTransaction::setTimeout(Optional<StringRef> value) {
	double timeoutDuration = extractIntOption(value, 0, std::numeric_limits<int>::max()) / 1000.0;

	ThreadFuture<Void> prevTimeout;
	double transactionStartTime = startTime;

	{ // lock scope
		ThreadSpinLockHolder holder(timeoutLock);

		Reference<ThreadSingleAssignmentVar<Void>> tsav = timeoutTsav;
		ThreadFuture<Void> newTimeout = onMainThread([transactionStartTime, tsav, timeoutDuration]() {
			return timeoutImpl(tsav, timeoutDuration - std::max(0.0, now() - transactionStartTime));
		});

		prevTimeout = currentTimeout;
		currentTimeout = newTimeout;
	}

	// Cancel the previous timeout now that we have a new one. This means that changing the timeout
	// affects in-flight operations, which is consistent with the behavior in RYW.
	if (prevTimeout.isValid()) {
		prevTimeout.cancel();
	}
}

// Creates a ThreadFuture<T> that will signal an error if the transaction times out.
template <class T>
ThreadFuture<T> MultiVersionTransaction::makeTimeout() {
	ThreadFuture<Void> f;

	{ // lock scope
		ThreadSpinLockHolder holder(timeoutLock);

		// Our ThreadFuture holds a reference to this TSAV,
		// but the ThreadFuture does not increment the ref count
		timeoutTsav->addref();
		f = ThreadFuture<Void>(timeoutTsav.getPtr());
	}

	// When our timeoutTsav gets set, map it to the appropriate type
	return mapThreadFuture<Void, T>(f, [](ErrorOr<Void> v) {
		ASSERT(v.isError());
		return ErrorOr<T>(v.getError());
	});
}

template <class T>
ThreadResult<T> MultiVersionTransaction::abortableTimeoutResult(ThreadFuture<Void> abortSignal) {
	ThreadFuture<T> timeoutFuture = makeTimeout<T>();
	ThreadFuture<T> abortable = abortableFuture(timeoutFuture, abortSignal);
	abortable.blockUntilReadyCheckOnMainThread();
	return ThreadResult<T>((ThreadSingleAssignmentVar<T>*)abortable.extractPtr());
}

void MultiVersionTransaction::reset() {
	persistentOptions.clear();

	// Reset the timeout state
	Reference<ThreadSingleAssignmentVar<Void>> prevTimeoutTsav;
	ThreadFuture<Void> prevTimeout;
	startTime = timer_monotonic();

	{ // lock scope
		ThreadSpinLockHolder holder(timeoutLock);

		prevTimeoutTsav = timeoutTsav;
		timeoutTsav = makeReference<ThreadSingleAssignmentVar<Void>>();

		prevTimeout = currentTimeout;
		currentTimeout = ThreadFuture<Void>();
	}

	// Cancel any outstanding operations if they don't have an underlying transaction object to cancel them
	prevTimeoutTsav->trySendError(transaction_cancelled());
	if (prevTimeout.isValid()) {
		prevTimeout.cancel();
	}

	setDefaultOptions(db->dbState->transactionDefaultOptions);
	updateTransaction();
}

MultiVersionTransaction::~MultiVersionTransaction() {
	timeoutTsav->trySendError(transaction_cancelled());
}

bool MultiVersionTransaction::isValid() {
	auto tr = getTransaction();
	return tr.transaction.isValid();
}

// MultiVersionTenant
MultiVersionTenant::MultiVersionTenant(Reference<MultiVersionDatabase> db, TenantNameRef tenantName)
  : tenantState(makeReference<TenantState>(db, tenantName)) {}

MultiVersionTenant::~MultiVersionTenant() {
	tenantState->close();
}

Reference<ITransaction> MultiVersionTenant::createTransaction() {
	return Reference<ITransaction>(new MultiVersionTransaction(tenantState->db,
	                                                           Reference<MultiVersionTenant>::addRef(this),
	                                                           tenantState->db->dbState->transactionDefaultOptions));
}

ThreadFuture<Key> MultiVersionTenant::purgeBlobGranules(const KeyRangeRef& keyRange, Version purgeVersion, bool force) {
	auto f = tenantState->db ? tenantState->db->purgeBlobGranules(keyRange, purgeVersion, force)
	                         : ThreadFuture<Key>(Never());
	return abortableFuture(f, tenantState->db->dbState->dbVar->get().onChange);
}
ThreadFuture<Void> MultiVersionTenant::waitPurgeGranulesComplete(const KeyRef& purgeKey) {
	auto f = tenantState->db ? tenantState->db->waitPurgeGranulesComplete(purgeKey) : ThreadFuture<Void>(Never());
	return abortableFuture(f, tenantState->db->dbState->dbVar->get().onChange);
}

MultiVersionTenant::TenantState::TenantState(Reference<MultiVersionDatabase> db, TenantNameRef tenantName)
  : tenantVar(new ThreadSafeAsyncVar<Reference<ITenant>>(Reference<ITenant>(nullptr))), tenantName(tenantName), db(db),
    closed(false) {
	updateTenant();
}

// Creates a new underlying tenant object whenever the database connection changes. This change is signaled
// to open transactions via an AsyncVar.
void MultiVersionTenant::TenantState::updateTenant() {
	Reference<ITenant> tenant;
	auto currentDb = db->dbState->dbVar->get();
	if (currentDb.value) {
		tenant = currentDb.value->openTenant(tenantName);
	} else {
		tenant = Reference<ITenant>(nullptr);
	}

	tenantVar->set(tenant);

	Reference<TenantState> self = Reference<TenantState>::addRef(this);

	MutexHolder holder(tenantLock);
	if (closed) {
		return;
	}

	tenantUpdater = mapThreadFuture<Void, Void>(currentDb.onChange, [self](ErrorOr<Void> result) {
		self->updateTenant();
		return Void();
	});
}

void MultiVersionTenant::TenantState::close() {
	MutexHolder holder(tenantLock);
	closed = true;
	if (tenantUpdater.isValid()) {
		tenantUpdater.cancel();
	}
}

// MultiVersionDatabase
MultiVersionDatabase::MultiVersionDatabase(MultiVersionApi* api,
                                           int threadIdx,
                                           ClusterConnectionRecord const& connectionRecord,
                                           Reference<IDatabase> db,
                                           Reference<IDatabase> versionMonitorDb,
                                           bool openConnectors)
  : dbState(new DatabaseState(connectionRecord, versionMonitorDb)) {
	dbState->db = db;
	dbState->dbVar->set(db);
	if (openConnectors) {
		if (!api->localClientDisabled) {
			dbState->addClient(api->getLocalClient());
		}

		api->runOnExternalClients(threadIdx, [this](Reference<ClientInfo> client) { dbState->addClient(client); });

		api->runOnExternalClientsAllThreads([&connectionRecord](Reference<ClientInfo> client) {
			// This creates a database to initialize some client state on the external library.
			// We only do this on 6.2+ clients to avoid some bugs associated with older versions.
			// This deletes the new database immediately to discard its connections.
			//
			// Simultaneous attempts to create a database could result in us running this initialization
			// code in multiple threads simultaneously. It is necessary that each attempt have a chance
			// to run this initialization in case the other fails, and it's safe to run them in parallel.
			if (client->protocolVersion.hasCloseUnusedConnection() && !client->initialized) {
				try {
					Reference<IDatabase> newDb = connectionRecord.createDatabase(client->api);
					client->initialized = true;
				} catch (Error& e) {
					// This connection is not initialized. It is still possible to connect with it,
					// but we may not see trace logs from this client until a successful connection
					// is established.
					TraceEvent(SevWarnAlways, "FailedToInitializeExternalClient")
					    .error(e)
					    .detail("LibraryPath", client->libPath)
					    .detail("ConnectionRecord", connectionRecord);
				}
			}
		});

		// For clients older than 6.2 we create and maintain our database connection
		api->runOnExternalClients(threadIdx, [this, &connectionRecord](Reference<ClientInfo> client) {
			if (!client->protocolVersion.hasCloseUnusedConnection()) {
				try {
					dbState->legacyDatabaseConnections[client->protocolVersion] =
					    connectionRecord.createDatabase(client->api);
				} catch (Error& e) {
					// This connection is discarded
					TraceEvent(SevWarnAlways, "FailedToCreateLegacyDatabaseConnection")
					    .error(e)
					    .detail("LibraryPath", client->libPath)
					    .detail("ConnectionRecord", connectionRecord);
				}
			}
		});

		Reference<DatabaseState> dbStateRef = dbState;
		onMainThreadVoid([dbStateRef]() { dbStateRef->protocolVersionMonitor = dbStateRef->monitorProtocolVersion(); });
	}
}

MultiVersionDatabase::~MultiVersionDatabase() {
	dbState->close();
}

// Create a MultiVersionDatabase that wraps an already created IDatabase object
// For internal use in testing
Reference<IDatabase> MultiVersionDatabase::debugCreateFromExistingDatabase(Reference<IDatabase> db) {
	return Reference<IDatabase>(new MultiVersionDatabase(
	    MultiVersionApi::api, 0, ClusterConnectionRecord::fromConnectionString(""), db, db, false));
}

Reference<ITenant> MultiVersionDatabase::openTenant(TenantNameRef tenantName) {
	return makeReference<MultiVersionTenant>(Reference<MultiVersionDatabase>::addRef(this), tenantName);
}

Reference<ITransaction> MultiVersionDatabase::createTransaction() {
	return Reference<ITransaction>(new MultiVersionTransaction(Reference<MultiVersionDatabase>::addRef(this),
	                                                           Optional<Reference<MultiVersionTenant>>(),
	                                                           dbState->transactionDefaultOptions));
}

void MultiVersionDatabase::setOption(FDBDatabaseOptions::Option option, Optional<StringRef> value) {
	MutexHolder holder(dbState->optionLock);

	auto itr = FDBDatabaseOptions::optionInfo.find(option);
	if (itr == FDBDatabaseOptions::optionInfo.end()) {
		TraceEvent("UnknownDatabaseOption").detail("Option", option);
		throw invalid_option();
	}

	int defaultFor = itr->second.defaultFor;
	if (defaultFor >= 0) {
		ASSERT(FDBTransactionOptions::optionInfo.find((FDBTransactionOptions::Option)defaultFor) !=
		       FDBTransactionOptions::optionInfo.end());
		dbState->transactionDefaultOptions.addOption((FDBTransactionOptions::Option)defaultFor,
		                                             value.castTo<Standalone<StringRef>>());
	}

	dbState->options.emplace_back(option, value.castTo<Standalone<StringRef>>());

	if (dbState->db) {
		dbState->db->setOption(option, value);
	}
}

ThreadFuture<int64_t> MultiVersionDatabase::rebootWorker(const StringRef& address, bool check, int duration) {
	if (dbState->db) {
		return dbState->db->rebootWorker(address, check, duration);
	}
	return false;
}

ThreadFuture<Void> MultiVersionDatabase::forceRecoveryWithDataLoss(const StringRef& dcid) {
	auto f = dbState->db ? dbState->db->forceRecoveryWithDataLoss(dcid) : ThreadFuture<Void>(Never());
	return abortableFuture(f, dbState->dbVar->get().onChange);
}

ThreadFuture<Void> MultiVersionDatabase::createSnapshot(const StringRef& uid, const StringRef& snapshot_command) {
	auto f = dbState->db ? dbState->db->createSnapshot(uid, snapshot_command) : ThreadFuture<Void>(Never());
	return abortableFuture(f, dbState->dbVar->get().onChange);
}

ThreadFuture<DatabaseSharedState*> MultiVersionDatabase::createSharedState() {
	auto dbVar = dbState->dbVar->get();
	auto f = dbVar.value ? dbVar.value->createSharedState() : ThreadFuture<DatabaseSharedState*>(Never());
	return abortableFuture(f, dbVar.onChange);
}

void MultiVersionDatabase::setSharedState(DatabaseSharedState* p) {
	if (dbState->db) {
		dbState->db->setSharedState(p);
	}
}

// Get network thread busyness
// Return the busyness for the main thread. When using external clients, take the larger of the local client
// and the external client's busyness.
double MultiVersionDatabase::getMainThreadBusyness() {
	ASSERT(g_network);

	double localClientBusyness = g_network->networkInfo.metrics.networkBusyness;
	if (dbState->db) {
		return std::max(dbState->db->getMainThreadBusyness(), localClientBusyness);
	}

	return localClientBusyness;
}

ThreadFuture<Key> MultiVersionDatabase::purgeBlobGranules(const KeyRangeRef& keyRange,
                                                          Version purgeVersion,
                                                          bool force) {
	auto f = dbState->db ? dbState->db->purgeBlobGranules(keyRange, purgeVersion, force) : ThreadFuture<Key>(Never());
	return abortableFuture(f, dbState->dbVar->get().onChange);
}
ThreadFuture<Void> MultiVersionDatabase::waitPurgeGranulesComplete(const KeyRef& purgeKey) {
	auto f = dbState->db ? dbState->db->waitPurgeGranulesComplete(purgeKey) : ThreadFuture<Void>(Never());
	return abortableFuture(f, dbState->dbVar->get().onChange);
}

ThreadFuture<bool> MultiVersionDatabase::blobbifyRange(const KeyRangeRef& keyRange) {
	auto dbVar = dbState->dbVar->get();
	auto f = dbVar.value ? dbVar.value->blobbifyRange(keyRange) : ThreadFuture<bool>(Never());
	return abortableFuture(f, dbVar.onChange);
}

ThreadFuture<bool> MultiVersionDatabase::unblobbifyRange(const KeyRangeRef& keyRange) {
	auto dbVar = dbState->dbVar->get();
	auto f = dbVar.value ? dbVar.value->unblobbifyRange(keyRange) : ThreadFuture<bool>(Never());
	return abortableFuture(f, dbVar.onChange);
}

ThreadFuture<Standalone<VectorRef<KeyRangeRef>>> MultiVersionDatabase::listBlobbifiedRanges(const KeyRangeRef& keyRange,
                                                                                            int rangeLimit) {
	auto dbVar = dbState->dbVar->get();
	auto f = dbVar.value ? dbVar.value->listBlobbifiedRanges(keyRange, rangeLimit)
	                     : ThreadFuture<Standalone<VectorRef<KeyRangeRef>>>(Never());
	return abortableFuture(f, dbVar.onChange);
}

ThreadFuture<Version> MultiVersionDatabase::verifyBlobRange(const KeyRangeRef& keyRange, Optional<Version> version) {
	auto dbVar = dbState->dbVar->get();
	auto f = dbVar.value ? dbVar.value->verifyBlobRange(keyRange, version) : ThreadFuture<Version>(Never());
	return abortableFuture(f, dbVar.onChange);
}

// Returns the protocol version reported by the coordinator this client is connected to
// If an expected version is given, the future won't return until the protocol version is different than expected
// Note: this will never return if the server is running a protocol from FDB 5.0 or older
ThreadFuture<ProtocolVersion> MultiVersionDatabase::getServerProtocol(Optional<ProtocolVersion> expectedVersion) {
	return dbState->versionMonitorDb->getServerProtocol(expectedVersion);
}

MultiVersionDatabase::DatabaseState::DatabaseState(ClusterConnectionRecord const& connectionRecord,
                                                   Reference<IDatabase> versionMonitorDb)
  : dbVar(new ThreadSafeAsyncVar<Reference<IDatabase>>(Reference<IDatabase>(nullptr))),
    connectionRecord(connectionRecord), versionMonitorDb(versionMonitorDb), closed(false) {}

// Adds a client (local or externally loaded) that can be used to connect to the cluster
void MultiVersionDatabase::DatabaseState::addClient(Reference<ClientInfo> client) {
	ProtocolVersion baseVersion = client->protocolVersion.normalizedVersion();
	auto [itr, inserted] = clients.insert({ baseVersion, client });
	if (!inserted) {
		// SOMEDAY: prefer client with higher release version if protocol versions are compatible
		Reference<ClientInfo> keptClient = itr->second;
		Reference<ClientInfo> discardedClient = client;
		if (client->canReplace(itr->second)) {
			std::swap(keptClient, discardedClient);
			clients[baseVersion] = client;
		}

		discardedClient->failed = true;
		TraceEvent(SevWarn, "DuplicateClientVersion")
		    .detail("Keeping", keptClient->libPath)
		    .detail("KeptProtocolVersion", keptClient->protocolVersion)
		    .detail("Disabling", discardedClient->libPath)
		    .detail("DisabledProtocolVersion", discardedClient->protocolVersion);

		MultiVersionApi::api->updateSupportedVersions();
	}

	if (!client->protocolVersion.hasInexpensiveMultiVersionClient() && !client->failed) {
		TraceEvent("AddingLegacyVersionMonitor")
		    .detail("LibPath", client->libPath)
		    .detail("ProtocolVersion", client->protocolVersion);

		legacyVersionMonitors.emplace_back(new LegacyVersionMonitor(client));
	}
}

// Watch the cluster protocol version for changes and update the database state when it does.
// Must be called from the main thread
ThreadFuture<Void> MultiVersionDatabase::DatabaseState::monitorProtocolVersion() {
	startLegacyVersionMonitors();

	Optional<ProtocolVersion> expected = dbProtocolVersion;
	ThreadFuture<ProtocolVersion> f = versionMonitorDb->getServerProtocol(dbProtocolVersion);

	Reference<DatabaseState> self = Reference<DatabaseState>::addRef(this);
	return mapThreadFuture<ProtocolVersion, Void>(f, [self, expected](ErrorOr<ProtocolVersion> cv) {
		if (cv.isError()) {
			if (cv.getError().code() == error_code_operation_cancelled) {
				return ErrorOr<Void>(cv.getError());
			}

			TraceEvent("ErrorGettingClusterProtocolVersion")
			    .error(cv.getError())
			    .detail("ExpectedProtocolVersion", expected);
		}

		ProtocolVersion clusterVersion =
		    !cv.isError() ? cv.get() : self->dbProtocolVersion.orDefault(currentProtocolVersion());
		onMainThreadVoid([self, clusterVersion]() { self->protocolVersionChanged(clusterVersion); });
		return ErrorOr<Void>(Void());
	});
}

// Called when a change to the protocol version of the cluster has been detected.
// Must be called from the main thread
void MultiVersionDatabase::DatabaseState::protocolVersionChanged(ProtocolVersion protocolVersion) {
	if (closed) {
		return;
	}

	// If the protocol version changed but is still compatible, update our local version but keep the same connection
	if (dbProtocolVersion.present() &&
	    protocolVersion.normalizedVersion() == dbProtocolVersion.get().normalizedVersion()) {
		dbProtocolVersion = protocolVersion;

		ASSERT(protocolVersionMonitor.isValid());
		protocolVersionMonitor.cancel();
		protocolVersionMonitor = monitorProtocolVersion();
	}

	// The protocol version has changed to a different, incompatible version
	else {
		TraceEvent("ProtocolVersionChanged")
		    .detail("NewProtocolVersion", protocolVersion)
		    .detail("OldProtocolVersion", dbProtocolVersion);
		// When the protocol version changes, clear the corresponding entry in the shared state map
		// so it can be re-initialized. Only do so if there was a valid previous protocol version.
		if (dbProtocolVersion.present() && MultiVersionApi::api->getApiVersion().hasClusterSharedStateMap()) {
			MultiVersionApi::api->clearClusterSharedStateMapEntry(clusterId, dbProtocolVersion.get());
		}

		dbProtocolVersion = protocolVersion;

		auto itr = clients.find(protocolVersion.normalizedVersion());
		if (itr != clients.end()) {
			auto& client = itr->second;
			TraceEvent("CreatingDatabaseOnClient")
			    .detail("LibraryPath", client->libPath)
			    .detail("Failed", client->failed)
			    .detail("External", client->external);

			Reference<IDatabase> newDb;
			try {
				newDb = connectionRecord.createDatabase(client->api);
			} catch (Error& e) {
				TraceEvent(SevWarnAlways, "MultiVersionClientFailedToCreateDatabase")
				    .error(e)
				    .detail("LibraryPath", client->libPath)
				    .detail("External", client->external)
				    .detail("ConnectionRecord", connectionRecord);

				// Put the client in a disconnected state until the version changes again
				updateDatabase(Reference<IDatabase>(), Reference<ClientInfo>());
				return;
			}

			if (client->external && !MultiVersionApi::api->getApiVersion().hasInlineUpdateDatabase()) {
				// Old API versions return a future when creating the database, so we need to wait for it
				Reference<DatabaseState> self = Reference<DatabaseState>::addRef(this);
				dbReady = mapThreadFuture<Void, Void>(
				    newDb.castTo<DLDatabase>()->onReady(), [self, newDb, client](ErrorOr<Void> ready) {
					    if (!ready.isError()) {
						    onMainThreadVoid([self, newDb, client]() { self->updateDatabase(newDb, client); });
					    } else {
						    onMainThreadVoid(
						        [self, client]() { self->updateDatabase(Reference<IDatabase>(), client); });
					    }

					    return ready;
				    });
			} else {
				updateDatabase(newDb, client);
			}
		} else {
			// We don't have a client matching the current protocol
			updateDatabase(Reference<IDatabase>(), Reference<ClientInfo>());
		}
	}
}

// Replaces the active database connection with a new one. Must be called from the main thread.
void MultiVersionDatabase::DatabaseState::updateDatabase(Reference<IDatabase> newDb, Reference<ClientInfo> client) {
	if (closed) {
		return;
	}

	if (newDb) {
		optionLock.enter();
		for (auto option : options) {
			try {
				// In practice, this will set a deferred error instead of throwing. If that happens, the database
				// will be unusable (attempts to use it will throw errors).
				newDb->setOption(option.first, option.second.castTo<StringRef>());
			} catch (Error& e) {
				optionLock.leave();

				// If we can't set all of the options on a cluster, we abandon the client
				TraceEvent(SevError, "ClusterVersionChangeOptionError")
				    .error(e)
				    .detail("Option", option.first)
				    .detail("OptionValue", option.second)
				    .detail("LibPath", client->libPath);
				client->failed = true;
				MultiVersionApi::api->updateSupportedVersions();
				newDb = Reference<IDatabase>();
				break;
			}
		}

		db = newDb;

		optionLock.leave();

		if (dbProtocolVersion.get().hasStableInterfaces() && db) {
			versionMonitorDb = db;
		} else {
			// For older clients that don't have an API to get the protocol version, we have to monitor it locally
			try {
				versionMonitorDb = connectionRecord.createDatabase(MultiVersionApi::api->getLocalClient()->api);
			} catch (Error& e) {
				// We can't create a new database to monitor the cluster version. This means we will continue using the
				// previous one, which should hopefully continue to work.
				TraceEvent(SevWarnAlways, "FailedToCreateDatabaseForVersionMonitoring")
				    .error(e)
				    .detail("ConnectionRecord", connectionRecord);
			}
		}
	} else {
		// We don't have a database connection, so use the local client to monitor the protocol version
		db = Reference<IDatabase>();
		try {
			versionMonitorDb = connectionRecord.createDatabase(MultiVersionApi::api->getLocalClient()->api);
		} catch (Error& e) {
			// We can't create a new database to monitor the cluster version. This means we will continue using the
			// previous one, which should hopefully continue to work.
			TraceEvent(SevWarnAlways, "FailedToCreateDatabaseForVersionMonitoring")
			    .error(e)
			    .detail("ConnectionRecord", connectionRecord);
		}
	}
	if (db.isValid() && dbProtocolVersion.present() &&
	    MultiVersionApi::api->getApiVersion().hasClusterSharedStateMap()) {
		Future<std::string> updateResult =
		    MultiVersionApi::api->updateClusterSharedStateMap(connectionRecord, dbProtocolVersion.get(), db);
		sharedStateUpdater = map(errorOr(updateResult), [this](ErrorOr<std::string> result) {
			if (result.present()) {
				clusterId = result.get();
				TraceEvent("ClusterSharedStateUpdated")
				    .detail("ClusterId", result.get())
				    .detail("ProtocolVersion", dbProtocolVersion.get());
			} else {
				TraceEvent(SevWarnAlways, "ClusterSharedStateUpdateError")
				    .error(result.getError())
				    .detail("ConnectionRecord", connectionRecord)
				    .detail("ProtocolVersion", dbProtocolVersion.get());
			}
			dbVar->set(db);
			return Void();
		});
	} else {
		dbVar->set(db);
	}

	ASSERT(protocolVersionMonitor.isValid());
	protocolVersionMonitor.cancel();
	protocolVersionMonitor = monitorProtocolVersion();
}

// Starts version monitors for old client versions that don't support connect packet monitoring (<= 5.0).
// Must be called from the main thread
void MultiVersionDatabase::DatabaseState::startLegacyVersionMonitors() {
	for (auto itr = legacyVersionMonitors.begin(); itr != legacyVersionMonitors.end(); ++itr) {
		while (itr != legacyVersionMonitors.end() && (*itr)->client->failed) {
			(*itr)->close();
			itr = legacyVersionMonitors.erase(itr);
		}
		if (itr != legacyVersionMonitors.end() &&
		    (!dbProtocolVersion.present() || (*itr)->client->protocolVersion != dbProtocolVersion.get())) {
			(*itr)->startConnectionMonitor(Reference<DatabaseState>::addRef(this));
		}
	}
}

// Cleans up state for the legacy version monitors to break reference cycles
void MultiVersionDatabase::DatabaseState::close() {
	Reference<DatabaseState> self = Reference<DatabaseState>::addRef(this);
	onMainThreadVoid([self]() {
		self->closed = true;
		if (self->protocolVersionMonitor.isValid()) {
			self->protocolVersionMonitor.cancel();
		}
		for (auto monitor : self->legacyVersionMonitors) {
			monitor->close();
		}

		self->legacyVersionMonitors.clear();
	});
}

// Starts the connection monitor by creating a database object at an old version.
// Must be called from the main thread
void MultiVersionDatabase::LegacyVersionMonitor::startConnectionMonitor(
    Reference<MultiVersionDatabase::DatabaseState> dbState) {
	if (!monitorRunning) {
		monitorRunning = true;

		auto itr = dbState->legacyDatabaseConnections.find(client->protocolVersion);
		ASSERT(itr != dbState->legacyDatabaseConnections.end());

		db = itr->second;
		tr = Reference<ITransaction>();

		TraceEvent("StartingLegacyVersionMonitor").detail("ProtocolVersion", client->protocolVersion);
		Reference<LegacyVersionMonitor> self = Reference<LegacyVersionMonitor>::addRef(this);
		versionMonitor =
		    mapThreadFuture<Void, Void>(db.castTo<DLDatabase>()->onReady(), [self, dbState](ErrorOr<Void> ready) {
			    onMainThreadVoid([self, ready, dbState]() {
				    if (ready.isError()) {
					    if (ready.getError().code() != error_code_operation_cancelled) {
						    TraceEvent(SevError, "FailedToOpenDatabaseOnClient")
						        .error(ready.getError())
						        .detail("LibPath", self->client->libPath);

						    self->client->failed = true;
						    MultiVersionApi::api->updateSupportedVersions();
					    }
				    } else {
					    self->runGrvProbe(dbState);
				    }
			    });

			    return ready;
		    });
	}
}

// Runs a GRV probe on the cluster to determine if the client version is compatible with the cluster.
// Must be called from main thread
void MultiVersionDatabase::LegacyVersionMonitor::runGrvProbe(Reference<MultiVersionDatabase::DatabaseState> dbState) {
	tr = db->createTransaction();
	Reference<LegacyVersionMonitor> self = Reference<LegacyVersionMonitor>::addRef(this);
	versionMonitor = mapThreadFuture<Version, Void>(tr->getReadVersion(), [self, dbState](ErrorOr<Version> v) {
		// If the version attempt returns an error, we regard that as a connection (except operation_cancelled)
		if (!v.isError() || v.getError().code() != error_code_operation_cancelled) {
			onMainThreadVoid([self, dbState]() {
				self->monitorRunning = false;
				dbState->protocolVersionChanged(self->client->protocolVersion);
			});
		}

		return v.map<Void>([](Version v) { return Void(); });
	});
}

void MultiVersionDatabase::LegacyVersionMonitor::close() {
	if (versionMonitor.isValid()) {
		versionMonitor.cancel();
	}
}

// MultiVersionApi
void MultiVersionApi::runOnExternalClientsAllThreads(std::function<void(Reference<ClientInfo>)> func,
                                                     bool runOnFailedClients) {
	for (int i = 0; i < threadCount; i++) {
		runOnExternalClients(i, func, runOnFailedClients);
	}
}

// runOnFailedClients should be used cautiously. Some failed clients may not have successfully loaded all symbols.
void MultiVersionApi::runOnExternalClients(int threadIdx,
                                           std::function<void(Reference<ClientInfo>)> func,
                                           bool runOnFailedClients) {
	bool newFailure = false;

	auto c = externalClients.begin();
	while (c != externalClients.end()) {
		auto client = c->second[threadIdx];
		try {
			if (!client->failed || runOnFailedClients) { // TODO: Should we ignore some failures?
				func(client);
			}
		} catch (Error& e) {
			if (e.code() == error_code_external_client_already_loaded) {
				TraceEvent(SevInfo, "ExternalClientAlreadyLoaded").error(e).detail("LibPath", c->first);
				c = externalClients.erase(c);
				continue;
			} else {
				TraceEvent(SevWarnAlways, "ExternalClientFailure").error(e).detail("LibPath", c->first);
				client->failed = true;
				newFailure = true;
			}
		}

		++c;
	}

	if (newFailure) {
		updateSupportedVersions();
	}
}

Reference<ClientInfo> MultiVersionApi::getLocalClient() {
	return localClient;
}

void MultiVersionApi::selectApiVersion(int apiVersion) {
	ApiVersion newApiVersion(apiVersion);
	if (!localClient) {
		localClient = makeReference<ClientInfo>(getLocalClientAPI());
		ASSERT(localClient);
	}

	if (this->apiVersion.isValid() && this->apiVersion != newApiVersion) {
		throw api_version_already_set();
	}

	localClient->api->selectApiVersion(apiVersion);
	this->apiVersion = newApiVersion;
}

const char* MultiVersionApi::getClientVersion() {
	return localClient->api->getClientVersion();
}

void MultiVersionApi::useFutureProtocolVersion() {
	localClient->api->useFutureProtocolVersion();
}

namespace {

void validateOption(Optional<StringRef> value, bool canBePresent, bool canBeAbsent, bool canBeEmpty = true) {
	ASSERT(canBePresent || canBeAbsent);

	if (!canBePresent && value.present() && (!canBeEmpty || value.get().size() > 0)) {
		throw invalid_option_value();
	}
	if (!canBeAbsent && (!value.present() || (!canBeEmpty && value.get().size() == 0))) {
		throw invalid_option_value();
	}
}

} // namespace

void MultiVersionApi::disableMultiVersionClientApi() {
	MutexHolder holder(lock);
	if (networkStartSetup || localClientDisabled) {
		throw invalid_option();
	}

	bypassMultiClientApi = true;
}

void MultiVersionApi::setCallbacksOnExternalThreads() {
	MutexHolder holder(lock);
	if (networkStartSetup) {
		throw invalid_option();
	}

	callbackOnMainThread = false;
}
void MultiVersionApi::addExternalLibrary(std::string path, bool useFutureVersion) {
	std::string filename = basename(path);

	if (filename.empty() || !fileExists(path)) {
		TraceEvent("ExternalClientNotFound").detail("LibraryPath", filename);
		throw file_not_found();
	}

	MutexHolder holder(lock);
	if (networkStartSetup) {
		throw invalid_option(); // SOMEDAY: it might be good to allow clients to be added after the network is setup
	}

	// external libraries always run on their own thread; ensure we allocate at least one thread to run this library.
	threadCount = std::max(threadCount, 1);

	if (externalClientDescriptions.count(filename) == 0) {
		TraceEvent("AddingExternalClient").detail("LibraryPath", filename).detail("UseFutureVersion", useFutureVersion);
		externalClientDescriptions.emplace(std::make_pair(filename, ClientDesc(path, true, useFutureVersion)));
	}
}

void MultiVersionApi::addExternalLibraryDirectory(std::string path) {
	TraceEvent("AddingExternalClientDirectory").detail("Directory", path);
	std::vector<std::string> files = platform::listFiles(path, DYNAMIC_LIB_EXT);

	MutexHolder holder(lock);
	if (networkStartSetup) {
		throw invalid_option(); // SOMEDAY: it might be good to allow clients to be added after the network is setup
	}

	// external libraries always run on their own thread; ensure we allocate at least one thread to run this library.
	threadCount = std::max(threadCount, 1);

	for (auto filename : files) {
		std::string lib = abspath(joinPath(path, filename));
		if (externalClientDescriptions.count(filename) == 0) {
			TraceEvent("AddingExternalClient").detail("LibraryPath", filename);
			externalClientDescriptions.emplace(std::make_pair(filename, ClientDesc(lib, true, false)));
		}
	}
}
#if defined(__unixish__)
std::vector<std::pair<std::string, bool>> MultiVersionApi::copyExternalLibraryPerThread(std::string path) {
	ASSERT_GE(threadCount, 1);
	// Copy library for each thread configured per version
	std::vector<std::pair<std::string, bool>> paths;

	if (threadCount == 1) {
		paths.push_back({ path, false });
	} else {
		// It's tempting to use the so once without copying. However, we don't know
		// if the thing we're about to copy is the shared object executing this code
		// or not, so this optimization is unsafe.
		// paths.push_back({path, false});
		for (int ii = 0; ii < threadCount; ++ii) {
			std::string filename = basename(path);

			constexpr int MAX_TMP_NAME_LENGTH = PATH_MAX + 12;
			char tempName[MAX_TMP_NAME_LENGTH];
			snprintf(tempName, MAX_TMP_NAME_LENGTH, "%s/%s-XXXXXX", tmpDir.c_str(), filename.c_str());
			int tempFd = mkstemp(tempName);
			int fd;

			if ((fd = open(path.c_str(), O_RDONLY)) == -1) {
				TraceEvent("ExternalClientNotFound").detail("LibraryPath", path);
				throw file_not_found();
			}

			TraceEvent("CopyingExternalClient")
			    .detail("FileName", filename)
			    .detail("LibraryPath", path)
			    .detail("TempPath", tempName);

			constexpr size_t buf_sz = 4096;
			char buf[buf_sz];
			while (1) {
				ssize_t readCount = read(fd, buf, buf_sz);
				if (readCount == 0) {
					// eof
					break;
				}
				if (readCount == -1) {
					TraceEvent(SevError, "ExternalClientCopyFailedReadError")
					    .GetLastError()
					    .detail("LibraryPath", path);
					throw platform_error();
				}
				ssize_t written = 0;
				while (written != readCount) {
					ssize_t writeCount = write(tempFd, buf + written, readCount - written);
					if (writeCount == -1) {
						TraceEvent(SevError, "ExternalClientCopyFailedWriteError")
						    .GetLastError()
						    .detail("LibraryPath", path);
						throw platform_error();
					}
					written += writeCount;
				}
			}

			close(fd);
			close(tempFd);

			paths.push_back({ tempName, true }); // use + delete temporary copies of the library.
		}
	}

	return paths;
}
#else
std::vector<std::pair<std::string, bool>> MultiVersionApi::copyExternalLibraryPerThread(std::string path) {
	if (threadCount > 1) {
		TraceEvent(SevError, "MultipleClientThreadsUnsupportedOnWindows").log();
		throw unsupported_operation();
	}
	std::vector<std::pair<std::string, bool>> paths;
	paths.push_back({ path, false });
	return paths;
}
#endif

void MultiVersionApi::disableLocalClient() {
	MutexHolder holder(lock);
	if (networkStartSetup || bypassMultiClientApi) {
		throw invalid_option();
	}
	threadCount = std::max(threadCount, 1);
	localClientDisabled = true;
}

void MultiVersionApi::setSupportedClientVersions(Standalone<StringRef> versions) {
	MutexHolder holder(lock);
	ASSERT(networkSetup);

	// This option must be set on the main thread because it modifies structures that can be used concurrently by the
	// main thread
	onMainThreadVoid([this, versions]() {
		localClient->api->setNetworkOption(FDBNetworkOptions::SUPPORTED_CLIENT_VERSIONS, versions);
	});

	if (!bypassMultiClientApi) {
		runOnExternalClientsAllThreads([versions](Reference<ClientInfo> client) {
			client->api->setNetworkOption(FDBNetworkOptions::SUPPORTED_CLIENT_VERSIONS, versions);
		});
	}
}

void MultiVersionApi::setNetworkOption(FDBNetworkOptions::Option option, Optional<StringRef> value) {
	if (option != FDBNetworkOptions::EXTERNAL_CLIENT &&
	    !externalClient) { // This is the first option set for external clients
		loadEnvironmentVariableNetworkOptions();
	}

	setNetworkOptionInternal(option, value);
}

void MultiVersionApi::setNetworkOptionInternal(FDBNetworkOptions::Option option, Optional<StringRef> value) {
	bool forwardOption = false;

	auto itr = FDBNetworkOptions::optionInfo.find(option);
	if (itr != FDBNetworkOptions::optionInfo.end()) {
		TraceEvent("SetNetworkOption").detail("Option", itr->second.name);
	} else {
		TraceEvent("UnknownNetworkOption").detail("Option", option);
		throw invalid_option();
	}

	if (option == FDBNetworkOptions::DISABLE_MULTI_VERSION_CLIENT_API) {
		validateOption(value, false, true);
		disableMultiVersionClientApi();
	} else if (option == FDBNetworkOptions::CALLBACKS_ON_EXTERNAL_THREADS) {
		validateOption(value, false, true);
		setCallbacksOnExternalThreads();
	} else if (option == FDBNetworkOptions::EXTERNAL_CLIENT_LIBRARY) {
		validateOption(value, true, false, false);
		addExternalLibrary(abspath(value.get().toString()), false);
	} else if (option == FDBNetworkOptions::EXTERNAL_CLIENT_DIRECTORY) {
		validateOption(value, true, false, false);
		addExternalLibraryDirectory(value.get().toString());
	} else if (option == FDBNetworkOptions::DISABLE_LOCAL_CLIENT) {
		validateOption(value, false, true);
		disableLocalClient();
	} else if (option == FDBNetworkOptions::SUPPORTED_CLIENT_VERSIONS) {
		ASSERT(value.present());
		setSupportedClientVersions(value.get());
	} else if (option == FDBNetworkOptions::EXTERNAL_CLIENT) {
		MutexHolder holder(lock);
		ASSERT(!value.present() && !networkStartSetup);
		externalClient = true;
		bypassMultiClientApi = true;
		forwardOption = true;
	} else if (option == FDBNetworkOptions::CLIENT_THREADS_PER_VERSION) {
		MutexHolder holder(lock);
		validateOption(value, true, false, false);
		if (networkStartSetup) {
			throw invalid_option();
		}
#if defined(__unixish__)
		threadCount = extractIntOption(value, 1, 1024);
#else
		// multiple client threads are not supported on windows.
		threadCount = extractIntOption(value, 1, 1);
#endif
	} else if (option == FDBNetworkOptions::CLIENT_TMP_DIR) {
		validateOption(value, true, false, false);
		tmpDir = abspath(value.get().toString());
	} else if (option == FDBNetworkOptions::FUTURE_VERSION_CLIENT_LIBRARY) {
		validateOption(value, true, false, false);
		addExternalLibrary(abspath(value.get().toString()), true);
	} else {
		forwardOption = true;
	}

	if (forwardOption) {
		MutexHolder holder(lock);
		localClient->api->setNetworkOption(option, value);

		if (!bypassMultiClientApi) {
			if (networkSetup) {
				runOnExternalClientsAllThreads(
				    [option, value](Reference<ClientInfo> client) { client->api->setNetworkOption(option, value); });
			} else {
				options.emplace_back(option, value.castTo<Standalone<StringRef>>());
			}
		}
	}
}

void MultiVersionApi::setupNetwork() {
	if (!externalClient) {
		loadEnvironmentVariableNetworkOptions();
	}

	uint64_t transportId = 0;
	{ // lock scope
		MutexHolder holder(lock);
		if (networkStartSetup) {
			throw network_already_setup();
		}

		if (threadCount > 1) {
			disableLocalClient();
		}

		for (auto i : externalClientDescriptions) {
			std::string path = i.second.libPath;
			std::string filename = basename(path);
			bool useFutureVersion = i.second.useFutureVersion;

			// Copy external lib for each thread
			if (externalClients.count(filename) == 0) {
				externalClients[filename] = {};
				for (const auto& tmp : copyExternalLibraryPerThread(path)) {
					externalClients[filename].push_back(Reference<ClientInfo>(
					    new ClientInfo(new DLApi(tmp.first, tmp.second /*unlink on load*/), path, useFutureVersion)));
				}
			}
		}

		if (externalClients.empty() && localClientDisabled) {
			// SOMEDAY: this should be allowed when it's possible to add external clients after the
			// network is setup.
			//
			// Typically we would create a more specific error for this case, but since we expect
			// this case to go away soon, we can use a trace event and a generic error.
			TraceEvent(SevWarn, "CannotSetupNetwork")
			    .detail("Reason", "Local client is disabled and no external clients configured");

			throw client_invalid_operation();
		}

		networkStartSetup = true;

		if (externalClients.empty()) {
			bypassMultiClientApi = true; // SOMEDAY: we won't be able to set this option once it becomes possible to add
			                             // clients after setupNetwork is called
		}

		if (!bypassMultiClientApi) {
			transportId = (uint64_t(uint32_t(platform::getRandomSeed())) << 32) ^ uint32_t(platform::getRandomSeed());
			if (transportId <= 1)
				transportId += 2;
			localClient->api->setNetworkOption(FDBNetworkOptions::EXTERNAL_CLIENT_TRANSPORT_ID,
			                                   std::to_string(transportId));
		}
		localClient->api->setupNetwork();
	}

	localClient->loadVersion();

	if (!bypassMultiClientApi) {
		runOnExternalClientsAllThreads([this](Reference<ClientInfo> client) {
			TraceEvent("InitializingExternalClient").detail("LibraryPath", client->libPath);
			client->api->selectApiVersion(apiVersion.version());
			if (client->useFutureVersion) {
				client->api->useFutureProtocolVersion();
			}
			client->loadVersion();
		});

		MutexHolder holder(lock);
		runOnExternalClientsAllThreads([this, transportId](Reference<ClientInfo> client) {
			for (auto option : options) {
				client->api->setNetworkOption(option.first, option.second.castTo<StringRef>());
			}
			client->api->setNetworkOption(FDBNetworkOptions::EXTERNAL_CLIENT_TRANSPORT_ID, std::to_string(transportId));

			client->api->setupNetwork();
		});

		networkSetup = true; // Needs to be guarded by mutex
	} else {
		networkSetup = true;
	}

	options.clear();
	updateSupportedVersions();
}

THREAD_FUNC_RETURN runNetworkThread(void* param) {
	try {
		((ClientInfo*)param)->api->runNetwork();
	} catch (Error& e) {
		TraceEvent(SevError, "ExternalRunNetworkError").error(e);
	} catch (std::exception& e) {
		TraceEvent(SevError, "ExternalRunNetworkError").error(unknown_error()).detail("RootException", e.what());
	} catch (...) {
		TraceEvent(SevError, "ExternalRunNetworkError").error(unknown_error());
	}

	TraceEvent("ExternalNetworkThreadTerminating");
	THREAD_RETURN;
}

void MultiVersionApi::runNetwork() {
	lock.enter();
	if (!networkSetup) {
		lock.leave();
		throw network_not_setup();
	}

	lock.leave();

	std::vector<THREAD_HANDLE> handles;
	if (!bypassMultiClientApi) {
		for (int threadNum = 0; threadNum < threadCount; threadNum++) {
			runOnExternalClients(threadNum, [&handles, threadNum](Reference<ClientInfo> client) {
				if (client->external) {
					std::string threadName = format("fdb-%s-%d", client->releaseVersion.c_str(), threadNum);
					if (threadName.size() > 15) {
						threadName = format("fdb-%s", client->releaseVersion.c_str());
						if (threadName.size() > 15) {
							threadName = "fdb-external";
						}
					}
					handles.push_back(
					    g_network->startThread(&runNetworkThread, client.getPtr(), 0, threadName.c_str()));
				}
			});
		}
	}

	localClient->api->runNetwork();

	for (auto h : handles) {
		waitThread(h);
	}
}

void MultiVersionApi::stopNetwork() {
	lock.enter();
	if (!networkSetup) {
		lock.leave();
		throw network_not_setup();
	}
	lock.leave();

	TraceEvent("MultiVersionStopNetwork");
	localClient->api->stopNetwork();

	if (!bypassMultiClientApi) {
		runOnExternalClientsAllThreads([](Reference<ClientInfo> client) { client->api->stopNetwork(); }, true);
	}
}

void MultiVersionApi::addNetworkThreadCompletionHook(void (*hook)(void*), void* hookParameter) {
	lock.enter();
	if (!networkSetup) {
		lock.leave();
		throw network_not_setup();
	}
	lock.leave();

	localClient->api->addNetworkThreadCompletionHook(hook, hookParameter);

	if (!bypassMultiClientApi) {
		runOnExternalClientsAllThreads([hook, hookParameter](Reference<ClientInfo> client) {
			client->api->addNetworkThreadCompletionHook(hook, hookParameter);
		});
	}
}

// Creates an IDatabase object that represents a connection to the cluster
Reference<IDatabase> MultiVersionApi::createDatabase(ClusterConnectionRecord const& connectionRecord) {
	lock.enter();
	if (!networkSetup) {
		lock.leave();
		throw network_not_setup();
	}
	if (localClientDisabled) {
		ASSERT(!bypassMultiClientApi);

		int threadIdx = nextThread;
		nextThread = (nextThread + 1) % threadCount;
		lock.leave();

		Reference<IDatabase> localDb = connectionRecord.createDatabase(localClient->api);
		return Reference<IDatabase>(
		    new MultiVersionDatabase(this, threadIdx, connectionRecord, Reference<IDatabase>(), localDb));
	}

	lock.leave();

	ASSERT_LE(threadCount, 1);

	Reference<IDatabase> localDb = connectionRecord.createDatabase(localClient->api);
	if (bypassMultiClientApi) {
		return localDb;
	} else {
		return Reference<IDatabase>(
		    new MultiVersionDatabase(this, 0, connectionRecord, Reference<IDatabase>(), localDb));
	}
}

Reference<IDatabase> MultiVersionApi::createDatabase(const char* clusterFilePath) {
	return createDatabase(ClusterConnectionRecord::fromFile(clusterFilePath));
}

Reference<IDatabase> MultiVersionApi::createDatabaseFromConnectionString(const char* connectionString) {
	return createDatabase(ClusterConnectionRecord::fromConnectionString(connectionString));
}

void MultiVersionApi::updateSupportedVersions() {
	if (networkSetup) {
		Standalone<VectorRef<uint8_t>> versionStr;

		// not mutating the client, so just call on one instance of each client version.
		// thread 0 always exists.
		runOnExternalClients(0, [&versionStr](Reference<ClientInfo> client) {
			const char* ver = client->api->getClientVersion();
			versionStr.append(versionStr.arena(), (uint8_t*)ver, (int)strlen(ver));
			versionStr.append(versionStr.arena(), (uint8_t*)";", 1);
		});

		if (!localClient->failed) {
			const char* local = localClient->api->getClientVersion();
			versionStr.append(versionStr.arena(), (uint8_t*)local, (int)strlen(local));
		} else {
			versionStr.resize(versionStr.arena(), std::max(0, versionStr.size() - 1));
		}

		setNetworkOption(FDBNetworkOptions::SUPPORTED_CLIENT_VERSIONS,
		                 StringRef(versionStr.begin(), versionStr.size()));
	}
}

// Must be called from the main thread
ACTOR Future<std::string> updateClusterSharedStateMapImpl(MultiVersionApi* self,
                                                          ClusterConnectionRecord connectionRecord,
                                                          ProtocolVersion dbProtocolVersion,
                                                          Reference<IDatabase> db) {
	// The cluster ID will be the connection record string (either a filename or the connection string itself)
	// in API versions before we could read the cluster ID.
	state std::string clusterId = connectionRecord.toString();
	if (MultiVersionApi::api->getApiVersion().hasCreateDBFromConnString()) {
		state Reference<ITransaction> tr = db->createTransaction();
		loop {
			try {
				state ThreadFuture<Optional<Value>> clusterIdFuture = tr->get("\xff\xff/cluster_id"_sr);
				Optional<Value> clusterIdVal = wait(safeThreadFutureToFuture(clusterIdFuture));
				ASSERT(clusterIdVal.present());
				clusterId = clusterIdVal.get().toString();
				ASSERT(UID::fromString(clusterId).isValid());
				break;
			} catch (Error& e) {
				wait(safeThreadFutureToFuture(tr->onError(e)));
			}
		}
	}

	if (self->clusterSharedStateMap.find(clusterId) == self->clusterSharedStateMap.end()) {
		TraceEvent("CreatingClusterSharedState")
		    .detail("ClusterId", clusterId)
		    .detail("ProtocolVersion", dbProtocolVersion);
		self->clusterSharedStateMap[clusterId] = { db->createSharedState(), dbProtocolVersion };
	} else {
		auto& sharedStateInfo = self->clusterSharedStateMap[clusterId];
		if (sharedStateInfo.protocolVersion != dbProtocolVersion) {
			// This situation should never happen, because we are connecting to the same cluster,
			// so the protocol version must be the same
			TraceEvent(SevError, "ClusterStateProtocolVersionMismatch")
			    .detail("ClusterId", clusterId)
			    .detail("ProtocolVersionExpected", dbProtocolVersion)
			    .detail("ProtocolVersionFound", sharedStateInfo.protocolVersion);
			return clusterId;
		}

		TraceEvent("SettingClusterSharedState")
		    .detail("ClusterId", clusterId)
		    .detail("ProtocolVersion", dbProtocolVersion);

		state ThreadFuture<DatabaseSharedState*> entry = sharedStateInfo.sharedStateFuture;
		DatabaseSharedState* sharedState = wait(safeThreadFutureToFuture(entry));
		db->setSharedState(sharedState);
	}

	return clusterId;
}

// Must be called from the main thread
Future<std::string> MultiVersionApi::updateClusterSharedStateMap(ClusterConnectionRecord const& connectionRecord,
                                                                 ProtocolVersion dbProtocolVersion,
                                                                 Reference<IDatabase> db) {
	return updateClusterSharedStateMapImpl(this, connectionRecord, dbProtocolVersion, db);
}

// Must be called from the main thread
void MultiVersionApi::clearClusterSharedStateMapEntry(std::string clusterId, ProtocolVersion dbProtocolVersion) {
	auto mapEntry = clusterSharedStateMap.find(clusterId);
	// It can be that other database instances on the same cluster are already upgraded and thus
	// have cleared or even created a new shared object entry
	if (mapEntry == clusterSharedStateMap.end()) {
		TraceEvent("ClusterSharedStateMapEntryNotFound").detail("ClusterId", clusterId);
		return;
	}
	auto sharedStateInfo = mapEntry->second;
	if (sharedStateInfo.protocolVersion != dbProtocolVersion) {
		TraceEvent("ClusterSharedStateClearSkipped")
		    .detail("ClusterId", clusterId)
		    .detail("ProtocolVersionExpected", dbProtocolVersion)
		    .detail("ProtocolVersionFound", sharedStateInfo.protocolVersion);
		return;
	}
	auto ssPtr = sharedStateInfo.sharedStateFuture.get();
	ssPtr->delRef(ssPtr);
	clusterSharedStateMap.erase(mapEntry);
	TraceEvent("ClusterSharedStateCleared").detail("ClusterId", clusterId).detail("ProtocolVersion", dbProtocolVersion);
}

std::vector<std::string> parseOptionValues(std::string valueStr) {
	std::string specialCharacters = "\\";
	specialCharacters += ENV_VAR_PATH_SEPARATOR;

	std::vector<std::string> values;

	size_t index = 0;
	size_t nextIndex = 0;
	std::stringstream ss;
	while (true) {
		nextIndex = valueStr.find_first_of(specialCharacters, index);
		char c = nextIndex == valueStr.npos ? ENV_VAR_PATH_SEPARATOR : valueStr[nextIndex];

		if (c == '\\') {
			if (valueStr.size() == nextIndex + 1 || specialCharacters.find(valueStr[nextIndex + 1]) == valueStr.npos) {
				throw invalid_option_value();
			}

			ss << valueStr.substr(index, nextIndex - index);
			ss << valueStr[nextIndex + 1];

			index = nextIndex + 2;
		} else if (c == ENV_VAR_PATH_SEPARATOR) {
			ss << valueStr.substr(index, nextIndex - index);
			values.push_back(ss.str());
			ss.str(std::string());

			if (nextIndex == valueStr.npos) {
				break;
			}
			index = nextIndex + 1;
		} else {
			ASSERT(false);
		}
	}

	return values;
}

// This function sets all environment variable options which have not been set previously by a call to this function.
// If an option has multiple values and setting one of those values failed with an error, then only those options
// which were not successfully set will be set on subsequent calls.
void MultiVersionApi::loadEnvironmentVariableNetworkOptions() {
	if (envOptionsLoaded) {
		return;
	}

	for (auto option : FDBNetworkOptions::optionInfo) {
		if (!option.second.hidden) {
			std::string valueStr;
			try {
				if (platform::getEnvironmentVar(("FDB_NETWORK_OPTION_" + option.second.name).c_str(), valueStr)) {
					FDBOptionInfo::ParamType curParamType = option.second.paramType;
					for (auto value : parseOptionValues(valueStr)) {
						Standalone<StringRef> currentValue;
						int64_t intParamVal;
						if (curParamType == FDBOptionInfo::ParamType::Int) {
							try {
								size_t nextIdx;
								intParamVal = std::stoll(value, &nextIdx);
								if (nextIdx != value.length()) {
									throw invalid_option_value();
								}
							} catch (std::exception e) {
								TraceEvent(SevError, "EnvironmentVariableParseIntegerFailed")
								    .detail("Option", option.second.name)
								    .detail("Value", valueStr)
								    .detail("Error", e.what());
								throw invalid_option_value();
							}
							currentValue = StringRef(reinterpret_cast<uint8_t*>(&intParamVal), 8);
						} else {
							currentValue = StringRef(value);
						}
						{ // lock scope
							MutexHolder holder(lock);
							if (setEnvOptions[option.first].count(currentValue) == 0) {
								setNetworkOptionInternal(option.first, currentValue);
								setEnvOptions[option.first].insert(currentValue);
							}
						}
					}
				}
			} catch (Error& e) {
				TraceEvent(SevError, "EnvironmentVariableNetworkOptionFailed")
				    .error(e)
				    .detail("Option", option.second.name)
				    .detail("Value", valueStr);
				throw environment_variable_network_option_failed();
			}
		}
	}

	MutexHolder holder(lock);
	envOptionsLoaded = true;
}

MultiVersionApi::MultiVersionApi()
  : callbackOnMainThread(true), localClientDisabled(false), networkStartSetup(false), networkSetup(false),
    bypassMultiClientApi(false), externalClient(false), apiVersion(0), threadCount(0), tmpDir("/tmp"),
    envOptionsLoaded(false) {}

MultiVersionApi* MultiVersionApi::api = new MultiVersionApi();

// ClientInfo
void ClientInfo::loadVersion() {
	std::string version = api->getClientVersion();
	if (version == "unknown") {
		protocolVersion = ProtocolVersion(0);
		releaseVersion = "unknown";
		return;
	}

	Standalone<ClientVersionRef> clientVersion = ClientVersionRef(StringRef(version));

	char* next;
	std::string protocolVersionStr = clientVersion.protocolVersion.toString();
	protocolVersion = ProtocolVersion(strtoull(protocolVersionStr.c_str(), &next, 16));

	ASSERT(protocolVersion.version() != 0 && protocolVersion.version() != ULLONG_MAX);
	ASSERT_EQ(next, &protocolVersionStr[protocolVersionStr.length()]);

	releaseVersion = clientVersion.clientVersion.toString();
}

bool ClientInfo::canReplace(Reference<ClientInfo> other) const {
	if (protocolVersion > other->protocolVersion) {
		return true;
	}

	if (protocolVersion == other->protocolVersion && !external) {
		return true;
	}

	return !protocolVersion.isCompatible(other->protocolVersion);
}

// UNIT TESTS
TEST_CASE("/fdbclient/multiversionclient/EnvironmentVariableParsing") {
	auto vals = parseOptionValues("a");
	ASSERT(vals.size() == 1 && vals[0] == "a");

	vals = parseOptionValues("abcde");
	ASSERT(vals.size() == 1 && vals[0] == "abcde");

	vals = parseOptionValues("");
	ASSERT(vals.size() == 1 && vals[0] == "");

	vals = parseOptionValues("a:b:c:d:e");
	ASSERT(vals.size() == 5 && vals[0] == "a" && vals[1] == "b" && vals[2] == "c" && vals[3] == "d" && vals[4] == "e");

	vals = parseOptionValues("\\\\a\\::\\:b:\\\\");
	ASSERT(vals.size() == 3 && vals[0] == "\\a:" && vals[1] == ":b" && vals[2] == "\\");

	vals = parseOptionValues("abcd:");
	ASSERT(vals.size() == 2 && vals[0] == "abcd" && vals[1] == "");

	vals = parseOptionValues(":abcd");
	ASSERT(vals.size() == 2 && vals[0] == "" && vals[1] == "abcd");

	vals = parseOptionValues(":");
	ASSERT(vals.size() == 2 && vals[0] == "" && vals[1] == "");

	try {
		vals = parseOptionValues("\\x");
		ASSERT(false);
	} catch (Error& e) {
		ASSERT_EQ(e.code(), error_code_invalid_option_value);
	}

	return Void();
}

class ValidateFuture final : public ThreadCallback {
public:
	ValidateFuture(ThreadFuture<int> f, ErrorOr<int> expectedValue, std::set<int> legalErrors)
	  : f(f), expectedValue(expectedValue), legalErrors(legalErrors) {}

	bool canFire(int notMadeActive) const override { return true; }

	void fire(const Void& unused, int& userParam) override {
		ASSERT(!f.isError() && !expectedValue.isError() && f.get() == expectedValue.get());
		delete this;
	}

	void error(const Error& e, int& userParam) override {
		ASSERT(legalErrors.count(e.code()) > 0 ||
		       (f.isError() && expectedValue.isError() && f.getError().code() == expectedValue.getError().code()));
		delete this;
	}

private:
	ThreadFuture<int> f;
	ErrorOr<int> expectedValue;
	std::set<int> legalErrors;
};

struct FutureInfo {
	FutureInfo() {
		if (deterministicRandom()->coinflip()) {
			expectedValue = Error(deterministicRandom()->randomInt(1, 100));
		} else {
			expectedValue = deterministicRandom()->randomInt(0, 100);
		}
	}

	FutureInfo(ThreadFuture<int> future, ErrorOr<int> expectedValue, std::set<int> legalErrors = std::set<int>())
	  : future(future), expectedValue(expectedValue), legalErrors(legalErrors) {}

	void validate() {
		int userParam;
		future.callOrSetAsCallback(new ValidateFuture(future, expectedValue, legalErrors), userParam, 0);
	}

	ThreadFuture<int> future;
	ErrorOr<int> expectedValue;
	std::set<int> legalErrors;
	std::vector<THREAD_HANDLE> threads;
};

FutureInfo createVarOnMainThread(bool canBeNever = true) {
	FutureInfo f;

	if (deterministicRandom()->coinflip()) {
		f.future = onMainThread([f, canBeNever]() {
			Future<Void> sleep;
			if (canBeNever && deterministicRandom()->coinflip()) {
				sleep = Never();
			} else {
				sleep = delay(0.1 * deterministicRandom()->random01());
			}

			if (f.expectedValue.isError()) {
				return tagError<int>(sleep, f.expectedValue.getError());
			} else {
				return tag(sleep, f.expectedValue.get());
			}
		});
	} else if (f.expectedValue.isError()) {
		f.future = f.expectedValue.getError();
	} else {
		f.future = f.expectedValue.get();
	}

	return f;
}

THREAD_FUNC setAbort(void* arg) {
	threadSleep(0.1 * deterministicRandom()->random01());
	try {
		((ThreadSingleAssignmentVar<Void>*)arg)->send(Void());
		((ThreadSingleAssignmentVar<Void>*)arg)->delref();
	} catch (Error& e) {
		printf("Caught error in setAbort: %s\n", e.name());
		ASSERT(false);
	}
	THREAD_RETURN;
}

THREAD_FUNC releaseMem(void* arg) {
	threadSleep(0.1 * deterministicRandom()->random01());
	try {
		// Must get for releaseMemory to work
		((ThreadSingleAssignmentVar<int>*)arg)->get();
	} catch (Error&) {
		// Swallow
	}
	try {
		((ThreadSingleAssignmentVar<int>*)arg)->releaseMemory();
	} catch (Error& e) {
		printf("Caught error in releaseMem: %s\n", e.name());
		ASSERT(false);
	}
	THREAD_RETURN;
}

THREAD_FUNC destroy(void* arg) {
	threadSleep(0.1 * deterministicRandom()->random01());
	try {
		((ThreadSingleAssignmentVar<int>*)arg)->cancel();
	} catch (Error& e) {
		printf("Caught error in destroy: %s\n", e.name());
		ASSERT(false);
	}
	THREAD_RETURN;
}

THREAD_FUNC cancel(void* arg) {
	threadSleep(0.1 * deterministicRandom()->random01());
	try {
		((ThreadSingleAssignmentVar<int>*)arg)->addref();
		destroy(arg);
	} catch (Error& e) {
		printf("Caught error in cancel: %s\n", e.name());
		ASSERT(false);
	}
	THREAD_RETURN;
}

ACTOR Future<Void> checkUndestroyedFutures(std::vector<ThreadSingleAssignmentVar<int>*> undestroyed) {
	state int fNum;
	state ThreadSingleAssignmentVar<int>* f;
	state double start = now();

	for (fNum = 0; fNum < undestroyed.size(); ++fNum) {
		f = undestroyed[fNum];

		while (!f->isReady() && start + 5 >= now()) {
			wait(delay(1.0));
		}

		ASSERT(f->isReady());
	}

	wait(delay(1.0));

	for (fNum = 0; fNum < undestroyed.size(); ++fNum) {
		f = undestroyed[fNum];

		ASSERT_EQ(f->debugGetReferenceCount(), 1);
		ASSERT(f->isReady());

		f->cancel();
	}

	return Void();
}

// Common code for tests of single assignment vars. Tests both correctness and thread safety.
// T should be a class that has a static method with the following signature:
//
//     static FutureInfo createThreadFuture(FutureInfo f);
//
// See AbortableTest for an example T type
template <class T>
THREAD_FUNC runSingleAssignmentVarTest(void* arg) {
	noUnseed = true;

// This test intentionally leaks memory
#ifdef ADDRESS_SANITIZER
	__lsan::ScopedDisabler disableLeakChecks;
#endif

	volatile bool* done = (volatile bool*)arg;
	try {
		for (int i = 0; i < 25; ++i) {
			FutureInfo f = createVarOnMainThread(false);
			FutureInfo tf = T::createThreadFuture(f);
			tf.validate();

			tf.future.extractPtr(); // leaks
			for (auto t : tf.threads) {
				waitThread(t);
			}
		}

		for (int numRuns = 0; numRuns < 25; ++numRuns) {
			std::vector<ThreadSingleAssignmentVar<int>*> undestroyed;
			std::vector<THREAD_HANDLE> threads;
			for (int i = 0; i < 10; ++i) {
				FutureInfo f = createVarOnMainThread();
				f.legalErrors.insert(error_code_operation_cancelled);

				FutureInfo tf = T::createThreadFuture(f);
				for (auto t : tf.threads) {
					threads.push_back(t);
				}

				tf.legalErrors.insert(error_code_operation_cancelled);
				tf.validate();

				auto tfp = tf.future.extractPtr();

				if (deterministicRandom()->coinflip()) {
					if (deterministicRandom()->coinflip()) {
						threads.push_back(g_network->startThread(releaseMem, tfp, 0, "fdb-release-mem"));
					}
					threads.push_back(g_network->startThread(cancel, tfp, 0, "fdb-cancel"));
					undestroyed.push_back((ThreadSingleAssignmentVar<int>*)tfp);
				} else {
					threads.push_back(g_network->startThread(destroy, tfp, 0, "fdb-destroy"));
				}
			}

			for (auto t : threads) {
				waitThread(t);
			}

			ThreadFuture<Void> checkUndestroyed =
			    onMainThread([undestroyed]() { return checkUndestroyedFutures(undestroyed); });

			checkUndestroyed.blockUntilReady();
		}

		onMainThreadVoid([done]() { *done = true; });
	} catch (Error& e) {
		printf("Caught error in test: %s\n", e.name());
		*done = true;
		ASSERT(false);
	}

	THREAD_RETURN;
}

struct AbortableTest {
	static FutureInfo createThreadFuture(FutureInfo f) {
		ThreadSingleAssignmentVar<Void>* abort = new ThreadSingleAssignmentVar<Void>();
		abort->addref(); // this leaks if abort is never set

		auto newFuture =
		    FutureInfo(abortableFuture(f.future, ThreadFuture<Void>(abort)), f.expectedValue, f.legalErrors);

		if (!abort->isReady() && deterministicRandom()->coinflip()) {
			ASSERT_EQ(abort->status, ThreadSingleAssignmentVarBase::Unset);
			newFuture.threads.push_back(g_network->startThread(setAbort, abort, 0, "fdb-abort"));
		}

		newFuture.legalErrors.insert(error_code_cluster_version_changed);
		return newFuture;
	}
};

TEST_CASE("/fdbclient/multiversionclient/AbortableSingleAssignmentVar") {
	state volatile bool done = false;
	state THREAD_HANDLE thread = g_network->startThread(runSingleAssignmentVarTest<AbortableTest>, (void*)&done);

	while (!done) {
		wait(delay(1.0));
	}

	waitThread(thread);

	return Void();
}

class CAPICallback final : public ThreadCallback {
public:
	CAPICallback(void (*callbackf)(FdbCApi::FDBFuture*, void*), FdbCApi::FDBFuture* f, void* userdata)
	  : callbackf(callbackf), f(f), userdata(userdata) {}

	bool canFire(int notMadeActive) const override { return true; }
	void fire(const Void& unused, int& userParam) override {
		(*callbackf)(f, userdata);
		delete this;
	}
	void error(const Error& e, int& userParam) override {
		(*callbackf)(f, userdata);
		delete this;
	}

private:
	void (*callbackf)(FdbCApi::FDBFuture*, void*);
	FdbCApi::FDBFuture* f;
	void* userdata;
};

struct DLTest {
	static FutureInfo createThreadFuture(FutureInfo f) {
		return FutureInfo(
		    toThreadFuture<int>(getApi(),
		                        (FdbCApi::FDBFuture*)f.future.extractPtr(),
		                        [](FdbCApi::FDBFuture* f, FdbCApi* api) {
			                        ASSERT_GE(((ThreadSingleAssignmentVar<int>*)f)->debugGetReferenceCount(), 1);
			                        return ((ThreadSingleAssignmentVar<int>*)f)->get();
		                        }),
		    f.expectedValue,
		    f.legalErrors);
	}

	static Reference<FdbCApi> getApi() {
		static Reference<FdbCApi> api;
		if (!api) {
			api = makeReference<FdbCApi>();

			// Functions needed for DLSingleAssignmentVar
			api->futureSetCallback = [](FdbCApi::FDBFuture* f, FdbCApi::FDBCallback callback, void* callbackParameter) {
				try {
					CAPICallback* cb = new CAPICallback(callback, f, callbackParameter);
					int ignore;
					((ThreadSingleAssignmentVarBase*)f)->callOrSetAsCallback(cb, ignore, 0);
					return FdbCApi::fdb_error_t(error_code_success);
				} catch (Error& e) {
					return FdbCApi::fdb_error_t(e.code());
				}
			};
			api->futureCancel = [](FdbCApi::FDBFuture* f) {
				((ThreadSingleAssignmentVarBase*)f)->addref();
				((ThreadSingleAssignmentVarBase*)f)->cancel();
			};
			api->futureGetError = [](FdbCApi::FDBFuture* f) {
				return FdbCApi::fdb_error_t(((ThreadSingleAssignmentVarBase*)f)->getErrorCode());
			};
			api->futureDestroy = [](FdbCApi::FDBFuture* f) { ((ThreadSingleAssignmentVarBase*)f)->cancel(); };
		}

		return api;
	}
};

TEST_CASE("/fdbclient/multiversionclient/DLSingleAssignmentVar") {
	state volatile bool done = false;

	MultiVersionApi::api->callbackOnMainThread = true;
	state THREAD_HANDLE thread = g_network->startThread(runSingleAssignmentVarTest<DLTest>, (void*)&done);

	while (!done) {
		wait(delay(1.0));
	}

	waitThread(thread);

	done = false;
	MultiVersionApi::api->callbackOnMainThread = false;
	thread = g_network->startThread(runSingleAssignmentVarTest<DLTest>, (void*)&done);

	while (!done) {
		wait(delay(1.0));
	}

	waitThread(thread);

	return Void();
}

struct MapTest {
	static FutureInfo createThreadFuture(FutureInfo f) {
		FutureInfo newFuture;
		newFuture.legalErrors = f.legalErrors;
		newFuture.future = mapThreadFuture<int, int>(f.future, [f, newFuture](ErrorOr<int> v) {
			if (v.isError()) {
				ASSERT(f.legalErrors.count(v.getError().code()) > 0 ||
				       (f.expectedValue.isError() && f.expectedValue.getError().code() == v.getError().code()));
			} else {
				ASSERT(!f.expectedValue.isError() && f.expectedValue.get() == v.get());
			}

			return newFuture.expectedValue;
		});

		return newFuture;
	}
};

TEST_CASE("/fdbclient/multiversionclient/MapSingleAssignmentVar") {
	state volatile bool done = false;
	state THREAD_HANDLE thread = g_network->startThread(runSingleAssignmentVarTest<MapTest>, (void*)&done);

	while (!done) {
		wait(delay(1.0));
	}

	waitThread(thread);

	return Void();
}

struct FlatMapTest {
	static FutureInfo createThreadFuture(FutureInfo f) {
		FutureInfo mapFuture = createVarOnMainThread();

		return FutureInfo(
		    flatMapThreadFuture<int, int>(
		        f.future,
		        [f, mapFuture](ErrorOr<int> v) {
			        if (v.isError()) {
				        ASSERT(f.legalErrors.count(v.getError().code()) > 0 ||
				               (f.expectedValue.isError() && f.expectedValue.getError().code() == v.getError().code()));
			        } else {
				        ASSERT(!f.expectedValue.isError() && f.expectedValue.get() == v.get());
			        }

			        if (mapFuture.expectedValue.isError() && deterministicRandom()->coinflip()) {
				        return ErrorOr<ThreadFuture<int>>(mapFuture.expectedValue.getError());
			        } else {
				        return ErrorOr<ThreadFuture<int>>(mapFuture.future);
			        }
		        }),
		    mapFuture.expectedValue,
		    f.legalErrors);
	}
};

TEST_CASE("/fdbclient/multiversionclient/FlatMapSingleAssignmentVar") {
	state volatile bool done = false;
	state THREAD_HANDLE thread = g_network->startThread(runSingleAssignmentVarTest<FlatMapTest>, (void*)&done);

	while (!done) {
		wait(delay(1.0));
	}

	waitThread(thread);

	return Void();
}<|MERGE_RESOLUTION|>--- conflicted
+++ resolved
@@ -899,16 +899,12 @@
 	                   lib,
 	                   fdbCPath,
 	                   "fdb_transaction_read_blob_granules_finish",
-<<<<<<< HEAD
-	                   headerVersion >= 720);
+	                   headerVersion >= ApiVersion::withBlobRangeApi().version());
 	loadClientFunction(&api->transactionSummarizeBlobGranules,
 	                   lib,
 	                   fdbCPath,
 	                   "fdb_transaction_summarize_blob_granules",
-	                   headerVersion >= 720);
-=======
 	                   headerVersion >= ApiVersion::withBlobRangeApi().version());
->>>>>>> 80a08161
 	loadClientFunction(&api->futureGetInt64,
 	                   lib,
 	                   fdbCPath,
@@ -935,7 +931,7 @@
 	                   lib,
 	                   fdbCPath,
 	                   "fdb_future_get_granule_summary_array",
-	                   headerVersion >= 720);
+	                   headerVersion >= ApiVersion::withBlobRangeApi().version());
 	loadClientFunction(&api->futureGetSharedState, lib, fdbCPath, "fdb_future_get_shared_state", headerVersion >= 710);
 	loadClientFunction(&api->futureSetCallback, lib, fdbCPath, "fdb_future_set_callback", headerVersion >= 0);
 	loadClientFunction(&api->futureCancel, lib, fdbCPath, "fdb_future_cancel", headerVersion >= 0);
