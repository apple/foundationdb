/*
 * BlobCipher.cpp
 *
 * This source file is part of the FoundationDB open source project
 *
 * Copyright 2013-2022 Apple Inc. and the FoundationDB project authors
 *
 * Licensed under the Apache License, Version 2.0 (the "License");
 * you may not use this file except in compliance with the License.
 * You may obtain a copy of the License at
 *
 *     http://www.apache.org/licenses/LICENSE-2.0
 *
 * Unless required by applicable law or agreed to in writing, software
 * distributed under the License is distributed on an "AS IS" BASIS,
 * WITHOUT WARRANTIES OR CONDITIONS OF ANY KIND, either express or implied.
 * See the License for the specific language governing permissions and
 * limitations under the License.
 */

#include "fdbclient/BlobCipher.h"

#include "fdbclient/FDBTypes.h"
#include "fdbclient/Knobs.h"

#include "flow/Arena.h"
#include "flow/EncryptUtils.h"
#include "flow/FileIdentifier.h"
#include "flow/FastRef.h"
#include "flow/flow.h"
#include "flow/Error.h"
#include "flow/Knobs.h"
#include "flow/IRandom.h"
#include "flow/ITrace.h"
#include "flow/ObjectSerializer.h"
#include "flow/Platform.h"
#include "flow/ProtocolVersion.h"
#include "flow/network.h"
#include "flow/serialize.h"
#include "flow/Trace.h"
#include "flow/UnitTest.h"
#include "flow/xxhash.h"
#include "include/fdbclient/BlobCipher.h"

#include <chrono>
#include <cstring>
#include <limits>
#include <memory>
#include <string>
#include <thread>
#include <type_traits>
#include <utility>
#include <variant>

#ifndef _WIN32
#include <unistd.h>
#else
#include <io.h>
#endif

#define BLOB_CIPHER_DEBUG false
#define BLOB_CIPHER_SERIALIZATION_CHECKS false

namespace {
void validateEncryptHeaderFlagVersion(const int flagsVersion) {
	ASSERT(CLIENT_KNOBS->ENABLE_CONFIGURABLE_ENCRYPTION);

	if (flagsVersion > CLIENT_KNOBS->ENCRYPT_HEADER_FLAGS_VERSION) {
		TraceEvent("EncryptHeaderUnsupportedFlagVersion")
		    .detail("MaxSupportedVersion", CLIENT_KNOBS->ENCRYPT_HEADER_FLAGS_VERSION)
		    .detail("Version", flagsVersion);
		throw not_implemented();
	}
}

void validateEncryptHeaderAlgoHeaderVersion(const EncryptCipherMode cipherMode,
                                            const EncryptAuthTokenMode authMode,
                                            const EncryptAuthTokenAlgo authAlgo,
                                            const int version) {
	ASSERT(CLIENT_KNOBS->ENABLE_CONFIGURABLE_ENCRYPTION);

	if (cipherMode != ENCRYPT_CIPHER_MODE_AES_256_CTR) {
		TraceEvent("EncryptHeaderUnsupportedEncryptCipherMode")
		    .detail("MaxSupportedVersion", CLIENT_KNOBS->ENCRYPT_HEADER_FLAGS_VERSION)
		    .detail("CipherMode", cipherMode);
		throw not_implemented();
	}

	int maxSupportedVersion = -1;
	if (authMode == ENCRYPT_HEADER_AUTH_TOKEN_MODE_NONE) {
		maxSupportedVersion = CLIENT_KNOBS->ENCRYPT_HEADER_AES_CTR_NO_AUTH_VERSION;
	} else {
		ASSERT_EQ(authMode, ENCRYPT_HEADER_AUTH_TOKEN_MODE_SINGLE);

		if (authAlgo == ENCRYPT_HEADER_AUTH_TOKEN_ALGO_HMAC_SHA) {
			maxSupportedVersion = CLIENT_KNOBS->ENCRYPT_HEADER_AES_CTR_HMAC_SHA_AUTH_VERSION;
		} else if (authAlgo == ENCRYPT_HEADER_AUTH_TOKEN_ALGO_AES_CMAC) {
			maxSupportedVersion = CLIENT_KNOBS->ENCRYPT_HEADER_AES_CTR_AES_CMAC_AUTH_VERSION;
		} else {
			// Unknown encryption authentication algo
		}
	}

	if (version > maxSupportedVersion || maxSupportedVersion == -1) {
		TraceEvent("EncryptHeaderUnsupportedEncryptAuthToken")
		    .detail("CipherMode", cipherMode)
		    .detail("AuthMode", authMode)
		    .detail("AuthAlgo", authAlgo)
		    .detail("AlgoHeaderVersion", version)
		    .detail("MaxSsupportedVersion", maxSupportedVersion);
		throw not_implemented();
	}
}
} // namespace

// BlobCipherEncryptHeaderRef

uint32_t BlobCipherEncryptHeaderRef::getHeaderSize(const int flagVersion,
                                                   const int algoVersion,
                                                   const EncryptCipherMode cipherMode,
                                                   const EncryptAuthTokenMode authMode,
                                                   const EncryptAuthTokenAlgo authAlgo) {
	if (flagVersion != 1) {
		TraceEvent("BlobCipherGetHeaderSizeInvalidFlagVersion").detail("FlagVersion", flagVersion);
		throw not_implemented();
	}
	if (algoVersion != 1) {
		TraceEvent("BlobCipherGetHeaderSizeInvalidAlgoVersion").detail("AlgoVersion", algoVersion);
		throw not_implemented();
	}

	uint32_t total = sizeof(BlobCipherEncryptHeaderFlagsV1) + 2; // 2 bytes of std::variant index

	if (cipherMode != ENCRYPT_CIPHER_MODE_AES_256_CTR) {
		throw not_implemented();
	}

	if (authMode == ENCRYPT_HEADER_AUTH_TOKEN_MODE_NONE) {
		total += AesCtrNoAuth::getSize();
	} else {
		if (authAlgo == ENCRYPT_HEADER_AUTH_TOKEN_ALGO_HMAC_SHA) {
			total += AesCtrWithHmac::getSize();
		} else {
			ASSERT_EQ(authAlgo, ENCRYPT_HEADER_AUTH_TOKEN_ALGO_AES_CMAC);
			total += AesCtrWithCmac::getSize();
		}
	}
	return total;
}

<<<<<<< HEAD
namespace {
int getEncryptAlgoHeaderVersion(const EncryptAuthTokenMode mode, const EncryptAuthTokenAlgo algo) {
	if (mode == EncryptAuthTokenMode::ENCRYPT_HEADER_AUTH_TOKEN_MODE_NONE) {
		return CLIENT_KNOBS->ENCRYPT_HEADER_AES_CTR_NO_AUTH_VERSION;
	} else {
		ASSERT_EQ(mode, EncryptAuthTokenMode::ENCRYPT_HEADER_AUTH_TOKEN_MODE_SINGLE);
		if (algo == ENCRYPT_HEADER_AUTH_TOKEN_ALGO_AES_CMAC) {
			return CLIENT_KNOBS->ENCRYPT_HEADER_AES_CTR_AES_CMAC_AUTH_VERSION;
		} else {
			ASSERT_EQ(algo, ENCRYPT_HEADER_AUTH_TOKEN_ALGO_HMAC_SHA);
			return CLIENT_KNOBS->ENCRYPT_HEADER_AES_CTR_HMAC_SHA_AUTH_VERSION;
		}
	}
}
} // namespace
=======
const uint8_t* BlobCipherEncryptHeaderRef::getIV() const {
	ASSERT(CLIENT_KNOBS->ENABLE_CONFIGURABLE_ENCRYPTION);

	validateEncryptHeaderFlagVersion(flagsVersion);
	ASSERT_EQ(flagsVersion, 1);

	BlobCipherEncryptHeaderFlagsV1 flags = std::get<BlobCipherEncryptHeaderFlagsV1>(this->flags);

	validateEncryptHeaderAlgoHeaderVersion((EncryptCipherMode)flags.encryptMode,
	                                       (EncryptAuthTokenMode)flags.authTokenMode,
	                                       (EncryptAuthTokenAlgo)flags.authTokenAlgo,
	                                       algoHeaderVersion);
	ASSERT_EQ(algoHeaderVersion, 1);

	return std::visit([](auto& h) { return h.iv; }, algoHeader);
}

template <class>
inline constexpr bool always_false_v = false;

const EncryptHeaderCipherDetails BlobCipherEncryptHeaderRef::getCipherDetails() const {
	ASSERT(CLIENT_KNOBS->ENABLE_CONFIGURABLE_ENCRYPTION);

	validateEncryptHeaderFlagVersion(flagsVersion);
	ASSERT_EQ(flagsVersion, 1);

	BlobCipherEncryptHeaderFlagsV1 flags = std::get<BlobCipherEncryptHeaderFlagsV1>(this->flags);

	validateEncryptHeaderAlgoHeaderVersion((EncryptCipherMode)flags.encryptMode,
	                                       (EncryptAuthTokenMode)flags.authTokenMode,
	                                       (EncryptAuthTokenAlgo)flags.authTokenAlgo,
	                                       algoHeaderVersion);
	ASSERT_EQ(algoHeaderVersion, 1);

	// TODO: Replace with "Overload visitor pattern" someday.
	return std::visit(
	    [](auto&& h) {
		    using T = std::decay_t<decltype(h)>;
		    if constexpr (std::is_same_v<T, AesCtrNoAuthV1>) {
			    return EncryptHeaderCipherDetails(h.cipherTextDetails);
		    } else if constexpr (std::is_same_v<T, AesCtrWithAuthV1<AUTH_TOKEN_HMAC_SHA_SIZE>> ||
		                         std::is_same_v<T, AesCtrWithAuthV1<AUTH_TOKEN_AES_CMAC_SIZE>>) {
			    return EncryptHeaderCipherDetails(h.cipherTextDetails, h.cipherHeaderDetails);
		    } else {
			    static_assert(always_false_v<T>, "Unknown encryption authentication");
		    }
	    },
	    algoHeader);
}
>>>>>>> fe18c87a

void BlobCipherEncryptHeaderRef::validateEncryptionHeaderDetails(const BlobCipherDetails& textCipherDetails,
                                                                 const BlobCipherDetails& headerCipherDetails,
                                                                 const StringRef& ivRef) const {
	ASSERT(CLIENT_KNOBS->ENABLE_CONFIGURABLE_ENCRYPTION);

<<<<<<< HEAD
	if (flagsVersion() > CLIENT_KNOBS->ENCRYPT_HEADER_FLAGS_VERSION) {
		TraceEvent("ValidateEncryptHeaderUnsupportedFlagVersion")
		    .detail("MaxSupportedVersion", CLIENT_KNOBS->ENCRYPT_HEADER_FLAGS_VERSION)
		    .detail("Version", flagsVersion());
		throw not_implemented();
	}

	BlobCipherEncryptHeaderFlagsV1 f = std::get<BlobCipherEncryptHeaderFlagsV1>(flags);

	int maxSupportedVersion =
	    getEncryptAlgoHeaderVersion((EncryptAuthTokenMode)f.authTokenMode, (EncryptAuthTokenAlgo)f.authTokenAlgo);
	if (algoHeaderVersion() != maxSupportedVersion) {
		TraceEvent("ValidateEncryptHeaderUnsupportedAlgoHeaderVersion")
		    .detail("AuthTokenMode", f.authTokenMode)
		    .detail("AuthTokenAlgo", f.authTokenAlgo)
		    .detail("MaxSupportedVersion", maxSupportedVersion)
		    .detail("Version", algoHeaderVersion());
		throw not_implemented();
	}

	BlobCipherDetails persistedTextCipherDetails;
	BlobCipherDetails persistedHeaderCipherDetails;
	uint8_t* persistedIV = nullptr;
	std::visit(
	    [&](auto& h) {
		    persistedTextCipherDetails = h.v1.cipherTextDetails;
		    using HeaderType = std::decay_t<decltype(h)>;
		    if constexpr (std::is_same_v<HeaderType, AesCtrWithHmac> || std::is_same_v<HeaderType, AesCtrWithCmac>) {
			    persistedHeaderCipherDetails = h.v1.cipherHeaderDetails;
=======
	validateEncryptHeaderFlagVersion(flagsVersion);
	ASSERT_EQ(flagsVersion, 1);

	BlobCipherEncryptHeaderFlagsV1 flags = std::get<BlobCipherEncryptHeaderFlagsV1>(this->flags);

	validateEncryptHeaderAlgoHeaderVersion((EncryptCipherMode)flags.encryptMode,
	                                       (EncryptAuthTokenMode)flags.authTokenMode,
	                                       (EncryptAuthTokenAlgo)flags.authTokenAlgo,
	                                       algoHeaderVersion);
	ASSERT_EQ(algoHeaderVersion, 1);

	BlobCipherDetails persistedTextCipherDetails;
	BlobCipherDetails persistedHeaderCipherDetails;
	uint8_t* persistedIV = nullptr;

	// TODO: Replace with "Overload visitor pattern" someday.
	return std::visit(
	    [&persistedTextCipherDetails, &persistedHeaderCipherDetails, &persistedIV](auto&& h) {
		    using T = std::decay_t<decltype(h)>;
		    if constexpr (std::is_same_v<T, AesCtrNoAuthV1>) {
			    persistedTextCipherDetails = h.cipherTextDetails;
			    persistedIV = (uint8_t*)&h.iv[0];
		    } else if constexpr (std::is_same_v<T, AesCtrWithAuthV1<AUTH_TOKEN_HMAC_SHA_SIZE>> ||
		                         std::is_same_v<T, AesCtrWithAuthV1<AUTH_TOKEN_AES_CMAC_SIZE>>) {
			    persistedTextCipherDetails = h.cipherTextDetails;
			    persistedHeaderCipherDetails = h.cipherHeaderDetails;
			    persistedIV = (uint8_t*)&h.iv[0];
		    } else {
			    static_assert(always_false_v<T>, "Unknown encryption authentication");
>>>>>>> fe18c87a
		    }
	    },
	    algoHeader);

	// Validate encryption header 'cipherHeader' details sanity
	if (f.authTokenMode != ENCRYPT_HEADER_AUTH_TOKEN_MODE_NONE && headerCipherDetails != persistedHeaderCipherDetails) {
		TraceEvent(SevError, "ValidateEncryptHeaderMismatch")
		    .detail("HeaderDomainId", headerCipherDetails.encryptDomainId)
		    .detail("PersistedHeaderDomainId", persistedHeaderCipherDetails.encryptDomainId)
		    .detail("HeaderBaseCipherId", headerCipherDetails.baseCipherId)
		    .detail("ExpectedHeaderBaseCipherId", persistedHeaderCipherDetails.baseCipherId)
		    .detail("HeaderSalt", headerCipherDetails.salt)
		    .detail("ExpectedHeaderSalt", persistedHeaderCipherDetails.salt);
		throw encrypt_header_metadata_mismatch();
	}
	// Validate encryption header 'cipherText' details sanity
	if (textCipherDetails != persistedTextCipherDetails) {
		TraceEvent(SevError, "ValidateEncryptHeaderMismatch")
		    .detail("TextDomainId", textCipherDetails.encryptDomainId)
		    .detail("PersistedTextDomainId", persistedTextCipherDetails.encryptDomainId)
		    .detail("TextBaseCipherId", textCipherDetails.baseCipherId)
		    .detail("PersistedTextBaseCipherId", persistedTextCipherDetails.encryptDomainId)
		    .detail("TextSalt", textCipherDetails.salt)
		    .detail("PersistedTextSalt", persistedTextCipherDetails.salt);
		throw encrypt_header_metadata_mismatch();
	}
	// Validate 'Initialization Vector' sanity
	if (memcmp(ivRef.begin(), persistedIV, AES_256_IV_LENGTH) != 0) {
		TraceEvent(SevError, "EncryptionHeader_IVMismatch")
		    .detail("IVChecksum", XXH3_64bits(ivRef.begin(), ivRef.size()))
		    .detail("ExpectedIVChecksum", XXH3_64bits(persistedIV, AES_256_IV_LENGTH));
		throw encrypt_header_metadata_mismatch();
	}
}

// BlobCipherMetrics methods

BlobCipherMetrics::CounterSet::CounterSet(CounterCollection& cc, std::string name)
  : encryptCPUTimeNS(name + "EncryptCPUTimeNS", cc), decryptCPUTimeNS(name + "DecryptCPUTimeNS", cc),
    getCipherKeysLatency(name + "GetCipherKeysLatency",
                         UID(),
                         FLOW_KNOBS->ENCRYPT_KEY_CACHE_LOGGING_INTERVAL,
                         FLOW_KNOBS->ENCRYPT_KEY_CACHE_LOGGING_SKETCH_ACCURACY),
    getLatestCipherKeysLatency(name + "GetLatestCipherKeysLatency",
                               UID(),
                               FLOW_KNOBS->ENCRYPT_KEY_CACHE_LOGGING_INTERVAL,
                               FLOW_KNOBS->ENCRYPT_KEY_CACHE_LOGGING_SKETCH_ACCURACY) {}

BlobCipherMetrics::BlobCipherMetrics()
  : cc("BlobCipher"), cipherKeyCacheHit("CipherKeyCacheHit", cc), cipherKeyCacheMiss("CipherKeyCacheMiss", cc),
    cipherKeyCacheExpired("CipherKeyCacheExpired", cc), latestCipherKeyCacheHit("LatestCipherKeyCacheHit", cc),
    latestCipherKeyCacheMiss("LatestCipherKeyCacheMiss", cc),
    latestCipherKeyCacheNeedsRefresh("LatestCipherKeyCacheNeedsRefresh", cc),
    getCipherKeysLatency("GetCipherKeysLatency",
                         UID(),
                         FLOW_KNOBS->ENCRYPT_KEY_CACHE_LOGGING_INTERVAL,
                         FLOW_KNOBS->ENCRYPT_KEY_CACHE_LOGGING_SKETCH_ACCURACY),
    getLatestCipherKeysLatency("GetLatestCipherKeysLatency",
                               UID(),
                               FLOW_KNOBS->ENCRYPT_KEY_CACHE_LOGGING_INTERVAL,
                               FLOW_KNOBS->ENCRYPT_KEY_CACHE_LOGGING_SKETCH_ACCURACY),
    getBlobMetadataLatency("GetBlobMetadataLatency",
                           UID(),
                           FLOW_KNOBS->ENCRYPT_KEY_CACHE_LOGGING_INTERVAL,
                           FLOW_KNOBS->ENCRYPT_KEY_CACHE_LOGGING_SKETCH_ACCURACY),
    counterSets({ CounterSet(cc, "TLog"),
                  CounterSet(cc, "TLogPostResolution"),
                  CounterSet(cc, "KVMemory"),
                  CounterSet(cc, "KVRedwood"),
                  CounterSet(cc, "BlobGranule"),
                  CounterSet(cc, "Backup"),
                  CounterSet(cc, "Restore"),
                  CounterSet(cc, "Test") }) {
	specialCounter(cc, "CacheSize", []() { return BlobCipherKeyCache::getInstance()->getSize(); });
	traceFuture = cc.traceCounters("BlobCipherMetrics", UID(), FLOW_KNOBS->ENCRYPT_KEY_CACHE_LOGGING_INTERVAL);
}

std::string toString(BlobCipherMetrics::UsageType type) {
	switch (type) {
	case BlobCipherMetrics::UsageType::TLOG:
		return "TLog";
	case BlobCipherMetrics::UsageType::TLOG_POST_RESOLUTION:
		return "TLogPostResolution";
	case BlobCipherMetrics::UsageType::KV_MEMORY:
		return "KVMemory";
	case BlobCipherMetrics::UsageType::KV_REDWOOD:
		return "KVRedwood";
	case BlobCipherMetrics::UsageType::BLOB_GRANULE:
		return "BlobGranule";
	case BlobCipherMetrics::UsageType::BACKUP:
		return "Backup";
	case BlobCipherMetrics::UsageType::RESTORE:
		return "Restore";
	case BlobCipherMetrics::UsageType::TEST:
		return "Test";
	default:
		ASSERT(false);
		return "";
	}
}

// BlobCipherKey class methods

BlobCipherKey::BlobCipherKey(const EncryptCipherDomainId& domainId,
                             const EncryptCipherBaseKeyId& baseCiphId,
                             const uint8_t* baseCiph,
                             int baseCiphLen,
                             const int64_t refreshAt,
                             const int64_t expireAt) {
	// Salt generated is used while applying HMAC Key derivation, hence, not using crypto-secure hash algorithm is
	// ok. Further, 'deterministic' salt generation is used to preserve simulation determinism properties.
	EncryptCipherRandomSalt salt;
	if (g_network->isSimulated()) {
		salt = deterministicRandom()->randomUInt64();
	} else {
		salt = nondeterministicRandom()->randomUInt64();
	}

	// Support two type of CipherKeys: 'revocable' & 'non-revocable' ciphers.
	// In all cases, either cipherKey never expires i.e. refreshAt == infinite, or, refreshAt needs <= expireAt
	// timestamp.
	ASSERT(refreshAt == std::numeric_limits<int64_t>::max() || (refreshAt <= expireAt));

	initKey(domainId, baseCiph, baseCiphLen, baseCiphId, salt, refreshAt, expireAt);
}

BlobCipherKey::BlobCipherKey(const EncryptCipherDomainId& domainId,
                             const EncryptCipherBaseKeyId& baseCiphId,
                             const uint8_t* baseCiph,
                             int baseCiphLen,
                             const EncryptCipherRandomSalt& salt,
                             const int64_t refreshAt,
                             const int64_t expireAt) {
	initKey(domainId, baseCiph, baseCiphLen, baseCiphId, salt, refreshAt, expireAt);
}

void BlobCipherKey::initKey(const EncryptCipherDomainId& domainId,
                            const uint8_t* baseCiph,
                            int baseCiphLen,
                            const EncryptCipherBaseKeyId& baseCiphId,
                            const EncryptCipherRandomSalt& salt,
                            const int64_t refreshAt,
                            const int64_t expireAt) {
	// Set the base encryption key properties
	baseCipher = std::make_unique<uint8_t[]>(AES_256_KEY_LENGTH);
	memset(baseCipher.get(), 0, AES_256_KEY_LENGTH);
	memcpy(baseCipher.get(), baseCiph, std::min<int>(baseCiphLen, AES_256_KEY_LENGTH));
	baseCipherLen = baseCiphLen;
	baseCipherId = baseCiphId;
	// Set the encryption domain for the base encryption key
	encryptDomainId = domainId;
	randomSalt = salt;
	// derive the encryption key
	cipher = std::make_unique<uint8_t[]>(AES_256_KEY_LENGTH);
	memset(cipher.get(), 0, AES_256_KEY_LENGTH);
	applyHmacSha256Derivation();
	// update cipher 'refresh' and 'expire' TS
	refreshAtTS = refreshAt;
	expireAtTS = expireAt;

#if BLOB_CIPHER_DEBUG
	TraceEvent(SevDebug, "BlobCipherKeyInit")
	    .detail("DomainId", domainId)
	    .detail("BaseCipherId", baseCipherId)
	    .detail("BaseCipherLen", baseCipherLen)
	    .detail("RandomSalt", randomSalt)
	    .detail("RefreshAt", refreshAtTS)
	    .detail("ExpireAtTS", expireAtTS);
#endif
}

void BlobCipherKey::applyHmacSha256Derivation() {
	Arena arena;
	uint8_t buf[baseCipherLen + sizeof(EncryptCipherRandomSalt)];
	memcpy(&buf[0], baseCipher.get(), baseCipherLen);
	memcpy(&buf[0] + baseCipherLen, &randomSalt, sizeof(EncryptCipherRandomSalt));
	HmacSha256DigestGen hmacGen(baseCipher.get(), baseCipherLen);
	unsigned int digestLen = hmacGen.digest(
	    { { &buf[0], baseCipherLen + sizeof(EncryptCipherRandomSalt) } }, cipher.get(), AUTH_TOKEN_HMAC_SHA_SIZE);
	if (digestLen < AES_256_KEY_LENGTH) {
		memcpy(cipher.get() + digestLen, buf, AES_256_KEY_LENGTH - digestLen);
	}
}

void BlobCipherKey::reset() {
	memset(baseCipher.get(), 0, baseCipherLen);
	memset(cipher.get(), 0, AES_256_KEY_LENGTH);
}

// BlobKeyIdCache class methods

BlobCipherKeyIdCache::BlobCipherKeyIdCache(EncryptCipherDomainId dId, size_t* sizeStat)
  : domainId(dId), latestBaseCipherKeyId(), latestRandomSalt(), sizeStat(sizeStat) {
	ASSERT(sizeStat != nullptr);
	TraceEvent(SevInfo, "BlobCipherKeyIdCacheInit").detail("DomainId", domainId);
}

BlobCipherKeyIdCacheKey BlobCipherKeyIdCache::getCacheKey(const EncryptCipherBaseKeyId& baseCipherKeyId,
                                                          const EncryptCipherRandomSalt& salt) {
	if (baseCipherKeyId == INVALID_ENCRYPT_CIPHER_KEY_ID || salt == INVALID_ENCRYPT_RANDOM_SALT) {
		throw encrypt_invalid_id();
	}
	return std::make_pair(baseCipherKeyId, salt);
}

Reference<BlobCipherKey> BlobCipherKeyIdCache::getLatestCipherKey() {
	if (!latestBaseCipherKeyId.present()) {
		return Reference<BlobCipherKey>();
	}
	ASSERT_NE(latestBaseCipherKeyId.get(), INVALID_ENCRYPT_CIPHER_KEY_ID);
	ASSERT(latestRandomSalt.present());
	ASSERT_NE(latestRandomSalt.get(), INVALID_ENCRYPT_RANDOM_SALT);

	return getCipherByBaseCipherId(latestBaseCipherKeyId.get(), latestRandomSalt.get());
}

Reference<BlobCipherKey> BlobCipherKeyIdCache::getCipherByBaseCipherId(const EncryptCipherBaseKeyId& baseCipherKeyId,
                                                                       const EncryptCipherRandomSalt& salt) {
	BlobCipherKeyIdCacheMapCItr itr = keyIdCache.find(getCacheKey(baseCipherKeyId, salt));
	if (itr == keyIdCache.end()) {
		return Reference<BlobCipherKey>();
	}
	return itr->second;
}

Reference<BlobCipherKey> BlobCipherKeyIdCache::insertBaseCipherKey(const EncryptCipherBaseKeyId& baseCipherId,
                                                                   const uint8_t* baseCipher,
                                                                   int baseCipherLen,
                                                                   const int64_t refreshAt,
                                                                   const int64_t expireAt) {
	ASSERT_GT(baseCipherId, INVALID_ENCRYPT_CIPHER_KEY_ID);

	// BaseCipherKeys are immutable, given the routine invocation updates 'latestCipher',
	// ensure no key-tampering is done
	Reference<BlobCipherKey> latestCipherKey = getLatestCipherKey();
	if (latestCipherKey.isValid() && latestCipherKey->getBaseCipherId() == baseCipherId) {
		if (memcmp(latestCipherKey->rawBaseCipher(), baseCipher, baseCipherLen) == 0) {
#if BLOB_CIPHER_DEBUG
			TraceEvent(SevDebug, "InsertBaseCipherKeyAlreadyPresent")
			    .detail("BaseCipherKeyId", baseCipherId)
			    .detail("DomainId", domainId);
#endif

			// Key is already present; nothing more to do.
			return latestCipherKey;
		} else {
			TraceEvent(SevInfo, "BlobCipherUpdatetBaseCipherKey")
			    .detail("BaseCipherKeyId", baseCipherId)
			    .detail("DomainId", domainId);
			throw encrypt_update_cipher();
		}
	}

	TraceEvent(SevInfo, "BlobCipherKeyInsertBaseCipherKeyLatest")
	    .detail("DomainId", domainId)
	    .detail("BaseCipherId", baseCipherId)
	    .detail("RefreshAt", refreshAt)
	    .detail("ExpireAt", expireAt);

	Reference<BlobCipherKey> cipherKey =
	    makeReference<BlobCipherKey>(domainId, baseCipherId, baseCipher, baseCipherLen, refreshAt, expireAt);
	BlobCipherKeyIdCacheKey cacheKey = getCacheKey(cipherKey->getBaseCipherId(), cipherKey->getSalt());
	keyIdCache.emplace(cacheKey, cipherKey);

	// Update the latest BaseCipherKeyId for the given encryption domain
	latestBaseCipherKeyId = baseCipherId;
	latestRandomSalt = cipherKey->getSalt();

	(*sizeStat)++;
	return cipherKey;
}

Reference<BlobCipherKey> BlobCipherKeyIdCache::insertBaseCipherKey(const EncryptCipherBaseKeyId& baseCipherId,
                                                                   const uint8_t* baseCipher,
                                                                   int baseCipherLen,
                                                                   const EncryptCipherRandomSalt& salt,
                                                                   const int64_t refreshAt,
                                                                   const int64_t expireAt) {
	ASSERT_NE(baseCipherId, INVALID_ENCRYPT_CIPHER_KEY_ID);
	ASSERT_NE(salt, INVALID_ENCRYPT_RANDOM_SALT);

	BlobCipherKeyIdCacheKey cacheKey = getCacheKey(baseCipherId, salt);

	// BaseCipherKeys are immutable, ensure that cached value doesn't get updated.
	BlobCipherKeyIdCacheMapCItr itr = keyIdCache.find(cacheKey);
	if (itr != keyIdCache.end()) {
		if (memcmp(itr->second->rawBaseCipher(), baseCipher, baseCipherLen) == 0) {
#if BLOB_CIPHER_DEBUG
			TraceEvent(SevDebug, "InsertBaseCipherKeyAlreadyPresent")
			    .detail("BaseCipherKeyId", baseCipherId)
			    .detail("DomainId", domainId);
#endif

			// Key is already present; nothing more to do.
			return itr->second;
		} else {
			TraceEvent(SevInfo, "BlobCipherUpdateBaseCipherKey")
			    .detail("BaseCipherKeyId", baseCipherId)
			    .detail("DomainId", domainId);
			throw encrypt_update_cipher();
		}
	}

	TraceEvent(SevInfo, "BlobCipherKeyInsertBaseCipherKey")
	    .detail("DomainId", domainId)
	    .detail("BaseCipherId", baseCipherId)
	    .detail("Salt", salt)
	    .detail("RefreshAt", refreshAt)
	    .detail("ExpireAt", expireAt);

	Reference<BlobCipherKey> cipherKey =
	    makeReference<BlobCipherKey>(domainId, baseCipherId, baseCipher, baseCipherLen, salt, refreshAt, expireAt);
	keyIdCache.emplace(cacheKey, cipherKey);
	(*sizeStat)++;
	return cipherKey;
}

void BlobCipherKeyIdCache::cleanup() {
	for (auto& keyItr : keyIdCache) {
		keyItr.second->reset();
	}

	keyIdCache.clear();
}

std::vector<Reference<BlobCipherKey>> BlobCipherKeyIdCache::getAllCipherKeys() {
	std::vector<Reference<BlobCipherKey>> cipherKeys;
	for (auto& keyItr : keyIdCache) {
		cipherKeys.push_back(keyItr.second);
	}
	return cipherKeys;
}

// BlobCipherKeyCache class methods

Reference<BlobCipherKey> BlobCipherKeyCache::insertCipherKey(const EncryptCipherDomainId& domainId,
                                                             const EncryptCipherBaseKeyId& baseCipherId,
                                                             const uint8_t* baseCipher,
                                                             int baseCipherLen,
                                                             const int64_t refreshAt,
                                                             const int64_t expireAt) {
	if (domainId == INVALID_ENCRYPT_DOMAIN_ID || baseCipherId == INVALID_ENCRYPT_CIPHER_KEY_ID) {
		throw encrypt_invalid_id();
	}

	Reference<BlobCipherKey> cipherKey;

	try {
		auto domainItr = domainCacheMap.find(domainId);
		if (domainItr == domainCacheMap.end()) {
			// Add mapping to track new encryption domain
			Reference<BlobCipherKeyIdCache> keyIdCache = makeReference<BlobCipherKeyIdCache>(domainId, &size);
			cipherKey = keyIdCache->insertBaseCipherKey(baseCipherId, baseCipher, baseCipherLen, refreshAt, expireAt);
			domainCacheMap.emplace(domainId, keyIdCache);
		} else {
			// Track new baseCipher keys
			Reference<BlobCipherKeyIdCache> keyIdCache = domainItr->second;
			cipherKey = keyIdCache->insertBaseCipherKey(baseCipherId, baseCipher, baseCipherLen, refreshAt, expireAt);
		}
	} catch (Error& e) {
		TraceEvent(SevWarn, "BlobCipherInsertCipherKeyFailed")
		    .detail("BaseCipherKeyId", baseCipherId)
		    .detail("DomainId", domainId);
		throw;
	}
	return cipherKey;
}

Reference<BlobCipherKey> BlobCipherKeyCache::insertCipherKey(const EncryptCipherDomainId& domainId,
                                                             const EncryptCipherBaseKeyId& baseCipherId,
                                                             const uint8_t* baseCipher,
                                                             int baseCipherLen,
                                                             const EncryptCipherRandomSalt& salt,
                                                             const int64_t refreshAt,
                                                             const int64_t expireAt) {
	if (domainId == INVALID_ENCRYPT_DOMAIN_ID || baseCipherId == INVALID_ENCRYPT_CIPHER_KEY_ID ||
	    salt == INVALID_ENCRYPT_RANDOM_SALT) {
		throw encrypt_invalid_id();
	}

	Reference<BlobCipherKey> cipherKey;
	try {
		auto domainItr = domainCacheMap.find(domainId);
		if (domainItr == domainCacheMap.end()) {
			// Add mapping to track new encryption domain
			Reference<BlobCipherKeyIdCache> keyIdCache = makeReference<BlobCipherKeyIdCache>(domainId, &size);
			cipherKey =
			    keyIdCache->insertBaseCipherKey(baseCipherId, baseCipher, baseCipherLen, salt, refreshAt, expireAt);
			domainCacheMap.emplace(domainId, keyIdCache);
		} else {
			// Track new baseCipher keys
			Reference<BlobCipherKeyIdCache> keyIdCache = domainItr->second;
			cipherKey =
			    keyIdCache->insertBaseCipherKey(baseCipherId, baseCipher, baseCipherLen, salt, refreshAt, expireAt);
		}
	} catch (Error& e) {
		TraceEvent(SevWarn, "BlobCipherInsertCipherKey_Failed")
		    .detail("BaseCipherKeyId", baseCipherId)
		    .detail("DomainId", domainId)
		    .detail("Salt", salt);
		throw;
	}
	return cipherKey;
}

Reference<BlobCipherKey> BlobCipherKeyCache::getLatestCipherKey(const EncryptCipherDomainId& domainId) {
	if (domainId == INVALID_ENCRYPT_DOMAIN_ID) {
		TraceEvent(SevWarn, "BlobCipherGetLatestCipherKeyInvalidID").detail("DomainId", domainId);
		throw encrypt_invalid_id();
	}
	auto domainItr = domainCacheMap.find(domainId);
	if (domainItr == domainCacheMap.end()) {
		TraceEvent(SevInfo, "BlobCipherGetLatestCipherKeyDomainNotFound").detail("DomainId", domainId);
		return Reference<BlobCipherKey>();
	}

	Reference<BlobCipherKeyIdCache> keyIdCache = domainItr->second;
	Reference<BlobCipherKey> cipherKey = keyIdCache->getLatestCipherKey();

	// Ensure 'freshness' guarantees for the latestCipher
	if (cipherKey.isValid()) {
		if (cipherKey->needsRefresh()) {
#if BLOB_CIPHER_DEBUG
			TraceEvent("SevDebug, BlobCipherGetLatestNeedsRefresh")
			    .detail("DomainId", domainId)
			    .detail("Now", now())
			    .detail("RefreshAt", cipherKey->getRefreshAtTS());
#endif
			++BlobCipherMetrics::getInstance()->latestCipherKeyCacheNeedsRefresh;
			return Reference<BlobCipherKey>();
		}
		++BlobCipherMetrics::getInstance()->latestCipherKeyCacheHit;
	} else {
		++BlobCipherMetrics::getInstance()->latestCipherKeyCacheMiss;
	}

	return cipherKey;
}

Reference<BlobCipherKey> BlobCipherKeyCache::getCipherKey(const EncryptCipherDomainId& domainId,
                                                          const EncryptCipherBaseKeyId& baseCipherId,
                                                          const EncryptCipherRandomSalt& salt) {
	auto domainItr = domainCacheMap.find(domainId);
	if (domainItr == domainCacheMap.end()) {
		return Reference<BlobCipherKey>();
	}

	Reference<BlobCipherKeyIdCache> keyIdCache = domainItr->second;
	Reference<BlobCipherKey> cipherKey = keyIdCache->getCipherByBaseCipherId(baseCipherId, salt);

	// Ensure 'liveness' guarantees for the cipher
	if (cipherKey.isValid()) {
		if (cipherKey->isExpired()) {
#if BLOB_CIPHER_DEBUG
			TraceEvent(SevDebug, "BlobCipherGetCipherExpired")
			    .detail("DomainId", domainId)
			    .detail("BaseCipherId", baseCipherId)
			    .detail("Now", now())
			    .detail("ExpireAt", cipherKey->getExpireAtTS());
#endif
			++BlobCipherMetrics::getInstance()->cipherKeyCacheExpired;
			return Reference<BlobCipherKey>();
		}
		++BlobCipherMetrics::getInstance()->cipherKeyCacheHit;
	} else {
		++BlobCipherMetrics::getInstance()->cipherKeyCacheMiss;
	}

	return cipherKey;
}

void BlobCipherKeyCache::resetEncryptDomainId(const EncryptCipherDomainId domainId) {
	auto domainItr = domainCacheMap.find(domainId);
	if (domainItr == domainCacheMap.end()) {
		return;
	}

	Reference<BlobCipherKeyIdCache> keyIdCache = domainItr->second;
	ASSERT(keyIdCache->getSize() <= size);
	size -= keyIdCache->getSize();
	keyIdCache->cleanup();
	TraceEvent(SevInfo, "BlobCipherResetEncryptDomainId").detail("DomainId", domainId);
}

void BlobCipherKeyCache::cleanup() noexcept {
	Reference<BlobCipherKeyCache> instance = BlobCipherKeyCache::getInstance();

	TraceEvent(SevInfo, "BlobCipherKeyCacheCleanup").log();

	for (auto& domainItr : instance->domainCacheMap) {
		Reference<BlobCipherKeyIdCache> keyIdCache = domainItr.second;
		keyIdCache->cleanup();
		TraceEvent(SevInfo, "BlobCipherKeyCacheCleanup").detail("DomainId", domainItr.first);
	}

	instance->domainCacheMap.clear();
	instance->size = 0;
}

std::vector<Reference<BlobCipherKey>> BlobCipherKeyCache::getAllCiphers(const EncryptCipherDomainId& domainId) {
	auto domainItr = domainCacheMap.find(domainId);
	if (domainItr == domainCacheMap.end()) {
		return {};
	}

	Reference<BlobCipherKeyIdCache> keyIdCache = domainItr->second;
	return keyIdCache->getAllCipherKeys();
}

// EncryptBlobCipherAes265Ctr class methods

EncryptBlobCipherAes265Ctr::EncryptBlobCipherAes265Ctr(Reference<BlobCipherKey> tCipherKey,
                                                       Reference<BlobCipherKey> hCipherKey,
                                                       const uint8_t* cipherIV,
                                                       const int ivLen,
                                                       const EncryptAuthTokenMode mode,
                                                       BlobCipherMetrics::UsageType usageType)
  : ctx(EVP_CIPHER_CTX_new()), textCipherKey(tCipherKey), headerCipherKey(hCipherKey), authTokenMode(mode),
    usageType(usageType) {
	ASSERT_EQ(ivLen, AES_256_IV_LENGTH);
	authTokenAlgo = getAuthTokenAlgoFromMode(authTokenMode);
	memcpy(&iv[0], cipherIV, ivLen);
	init();
}

EncryptBlobCipherAes265Ctr::EncryptBlobCipherAes265Ctr(Reference<BlobCipherKey> tCipherKey,
                                                       Reference<BlobCipherKey> hCipherKey,
                                                       const uint8_t* cipherIV,
                                                       const int ivLen,
                                                       const EncryptAuthTokenMode mode,
                                                       const EncryptAuthTokenAlgo algo,
                                                       BlobCipherMetrics::UsageType usageType)
  : ctx(EVP_CIPHER_CTX_new()), textCipherKey(tCipherKey), headerCipherKey(hCipherKey), authTokenMode(mode),
    authTokenAlgo(algo), usageType(usageType) {
	ASSERT_EQ(ivLen, AES_256_IV_LENGTH);
	memcpy(&iv[0], cipherIV, ivLen);
	init();
}

EncryptBlobCipherAes265Ctr::EncryptBlobCipherAes265Ctr(Reference<BlobCipherKey> tCipherKey,
                                                       Reference<BlobCipherKey> hCipherKey,
                                                       const EncryptAuthTokenMode mode,
                                                       BlobCipherMetrics::UsageType usageType)
  : ctx(EVP_CIPHER_CTX_new()), textCipherKey(tCipherKey), headerCipherKey(hCipherKey), authTokenMode(mode),
    usageType(usageType) {
	authTokenAlgo = getAuthTokenAlgoFromMode(authTokenMode);
	deterministicRandom()->randomBytes(iv, AES_256_IV_LENGTH);
	init();
}

EncryptBlobCipherAes265Ctr::EncryptBlobCipherAes265Ctr(Reference<BlobCipherKey> tCipherKey,
                                                       Reference<BlobCipherKey> hCipherKey,
                                                       const EncryptAuthTokenMode mode,
                                                       const EncryptAuthTokenAlgo algo,
                                                       BlobCipherMetrics::UsageType usageType)
  : ctx(EVP_CIPHER_CTX_new()), textCipherKey(tCipherKey), headerCipherKey(hCipherKey), authTokenMode(mode),
    authTokenAlgo(algo), usageType(usageType) {
	deterministicRandom()->randomBytes(iv, AES_256_IV_LENGTH);
	init();
}

void EncryptBlobCipherAes265Ctr::init() {
	ASSERT(textCipherKey.isValid());
	if (FLOW_KNOBS->ENCRYPT_HEADER_AUTH_TOKEN_ENABLED) {
		ASSERT(headerCipherKey.isValid());
	}

	if (!isEncryptHeaderAuthTokenDetailsValid(authTokenMode, authTokenAlgo)) {
		TraceEvent(SevWarn, "InvalidAuthTokenDetails")
		    .detail("TokenMode", authTokenMode)
		    .detail("TokenAlgo", authTokenAlgo);
		throw internal_error();
	}

	if (ctx == nullptr) {
		throw encrypt_ops_error();
	}
	if (EVP_EncryptInit_ex(ctx, EVP_aes_256_ctr(), nullptr, nullptr, nullptr) != 1) {
		throw encrypt_ops_error();
	}
	if (EVP_EncryptInit_ex(ctx, nullptr, nullptr, textCipherKey.getPtr()->data(), iv) != 1) {
		throw encrypt_ops_error();
	}
}

template <class Params>
void EncryptBlobCipherAes265Ctr::setCipherAlgoHeaderWithAuthV1(const uint8_t* ciphertext,
                                                               const int ciphertextLen,
                                                               const BlobCipherEncryptHeaderFlagsV1& flags,
                                                               BlobCipherEncryptHeaderRef* headerRef) {
	// Construct algorithm specific details except 'authToken', serialize the details into 'headerRef' to allow
	// authToken generation
	AesCtrWithAuthV1<Params> algoHeader(
	    BlobCipherDetails(textCipherKey->getDomainId(), textCipherKey->getBaseCipherId(), textCipherKey->getSalt()),
	    BlobCipherDetails(
	        headerCipherKey->getDomainId(), headerCipherKey->getBaseCipherId(), headerCipherKey->getSalt()),
	    iv,
	    AES_256_IV_LENGTH);
	headerRef->algoHeader = AesCtrWithAuth(algoHeader);
	// compute the authentication token
	Standalone<StringRef> serialized = BlobCipherEncryptHeaderRef::toStringRef(*headerRef);
	uint8_t computed[Params::authTokenSize];
	computeAuthToken({ { ciphertext, ciphertextLen }, { serialized.begin(), serialized.size() } },
	                 headerCipherKey->rawCipher(),
	                 AES_256_KEY_LENGTH,
	                 &computed[0],
	                 (EncryptAuthTokenAlgo)flags.authTokenAlgo,
	                 AUTH_TOKEN_MAX_SIZE);
	memcpy(&algoHeader.authToken[0], &computed[0], Params::authTokenSize);

	// Populate headerRef algorithm specific header details
	headerRef->algoHeader = algoHeader;
}

void EncryptBlobCipherAes265Ctr::setCipherAlgoHeaderNoAuthV1(const BlobCipherEncryptHeaderFlagsV1& flags,
                                                             BlobCipherEncryptHeaderRef* headerRef) {
	ASSERT_EQ(flags.authTokenMode, EncryptAuthTokenMode::ENCRYPT_HEADER_AUTH_TOKEN_MODE_NONE);

	AesCtrNoAuthV1 aesCtrNoAuth(
	    BlobCipherDetails(textCipherKey->getDomainId(), textCipherKey->getBaseCipherId(), textCipherKey->getSalt()),
	    iv,
	    AES_256_IV_LENGTH);
	headerRef->algoHeader = AesCtrNoAuth(aesCtrNoAuth);
}

void EncryptBlobCipherAes265Ctr::setCipherAlgoHeaderV1(const uint8_t* ciphertext,
                                                       const int ciphertextLen,
                                                       const BlobCipherEncryptHeaderFlagsV1& flags,
                                                       BlobCipherEncryptHeaderRef* headerRef) {
	ASSERT_EQ(1,
	          getEncryptAlgoHeaderVersion((EncryptAuthTokenMode)flags.authTokenMode,
	                                      (EncryptAuthTokenAlgo)flags.authTokenAlgo));

	if (flags.authTokenMode == EncryptAuthTokenMode::ENCRYPT_HEADER_AUTH_TOKEN_MODE_NONE) {
		setCipherAlgoHeaderNoAuthV1(flags, headerRef);
	} else if (flags.authTokenAlgo == ENCRYPT_HEADER_AUTH_TOKEN_ALGO_AES_CMAC) {
		setCipherAlgoHeaderWithAuthV1<AesCtrWithCmacParams>(ciphertext, ciphertextLen, flags, headerRef);
	} else {
		ASSERT_EQ(flags.authTokenAlgo, ENCRYPT_HEADER_AUTH_TOKEN_ALGO_HMAC_SHA);
		setCipherAlgoHeaderWithAuthV1<AesCtrWithHmacParams>(ciphertext, ciphertextLen, flags, headerRef);
	}
}

void EncryptBlobCipherAes265Ctr::updateEncryptHeaderFlagsV1(BlobCipherEncryptHeaderRef* headerRef,
                                                            BlobCipherEncryptHeaderFlagsV1* flags) {

	// Populate encryption header flags details
	flags->encryptMode = ENCRYPT_CIPHER_MODE_AES_256_CTR;
	flags->authTokenMode = authTokenMode;
	flags->authTokenAlgo = authTokenAlgo;
	headerRef->flags = *flags;
}

void EncryptBlobCipherAes265Ctr::updateEncryptHeader(const uint8_t* ciphertext,
                                                     const int ciphertextLen,
                                                     BlobCipherEncryptHeaderRef* headerRef) {
	ASSERT_LE(CLIENT_KNOBS->ENCRYPT_HEADER_FLAGS_VERSION, std::numeric_limits<uint8_t>::max());
	ASSERT_EQ(1, CLIENT_KNOBS->ENCRYPT_HEADER_FLAGS_VERSION);

	// update header flags
	BlobCipherEncryptHeaderFlagsV1 flags;
	updateEncryptHeaderFlagsV1(headerRef, &flags);

	// update cipher algo header
	int algoHeaderVersion = getEncryptAlgoHeaderVersion(authTokenMode, authTokenAlgo);
	ASSERT_EQ(algoHeaderVersion, 1);
	setCipherAlgoHeaderV1(ciphertext, ciphertextLen, flags, headerRef);
}

StringRef EncryptBlobCipherAes265Ctr::encrypt(const uint8_t* plaintext,
                                              const int plaintextLen,
                                              BlobCipherEncryptHeaderRef* headerRef,
                                              Arena& arena) {
	double startTime = 0.0;
	if (CLIENT_KNOBS->ENABLE_ENCRYPTION_CPU_TIME_LOGGING) {
		startTime = timer_monotonic();
	}

	const int allocSize = plaintextLen + AES_BLOCK_SIZE;
	StringRef encryptBuf = makeString(allocSize, arena);
	uint8_t* ciphertext = mutateString(encryptBuf);

	int bytes{ 0 };
	if (EVP_EncryptUpdate(ctx, ciphertext, &bytes, plaintext, plaintextLen) != 1) {
		TraceEvent(SevWarn, "BlobCipherEncryptUpdateFailed")
		    .detail("BaseCipherId", textCipherKey->getBaseCipherId())
		    .detail("EncryptDomainId", textCipherKey->getDomainId());
		throw encrypt_ops_error();
	}

	int finalBytes{ 0 };
	if (EVP_EncryptFinal_ex(ctx, ciphertext + bytes, &finalBytes) != 1) {
		TraceEvent(SevWarn, "BlobCipherEncryptFinalFailed")
		    .detail("BaseCipherId", textCipherKey->getBaseCipherId())
		    .detail("EncryptDomainId", textCipherKey->getDomainId());
		throw encrypt_ops_error();
	}
	if ((bytes + finalBytes) != plaintextLen) {
		TraceEvent(SevWarn, "BlobCipherEncryptUnexpectedCipherLen")
		    .detail("PlaintextLen", plaintextLen)
		    .detail("EncryptedBufLen", bytes + finalBytes);
		throw encrypt_ops_error();
	}

	// Ensure encryption header authToken details sanity
	ASSERT(isEncryptHeaderAuthTokenDetailsValid(authTokenMode, authTokenAlgo));
	updateEncryptHeader(ciphertext, plaintextLen, headerRef);
	if (CLIENT_KNOBS->ENABLE_ENCRYPTION_CPU_TIME_LOGGING) {
		BlobCipherMetrics::counters(usageType).encryptCPUTimeNS += int64_t((timer_monotonic() - startTime) * 1e9);
	}

	CODE_PROBE(authTokenMode == EncryptAuthTokenMode::ENCRYPT_HEADER_AUTH_TOKEN_MODE_NONE,
	           "ConfigurableEncryption: Encryption with Auth token generation disabled");
	CODE_PROBE(authTokenAlgo == EncryptAuthTokenAlgo::ENCRYPT_HEADER_AUTH_TOKEN_ALGO_HMAC_SHA,
	           "ConfigurableEncryption: Encryption with HMAC_SHA Auth token generation");
	CODE_PROBE(authTokenAlgo == EncryptAuthTokenAlgo::ENCRYPT_HEADER_AUTH_TOKEN_ALGO_AES_CMAC,
	           "ConfigurableEncryption: Encryption with AES_CMAC Auth token generation");

	// discard the extra buffer allocated to account for AES_BLOCK_SIZE encryption assist
	return encryptBuf.substr(0, plaintextLen);
}

Reference<EncryptBuf> EncryptBlobCipherAes265Ctr::encrypt(const uint8_t* plaintext,
                                                          const int plaintextLen,
                                                          BlobCipherEncryptHeader* header,
                                                          Arena& arena) {
	double startTime = 0.0;
	if (CLIENT_KNOBS->ENABLE_ENCRYPTION_CPU_TIME_LOGGING) {
		startTime = timer_monotonic();
	}

	memset(reinterpret_cast<uint8_t*>(header), 0, sizeof(BlobCipherEncryptHeader));

	// Alloc buffer computation accounts for 'header authentication' generation scheme. If single-auth-token needs
	// to be generated, allocate buffer sufficient to append header to the cipherText optimizing memcpy cost.

	const int allocSize = plaintextLen + AES_BLOCK_SIZE;
	Reference<EncryptBuf> encryptBuf = makeReference<EncryptBuf>(allocSize, arena);
	uint8_t* ciphertext = encryptBuf->begin();

	int bytes{ 0 };
	if (EVP_EncryptUpdate(ctx, ciphertext, &bytes, plaintext, plaintextLen) != 1) {
		TraceEvent(SevWarn, "BlobCipherEncryptUpdateFailed")
		    .detail("BaseCipherId", textCipherKey->getBaseCipherId())
		    .detail("EncryptDomainId", textCipherKey->getDomainId());
		throw encrypt_ops_error();
	}

	int finalBytes{ 0 };
	if (EVP_EncryptFinal_ex(ctx, ciphertext + bytes, &finalBytes) != 1) {
		TraceEvent(SevWarn, "BlobCipherEncryptFinalFailed")
		    .detail("BaseCipherId", textCipherKey->getBaseCipherId())
		    .detail("EncryptDomainId", textCipherKey->getDomainId());
		throw encrypt_ops_error();
	}

	if ((bytes + finalBytes) != plaintextLen) {
		TraceEvent(SevWarn, "BlobCipherEncryptUnexpectedCipherLen")
		    .detail("PlaintextLen", plaintextLen)
		    .detail("EncryptedBufLen", bytes + finalBytes);
		throw encrypt_ops_error();
	}

	// Populate encryption header flags details
	header->flags.size = sizeof(BlobCipherEncryptHeader);
	header->flags.headerVersion = EncryptBlobCipherAes265Ctr::ENCRYPT_HEADER_VERSION;
	header->flags.encryptMode = ENCRYPT_CIPHER_MODE_AES_256_CTR;
	header->flags.authTokenMode = authTokenMode;
	header->flags.authTokenAlgo = authTokenAlgo;

	// Ensure encryption header authToken details sanity
	ASSERT(isEncryptHeaderAuthTokenDetailsValid(authTokenMode, authTokenAlgo));

	// Populate cipherText encryption-key details
	header->cipherTextDetails = textCipherKey->details();
	// Populate header encryption-key details
	if (authTokenMode != ENCRYPT_HEADER_AUTH_TOKEN_MODE_NONE) {
		header->cipherHeaderDetails = headerCipherKey->details();
	} else {
		header->cipherHeaderDetails.encryptDomainId = INVALID_ENCRYPT_DOMAIN_ID;
		header->cipherHeaderDetails.baseCipherId = INVALID_ENCRYPT_CIPHER_KEY_ID;
		header->cipherHeaderDetails.salt = INVALID_ENCRYPT_RANDOM_SALT;
	}

	memcpy(&header->iv[0], &iv[0], AES_256_IV_LENGTH);

	if (authTokenMode == EncryptAuthTokenMode::ENCRYPT_HEADER_AUTH_TOKEN_MODE_NONE) {
		// No header 'authToken' generation needed.
	} else {

		// Populate header authToken details
		ASSERT_EQ(header->flags.authTokenMode, EncryptAuthTokenMode::ENCRYPT_HEADER_AUTH_TOKEN_MODE_SINGLE);
		ASSERT_GE(allocSize, (bytes + finalBytes));
		ASSERT_GE(encryptBuf->getLogicalSize(), (bytes + finalBytes));

		computeAuthToken({ { ciphertext, bytes + finalBytes },
		                   { reinterpret_cast<const uint8_t*>(header), sizeof(BlobCipherEncryptHeader) } },
		                 headerCipherKey->rawCipher(),
		                 AES_256_KEY_LENGTH,
		                 &header->singleAuthToken.authToken[0],
		                 (EncryptAuthTokenAlgo)header->flags.authTokenAlgo,
		                 AUTH_TOKEN_MAX_SIZE);
	}

	encryptBuf->setLogicalSize(plaintextLen);

	if (CLIENT_KNOBS->ENABLE_ENCRYPTION_CPU_TIME_LOGGING) {
		BlobCipherMetrics::counters(usageType).encryptCPUTimeNS += int64_t((timer_monotonic() - startTime) * 1e9);
	}

	CODE_PROBE(true, "BlobCipher data encryption");
	CODE_PROBE(header->flags.authTokenAlgo == EncryptAuthTokenMode::ENCRYPT_HEADER_AUTH_TOKEN_MODE_NONE,
	           "Encryption authentication disabled");
	CODE_PROBE(header->flags.authTokenAlgo == EncryptAuthTokenAlgo::ENCRYPT_HEADER_AUTH_TOKEN_ALGO_HMAC_SHA,
	           "HMAC_SHA Auth token generation");
	CODE_PROBE(header->flags.authTokenAlgo == EncryptAuthTokenAlgo::ENCRYPT_HEADER_AUTH_TOKEN_ALGO_AES_CMAC,
	           "AES_CMAC Auth token generation");

	return encryptBuf;
}

EncryptBlobCipherAes265Ctr::~EncryptBlobCipherAes265Ctr() {
	if (ctx != nullptr) {
		EVP_CIPHER_CTX_free(ctx);
	}
}

// DecryptBlobCipherAes256Ctr class methods

DecryptBlobCipherAes256Ctr::DecryptBlobCipherAes256Ctr(Reference<BlobCipherKey> tCipherKey,
                                                       Reference<BlobCipherKey> hCipherKey,
                                                       const uint8_t* iv,
                                                       BlobCipherMetrics::UsageType usageType)
  : ctx(EVP_CIPHER_CTX_new()), usageType(usageType), textCipherKey(tCipherKey), headerCipherKey(hCipherKey),
    authTokensValidationDone(false) {
	if (ctx == nullptr) {
		throw encrypt_ops_error();
	}
	if (!EVP_DecryptInit_ex(ctx, EVP_aes_256_ctr(), nullptr, nullptr, nullptr)) {
		throw encrypt_ops_error();
	}
	if (!EVP_DecryptInit_ex(ctx, nullptr, nullptr, tCipherKey.getPtr()->data(), iv)) {
		throw encrypt_ops_error();
	}
}

template <class Params>
void DecryptBlobCipherAes256Ctr::validateAuthTokenV1(const uint8_t* ciphertext,
                                                     const int ciphertextLen,
                                                     const BlobCipherEncryptHeaderFlagsV1& flags,
                                                     const BlobCipherEncryptHeaderRef& headerRef) {
	ASSERT_EQ(flags.encryptMode, ENCRYPT_HEADER_AUTH_TOKEN_MODE_SINGLE);
	ASSERT_LE(Params::authTokenSize, AUTH_TOKEN_MAX_SIZE);

	Arena tmpArena;
	uint8_t persited[Params::authTokenSize];
	uint8_t computed[Params::authTokenSize];

	// prepare the payload {cipherText + encryptionHeader}
	// ensure the 'authToken' is reset before computing the 'authentication token'
	BlobCipherEncryptHeaderRef headerRefCopy = BlobCipherEncryptHeaderRef(headerRef);

	AesCtrWithAuth<Params> algoHeaderCopy = std::get<AesCtrWithAuth<Params>>(headerRefCopy.algoHeader);
	// preserve the 'persisted' token for future validation before reseting the field
	memcpy(&persited[0], &algoHeaderCopy.v1.authToken[0], Params::authTokenSize);
	memset(&algoHeaderCopy.v1.authToken[0], 0, Params::authTokenSize);

	headerRefCopy.algoHeader = algoHeaderCopy;
	Standalone<StringRef> serializedHeader = BlobCipherEncryptHeaderRef::toStringRef(headerRefCopy);
	computeAuthToken({ { ciphertext, ciphertextLen }, { serializedHeader.begin(), serializedHeader.size() } },
	                 headerCipherKey->rawCipher(),
	                 AES_256_KEY_LENGTH,
	                 &computed[0],
	                 (EncryptAuthTokenAlgo)flags.authTokenAlgo,
	                 AUTH_TOKEN_MAX_SIZE);

	if (memcmp(&persited[0], &computed[0], Params::authTokenSize) != 0) {
		TraceEvent(SevWarn, "BlobCipherVerifyEncryptBlobHeaderAuthTokenMismatch")
		    .detail("HeaderFlagsVersion", headerRef.flagsVersion())
		    .detail("HeaderMode", flags.encryptMode)
		    .detail("SingleAuthToken", StringRef(tmpArena, persited, Params::authTokenSize))
		    .detail("ComputedSingleAuthToken", StringRef(tmpArena, computed, Params::authTokenSize));

		CODE_PROBE(flags.authTokenAlgo == ENCRYPT_HEADER_AUTH_TOKEN_ALGO_HMAC_SHA,
		           "ConfigurableEncryption: AuthToken value mismatch - HMAC_SHA auth token generation");
		CODE_PROBE(flags.authTokenAlgo == ENCRYPT_HEADER_AUTH_TOKEN_ALGO_AES_CMAC,
		           "ConfigurableEncryption: AuthToken value mismatch - AES_CMAC auth token generation");

		throw encrypt_header_authtoken_mismatch();
	}
}

void DecryptBlobCipherAes256Ctr::validateHeaderSingleAuthTokenV1(const uint8_t* ciphertext,
                                                                 const int ciphertextLen,
                                                                 const BlobCipherEncryptHeaderFlagsV1& flags,
                                                                 const BlobCipherEncryptHeaderRef& headerRef) {
	// prepare the payload {cipherText + encryptionHeader}
	// ensure the 'authToken' is reset before computing the 'authentication token'

	if (flags.authTokenAlgo == EncryptAuthTokenAlgo::ENCRYPT_HEADER_AUTH_TOKEN_ALGO_AES_CMAC) {
		validateAuthTokenV1<AesCtrWithCmacParams>(ciphertext, ciphertextLen, flags, headerRef);
	} else {
		ASSERT_EQ(flags.authTokenAlgo, EncryptAuthTokenAlgo::ENCRYPT_HEADER_AUTH_TOKEN_ALGO_HMAC_SHA);
		validateAuthTokenV1<AesCtrWithHmacParams>(ciphertext, ciphertextLen, flags, headerRef);
	}
}

void DecryptBlobCipherAes256Ctr::validateAuthTokensV1(const uint8_t* ciphertext,
                                                      const int ciphertextLen,
                                                      const BlobCipherEncryptHeaderFlagsV1& flags,
                                                      const BlobCipherEncryptHeaderRef& headerRef) {
	if (flags.authTokenMode == EncryptAuthTokenMode::ENCRYPT_HEADER_AUTH_TOKEN_MODE_NONE) {
		// No embedded 'authToken'; do nothing
		return;
	}

	ASSERT_EQ(flags.authTokenMode, EncryptAuthTokenMode::ENCRYPT_HEADER_AUTH_TOKEN_MODE_SINGLE);
	validateHeaderSingleAuthTokenV1(ciphertext, ciphertextLen, flags, headerRef);
	authTokensValidationDone = true;
}

void DecryptBlobCipherAes256Ctr::validateEncryptHeaderFlagsV1(const uint32_t headerVersion,
                                                              const BlobCipherEncryptHeaderFlagsV1& flags) {
	// validate header flag sanity
	if (flags.encryptMode != EncryptCipherMode::ENCRYPT_CIPHER_MODE_AES_256_CTR ||
	    !isEncryptHeaderAuthTokenModeValid((EncryptAuthTokenMode)flags.authTokenMode)) {
		TraceEvent(SevWarn, "BlobCipherVerifyEncryptBlobHeader")
		    .detail("HeaderVersion", headerVersion)
		    .detail("ExpectedVersion", CLIENT_KNOBS->ENCRYPT_HEADER_FLAGS_VERSION)
		    .detail("EncryptCipherMode", flags.encryptMode)
		    .detail("ExpectedCipherMode", EncryptCipherMode::ENCRYPT_CIPHER_MODE_AES_256_CTR)
		    .detail("EncryptHeaderAuthTokenMode", flags.authTokenMode);

		CODE_PROBE(true, "ConfigurableEncryption: Encryption header metadata mismatch");

		throw encrypt_header_metadata_mismatch();
	}
}

void DecryptBlobCipherAes256Ctr::validateEncryptHeader(const uint8_t* ciphertext,
                                                       const int ciphertextLen,
                                                       const BlobCipherEncryptHeaderRef& headerRef,
                                                       EncryptAuthTokenMode* authTokenMode,
                                                       EncryptAuthTokenAlgo* authTokenAlgo) {
	if (headerRef.flagsVersion() != 1) {
		TraceEvent(SevWarn, "BlobCipherVerifyEncryptBlobHeader")
		    .detail("HeaderVersion", headerRef.flagsVersion())
		    .detail("MaxSupportedVersion", CLIENT_KNOBS->ENCRYPT_HEADER_FLAGS_VERSION);

		CODE_PROBE(true, "ConfigurableEncryption: Encryption header version unsupported");

		throw encrypt_header_metadata_mismatch();
	}

	if (headerRef.flagsVersion() != 1) {
		throw not_implemented();
	}

	BlobCipherEncryptHeaderFlagsV1 flags = std::get<BlobCipherEncryptHeaderFlagsV1>(headerRef.flags);
	validateEncryptHeaderFlagsV1(headerRef.flagsVersion(), flags);
	validateAuthTokensV1(ciphertext, ciphertextLen, flags, headerRef);

	*authTokenMode = (EncryptAuthTokenMode)flags.authTokenMode;
	*authTokenAlgo = (EncryptAuthTokenAlgo)flags.authTokenAlgo;
}

StringRef DecryptBlobCipherAes256Ctr::decrypt(const uint8_t* ciphertext,
                                              const int ciphertextLen,
                                              const BlobCipherEncryptHeaderRef& headerRef,
                                              Arena& arena) {
	double startTime = 0.0;
	if (CLIENT_KNOBS->ENABLE_ENCRYPTION_CPU_TIME_LOGGING) {
		startTime = timer_monotonic();
	}

	EncryptAuthTokenMode authTokenMode;
	EncryptAuthTokenAlgo authTokenAlgo;
	validateEncryptHeader(ciphertext, ciphertextLen, headerRef, &authTokenMode, &authTokenAlgo);

	const int allocSize = ciphertextLen + AES_BLOCK_SIZE;
	StringRef decrypted = makeString(allocSize, arena);

	uint8_t* plaintext = mutateString(decrypted);
	int bytesDecrypted{ 0 };
	if (!EVP_DecryptUpdate(ctx, plaintext, &bytesDecrypted, ciphertext, ciphertextLen)) {
		TraceEvent(SevWarn, "BlobCipherDecryptUpdateFailed")
		    .detail("BaseCipherId", textCipherKey->getBaseCipherId())
		    .detail("EncryptDomainId", textCipherKey->getDomainId());
		throw encrypt_ops_error();
	}

	int finalBlobBytes{ 0 };
	if (EVP_DecryptFinal_ex(ctx, plaintext + bytesDecrypted, &finalBlobBytes) <= 0) {
		TraceEvent(SevWarn, "BlobCipherDecryptFinalFailed")
		    .detail("BaseCipherId", textCipherKey->getBaseCipherId())
		    .detail("EncryptDomainId", textCipherKey->getDomainId());
		throw encrypt_ops_error();
	}

	if ((bytesDecrypted + finalBlobBytes) != ciphertextLen) {
		TraceEvent(SevWarn, "BlobCipherEncryptUnexpectedPlaintextLen")
		    .detail("CiphertextLen", ciphertextLen)
		    .detail("DecryptedBufLen", bytesDecrypted + finalBlobBytes);
		throw encrypt_ops_error();
	}

	if (CLIENT_KNOBS->ENABLE_ENCRYPTION_CPU_TIME_LOGGING) {
		BlobCipherMetrics::counters(usageType).decryptCPUTimeNS += int64_t((timer_monotonic() - startTime) * 1e9);
	}

	CODE_PROBE(authTokenMode == EncryptAuthTokenMode::ENCRYPT_HEADER_AUTH_TOKEN_MODE_NONE,
	           "ConfigurableEncryption: Decryption with Auth token generation disabled");
	CODE_PROBE(authTokenAlgo == EncryptAuthTokenAlgo::ENCRYPT_HEADER_AUTH_TOKEN_ALGO_HMAC_SHA,
	           "ConfigurableEncryption: Decryption with HMAC_SHA Auth token generation");
	CODE_PROBE(authTokenAlgo == EncryptAuthTokenAlgo::ENCRYPT_HEADER_AUTH_TOKEN_ALGO_AES_CMAC,
	           "ConfigurableEncryption: Decryption with AES_CMAC Auth token generation");

	// discard the extra buffer allocated to account AES_BLOCK_SIZE decryption assist
	return decrypted.substr(0, ciphertextLen);
}

void DecryptBlobCipherAes256Ctr::verifyHeaderSingleAuthToken(const uint8_t* ciphertext,
                                                             const int ciphertextLen,
                                                             const BlobCipherEncryptHeader& header) {
	// prepare the payload {cipherText + encryptionHeader}
	// ensure the 'authToken' is reset before computing the 'authentication token'
	BlobCipherEncryptHeader headerCopy;
	memcpy(reinterpret_cast<uint8_t*>(&headerCopy),
	       reinterpret_cast<const uint8_t*>(&header),
	       sizeof(BlobCipherEncryptHeader));
	memset(reinterpret_cast<uint8_t*>(&headerCopy.singleAuthToken), 0, AUTH_TOKEN_MAX_SIZE);
	uint8_t computed[AUTH_TOKEN_MAX_SIZE];
	computeAuthToken({ { ciphertext, ciphertextLen },
	                   { reinterpret_cast<const uint8_t*>(&headerCopy), sizeof(BlobCipherEncryptHeader) } },
	                 headerCipherKey->rawCipher(),
	                 AES_256_KEY_LENGTH,
	                 &computed[0],
	                 (EncryptAuthTokenAlgo)header.flags.authTokenAlgo,
	                 AUTH_TOKEN_MAX_SIZE);

	int authTokenSize = getEncryptHeaderAuthTokenSize(header.flags.authTokenAlgo);
	ASSERT_LE(authTokenSize, AUTH_TOKEN_MAX_SIZE);
	if (memcmp(&header.singleAuthToken.authToken[0], &computed[0], authTokenSize) != 0) {
		TraceEvent(SevWarn, "BlobCipherVerifyEncryptBlobHeaderAuthTokenMismatch")
		    .detail("HeaderVersion", header.flags.headerVersion)
		    .detail("HeaderMode", header.flags.encryptMode)
		    .detail("SingleAuthToken", StringRef(&header.singleAuthToken.authToken[0], AUTH_TOKEN_MAX_SIZE).toString())
		    .detail("ComputedSingleAuthToken", StringRef(computed, AUTH_TOKEN_MAX_SIZE));

		CODE_PROBE(header.flags.authTokenAlgo == ENCRYPT_HEADER_AUTH_TOKEN_ALGO_HMAC_SHA,
		           "AuthToken size mismatch - HMAC_SHA auth token generation");
		CODE_PROBE(header.flags.authTokenAlgo == ENCRYPT_HEADER_AUTH_TOKEN_ALGO_AES_CMAC,
		           "AuthToken size mismatch - AES_CMAC auth token generation");

		throw encrypt_header_authtoken_mismatch();
	}
}

void DecryptBlobCipherAes256Ctr::verifyAuthTokens(const uint8_t* ciphertext,
                                                  const int ciphertextLen,
                                                  const BlobCipherEncryptHeader& header) {
	ASSERT_EQ(header.flags.authTokenMode, EncryptAuthTokenMode::ENCRYPT_HEADER_AUTH_TOKEN_MODE_SINGLE);
	verifyHeaderSingleAuthToken(ciphertext, ciphertextLen, header);

	authTokensValidationDone = true;
}

void DecryptBlobCipherAes256Ctr::verifyEncryptHeaderMetadata(const BlobCipherEncryptHeader& header) {
	// validate header flag sanity
	if (header.flags.headerVersion != EncryptBlobCipherAes265Ctr::ENCRYPT_HEADER_VERSION ||
	    header.flags.encryptMode != EncryptCipherMode::ENCRYPT_CIPHER_MODE_AES_256_CTR ||
	    !isEncryptHeaderAuthTokenModeValid((EncryptAuthTokenMode)header.flags.authTokenMode)) {
		TraceEvent(SevWarn, "BlobCipherVerifyEncryptBlobHeader")
		    .detail("HeaderVersion", header.flags.headerVersion)
		    .detail("ExpectedVersion", EncryptBlobCipherAes265Ctr::ENCRYPT_HEADER_VERSION)
		    .detail("EncryptCipherMode", header.flags.encryptMode)
		    .detail("ExpectedCipherMode", EncryptCipherMode::ENCRYPT_CIPHER_MODE_AES_256_CTR)
		    .detail("EncryptHeaderAuthTokenMode", header.flags.authTokenMode);

		CODE_PROBE(true, "Encryption header metadata mismatch");

		throw encrypt_header_metadata_mismatch();
	}
}

Reference<EncryptBuf> DecryptBlobCipherAes256Ctr::decrypt(const uint8_t* ciphertext,
                                                          const int ciphertextLen,
                                                          const BlobCipherEncryptHeader& header,
                                                          Arena& arena) {
	double startTime = 0.0;
	if (CLIENT_KNOBS->ENABLE_ENCRYPTION_CPU_TIME_LOGGING) {
		startTime = timer_monotonic();
	}

	verifyEncryptHeaderMetadata(header);

	if (header.flags.authTokenMode != EncryptAuthTokenMode::ENCRYPT_HEADER_AUTH_TOKEN_MODE_NONE &&
	    !headerCipherKey.isValid()) {
		TraceEvent(SevWarn, "BlobCipherDecryptInvalidHeaderCipherKey")
		    .detail("AuthTokenMode", header.flags.authTokenMode);
		throw encrypt_ops_error();
	}

	const int allocSize = ciphertextLen + AES_BLOCK_SIZE;
	Reference<EncryptBuf> decrypted = makeReference<EncryptBuf>(allocSize, arena);

	if (header.flags.authTokenMode != EncryptAuthTokenMode::ENCRYPT_HEADER_AUTH_TOKEN_MODE_NONE) {
		verifyAuthTokens(ciphertext, ciphertextLen, header);
		ASSERT(authTokensValidationDone);
	}

	uint8_t* plaintext = decrypted->begin();
	int bytesDecrypted{ 0 };
	if (!EVP_DecryptUpdate(ctx, plaintext, &bytesDecrypted, ciphertext, ciphertextLen)) {
		TraceEvent(SevWarn, "BlobCipherDecryptUpdateFailed")
		    .detail("BaseCipherId", header.cipherTextDetails.baseCipherId)
		    .detail("EncryptDomainId", header.cipherTextDetails.encryptDomainId);
		throw encrypt_ops_error();
	}

	int finalBlobBytes{ 0 };
	if (EVP_DecryptFinal_ex(ctx, plaintext + bytesDecrypted, &finalBlobBytes) <= 0) {
		TraceEvent(SevWarn, "BlobCipherDecryptFinalFailed")
		    .detail("BaseCipherId", header.cipherTextDetails.baseCipherId)
		    .detail("EncryptDomainId", header.cipherTextDetails.encryptDomainId);
		throw encrypt_ops_error();
	}

	if ((bytesDecrypted + finalBlobBytes) != ciphertextLen) {
		TraceEvent(SevWarn, "BlobCipherEncryptUnexpectedPlaintextLen")
		    .detail("CiphertextLen", ciphertextLen)
		    .detail("DecryptedBufLen", bytesDecrypted + finalBlobBytes);
		throw encrypt_ops_error();
	}

	decrypted->setLogicalSize(ciphertextLen);

	if (CLIENT_KNOBS->ENABLE_ENCRYPTION_CPU_TIME_LOGGING) {
		BlobCipherMetrics::counters(usageType).decryptCPUTimeNS += int64_t((timer_monotonic() - startTime) * 1e9);
	}

	CODE_PROBE(true, "BlobCipher data decryption");
	CODE_PROBE(header.flags.authTokenAlgo == EncryptAuthTokenMode::ENCRYPT_HEADER_AUTH_TOKEN_MODE_NONE,
	           "Decryption authentication disabled");
	CODE_PROBE(header.flags.authTokenAlgo == EncryptAuthTokenAlgo::ENCRYPT_HEADER_AUTH_TOKEN_ALGO_HMAC_SHA,
	           "Decryption HMAC_SHA Auth token verification");
	CODE_PROBE(header.flags.authTokenAlgo == EncryptAuthTokenAlgo::ENCRYPT_HEADER_AUTH_TOKEN_ALGO_AES_CMAC,
	           "Decryption AES_CMAC Auth token verification");

	return decrypted;
}

DecryptBlobCipherAes256Ctr::~DecryptBlobCipherAes256Ctr() {
	if (ctx != nullptr) {
		EVP_CIPHER_CTX_free(ctx);
	}
}

// HmacSha256DigestGen class methods

HmacSha256DigestGen::HmacSha256DigestGen(const unsigned char* key, size_t len) : ctx(HMAC_CTX_new()) {
	if (!HMAC_Init_ex(ctx, key, len, EVP_sha256(), nullptr)) {
		throw encrypt_ops_error();
	}
}

HmacSha256DigestGen::~HmacSha256DigestGen() {
	if (ctx != nullptr) {
		HMAC_CTX_free(ctx);
	}
}

unsigned int HmacSha256DigestGen::digest(const std::vector<std::pair<const uint8_t*, size_t>>& payload,
                                         unsigned char* buf,
                                         unsigned int bufLen) {
	ASSERT_EQ(bufLen, HMAC_size(ctx));

	for (const auto& p : payload) {
		if (HMAC_Update(ctx, p.first, p.second) != 1) {
			throw encrypt_ops_error();
		}
	}

	unsigned int digestLen = 0;
	if (HMAC_Final(ctx, buf, &digestLen) != 1) {
		throw encrypt_ops_error();
	}

	CODE_PROBE(true, "HMAC_SHA Digest generation");

	return digestLen;
}

// Aes256CtrCmacDigestGen methods
Aes256CmacDigestGen::Aes256CmacDigestGen(const unsigned char* key, size_t keylen) : ctx(CMAC_CTX_new()) {
	ASSERT_EQ(keylen, AES_256_KEY_LENGTH);

	if (ctx == nullptr) {
		throw encrypt_ops_error();
	}
	if (!CMAC_Init(ctx, key, keylen, EVP_aes_256_cbc(), NULL)) {
		throw encrypt_ops_error();
	}
}

size_t Aes256CmacDigestGen::digest(const std::vector<std::pair<const uint8_t*, size_t>>& payload,
                                   uint8_t* digest,
                                   int digestlen) {
	ASSERT(ctx != nullptr);
	ASSERT_GE(digestlen, AUTH_TOKEN_AES_CMAC_SIZE);

	for (const auto& p : payload) {
		if (!CMAC_Update(ctx, p.first, p.second)) {
			throw encrypt_ops_error();
		}
	}
	size_t ret;
	if (!CMAC_Final(ctx, digest, &ret)) {
		throw encrypt_ops_error();
	}

	return ret;
}

Aes256CmacDigestGen::~Aes256CmacDigestGen() {
	if (ctx != nullptr) {
		CMAC_CTX_free(ctx);
	}
}

void computeAuthToken(const std::vector<std::pair<const uint8_t*, size_t>>& payload,
                      const uint8_t* key,
                      const int keyLen,
                      unsigned char* digestBuf,
                      const EncryptAuthTokenAlgo algo,
                      unsigned int digestBufMaxSz) {
	ASSERT_EQ(digestBufMaxSz, AUTH_TOKEN_MAX_SIZE);
	ASSERT_EQ(keyLen, AES_256_KEY_LENGTH);
	ASSERT(isEncryptHeaderAuthTokenAlgoValid(algo));

	int authTokenSz = getEncryptHeaderAuthTokenSize(algo);
	ASSERT_LE(authTokenSz, AUTH_TOKEN_MAX_SIZE);

	if (algo == EncryptAuthTokenAlgo::ENCRYPT_HEADER_AUTH_TOKEN_ALGO_HMAC_SHA) {
		ASSERT_EQ(authTokenSz, AUTH_TOKEN_HMAC_SHA_SIZE);

		HmacSha256DigestGen hmacGenerator(key, keyLen);
		unsigned int digestLen = hmacGenerator.digest(payload, digestBuf, authTokenSz);

		ASSERT_EQ(digestLen, authTokenSz);
	} else if (algo == EncryptAuthTokenAlgo::ENCRYPT_HEADER_AUTH_TOKEN_ALGO_AES_CMAC) {
		ASSERT_EQ(authTokenSz, AUTH_TOKEN_AES_CMAC_SIZE);

		Aes256CmacDigestGen cmacGenerator(key, keyLen);
		size_t digestLen = cmacGenerator.digest(payload, digestBuf, authTokenSz);

		ASSERT_EQ(digestLen, authTokenSz);
	} else {
		throw not_implemented();
	}
}

EncryptAuthTokenMode getEncryptAuthTokenMode(const EncryptAuthTokenMode mode) {
	// Override mode if authToken isn't enabled
	return FLOW_KNOBS->ENCRYPT_HEADER_AUTH_TOKEN_ENABLED ? mode
	                                                     : EncryptAuthTokenMode::ENCRYPT_HEADER_AUTH_TOKEN_MODE_NONE;
}

// Only used to link unit tests
void forceLinkBlobCipherTests() {}

// Tests cases includes:
// 1. Populate cache by inserting 'baseCipher' details for new encryptionDomainIds
// 2. Random lookup for cipherKeys and content validation
// 3. Inserting of 'identical' cipherKey (already cached) more than once works as desired.
// 4. Inserting of 'non-identical' cipherKey (already cached) more than once works as desired.
// 5. Validation encryption ops (correctness):
//  5.1. Encrypt a buffer followed by decryption of the buffer, validate the contents.
//  5.2. Simulate anomalies such as: EncryptionHeader corruption, authToken mismatch / encryptionMode mismatch etc.
// 6. Cache cleanup
//  6.1  cleanup cipherKeys by given encryptDomainId
//  6.2. Cleanup all cached cipherKeys

namespace {
// Construct a dummy External Key Manager representation and populate with some keys
class BaseCipher : public ReferenceCounted<BaseCipher>, NonCopyable {
public:
	EncryptCipherDomainId domainId;
	int len;
	EncryptCipherBaseKeyId keyId;
	std::unique_ptr<uint8_t[]> key;
	int64_t refreshAt;
	int64_t expireAt;
	EncryptCipherRandomSalt generatedSalt;

	BaseCipher(const EncryptCipherDomainId& dId,
	           const EncryptCipherBaseKeyId& kId,
	           const int64_t rAt,
	           const int64_t eAt)
	  : domainId(dId), len(deterministicRandom()->randomInt(AES_256_KEY_LENGTH / 2, AES_256_KEY_LENGTH + 1)),
	    keyId(kId), key(std::make_unique<uint8_t[]>(len)), refreshAt(rAt), expireAt(eAt) {
		deterministicRandom()->randomBytes(key.get(), len);
	}
};

using BaseKeyMap = std::unordered_map<EncryptCipherBaseKeyId, Reference<BaseCipher>>;
using DomainKeyMap = std::unordered_map<EncryptCipherDomainId, BaseKeyMap>;

} // namespace

void testKeyCacheEssentials(DomainKeyMap& domainKeyMap,
                            const int minDomainId,
                            const int maxDomainId,
                            const int minBaseCipherKeyId) {
	TraceEvent("BlobCipherCacheEssentialsStart");

	Reference<BlobCipherKeyCache> cipherKeyCache = BlobCipherKeyCache::getInstance();

	// validate getLatestCipherKey return empty when there's no cipher key
	TraceEvent("BlobCipherTestLatestKeyNotExists").log();
	Reference<BlobCipherKey> latestKeyNonexists =
	    cipherKeyCache->getLatestCipherKey(deterministicRandom()->randomInt(minDomainId, maxDomainId));
	ASSERT(!latestKeyNonexists.isValid());
	try {
		cipherKeyCache->getLatestCipherKey(INVALID_ENCRYPT_DOMAIN_ID);
		ASSERT(false); // shouldn't get here
	} catch (Error& e) {
		ASSERT_EQ(e.code(), error_code_encrypt_invalid_id);
	}

	// insert BlobCipher keys into BlobCipherKeyCache map and validate
	TraceEvent("BlobCipherTestInsertKeys").log();
	for (auto& domainItr : domainKeyMap) {
		for (auto& baseKeyItr : domainItr.second) {
			Reference<BaseCipher> baseCipher = baseKeyItr.second;

			cipherKeyCache->insertCipherKey(baseCipher->domainId,
			                                baseCipher->keyId,
			                                baseCipher->key.get(),
			                                baseCipher->len,
			                                baseCipher->refreshAt,
			                                baseCipher->expireAt);
			Reference<BlobCipherKey> fetchedKey = cipherKeyCache->getLatestCipherKey(baseCipher->domainId);
			baseCipher->generatedSalt = fetchedKey->getSalt();
		}
	}
	// insert EncryptHeader BlobCipher key
	Reference<BaseCipher> headerBaseCipher = makeReference<BaseCipher>(
	    ENCRYPT_HEADER_DOMAIN_ID, 1, std::numeric_limits<int64_t>::max(), std::numeric_limits<int64_t>::max());
	cipherKeyCache->insertCipherKey(headerBaseCipher->domainId,
	                                headerBaseCipher->keyId,
	                                headerBaseCipher->key.get(),
	                                headerBaseCipher->len,
	                                headerBaseCipher->refreshAt,
	                                headerBaseCipher->expireAt);

	TraceEvent("BlobCipherTestInsertKeysDone").log();

	// validate the cipherKey lookups work as desired
	for (auto& domainItr : domainKeyMap) {
		for (auto& baseKeyItr : domainItr.second) {
			Reference<BaseCipher> baseCipher = baseKeyItr.second;
			Reference<BlobCipherKey> cipherKey =
			    cipherKeyCache->getCipherKey(baseCipher->domainId, baseCipher->keyId, baseCipher->generatedSalt);
			ASSERT(cipherKey.isValid());
			// validate common cipher properties - domainId, baseCipherId, baseCipherLen, rawBaseCipher
			ASSERT_EQ(cipherKey->getBaseCipherId(), baseCipher->keyId);
			ASSERT_EQ(cipherKey->getDomainId(), baseCipher->domainId);
			ASSERT_EQ(cipherKey->getBaseCipherLen(), baseCipher->len);
			// ensure that baseCipher matches with the cached information
			ASSERT_EQ(std::memcmp(cipherKey->rawBaseCipher(), baseCipher->key.get(), cipherKey->getBaseCipherLen()), 0);
			// validate the encryption derivation
			ASSERT_NE(std::memcmp(cipherKey->rawCipher(), baseCipher->key.get(), cipherKey->getBaseCipherLen()), 0);
		}
	}
	TraceEvent("BlobCipherTestLooksupDone").log();

	// Ensure attemtping to insert existing cipherKey (identical) more than once is treated as a NOP
	try {
		Reference<BaseCipher> baseCipher = domainKeyMap[minDomainId][minBaseCipherKeyId];
		cipherKeyCache->insertCipherKey(baseCipher->domainId,
		                                baseCipher->keyId,
		                                baseCipher->key.get(),
		                                baseCipher->len,
		                                std::numeric_limits<int64_t>::max(),
		                                std::numeric_limits<int64_t>::max());
	} catch (Error& e) {
		throw;
	}
	TraceEvent("BlobCipherTestReinsertIdempotentKeyDone").log();

	// Ensure attemtping to insert an existing cipherKey (modified) fails with appropriate error
	try {
		Reference<BaseCipher> baseCipher = domainKeyMap[minDomainId][minBaseCipherKeyId];
		uint8_t rawCipher[baseCipher->len];
		memcpy(rawCipher, baseCipher->key.get(), baseCipher->len);
		// modify few bytes in the cipherKey
		for (int i = 2; i < 5; i++) {
			rawCipher[i]++;
		}
		cipherKeyCache->insertCipherKey(baseCipher->domainId,
		                                baseCipher->keyId,
		                                &rawCipher[0],
		                                baseCipher->len,
		                                std::numeric_limits<int64_t>::max(),
		                                std::numeric_limits<int64_t>::max());
	} catch (Error& e) {
		if (e.code() != error_code_encrypt_update_cipher) {
			throw;
		}
	}
	TraceEvent("BlobCipherTestReinsertNonIdempotentKeyDone");

	TraceEvent("BlobCipherCacheEssentialsEnd");
}

void testNoAuthMode(const int minDomainId) {
	TraceEvent("BlobCipherTestInsertKeysDone").log();

	Reference<BlobCipherKeyCache> cipherKeyCache = BlobCipherKeyCache::getInstance();

	// Validate Encryption ops
	Reference<BlobCipherKey> cipherKey = cipherKeyCache->getLatestCipherKey(minDomainId);
	Reference<BlobCipherKey> headerCipherKey = cipherKeyCache->getLatestCipherKey(ENCRYPT_HEADER_DOMAIN_ID);
	const int bufLen = deterministicRandom()->randomInt(786, 2127) + 512;
	uint8_t orgData[bufLen];
	deterministicRandom()->randomBytes(&orgData[0], bufLen);

	Arena arena;
	uint8_t iv[AES_256_IV_LENGTH];
	deterministicRandom()->randomBytes(&iv[0], AES_256_IV_LENGTH);

	EncryptBlobCipherAes265Ctr encryptor(cipherKey,
	                                     headerCipherKey,
	                                     iv,
	                                     AES_256_IV_LENGTH,
	                                     EncryptAuthTokenMode::ENCRYPT_HEADER_AUTH_TOKEN_MODE_NONE,
	                                     BlobCipherMetrics::TEST);
	BlobCipherEncryptHeader header;
	Reference<EncryptBuf> encrypted = encryptor.encrypt(&orgData[0], bufLen, &header, arena);

	ASSERT_EQ(encrypted->getLogicalSize(), bufLen);
	ASSERT_NE(memcmp(&orgData[0], encrypted->begin(), bufLen), 0);
	ASSERT_EQ(header.flags.headerVersion, EncryptBlobCipherAes265Ctr::ENCRYPT_HEADER_VERSION);
	ASSERT_EQ(header.flags.encryptMode, EncryptCipherMode::ENCRYPT_CIPHER_MODE_AES_256_CTR);
	ASSERT_EQ(header.flags.authTokenMode, EncryptAuthTokenMode::ENCRYPT_HEADER_AUTH_TOKEN_MODE_NONE);

	TraceEvent("BlobCipherTestEncryptDone")
	    .detail("HeaderVersion", header.flags.headerVersion)
	    .detail("HeaderEncryptMode", header.flags.encryptMode)
	    .detail("HeaderEncryptAuthTokenMode", header.flags.authTokenMode)
	    .detail("HeaderEncryptAuthTokenAlgo", header.flags.authTokenAlgo)
	    .detail("DomainId", header.cipherTextDetails.encryptDomainId)
	    .detail("BaseCipherId", header.cipherTextDetails.baseCipherId);

	Reference<BlobCipherKey> tCipherKeyKey = cipherKeyCache->getCipherKey(
	    header.cipherTextDetails.encryptDomainId, header.cipherTextDetails.baseCipherId, header.cipherTextDetails.salt);
	ASSERT(tCipherKeyKey->isEqual(cipherKey));
	DecryptBlobCipherAes256Ctr decryptor(
	    tCipherKeyKey, Reference<BlobCipherKey>(), &header.iv[0], BlobCipherMetrics::TEST);

	Reference<EncryptBuf> decrypted = decryptor.decrypt(encrypted->begin(), bufLen, header, arena);
	ASSERT_EQ(decrypted->getLogicalSize(), bufLen);
	ASSERT_EQ(memcmp(decrypted->begin(), &orgData[0], bufLen), 0);

	TraceEvent("BlobCipherTestDecryptDone");

	// induce encryption header corruption - headerVersion corrupted
	BlobCipherEncryptHeader headerCopy;
	memcpy(reinterpret_cast<uint8_t*>(&headerCopy),
	       reinterpret_cast<const uint8_t*>(&header),
	       sizeof(BlobCipherEncryptHeader));
	headerCopy.flags.headerVersion += 1;
	try {
		encrypted = encryptor.encrypt(&orgData[0], bufLen, &header, arena);
		DecryptBlobCipherAes256Ctr decryptor(
		    tCipherKeyKey, Reference<BlobCipherKey>(), header.iv, BlobCipherMetrics::TEST);
		decrypted = decryptor.decrypt(encrypted->begin(), bufLen, headerCopy, arena);
		ASSERT(false); // error expected
	} catch (Error& e) {
		if (e.code() != error_code_encrypt_header_metadata_mismatch) {
			throw;
		}
	}

	// induce encryption header corruption - encryptionMode corrupted
	memcpy(reinterpret_cast<uint8_t*>(&headerCopy),
	       reinterpret_cast<const uint8_t*>(&header),
	       sizeof(BlobCipherEncryptHeader));
	headerCopy.flags.encryptMode += 1;
	try {
		encrypted = encryptor.encrypt(&orgData[0], bufLen, &header, arena);
		DecryptBlobCipherAes256Ctr decryptor(
		    tCipherKeyKey, Reference<BlobCipherKey>(), header.iv, BlobCipherMetrics::TEST);
		decrypted = decryptor.decrypt(encrypted->begin(), bufLen, headerCopy, arena);
		ASSERT(false); // error expected
	} catch (Error& e) {
		if (e.code() != error_code_encrypt_header_metadata_mismatch) {
			throw;
		}
	}

	// induce encrypted buffer payload corruption
	try {
		encrypted = encryptor.encrypt(&orgData[0], bufLen, &header, arena);
		uint8_t temp[bufLen];
		memcpy(encrypted->begin(), &temp[0], bufLen);
		int tIdx = deterministicRandom()->randomInt(0, bufLen - 1);
		temp[tIdx] += 1;
		DecryptBlobCipherAes256Ctr decryptor(
		    tCipherKeyKey, Reference<BlobCipherKey>(), header.iv, BlobCipherMetrics::TEST);
		decrypted = decryptor.decrypt(&temp[0], bufLen, header, arena);
	} catch (Error& e) {
		// No authToken, hence, no corruption detection supported
		ASSERT(false);
	}

	TraceEvent("BlobCipherTestNoAuthModeDone");
}

void testConfigurableEncryptionBlobCipherHeaderFlagsV1Ser() {
	ASSERT(CLIENT_KNOBS->ENABLE_CONFIGURABLE_ENCRYPTION);

	Arena arena;

	// Version-1
	BlobCipherEncryptHeaderFlagsV1 flags(
	    ENCRYPT_CIPHER_MODE_AES_256_CTR, getRandomAuthTokenMode(), getRandomAuthTokenAlgo());
	Standalone<StringRef> ser = BlobCipherEncryptHeaderFlagsV1::toStringRef(flags, arena);
	ASSERT_EQ(ser.size(), sizeof(flags));
}

void testConfigurableEncryptionAesCtrNoAuthV1Ser(const int minDomainId) {
	ASSERT(CLIENT_KNOBS->ENABLE_CONFIGURABLE_ENCRYPTION);

	Arena arena;
	BlobCipherEncryptHeaderRef headerRef;
	uint32_t size = 0;

	BlobCipherEncryptHeaderFlagsV1 flags = BlobCipherEncryptHeaderFlagsV1(
	    ENCRYPT_CIPHER_MODE_AES_256_CTR, ENCRYPT_HEADER_AUTH_TOKEN_MODE_NONE, ENCRYPT_HEADER_AUTH_TOKEN_ALGO_NONE);
	size += sizeof(BlobCipherEncryptHeaderFlagsV1) + 2;
	headerRef.flags = flags;

	AesCtrNoAuth noAuth;
	noAuth.v1.cipherTextDetails = BlobCipherDetails(1, 2, 23);
	deterministicRandom()->randomBytes(&noAuth.v1.iv[0], AES_256_IV_LENGTH);
	Standalone<StringRef> serAlgo = AesCtrNoAuth::toStringRef(noAuth);
	ASSERT_EQ(serAlgo.size(), sizeof(noAuth));

	size += AesCtrNoAuth::getSize();

	headerRef.algoHeader = noAuth;
	Standalone<StringRef> serHeader = BlobCipherEncryptHeaderRef::toStringRef(headerRef);
	ASSERT_EQ(serHeader.size(), size);
	ASSERT_EQ(size,
	          BlobCipherEncryptHeaderRef::getHeaderSize(headerRef.flagsVersion(),
	                                                    headerRef.algoHeaderVersion(),
	                                                    (EncryptCipherMode)flags.encryptMode,
	                                                    (EncryptAuthTokenMode)flags.authTokenMode,
	                                                    (EncryptAuthTokenAlgo)flags.authTokenAlgo));
}

template <class Params>
void testConfigurableEncryptionAesCtrWithAuthSer(const int minDomainId) {
	constexpr bool isHmac = std::is_same_v<Params, AesCtrWithHmacParams>;
	ASSERT(CLIENT_KNOBS->ENABLE_CONFIGURABLE_ENCRYPTION);

	Arena arena;
	BlobCipherEncryptHeaderRef headerRef;
	uint32_t size = 0;

	BlobCipherEncryptHeaderFlagsV1 flags = BlobCipherEncryptHeaderFlagsV1(
	    ENCRYPT_CIPHER_MODE_AES_256_CTR,
	    ENCRYPT_HEADER_AUTH_TOKEN_MODE_SINGLE,
	    isHmac ? ENCRYPT_HEADER_AUTH_TOKEN_ALGO_HMAC_SHA : ENCRYPT_HEADER_AUTH_TOKEN_ALGO_AES_CMAC);
	size += sizeof(BlobCipherEncryptHeaderFlagsV1) + 2;

	headerRef.flags = flags;

	AesCtrWithAuth<Params> withAuth;
	withAuth.v1.cipherTextDetails = BlobCipherDetails(1, 2, 23);
	withAuth.v1.cipherHeaderDetails = BlobCipherDetails(ENCRYPT_HEADER_DOMAIN_ID, 2, 23);
	deterministicRandom()->randomBytes(&withAuth.v1.iv[0], AES_256_IV_LENGTH);
	deterministicRandom()->randomBytes(&withAuth.v1.authToken[0], Params::authTokenSize);
	Standalone<StringRef> serAlgo = AesCtrWithAuth<Params>::toStringRef(withAuth);
	ASSERT_EQ(serAlgo.size(), sizeof(withAuth));

	size += AesCtrWithAuth<Params>::getSize();

	headerRef.algoHeader = withAuth;
	Standalone<StringRef> serHeader = BlobCipherEncryptHeaderRef::toStringRef(headerRef);
	ASSERT_EQ(serHeader.size(), size);
	ASSERT_EQ(size,
	          BlobCipherEncryptHeaderRef::getHeaderSize(headerRef.flagsVersion(),
	                                                    headerRef.algoHeaderVersion(),
	                                                    (EncryptCipherMode)flags.encryptMode,
	                                                    (EncryptAuthTokenMode)flags.authTokenMode,
	                                                    (EncryptAuthTokenAlgo)flags.authTokenAlgo));
}

void testConfigurableEncryptionHeaderNoAuthMode(const int minDomainId) {
	ASSERT(CLIENT_KNOBS->ENABLE_CONFIGURABLE_ENCRYPTION);

	TraceEvent("TestConfigurableEncryptionHeader").detail("Mode", "No-Auth");

	Reference<BlobCipherKeyCache> cipherKeyCache = BlobCipherKeyCache::getInstance();

	// Validate Encryption ops
	Reference<BlobCipherKey> cipherKey = cipherKeyCache->getLatestCipherKey(minDomainId);
	Reference<BlobCipherKey> headerCipherKey = cipherKeyCache->getLatestCipherKey(ENCRYPT_HEADER_DOMAIN_ID);
	const int bufLen = deterministicRandom()->randomInt(786, 2127) + 512;
	uint8_t orgData[bufLen];
	deterministicRandom()->randomBytes(&orgData[0], bufLen);

	Arena arena;
	uint8_t iv[AES_256_IV_LENGTH];
	deterministicRandom()->randomBytes(&iv[0], AES_256_IV_LENGTH);

	EncryptBlobCipherAes265Ctr encryptor(cipherKey,
	                                     headerCipherKey,
	                                     iv,
	                                     AES_256_IV_LENGTH,
	                                     EncryptAuthTokenMode::ENCRYPT_HEADER_AUTH_TOKEN_MODE_NONE,
	                                     BlobCipherMetrics::TEST);

	BlobCipherEncryptHeaderRef headerRef;
	encryptor.encrypt(&orgData[0], bufLen, &headerRef, arena);

	BlobCipherEncryptHeaderFlagsV1 flags = std::get<BlobCipherEncryptHeaderFlagsV1>(headerRef.flags);
<<<<<<< HEAD
	AesCtrNoAuth noAuth = std::get<AesCtrNoAuth>(headerRef.algoHeader);
	Standalone<StringRef> serHeaderRef = BlobCipherEncryptHeaderRef::toStringRef(headerRef);
=======
	AesCtrNoAuthV1 noAuth = std::get<AesCtrNoAuthV1>(headerRef.algoHeader);
>>>>>>> fe18c87a

	const uint8_t* headerIV = headerRef.getIV();
	ASSERT_EQ(memcmp(&headerIV[0], &iv[0], AES_256_IV_LENGTH), 0);

	EncryptHeaderCipherDetails validateDetails = headerRef.getCipherDetails();
	ASSERT(validateDetails.textCipherDetails.isValid() &&
	       validateDetails.textCipherDetails ==
	           BlobCipherDetails(cipherKey->getDomainId(), cipherKey->getBaseCipherId(), cipherKey->getSalt()));
	ASSERT(!validateDetails.headerCipherDetails.present());

	Standalone<StringRef> serHeaderRef = BlobCipherEncryptHeaderRef::toStringRef(headerRef);
	BlobCipherEncryptHeaderRef validateHeader = BlobCipherEncryptHeaderRef::fromStringRef(serHeaderRef);
	BlobCipherEncryptHeaderFlagsV1 validateFlags = std::get<BlobCipherEncryptHeaderFlagsV1>(validateHeader.flags);
	ASSERT(validateFlags == flags);

	AesCtrNoAuth validateAlgo = std::get<AesCtrNoAuth>(validateHeader.algoHeader);
	ASSERT(validateAlgo.v1.cipherTextDetails == noAuth.v1.cipherTextDetails);
	ASSERT_EQ(memcmp(&validateAlgo.v1.iv[0], &noAuth.v1.iv[0], AES_256_IV_LENGTH), 0);

	TraceEvent("NoAuthHeaderSize")
	    .detail("Flags", sizeof(flags))
	    .detail("AlgoHeader", sizeof(noAuth))
	    .detail("TotalHeader", serHeaderRef.size());

	TraceEvent("TestConfigurableEncryptionHeader").detail("Mode", "No-Auth");
}

void testConfigurableEncryptionNoAuthMode(const int minDomainId) {
	ASSERT(CLIENT_KNOBS->ENABLE_CONFIGURABLE_ENCRYPTION);

	TraceEvent("BlobCipherTestConfigurableEncryptionNoAuthModeStart");

	Reference<BlobCipherKeyCache> cipherKeyCache = BlobCipherKeyCache::getInstance();

	// Validate Encryption ops
	Reference<BlobCipherKey> cipherKey = cipherKeyCache->getLatestCipherKey(minDomainId);
	Reference<BlobCipherKey> headerCipherKey = cipherKeyCache->getLatestCipherKey(ENCRYPT_HEADER_DOMAIN_ID);
	const int bufLen = deterministicRandom()->randomInt(786, 2127) + 512;
	uint8_t orgData[bufLen];
	deterministicRandom()->randomBytes(&orgData[0], bufLen);

	Arena arena;
	uint8_t iv[AES_256_IV_LENGTH];
	deterministicRandom()->randomBytes(&iv[0], AES_256_IV_LENGTH);

	EncryptBlobCipherAes265Ctr encryptor(cipherKey,
	                                     headerCipherKey,
	                                     iv,
	                                     AES_256_IV_LENGTH,
	                                     EncryptAuthTokenMode::ENCRYPT_HEADER_AUTH_TOKEN_MODE_NONE,
	                                     BlobCipherMetrics::TEST);

	BlobCipherEncryptHeaderRef headerRef;
	StringRef encryptedBuf = encryptor.encrypt(&orgData[0], bufLen, &headerRef, arena);

	// validate header version details
	AesCtrNoAuth noAuth = std::get<AesCtrNoAuth>(headerRef.algoHeader);
	Reference<BlobCipherKey> tCipherKeyKey = cipherKeyCache->getCipherKey(noAuth.v1.cipherTextDetails.encryptDomainId,
	                                                                      noAuth.v1.cipherTextDetails.baseCipherId,
	                                                                      noAuth.v1.cipherTextDetails.salt);
	ASSERT(tCipherKeyKey->isEqual(cipherKey));
	DecryptBlobCipherAes256Ctr decryptor(
	    tCipherKeyKey, Reference<BlobCipherKey>(), &noAuth.v1.iv[0], BlobCipherMetrics::TEST);

	StringRef decryptedBuf = decryptor.decrypt(encryptedBuf.begin(), encryptedBuf.size(), headerRef, arena);
	ASSERT_EQ(decryptedBuf.size(), bufLen);
	ASSERT_EQ(memcmp(decryptedBuf.begin(), &orgData[0], bufLen), 0);

	TraceEvent("BlobCipherTestEncryptDecryptDone")
	    .detail("HeaderFlagsVersion", headerRef.flagsVersion())
	    .detail("AlgoHeaderVersion", headerRef.algoHeaderVersion())
	    .detail("HeaderEncryptMode", ENCRYPT_CIPHER_MODE_AES_256_CTR)
	    .detail("HeaderEncryptAuthTokenMode", ENCRYPT_HEADER_AUTH_TOKEN_MODE_NONE)
	    .detail("HeaderEncryptAuthTokenAlgo", ENCRYPT_HEADER_AUTH_TOKEN_MODE_NONE)
	    .detail("DomainId", noAuth.v1.cipherTextDetails.encryptDomainId)
	    .detail("BaseCipherId", noAuth.v1.cipherTextDetails.baseCipherId)
	    .detail("Salt", noAuth.v1.cipherTextDetails.salt);

	// induce encryption header corruption - encryptionMode corrupted
	BlobCipherEncryptHeaderRef corruptedHeaderRef = BlobCipherEncryptHeaderRef(headerRef);
	BlobCipherEncryptHeaderFlagsV1 corruptedFlags = std::get<BlobCipherEncryptHeaderFlagsV1>(headerRef.flags);
	corruptedFlags.encryptMode += 1;
	corruptedHeaderRef.flags = corruptedFlags;
	try {
		encryptedBuf = encryptor.encrypt(&orgData[0], bufLen, &headerRef, arena);
		DecryptBlobCipherAes256Ctr decryptor(
		    tCipherKeyKey, Reference<BlobCipherKey>(), &iv[0], BlobCipherMetrics::TEST);
		decryptedBuf = decryptor.decrypt(encryptedBuf.begin(), bufLen, corruptedHeaderRef, arena);
		ASSERT(false); // error expected
	} catch (Error& e) {
		if (e.code() != error_code_encrypt_header_metadata_mismatch) {
			throw;
		}
		TraceEvent("ConfigurableEncryptionNoAuthCorruptEncryptModeDone");
	}

	// induce encrypted buffer payload corruption
	try {
		encryptedBuf = encryptor.encrypt(&orgData[0], bufLen, &headerRef, arena);
		uint8_t temp[bufLen];
		memcpy((void*)encryptedBuf.begin(), &temp[0], bufLen);
		int tIdx = deterministicRandom()->randomInt(0, bufLen - 1);
		temp[tIdx] += 1;
		DecryptBlobCipherAes256Ctr decryptor(
		    tCipherKeyKey, Reference<BlobCipherKey>(), &iv[0], BlobCipherMetrics::TEST);
		decryptedBuf = decryptor.decrypt(&temp[0], bufLen, headerRef, arena);
		ASSERT_NE(memcmp(decryptedBuf.begin(), &orgData[0], bufLen), 0);
	} catch (Error& e) {
		// No authToken, hence, no corruption detection supported
		ASSERT(false);
	}

	TraceEvent("ConfigurableEncryptionNoAuthDone");
}

// validate basic encrypt followed by decrypt operation for AUTH_TOKEN_MODE_SINGLE
// HMAC_SHA authToken algorithm
template <class Params>
void testSingleAuthMode(const int minDomainId) {
	constexpr bool isHmac = std::is_same_v<Params, AesCtrWithHmacParams>;
	const std::string authAlgoStr = isHmac ? "HMAC-SHA" : "AES-CMAC";
	const EncryptAuthTokenAlgo authAlgo = isHmac ? EncryptAuthTokenAlgo::ENCRYPT_HEADER_AUTH_TOKEN_ALGO_HMAC_SHA
	                                             : EncryptAuthTokenAlgo::ENCRYPT_HEADER_AUTH_TOKEN_ALGO_AES_CMAC;

	TraceEvent("BlobCipherTestSingleAuthTokenStart").detail("Mode", authAlgoStr);

	Reference<BlobCipherKeyCache> cipherKeyCache = BlobCipherKeyCache::getInstance();

	// Validate Encryption ops
	Reference<BlobCipherKey> cipherKey = cipherKeyCache->getLatestCipherKey(minDomainId);
	Reference<BlobCipherKey> headerCipherKey = cipherKeyCache->getLatestCipherKey(ENCRYPT_HEADER_DOMAIN_ID);
	const int bufLen = deterministicRandom()->randomInt(786, 2127) + 512;
	Arena arena;
	uint8_t iv[AES_256_IV_LENGTH];
	deterministicRandom()->randomBytes(&iv[0], AES_256_IV_LENGTH);
	uint8_t orgData[bufLen];
	deterministicRandom()->randomBytes(&orgData[0], bufLen);

	EncryptBlobCipherAes265Ctr encryptor(cipherKey,
	                                     headerCipherKey,
	                                     iv,
	                                     AES_256_IV_LENGTH,
	                                     EncryptAuthTokenMode::ENCRYPT_HEADER_AUTH_TOKEN_MODE_SINGLE,
	                                     authAlgo,
	                                     BlobCipherMetrics::TEST);
	BlobCipherEncryptHeader header;
	Reference<EncryptBuf> encrypted = encryptor.encrypt(&orgData[0], bufLen, &header, arena);

	ASSERT_EQ(encrypted->getLogicalSize(), bufLen);
	ASSERT_NE(memcmp(&orgData[0], encrypted->begin(), bufLen), 0);
	ASSERT_EQ(header.flags.headerVersion, EncryptBlobCipherAes265Ctr::ENCRYPT_HEADER_VERSION);
	ASSERT_EQ(header.flags.encryptMode, ENCRYPT_CIPHER_MODE_AES_256_CTR);
	ASSERT_EQ(header.flags.authTokenMode, EncryptAuthTokenMode::ENCRYPT_HEADER_AUTH_TOKEN_MODE_SINGLE);
	ASSERT_EQ(header.flags.authTokenAlgo, authAlgo);

	TraceEvent("BlobCipherTestEncryptDone")
	    .detail("HeaderVersion", header.flags.headerVersion)
	    .detail("HeaderEncryptMode", header.flags.encryptMode)
	    .detail("HeaderEncryptAuthTokenMode", header.flags.authTokenMode)
	    .detail("HeaderEncryptAuthTokenAlgo", header.flags.authTokenAlgo)
	    .detail("DomainId", header.cipherTextDetails.encryptDomainId)
	    .detail("BaseCipherId", header.cipherTextDetails.baseCipherId)
	    .detail("HeaderAuthToken",
	            StringRef(arena, &header.singleAuthToken.authToken[0], Params::authTokenSize).toString());

	Reference<BlobCipherKey> tCipherKeyKey = cipherKeyCache->getCipherKey(
	    header.cipherTextDetails.encryptDomainId, header.cipherTextDetails.baseCipherId, header.cipherTextDetails.salt);
	Reference<BlobCipherKey> hCipherKey = cipherKeyCache->getCipherKey(header.cipherHeaderDetails.encryptDomainId,
	                                                                   header.cipherHeaderDetails.baseCipherId,
	                                                                   header.cipherHeaderDetails.salt);
	ASSERT(tCipherKeyKey->isEqual(cipherKey));
	DecryptBlobCipherAes256Ctr decryptor(tCipherKeyKey, hCipherKey, header.iv, BlobCipherMetrics::TEST);
	Reference<EncryptBuf> decrypted = decryptor.decrypt(encrypted->begin(), bufLen, header, arena);

	ASSERT_EQ(decrypted->getLogicalSize(), bufLen);
	ASSERT_EQ(memcmp(decrypted->begin(), &orgData[0], bufLen), 0);

	TraceEvent("BlobCipherTestDecryptDone");

	// induce encryption header corruption - headerVersion corrupted
	BlobCipherEncryptHeader headerCopy;
	encrypted = encryptor.encrypt(&orgData[0], bufLen, &header, arena);
	memcpy(reinterpret_cast<uint8_t*>(&headerCopy),
	       reinterpret_cast<const uint8_t*>(&header),
	       sizeof(BlobCipherEncryptHeader));
	headerCopy.flags.headerVersion += 1;
	try {
		DecryptBlobCipherAes256Ctr decryptor(tCipherKeyKey, hCipherKey, header.iv, BlobCipherMetrics::TEST);
		decrypted = decryptor.decrypt(encrypted->begin(), bufLen, headerCopy, arena);
		ASSERT(false); // error expected
	} catch (Error& e) {
		if (e.code() != error_code_encrypt_header_metadata_mismatch) {
			throw;
		}
	}

	// induce encryption header corruption - encryptionMode corrupted
	encrypted = encryptor.encrypt(&orgData[0], bufLen, &header, arena);
	memcpy(reinterpret_cast<uint8_t*>(&headerCopy),
	       reinterpret_cast<const uint8_t*>(&header),
	       sizeof(BlobCipherEncryptHeader));
	headerCopy.flags.encryptMode += 1;
	try {
		DecryptBlobCipherAes256Ctr decryptor(tCipherKeyKey, hCipherKey, header.iv, BlobCipherMetrics::TEST);
		decrypted = decryptor.decrypt(encrypted->begin(), bufLen, headerCopy, arena);
		ASSERT(false); // error expected
	} catch (Error& e) {
		if (e.code() != error_code_encrypt_header_metadata_mismatch) {
			throw;
		}
	}

	// induce encryption header corruption - authToken mismatch
	encrypted = encryptor.encrypt(&orgData[0], bufLen, &header, arena);
	memcpy(reinterpret_cast<uint8_t*>(&headerCopy),
	       reinterpret_cast<const uint8_t*>(&header),
	       sizeof(BlobCipherEncryptHeader));
	int hIdx = deterministicRandom()->randomInt(0, Params::authTokenSize - 1);
	headerCopy.singleAuthToken.authToken[hIdx] += 1;
	try {
		DecryptBlobCipherAes256Ctr decryptor(tCipherKeyKey, hCipherKey, header.iv, BlobCipherMetrics::TEST);
		decrypted = decryptor.decrypt(encrypted->begin(), bufLen, headerCopy, arena);
		ASSERT(false); // error expected
	} catch (Error& e) {
		if (e.code() != error_code_encrypt_header_authtoken_mismatch) {
			throw;
		}
	}

	// induce encrypted buffer payload corruption
	try {
		encrypted = encryptor.encrypt(&orgData[0], bufLen, &header, arena);
		uint8_t temp[bufLen];
		memcpy(encrypted->begin(), &temp[0], bufLen);
		int tIdx = deterministicRandom()->randomInt(0, bufLen - 1);
		temp[tIdx] += 1;
		DecryptBlobCipherAes256Ctr decryptor(tCipherKeyKey, hCipherKey, header.iv, BlobCipherMetrics::TEST);
		decrypted = decryptor.decrypt(&temp[0], bufLen, header, arena);
	} catch (Error& e) {
		if (e.code() != error_code_encrypt_header_authtoken_mismatch) {
			throw;
		}
	}

	TraceEvent("BlobCipherTestSingleAuthTokenEnd").detail("Mode", authAlgoStr);
}

template <class Params>
void testConfigurableEncryptionHeaderSingleAuthMode(int minDomainId) {
	constexpr bool isHmac = std::is_same_v<Params, AesCtrWithHmac>;
	ASSERT(CLIENT_KNOBS->ENABLE_CONFIGURABLE_ENCRYPTION);

	TraceEvent("TestEncryptionHeaderStart").detail("Mode", isHmac ? "HMAC_SHA" : "AES-CMAC");

	Reference<BlobCipherKeyCache> cipherKeyCache = BlobCipherKeyCache::getInstance();

	// Validate Encryption ops
	Reference<BlobCipherKey> cipherKey = cipherKeyCache->getLatestCipherKey(minDomainId);
	Reference<BlobCipherKey> headerCipherKey = cipherKeyCache->getLatestCipherKey(ENCRYPT_HEADER_DOMAIN_ID);
	const int bufLen = deterministicRandom()->randomInt(786, 2127) + 512;
	Arena arena;
	uint8_t iv[AES_256_IV_LENGTH];
	deterministicRandom()->randomBytes(&iv[0], AES_256_IV_LENGTH);
	uint8_t orgData[bufLen];
	deterministicRandom()->randomBytes(&orgData[0], bufLen);

	EncryptBlobCipherAes265Ctr encryptor(cipherKey,
	                                     headerCipherKey,
	                                     iv,
	                                     AES_256_IV_LENGTH,
	                                     EncryptAuthTokenMode::ENCRYPT_HEADER_AUTH_TOKEN_MODE_SINGLE,
	                                     std::is_same_v<Params, AesCtrWithHmacParams>
	                                         ? EncryptAuthTokenAlgo::ENCRYPT_HEADER_AUTH_TOKEN_ALGO_HMAC_SHA
	                                         : EncryptAuthTokenAlgo::ENCRYPT_HEADER_AUTH_TOKEN_ALGO_AES_CMAC,
	                                     BlobCipherMetrics::TEST);
	BlobCipherEncryptHeaderRef headerRef;
	encryptor.encrypt(&orgData[0], bufLen, &headerRef, arena);

	BlobCipherEncryptHeaderFlagsV1 flags = std::get<BlobCipherEncryptHeaderFlagsV1>(headerRef.flags);
<<<<<<< HEAD
	AesCtrWithAuth<Params> algoHeader = std::get<AesCtrWithAuth<Params>>(headerRef.algoHeader);
	Standalone<StringRef> serHeaderRef = BlobCipherEncryptHeaderRef::toStringRef(headerRef);
=======
	AesCtrWithAuthV1<AuthTokenSize> algoHeader = std::get<AesCtrWithAuthV1<AuthTokenSize>>(headerRef.algoHeader);
>>>>>>> fe18c87a

	const uint8_t* headerIV = headerRef.getIV();
	ASSERT_EQ(memcmp(&headerIV[0], &iv[0], AES_256_IV_LENGTH), 0);

	EncryptHeaderCipherDetails validateDetails = headerRef.getCipherDetails();
	ASSERT(validateDetails.textCipherDetails.isValid() &&
	       validateDetails.textCipherDetails ==
	           BlobCipherDetails(cipherKey->getDomainId(), cipherKey->getBaseCipherId(), cipherKey->getSalt()));
	ASSERT(validateDetails.headerCipherDetails.present() && validateDetails.headerCipherDetails.get().isValid() &&
	       validateDetails.headerCipherDetails.get() == BlobCipherDetails(headerCipherKey->getDomainId(),
	                                                                      headerCipherKey->getBaseCipherId(),
	                                                                      headerCipherKey->getSalt()));

	Standalone<StringRef> serHeaderRef = BlobCipherEncryptHeaderRef::toStringRef(headerRef);
	BlobCipherEncryptHeaderRef validateHeader = BlobCipherEncryptHeaderRef::fromStringRef(serHeaderRef);
	BlobCipherEncryptHeaderFlagsV1 validateFlags = std::get<BlobCipherEncryptHeaderFlagsV1>(validateHeader.flags);
	ASSERT(validateFlags == flags);

	AesCtrWithAuth<Params> validateAlgo = std::get<AesCtrWithAuth<Params>>(validateHeader.algoHeader);
	ASSERT(validateAlgo.v1.cipherTextDetails == algoHeader.v1.cipherTextDetails);
	ASSERT(validateAlgo.v1.cipherHeaderDetails == algoHeader.v1.cipherHeaderDetails);
	ASSERT_EQ(memcmp(&iv[0], &validateAlgo.v1.iv[0], AES_256_IV_LENGTH), 0);
	ASSERT_EQ(memcmp(&algoHeader.v1.authToken[0], &validateAlgo.v1.authToken[0], Params::authTokenSize), 0);

	TraceEvent("HeaderSize")
	    .detail("Flags", sizeof(flags))
	    .detail("AlgoHeader", sizeof(algoHeader))
	    .detail("TotalHeader", serHeaderRef.size());

	TraceEvent("TestEncryptionHeaderEnd").detail("Mode", isHmac ? "HMAC_SHA" : "AES-CMAC");
}

// validate basic encrypt followed by decrypt operation for AUTH_TOKEN_MODE_SINGLE
template <class Params>
void testConfigurableEncryptionSingleAuthMode(const int minDomainId) {
	constexpr bool isHmac = std::is_same_v<Params, AesCtrWithHmacParams>;
	const std::string authAlgoStr = isHmac ? "HMAC-SHA" : "AES-CMAC";
	const EncryptAuthTokenAlgo authAlgo = isHmac ? EncryptAuthTokenAlgo::ENCRYPT_HEADER_AUTH_TOKEN_ALGO_HMAC_SHA
	                                             : EncryptAuthTokenAlgo::ENCRYPT_HEADER_AUTH_TOKEN_ALGO_AES_CMAC;
	const int algoHeaderVersion = isHmac ? CLIENT_KNOBS->ENCRYPT_HEADER_AES_CTR_HMAC_SHA_AUTH_VERSION
	                                     : CLIENT_KNOBS->ENCRYPT_HEADER_AES_CTR_AES_CMAC_AUTH_VERSION;

	ASSERT(CLIENT_KNOBS->ENABLE_CONFIGURABLE_ENCRYPTION);

	TraceEvent("BlobCipherTestEncryptionHeaderStart").detail("Mode", authAlgoStr);

	Reference<BlobCipherKeyCache> cipherKeyCache = BlobCipherKeyCache::getInstance();

	// Validate Encryption ops
	Reference<BlobCipherKey> cipherKey = cipherKeyCache->getLatestCipherKey(minDomainId);
	Reference<BlobCipherKey> headerCipherKey = cipherKeyCache->getLatestCipherKey(ENCRYPT_HEADER_DOMAIN_ID);
	const int bufLen = deterministicRandom()->randomInt(786, 2127) + 512;
	Arena arena;
	uint8_t iv[AES_256_IV_LENGTH];
	deterministicRandom()->randomBytes(&iv[0], AES_256_IV_LENGTH);
	uint8_t orgData[bufLen];
	deterministicRandom()->randomBytes(&orgData[0], bufLen);

	EncryptBlobCipherAes265Ctr encryptor(cipherKey,
	                                     headerCipherKey,
	                                     iv,
	                                     AES_256_IV_LENGTH,
	                                     EncryptAuthTokenMode::ENCRYPT_HEADER_AUTH_TOKEN_MODE_SINGLE,
	                                     authAlgo,
	                                     BlobCipherMetrics::TEST);
	BlobCipherEncryptHeaderRef headerRef;
	StringRef encryptedBuf = encryptor.encrypt(&orgData[0], bufLen, &headerRef, arena);

	ASSERT_EQ(encryptedBuf.size(), bufLen);
	ASSERT_NE(memcmp(&orgData[0], encryptedBuf.begin(), bufLen), 0);
	ASSERT_EQ(headerRef.flagsVersion(), CLIENT_KNOBS->ENCRYPT_HEADER_FLAGS_VERSION);
	ASSERT_EQ(headerRef.algoHeaderVersion(), algoHeaderVersion);

	// validate flags
	BlobCipherEncryptHeaderFlagsV1 flags = std::get<BlobCipherEncryptHeaderFlagsV1>(headerRef.flags);
	ASSERT_EQ(flags.encryptMode, EncryptCipherMode::ENCRYPT_CIPHER_MODE_AES_256_CTR);
	ASSERT_EQ(flags.authTokenMode, EncryptAuthTokenMode::ENCRYPT_HEADER_AUTH_TOKEN_MODE_SINGLE);
	ASSERT_EQ(flags.authTokenAlgo, authAlgo);

	// validate IV
	AesCtrWithAuth<Params> withAuth = std::get<AesCtrWithAuth<Params>>(headerRef.algoHeader);
	ASSERT_EQ(memcmp(&iv[0], &withAuth.v1.iv[0], AES_256_IV_LENGTH), 0);
	ASSERT_NE(memcmp(&orgData[0], encryptedBuf.begin(), bufLen), 0);
	// validate cipherKey details
	ASSERT_EQ(withAuth.v1.cipherTextDetails.encryptDomainId, cipherKey->getDomainId());
	ASSERT_EQ(withAuth.v1.cipherTextDetails.baseCipherId, cipherKey->getBaseCipherId());
	ASSERT_EQ(withAuth.v1.cipherTextDetails.salt, cipherKey->getSalt());
	ASSERT_EQ(withAuth.v1.cipherHeaderDetails.encryptDomainId, headerCipherKey->getDomainId());
	ASSERT_EQ(withAuth.v1.cipherHeaderDetails.baseCipherId, headerCipherKey->getBaseCipherId());
	ASSERT_EQ(withAuth.v1.cipherHeaderDetails.salt, headerCipherKey->getSalt());

	Reference<BlobCipherKey> tCipherKeyKey = cipherKeyCache->getCipherKey(withAuth.v1.cipherTextDetails.encryptDomainId,
	                                                                      withAuth.v1.cipherTextDetails.baseCipherId,
	                                                                      withAuth.v1.cipherTextDetails.salt);
	Reference<BlobCipherKey> hCipherKey = cipherKeyCache->getCipherKey(withAuth.v1.cipherHeaderDetails.encryptDomainId,
	                                                                   withAuth.v1.cipherHeaderDetails.baseCipherId,
	                                                                   withAuth.v1.cipherHeaderDetails.salt);
	ASSERT(tCipherKeyKey->isEqual(cipherKey));
	ASSERT(hCipherKey->isEqual(headerCipherKey));
	DecryptBlobCipherAes256Ctr decryptor(tCipherKeyKey, hCipherKey, &withAuth.v1.iv[0], BlobCipherMetrics::TEST);
	StringRef decryptedBuf = decryptor.decrypt(encryptedBuf.begin(), bufLen, headerRef, arena);

	ASSERT_EQ(decryptedBuf.size(), bufLen);
	ASSERT_EQ(memcmp(decryptedBuf.begin(), &orgData[0], bufLen), 0);

	TraceEvent("BlobCipherTestEncryptDecryptDone")
	    .detail("HeaderFlagsVersion", headerRef.flagsVersion())
	    .detail("AlgoHeaderVersion", headerRef.algoHeaderVersion())
	    .detail("HeaderEncryptMode", flags.encryptMode)
	    .detail("HeaderEncryptAuthTokenMode", flags.authTokenMode)
	    .detail("HeaderEncryptAuthTokenAlgo", flags.authTokenAlgo)
	    .detail("TextDomainId", withAuth.v1.cipherTextDetails.encryptDomainId)
	    .detail("TextBaseCipherId", withAuth.v1.cipherTextDetails.baseCipherId)
	    .detail("TextSalt", withAuth.v1.cipherTextDetails.salt)
	    .detail("HeaderDomainId", withAuth.v1.cipherHeaderDetails.encryptDomainId)
	    .detail("HeaderBaseCipherId", withAuth.v1.cipherHeaderDetails.baseCipherId)
	    .detail("HeaderSalt", withAuth.v1.cipherHeaderDetails.salt);

	// induce encryption header corruption - encryptionMode corrupted
	BlobCipherEncryptHeaderRef corruptedHeaderRef = BlobCipherEncryptHeaderRef(headerRef);
	BlobCipherEncryptHeaderFlagsV1 corruptedFlags = std::get<BlobCipherEncryptHeaderFlagsV1>(headerRef.flags);
	corruptedFlags.encryptMode += 1;
	corruptedHeaderRef.flags = corruptedFlags;
	try {
		encryptedBuf = encryptor.encrypt(&orgData[0], bufLen, &headerRef, arena);
		DecryptBlobCipherAes256Ctr decryptor(tCipherKeyKey, hCipherKey, &iv[0], BlobCipherMetrics::TEST);
		decryptedBuf = decryptor.decrypt(encryptedBuf.begin(), bufLen, corruptedHeaderRef, arena);
		ASSERT(false); // error expected
	} catch (Error& e) {
		if (e.code() != error_code_encrypt_header_metadata_mismatch) {
			throw;
		}
		TraceEvent("ConfigurableEncryptionCorruptEncryptModeDone").detail("Mode", authAlgoStr);
	}

	// induce encrypted buffer payload corruption
	try {
		encryptedBuf = encryptor.encrypt(&orgData[0], bufLen, &headerRef, arena);
		uint8_t temp[bufLen];
		memcpy((void*)encryptedBuf.begin(), &temp[0], bufLen);
		int tIdx = deterministicRandom()->randomInt(0, bufLen - 1);
		temp[tIdx] += 1;
		DecryptBlobCipherAes256Ctr decryptor(tCipherKeyKey, hCipherKey, &iv[0], BlobCipherMetrics::TEST);
		decryptedBuf = decryptor.decrypt(&temp[0], bufLen, headerRef, arena);
		ASSERT_NE(memcmp(decryptedBuf.begin(), &orgData[0], bufLen), 0);
	} catch (Error& e) {
		if (e.code() != error_code_encrypt_header_authtoken_mismatch) {
			throw;
		}
		TraceEvent("ConfigurableEncryptionCorruptPayloadDone").detail("Mode", authAlgoStr);
	}

	TraceEvent("TestSingleAuthTokenConfigurableEncryptionEnd").detail("Mode", authAlgoStr);
}

void testKeyCacheCleanup(const int minDomainId, const int maxDomainId) {
	TraceEvent("BlobCipherTestKeyCacheCleanupStart");

	Reference<BlobCipherKeyCache> cipherKeyCache = BlobCipherKeyCache::getInstance();
	// Validate dropping encryptDomainId cached keys
	const EncryptCipherDomainId candidate = deterministicRandom()->randomInt(minDomainId, maxDomainId);
	cipherKeyCache->resetEncryptDomainId(candidate);
	std::vector<Reference<BlobCipherKey>> cachedKeys = cipherKeyCache->getAllCiphers(candidate);
	ASSERT(cachedKeys.empty());

	// Validate dropping all cached cipherKeys
	cipherKeyCache->cleanup();
	for (int dId = minDomainId; dId < maxDomainId; dId++) {
		std::vector<Reference<BlobCipherKey>> cachedKeys = cipherKeyCache->getAllCiphers(dId);
		ASSERT(cachedKeys.empty());
	}

	TraceEvent("BlobCipherTestKeyCacheCleanupDone");
}

TEST_CASE("/blobCipher") {
	DomainKeyMap domainKeyMap;
	auto& g_knobs = IKnobCollection::getMutableGlobalKnobCollection();
	g_knobs.setKnob("enable_configurable_encryption", KnobValueRef::create(bool{ true }));

	const EncryptCipherDomainId minDomainId = 1;
	const EncryptCipherDomainId maxDomainId = deterministicRandom()->randomInt(minDomainId, minDomainId + 10) + 5;
	const EncryptCipherBaseKeyId minBaseCipherKeyId = 100;
	const EncryptCipherBaseKeyId maxBaseCipherKeyId =
	    deterministicRandom()->randomInt(minBaseCipherKeyId, minBaseCipherKeyId + 50) + 15;
	for (int dId = minDomainId; dId <= maxDomainId; dId++) {
		for (int kId = minBaseCipherKeyId; kId <= maxBaseCipherKeyId; kId++) {
			domainKeyMap[dId].emplace(
			    kId,
			    makeReference<BaseCipher>(
			        dId, kId, std::numeric_limits<int64_t>::max(), std::numeric_limits<int64_t>::max()));
		}
	}
	ASSERT_EQ(domainKeyMap.size(), maxDomainId);

	testKeyCacheEssentials(domainKeyMap, minDomainId, maxDomainId, minBaseCipherKeyId);

	testConfigurableEncryptionBlobCipherHeaderFlagsV1Ser();
	testConfigurableEncryptionAesCtrNoAuthV1Ser(minDomainId);
	testConfigurableEncryptionAesCtrWithAuthSer<AesCtrWithHmacParams>(minDomainId);
	testConfigurableEncryptionAesCtrWithAuthSer<AesCtrWithCmacParams>(minDomainId);

	testConfigurableEncryptionHeaderNoAuthMode(minDomainId);
	testConfigurableEncryptionHeaderSingleAuthMode<AesCtrWithHmacParams>(minDomainId);
	testConfigurableEncryptionHeaderSingleAuthMode<AesCtrWithCmacParams>(minDomainId);

	testNoAuthMode(minDomainId);
	testSingleAuthMode<AesCtrWithHmacParams>(minDomainId);
	testSingleAuthMode<AesCtrWithCmacParams>(minDomainId);

	testConfigurableEncryptionNoAuthMode(minDomainId);
	testConfigurableEncryptionSingleAuthMode<AesCtrWithHmacParams>(minDomainId);
	testConfigurableEncryptionSingleAuthMode<AesCtrWithCmacParams>(minDomainId);
	testKeyCacheCleanup(minDomainId, maxDomainId);

	return Void();
}<|MERGE_RESOLUTION|>--- conflicted
+++ resolved
@@ -148,38 +148,21 @@
 	return total;
 }
 
-<<<<<<< HEAD
-namespace {
-int getEncryptAlgoHeaderVersion(const EncryptAuthTokenMode mode, const EncryptAuthTokenAlgo algo) {
-	if (mode == EncryptAuthTokenMode::ENCRYPT_HEADER_AUTH_TOKEN_MODE_NONE) {
-		return CLIENT_KNOBS->ENCRYPT_HEADER_AES_CTR_NO_AUTH_VERSION;
-	} else {
-		ASSERT_EQ(mode, EncryptAuthTokenMode::ENCRYPT_HEADER_AUTH_TOKEN_MODE_SINGLE);
-		if (algo == ENCRYPT_HEADER_AUTH_TOKEN_ALGO_AES_CMAC) {
-			return CLIENT_KNOBS->ENCRYPT_HEADER_AES_CTR_AES_CMAC_AUTH_VERSION;
-		} else {
-			ASSERT_EQ(algo, ENCRYPT_HEADER_AUTH_TOKEN_ALGO_HMAC_SHA);
-			return CLIENT_KNOBS->ENCRYPT_HEADER_AES_CTR_HMAC_SHA_AUTH_VERSION;
-		}
-	}
-}
-} // namespace
-=======
 const uint8_t* BlobCipherEncryptHeaderRef::getIV() const {
 	ASSERT(CLIENT_KNOBS->ENABLE_CONFIGURABLE_ENCRYPTION);
 
-	validateEncryptHeaderFlagVersion(flagsVersion);
-	ASSERT_EQ(flagsVersion, 1);
+	validateEncryptHeaderFlagVersion(flagsVersion());
+	ASSERT_EQ(flagsVersion(), 1);
 
 	BlobCipherEncryptHeaderFlagsV1 flags = std::get<BlobCipherEncryptHeaderFlagsV1>(this->flags);
 
 	validateEncryptHeaderAlgoHeaderVersion((EncryptCipherMode)flags.encryptMode,
 	                                       (EncryptAuthTokenMode)flags.authTokenMode,
 	                                       (EncryptAuthTokenAlgo)flags.authTokenAlgo,
-	                                       algoHeaderVersion);
-	ASSERT_EQ(algoHeaderVersion, 1);
-
-	return std::visit([](auto& h) { return h.iv; }, algoHeader);
+	                                       algoHeaderVersion());
+	ASSERT_EQ(algoHeaderVersion(), 1);
+
+	return std::visit([](auto& h) { return h.v1.iv; }, algoHeader);
 }
 
 template <class>
@@ -188,80 +171,47 @@
 const EncryptHeaderCipherDetails BlobCipherEncryptHeaderRef::getCipherDetails() const {
 	ASSERT(CLIENT_KNOBS->ENABLE_CONFIGURABLE_ENCRYPTION);
 
-	validateEncryptHeaderFlagVersion(flagsVersion);
-	ASSERT_EQ(flagsVersion, 1);
+	validateEncryptHeaderFlagVersion(flagsVersion());
+	ASSERT_EQ(flagsVersion(), 1);
 
 	BlobCipherEncryptHeaderFlagsV1 flags = std::get<BlobCipherEncryptHeaderFlagsV1>(this->flags);
 
 	validateEncryptHeaderAlgoHeaderVersion((EncryptCipherMode)flags.encryptMode,
 	                                       (EncryptAuthTokenMode)flags.authTokenMode,
 	                                       (EncryptAuthTokenAlgo)flags.authTokenAlgo,
-	                                       algoHeaderVersion);
-	ASSERT_EQ(algoHeaderVersion, 1);
+	                                       algoHeaderVersion());
+	ASSERT_EQ(algoHeaderVersion(), 1);
 
 	// TODO: Replace with "Overload visitor pattern" someday.
 	return std::visit(
 	    [](auto&& h) {
 		    using T = std::decay_t<decltype(h)>;
-		    if constexpr (std::is_same_v<T, AesCtrNoAuthV1>) {
-			    return EncryptHeaderCipherDetails(h.cipherTextDetails);
-		    } else if constexpr (std::is_same_v<T, AesCtrWithAuthV1<AUTH_TOKEN_HMAC_SHA_SIZE>> ||
-		                         std::is_same_v<T, AesCtrWithAuthV1<AUTH_TOKEN_AES_CMAC_SIZE>>) {
-			    return EncryptHeaderCipherDetails(h.cipherTextDetails, h.cipherHeaderDetails);
+		    if constexpr (std::is_same_v<T, AesCtrNoAuth>) {
+			    return EncryptHeaderCipherDetails(h.v1.cipherTextDetails);
+		    } else if constexpr (std::is_same_v<T, AesCtrWithHmac> || std::is_same_v<T, AesCtrWithCmac>) {
+			    return EncryptHeaderCipherDetails(h.v1.cipherTextDetails, h.v1.cipherHeaderDetails);
 		    } else {
 			    static_assert(always_false_v<T>, "Unknown encryption authentication");
 		    }
 	    },
 	    algoHeader);
 }
->>>>>>> fe18c87a
 
 void BlobCipherEncryptHeaderRef::validateEncryptionHeaderDetails(const BlobCipherDetails& textCipherDetails,
                                                                  const BlobCipherDetails& headerCipherDetails,
                                                                  const StringRef& ivRef) const {
 	ASSERT(CLIENT_KNOBS->ENABLE_CONFIGURABLE_ENCRYPTION);
 
-<<<<<<< HEAD
-	if (flagsVersion() > CLIENT_KNOBS->ENCRYPT_HEADER_FLAGS_VERSION) {
-		TraceEvent("ValidateEncryptHeaderUnsupportedFlagVersion")
-		    .detail("MaxSupportedVersion", CLIENT_KNOBS->ENCRYPT_HEADER_FLAGS_VERSION)
-		    .detail("Version", flagsVersion());
-		throw not_implemented();
-	}
-
-	BlobCipherEncryptHeaderFlagsV1 f = std::get<BlobCipherEncryptHeaderFlagsV1>(flags);
-
-	int maxSupportedVersion =
-	    getEncryptAlgoHeaderVersion((EncryptAuthTokenMode)f.authTokenMode, (EncryptAuthTokenAlgo)f.authTokenAlgo);
-	if (algoHeaderVersion() != maxSupportedVersion) {
-		TraceEvent("ValidateEncryptHeaderUnsupportedAlgoHeaderVersion")
-		    .detail("AuthTokenMode", f.authTokenMode)
-		    .detail("AuthTokenAlgo", f.authTokenAlgo)
-		    .detail("MaxSupportedVersion", maxSupportedVersion)
-		    .detail("Version", algoHeaderVersion());
-		throw not_implemented();
-	}
-
-	BlobCipherDetails persistedTextCipherDetails;
-	BlobCipherDetails persistedHeaderCipherDetails;
-	uint8_t* persistedIV = nullptr;
-	std::visit(
-	    [&](auto& h) {
-		    persistedTextCipherDetails = h.v1.cipherTextDetails;
-		    using HeaderType = std::decay_t<decltype(h)>;
-		    if constexpr (std::is_same_v<HeaderType, AesCtrWithHmac> || std::is_same_v<HeaderType, AesCtrWithCmac>) {
-			    persistedHeaderCipherDetails = h.v1.cipherHeaderDetails;
-=======
-	validateEncryptHeaderFlagVersion(flagsVersion);
-	ASSERT_EQ(flagsVersion, 1);
+	validateEncryptHeaderFlagVersion(flagsVersion());
+	ASSERT_EQ(flagsVersion(), 1);
 
 	BlobCipherEncryptHeaderFlagsV1 flags = std::get<BlobCipherEncryptHeaderFlagsV1>(this->flags);
 
 	validateEncryptHeaderAlgoHeaderVersion((EncryptCipherMode)flags.encryptMode,
 	                                       (EncryptAuthTokenMode)flags.authTokenMode,
 	                                       (EncryptAuthTokenAlgo)flags.authTokenAlgo,
-	                                       algoHeaderVersion);
-	ASSERT_EQ(algoHeaderVersion, 1);
+	                                       algoHeaderVersion());
+	ASSERT_EQ(algoHeaderVersion(), 1);
 
 	BlobCipherDetails persistedTextCipherDetails;
 	BlobCipherDetails persistedHeaderCipherDetails;
@@ -271,23 +221,22 @@
 	return std::visit(
 	    [&persistedTextCipherDetails, &persistedHeaderCipherDetails, &persistedIV](auto&& h) {
 		    using T = std::decay_t<decltype(h)>;
-		    if constexpr (std::is_same_v<T, AesCtrNoAuthV1>) {
-			    persistedTextCipherDetails = h.cipherTextDetails;
-			    persistedIV = (uint8_t*)&h.iv[0];
-		    } else if constexpr (std::is_same_v<T, AesCtrWithAuthV1<AUTH_TOKEN_HMAC_SHA_SIZE>> ||
-		                         std::is_same_v<T, AesCtrWithAuthV1<AUTH_TOKEN_AES_CMAC_SIZE>>) {
-			    persistedTextCipherDetails = h.cipherTextDetails;
-			    persistedHeaderCipherDetails = h.cipherHeaderDetails;
-			    persistedIV = (uint8_t*)&h.iv[0];
+		    if constexpr (std::is_same_v<T, AesCtrNoAuth>) {
+			    persistedTextCipherDetails = h.v1.cipherTextDetails;
+			    persistedIV = (uint8_t*)&h.v1.iv[0];
+		    } else if constexpr (std::is_same_v<T, AesCtrWithHmac> || std::is_same_v<T, AesCtrWithCmac>) {
+			    persistedTextCipherDetails = h.v1.cipherTextDetails;
+			    persistedHeaderCipherDetails = h.v1.cipherHeaderDetails;
+			    persistedIV = (uint8_t*)&h.v1.iv[0];
 		    } else {
 			    static_assert(always_false_v<T>, "Unknown encryption authentication");
->>>>>>> fe18c87a
 		    }
 	    },
 	    algoHeader);
 
 	// Validate encryption header 'cipherHeader' details sanity
-	if (f.authTokenMode != ENCRYPT_HEADER_AUTH_TOKEN_MODE_NONE && headerCipherDetails != persistedHeaderCipherDetails) {
+	if (flags.authTokenMode != ENCRYPT_HEADER_AUTH_TOKEN_MODE_NONE &&
+	    headerCipherDetails != persistedHeaderCipherDetails) {
 		TraceEvent(SevError, "ValidateEncryptHeaderMismatch")
 		    .detail("HeaderDomainId", headerCipherDetails.encryptDomainId)
 		    .detail("PersistedHeaderDomainId", persistedHeaderCipherDetails.encryptDomainId)
@@ -791,6 +740,22 @@
 	return keyIdCache->getAllCipherKeys();
 }
 
+namespace {
+int getEncryptAlgoHeaderVersion(const EncryptAuthTokenMode mode, const EncryptAuthTokenAlgo algo) {
+	if (mode == EncryptAuthTokenMode::ENCRYPT_HEADER_AUTH_TOKEN_MODE_NONE) {
+		return CLIENT_KNOBS->ENCRYPT_HEADER_AES_CTR_NO_AUTH_VERSION;
+	} else {
+		ASSERT_EQ(mode, EncryptAuthTokenMode::ENCRYPT_HEADER_AUTH_TOKEN_MODE_SINGLE);
+		if (algo == ENCRYPT_HEADER_AUTH_TOKEN_ALGO_AES_CMAC) {
+			return CLIENT_KNOBS->ENCRYPT_HEADER_AES_CTR_AES_CMAC_AUTH_VERSION;
+		} else {
+			ASSERT_EQ(algo, ENCRYPT_HEADER_AUTH_TOKEN_ALGO_HMAC_SHA);
+			return CLIENT_KNOBS->ENCRYPT_HEADER_AES_CTR_HMAC_SHA_AUTH_VERSION;
+		}
+	}
+}
+} // namespace
+
 // EncryptBlobCipherAes265Ctr class methods
 
 EncryptBlobCipherAes265Ctr::EncryptBlobCipherAes265Ctr(Reference<BlobCipherKey> tCipherKey,
@@ -1912,12 +1877,7 @@
 	encryptor.encrypt(&orgData[0], bufLen, &headerRef, arena);
 
 	BlobCipherEncryptHeaderFlagsV1 flags = std::get<BlobCipherEncryptHeaderFlagsV1>(headerRef.flags);
-<<<<<<< HEAD
 	AesCtrNoAuth noAuth = std::get<AesCtrNoAuth>(headerRef.algoHeader);
-	Standalone<StringRef> serHeaderRef = BlobCipherEncryptHeaderRef::toStringRef(headerRef);
-=======
-	AesCtrNoAuthV1 noAuth = std::get<AesCtrNoAuthV1>(headerRef.algoHeader);
->>>>>>> fe18c87a
 
 	const uint8_t* headerIV = headerRef.getIV();
 	ASSERT_EQ(memcmp(&headerIV[0], &iv[0], AES_256_IV_LENGTH), 0);
@@ -1939,7 +1899,7 @@
 
 	TraceEvent("NoAuthHeaderSize")
 	    .detail("Flags", sizeof(flags))
-	    .detail("AlgoHeader", sizeof(noAuth))
+	    .detail("AlgoHeader", noAuth.getSize())
 	    .detail("TotalHeader", serHeaderRef.size());
 
 	TraceEvent("TestConfigurableEncryptionHeader").detail("Mode", "No-Auth");
@@ -2197,12 +2157,7 @@
 	encryptor.encrypt(&orgData[0], bufLen, &headerRef, arena);
 
 	BlobCipherEncryptHeaderFlagsV1 flags = std::get<BlobCipherEncryptHeaderFlagsV1>(headerRef.flags);
-<<<<<<< HEAD
 	AesCtrWithAuth<Params> algoHeader = std::get<AesCtrWithAuth<Params>>(headerRef.algoHeader);
-	Standalone<StringRef> serHeaderRef = BlobCipherEncryptHeaderRef::toStringRef(headerRef);
-=======
-	AesCtrWithAuthV1<AuthTokenSize> algoHeader = std::get<AesCtrWithAuthV1<AuthTokenSize>>(headerRef.algoHeader);
->>>>>>> fe18c87a
 
 	const uint8_t* headerIV = headerRef.getIV();
 	ASSERT_EQ(memcmp(&headerIV[0], &iv[0], AES_256_IV_LENGTH), 0);
@@ -2229,7 +2184,7 @@
 
 	TraceEvent("HeaderSize")
 	    .detail("Flags", sizeof(flags))
-	    .detail("AlgoHeader", sizeof(algoHeader))
+	    .detail("AlgoHeader", algoHeader.getSize())
 	    .detail("TotalHeader", serHeaderRef.size());
 
 	TraceEvent("TestEncryptionHeaderEnd").detail("Mode", isHmac ? "HMAC_SHA" : "AES-CMAC");
