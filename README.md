<img alt="FoundationDB logo" src="documentation/FDB_logo.png?raw=true" width="400">

FoundationDB is a distributed database designed to handle large volumes of structured data across clusters of commodity servers. It organizes data as an ordered key-value store and employs ACID transactions for all operations. It is especially well-suited for read/write workloads but also has excellent performance for write-intensive workloads. Users interact with the database using API language binding.

To learn more about FoundationDB, visit [foundationdb.org](https://www.foundationdb.org/)

## Documentation

Documentation can be found online at <https://apple.github.io/foundationdb/>. The documentation covers details of API usage, background information on design philosophy, and extensive usage examples. Docs are built from the [source in this repo](documentation/sphinx/source).

## Forums

[The FoundationDB Forums](https://forums.foundationdb.org/) are the home for most of the discussion and communication about the FoundationDB project. We welcome your participation!  We want FoundationDB to be a great project to be a part of and, as part of that, have established a [Code of Conduct](CODE_OF_CONDUCT.md) to establish what constitutes permissible modes of interaction.

## Contributing

Contributing to FoundationDB can be in contributions to the code base, sharing your experience and insights in the community on the Forums, or contributing to projects that make use of FoundationDB. Please see the [contributing guide](CONTRIBUTING.md) for more specifics.

## Getting Started

### Binary downloads

Developers interested in using the FoundationDB store for an application can get started easily by downloading and installing a binary package. Please see the [downloads page](https://www.foundationdb.org/download/) for a list of available packages.


### Compiling from source

Developers on an OS for which there is no binary package, or who would like
to start hacking on the code, can get started by compiling from source.

Currently there are two build systems: a collection of Makefiles and a
<<<<<<< HEAD
CMake-based. Both of them should work for most users and CMake will eventually
become the only build system available.

## Makefile

#### MacOS

1. Check out this repo on your Mac.
1. Install the Xcode command-line tools.
1. Download version 1.67.0 of [Boost](https://sourceforge.net/projects/boost/files/boost/1.67.0/).
1. Set the `BOOSTDIR` environment variable to the location containing this boost installation.
1. Install [Mono](http://www.mono-project.com/download/stable/).
1. Install a [JDK](http://www.oracle.com/technetwork/java/javase/downloads/index.html). FoundationDB currently builds with Java 8.
1. Navigate to the directory where you checked out the foundationdb repo.
1. Run `make`.

#### FreeBSD

1. Check out this repo on your server.
1. Install dependencies from ports using the following command: pkg install mono boost-libs gmake bash
1. (Optional) Install a [JDK](https://www.freshports.org/java/openjdk8/) for Java Bindings. FoundationDB currently builds with Java 8.
1. Navigate to the directory where you checked out the foundationdb repo.
1. Install [gmake](https://www.freshports.org/devel/gmake/) from ports and Run `gmake`.

#### Linux

1. Install [Docker](https://www.docker.com/).
1. Check out the foundationdb repo.
1. Run the docker image interactively [Docker Run](https://docs.docker.com/engine/reference/run/#general-form) with the directory containing the foundationdb repo mounted [Docker Mounts](https://docs.docker.com/storage/volumes/).

    ```shell
    docker run -it -v '/local/dir/path/foundationdb:/docker/dir/path/foundationdb' foundationdb/foundationdb-build:latest
    ```

1. Navigate to the container's mounted directory which contains the foundationdb repo.

    ```shell
    cd /docker/dir/path/foundationdb
    ```

1. Run `make`.

This will build the fdbserver binary and the python bindings. If you want to build our other bindings, you will need to install a runtime for the language whose binding you want to build. Each binding has an `.mk` file which provides specific targets for that binding.
=======
CMake-based build system. Both of them should currently work for most users,
and CMake should be the preferred choice as it will eventually become the only
build system available.
>>>>>>> 99234726

## CMake

To build with CMake, generally the following is required (works on Linux and
Mac OS - for Windows see below):

1. Check out this repository.
1. Install cmake Version 3.12 or higher [CMake](https://cmake.org/)
1. Download version 1.67 of [Boost](https://sourceforge.net/projects/boost/files/boost/1.67.0/). 
1. Unpack boost (you don't need to compile it)
1. Install [Mono](http://www.mono-project.com/download/stable/).
1. Install a [JDK](http://www.oracle.com/technetwork/java/javase/downloads/index.html). FoundationDB currently builds with Java 8.
1. Create a build directory (you can have the build directory anywhere you
   like): `mkdir build`
1. `cd build`
1. `cmake -DBOOST_ROOT=<PATH_TO_BOOST> <PATH_TO_FOUNDATIONDB_DIRECTORY>`
1. `make`

CMake will try to find its dependencies. However, for LibreSSL this can be often
problematic (especially if OpenSSL is installed as well). For that we recommend
passing the argument `-DLibreSSL_ROOT` to cmake. So, for example, if you
LibreSSL is installed under /usr/local/libressl-2.8.3, you should call cmake like
this:

```
cmake -DLibreSSL_ROOT=/usr/local/libressl-2.8.3/ ../foundationdb
```

FoundationDB will build just fine without LibreSSL, however, the resulting
binaries won't support TLS connections.

### Language Bindings

The language bindings that are supported by cmake will have a corresponding
`README.md` file in the corresponding `bindings/lang` directory.

Generally, cmake will build all language bindings for which it can find all
necessary dependencies. After each successful cmake run, cmake will tell you
which language bindings it is going to build.


### Generating `compile_commands.json`

CMake can build a compilation database for you. However, the default generated
one is not too useful as it operates on the generated files. When running make,
the build system will create another `compile_commands.json` file in the source
directory. This can than be used for tools like
[CCLS](https://github.com/MaskRay/ccls),
[CQuery](https://github.com/cquery-project/cquery), etc. This way you can get
code-completion and code navigation in flow. It is not yet perfect (it will show
a few errors) but we are constantly working on improving the development experience.

CMake will not produce a `compile_commands.json`, you must pass
`-DCMAKE_EXPORT_COMPILE_COMMANDS=ON`.  This also enables the target
`processed_compile_commands`, which rewrites `compile_commands.json` to
describe the actor compiler source file, not the post-processed output files,
and places the output file in the source directory.  This file should then be
picked up automatically by any tooling.

Note that if building inside of the `foundationdb/foundationdb-build` docker
image, the resulting paths will still be incorrect and require manual fixing.
One will wish to re-run `cmake` with `-DCMAKE_EXPORT_COMPILE_COMMANDS=OFF` to
prevent it from reverting the manual changes.

### Using IDEs

CMake has built in support for a number of popular IDEs. However, because flow
files are precompiled with the actor compiler, an IDE will not be very useful as
a user will only be presented with the generated code - which is not what she
wants to edit and get IDE features for.

The good news is, that it is possible to generate project files for editing
flow with a supported IDE. There is a CMake option called `OPEN_FOR_IDE` which
will generate a project which can be opened in an IDE for editing. You won't be
able to build this project, but you will be able to edit the files and get most
edit and navigation features your IDE supports.

For example, if you want to use XCode to make changes to FoundationDB you can
create a XCode-project with the following command:

```sh
cmake -G Xcode -DOPEN_FOR_IDE=ON <FDB_SOURCE_DIRECTORY>
```

You should create a second build-directory which you will use for building
(probably with make or ninja) and debugging.

### Linux

There are no special requirements for Linux.  A docker image can be pulled from
`foundationdb/foundationdb-build` that has all of FoundationDB's dependencies
pre-installed, and is what the CI uses to build and test PRs.

If you want to create a package you have to tell cmake what platform it is for.
And then you can build by simply calling `cpack`. So for debian, call:

```
cmake -DINSTALL_LAYOUT=DEB  <FDB_SOURCE_DIR>
make
cpack
```

For RPM simply replace `DEB` with `RPM`.

### MacOS

The build under MacOS will work the same way as on Linux. To get LibreSSL and boost you
can use [Homebrew](https://brew.sh/). LibreSSL will not be installed in
`/usr/local` instead it will stay in `/usr/local/Cellar`. So the cmake command
will look something like this:

```sh
cmake -DLibreSSL_ROOT=/usr/local/Cellar/libressl/2.8.3 <PATH_TO_FOUNDATIONDB_SOURCE>
```

To generate a installable package, you have to call CMake with the corresponding
arguments and then use cpack to generate the package:

```sh
cmake -DINSTALL_LAYOUT=OSX  <FDB_SOURCE_DIR>
make
cpack
```

### Windows

Under Windows, the build instructions are very similar, with the main difference
that Visual Studio is used to compile.

1. Install Visual Studio 2017 (Community Edition is tested)
1. Install cmake Version 3.12 or higher [CMake](https://cmake.org/)
1. Download version 1.67 of [Boost](https://sourceforge.net/projects/boost/files/boost/1.67.0/).
1. Unpack boost (you don't need to compile it)
1. Install [Mono](http://www.mono-project.com/download/stable/).
1. Install a [JDK](http://www.oracle.com/technetwork/java/javase/downloads/index.html). FoundationDB currently builds with Java 8.
1. Set `JAVA_HOME` to the unpacked location and JAVA_COMPILE to
   `$JAVA_HOME/bin/javac`.
1. Install [Python](https://www.python.org/downloads/) if it is not already installed by Visual Studio.
1. (Optional) Install [WIX](http://wixtoolset.org/). Without it Visual Studio
   won't build the Windows installer.
1. Create a build directory (you can have the build directory anywhere you
   like): `mkdir build`
1. `cd build`
1. `cmake -G "Visual Studio 15 2017 Win64" -DBOOST_ROOT=<PATH_TO_BOOST> <PATH_TO_FOUNDATIONDB_DIRECTORY>`
1. This should succeed. In which case you can build using msbuild:
   `msbuild /p:Configuration=Release foundationdb.sln`. You can also open the resulting
   solution in Visual Studio and compile from there. However, be aware that
   using Visual Studio for development is currently not supported as Visual
   Studio will only know about the generated files. `msbuild` is located at
   `c:\Program Files (x86)\MSBuild\14.0\Bin\MSBuild.exe` for Visual Studio 15.

If you want TLS support to be enabled under Windows you currently have to build
and install LibreSSL yourself as the newer LibreSSL versions are not provided
for download from the LibreSSL homepage. To build LibreSSL:

1. Download and unpack libressl (>= 2.8.2)
2. `cd libressl-2.8.2`
3. `mkdir build`
4. `cd build`
5. `cmake -G "Visual Studio 15 2017 Win64" ..`
6. Open the generated `LibreSSL.sln` in Visual Studio as administrator (this is
   necessary for the install)
7. Build the `INSTALL` project in `Release` mode

This will install LibreSSL under `C:\Program Files\LibreSSL`. After that `cmake`
will automatically find it and build with TLS support.

If you installed WIX before running `cmake` you should find the
`FDBInstaller.msi` in your build directory under `packaging/msi`. 

## Makefile

#### MacOS

1. Check out this repo on your Mac.
1. Install the Xcode command-line tools.
1. Download version 1.67.0 of [Boost](https://sourceforge.net/projects/boost/files/boost/1.67.0/).
1. Set the `BOOSTDIR` environment variable to the location containing this boost installation.
1. Install [Mono](http://www.mono-project.com/download/stable/).
1. Install a [JDK](http://www.oracle.com/technetwork/java/javase/downloads/index.html). FoundationDB currently builds with Java 8.
1. Navigate to the directory where you checked out the foundationdb repo.
1. Run `make`.

#### Linux

1. Install [Docker](https://www.docker.com/).
1. Check out the foundationdb repo.
1. Run the docker image interactively [Docker Run](https://docs.docker.com/engine/reference/run/#general-form) with the directory containing the foundationdb repo mounted [Docker Mounts](https://docs.docker.com/storage/volumes/).

    ```shell
    docker run -it -v '/local/dir/path/foundationdb:/docker/dir/path/foundationdb' foundationdb/foundationdb-build:latest
    ```

1. Run `$ scl enable devtoolset-8 python27 rh-python36 rh-ruby24 -- bash` within the running container.  This enables a more modern compiler, which is required to build FoundationDB.
1. Navigate to the container's mounted directory which contains the foundationdb repo.

    ```shell
    cd /docker/dir/path/foundationdb
    ```

1. Run `make`.

This will build the fdbserver binary and the python bindings. If you want to build our other bindings, you will need to install a runtime for the language whose binding you want to build. Each binding has an `.mk` file which provides specific targets for that binding.
<|MERGE_RESOLUTION|>--- conflicted
+++ resolved
@@ -29,55 +29,9 @@
 to start hacking on the code, can get started by compiling from source.
 
 Currently there are two build systems: a collection of Makefiles and a
-<<<<<<< HEAD
-CMake-based. Both of them should work for most users and CMake will eventually
-become the only build system available.
-
-## Makefile
-
-#### MacOS
-
-1. Check out this repo on your Mac.
-1. Install the Xcode command-line tools.
-1. Download version 1.67.0 of [Boost](https://sourceforge.net/projects/boost/files/boost/1.67.0/).
-1. Set the `BOOSTDIR` environment variable to the location containing this boost installation.
-1. Install [Mono](http://www.mono-project.com/download/stable/).
-1. Install a [JDK](http://www.oracle.com/technetwork/java/javase/downloads/index.html). FoundationDB currently builds with Java 8.
-1. Navigate to the directory where you checked out the foundationdb repo.
-1. Run `make`.
-
-#### FreeBSD
-
-1. Check out this repo on your server.
-1. Install dependencies from ports using the following command: pkg install mono boost-libs gmake bash
-1. (Optional) Install a [JDK](https://www.freshports.org/java/openjdk8/) for Java Bindings. FoundationDB currently builds with Java 8.
-1. Navigate to the directory where you checked out the foundationdb repo.
-1. Install [gmake](https://www.freshports.org/devel/gmake/) from ports and Run `gmake`.
-
-#### Linux
-
-1. Install [Docker](https://www.docker.com/).
-1. Check out the foundationdb repo.
-1. Run the docker image interactively [Docker Run](https://docs.docker.com/engine/reference/run/#general-form) with the directory containing the foundationdb repo mounted [Docker Mounts](https://docs.docker.com/storage/volumes/).
-
-    ```shell
-    docker run -it -v '/local/dir/path/foundationdb:/docker/dir/path/foundationdb' foundationdb/foundationdb-build:latest
-    ```
-
-1. Navigate to the container's mounted directory which contains the foundationdb repo.
-
-    ```shell
-    cd /docker/dir/path/foundationdb
-    ```
-
-1. Run `make`.
-
-This will build the fdbserver binary and the python bindings. If you want to build our other bindings, you will need to install a runtime for the language whose binding you want to build. Each binding has an `.mk` file which provides specific targets for that binding.
-=======
 CMake-based build system. Both of them should currently work for most users,
 and CMake should be the preferred choice as it will eventually become the only
 build system available.
->>>>>>> 99234726
 
 ## CMake
 
