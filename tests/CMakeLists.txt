--- conflicted
+++ resolved
@@ -646,10 +646,6 @@
 endif()
 
 # Add all unit tests as ctests
-<<<<<<< HEAD
-collect_unit_tests(${CMAKE_SOURCE_DIR})
-=======
 if (AUTO_DISCOVER_UNIT_TESTS)
   collect_unit_tests(${CMAKE_SOURCE_DIR})
-endif()
->>>>>>> 9b3a2f0f
+endif()