--- conflicted
+++ resolved
@@ -326,17 +326,12 @@
         self._second_binary = new_binary
         if old_binary is None:
             _logger.info("No old binary provided")
-<<<<<<< HEAD
-        old_binary_version_raw = subprocess.check_output([old_binary, '--version']).decode('utf-8')
-        match = re.match('FoundationDB.*\(v([0-9]+\.[0-9]+\.[0-9]+)(-0\.[0-9a-f]{40}\.PRERELEASE|-[0-9]+\.ow.*)?\)', old_binary_version_raw)
-=======
         old_binary_version_raw = subprocess.check_output(
             [old_binary, "--version"]
         ).decode("utf-8")
         match = re.match(
-            "FoundationDB.*\(v([0-9]+\.[0-9]+\.[0-9]+)\)", old_binary_version_raw
-        )
->>>>>>> c357a054
+            "FoundationDB.*\(v([0-9]+\.[0-9]+\.[0-9]+)(-0\.[0-9a-f]{40}\.PRERELEASE|-[0-9]+\.ow.*)?\)", old_binary_version_raw
+        )
         assert match, old_binary_version_raw
         old_binary_version = tuple(map(int, match.group(1).split(".")))
         match = re.match(".*/restarting/from_([0-9]+\.[0-9]+\.[0-9]+)/", name)
