[configuration]
allowDefaultTenant = false
allowCreatingTenants = false
extraDatabaseMode = 'Multiple'
extraDatabaseCount = 3
extraDatabaseBackupAgents = true
tenantModes = ['optional', 'required']
config = 'triple'
generateFearless = false
processesPerMachine = 1
machineCount = 5

[[test]]
testTitle = 'MetaclusterRestoreTest'
clearAfterTest = false
timeout = 2100
runSetup = true
simBackupAgents = 'BackupToFile'

    [[test.workload]]
    testName = 'MetaclusterRestore'
<<<<<<< HEAD
	maxTenants = 500
=======
	maxTenants = 100
>>>>>>> 20665ec9
	maxTenantGroups = 10

[[test]]
testTitle = 'MetaclusterManagementTest'
clearAfterTest = true
timeout = 2100
runSetup = true

    [[test.workload]]
    testName = 'MetaclusterManagement'
	maxTenants = 100
	maxTenantGroups = 20
	testDuration = 60
	useExistingMetacluster = true<|MERGE_RESOLUTION|>--- conflicted
+++ resolved
@@ -19,11 +19,7 @@
 
     [[test.workload]]
     testName = 'MetaclusterRestore'
-<<<<<<< HEAD
-	maxTenants = 500
-=======
 	maxTenants = 100
->>>>>>> 20665ec9
 	maxTenantGroups = 10
 
 [[test]]
