include(CompilerChecks)

env_set(USE_GPERFTOOLS OFF BOOL "Use gperfools for profiling")
env_set(USE_DTRACE ON BOOL "Enable dtrace probes on supported platforms")
env_set(USE_VALGRIND OFF BOOL "Compile for valgrind usage")
env_set(USE_VALGRIND_FOR_CTEST ${USE_VALGRIND} BOOL "Use valgrind for ctest")
env_set(ALLOC_INSTRUMENTATION OFF BOOL "Instrument alloc")
env_set(USE_ASAN OFF BOOL "Compile with address sanitizer")
env_set(USE_GCOV OFF BOOL "Compile with gcov instrumentation")
env_set(USE_MSAN OFF BOOL "Compile with memory sanitizer. To avoid false positives you need to dynamically link to a msan-instrumented libc++ and libc++abi, which you must compile separately. See https://github.com/google/sanitizers/wiki/MemorySanitizerLibcxxHowTo#instrumented-libc.")
env_set(USE_TSAN OFF BOOL "Compile with thread sanitizer. It is recommended to dynamically link to a tsan-instrumented libc++ and libc++abi, which you can compile separately.")
env_set(USE_UBSAN OFF BOOL "Compile with undefined behavior sanitizer")
env_set(FDB_RELEASE_CANDIDATE OFF BOOL "This is a building of a release candidate")
env_set(FDB_RELEASE OFF BOOL "This is a building of a final release")
env_set(USE_CCACHE OFF BOOL "Use ccache for compilation if available")
env_set(RELATIVE_DEBUG_PATHS OFF BOOL "Use relative file paths in debug info")
env_set(USE_WERROR OFF BOOL "Compile with -Werror. Recommended for local development and CI.")
default_linker(_use_ld)
env_set(USE_LD "${_use_ld}" STRING
  "The linker to use for building: can be LD (system default and same as DEFAULT), BFD, GOLD, or LLD - will be LLD for Clang if available, DEFAULT otherwise")
use_libcxx(_use_libcxx)
env_set(USE_LIBCXX "${_use_libcxx}" BOOL "Use libc++")
static_link_libcxx(_static_link_libcxx)
env_set(STATIC_LINK_LIBCXX "${_static_link_libcxx}" BOOL "Statically link libstdcpp/libc++")
env_set(TRACE_PC_GUARD_INSTRUMENTATION_LIB "" STRING "Path to a library containing an implementation for __sanitizer_cov_trace_pc_guard. See https://clang.llvm.org/docs/SanitizerCoverage.html for more info.")
env_set(PROFILE_INSTR_GENERATE OFF BOOL "If set, build FDB as an instrumentation build to generate profiles")
env_set(PROFILE_INSTR_USE "" STRING "If set, build FDB with profile")
env_set(FULL_DEBUG_SYMBOLS OFF BOOL "Generate full debug symbols")
env_set(ENABLE_LONG_RUNNING_TESTS OFF BOOL "Add a long running tests package")

set(is_swift_compile "$<COMPILE_LANGUAGE:Swift>")
set(is_cxx_compile "$<OR:$<COMPILE_LANGUAGE:CXX>,$<COMPILE_LANGUAGE:C>>")
set(is_swift_link "$<LINK_LANGUAGE:Swift>")
set(is_cxx_link "$<OR:$<LINK_LANGUAGE:CXX>,$<LINK_LANGUAGE:C>>")

set(USE_SANITIZER OFF)
if(USE_ASAN OR USE_VALGRIND OR USE_MSAN OR USE_TSAN OR USE_UBSAN)
  set(USE_SANITIZER ON)
endif()

set(jemalloc_default ON)
# We don't want to use jemalloc on Windows
# Nor on FreeBSD, where jemalloc is the default system allocator
if(USE_SANITIZER OR WIN32 OR (CMAKE_SYSTEM_NAME STREQUAL "FreeBSD") OR APPLE)
  set(jemalloc_default OFF)
endif()
env_set(USE_JEMALLOC ${jemalloc_default} BOOL "Link with jemalloc")

if(USE_LIBCXX AND STATIC_LINK_LIBCXX AND NOT USE_LD STREQUAL "LLD")
  message(FATAL_ERROR "Unsupported configuration: STATIC_LINK_LIBCXX with libc++ only works if USE_LD=LLD")
endif()
if(STATIC_LINK_LIBCXX AND USE_TSAN)
  message(FATAL_ERROR "Unsupported configuration: STATIC_LINK_LIBCXX doesn't work with tsan")
endif()
if(STATIC_LINK_LIBCXX AND USE_MSAN)
  message(FATAL_ERROR "Unsupported configuration: STATIC_LINK_LIBCXX doesn't work with msan")
endif()

set(rel_debug_paths OFF)
if(RELATIVE_DEBUG_PATHS)
  set(rel_debug_paths ON)
endif()

if(USE_GPERFTOOLS)
  find_package(Gperftools REQUIRED)
endif()

add_compile_options(-DCMAKE_BUILD)
add_compile_definitions(BOOST_ERROR_CODE_HEADER_ONLY BOOST_SYSTEM_NO_DEPRECATED)

set(THREADS_PREFER_PTHREAD_FLAG ON)
find_package(Threads REQUIRED)

if(WIN32)
  add_definitions(-DBOOST_USE_WINDOWS_H)
  add_definitions(-DWIN32_LEAN_AND_MEAN)
  add_definitions(-D_ITERATOR_DEBUG_LEVEL=0)
  add_definitions(-DNOGDI) # WinGDI.h defines macro ERROR
  add_definitions(-D_USE_MATH_DEFINES) # Math constants
endif()

if (USE_CCACHE)
  find_program(CCACHE_PROGRAM "ccache" REQUIRED)
  set(CMAKE_C_COMPILER_LAUNCHER "${CCACHE_PROGRAM}")
  set(CMAKE_CXX_COMPILER_LAUNCHER "${CCACHE_PROGRAM}")
endif()

include(CheckFunctionExists)
set(CMAKE_REQUIRED_INCLUDES stdlib.h malloc.h)
set(CMAKE_REQUIRED_LIBRARIES c)
set(CMAKE_CXX_STANDARD 20)
set(CMAKE_CXX_STANDARD_REQUIRED ON)
set(CMAKE_C_STANDARD 11)
set(CMAKE_C_STANDARD_REQUIRED ON)

if(NOT OPEN_FOR_IDE)
  add_compile_definitions(NO_INTELLISENSE)
endif()

if(NOT WIN32)
  include(CheckIncludeFile)
  CHECK_INCLUDE_FILE("stdatomic.h" HAS_C11_ATOMICS)
  if (NOT HAS_C11_ATOMICS)
    message(FATAL_ERROR "C compiler does not support c11 atomics")
  endif()
endif()

if(WIN32)
  # see: https://docs.microsoft.com/en-us/windows/desktop/WinProg/using-the-windows-headers
  # this sets the windows target version to Windows Server 2003
  set(WINDOWS_TARGET 0x0502)
  if(CMAKE_CXX_FLAGS MATCHES "/W[0-4]")
    # TODO: This doesn't seem to be good style, but I couldn't find a better way so far
    string(REGEX REPLACE "/W[0-4]" "" CMAKE_CXX_FLAGS "${CMAKE_CXX_FLAGS}")
  endif()
  add_compile_options(/W0 /EHsc /bigobj $<$<CONFIG:Release>:/Zi> /MP /FC /Gm-)
  add_compile_definitions(NOMINMAX)
  set(CMAKE_MSVC_RUNTIME_LIBRARY "MultiThreaded$<$<CONFIG:Debug>:Debug>")
else()
  set(GCC NO)
  set(CLANG NO)
  set(ICX NO)
  # CMAKE_CXX_COMPILER_ID is set to Clang even if CMAKE_CXX_COMPILER points to ICPX, so we have to check the compiler too.
  if (${CMAKE_CXX_COMPILER} MATCHES ".*icpx")
    set(ICX YES)
  elseif("${CMAKE_CXX_COMPILER_ID}" STREQUAL "Clang" OR "${CMAKE_CXX_COMPILER_ID}" STREQUAL "AppleClang")
    set(CLANG YES)
  else()
    # This is not a very good test. However, as we do not really support many architectures
    # this is good enough for now
    set(GCC YES)
  endif()

  # check linker flags.
  if (USE_LD STREQUAL "DEFAULT")
    set(USE_LD "LD")
  else()
    if ((NOT (USE_LD STREQUAL "LD")) AND (NOT (USE_LD STREQUAL "GOLD")) AND (NOT (USE_LD STREQUAL "LLD")) AND (NOT (USE_LD STREQUAL "BFD")))
      message (FATAL_ERROR "USE_LD must be set to DEFAULT, LD, BFD, GOLD, or LLD!")
    endif()
  endif()

  # if USE_LD=LD, then we don't do anything, defaulting to whatever system
  # linker is available (e.g. binutils doesn't normally exist on macOS, so this
  # implies the default xcode linker, and other distros may choose others by
  # default).

  if(USE_LD STREQUAL "BFD")
    set(CMAKE_EXE_LINKER_FLAGS "${CMAKE_EXE_LINKER_FLAGS} -fuse-ld=bfd -Wl,--disable-new-dtags")
    set(CMAKE_SHARED_LINKER_FLAGS "${CMAKE_EXE_LINKER_FLAGS} -fuse-ld=bfd -Wl,--disable-new-dtags")
  endif()

  if(USE_LD STREQUAL "GOLD")
    set(CMAKE_EXE_LINKER_FLAGS "${CMAKE_EXE_LINKER_FLAGS} -fuse-ld=gold -Wl,--disable-new-dtags")
    set(CMAKE_SHARED_LINKER_FLAGS "${CMAKE_EXE_LINKER_FLAGS} -fuse-ld=gold -Wl,--disable-new-dtags")
  endif()

  if(USE_LD STREQUAL "LLD")
    set(CMAKE_EXE_LINKER_FLAGS "${CMAKE_EXE_LINKER_FLAGS} -fuse-ld=lld -Wl,--disable-new-dtags")
    set(CMAKE_SHARED_LINKER_FLAGS "${CMAKE_EXE_LINKER_FLAGS} -fuse-ld=lld -Wl,--disable-new-dtags")
  endif()

  if(rel_debug_paths)
    add_compile_options(
      "$<${is_cxx_compile}:-fdebug-prefix-map=${CMAKE_SOURCE_DIR}=.>"
      "$<${is_cxx_compile}:-fdebug-prefix-map=${CMAKE_BINARY_DIR}=.>"
    )
  endif()

  set(SANITIZER_COMPILE_OPTIONS)
  set(SANITIZER_LINK_OPTIONS)

  add_compile_options("$<${is_cxx_compile}:-fno-omit-frame-pointer>")

  if(CLANG)
    # The default DWARF 5 format does not play nicely with GNU Binutils 2.39 and earlier, resulting
    # in tools like addr2line omitting line numbers. We can consider removing this once we are able 
    # to use a version that has a fix.
    add_compile_options(-gdwarf-4)
  endif()

  if(FDB_RELEASE OR FULL_DEBUG_SYMBOLS OR CMAKE_BUILD_TYPE STREQUAL "Debug")
    # Configure with FULL_DEBUG_SYMBOLS=ON to generate all symbols for debugging with gdb
    # Also generating full debug symbols in release builds. CPack will strip them out
    # and create a debuginfo rpm
    add_compile_options("$<${is_cxx_compile}:-ggdb>")
  else()
    # Generating minimal debug symbols by default. They are sufficient for testing purposes
    add_compile_options("$<${is_cxx_compile}:-ggdb1>")
  endif()

<<<<<<< HEAD
  if(CLANG)
    # The default DWARF 5 format does not play nicely with GNU Binutils 2.39 and earlier, resulting
    # in tools like addr2line omitting line numbers. We can consider removing this once we are able 
    # to use a version that has a fix.
    add_compile_options("$<${is_cxx_compile}:-gdwarf-4>")
  endif()

=======
>>>>>>> 8158ce49
  if(NOT FDB_RELEASE)
    # Enable compression of the debug sections. This reduces the size of the binaries several times. 
    # We do not enable it release builds, because CPack fails to generate debuginfo packages when
    # compression is enabled
    add_compile_options("$<${is_cxx_compile}:-gz>")
    add_link_options("$<${is_cxx_compile}:-gz>")
  endif()

  if(TRACE_PC_GUARD_INSTRUMENTATION_LIB)
      add_compile_options($<${is_cxx_compile}:-fsanitize-coverage=trace-pc-guard>)
      link_libraries("$<${is_cxx_link}:${TRACE_PC_GUARD_INSTRUMENTATION_LIB}>")
  endif()
  if(USE_ASAN)
    list(APPEND SANITIZER_COMPILE_OPTIONS
      -fsanitize=address
      -DADDRESS_SANITIZER
      -DBOOST_USE_ASAN
      -DBOOST_USE_UCONTEXT)
    list(APPEND SANITIZER_LINK_OPTIONS -fsanitize=address)
  endif()

  if(USE_MSAN)
    if(NOT CLANG)
      message(FATAL_ERROR "Unsupported configuration: USE_MSAN only works with Clang")
    endif()
    list(APPEND SANITIZER_COMPILE_OPTIONS
      -fsanitize=memory
      -fsanitize-memory-track-origins=2
      -DBOOST_USE_UCONTEXT)
    list(APPEND SANITIZER_LINK_OPTIONS -fsanitize=memory)
  endif()

  if(USE_GCOV)
    add_compile_options($<${is_cxx_compile}:--coverage>)
    add_link_options($<${is_cxx_link}:--coverage>)
  endif()

  if(USE_UBSAN)
    list(APPEND SANITIZER_COMPILE_OPTIONS
      $<${is_cxx_compile}:-fsanitize=undefined>
      # TODO(atn34) Re-enable -fsanitize=alignment once https://github.com/apple/foundationdb/issues/1434 is resolved
      $<${is_cxx_compile}:-fno-sanitize=alignment>
      # https://github.com/apple/foundationdb/issues/7955
      $<${is_cxx_compile}:-fno-sanitize=function>
      $<${is_cxx_compile}:-DBOOST_USE_UCONTEXT>)
    list(APPEND SANITIZER_LINK_OPTIONS $<${is_cxx_link}:-fsanitize=undefined>)
  endif()

  if(USE_TSAN)
    list(APPEND SANITIZER_COMPILE_OPTIONS
      $<${is_cxx_compile}:-fsanitize=thread>
      $<${is_cxx_compile}:-DBOOST_USE_UCONTEXT>
    )
    list(APPEND SANITIZER_LINK_OPTIONS $<${is_cxx_link}:-fsanitize=thread>)
  endif()

  if(USE_VALGRIND)
    list(APPEND SANITIZER_COMPILE_OPTIONS $<${is_cxx_compile}:-DBOOST_USE_VALGRIND})
  endif()

  if(SANITIZER_COMPILE_OPTIONS)
    add_compile_options(${SANITIZER_COMPILE_OPTIONS})
  endif()
  if(SANITIZER_LINK_OPTIONS)
    add_link_options(${SANITIZER_LINK_OPTIONS})
  endif()

  if(PORTABLE_BINARY)
    message(STATUS "Create a more portable binary")
    set(CMAKE_MODULE_LINKER_FLAGS "-static-libstdc++ -static-libgcc ${CMAKE_MODULE_LINKER_FLAGS}")
    set(CMAKE_SHARED_LINKER_FLAGS "-static-libstdc++ -static-libgcc ${CMAKE_SHARED_LINKER_FLAGS}")
    set(CMAKE_EXE_LINKER_FLAGS    "-static-libstdc++ -static-libgcc ${CMAKE_EXE_LINKER_FLAGS}")
  endif()
  if(STATIC_LINK_LIBCXX)
    if (NOT USE_LIBCXX AND NOT APPLE)
      add_link_options($<${is_cxx_link}:-static-libstdc++>
                       $<${is_cxx_link}:-static-libgcc>
      )
    endif()
  endif()
  # # Instruction sets we require to be supported by the CPU
  # TODO(atn34) Re-enable once https://github.com/apple/foundationdb/issues/1434 is resolved
  # Some of the following instructions have alignment requirements, so it seems
  # prudent to disable them until we properly align memory.
  # add_compile_options(
  #   -maes
  #   -mmmx
  #   -mavx
  #   -msse4.2)

  # Tentatively re-enabling vector instructions
  set(USE_AVX512F OFF CACHE BOOL "Enable AVX 512F instructions")
  if (USE_AVX512F)
    if (CMAKE_HOST_SYSTEM_PROCESSOR MATCHES "^x86")
      add_compile_options($<${is_cxx_compile}:-mavx512f>)
    elseif(USE_VALGRIND)
      message(STATUS "USE_VALGRIND=ON make USE_AVX OFF to satisfy valgrind analysis requirement")
      set(USE_AVX512F OFF)
    else()
      message(STATUS "USE_AVX512F is supported on x86 or x86_64 only")
      set(USE_AVX512F OFF)
    endif()
  endif()
  set(USE_AVX ON CACHE BOOL "Enable AVX instructions")
  if (USE_AVX)
    if (CMAKE_HOST_SYSTEM_PROCESSOR MATCHES "^x86")
      add_compile_options($<${is_cxx_compile}:-mavx>)
    elseif(USE_VALGRIND)
      message(STATUS "USE_VALGRIND=ON make USE_AVX OFF to satisfy valgrind analysis requirement")
      set(USE_AVX OFF)
    else()
      message(STATUS "USE_AVX is supported on x86 or x86_64 only")
      set(USE_AVX OFF)
    endif()
  endif()

  # Intentionally using builtin memcpy.  G++ does a good job on small memcpy's when the size is known at runtime.
  # If the size is not known, then it falls back on the memcpy that's available at runtime (rte_memcpy, as of this
  # writing; see flow.cpp).
  #
  # The downside of the builtin memcpy is that it's slower at large copies, so if we spend a lot of time on large
  # copies of sizes that are known at compile time, this might not be a win.  See the output of performance/memcpy
  # for more information.
  #add_compile_options(-fno-builtin-memcpy)

  if (USE_LIBCXX)
    # Make sure that libc++ can be found be the platform's loader, so that thing's like cmake's "try_run" work.
    find_library(LIBCXX_SO_PATH c++ /usr/local/lib)
    if (LIBCXX_SO_PATH)
      get_filename_component(LIBCXX_SO_DIR ${LIBCXX_SO_PATH} DIRECTORY)
      if (APPLE)
        set(ENV{DYLD_LIBRARY_PATH} "$ENV{DYLD_LIBRARY_PATH}:${LIBCXX_SO_DIR}")
      else()
        # NOT APPLE
        set(ENV{LD_LIBRARY_PATH} "$ENV{LD_LIBRARY_PATH}:${LIBCXX_SO_DIR}")
        if (STATIC_LINK_LIBCXX)
          add_link_options(
            $<${is_cxx_link}:-static-libgcc>
            $<${is_cxx_link}:-nostdlib++>
            $<${is_cxx_link}:-Wl,-Bstatic>
            $<${is_cxx_link}:-lc++>
            $<${is_cxx_link}:-lc++abi>
            $<${is_cxx_link}:-Wl,-Bdynamic>
          )
          add_link_options($<${is_swift_link}:-static-stdlib>)
        endif()
        add_link_options(
          $<${is_cxx_link}:-stdlib=libc++>
          "$<${is_cxx_link}:-Wl,-build-id=sha1>"
        )
      endif()
    endif()
  endif()

  if (CLANG OR ICX)
    if (APPLE OR USE_LIBCXX)
      set(CMAKE_CXX_FLAGS "${CMAKE_CXX_FLAGS} -stdlib=libc++")
      if (NOT APPLE)
        if (STATIC_LINK_LIBCXX)
          set(CMAKE_EXE_LINKER_FLAGS "${CMAKE_EXE_LINKER_FLAGS} -static-libgcc -nostdlib++ -Wl,-Bstatic -lc++ -lc++abi -Wl,-Bdynamic")
          set(CMAKE_SHARED_LINKER_FLAGS "${CMAKE_SHARED_LINKER_FLAGS} -static-libgcc -nostdlib++ -Wl,-Bstatic -lc++ -lc++abi -Wl,-Bdynamic")
        endif()
        set(CMAKE_EXE_LINKER_FLAGS "${CMAKE_EXE_LINKER_FLAGS} -stdlib=libc++ -Wl,-build-id=sha1")
        set(CMAKE_SHARED_LINKER_FLAGS "${CMAKE_SHARED_LINKER_FLAGS} -stdlib=libc++ -Wl,-build-id=sha1")
      endif()
    endif()
    if (NOT APPLE AND NOT USE_LIBCXX)
      message(STATUS "Linking libatomic")
      set(CMAKE_EXE_LINKER_FLAGS "${CMAKE_EXE_LINKER_FLAGS} -latomic")
      set(CMAKE_SHARED_LINKER_FLAGS "${CMAKE_SHARED_LINKER_FLAGS} -latomic")
    endif()
    if (OPEN_FOR_IDE)
      add_compile_options($<${is_cxx_compile}:-Wno-unknown-attributes>)
    endif()
    add_compile_options(
      $<${is_cxx_compile}:-Wall>
      $<${is_cxx_compile}:-Wextra>
      $<${is_cxx_compile}:-Wredundant-move>
      $<${is_cxx_compile}:-Wpessimizing-move>
      $<${is_cxx_compile}:-Woverloaded-virtual>
      $<${is_cxx_compile}:-Wshift-sign-overflow>
      # Here's the current set of warnings we need to explicitly disable to compile warning-free with clang 11
      $<${is_cxx_compile}:-Wno-sign-compare>
      $<${is_cxx_compile}:-Wno-undefined-var-template>
      $<${is_cxx_compile}:-Wno-unknown-warning-option>
      $<${is_cxx_compile}:-Wno-unused-parameter>
      $<${is_cxx_compile}:-Wno-constant-logical-operand>
      # These need to be disabled for FDB's RocksDB storage server implementation
      $<${is_cxx_compile}:-Wno-deprecated-copy>
      $<${is_cxx_compile}:-Wno-delete-non-abstract-non-virtual-dtor>
      $<${is_cxx_compile}:-Wno-range-loop-construct>
      $<${is_cxx_compile}:-Wno-reorder-ctor>
      # Needed for clang 13 (todo: Update above logic so that it figures out when to pass in -static-libstdc++ and when it will be ignored)
      # When you remove this, you might need to move it back to the USE_CCACHE stanza.  It was (only) there before I moved it here.
      $<${is_cxx_compile}:-Wno-unused-command-line-argument>
      # Disable C++ 20 warning for ambiguous operator.
      $<${is_cxx_compile}:-Wno-ambiguous-reversed-operator>
      )
    # These need to be disabled for FDB's RocksDB storage server implementation
    add_compile_options(
      $<${is_cxx_compile}:-Wno-deprecated-copy>
      $<${is_cxx_compile}:-Wno-delete-non-abstract-non-virtual-dtor>
      $<${is_cxx_compile}:-Wno-range-loop-construct>
      $<${is_cxx_compile}:-Wno-reorder-ctor>
      $<${is_cxx_compile}:-Wno-unused-function>
    )
    # Needed for clang 13 (todo: Update above logic so that it figures out when to pass in -static-libstdc++ and when it will be ignored)
    # When you remove this, you might need to move it back to the USE_CCACHE stanza.  It was (only) there before I moved it here.
    add_compile_options(
      $<${is_cxx_compile}:-Wno-unused-command-line-argument>
      $<${is_cxx_compile}:-Wno-unused-private-field>
      $<${is_cxx_compile}:-Wno-nullability-completeness>
      $<${is_cxx_compile}:-Wno-macro-redefined>
    )
    if (USE_CCACHE)
      add_compile_options(
        $<${is_cxx_compile}:-Wno-register>
      )
    endif()
    if (PROFILE_INSTR_GENERATE)
      add_compile_options($<${is_cxx_compile}:-fprofile-instr-generate>)
      add_link_options($<${is_cxx_link}:-fprofile-instr-generate>)
    endif()
    if (NOT (PROFILE_INSTR_USE STREQUAL ""))
      if (PROFILE_INSTR_GENERATE)
          message(FATAL_ERROR "Can't set both PROFILE_INSTR_GENERATE and PROFILE_INSTR_USE")
      endif()
      add_compile_options(
          $<${is_cxx_compile}:-Wno-error=profile-instr-out-of-date>
          $<${is_cxx_compile}:-Wno-error=profile-instr-unprofiled>
      )
      add_compile_options($<$<COMPILE_LANGUAGE:C,CXX>:-fprofile-instr-use=${PROFILE_INSTR_USE}>)
      add_link_options($<$<OR$<LINK_LANGUAGE:C>,$<LINK_LANGUAGE:CXX>>:-fprofile-instr-use=${PROFILE_INSTR_USE}>)
    endif()
  endif()
  if (USE_WERROR)
    add_compile_options($<$<COMPILE_LANGUAGE:C,CXX>:-Werror>)
  endif()
  if (GCC)
    add_compile_options(-Wno-pragmas)
    # Otherwise `state [[maybe_unused]] int x;` will issue a warning.
    # https://stackoverflow.com/questions/50646334/maybe-unused-on-member-variable-gcc-warns-incorrectly-that-attribute-is
    add_compile_options(-Wno-attributes)
  endif()
  add_compile_options(
    $<${is_cxx_compile}:-Wno-error=format>
    $<${is_cxx_compile}:-Wunused-variable>
    $<${is_cxx_compile}:-Wno-deprecated>
    $<${is_cxx_compile}:-fvisibility=hidden>
    $<${is_cxx_compile}:-Wreturn-type>
    $<${is_cxx_compile}:-fPIC>
  )
  if (CMAKE_HOST_SYSTEM_PROCESSOR MATCHES "^x86" AND NOT CLANG AND NOT ICX)
    add_compile_options($<$<COMPILE_LANGUAGE:CXX>:-Wclass-memaccess>)
  endif()
  if (GPERFTOOLS_FOUND AND GCC)
    add_compile_options(
      $<${is_cxx_compile}:-fno-builtin-malloc>
      $<${is_cxx_compile}:-fno-builtin-calloc>
      $<${is_cxx_compile}:-fno-builtin-realloc>
      $<${is_cxx_compile}:-fno-builtin-free>
    )
  endif()

  if (ICX)
    find_library(CXX_LIB NAMES c++ PATHS "/usr/local/lib" REQUIRED)
    find_library(CXX_ABI_LIB NAMES c++abi PATHS "/usr/local/lib" REQUIRED)
    add_compile_options($<${is_cxx_compile}:-ffp-contract=on>)
    # No libc++ and libc++abi in Intel LIBRARY_PATH
    link_libraries(${CXX_LIB} ${CXX_ABI_LIB})
  endif()

  if(CMAKE_SYSTEM_PROCESSOR MATCHES "aarch64")
    # Graviton2 or later
    # https://github.com/aws/aws-graviton-gettting-started
    add_compile_options($<${is_cxx_compile}:-march=armv8.2-a+crc+simd>)
  endif()

  if (CMAKE_SYSTEM_PROCESSOR MATCHES "ppc64le")
    add_compile_options(
      $<${is_cxx_compile}:-m64>
      $<${is_cxx_compile}:-mcpu=power9>
      $<${is_cxx_compile}:-mtune=power9>
      $<${is_cxx_compile}:-DNO_WARN_X86_INTRINSICS>
    )
  endif()
  # Check whether we can use dtrace probes
  include(CheckSymbolExists)
  check_symbol_exists(DTRACE_PROBE sys/sdt.h SUPPORT_DTRACE)
  check_symbol_exists(aligned_alloc stdlib.h HAS_ALIGNED_ALLOC)
  message(STATUS "Has aligned_alloc: ${HAS_ALIGNED_ALLOC}")
  if((SUPPORT_DTRACE) AND (USE_DTRACE))
    set(DTRACE_PROBES 1)
  endif()

  set(USE_LTO OFF CACHE BOOL "Do link time optimization")
  if (USE_LTO)
    if (CLANG)
      set(CLANG_LTO_STRATEGY "Thin" CACHE STRING "LLVM LTO strategy (Thin, or Full)")
      if (CLANG_LTO_STRATEGY STREQUAL "Full")
        add_compile_options($<$<CONFIG:Release>:-flto=full>)
      else()
        add_compile_options($<$<CONFIG:Release>:-flto=thin>)
      endif()
      set(CMAKE_RANLIB "llvm-ranlib")
      set(CMAKE_AR "llvm-ar")
    endif()
    if(CMAKE_COMPILER_IS_GNUCXX)
      add_compile_options($<$<CONFIG:Release>:-flto>)
      set(CMAKE_AR  "gcc-ar")
      set(CMAKE_C_ARCHIVE_CREATE "<CMAKE_AR> qcs <TARGET> <LINK_FLAGS> <OBJECTS>")
      set(CMAKE_C_ARCHIVE_FINISH   true)
      set(CMAKE_CXX_ARCHIVE_CREATE "<CMAKE_AR> qcs <TARGET> <LINK_FLAGS> <OBJECTS>")
      set(CMAKE_CXX_ARCHIVE_FINISH   true)
    endif()
  endif()
endif()

#####################################
## Setup the Swift compiler options.
#####################################
set(SwiftOptions "")

# Let Swift know where to find the external GCC toolchain if such toolchain is used.
if (CMAKE_Swift_COMPILER_EXTERNAL_TOOLCHAIN)
    # FIXME: adopt driver flag once it lands:
    # https://github.com/apple/swift-driver/pull/1307.
    set(SwiftOptions "${SwiftOptions} -Xcc --gcc-toolchain=${CMAKE_Swift_COMPILER_EXTERNAL_TOOLCHAIN}")
    set(SwiftOptions "${SwiftOptions} -Xclang-linker --gcc-toolchain=${CMAKE_Swift_COMPILER_EXTERNAL_TOOLCHAIN}")
endif()

# Set the module cache path.
set(SWIFT_MODULE_CACHE_PATH ${CMAKE_BINARY_DIR}/module-cache)
set(SwiftOptions "${SwiftOptions} -module-cache-path ${SWIFT_MODULE_CACHE_PATH}")

# Enable Swift <-> C++ interoperability.
set(SwiftOptions "${SwiftOptions} -cxx-interoperability-mode=swift-5.9")

if (FOUNDATIONDB_CROSS_COMPILING)
    # Cross-compilation options.
    # For some reason we need to specify -sdk explictly to pass config-time
    # cmake checks, even though Swift does tend to pass it by itself for the
    # actual compilation.
    string(TOLOWER ${CMAKE_SYSTEM_PROCESSOR} TripleArch)
    set(SwiftOptions "${SwiftOptions} -target ${TripleArch}-unknown-linux-gnu -sdk ${CMAKE_SYSROOT} -resource-dir ${CMAKE_SYSROOT}/usr/lib/swift")
    if (CMAKE_LINKER)
        set(SwiftOptions "${SwiftOptions} -use-ld=${CMAKE_LINKER}")
    endif()
    # C++ files need path to swift resources to find C++ interoperability
    # Swift builtin headers.
    add_compile_options($<${is_cxx_compile}:-I${CMAKE_SYSROOT}/usr/lib/swift>)
endif()

set(CMAKE_Swift_FLAGS "${SwiftOptions}" CACHE STRING "" FORCE)

if (FOUNDATIONDB_CROSS_COMPILING)
    # For cross-compilation: make sure the Stdlib .swiftmodule files are available.
    include(SwiftCrossCompileForceModuleRebuild)
    swift_force_import_rebuild_of_stdlib()
endif()

# Verify that Swift can import C++ standard library.
if (WITH_SWIFT)
  include(CompilerChecks)
  check_swift_source_compiles("import CxxStdlib" CanImportCxxStdlibIntoSwift)
  if (NOT CanImportCxxStdlibIntoSwift)
    message(FATAL_ERROR "Swift compiler: can not import C++ standard library into Swift; did you forget to set 'CMAKE_Swift_COMPILER_EXTERNAL_TOOLCHAIN'?")
  endif()
endif()<|MERGE_RESOLUTION|>--- conflicted
+++ resolved
@@ -189,7 +189,6 @@
     add_compile_options("$<${is_cxx_compile}:-ggdb1>")
   endif()
 
-<<<<<<< HEAD
   if(CLANG)
     # The default DWARF 5 format does not play nicely with GNU Binutils 2.39 and earlier, resulting
     # in tools like addr2line omitting line numbers. We can consider removing this once we are able 
@@ -197,8 +196,6 @@
     add_compile_options("$<${is_cxx_compile}:-gdwarf-4>")
   endif()
 
-=======
->>>>>>> 8158ce49
   if(NOT FDB_RELEASE)
     # Enable compression of the debug sections. This reduces the size of the binaries several times. 
     # We do not enable it release builds, because CPack fails to generate debuginfo packages when
