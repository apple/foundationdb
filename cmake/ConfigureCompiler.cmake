--- conflicted
+++ resolved
@@ -295,7 +295,6 @@
   endif()
 endif()
 
-<<<<<<< HEAD
 if (CLANG OR ICX)
   if (APPLE OR USE_LIBCXX)
     set(CMAKE_CXX_FLAGS "${CMAKE_CXX_FLAGS} -stdlib=libc++")
@@ -303,67 +302,6 @@
       if (STATIC_LINK_LIBCXX)
         set(CMAKE_EXE_LINKER_FLAGS "${CMAKE_EXE_LINKER_FLAGS} -static-libgcc -nostdlib++ -Wl,-Bstatic -lc++ -lc++abi -Wl,-Bdynamic")
         set(CMAKE_SHARED_LINKER_FLAGS "${CMAKE_SHARED_LINKER_FLAGS} -static-libgcc -nostdlib++ -Wl,-Bstatic -lc++ -lc++abi -Wl,-Bdynamic")
-=======
-  if (CLANG OR ICX)
-    if (APPLE OR USE_LIBCXX)
-      set(CMAKE_CXX_FLAGS "${CMAKE_CXX_FLAGS} -stdlib=libc++")
-      if (NOT APPLE)
-        if (STATIC_LINK_LIBCXX)
-          set(CMAKE_EXE_LINKER_FLAGS "${CMAKE_EXE_LINKER_FLAGS} -static-libgcc -nostdlib++ -Wl,-Bstatic -lc++ -lc++abi -Wl,-Bdynamic")
-          set(CMAKE_SHARED_LINKER_FLAGS "${CMAKE_SHARED_LINKER_FLAGS} -static-libgcc -nostdlib++ -Wl,-Bstatic -lc++ -lc++abi -Wl,-Bdynamic")
-        endif()
-        set(CMAKE_EXE_LINKER_FLAGS "${CMAKE_EXE_LINKER_FLAGS} -stdlib=libc++ -Wl,-build-id=sha1")
-        set(CMAKE_SHARED_LINKER_FLAGS "${CMAKE_SHARED_LINKER_FLAGS} -stdlib=libc++ -Wl,-build-id=sha1")
-      endif()
-    endif()
-    if (NOT APPLE AND NOT USE_LIBCXX)
-      message(STATUS "Linking libatomic")
-      set(CMAKE_EXE_LINKER_FLAGS "${CMAKE_EXE_LINKER_FLAGS} -latomic")
-      set(CMAKE_SHARED_LINKER_FLAGS "${CMAKE_SHARED_LINKER_FLAGS} -latomic")
-    endif()
-    if (OPEN_FOR_IDE)
-      add_compile_options(
-        -Wno-unknown-attributes)
-    endif()
-    add_compile_options(
-      -Wall
-      -Wextra
-      -Wredundant-move
-      -Wpessimizing-move
-      -Woverloaded-virtual
-      -Wshift-sign-overflow
-      # Here's the current set of warnings we need to explicitly disable to compile warning-free with clang 11
-      -Wno-sign-compare
-      -Wno-undefined-var-template
-      -Wno-unknown-warning-option
-      -Wno-unused-parameter
-      -Wno-constant-logical-operand
-      # These need to be disabled for FDB's RocksDB storage server implementation
-      -Wno-deprecated-copy
-      -Wno-delete-non-abstract-non-virtual-dtor
-      -Wno-range-loop-construct
-      -Wno-reorder-ctor
-      # Needed for clang 13 (todo: Update above logic so that it figures out when to pass in -static-libstdc++ and when it will be ignored)
-      # When you remove this, you might need to move it back to the USE_CCACHE stanza.  It was (only) there before I moved it here.
-      -Wno-unused-command-line-argument
-      # Disable C++ 20 warning for ambiguous operator.
-      -Wno-ambiguous-reversed-operator
-      # Required to compile googlebenchmark:
-      -Wno-error=shift-sign-overflow
-      )
-    if (USE_CCACHE)
-      add_compile_options(
-        -Wno-register
-      )
-    endif()
-    if (PROFILE_INSTR_GENERATE)
-      add_compile_options(-fprofile-instr-generate)
-      add_link_options(-fprofile-instr-generate)
-    endif()
-    if (NOT (PROFILE_INSTR_USE STREQUAL ""))
-      if (PROFILE_INSTR_GENERATE)
-          message(FATAL_ERROR "Can't set both PROFILE_INSTR_GENERATE and PROFILE_INSTR_USE")
->>>>>>> 604e30ff
       endif()
       set(CMAKE_EXE_LINKER_FLAGS "${CMAKE_EXE_LINKER_FLAGS} -stdlib=libc++ -Wl,-build-id=sha1")
       set(CMAKE_SHARED_LINKER_FLAGS "${CMAKE_SHARED_LINKER_FLAGS} -stdlib=libc++ -Wl,-build-id=sha1")
@@ -401,6 +339,8 @@
     -Wno-unused-command-line-argument
     # Disable C++ 20 warning for ambiguous operator.
     -Wno-ambiguous-reversed-operator
+    # Required to compile googlebenchmark:
+    -Wno-error=shift-sign-overflow
     )
   if (USE_CCACHE)
     add_compile_options(
