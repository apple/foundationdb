# -*- coding: utf-8 -*-
"""
    sphinx.domains.ruby
    ~~~~~~~~~~~~~~~~~~~

    The Ruby domain.

    :copyright: Copyright 2010 by SHIBUKAWA Yoshiki
    :license: BSD

    Copyright (c) 2010 by SHIBUKAWA Yoshiki.
All rights reserved.

Redistribution and use in source and binary forms, with or without
modification, are permitted provided that the following conditions are
met:

* Redistributions of source code must retain the above copyright
  notice, this list of conditions and the following disclaimer.

* Redistributions in binary form must reproduce the above copyright
  notice, this list of conditions and the following disclaimer in the
  documentation and/or other materials provided with the distribution.

THIS SOFTWARE IS PROVIDED BY THE COPYRIGHT HOLDERS AND CONTRIBUTORS
"AS IS" AND ANY EXPRESS OR IMPLIED WARRANTIES, INCLUDING, BUT NOT
LIMITED TO, THE IMPLIED WARRANTIES OF MERCHANTABILITY AND FITNESS FOR
A PARTICULAR PURPOSE ARE DISCLAIMED. IN NO EVENT SHALL THE COPYRIGHT
OWNER OR CONTRIBUTORS BE LIABLE FOR ANY DIRECT, INDIRECT, INCIDENTAL,
SPECIAL, EXEMPLARY, OR CONSEQUENTIAL DAMAGES (INCLUDING, BUT NOT
LIMITED TO, PROCUREMENT OF SUBSTITUTE GOODS OR SERVICES; LOSS OF USE,
DATA, OR PROFITS; OR BUSINESS INTERRUPTION) HOWEVER CAUSED AND ON ANY
THEORY OF LIABILITY, WHETHER IN CONTRACT, STRICT LIABILITY, OR TORT
(INCLUDING NEGLIGENCE OR OTHERWISE) ARISING IN ANY WAY OUT OF THE USE
OF THIS SOFTWARE, EVEN IF ADVISED OF THE POSSIBILITY OF SUCH DAMAGE.
"""

import re

from docutils import nodes
from docutils.parsers.rst import directives, Directive

from sphinx import addnodes
from sphinx.roles import XRefRole
from sphinx.locale import l_, _
from sphinx.domains import Domain, ObjType, Index
from sphinx.directives import ObjectDescription
from sphinx.util.nodes import make_refnode
from sphinx.util.docfields import Field, GroupedField, TypedField


# REs for Ruby signatures
rb_sig_re = re.compile(
    r'''^ ([\w.]*\.)?            # class name(s)
          (\$?\w+\??!?)  \s*     # thing name
          (?: \((.*)\)           # optional: arguments
           (?:\s* -> \s* (.*))?  #           return annotation
          )? $                   # and nothing more
          ''', re.VERBOSE)

rb_paramlist_re = re.compile(r'([\[\],])')  # split at '[', ']' and ','

separators = {
  'method':'#', 'attr_reader':'#', 'attr_writer':'#', 'attr_accessor':'#',
  'function':'.', 'classmethod':'.', 'class':'::', 'module':'::',
  'global':'', 'const':'::'}

rb_separator = re.compile(r"(?:\w+)?(?:::)?(?:\.)?(?:#)?")


def ruby_rsplit(fullname):
    items = [item for item in rb_separator.findall(fullname)]
    return ''.join(items[:-2]), items[-1]


class RubyObject(ObjectDescription):
    """
    Description of a general Ruby object.
    """
    option_spec = {
        'noindex': directives.flag,
        'module': directives.unchanged,
    }

    doc_field_types = [
        TypedField('parameter', label=l_('Parameters'),
                   names=('param', 'parameter', 'arg', 'argument'),
                   typerolename='obj', typenames=('paramtype', 'type')),
        TypedField('variable', label=l_('Variables'), rolename='obj',
                   names=('var', 'ivar', 'cvar'),
                   typerolename='obj', typenames=('vartype',)),
        GroupedField('exceptions', label=l_('Raises'), rolename='exc',
                     names=('raises', 'raise', 'exception', 'except'),
                     can_collapse=True),
        Field('returnvalue', label=l_('Returns'), has_arg=False,
              names=('returns', 'return')),
        Field('returntype', label=l_('Return type'), has_arg=False,
              names=('rtype',)),
    ]

    def get_signature_prefix(self, sig):
        """
        May return a prefix to put before the object name in the signature.
        """
        return ''

    def needs_arglist(self):
        """
        May return true if an empty argument list is to be generated even if
        the document contains none.
        """
        return False

    def handle_signature(self, sig, signode):
        """
        Transform a Ruby signature into RST nodes.
        Returns (fully qualified name of the thing, classname if any).

        If inside a class, the current class name is handled intelligently:
        * it is stripped from the displayed name if present
        * it is added to the full name (return value) if not present
        """
        m = rb_sig_re.match(sig)
        if m is None:
            raise ValueError
        name_prefix, name, arglist, retann = m.groups()
        if not name_prefix:
            name_prefix = ""
        # determine module and class name (if applicable), as well as full name
        modname = self.options.get(
            'module', self.env.temp_data.get('rb:module'))
        classname = self.env.temp_data.get('rb:class')
        if self.objtype == 'global':
            add_module = False
            modname = None
            classname = None
            fullname = name
        elif classname:
            add_module = False
            if name_prefix and name_prefix.startswith(classname):
                fullname = name_prefix + name
                # class name is given again in the signature
                name_prefix = name_prefix[len(classname):].lstrip('.')
            else:
                separator = separators[self.objtype]
                fullname = classname + separator + name_prefix + name
        else:
            add_module = True
            if name_prefix:
                classname = name_prefix.rstrip('.')
                fullname = name_prefix + name
            else:
                classname = ''
                fullname = name

        signode['module'] = modname
        signode['class'] = self.class_name = classname
        signode['fullname'] = fullname

        sig_prefix = self.get_signature_prefix(sig)
        if sig_prefix:
            signode += addnodes.desc_annotation(sig_prefix, sig_prefix)

        if name_prefix:
            signode += addnodes.desc_addname(name_prefix, name_prefix)
        # exceptions are a special case, since they are documented in the
        # 'exceptions' module.
        elif add_module and self.env.config.add_module_names:
            if self.objtype == 'global':
                nodetext = ''
                signode += addnodes.desc_addname(nodetext, nodetext)
            else:
                modname = self.options.get(
                    'module', self.env.temp_data.get('rb:module'))
                if modname and modname != 'exceptions':
                    nodetext = modname + separators[self.objtype]
                    signode += addnodes.desc_addname(nodetext, nodetext)

        signode += addnodes.desc_name(name, name)
        if not arglist:
            if self.needs_arglist():
                # for callables, add an empty parameter list
                signode += addnodes.desc_parameterlist()
            if retann:
                signode += addnodes.desc_returns(retann, retann)
            return fullname, name_prefix
        signode += addnodes.desc_parameterlist()

        stack = [signode[-1]]
        for token in rb_paramlist_re.split(arglist):
            if token == '[':
                opt = addnodes.desc_optional()
                stack[-1] += opt
                stack.append(opt)
            elif token == ']':
                try:
                    stack.pop()
                except IndexError:
                    raise ValueError
            elif not token or token == ',' or token.isspace():
                pass
            else:
                token = token.strip()
                stack[-1] += addnodes.desc_parameter(token, token)
        if len(stack) != 1:
            raise ValueError
        if retann:
            signode += addnodes.desc_returns(retann, retann)
        return fullname, name_prefix

    def get_index_text(self, modname, name):
        """
        Return the text for the index entry of the object.
        """
        raise NotImplementedError('must be implemented in subclasses')

    def _is_class_member(self):
        return self.objtype.endswith('method') or self.objtype.startswith('attr')

    def add_target_and_index(self, name_cls, sig, signode):
        if self.objtype == 'global':
            modname = ''
        else:
            modname = self.options.get(
                'module', self.env.temp_data.get('rb:module'))
        separator = separators[self.objtype]
        if self._is_class_member():
            if signode['class']:
                prefix = modname and modname + '::' or ''
            else:
                prefix = modname and modname + separator or ''
        else:
            prefix = modname and modname + separator or ''
        fullname = prefix + name_cls[0]
        # note target
        if fullname not in self.state.document.ids:
            signode['names'].append(fullname)
            signode['ids'].append(fullname)
            signode['first'] = (not self.names)
            self.state.document.note_explicit_target(signode)
            objects = self.env.domaindata['rb']['objects']
            if fullname in objects:
                self.env.warn(
                    self.env.docname,
                    'duplicate object description of %s, ' % fullname +
                    'other instance in ' +
                    self.env.doc2path(objects[fullname][0]),
                    self.lineno)
            objects[fullname] = (self.env.docname, self.objtype)

        indextext = self.get_index_text(modname, name_cls)
        if indextext:
            self.indexnode['entries'].append(('single', indextext,
                                              fullname, fullname, None))

    def before_content(self):
        # needed for automatic qualification of members (reset in subclasses)
        self.clsname_set = False

    def after_content(self):
        if self.clsname_set:
            self.env.temp_data['rb:class'] = None


class RubyModulelevel(RubyObject):
    """
    Description of an object on module level (functions, data).
    """

    def needs_arglist(self):
        return self.objtype == 'function'

    def get_index_text(self, modname, name_cls):
        if self.objtype == 'function':
            if not modname:
                return _('%s() (global function)') % name_cls[0]
            return _('%s() (module function in %s)') % (name_cls[0], modname)
        else:
            return ''


class RubyGloballevel(RubyObject):
    """
    Description of an object on module level (functions, data).
    """

    def get_index_text(self, modname, name_cls):
        if self.objtype == 'global':
            return _('%s (global variable)') % name_cls[0]
        else:
            return ''


class RubyEverywhere(RubyObject):
    """
    Description of a class member (methods, attributes).
    """

    def needs_arglist(self):
        return self.objtype == 'method'

    def get_index_text(self, modname, name_cls):
        name, cls = name_cls
        add_modules = self.env.config.add_module_names
        if self.objtype == 'method':
            try:
                clsname, methname = ruby_rsplit(name)
            except ValueError:
                if modname:
                    return _('%s() (in module %s)') % (name, modname)
                else:
                    return '%s()' % name
            if modname and add_modules:
                return _('%s() (%s::%s method)') % (methname, modname,
                                                          clsname)
            else:
                return _('%s() (%s method)') % (methname, clsname)
        else:
            return ''


class RubyClasslike(RubyObject):
    """
    Description of a class-like object (classes, exceptions).
    """

    def get_signature_prefix(self, sig):
        return self.objtype + ' '

    def get_index_text(self, modname, name_cls):
        if self.objtype == 'class':
            if not modname:
                return _('%s (class)') % name_cls[0]
            return _('%s (class in %s)') % (name_cls[0], modname)
        elif self.objtype == 'exception':
            return name_cls[0]
        else:
            return ''

    def before_content(self):
        RubyObject.before_content(self)
        if self.names:
            self.env.temp_data['rb:class'] = self.names[0][0]
            self.clsname_set = True


class RubyClassmember(RubyObject):
    """
    Description of a class member (methods, attributes).
    """

    def needs_arglist(self):
        return self.objtype.endswith('method')

    def get_signature_prefix(self, sig):
        if self.objtype == 'classmethod':
            return "classmethod %s." % self.class_name
        elif self.objtype == 'attr_reader':
            return "attribute [R] "
        elif self.objtype == 'attr_writer':
            return "attribute [W] "
        elif self.objtype == 'attr_accessor':
            return "attribute [R/W] "
        return ''

    def get_index_text(self, modname, name_cls):
        name, cls = name_cls
        add_modules = self.env.config.add_module_names
        if self.objtype == 'classmethod':
            try:
                clsname, methname = ruby_rsplit(name)
            except ValueError:
                return '%s()' % name
            if modname:
                return _('%s() (%s.%s class method)') % (methname, modname,
                                                         clsname)
            else:
                return _('%s() (%s class method)') % (methname, clsname)
        elif self.objtype.startswith('attr'):
            try:
                clsname, attrname = ruby_rsplit(name)
            except ValueError:
                return name
            if modname and add_modules:
                return _('%s (%s.%s attribute)') % (attrname, modname, clsname)
            else:
                return _('%s (%s attribute)') % (attrname, clsname)
        else:
            return ''

    def before_content(self):
        RubyObject.before_content(self)
        lastname = self.names and self.names[-1][1]
        if lastname and not self.env.temp_data.get('rb:class'):
            self.env.temp_data['rb:class'] = lastname.strip('.')
            self.clsname_set = True


class RubyModule(Directive):
    """
    Directive to mark description of a new module.
    """

    has_content = False
    required_arguments = 1
    optional_arguments = 0
    final_argument_whitespace = False
    option_spec = {
        'platform': lambda x: x,
        'synopsis': lambda x: x,
        'noindex': directives.flag,
        'deprecated': directives.flag,
    }

    def run(self):
        env = self.state.document.settings.env
        modname = self.arguments[0].strip()
        noindex = 'noindex' in self.options
        env.temp_data['rb:module'] = modname
        env.domaindata['rb']['modules'][modname] = \
            (env.docname, self.options.get('synopsis', ''),
             self.options.get('platform', ''), 'deprecated' in self.options)
        targetnode = nodes.target('', '', ids=['module-' + modname], ismod=True)
        self.state.document.note_explicit_target(targetnode)
        ret = [targetnode]
        # XXX this behavior of the module directive is a mess...
        if 'platform' in self.options:
            platform = self.options['platform']
            node = nodes.paragraph()
            node += nodes.emphasis('', _('Platforms: '))
            node += nodes.Text(platform, platform)
            ret.append(node)
        # the synopsis isn't printed; in fact, it is only used in the
        # modindex currently
        if not noindex:
            indextext = _('%s (module)') % modname
            inode = addnodes.index(entries=[('single', indextext,
                                             'module-' + modname, modname, None)])
            ret.append(inode)
        return ret


class RubyCurrentModule(Directive):
    """
    This directive is just to tell Sphinx that we're documenting
    stuff in module foo, but links to module foo won't lead here.
    """

    has_content = False
    required_arguments = 1
    optional_arguments = 0
    final_argument_whitespace = False
    option_spec = {}

    def run(self):
        env = self.state.document.settings.env
        modname = self.arguments[0].strip()
        if modname == 'None':
            env.temp_data['rb:module'] = None
        else:
            env.temp_data['rb:module'] = modname
        return []


class RubyXRefRole(XRefRole):
    def process_link(self, env, refnode, has_explicit_title, title, target):
        if not has_explicit_title:
            title = title.lstrip('.')   # only has a meaning for the target
            title = title.lstrip('#')
            if title.startswith("::"):
                title = title[2:]
            target = target.lstrip('~') # only has a meaning for the title
            # if the first character is a tilde, don't display the module/class
            # parts of the contents
            if title[0:1] == '~':
                m = re.search(r"(?:\.)?(?:#)?(?:::)?(.*)\Z", title)
                if m:
                    title = m.group(1)
        if not title.startswith("$"):
            refnode['rb:module'] = env.temp_data.get('rb:module')
            refnode['rb:class'] = env.temp_data.get('rb:class')
        # if the first character is a dot, search more specific namespaces first
        # else search builtins first
        if target[0:1] == '.':
            target = target[1:]
            refnode['refspecific'] = True
        return title, target


class RubyModuleIndex(Index):
    """
    Index subclass to provide the Ruby module index.
    """

    name = 'modindex'
    localname = l_('Ruby Module Index')
    shortname = l_('modules')

    def generate(self, docnames=None):
        content = {}
        # list of prefixes to ignore
        ignores = self.domain.env.config['modindex_common_prefix']
        ignores = sorted(ignores, key=len, reverse=True)
        # list of all modules, sorted by module name
<<<<<<< HEAD
        modules = sorted(self.domain.data['modules'].items(),
=======
        modules = sorted(iter(self.domain.data['modules'].items()),
>>>>>>> 066f6338
                         key=lambda x: x[0].lower())
        # sort out collapsable modules
        prev_modname = ''
        num_toplevels = 0
        for modname, (docname, synopsis, platforms, deprecated) in modules:
            if docnames and docname not in docnames:
                continue

            for ignore in ignores:
                if modname.startswith(ignore):
                    modname = modname[len(ignore):]
                    stripped = ignore
                    break
            else:
                stripped = ''

            # we stripped the whole module name?
            if not modname:
                modname, stripped = stripped, ''

            entries = content.setdefault(modname[0].lower(), [])

            package = modname.split('::')[0]
            if package != modname:
                # it's a submodule
                if prev_modname == package:
                    # first submodule - make parent a group head
                    entries[-1][1] = 1
                elif not prev_modname.startswith(package):
                    # submodule without parent in list, add dummy entry
                    entries.append([stripped + package, 1, '', '', '', '', ''])
                subtype = 2
            else:
                num_toplevels += 1
                subtype = 0

            qualifier = deprecated and _('Deprecated') or ''
            entries.append([stripped + modname, subtype, docname,
                            'module-' + stripped + modname, platforms,
                            qualifier, synopsis])
            prev_modname = modname

        # apply heuristics when to collapse modindex at page load:
        # only collapse if number of toplevel modules is larger than
        # number of submodules
        collapse = len(modules) - num_toplevels < num_toplevels

        # sort by first letter
        content = sorted(content.items())

        return content, collapse


class RubyDomain(Domain):
    """Ruby language domain."""
    name = 'rb'
    label = 'Ruby'
    object_types = {
        'function':        ObjType(l_('function'),         'func', 'obj'),
        'global':          ObjType(l_('global variable'),  'global', 'obj'),
        'method':          ObjType(l_('method'),           'meth', 'obj'),
        'class':           ObjType(l_('class'),            'class', 'obj'),
        'exception':       ObjType(l_('exception'),        'exc', 'obj'),
        'classmethod':     ObjType(l_('class method'),     'meth', 'obj'),
        'attr_reader':     ObjType(l_('attribute'),        'attr', 'obj'),
        'attr_writer':     ObjType(l_('attribute'),        'attr', 'obj'),
        'attr_accessor':   ObjType(l_('attribute'),        'attr', 'obj'),
        'const':           ObjType(l_('const'),            'const', 'obj'),
        'module':          ObjType(l_('module'),           'mod', 'obj'),
    }

    directives = {
        'function':        RubyModulelevel,
        'global':          RubyGloballevel,
        'method':          RubyEverywhere,
        'const':           RubyEverywhere,
        'class':           RubyClasslike,
        'exception':       RubyClasslike,
        'classmethod':     RubyClassmember,
        'attr_reader':     RubyClassmember,
        'attr_writer':     RubyClassmember,
        'attr_accessor':   RubyClassmember,
        'module':          RubyModule,
        'currentmodule':   RubyCurrentModule,
    }

    roles = {
        'func':  RubyXRefRole(fix_parens=False),
        'global':RubyXRefRole(),
        'class': RubyXRefRole(),
        'exc':   RubyXRefRole(),
        'meth':  RubyXRefRole(fix_parens=False),
        'attr':  RubyXRefRole(),
        'const': RubyXRefRole(),
        'mod':   RubyXRefRole(),
        'obj':   RubyXRefRole(),
    }
    initial_data = {
        'objects': {},  # fullname -> docname, objtype
        'modules': {},  # modname -> docname, synopsis, platform, deprecated
    }
    indices = [
        RubyModuleIndex,
    ]

    def clear_doc(self, docname):
        for fullname, (fn, _) in list(self.data['objects'].items()):
            if fn == docname:
                del self.data['objects'][fullname]
        for modname, (fn, _, _, _) in list(self.data['modules'].items()):
            if fn == docname:
                del self.data['modules'][modname]

    def find_obj(self, env, modname, classname, name, type, searchorder=0):
        """
        Find a Ruby object for "name", perhaps using the given module and/or
        classname.
        """
        # skip parens
        if name[-2:] == '()':
            name = name[:-2]

        if not name:
            return None, None

        objects = self.data['objects']

        newname = None
        if searchorder == 1:
            if modname and classname and \
                     modname + '::' + classname + '#' + name in objects:
                newname = modname + '::' + classname + '#' + name
            elif modname and classname and \
                     modname + '::' + classname + '.' + name in objects:
                newname = modname + '::' + classname + '.' + name
            elif modname and modname + '::' + name in objects:
                newname = modname + '::' + name
            elif modname and modname + '#' + name in objects:
                newname = modname + '#' + name
            elif modname and modname + '.' + name in objects:
                newname = modname + '.' + name
            elif classname and classname + '.' + name in objects:
                newname = classname + '.' + name
            elif classname and classname + '#' + name in objects:
                newname = classname + '#' + name
            elif name in objects:
                newname = name
        else:
            if name in objects:
                newname = name
            elif classname and classname + '.' + name in objects:
                newname = classname + '.' + name
            elif classname and classname + '#' + name in objects:
                newname = classname + '#' + name
            elif modname and modname + '::' + name in objects:
                newname = modname + '::' + name
            elif modname and modname + '#' + name in objects:
                newname = modname + '#' + name
            elif modname and modname + '.' + name in objects:
                newname = modname + '.' + name
            elif modname and classname and \
                     modname + '::' + classname + '#' + name in objects:
                newname = modname + '::' + classname + '#' + name
            elif modname and classname and \
                     modname + '::' + classname + '.' + name in objects:
                newname = modname + '::' + classname + '.' + name
            # special case: object methods
            elif type in ('func', 'meth') and '.' not in name and \
                 'object.' + name in objects:
                newname = 'object.' + name
        if newname is None:
            return None, None
        return newname, objects[newname]

    def resolve_xref(self, env, fromdocname, builder,
                     typ, target, node, contnode):
        if (typ == 'mod' or
            typ == 'obj' and target in self.data['modules']):
            docname, synopsis, platform, deprecated = \
                self.data['modules'].get(target, ('','','', ''))
            if not docname:
                return None
            else:
                title = '%s%s%s' % ((platform and '(%s) ' % platform),
                                    synopsis,
                                    (deprecated and ' (deprecated)' or ''))
                return make_refnode(builder, fromdocname, docname,
                                    'module-' + target, contnode, title)
        else:
            modname = node.get('rb:module')
            clsname = node.get('rb:class')
            searchorder = node.hasattr('refspecific') and 1 or 0
            name, obj = self.find_obj(env, modname, clsname,
                                      target, typ, searchorder)
            if not obj:
                return None
            else:
                return make_refnode(builder, fromdocname, obj[0], name,
                                    contnode, name)

    def get_objects(self):
        for modname, info in self.data['modules'].items():
            yield (modname, modname, 'module', info[0], 'module-' + modname, 0)
        for refname, (docname, type) in self.data['objects'].items():
            yield (refname, refname, type, docname, refname, 1)


def setup(app):
    app.add_domain(RubyDomain)<|MERGE_RESOLUTION|>--- conflicted
+++ resolved
@@ -502,11 +502,7 @@
         ignores = self.domain.env.config['modindex_common_prefix']
         ignores = sorted(ignores, key=len, reverse=True)
         # list of all modules, sorted by module name
-<<<<<<< HEAD
-        modules = sorted(self.domain.data['modules'].items(),
-=======
         modules = sorted(iter(self.domain.data['modules'].items()),
->>>>>>> 066f6338
                          key=lambda x: x[0].lower())
         # sort out collapsable modules
         prev_modname = ''
