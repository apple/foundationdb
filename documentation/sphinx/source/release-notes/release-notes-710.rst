--- conflicted
+++ resolved
@@ -28,11 +28,8 @@
 
 Other Changes
 -------------
-<<<<<<< HEAD
+* OpenTracing support is now deprecated in favor of OpenTelemetry tracing, which will be enabled in a future release. `(PR #6478) <https://github.com/apple/foundationdb/pull/6478/files>`_
 * Changed ``memory`` option to limit resident memory instead of virtual memory. Added a new ``memory_vsize`` option if limiting virtual memory is desired. `(PR #6719) <https://github.com/apple/foundationdb/pull/6719>`_
-=======
-* OpenTracing support is now deprecated in favor of OpenTelemetry tracing, which will be enabled in a future release. `(PR #6478) <https://github.com/apple/foundationdb/pull/6478/files>`_
->>>>>>> 7aff4e5f
 
 Earlier release notes
 ---------------------
