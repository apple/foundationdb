#############
Release Notes
#############

6.3.20
======
<<<<<<< HEAD
* Several minor problems with the versioned packages have been fixed `(PR 5607) <https://github.com/apple/foundationdb/pull/5607>`_
=======
* Several minor problems with the versioned packages have been fixed. `(PR 5607) <https://github.com/apple/foundationdb/pull/5607>`_
* A client might not honor transaction timeouts when using the multi-version client if it cannot connect to the cluster. `(Issue #5595) <https://github.com/apple/foundationdb/issues/5595>`_
* Fixed a very rare bug where recovery could potentially roll back a committed transaction `(PR 5461) <https://github.com/apple/foundationdb/pull/5461>`_
>>>>>>> 9c835a8e

6.3.19
======
* Add the ``trace_partial_file_suffix`` network option. This option will give unfinished trace files a special suffix to indicate they're not complete yet. When the trace file is complete, it is renamed to remove the suffix. `(PR #5330) <https://github.com/apple/foundationdb/pull/5330>`_

6.3.18
======
* The multi-version client API would not propagate errors that occurred when creating databases on external clients. This could result in a invalid memory accesses. `(PR #5221) <https://github.com/apple/foundationdb/pull/5221>`_
* Fixed a race between the multi-version client connecting to a cluster and destroying the database that could cause an assertion failure. `(PR #5221) <https://github.com/apple/foundationdb/pull/5221>`_
* Added Mako latency measurements. `(PR #5255) <https://github.com/apple/foundationdb/pull/5255>`_
* Fixed a bug introduced when porting restoring an inconsistent snapshot feature from 7.0 branch to 6.3 branch. The parameter that controls whether to perform an inconsistent snapshot restore may instead be used to lock the database during restore. `(PR #5228) <https://github.com/apple/foundationdb/pull/5228>`_
* Added SidebandMultiThreadClientTest, which validates causal consistency for multi-threaded client. `(PR #5173) <https://github.com/apple/foundationdb/pull/5173>`_

6.3.17
======
* Made readValuePrefix consistent regarding error messages. `(PR #5160) <https://github.com/apple/foundationdb/pull/5160>`_
* Added ``TLogPopDetails`` trace event to tLog pop. `(PR #5134) <https://github.com/apple/foundationdb/pull/5134>`_
* Added ``CommitBatchingEmptyMessageRatio`` metric to track the ratio of empty messages to tlogs. `(PR #5087) <https://github.com/apple/foundationdb/pull/5087>`_
* Observability improvements in ProxyStats. `(PR #5046) <https://github.com/apple/foundationdb/pull/5046>`_
* Added ``RecoveryInternal`` and ``ProxyReplies`` trace events to recovery_transaction step in recovery. `(PR #5038) <https://github.com/apple/foundationdb/pull/5038>`_
* Multi-threaded client documentation improvements. `(PR #5033) <https://github.com/apple/foundationdb/pull/5033>`_
* Added ``ClusterControllerWorkerFailed`` trace event when a worker is removed from cluster controller. `(PR #5035) <https://github.com/apple/foundationdb/pull/5035>`_
* Added histograms for storage server write path components. `(PR #5019) <https://github.com/apple/foundationdb/pull/5019>`_

6.3.15
======
* Added several counters to the ``MasterMetrics`` trace event to count the number of requests of each type received. `(PR #4829) <https://github.com/apple/foundationdb/pull/4829>`_
* Added ``RecoveryCount`` to trace events when a transaction log begins. `(PR #4944) <https://github.com/apple/foundationdb/pull/4944>`_
* Added metrics to compare the bandwidth used by data distributions and updates. `(PR #4907) <https://github.com/apple/foundationdb/pull/4907>`_
* Batch transactions could be throttled with an error when the latency between ratekeeper and some proxies was high. `(PR #4932) <https://github.com/apple/foundationdb/pull/4932>`_
* Fix accounting issue that could cause higher priority GRV requests to be rejected after many batch priority requests have been rejected on a proxy. `(PR #4932) <https://github.com/apple/foundationdb/pull/4932>`_

6.3.14
======
* Fixed fdbbackup start command that automatically configures database with backup workers to only do so when using partitioned logs. `(PR #4863) <https://github.com/apple/foundationdb/pull/4863>`_
* Added ``cluster.bounce_impact`` section to status to report if there will be any extra effects when bouncing the cluster, and if so, the reason for those effects. `(PR #4770) <https://github.com/apple/foundationdb/pull/4770>`_
* Added ``fetched_versions`` to the storage metrics section of status to report how fast a storage server is catching up in versions. `(PR #4770) <https://github.com/apple/foundationdb/pull/4770>`_
* Added ``fetches_from_logs`` to the storage metrics section of status to report how frequently a storage server fetches updates from transaction logs. `(PR #4770) <https://github.com/apple/foundationdb/pull/4770>`_
* Added the ``bypass_unreadable`` transaction option which allows ``get`` operations to read from sections of keyspace that have become unreadable because of versionstamp operations. `(PR #4774) <https://github.com/apple/foundationdb/pull/4774>`_
* Fix several packaging issues. The osx package should now install successfully, and the structure of the RPM and DEB packages should match that of 6.2. `(PR #4810) <https://github.com/apple/foundationdb/pull/4810>`_
* Fix an accounting error that could potentially result in inaccuracies in priority busyness metrics. `(PR #4824) <https://github.com/apple/foundationdb/pull/4824>`_

6.3.13
======
* Added ``commit_batching_window_size`` to the proxy roles section of status to record statistics about commit batching window size on each proxy. `(PR #4736) <https://github.com/apple/foundationdb/pull/4736>`_
* The multi-version client now requires at most two client connections with version 6.2 or larger, regardless of how many external clients are configured. Clients older than 6.2 will continue to create an additional connection each. `(PR #4667) <https://github.com/apple/foundationdb/pull/4667>`_

6.3.12
======
* Change the default for --knob_tls_server_handshake_threads to 64. The previous was 1000. This avoids starting 1000 threads by default, but may adversely affect recovery time for large clusters using tls. Users with large tls clusters should consider explicitly setting this knob in their foundationdb.conf file. `(PR #4421) <https://github.com/apple/foundationdb/pull/4421>`_
* Fix accounting error that could cause commits to incorrectly fail with ``proxy_memory_limit_exceeded``. `(PR #4526) <https://github.com/apple/foundationdb/pull/4526>`_
* As an optimization, partial restore using target key ranges now filters backup log data prior to loading it into the database.  `(PR #4554) <https://github.com/apple/foundationdb/pull/4554>`_
* Fix fault tolerance calculation when there are no tLogs in LogSet.  `(PR #4454) <https://github.com/apple/foundationdb/pull/4454>`_
* Change client's ``iteration_progression`` size defaults from 256 to 4096 bytes for better performance. `(PR #4416) <https://github.com/apple/foundationdb/pull/4416>`_
* Add the ability to instrument java driver actions, such as ``FDBTransaction`` and ``RangeQuery``. `(PR #4385) <https://github.com/apple/foundationdb/pull/4385>`_

6.3.11
======

* Support multiple worker threads for each client version that is loaded. `(PR #4269) <https://github.com/apple/foundationdb/pull/4269>`_  
* fdbcli: Output errors and warnings to stderr. `(PR #4332) <https://github.com/apple/foundationdb/pull/4332>`_  
* Do not rely on shared memory to generate a machine id if it is set explicitly. `(Issue #4022) <https://github.com/apple/foundationdb/pull/4022>`_  
* Added ``workload.transactions.rejected_for_queued_too_long`` to status to report the number of transaction commits that failed because they were queued too long and could no longer be checked for conflicts. `(PR #4353) <https://github.com/apple/foundationdb/pull/4353>`_
* Add knobs for prefix bloom filters and larger block cache for RocksDB. `(PR #4201) <https://github.com/apple/foundationdb/pull/4201>`_ 
* Add option to prevent synchronous file deletes on reads for RocksDB. `(PR #4270) <https://github.com/apple/foundationdb/pull/4270>`_  
* Build on Windows using VS 2019 + LLVM/Clang. `(PR #4258) <https://github.com/apple/foundationdb/pull/4258>`_ 

6.3.10
======

* Make fault tolerance metric calculation in HA clusters consistent with 6.2 branch. `(PR #4175) <https://github.com/apple/foundationdb/pull/4175>`_
* Bug fix, stack overflow in redwood storage engine. `(PR #4161) <https://github.com/apple/foundationdb/pull/4161>`_
* Bug fix, getting certain special keys fail. `(PR #4128) <https://github.com/apple/foundationdb/pull/4128>`_ 
* Prevent slow task on TLog by yielding while processing ignored pop requests. `(PR #4112) <https://github.com/apple/foundationdb/pull/4112>`_
* Support reading xxhash3 sqlite checksums. `(PR #4104) <https://github.com/apple/foundationdb/pull/4104>`_
* Fix a race between submit and abort backup. `(PR #3935) <https://github.com/apple/foundationdb/pull/3935>`_

Packaging
---------

* Create versioned RPM and DEB packages. This will allow users to install multiple versions of FoundationDB on the same machine and use alternatives to switch between versions. `(PR #3983) <https://github.com/apple/foundationdb/pull/3983>`_
* Remove support for RHEL 6 and CentOS 6. This version reached EOL and is not anymore officially supported by FoundationDB. `(PR #3983) <https://github.com/apple/foundationdb/pull/3983>`_

6.3.9
=====

Features
--------

* Added the ability to set arbitrary tags on transactions. Tags can be specifically throttled using ``fdbcli``, and certain types of tags can be automatically throttled by ratekeeper. `(PR #2942) <https://github.com/apple/foundationdb/pull/2942>`_
* Add an option for transactions to report conflicting keys by calling ``getRange`` with the special key prefix ``\xff\xff/transaction/conflicting_keys/``. `(PR 2257) <https://github.com/apple/foundationdb/pull/2257>`_
* Added the ``exclude failed`` command to ``fdbcli``. This command designates that a process is dead and will never come back, so the transaction logs can forget about mutations sent to that process. `(PR #1955) <https://github.com/apple/foundationdb/pull/1955>`_
* A new fast restore system that can restore a database to a point in time from backup files. It is a Spark-like parallel processing framework that processes backup data asynchronously, in parallel and in pipeline. `(Fast Restore Project) <https://github.com/apple/foundationdb/projects/7>`_
* Added backup workers for pulling mutations from transaction logs and uploading them to blob storage. Switching from the previous backup implementation will double a cluster's maximum write bandwidth. `(PR #1625) <https://github.com/apple/foundationdb/pull/1625>`_ `(PR #2588) <https://github.com/apple/foundationdb/pull/2588>`_ `(PR #2642) <https://github.com/apple/foundationdb/pull/2642>`_ 
* Added a new API in all bindings that can be used to query the estimated byte size of a given range. `(PR #2537) <https://github.com/apple/foundationdb/pull/2537>`_
* Added the ``lock`` and ``unlock`` commands to ``fdbcli`` which lock or unlock a cluster. `(PR #2890) <https://github.com/apple/foundationdb/pull/2890>`_
* Add a framework which helps to add client functions using special keys (keys within ``[\xff\xff, \xff\xff\xff)``). `(PR #2662) <https://github.com/apple/foundationdb/pull/2662>`_
* Added capability of aborting replication to a clone of DR site without affecting replication to the original dr site with ``--dstonly`` option of ``fdbdr abort``. `(PR 3457) <https://github.com/apple/foundationdb/pull/3457>`_

Performance
-----------

* Improved the client's load balancing algorithm so that each proxy processes an equal number of requests. `(PR #2520) <https://github.com/apple/foundationdb/pull/2520>`_
* Significantly reduced the amount of work done on the cluster controller by removing the centralized failure monitoring. `(PR #2518) <https://github.com/apple/foundationdb/pull/2518>`_
* Improved master recovery speeds by more efficiently broadcasting the recovery state between processes.  `(PR #2941) <https://github.com/apple/foundationdb/pull/2941>`_
* Significantly reduced the number of network connections opened to the coordinators. `(PR #3069) <https://github.com/apple/foundationdb/pull/3069>`_
* Improve GRV tail latencies, particularly as the transaction rate gets nearer the ratekeeper limit. `(PR #2735) <https://github.com/apple/foundationdb/pull/2735>`_
* The proxies are now more responsive to changes in workload when unthrottling lower priority transactions. `(PR #2735) <https://github.com/apple/foundationdb/pull/2735>`_
* Removed a lot of unnecessary copying across the codebase. `(PR #2986) <https://github.com/apple/foundationdb/pull/2986>`_ `(PR #2915) <https://github.com/apple/foundationdb/pull/2915>`_ `(PR #3024) <https://github.com/apple/foundationdb/pull/3024>`_ `(PR #2999) <https://github.com/apple/foundationdb/pull/2999>`_
* Optimized the performance of the storage server. `(PR #1988) <https://github.com/apple/foundationdb/pull/1988>`_ `(PR #3103) <https://github.com/apple/foundationdb/pull/3103>`_
* Optimized the performance of the resolver. `(PR #2648) <https://github.com/apple/foundationdb/pull/2648>`_ 
* Replaced most uses of hashlittle2 with crc32 for better performance.  `(PR #2538) <https://github.com/apple/foundationdb/pull/2538>`_
* Significantly reduced the serialized size of conflict ranges and single key clears. `(PR #2513) <https://github.com/apple/foundationdb/pull/2513>`_
* Improved range read performance when the reads overlap recently cleared key ranges. `(PR #2028) <https://github.com/apple/foundationdb/pull/2028>`_
* Reduced the number of comparisons used by various map implementations. `(PR #2882) <https://github.com/apple/foundationdb/pull/2882>`_
* Reduced the serialized size of empty strings. `(PR #3063) <https://github.com/apple/foundationdb/pull/3063>`_
* Reduced the serialized size of various interfaces by 10x. `(PR #3068) <https://github.com/apple/foundationdb/pull/3068>`_
* TLS handshakes can now be done in a background thread pool. `(PR #3403) <https://github.com/apple/foundationdb/pull/3403>`_

Reliability
-----------

* Connections that disconnect frequently are not immediately marked available. `(PR #2932) <https://github.com/apple/foundationdb/pull/2932>`_
* The data distributor will consider storage servers that are continually lagging behind as if they were failed. `(PR #2917) <https://github.com/apple/foundationdb/pull/2917>`_
* Changing the storage engine type of a cluster will no longer cause the cluster to run out of memory. Instead, the cluster will gracefully migrate storage server processes to the new storage engine one by one. `(PR #1985) <https://github.com/apple/foundationdb/pull/1985>`_
* Batch priority transactions which are being throttled by ratekeeper will get a ``batch_transaction_throttled`` error instead of hanging indefinitely.  `(PR #1868) <https://github.com/apple/foundationdb/pull/1868>`_
* Avoid using too much memory on the transaction logs when multiple types of transaction logs exist in the same process. `(PR #2213) <https://github.com/apple/foundationdb/pull/2213>`_

Fixes
-----

* The ``SetVersionstampedKey`` atomic operation no longer conflicts with versions smaller than the current read version of the transaction. `(PR #2557) <https://github.com/apple/foundationdb/pull/2557>`_
* Ratekeeper would measure durability lag a few seconds higher than reality. `(PR #2499) <https://github.com/apple/foundationdb/pull/2499>`_
* In very rare scenarios, the data distributor process could get stuck in an infinite loop. `(PR #2228) <https://github.com/apple/foundationdb/pull/2228>`_
* If the number of configured transaction logs were reduced at the exact same time a change to the system keyspace took place, it was possible for the transaction state store to become corrupted. `(PR #3051) <https://github.com/apple/foundationdb/pull/3051>`_
* Fix multiple data races between threads on the client. `(PR #3026) <https://github.com/apple/foundationdb/pull/3026>`_
* Transaction logs configured to spill by reference had an unintended delay between each spilled batch. `(PR #3153) <https://github.com/apple/foundationdb/pull/3153>`_
* Added guards to honor ``DISABLE_POSIX_KERNEL_AIO``. `(PR #2888) <https://github.com/apple/foundationdb/pull/2888>`_
* Prevent blob upload timeout if request timeout is lower than expected request time. `(PR #3533) <https://github.com/apple/foundationdb/pull/3533>`_
* In very rare scenarios, the data distributor process would crash when being shutdown. `(PR #3530) <https://github.com/apple/foundationdb/pull/3530>`_
* The master would die immediately if it did not have the correct cluster controller interface when recruited. [6.3.4] `(PR #3537) <https://github.com/apple/foundationdb/pull/3537>`_
* Fix an issue where ``fdbcli --exec 'exclude no_wait ...'`` would incorrectly report that processes can safely be removed from the cluster. [6.3.5] `(PR #3566) <https://github.com/apple/foundationdb/pull/3566>`_
* Commit latencies could become large because of inaccurate compute estimates. [6.3.9] `(PR #3845) <https://github.com/apple/foundationdb/pull/3845>`_
* Added a timeout on TLS handshakes to prevent them from hanging indefinitely. [6.3.9] `(PR #3850) <https://github.com/apple/foundationdb/pull/3850>`_
* Bug fix, blob client did not support authentication key sizes over 64 bytes.  `(PR #3964) <https://github.com/apple/foundationdb/pull/3964>`_

Status
------

* A process's ``memory.available_bytes`` can no longer exceed the memory limit of the process. For purposes of this statistic, processes on the same machine will be allocated memory proportionally based on the size of their memory limits. `(PR #3174) <https://github.com/apple/foundationdb/pull/3174>`_
* Replaced ``cluster.database_locked`` status field with ``cluster.database_lock_state``, which contains two subfields: ``locked`` (boolean) and ``lock_uid`` (which contains the database lock uid if the database is locked). `(PR #2058) <https://github.com/apple/foundationdb/pull/2058>`_
* Removed fields ``worst_version_lag_storage_server`` and ``limiting_version_lag_storage_server`` from the ``cluster.qos`` section. The ``worst_data_lag_storage_server`` and ``limiting_data_lag_storage_server`` objects can be used instead. `(PR #3196) <https://github.com/apple/foundationdb/pull/3196>`_
* If a process is unable to flush trace logs to disk, the problem will now be reported via the output of ``status`` command inside ``fdbcli``. `(PR #2605) <https://github.com/apple/foundationdb/pull/2605>`_ `(PR #2820) <https://github.com/apple/foundationdb/pull/2820>`_
* When a configuration key is changed, it will always be included in ``status json`` output, even the value is reverted back to the default value. [6.3.5] `(PR #3610) <https://github.com/apple/foundationdb/pull/3610>`_
* Added transactions.rejected_for_queued_too_long for bookkeeping the number of transactions rejected by commit proxy because its queuing time exceeds MVCC window.[6.3.11] `(PR #4353) <https://github.com/apple/foundationdb/pull/4353>`_

Bindings
--------

* API version updated to 630. See the :ref:`API version upgrade guide <api-version-upgrade-guide-630>` for upgrade details.
* Python: The ``@fdb.transactional`` decorator will now throw an error if the decorated function returns a generator. `(PR #1724) <https://github.com/apple/foundationdb/pull/1724>`_
* Java: Add caching for various JNI objects to improve performance. `(PR #2809) <https://github.com/apple/foundationdb/pull/2809>`_
* Java: Optimize byte array comparisons in ``ByteArrayUtil``. `(PR #2823) <https://github.com/apple/foundationdb/pull/2823>`_
* Java: Add ``FDB.disableShutdownHook`` that can be used to prevent the default shutdown hook from running. Users of this new function should make sure to call ``stopNetwork`` before terminating a client process. `(PR #2635) <https://github.com/apple/foundationdb/pull/2635>`_
* Java: Introduced ``keyAfter`` utility function that can be used to create the immediate next key for a given byte array. `(PR #2458) <https://github.com/apple/foundationdb/pull/2458>`_
* Java:  Combined ``getSummary()`` and ``getResults()`` JNI calls for ``getRange()`` queries. [6.3.5] `(PR #3681) <https://github.com/apple/foundationdb/pull/3681>`_
* Java:  Added support to use ``DirectByteBuffers`` in ``getRange()`` requests for better performance, which can be enabled using ``FDB.enableDirectBufferQueries``. [6.3.5] `(PR #3681) <https://github.com/apple/foundationdb/pull/3681>`_
* Golang: The ``Transact`` function will unwrap errors that have been wrapped using ``xerrors`` to determine if a retryable FoundationDB error is in the error chain. `(PR #3131) <https://github.com/apple/foundationdb/pull/3131>`_
* Golang: Added ``Subspace.PackWithVersionstamp`` that can be used to pack a ``Tuple`` that contains a versionstamp. `(PR #2243) <https://github.com/apple/foundationdb/pull/2243>`_
* Golang: Implement ``Stringer`` interface for ``Tuple``, ``Subspace``, ``UUID``, and ``Versionstamp``. `(PR #3032) <https://github.com/apple/foundationdb/pull/3032>`_
* C: The ``FDBKeyValue`` struct's ``key`` and ``value`` members have changed type from ``void*`` to ``uint8_t*``. `(PR #2622) <https://github.com/apple/foundationdb/pull/2622>`_
* Deprecated ``enable_slow_task_profiling`` network option and replaced it with ``enable_run_loop_profiling``. `(PR #2608) <https://github.com/apple/foundationdb/pull/2608>`_

Other Changes
-------------

* Small key ranges which are being heavily read will be reported in the logs using the trace event ``ReadHotRangeLog``. `(PR #2046) <https://github.com/apple/foundationdb/pull/2046>`_ `(PR #2378) <https://github.com/apple/foundationdb/pull/2378>`_ `(PR #2532) <https://github.com/apple/foundationdb/pull/2532>`_
* Added the read version, commit version, and datacenter locality to the client transaction information.  `(PR #3079) <https://github.com/apple/foundationdb/pull/3079>`_  `(PR #3205) <https://github.com/apple/foundationdb/pull/3205>`_
* Added a network option ``TRACE_FILE_IDENTIFIER`` that can be used to provide a custom identifier string that will be part of the file name for all trace log files created on the client. `(PR #2869) <https://github.com/apple/foundationdb/pull/2869>`_
* It is now possible to use the ``TRACE_LOG_GROUP`` option on a client process after the database has been created. `(PR #2862) <https://github.com/apple/foundationdb/pull/2862>`_
* Added a network option ``TRACE_CLOCK_SOURCE`` that can be used to switch the trace event timestamps to use a realtime clock source. `(PR #2329) <https://github.com/apple/foundationdb/pull/2329>`_
* The ``INCLUDE_PORT_IN_ADDRESS`` transaction option is now on by default. This means ``get_addresses_for_key`` will always return ports in the address strings. `(PR #2639) <https://github.com/apple/foundationdb/pull/2639>`_
* Added the ``getversion`` command to ``fdbcli`` which returns the current read version of the cluster.  `(PR #2882) <https://github.com/apple/foundationdb/pull/2882>`_
* Added the ``advanceversion`` command to ``fdbcli`` which increases the current version of a cluster.  `(PR #2965) <https://github.com/apple/foundationdb/pull/2965>`_
* Improved the slow task profiler to also report backtraces for periods when the run loop is saturated. `(PR #2608) <https://github.com/apple/foundationdb/pull/2608>`_
* Double the number of shard locations that the client will cache locally. `(PR #2198) <https://github.com/apple/foundationdb/pull/2198>`_
* Replaced the ``-add_prefix`` and ``-remove_prefix`` options with ``--add_prefix`` and ``--remove_prefix`` in ``fdbrestore`` `(PR 3206) <https://github.com/apple/foundationdb/pull/3206>`_
* Data distribution metrics can now be read using the special keyspace ``\xff\xff/metrics/data_distribution_stats``. `(PR #2547) <https://github.com/apple/foundationdb/pull/2547>`_
* The ``\xff\xff/worker_interfaces/`` keyspace now begins at a key which includes a trailing ``/`` (previously ``\xff\xff/worker_interfaces``). Range reads to this range now respect the end key passed into the range and include the keyspace prefix in the resulting keys. `(PR #3095) <https://github.com/apple/foundationdb/pull/3095>`_
* Added FreeBSD support. `(PR #2634) <https://github.com/apple/foundationdb/pull/2634>`_
* Updated boost to 1.72.  `(PR #2684) <https://github.com/apple/foundationdb/pull/2684>`_
* Calling ``fdb_run_network`` multiple times in a single run of a client program now returns an error instead of causing undefined behavior. [6.3.1] `(PR #3229) <https://github.com/apple/foundationdb/pull/3229>`_
* Blob backup URL parameter ``request_timeout`` changed to ``request_timeout_min``, with prior name still supported. `(PR #3533) <https://github.com/apple/foundationdb/pull/3533>`_
* Support query command in backup CLI that allows users to query restorable files by key ranges. [6.3.6] `(PR #3703) <https://github.com/apple/foundationdb/pull/3703>`_
* Report missing old tlogs information when in recovery before storage servers are fully recovered. [6.3.6] `(PR #3706) <https://github.com/apple/foundationdb/pull/3706>`_
* Updated OpenSSL to version 1.1.1h. [6.3.7] `(PR #3809) <https://github.com/apple/foundationdb/pull/3809>`_
* Lowered the amount of time a watch will remain registered on a storage server from 900 seconds to 30 seconds. [6.3.8] `(PR #3833) <https://github.com/apple/foundationdb/pull/3833>`_

Fixes from previous versions
----------------------------

* The 6.3.1 patch release includes all fixes from the patch releases 6.2.21 and 6.2.22. :doc:`(6.2 Release Notes) </release-notes/release-notes-620>`
* The 6.3.3 patch release includes all fixes from the patch release 6.2.23. :doc:`(6.2 Release Notes) </release-notes/release-notes-620>`
* The 6.3.5 patch release includes all fixes from the patch releases 6.2.24 and 6.2.25. :doc:`(6.2 Release Notes) </release-notes/release-notes-620>`
* The 6.3.9 patch release includes all fixes from the patch releases 6.2.26. :doc:`(6.2 Release Notes) </release-notes/release-notes-620>`
* The 6.3.10 patch release includes all fixes from the patch releases 6.2.27-6.2.29 :doc:`(6.2 Release Notes) </release-notes/release-notes-620>`
* The 6.3.11 patch release includes all fixes from the patch releases 6.2.30-6.2.32 :doc:`(6.2 Release Notes) </release-notes/release-notes-620>`

Fixes only impacting 6.3.0+
---------------------------

* Clients did not probably balance requests to the proxies. [6.3.3] `(PR #3377) <https://github.com/apple/foundationdb/pull/3377>`_
* Renamed ``MIN_DELAY_STORAGE_CANDIDACY_SECONDS`` knob to ``MIN_DELAY_CC_WORST_FIT_CANDIDACY_SECONDS``. [6.3.2] `(PR #3327) <https://github.com/apple/foundationdb/pull/3327>`_
* Refreshing TLS certificates could cause crashes. [6.3.2] `(PR #3352) <https://github.com/apple/foundationdb/pull/3352>`_
* All storage class processes attempted to connect to the same coordinator. [6.3.2] `(PR #3361) <https://github.com/apple/foundationdb/pull/3361>`_
* Adjusted the proxy load balancing algorithm to be based on the CPU usage of the process instead of the number of requests processed. [6.3.5] `(PR #3653) <https://github.com/apple/foundationdb/pull/3653>`_
* Only return the error code ``batch_transaction_throttled`` for API versions greater than or equal to 630. [6.3.6] `(PR #3799) <https://github.com/apple/foundationdb/pull/3799>`_
* The fault tolerance calculation in status did not take into account region configurations. [6.3.8] `(PR #3836) <https://github.com/apple/foundationdb/pull/3836>`_
* Get read version tail latencies were high because some proxies were serving more read versions than other proxies. [6.3.9] `(PR #3845) <https://github.com/apple/foundationdb/pull/3845>`_

Earlier release notes
---------------------
* :doc:`6.2 (API Version 620) </release-notes/release-notes-620>`
* :doc:`6.1 (API Version 610) </release-notes/release-notes-610>`
* :doc:`6.0 (API Version 600) </release-notes/release-notes-600>`
* :doc:`5.2 (API Version 520) </release-notes/release-notes-520>`
* :doc:`5.1 (API Version 510) </release-notes/release-notes-510>`
* :doc:`5.0 (API Version 500) </release-notes/release-notes-500>`
* :doc:`4.6 (API Version 460) </release-notes/release-notes-460>`
* :doc:`4.5 (API Version 450) </release-notes/release-notes-450>`
* :doc:`4.4 (API Version 440) </release-notes/release-notes-440>`
* :doc:`4.3 (API Version 430) </release-notes/release-notes-430>`
* :doc:`4.2 (API Version 420) </release-notes/release-notes-420>`
* :doc:`4.1 (API Version 410) </release-notes/release-notes-410>`
* :doc:`4.0 (API Version 400) </release-notes/release-notes-400>`
* :doc:`3.0 (API Version 300) </release-notes/release-notes-300>`
* :doc:`2.0 (API Version 200) </release-notes/release-notes-200>`
* :doc:`1.0 (API Version 100) </release-notes/release-notes-100>`
* :doc:`Beta 3 (API Version 23) </release-notes/release-notes-023>`
* :doc:`Beta 2 (API Version 22) </release-notes/release-notes-022>`
* :doc:`Beta 1 (API Version 21) </release-notes/release-notes-021>`
* :doc:`Alpha 6 (API Version 16) </release-notes/release-notes-016>`
* :doc:`Alpha 5 (API Version 14) </release-notes/release-notes-014>`<|MERGE_RESOLUTION|>--- conflicted
+++ resolved
@@ -4,13 +4,9 @@
 
 6.3.20
 ======
-<<<<<<< HEAD
-* Several minor problems with the versioned packages have been fixed `(PR 5607) <https://github.com/apple/foundationdb/pull/5607>`_
-=======
 * Several minor problems with the versioned packages have been fixed. `(PR 5607) <https://github.com/apple/foundationdb/pull/5607>`_
 * A client might not honor transaction timeouts when using the multi-version client if it cannot connect to the cluster. `(Issue #5595) <https://github.com/apple/foundationdb/issues/5595>`_
 * Fixed a very rare bug where recovery could potentially roll back a committed transaction `(PR 5461) <https://github.com/apple/foundationdb/pull/5461>`_
->>>>>>> 9c835a8e
 
 6.3.19
 ======
