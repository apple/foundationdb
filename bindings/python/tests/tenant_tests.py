--- conflicted
+++ resolved
@@ -61,10 +61,6 @@
     fdb.tenant_management.create_tenant(db, b"tenant1")
     fdb.tenant_management.create_tenant(db, b"tenant2")
 
-<<<<<<< HEAD
-    tenant1 = db.open_tenant(b"tenant1")
-    tenant2 = db.open_tenant(b"tenant2")
-=======
     tenant_list = fdb.tenant_management.list_tenants(db, b'a', b'z', 10).to_list()
     assert tenant_list[0].key == b'tenant1'
     assert tenant_list[1].key == b'tenant2'
@@ -79,7 +75,6 @@
 
     tenant1 = db.open_tenant(b'tenant1')
     tenant2 = db.open_tenant(b'tenant2')
->>>>>>> 3bf53575
 
     db[b"tenant_test_key"] = b"no_tenant"
     tenant1[b"tenant_test_key"] = b"tenant1"
@@ -87,21 +82,15 @@
 
     tenant1_entry = db[b"\xff\xff/management/tenant_map/tenant1"]
     tenant1_json = json.loads(tenant1_entry)
-<<<<<<< HEAD
-    prefix1 = tenant1_json["prefix"].encode("utf8")
-=======
+    
     prefix1 = tenant1_json['prefix'].encode('utf8')
     assert prefix1 == p1
->>>>>>> 3bf53575
 
     tenant2_entry = db[b"\xff\xff/management/tenant_map/tenant2"]
     tenant2_json = json.loads(tenant2_entry)
-<<<<<<< HEAD
-    prefix2 = tenant2_json["prefix"].encode("utf8")
-=======
+
     prefix2 = tenant2_json['prefix'].encode('utf8')
     assert prefix2 == p2
->>>>>>> 3bf53575
 
     assert tenant1[b"tenant_test_key"] == b"tenant1"
     assert db[prefix1 + b"tenant_test_key"] == b"tenant1"
