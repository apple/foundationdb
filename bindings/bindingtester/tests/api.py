#
# api.py
#
# This source file is part of the FoundationDB open source project
#
# Copyright 2013-2018 Apple Inc. and the FoundationDB project authors
#
# Licensed under the Apache License, Version 2.0 (the "License");
# you may not use this file except in compliance with the License.
# You may obtain a copy of the License at
#
#     http://www.apache.org/licenses/LICENSE-2.0
#
# Unless required by applicable law or agreed to in writing, software
# distributed under the License is distributed on an "AS IS" BASIS,
# WITHOUT WARRANTIES OR CONDITIONS OF ANY KIND, either express or implied.
# See the License for the specific language governing permissions and
# limitations under the License.
#

import random
import struct

import fdb
import fdb.tuple

from bindingtester import FDB_API_VERSION
from bindingtester import util
from bindingtester.tests import Test, Instruction, InstructionSet, ResultSpecification
from bindingtester.tests import test_util

fdb.api_version(FDB_API_VERSION)


class ApiTest(Test):
    def __init__(self, subspace):
        super(ApiTest, self).__init__(subspace)
        self.workspace = self.subspace[
            "workspace"
        ]  # The keys and values here must match between subsequent runs of the same test
        self.scratch = self.subspace[
            "scratch"
        ]  # The keys and values here can differ between runs
        self.stack_subspace = self.subspace["stack"]

        self.versionstamped_values = self.scratch["versionstamped_values"]
        self.versionstamped_values_2 = self.scratch["versionstamped_values_2"]
        self.versionstamped_keys = self.scratch["versionstamped_keys"]

    def setup(self, args):
        self.stack_size = 0
        self.string_depth = 0
        self.key_depth = 0
        self.max_keys = 1000

        self.has_version = False
        self.can_set_version = True
        self.can_get_commit_version = False
        self.can_use_key_selectors = True

        self.generated_keys = []
        self.outstanding_ops = []
        self.random = test_util.RandomGenerator(
            args.max_int_bits, args.api_version, args.types
        )
        self.api_version = args.api_version
        self.allocated_tenants = set()

    def add_stack_items(self, num):
        self.stack_size += num
        self.string_depth = 0
        self.key_depth = 0

    def add_strings(self, num):
        self.stack_size += num
        self.string_depth += num
        self.key_depth = 0

    def add_keys(self, num):
        self.stack_size += num
        self.string_depth += num
        self.key_depth += num

    def remove(self, num):
        self.stack_size -= num
        self.string_depth = max(0, self.string_depth - num)
        self.key_depth = max(0, self.key_depth - num)

        self.outstanding_ops = [
            i for i in self.outstanding_ops if i[0] <= self.stack_size
        ]

    def ensure_string(self, instructions, num):
        while self.string_depth < num:
            instructions.push_args(self.random.random_string(random.randint(0, 100)))
            self.add_strings(1)

        self.remove(num)

    def choose_key(self):
        if random.random() < float(len(self.generated_keys)) / self.max_keys:
            tup = random.choice(self.generated_keys)
            if random.random() < 0.3:
                return self.workspace.pack(tup[0 : random.randint(0, len(tup))])

            return self.workspace.pack(tup)

        tup = self.random.random_tuple(5)
        self.generated_keys.append(tup)

        return self.workspace.pack(tup)

    def ensure_key(self, instructions, num):
        while self.key_depth < num:
            instructions.push_args(self.choose_key())
            self.add_keys(1)

        self.remove(num)

    def ensure_key_value(self, instructions):
        if self.string_depth == 0:
            instructions.push_args(
                self.choose_key(), self.random.random_string(random.randint(0, 100))
            )

        elif self.string_depth == 1 or self.key_depth == 0:
            self.ensure_key(instructions, 1)
            self.remove(1)

        else:
            self.remove(2)

    def preload_database(self, instructions, num):
        for i in range(num):
            self.ensure_key_value(instructions)
            instructions.append("SET")

            if i % 100 == 99:
                test_util.blocking_commit(instructions)

        test_util.blocking_commit(instructions)
        self.add_stack_items(1)

    def wait_for_reads(self, instructions):
        while (
            len(self.outstanding_ops) > 0
            and self.outstanding_ops[-1][0] <= self.stack_size
        ):
            read = self.outstanding_ops.pop()
            # print '%d. waiting for read at instruction %r' % (len(instructions), read)
            test_util.to_front(instructions, self.stack_size - read[0])
            instructions.append("WAIT_FUTURE")

    def choose_tenant(self, new_tenant_probability):
        if len(self.allocated_tenants) == 0 or random.random() < new_tenant_probability:
            return self.random.random_string(random.randint(0, 30))
        else:
            return random.choice(list(self.allocated_tenants))

    def generate(self, args, thread_number):
        instructions = InstructionSet()

<<<<<<< HEAD
        op_choices = ["NEW_TRANSACTION", "COMMIT"]

        reads = [
            "GET",
            "GET_KEY",
            "GET_RANGE",
            "GET_RANGE_STARTS_WITH",
            "GET_RANGE_SELECTOR",
        ]
        mutations = [
            "SET",
            "CLEAR",
            "CLEAR_RANGE",
            "CLEAR_RANGE_STARTS_WITH",
            "ATOMIC_OP",
        ]
        snapshot_reads = [x + "_SNAPSHOT" for x in reads]
        database_reads = [x + "_DATABASE" for x in reads]
        database_mutations = [x + "_DATABASE" for x in mutations]
        mutations += ["VERSIONSTAMP"]
        versions = ["GET_READ_VERSION", "SET_READ_VERSION", "GET_COMMITTED_VERSION"]
        snapshot_versions = ["GET_READ_VERSION_SNAPSHOT"]
        tuples = [
            "TUPLE_PACK",
            "TUPLE_UNPACK",
            "TUPLE_RANGE",
            "TUPLE_SORT",
            "SUB",
            "ENCODE_FLOAT",
            "ENCODE_DOUBLE",
            "DECODE_DOUBLE",
            "DECODE_FLOAT",
        ]
        if "versionstamp" in args.types:
            tuples.append("TUPLE_PACK_WITH_VERSIONSTAMP")
        resets = ["ON_ERROR", "RESET", "CANCEL"]
        read_conflicts = ["READ_CONFLICT_RANGE", "READ_CONFLICT_KEY"]
        write_conflicts = [
            "WRITE_CONFLICT_RANGE",
            "WRITE_CONFLICT_KEY",
            "DISABLE_WRITE_CONFLICT",
        ]
        txn_sizes = ["GET_APPROXIMATE_SIZE"]
        storage_metrics = ["GET_ESTIMATED_RANGE_SIZE", "GET_RANGE_SPLIT_POINTS"]
        tenants = [
            "TENANT_CREATE",
            "TENANT_DELETE",
            "TENANT_SET_ACTIVE",
            "TENANT_CLEAR_ACTIVE",
        ]
=======
        op_choices = ['NEW_TRANSACTION', 'COMMIT']

        reads = ['GET', 'GET_KEY', 'GET_RANGE', 'GET_RANGE_STARTS_WITH', 'GET_RANGE_SELECTOR']
        mutations = ['SET', 'CLEAR', 'CLEAR_RANGE', 'CLEAR_RANGE_STARTS_WITH', 'ATOMIC_OP']
        snapshot_reads = [x + '_SNAPSHOT' for x in reads]
        database_reads = [x + '_DATABASE' for x in reads]
        database_mutations = [x + '_DATABASE' for x in mutations]
        mutations += ['VERSIONSTAMP']
        versions = ['GET_READ_VERSION', 'SET_READ_VERSION', 'GET_COMMITTED_VERSION']
        snapshot_versions = ['GET_READ_VERSION_SNAPSHOT']
        tuples = ['TUPLE_PACK', 'TUPLE_UNPACK', 'TUPLE_RANGE', 'TUPLE_SORT', 'SUB', 'ENCODE_FLOAT', 'ENCODE_DOUBLE', 'DECODE_DOUBLE', 'DECODE_FLOAT']
        if 'versionstamp' in args.types:
            tuples.append('TUPLE_PACK_WITH_VERSIONSTAMP')
        resets = ['ON_ERROR', 'RESET', 'CANCEL']
        read_conflicts = ['READ_CONFLICT_RANGE', 'READ_CONFLICT_KEY']
        write_conflicts = ['WRITE_CONFLICT_RANGE', 'WRITE_CONFLICT_KEY', 'DISABLE_WRITE_CONFLICT']
        txn_sizes = ['GET_APPROXIMATE_SIZE']
        storage_metrics = ['GET_ESTIMATED_RANGE_SIZE', 'GET_RANGE_SPLIT_POINTS']
        tenants = ['TENANT_CREATE', 'TENANT_DELETE', 'TENANT_SET_ACTIVE', 'TENANT_CLEAR_ACTIVE', 'TENANT_LIST']
>>>>>>> 3bf53575

        op_choices += reads
        op_choices += mutations
        op_choices += snapshot_reads
        op_choices += database_reads
        op_choices += database_mutations
        op_choices += versions
        op_choices += snapshot_versions
        op_choices += tuples
        op_choices += read_conflicts
        op_choices += write_conflicts
        op_choices += resets
        op_choices += txn_sizes
        op_choices += storage_metrics

        if not args.no_tenants:
            op_choices += tenants

        idempotent_atomic_ops = [
            "BIT_AND",
            "BIT_OR",
            "MAX",
            "MIN",
            "BYTE_MIN",
            "BYTE_MAX",
        ]
        atomic_ops = idempotent_atomic_ops + ["ADD", "BIT_XOR", "APPEND_IF_FITS"]

        if args.concurrency > 1:
            self.max_keys = random.randint(100, 1000)
        else:
            self.max_keys = random.randint(100, 10000)

        instructions.append("NEW_TRANSACTION")
        instructions.append("GET_READ_VERSION")

        self.preload_database(instructions, self.max_keys)

        instructions.setup_complete()

        for i in range(args.num_ops):
            op = random.choice(op_choices)
            index = len(instructions)
            read_performed = False

            # print 'Adding instruction %s at %d' % (op, index)

            if args.concurrency == 1 and (
                op in database_mutations or op in ["TENANT_CREATE", "TENANT_DELETE"]
            ):
                self.wait_for_reads(instructions)
                test_util.blocking_commit(instructions)
                self.can_get_commit_version = False
                self.add_stack_items(1)

            if op in resets or op == "NEW_TRANSACTION":
                if args.concurrency == 1:
                    self.wait_for_reads(instructions)

                self.outstanding_ops = []

            if op == "NEW_TRANSACTION":
                instructions.append(op)
                self.can_get_commit_version = True
                self.can_set_version = True
                self.can_use_key_selectors = True

            elif op == "ON_ERROR":
                instructions.push_args(random.randint(0, 5000))
                instructions.append(op)

                self.outstanding_ops.append((self.stack_size, len(instructions) - 1))
                if args.concurrency == 1:
                    self.wait_for_reads(instructions)

                instructions.append("NEW_TRANSACTION")
                self.can_get_commit_version = True
                self.can_set_version = True
                self.can_use_key_selectors = True
                self.add_strings(1)

            elif op == "GET" or op == "GET_SNAPSHOT" or op == "GET_DATABASE":
                self.ensure_key(instructions, 1)
                instructions.append(op)
                self.add_strings(1)
                self.can_set_version = False
                read_performed = True

            elif (
                op == "GET_KEY" or op == "GET_KEY_SNAPSHOT" or op == "GET_KEY_DATABASE"
            ):
                if op.endswith("_DATABASE") or self.can_use_key_selectors:
                    self.ensure_key(instructions, 1)
                    instructions.push_args(self.workspace.key())
                    instructions.push_args(*self.random.random_selector_params())
                    test_util.to_front(instructions, 3)
                    instructions.append(op)

                    # Don't add key here because we may be outside of our prefix
                    self.add_strings(1)
                    self.can_set_version = False
                    read_performed = True

            elif (
                op == "GET_RANGE"
                or op == "GET_RANGE_SNAPSHOT"
                or op == "GET_RANGE_DATABASE"
            ):
                self.ensure_key(instructions, 2)
                range_params = self.random.random_range_params()
                instructions.push_args(*range_params)
                test_util.to_front(instructions, 4)
                test_util.to_front(instructions, 4)
                instructions.append(op)

                if (
                    range_params[0] >= 1 and range_params[0] <= 1000
                ):  # avoid adding a string if the limit is large
                    self.add_strings(1)
                else:
                    self.add_stack_items(1)

                self.can_set_version = False
                read_performed = True

            elif (
                op == "GET_RANGE_STARTS_WITH"
                or op == "GET_RANGE_STARTS_WITH_SNAPSHOT"
                or op == "GET_RANGE_STARTS_WITH_DATABASE"
            ):
                # TODO: not tested well
                self.ensure_key(instructions, 1)
                range_params = self.random.random_range_params()
                instructions.push_args(*range_params)
                test_util.to_front(instructions, 3)
                instructions.append(op)

                if (
                    range_params[0] >= 1 and range_params[0] <= 1000
                ):  # avoid adding a string if the limit is large
                    self.add_strings(1)
                else:
                    self.add_stack_items(1)

                self.can_set_version = False
                read_performed = True

            elif (
                op == "GET_RANGE_SELECTOR"
                or op == "GET_RANGE_SELECTOR_SNAPSHOT"
                or op == "GET_RANGE_SELECTOR_DATABASE"
            ):
                if op.endswith("_DATABASE") or self.can_use_key_selectors:
                    self.ensure_key(instructions, 2)
                    instructions.push_args(self.workspace.key())
                    range_params = self.random.random_range_params()
                    instructions.push_args(*range_params)
                    instructions.push_args(*self.random.random_selector_params())
                    test_util.to_front(instructions, 6)
                    instructions.push_args(*self.random.random_selector_params())
                    test_util.to_front(instructions, 9)
                    instructions.append(op)

                    if (
                        range_params[0] >= 1 and range_params[0] <= 1000
                    ):  # avoid adding a string if the limit is large
                        self.add_strings(1)
                    else:
                        self.add_stack_items(1)

                    self.can_set_version = False
                    read_performed = True

            elif op == "GET_READ_VERSION" or op == "GET_READ_VERSION_SNAPSHOT":
                instructions.append(op)
                self.has_version = self.can_set_version
                self.add_strings(1)

            elif op == "SET" or op == "SET_DATABASE":
                self.ensure_key_value(instructions)
                instructions.append(op)
                if op == "SET_DATABASE":
                    self.add_stack_items(1)

            elif op == "SET_READ_VERSION":
                if self.has_version and self.can_set_version:
                    instructions.append(op)
                    self.can_set_version = False

            elif op == "CLEAR" or op == "CLEAR_DATABASE":
                self.ensure_key(instructions, 1)
                instructions.append(op)
                if op == "CLEAR_DATABASE":
                    self.add_stack_items(1)

            elif op == "CLEAR_RANGE" or op == "CLEAR_RANGE_DATABASE":
                # Protect against inverted range
                key1 = self.workspace.pack(self.random.random_tuple(5))
                key2 = self.workspace.pack(self.random.random_tuple(5))

                if key1 > key2:
                    key1, key2 = key2, key1

                instructions.push_args(key1, key2)

                instructions.append(op)
                if op == "CLEAR_RANGE_DATABASE":
                    self.add_stack_items(1)

            elif (
                op == "CLEAR_RANGE_STARTS_WITH"
                or op == "CLEAR_RANGE_STARTS_WITH_DATABASE"
            ):
                self.ensure_key(instructions, 1)
                instructions.append(op)
                if op == "CLEAR_RANGE_STARTS_WITH_DATABASE":
                    self.add_stack_items(1)

            elif op == "ATOMIC_OP" or op == "ATOMIC_OP_DATABASE":
                self.ensure_key_value(instructions)
                if op == "ATOMIC_OP" or args.concurrency > 1:
                    instructions.push_args(random.choice(atomic_ops))
                else:
                    instructions.push_args(random.choice(idempotent_atomic_ops))

                instructions.append(op)
                if op == "ATOMIC_OP_DATABASE":
                    self.add_stack_items(1)

            elif op == "VERSIONSTAMP":
                rand_str1 = self.random.random_string(100)
                key1 = self.versionstamped_values.pack((rand_str1,))
                key2 = self.versionstamped_values_2.pack((rand_str1,))

                split = random.randint(0, 70)
                prefix = self.random.random_string(20 + split)
                if prefix.endswith(b"\xff"):
                    # Necessary to make sure that the SET_VERSIONSTAMPED_VALUE check
                    # correctly finds where the version is supposed to fit in.
                    prefix += b"\x00"
                suffix = self.random.random_string(70 - split)
                rand_str2 = prefix + fdb.tuple.Versionstamp._UNSET_TR_VERSION + suffix
                key3 = self.versionstamped_keys.pack() + rand_str2
                index = len(self.versionstamped_keys.pack()) + len(prefix)
                key3 = self.versionstamp_key(key3, index)

                instructions.push_args(
                    "SET_VERSIONSTAMPED_VALUE",
                    key1,
                    self.versionstamp_value(
                        fdb.tuple.Versionstamp._UNSET_TR_VERSION + rand_str2
                    ),
                )
                instructions.append("ATOMIC_OP")

                if args.api_version >= 520:
                    instructions.push_args(
                        "SET_VERSIONSTAMPED_VALUE",
                        key2,
                        self.versionstamp_value(rand_str2, len(prefix)),
                    )
                    instructions.append("ATOMIC_OP")

                instructions.push_args("SET_VERSIONSTAMPED_KEY", key3, rand_str1)
                instructions.append("ATOMIC_OP")
                self.can_use_key_selectors = False

            elif op == "READ_CONFLICT_RANGE" or op == "WRITE_CONFLICT_RANGE":
                self.ensure_key(instructions, 2)
                instructions.append(op)
                self.add_strings(1)

            elif op == "READ_CONFLICT_KEY" or op == "WRITE_CONFLICT_KEY":
                self.ensure_key(instructions, 1)
                instructions.append(op)
                self.add_strings(1)

            elif op == "DISABLE_WRITE_CONFLICT":
                instructions.append(op)

            elif op == "COMMIT":
                if args.concurrency == 1 or i < self.max_keys or random.random() < 0.9:
                    if args.concurrency == 1:
                        self.wait_for_reads(instructions)
                    test_util.blocking_commit(instructions)
                    self.can_get_commit_version = False
                    self.add_stack_items(1)
                    self.can_set_version = True
                    self.can_use_key_selectors = True
                else:
                    instructions.append(op)
                    self.add_strings(1)

            elif op == "RESET":
                instructions.append(op)
                self.can_get_commit_version = False
                self.can_set_version = True
                self.can_use_key_selectors = True

            elif op == "CANCEL":
                instructions.append(op)
                self.can_set_version = False

            elif op == "GET_COMMITTED_VERSION":
                if self.can_get_commit_version:
                    do_commit = random.random() < 0.5

                    if do_commit:
                        instructions.append("COMMIT")
                        instructions.append("WAIT_FUTURE")
                        self.add_stack_items(1)

                    instructions.append(op)

                    self.has_version = True
                    self.add_strings(1)

                    if do_commit:
                        instructions.append("RESET")
                        self.can_get_commit_version = False
                        self.can_set_version = True
                        self.can_use_key_selectors = True

            elif op == "GET_APPROXIMATE_SIZE":
                instructions.append(op)
                self.add_strings(1)

            elif op == "TUPLE_PACK" or op == "TUPLE_RANGE":
                tup = self.random.random_tuple(10)
                instructions.push_args(len(tup), *tup)
                instructions.append(op)
                if op == "TUPLE_PACK":
                    self.add_strings(1)
                else:
                    self.add_strings(2)

            elif op == "TUPLE_PACK_WITH_VERSIONSTAMP":
                tup = (self.random.random_string(20),) + self.random.random_tuple(
                    10, incomplete_versionstamps=True
                )
                prefix = self.versionstamped_keys.pack()
                instructions.push_args(prefix, len(tup), *tup)
                instructions.append(op)
                self.add_strings(1)

                versionstamp_param = prefix + fdb.tuple.pack(tup)
                first_incomplete = versionstamp_param.find(
                    fdb.tuple.Versionstamp._UNSET_TR_VERSION
                )
                second_incomplete = (
                    -1
                    if first_incomplete < 0
                    else versionstamp_param.find(
                        fdb.tuple.Versionstamp._UNSET_TR_VERSION,
                        first_incomplete
                        + len(fdb.tuple.Versionstamp._UNSET_TR_VERSION)
                        + 1,
                    )
                )

                # If there is exactly one incomplete versionstamp, perform the versionstamp operation.
                if first_incomplete >= 0 and second_incomplete < 0:
                    rand_str = self.random.random_string(100)

                    instructions.push_args(rand_str)
                    test_util.to_front(instructions, 1)
                    instructions.push_args("SET_VERSIONSTAMPED_KEY")
                    instructions.append("ATOMIC_OP")

                    if self.api_version >= 520:
                        version_value_key_2 = self.versionstamped_values_2.pack(
                            (rand_str,)
                        )
                        versionstamped_value = self.versionstamp_value(
                            fdb.tuple.pack(tup), first_incomplete - len(prefix)
                        )
                        instructions.push_args(
                            "SET_VERSIONSTAMPED_VALUE",
                            version_value_key_2,
                            versionstamped_value,
                        )
                        instructions.append("ATOMIC_OP")

                    version_value_key = self.versionstamped_values.pack((rand_str,))
                    instructions.push_args(
                        "SET_VERSIONSTAMPED_VALUE",
                        version_value_key,
                        self.versionstamp_value(
                            fdb.tuple.Versionstamp._UNSET_TR_VERSION
                            + fdb.tuple.pack(tup)
                        ),
                    )
                    instructions.append("ATOMIC_OP")
                    self.can_use_key_selectors = False

            elif op == "TUPLE_UNPACK":
                tup = self.random.random_tuple(10)
                instructions.push_args(len(tup), *tup)
                instructions.append("TUPLE_PACK")
                instructions.append(op)
                self.add_strings(len(tup))

            elif op == "TUPLE_SORT":
                tups = self.random.random_tuple_list(10, 30)
                for tup in tups:
                    instructions.push_args(len(tup), *tup)
                    instructions.append("TUPLE_PACK")
                instructions.push_args(len(tups))
                instructions.append(op)
                self.add_strings(len(tups))

            # Use SUB to test if integers are correctly unpacked
            elif op == "SUB":
                a = self.random.random_int() // 2
                b = self.random.random_int() // 2
                instructions.push_args(0, a, b)
                instructions.append(op)
                instructions.push_args(1)
                instructions.append("SWAP")
                instructions.append(op)
                instructions.push_args(1)
                instructions.append("TUPLE_PACK")
                self.add_stack_items(1)

            elif op == "ENCODE_FLOAT":
                f = self.random.random_float(8)
                f_bytes = struct.pack(">f", f)
                instructions.push_args(f_bytes)
                instructions.append(op)
                self.add_stack_items(1)

            elif op == "ENCODE_DOUBLE":
                d = self.random.random_float(11)
                d_bytes = struct.pack(">d", d)
                instructions.push_args(d_bytes)
                instructions.append(op)
                self.add_stack_items(1)

            elif op == "DECODE_FLOAT":
                f = self.random.random_float(8)
                instructions.push_args(fdb.tuple.SingleFloat(f))
                instructions.append(op)
                self.add_strings(1)

            elif op == "DECODE_DOUBLE":
                d = self.random.random_float(11)
                instructions.push_args(d)
                instructions.append(op)
                self.add_strings(1)
            elif op == "GET_ESTIMATED_RANGE_SIZE":
                # Protect against inverted range and identical keys
                key1 = self.workspace.pack(self.random.random_tuple(1))
                key2 = self.workspace.pack(self.random.random_tuple(1))

                while key1 == key2:
                    key1 = self.workspace.pack(self.random.random_tuple(1))
                    key2 = self.workspace.pack(self.random.random_tuple(1))

                if key1 > key2:
                    key1, key2 = key2, key1

                instructions.push_args(key1, key2)
                instructions.append(op)
                self.add_strings(1)
            elif op == "GET_RANGE_SPLIT_POINTS":
                # Protect against inverted range and identical keys
                key1 = self.workspace.pack(self.random.random_tuple(1))
                key2 = self.workspace.pack(self.random.random_tuple(1))

                while key1 == key2:
                    key1 = self.workspace.pack(self.random.random_tuple(1))
                    key2 = self.workspace.pack(self.random.random_tuple(1))

                if key1 > key2:
                    key1, key2 = key2, key1

                # TODO: randomize chunkSize but should not exceed 100M(shard limit)
                chunkSize = 10000000  # 10M
                instructions.push_args(key1, key2, chunkSize)
                instructions.append(op)
                self.add_strings(1)
            elif op == "TENANT_CREATE":
                tenant_name = self.choose_tenant(0.8)
                self.allocated_tenants.add(tenant_name)
                instructions.push_args(tenant_name)
                instructions.append(op)
                self.add_strings(1)
            elif op == "TENANT_DELETE":
                tenant_name = self.choose_tenant(0.2)
                if tenant_name in self.allocated_tenants:
                    self.allocated_tenants.remove(tenant_name)
                instructions.push_args(tenant_name)
                instructions.append(op)
                self.add_strings(1)
            elif op == "TENANT_SET_ACTIVE":
                tenant_name = self.choose_tenant(0.8)
                instructions.push_args(tenant_name)
                instructions.append(op)
            elif op == "TENANT_CLEAR_ACTIVE":
                instructions.append(op)
            elif op == 'TENANT_LIST':
                self.ensure_string(instructions, 2)
                instructions.push_args(self.random.random_int())
                test_util.to_front(instructions, 2)
                test_util.to_front(instructions, 2)
                instructions.append(op)
                self.add_strings(1)
            else:
                assert False, "Unknown operation: " + op

            if read_performed and op not in database_reads:
                self.outstanding_ops.append((self.stack_size, len(instructions) - 1))

            if args.concurrency == 1 and (
                op in database_reads
                or op in database_mutations
                or op in ["TENANT_CREATE", "TENANT_DELETE"]
            ):
                instructions.append("WAIT_FUTURE")

        instructions.begin_finalization()

        if not args.no_tenants:
            instructions.append("TENANT_CLEAR_ACTIVE")

        if args.concurrency == 1:
            self.wait_for_reads(instructions)
            test_util.blocking_commit(instructions)
            self.add_stack_items(1)

        instructions.append("NEW_TRANSACTION")
        instructions.push_args(self.stack_subspace.key())
        instructions.append("LOG_STACK")

        test_util.blocking_commit(instructions)

        return instructions

    @fdb.transactional
    def check_versionstamps(self, tr, begin_key, limit):
        next_begin = None
        incorrect_versionstamps = 0
        for k, v in tr.get_range(
            begin_key, self.versionstamped_values.range().stop, limit=limit
        ):
            next_begin = k + b"\x00"
            random_id = self.versionstamped_values.unpack(k)[0]
            versioned_value = v[10:].replace(
                fdb.tuple.Versionstamp._UNSET_TR_VERSION, v[:10], 1
            )

            versioned_key = self.versionstamped_keys.pack() + versioned_value
            if tr[versioned_key] != random_id:
                util.get_logger().error("  INCORRECT VERSIONSTAMP:")
                util.get_logger().error(
                    "    %s != %s", repr(tr[versioned_key]), repr(random_id)
                )
                incorrect_versionstamps += 1

            if self.api_version >= 520:
                k2 = self.versionstamped_values_2.pack((random_id,))
                if tr[k2] != versioned_value:
                    util.get_logger().error("  INCORRECT VERSIONSTAMP:")
                    util.get_logger().error(
                        "    %s != %s", repr(tr[k2]), repr(versioned_value)
                    )
                    incorrect_versionstamps += 1

        return (next_begin, incorrect_versionstamps)

    def validate(self, db, args):
        errors = []

        begin = self.versionstamped_values.range().start
        incorrect_versionstamps = 0

        while begin is not None:
            (begin, current_incorrect_versionstamps) = self.check_versionstamps(
                db, begin, 100
            )
            incorrect_versionstamps += current_incorrect_versionstamps

        if incorrect_versionstamps > 0:
            errors.append(
                "There were %d failed version stamp operations"
                % incorrect_versionstamps
            )

        return errors

    def get_result_specifications(self):
        return [
            ResultSpecification(self.workspace, global_error_filter=[1007, 1009, 1021]),
            ResultSpecification(
                self.stack_subspace,
                key_start_index=1,
                ordering_index=1,
                global_error_filter=[1007, 1009, 1021],
            ),
        ]<|MERGE_RESOLUTION|>--- conflicted
+++ resolved
@@ -160,58 +160,6 @@
     def generate(self, args, thread_number):
         instructions = InstructionSet()
 
-<<<<<<< HEAD
-        op_choices = ["NEW_TRANSACTION", "COMMIT"]
-
-        reads = [
-            "GET",
-            "GET_KEY",
-            "GET_RANGE",
-            "GET_RANGE_STARTS_WITH",
-            "GET_RANGE_SELECTOR",
-        ]
-        mutations = [
-            "SET",
-            "CLEAR",
-            "CLEAR_RANGE",
-            "CLEAR_RANGE_STARTS_WITH",
-            "ATOMIC_OP",
-        ]
-        snapshot_reads = [x + "_SNAPSHOT" for x in reads]
-        database_reads = [x + "_DATABASE" for x in reads]
-        database_mutations = [x + "_DATABASE" for x in mutations]
-        mutations += ["VERSIONSTAMP"]
-        versions = ["GET_READ_VERSION", "SET_READ_VERSION", "GET_COMMITTED_VERSION"]
-        snapshot_versions = ["GET_READ_VERSION_SNAPSHOT"]
-        tuples = [
-            "TUPLE_PACK",
-            "TUPLE_UNPACK",
-            "TUPLE_RANGE",
-            "TUPLE_SORT",
-            "SUB",
-            "ENCODE_FLOAT",
-            "ENCODE_DOUBLE",
-            "DECODE_DOUBLE",
-            "DECODE_FLOAT",
-        ]
-        if "versionstamp" in args.types:
-            tuples.append("TUPLE_PACK_WITH_VERSIONSTAMP")
-        resets = ["ON_ERROR", "RESET", "CANCEL"]
-        read_conflicts = ["READ_CONFLICT_RANGE", "READ_CONFLICT_KEY"]
-        write_conflicts = [
-            "WRITE_CONFLICT_RANGE",
-            "WRITE_CONFLICT_KEY",
-            "DISABLE_WRITE_CONFLICT",
-        ]
-        txn_sizes = ["GET_APPROXIMATE_SIZE"]
-        storage_metrics = ["GET_ESTIMATED_RANGE_SIZE", "GET_RANGE_SPLIT_POINTS"]
-        tenants = [
-            "TENANT_CREATE",
-            "TENANT_DELETE",
-            "TENANT_SET_ACTIVE",
-            "TENANT_CLEAR_ACTIVE",
-        ]
-=======
         op_choices = ['NEW_TRANSACTION', 'COMMIT']
 
         reads = ['GET', 'GET_KEY', 'GET_RANGE', 'GET_RANGE_STARTS_WITH', 'GET_RANGE_SELECTOR']
@@ -231,7 +179,6 @@
         txn_sizes = ['GET_APPROXIMATE_SIZE']
         storage_metrics = ['GET_ESTIMATED_RANGE_SIZE', 'GET_RANGE_SPLIT_POINTS']
         tenants = ['TENANT_CREATE', 'TENANT_DELETE', 'TENANT_SET_ACTIVE', 'TENANT_CLEAR_ACTIVE', 'TENANT_LIST']
->>>>>>> 3bf53575
 
         op_choices += reads
         op_choices += mutations
