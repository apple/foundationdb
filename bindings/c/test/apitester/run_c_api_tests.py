#!/usr/bin/env python3
#
# run_c_api_tests.py
#
# This source file is part of the FoundationDB open source project
#
# Copyright 2013-2022 Apple Inc. and the FoundationDB project authors
#
# Licensed under the Apache License, Version 2.0 (the "License");
# you may not use this file except in compliance with the License.
# You may obtain a copy of the License at
#
#     http://www.apache.org/licenses/LICENSE-2.0
#
# Unless required by applicable law or agreed to in writing, software
# distributed under the License is distributed on an "AS IS" BASIS,
# WITHOUT WARRANTIES OR CONDITIONS OF ANY KIND, either express or implied.
# See the License for the specific language governing permissions and
# limitations under the License.
#

import sys
import argparse
import os
from subprocess import Popen, TimeoutExpired
import logging
import signal
from pathlib import Path
import glob
import random
import string

TESTER_STATS_INTERVAL_SEC = 5


def random_string(len):
    return "".join(
        random.choice(string.ascii_letters + string.digits) for i in range(len)
    )


def get_logger():
    return logging.getLogger("foundationdb.run_c_api_tests")


def initialize_logger_level(logging_level):
    logger = get_logger()

    assert logging_level in ["DEBUG", "INFO", "WARNING", "ERROR"]

    logging.basicConfig(format="%(message)s")
    if logging_level == "DEBUG":
        logger.setLevel(logging.DEBUG)
    elif logging_level == "INFO":
        logger.setLevel(logging.INFO)
    elif logging_level == "WARNING":
        logger.setLevel(logging.WARNING)
    elif logging_level == "ERROR":
        logger.setLevel(logging.ERROR)


def dump_client_logs(log_dir):
    for log_file in glob.glob(os.path.join(log_dir, "*")):
        print(">>>>>>>>>>>>>>>>>>>> Contents of {}:".format(log_file))
        with open(log_file, "r") as f:
            print(f.read())
        print(">>>>>>>>>>>>>>>>>>>> End of {}:".format(log_file))


def run_tester(args, test_file):
<<<<<<< HEAD
    cmd = [
        args.tester_binary,
        "--cluster-file",
        args.cluster_file,
        "--test-file",
        test_file,
    ]
=======
    cmd = [args.tester_binary,
           "--cluster-file", args.cluster_file,
           "--test-file", test_file,
           "--stats-interval", str(TESTER_STATS_INTERVAL_SEC*1000)]
>>>>>>> c073f113
    if args.external_client_library is not None:
        cmd += ["--external-client-library", args.external_client_library]
    if args.tmp_dir is not None:
        cmd += ["--tmp-dir", args.tmp_dir]
    log_dir = None
    if args.log_dir is not None:
        log_dir = Path(args.log_dir).joinpath(random_string(8))
        log_dir.mkdir(exist_ok=True)
        cmd += ["--log", "--log-dir", str(log_dir)]

    if args.blob_granule_local_file_path is not None:
        cmd += ["--blob-granule-local-file-path", args.blob_granule_local_file_path]

    get_logger().info("\nRunning tester '%s'..." % " ".join(cmd))
    proc = Popen(cmd, stdout=sys.stdout, stderr=sys.stderr)
    timed_out = False
    ret_code = 1
    try:
        ret_code = proc.wait(args.timeout)
    except TimeoutExpired:
        proc.kill()
        timed_out = True
    except Exception as e:
        raise Exception("Unable to run tester (%s)" % e)

    if ret_code != 0:
        if timed_out:
            reason = "timed out after %d seconds" % args.timeout
        elif ret_code < 0:
            reason = signal.Signals(-ret_code).name
        else:
            reason = "exit code: %d" % ret_code
        get_logger().error(
            "\n'%s' did not complete succesfully (%s)" % (cmd[0], reason)
        )
        if log_dir is not None:
            dump_client_logs(log_dir)

    get_logger().info("")
    return ret_code


def run_tests(args):
    num_failed = 0
    test_files = [
        f
        for f in os.listdir(args.test_dir)
        if os.path.isfile(os.path.join(args.test_dir, f)) and f.endswith(".toml")
    ]

    for test_file in test_files:
        get_logger().info("=========================================================")
        get_logger().info("Running test %s" % test_file)
        get_logger().info("=========================================================")
        ret_code = run_tester(args, os.path.join(args.test_dir, test_file))
        if ret_code != 0:
            num_failed += 1

    return num_failed


def parse_args(argv):
    parser = argparse.ArgumentParser(description="FoundationDB C API Tester")

    parser.add_argument(
        "--cluster-file",
        type=str,
        default="fdb.cluster",
        help="The cluster file for the cluster being connected to. (default: fdb.cluster)",
    )
    parser.add_argument(
        "--tester-binary",
        type=str,
        default="fdb_c_api_tester",
        help="Path to the fdb_c_api_tester executable. (default: fdb_c_api_tester)",
    )
    parser.add_argument(
        "--external-client-library",
        type=str,
        default=None,
        help="Path to the external client library. (default: None)",
    )
    parser.add_argument(
        "--test-dir",
        type=str,
        default="./",
        help="Path to a directory with test definitions. (default: ./)",
    )
    parser.add_argument(
        "--timeout",
        type=int,
        default=300,
        help="The timeout in seconds for running each individual test. (default 300)",
    )
    parser.add_argument(
        "--log-dir",
        type=str,
        default=None,
        help="The directory for storing logs (default: None)",
    )
    parser.add_argument(
        "--logging-level",
        type=str,
        default="INFO",
        choices=["ERROR", "WARNING", "INFO", "DEBUG"],
        help="Specifies the level of detail in the tester output (default='INFO').",
    )
    parser.add_argument(
        "--tmp-dir",
        type=str,
        default=None,
        help="The directory for storing temporary files (default: None)",
    )
    parser.add_argument(
        "--blob-granule-local-file-path",
        type=str,
        default=None,
        help="Enable blob granule tests if set, value is path to local blob granule files",
    )

    return parser.parse_args(argv)


def main(argv):
    args = parse_args(argv)
    initialize_logger_level(args.logging_level)
    return run_tests(args)


if __name__ == "__main__":
    sys.exit(main(sys.argv[1:]))<|MERGE_RESOLUTION|>--- conflicted
+++ resolved
@@ -68,20 +68,11 @@
 
 
 def run_tester(args, test_file):
-<<<<<<< HEAD
-    cmd = [
-        args.tester_binary,
-        "--cluster-file",
-        args.cluster_file,
-        "--test-file",
-        test_file,
-    ]
-=======
     cmd = [args.tester_binary,
            "--cluster-file", args.cluster_file,
            "--test-file", test_file,
            "--stats-interval", str(TESTER_STATS_INTERVAL_SEC*1000)]
->>>>>>> c073f113
+
     if args.external_client_library is not None:
         cmd += ["--external-client-library", args.external_client_library]
     if args.tmp_dir is not None:
