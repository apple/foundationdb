/*
 * TesterBlobGranuleCorrectnessWorkload.cpp
 *
 * This source file is part of the FoundationDB open source project
 *
 * Copyright 2013-2022 Apple Inc. and the FoundationDB project authors
 *
 * Licensed under the Apache License, Version 2.0 (the "License");
 * you may not use this file except in compliance with the License.
 * You may obtain a copy of the License at
 *
 *     http://www.apache.org/licenses/LICENSE-2.0
 *
 * Unless required by applicable law or agreed to in writing, software
 * distributed under the License is distributed on an "AS IS" BASIS,
 * WITHOUT WARRANTIES OR CONDITIONS OF ANY KIND, either express or implied.
 * See the License for the specific language governing permissions and
 * limitations under the License.
 */
#include "TesterApiWorkload.h"
#include "TesterBlobGranuleUtil.h"
#include "TesterUtil.h"
#include <unordered_set>
#include <set>
#include "fdb_api.hpp"
#include <memory>
#include <fmt/format.h>

namespace FdbApiTester {

#define BG_API_DEBUG_VERBOSE false

class ApiBlobGranuleCorrectnessWorkload : public ApiWorkload {
public:
	ApiBlobGranuleCorrectnessWorkload(const WorkloadConfig& config) : ApiWorkload(config) {
		// sometimes don't do range clears
		if (Random::get().randomInt(0, 1) == 0) {
			excludedOpTypes.push_back(OP_CLEAR_RANGE);
		}
	}

private:
	// FIXME: add tenant support for DB operations
	// FIXME: use other new blob granule apis!
	enum OpType {
		OP_INSERT,
		OP_CLEAR,
		OP_CLEAR_RANGE,
		OP_READ,
		OP_GET_GRANULES,
		OP_SUMMARIZE,
		OP_GET_BLOB_RANGES,
		OP_VERIFY,
		OP_READ_DESC,
		OP_LAST = OP_READ_DESC
	};
	std::vector<OpType> excludedOpTypes;

	void setup(TTaskFct cont) override { setupBlobGranules(cont); }

	// FIXME: get rid of readSuccess* in this test now that setup is verify()-ing
	// Allow reads at the start to get blob_granule_transaction_too_old if BG data isn't initialized yet
	std::unordered_set<std::optional<int>> tenantsWithReadSuccess;
	std::set<fdb::ByteString> validatedFiles;

	inline void setReadSuccess(std::optional<int> tenantId) { tenantsWithReadSuccess.insert(tenantId); }

	inline bool seenReadSuccess(std::optional<int> tenantId) { return tenantsWithReadSuccess.count(tenantId); }

	void debugOp(std::string opName, fdb::KeyRange keyRange, std::optional<int> tenantId, std::string message) {
		if (BG_API_DEBUG_VERBOSE) {
			info(fmt::format("{0}: [{1} - {2}) {3}: {4}",
			                 opName,
			                 fdb::toCharsRef(keyRange.beginKey),
			                 fdb::toCharsRef(keyRange.endKey),
			                 debugTenantStr(tenantId),
			                 message));
		}
	}

	void randomReadOp(TTaskFct cont, std::optional<int> tenantId) {
		fdb::KeyRange keyRange = randomNonEmptyKeyRange();

		auto results = std::make_shared<std::vector<fdb::KeyValue>>();
		auto tooOld = std::make_shared<bool>(false);

		debugOp("Read", keyRange, tenantId, "starting");

		execTransaction(
		    [this, keyRange, tenantId, results, tooOld](auto ctx) {
			    ctx->tx().setOption(FDB_TR_OPTION_READ_YOUR_WRITES_DISABLE);
			    TesterGranuleContext testerContext(ctx->getBGBasePath());
			    fdb::native::FDBReadBlobGranuleContext granuleContext = createGranuleContext(&testerContext);

			    fdb::Result res = ctx->tx().readBlobGranules(keyRange.beginKey,
			                                                 keyRange.endKey,
			                                                 0 /* beginVersion */,
			                                                 -2 /* latest read version */,
			                                                 granuleContext);
			    auto out = fdb::Result::KeyValueRefArray{};
			    fdb::Error err = res.getKeyValueArrayNothrow(out);
			    if (err.code() == error_code_blob_granule_transaction_too_old) {
				    bool previousSuccess = seenReadSuccess(tenantId);
				    if (previousSuccess) {
					    error("Read bg too old after read success!\n");
				    } else {
					    info("Read bg too old\n");
				    }
				    ASSERT(!previousSuccess);
				    *tooOld = true;
				    ctx->done();
			    } else if (err.code() != error_code_success) {
				    ctx->onError(err);
			    } else {
				    auto resCopy = copyKeyValueArray(out);
				    auto& [resVector, out_more] = resCopy;
				    ASSERT(!out_more);
				    results.get()->assign(resVector.begin(), resVector.end());
				    bool previousSuccess = seenReadSuccess(tenantId);
				    if (!previousSuccess) {
					    info(fmt::format("Read {0}: first success\n", debugTenantStr(tenantId)));
					    setReadSuccess(tenantId);
				    } else {
					    debugOp("Read", keyRange, tenantId, "complete");
				    }
				    ctx->done();
			    }
		    },
		    [this, keyRange, results, tooOld, cont, tenantId]() {
			    if (!*tooOld) {
				    std::vector<fdb::KeyValue> expected =
				        stores[tenantId].getRange(keyRange.beginKey, keyRange.endKey, stores[tenantId].size(), false);
				    if (results->size() != expected.size()) {
					    error(fmt::format("randomReadOp result size mismatch. expected: {0} actual: {1}",
					                      expected.size(),
					                      results->size()));
				    }
				    ASSERT(results->size() == expected.size());

				    for (int i = 0; i < results->size(); i++) {
					    if ((*results)[i].key != expected[i].key) {
						    error(fmt::format("randomReadOp key mismatch at {0}/{1}. expected: {2} actual: {3}",
						                      i,
						                      results->size(),
						                      fdb::toCharsRef(expected[i].key),
						                      fdb::toCharsRef((*results)[i].key)));
					    }
					    ASSERT((*results)[i].key == expected[i].key);

					    if ((*results)[i].value != expected[i].value) {
						    error(fmt::format(
						        "randomReadOp value mismatch at {}/{}. key: {} expected: {:.80} actual: {:.80}",
						        i,
						        results->size(),
						        fdb::toCharsRef(expected[i].key),
						        fdb::toCharsRef(expected[i].value),
						        fdb::toCharsRef((*results)[i].value)));
					    }
					    ASSERT((*results)[i].value == expected[i].value);
				    }
			    }
			    schedule(cont);
		    },
		    getTenant(tenantId));
	}

	void randomGetGranulesOp(TTaskFct cont, std::optional<int> tenantId) {
		fdb::KeyRange keyRange = randomNonEmptyKeyRange();
		auto results = std::make_shared<std::vector<fdb::KeyRange>>();

		debugOp("GetGranules", keyRange, tenantId, "starting");

		execTransaction(
		    [keyRange, results](auto ctx) {
			    fdb::Future f = ctx->tx().getBlobGranuleRanges(keyRange.beginKey, keyRange.endKey, 1000).eraseType();
			    ctx->continueAfter(
			        f,
			        [ctx, f, results]() {
				        *results = copyKeyRangeArray(f.get<fdb::future_var::KeyRangeRefArray>());
				        ctx->done();
			        },
			        true);
		    },
		    [this, keyRange, tenantId, results, cont]() {
			    debugOp("GetGranules", keyRange, tenantId, fmt::format("complete with {0} granules", results->size()));
			    this->validateRanges(results, keyRange, seenReadSuccess(tenantId));
			    schedule(cont);
		    },
		    getTenant(tenantId));
	}

	void randomSummarizeOp(TTaskFct cont, std::optional<int> tenantId) {
		if (!seenReadSuccess(tenantId)) {
			// tester can't handle this throwing bg_txn_too_old, so just don't call it unless we have already seen a
			// read success
			schedule(cont);
			return;
		}
		fdb::KeyRange keyRange = randomNonEmptyKeyRange();
		auto results = std::make_shared<std::vector<fdb::GranuleSummary>>();

		debugOp("Summarize", keyRange, tenantId, "starting");

		execTransaction(
		    [keyRange, results](auto ctx) {
			    fdb::Future f =
			        ctx->tx()
			            .summarizeBlobGranules(keyRange.beginKey, keyRange.endKey, -2 /*latest version*/, 1000)
			            .eraseType();
			    ctx->continueAfter(
			        f,
			        [ctx, f, results]() {
				        *results = copyGranuleSummaryArray(f.get<fdb::future_var::GranuleSummaryRefArray>());
				        ctx->done();
			        },
			        true);
		    },
		    [this, keyRange, tenantId, results, cont]() {
			    debugOp("Summarize", keyRange, tenantId, fmt::format("complete with {0} granules", results->size()));

			    // use validateRanges to share validation
			    auto ranges = std::make_shared<std::vector<fdb::KeyRange>>();

			    for (int i = 0; i < results->size(); i++) {
				    // TODO: could do validation of subsequent calls and ensure snapshot version never decreases
				    ASSERT((*results)[i].keyRange.beginKey < (*results)[i].keyRange.endKey);
				    ASSERT((*results)[i].snapshotVersion <= (*results)[i].deltaVersion);
				    ASSERT((*results)[i].snapshotSize > 0);
				    ASSERT((*results)[i].deltaSize >= 0);

				    ranges->push_back((*results)[i].keyRange);
			    }

			    this->validateRanges(ranges, keyRange, true);

			    schedule(cont);
		    },
		    getTenant(tenantId));
	}

	void validateRanges(std::shared_ptr<std::vector<fdb::KeyRange>> results,
	                    fdb::KeyRange keyRange,
	                    bool shouldBeRanges) {
		if (shouldBeRanges) {
			if (results->size() == 0) {
				error(fmt::format("ValidateRanges: [{0} - {1}): No ranges returned!",
				                  fdb::toCharsRef(keyRange.beginKey),
				                  fdb::toCharsRef(keyRange.endKey)));
			}
			ASSERT(results->size() > 0);
			if (results->front().beginKey > keyRange.beginKey || results->back().endKey < keyRange.endKey) {
				error(fmt::format("ValidateRanges: [{0} - {1}): Incomplete range(s) returned [{2} - {3})!",
				                  fdb::toCharsRef(keyRange.beginKey),
				                  fdb::toCharsRef(keyRange.endKey),
				                  fdb::toCharsRef(results->front().beginKey),
				                  fdb::toCharsRef(results->back().endKey)));
			}
			ASSERT(results->front().beginKey <= keyRange.beginKey);
			ASSERT(results->back().endKey >= keyRange.endKey);
		}
		for (int i = 0; i < results->size(); i++) {
			// no empty or inverted ranges
			if ((*results)[i].beginKey >= (*results)[i].endKey) {
				error(fmt::format("ValidateRanges: [{0} - {1}): Empty/inverted range [{2} - {3})",
				                  fdb::toCharsRef(keyRange.beginKey),
				                  fdb::toCharsRef(keyRange.endKey),
				                  fdb::toCharsRef((*results)[i].beginKey),
				                  fdb::toCharsRef((*results)[i].endKey)));
			}
			ASSERT((*results)[i].beginKey < (*results)[i].endKey);
		}

		for (int i = 1; i < results->size(); i++) {
			// ranges contain entire requested key range
			if ((*results)[i].beginKey != (*results)[i].endKey) {
				error(fmt::format("ValidateRanges: [{0} - {1}): Non-covereed range [{2} - {3})",
				                  fdb::toCharsRef(keyRange.beginKey),
				                  fdb::toCharsRef(keyRange.endKey),
				                  fdb::toCharsRef((*results)[i - 1].endKey),
				                  fdb::toCharsRef((*results)[i].endKey)));
			}
			ASSERT((*results)[i].beginKey == (*results)[i - 1].endKey);
		}
	}

	// TODO: tenant support
	void randomGetBlobRangesOp(TTaskFct cont, std::optional<int> tenantId) {
		fdb::KeyRange keyRange = randomNonEmptyKeyRange();

		auto results = std::make_shared<std::vector<fdb::KeyRange>>();

		debugOp("GetBlobRanges", keyRange, tenantId, "starting");

		execOperation(
<<<<<<< HEAD
		    [begin, end, results](auto ctx) {
			    // FIXME: add tenant!
			    fdb::Future f = ctx->dbOps()->listBlobbifiedRanges(begin, end, 1000).eraseType();
=======
		    [keyRange, results](auto ctx) {
			    fdb::Future f =
			        ctx->dbOps()->listBlobbifiedRanges(keyRange.beginKey, keyRange.endKey, 1000).eraseType();
>>>>>>> ceeb988b
			    ctx->continueAfter(f, [ctx, f, results]() {
				    *results = copyKeyRangeArray(f.get<fdb::future_var::KeyRangeRefArray>());
				    ctx->done();
			    });
		    },
		    [this, keyRange, tenantId, results, cont]() {
			    debugOp("GetBlobRanges", keyRange, tenantId, fmt::format("complete with {0} ranges", results->size()));
			    this->validateRanges(results, keyRange, seenReadSuccess(tenantId));
			    schedule(cont);
		    },
		    getTenant(tenantId),
		    /* failOnError = */ false);
	}

	// TODO: tenant support
	void randomVerifyOp(TTaskFct cont, std::optional<int> tenantId) {
		fdb::KeyRange keyRange = randomNonEmptyKeyRange();

		debugOp("Verify", keyRange, tenantId, "starting");

		auto verifyVersion = std::make_shared<int64_t>(-1);
		execOperation(
<<<<<<< HEAD
		    [begin, end, verifyVersion](auto ctx) {
			    // FIXME: add tenant!!
			    fdb::Future f = ctx->dbOps()->verifyBlobRange(begin, end, -2 /* latest version*/).eraseType();
=======
		    [keyRange, verifyVersion](auto ctx) {
			    fdb::Future f = ctx->dbOps()
			                        ->verifyBlobRange(keyRange.beginKey, keyRange.endKey, -2 /* latest version*/)
			                        .eraseType();
>>>>>>> ceeb988b
			    ctx->continueAfter(f, [ctx, verifyVersion, f]() {
				    *verifyVersion = f.get<fdb::future_var::Int64>();
				    ctx->done();
			    });
		    },
		    [this, keyRange, tenantId, verifyVersion, cont]() {
			    debugOp("Verify", keyRange, tenantId, fmt::format("Complete @ {0}", *verifyVersion));
			    bool previousSuccess = seenReadSuccess(tenantId);
			    if (*verifyVersion == -1) {
				    ASSERT(!previousSuccess);
			    } else if (!previousSuccess) {
				    info(fmt::format("Verify {0}: first success\n", debugTenantStr(tenantId)));
				    setReadSuccess(tenantId);
			    }
			    schedule(cont);
		    },
		    getTenant(tenantId),
		    /* failOnError = */ false);
	}

	void validateSnapshotData(std::shared_ptr<ITransactionContext> ctx,
	                          fdb::native::FDBReadBlobGranuleContext& bgCtx,
	                          fdb::GranuleFilePointer snapshotFile,
	                          fdb::KeyRange keyRange) {
		if (validatedFiles.contains(snapshotFile.filename)) {
			return;
		}
		validatedFiles.insert(snapshotFile.filename);

		int64_t snapshotLoadId = bgCtx.start_load_f((const char*)(snapshotFile.filename.data()),
		                                            snapshotFile.filename.size(),
		                                            snapshotFile.offset,
		                                            snapshotFile.length,
		                                            snapshotFile.fullFileLength,
		                                            bgCtx.userContext);
		fdb::BytesRef snapshotData(bgCtx.get_load_f(snapshotLoadId, bgCtx.userContext), snapshotFile.length);
		fdb::Result snapshotRes = ctx->tx().parseSnapshotFile(snapshotData);
		auto out = fdb::Result::KeyValueRefArray{};
		fdb::Error err = snapshotRes.getKeyValueArrayNothrow(out);
		ASSERT(err.code() == error_code_success);
		auto res = copyKeyValueArray(out);
		bgCtx.free_load_f(snapshotLoadId, bgCtx.userContext);
		ASSERT(res.second == false);

		for (int i = 0; i < res.first.size(); i++) {
			ASSERT(res.first[i].key >= keyRange.beginKey);
			ASSERT(res.first[i].key < keyRange.endKey);
			if (i > 0) {
				ASSERT(res.first[i - 1].key < res.first[i].key);
			}
			// TODO add snapshot rows to map
		}
	}

	void validateDeltaData(std::shared_ptr<ITransactionContext> ctx,
	                       fdb::native::FDBReadBlobGranuleContext& bgCtx,
	                       fdb::GranuleFilePointer deltaFile,
	                       fdb::KeyRange keyRange,
	                       int64_t& lastDFMaxVersion) {
		if (validatedFiles.contains(deltaFile.filename)) {
			return;
		}
		validatedFiles.insert(deltaFile.filename);
		int64_t deltaLoadId = bgCtx.start_load_f((const char*)(deltaFile.filename.data()),
		                                         deltaFile.filename.size(),
		                                         deltaFile.offset,
		                                         deltaFile.length,
		                                         deltaFile.fullFileLength,
		                                         bgCtx.userContext);

		fdb::BytesRef deltaData(bgCtx.get_load_f(deltaLoadId, bgCtx.userContext), deltaFile.length);

		fdb::Result deltaRes = ctx->tx().parseDeltaFile(deltaData);
		auto out = fdb::Result::GranuleMutationRefArray{};
		fdb::Error err = deltaRes.getGranuleMutationArrayNothrow(out);
		ASSERT(err.code() == error_code_success);
		auto res = copyGranuleMutationArray(out);
		bgCtx.free_load_f(deltaLoadId, bgCtx.userContext);

		int64_t thisDFMaxVersion = 0;
		for (int j = 0; j < res.size(); j++) {
			fdb::GranuleMutation& m = res[j];
			ASSERT(m.version > 0);
			ASSERT(m.version > lastDFMaxVersion);
			// mutations in delta files aren't necessarily in version order, so just validate ordering w.r.t
			// previous file(s)
			thisDFMaxVersion = std::max(thisDFMaxVersion, m.version);

			ASSERT(m.type == 0 || m.type == 1);
			ASSERT(keyRange.beginKey <= m.param1);
			ASSERT(m.param1 < keyRange.endKey);
			if (m.type == 1) {
				ASSERT(keyRange.beginKey <= m.param2);
				ASSERT(m.param2 <= keyRange.endKey);
			}
		}
		lastDFMaxVersion = std::max(lastDFMaxVersion, thisDFMaxVersion);

		// TODO have delta mutations update map
	}

	void validateBGDescriptionData(std::shared_ptr<ITransactionContext> ctx,
	                               fdb::native::FDBReadBlobGranuleContext& bgCtx,
	                               fdb::GranuleDescription desc,
	                               fdb::Key begin,
	                               fdb::Key end,
	                               int64_t readVersion) {
		ASSERT(desc.keyRange.beginKey < desc.keyRange.endKey);
		// beginVersion of zero means snapshot present

		// validate snapshot file
		ASSERT(desc.snapshotFile.has_value());
		if (BG_API_DEBUG_VERBOSE) {
			info(fmt::format("Loading snapshot file {0}\n", fdb::toCharsRef(desc.snapshotFile->filename)));
		}
		validateSnapshotData(ctx, bgCtx, *desc.snapshotFile, desc.keyRange);

		// validate delta files
		int64_t lastDFMaxVersion = 0;
		for (int i = 0; i < desc.deltaFiles.size(); i++) {
			validateDeltaData(ctx, bgCtx, desc.deltaFiles[i], desc.keyRange, lastDFMaxVersion);
		}

		// validate memory mutations
		int64_t lastVersion = 0;
		for (int i = 0; i < desc.memoryMutations.size(); i++) {
			fdb::GranuleMutation& m = desc.memoryMutations[i];
			ASSERT(m.type == 0 || m.type == 1);
			ASSERT(m.version > 0);
			ASSERT(m.version >= lastVersion);
			ASSERT(m.version <= readVersion);
			lastVersion = m.version;

			ASSERT(m.type == 0 || m.type == 1);
			ASSERT(desc.keyRange.beginKey <= m.param1);
			ASSERT(m.param1 < desc.keyRange.endKey);
			if (m.type == 1) {
				ASSERT(desc.keyRange.beginKey <= m.param2);
				ASSERT(m.param2 <= desc.keyRange.endKey);
			}

			// TODO have delta mutations update map
		}

		// TODO: validate map against data store
	}

	void validateBlobGranuleDescriptions(std::shared_ptr<ITransactionContext> ctx,
	                                     std::vector<fdb::GranuleDescription> results,
	                                     fdb::Key begin,
	                                     fdb::Key end,
	                                     std::optional<int> tenantId,
	                                     int64_t readVersion) {
		ASSERT(!results.empty());
		ASSERT(results.front().keyRange.beginKey <= begin);
		ASSERT(end <= results.back().keyRange.endKey);
		for (int i = 0; i < results.size() - 1; i++) {
			ASSERT(results[i].keyRange.endKey == results[i + 1].keyRange.beginKey);
		}

		if (tenantId) {
			// FIXME: support tenants!!
			info("Skipping validation because of tenant.");
			return;
		}

		TesterGranuleContext testerContext(ctx->getBGBasePath());
		fdb::native::FDBReadBlobGranuleContext bgCtx = createGranuleContext(&testerContext);
		for (int i = 0; i < results.size(); i++) {
			validateBGDescriptionData(ctx, bgCtx, results[i], begin, end, readVersion);
		}
	}

	void randomReadDescription(TTaskFct cont, std::optional<int> tenantId) {
		if (!seenReadSuccess(tenantId)) {
			return;
		}
		fdb::Key begin = randomKeyName();
		fdb::Key end = randomKeyName();
		if (begin > end) {
			std::swap(begin, end);
		}
		auto results = std::make_shared<std::vector<fdb::GranuleDescription>>();
		auto readVersionOut = std::make_shared<int64_t>();

		debugOp("ReadDesc", begin, end, tenantId, "starting");

		execTransaction(
		    [this, begin, end, tenantId, results, readVersionOut](auto ctx) {
			    ctx->tx().setOption(FDB_TR_OPTION_READ_YOUR_WRITES_DISABLE);

			    int64_t* rvo = (int64_t*)readVersionOut.get();
			    fdb::Future f = ctx->tx().readBlobGranulesDescription(begin, end, 0, -2, rvo).eraseType();
			    ctx->continueAfter(
			        f,
			        [this, ctx, begin, end, tenantId, results, readVersionOut, f]() {
				        *results = copyGranuleDescriptionArray(f.get<fdb::future_var::GranuleDescriptionRefArray>());
				        this->validateBlobGranuleDescriptions(ctx, *results, begin, end, tenantId, *readVersionOut);
				        ctx->done();
			        },
			        true);
		    },
		    [this, begin, end, tenantId, results, readVersionOut, cont]() {
			    debugOp("ReadDesc",
			            begin,
			            end,
			            tenantId,
			            fmt::format("complete @ {0} with {1} granules", *readVersionOut, results->size()));
			    schedule(cont);
		    },
		    getTenant(tenantId));
	}

	void randomOperation(TTaskFct cont) override {
		std::optional<int> tenantId = randomTenant();

		OpType txType = (stores[tenantId].size() == 0) ? OP_INSERT : (OpType)Random::get().randomInt(0, OP_LAST);
		while (std::count(excludedOpTypes.begin(), excludedOpTypes.end(), txType)) {
			txType = (OpType)Random::get().randomInt(0, OP_LAST);
		}

		switch (txType) {
		case OP_INSERT:
			randomInsertOp(cont, tenantId);
			break;
		case OP_CLEAR:
			randomClearOp(cont, tenantId);
			break;
		case OP_CLEAR_RANGE:
			randomClearRangeOp(cont, tenantId);
			break;
		case OP_READ:
			randomReadOp(cont, tenantId);
			break;
		case OP_GET_GRANULES:
			randomGetGranulesOp(cont, tenantId);
			break;
		case OP_SUMMARIZE:
			randomSummarizeOp(cont, tenantId);
			break;
		case OP_GET_BLOB_RANGES:
			randomGetBlobRangesOp(cont, tenantId);
			break;
		case OP_VERIFY:
			randomVerifyOp(cont, tenantId);
			break;
		case OP_READ_DESC:
			randomReadDescription(cont, tenantId);
			break;
		}
	}
};

WorkloadFactory<ApiBlobGranuleCorrectnessWorkload> ApiBlobGranuleCorrectnessWorkloadFactory(
    "ApiBlobGranuleCorrectness");

} // namespace FdbApiTester<|MERGE_RESOLUTION|>--- conflicted
+++ resolved
@@ -292,15 +292,10 @@
 		debugOp("GetBlobRanges", keyRange, tenantId, "starting");
 
 		execOperation(
-<<<<<<< HEAD
-		    [begin, end, results](auto ctx) {
+		    [keyRange, results](auto ctx) {
 			    // FIXME: add tenant!
-			    fdb::Future f = ctx->dbOps()->listBlobbifiedRanges(begin, end, 1000).eraseType();
-=======
-		    [keyRange, results](auto ctx) {
 			    fdb::Future f =
 			        ctx->dbOps()->listBlobbifiedRanges(keyRange.beginKey, keyRange.endKey, 1000).eraseType();
->>>>>>> ceeb988b
 			    ctx->continueAfter(f, [ctx, f, results]() {
 				    *results = copyKeyRangeArray(f.get<fdb::future_var::KeyRangeRefArray>());
 				    ctx->done();
@@ -323,16 +318,11 @@
 
 		auto verifyVersion = std::make_shared<int64_t>(-1);
 		execOperation(
-<<<<<<< HEAD
-		    [begin, end, verifyVersion](auto ctx) {
+		    [keyRange, verifyVersion](auto ctx) {
 			    // FIXME: add tenant!!
-			    fdb::Future f = ctx->dbOps()->verifyBlobRange(begin, end, -2 /* latest version*/).eraseType();
-=======
-		    [keyRange, verifyVersion](auto ctx) {
 			    fdb::Future f = ctx->dbOps()
 			                        ->verifyBlobRange(keyRange.beginKey, keyRange.endKey, -2 /* latest version*/)
 			                        .eraseType();
->>>>>>> ceeb988b
 			    ctx->continueAfter(f, [ctx, verifyVersion, f]() {
 				    *verifyVersion = f.get<fdb::future_var::Int64>();
 				    ctx->done();
@@ -437,8 +427,7 @@
 	void validateBGDescriptionData(std::shared_ptr<ITransactionContext> ctx,
 	                               fdb::native::FDBReadBlobGranuleContext& bgCtx,
 	                               fdb::GranuleDescription desc,
-	                               fdb::Key begin,
-	                               fdb::Key end,
+	                               fdb::KeyRange keyRange,
 	                               int64_t readVersion) {
 		ASSERT(desc.keyRange.beginKey < desc.keyRange.endKey);
 		// beginVersion of zero means snapshot present
@@ -482,13 +471,12 @@
 
 	void validateBlobGranuleDescriptions(std::shared_ptr<ITransactionContext> ctx,
 	                                     std::vector<fdb::GranuleDescription> results,
-	                                     fdb::Key begin,
-	                                     fdb::Key end,
+	                                     fdb::KeyRange keyRange,
 	                                     std::optional<int> tenantId,
 	                                     int64_t readVersion) {
 		ASSERT(!results.empty());
-		ASSERT(results.front().keyRange.beginKey <= begin);
-		ASSERT(end <= results.back().keyRange.endKey);
+		ASSERT(results.front().keyRange.beginKey <= keyRange.beginKey);
+		ASSERT(keyRange.endKey <= results.back().keyRange.endKey);
 		for (int i = 0; i < results.size() - 1; i++) {
 			ASSERT(results[i].keyRange.endKey == results[i + 1].keyRange.beginKey);
 		}
@@ -502,7 +490,7 @@
 		TesterGranuleContext testerContext(ctx->getBGBasePath());
 		fdb::native::FDBReadBlobGranuleContext bgCtx = createGranuleContext(&testerContext);
 		for (int i = 0; i < results.size(); i++) {
-			validateBGDescriptionData(ctx, bgCtx, results[i], begin, end, readVersion);
+			validateBGDescriptionData(ctx, bgCtx, results[i], keyRange, readVersion);
 		}
 	}
 
@@ -510,35 +498,31 @@
 		if (!seenReadSuccess(tenantId)) {
 			return;
 		}
-		fdb::Key begin = randomKeyName();
-		fdb::Key end = randomKeyName();
-		if (begin > end) {
-			std::swap(begin, end);
-		}
+		fdb::KeyRange keyRange = randomNonEmptyKeyRange();
 		auto results = std::make_shared<std::vector<fdb::GranuleDescription>>();
 		auto readVersionOut = std::make_shared<int64_t>();
 
-		debugOp("ReadDesc", begin, end, tenantId, "starting");
+		debugOp("ReadDesc", keyRange, tenantId, "starting");
 
 		execTransaction(
-		    [this, begin, end, tenantId, results, readVersionOut](auto ctx) {
+		    [this, keyRange, tenantId, results, readVersionOut](auto ctx) {
 			    ctx->tx().setOption(FDB_TR_OPTION_READ_YOUR_WRITES_DISABLE);
 
 			    int64_t* rvo = (int64_t*)readVersionOut.get();
-			    fdb::Future f = ctx->tx().readBlobGranulesDescription(begin, end, 0, -2, rvo).eraseType();
+			    fdb::Future f =
+			        ctx->tx().readBlobGranulesDescription(keyRange.beginKey, keyRange.endKey, 0, -2, rvo).eraseType();
 			    ctx->continueAfter(
 			        f,
-			        [this, ctx, begin, end, tenantId, results, readVersionOut, f]() {
+			        [this, ctx, keyRange, tenantId, results, readVersionOut, f]() {
 				        *results = copyGranuleDescriptionArray(f.get<fdb::future_var::GranuleDescriptionRefArray>());
-				        this->validateBlobGranuleDescriptions(ctx, *results, begin, end, tenantId, *readVersionOut);
+				        this->validateBlobGranuleDescriptions(ctx, *results, keyRange, tenantId, *readVersionOut);
 				        ctx->done();
 			        },
 			        true);
 		    },
-		    [this, begin, end, tenantId, results, readVersionOut, cont]() {
+		    [this, keyRange, tenantId, results, readVersionOut, cont]() {
 			    debugOp("ReadDesc",
-			            begin,
-			            end,
+			            keyRange,
 			            tenantId,
 			            fmt::format("complete @ {0} with {1} granules", *readVersionOut, results->size()));
 			    schedule(cont);
