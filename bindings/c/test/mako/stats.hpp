/*
 * stats.hpp
 *
 * This source file is part of the FoundationDB open source project
 *
 * Copyright 2013-2022 Apple Inc. and the FoundationDB project authors
 *
 * Licensed under the Apache License, Version 2.0 (the "License");
 * you may not use this file except in compliance with the License.
 * You may obtain a copy of the License at
 *
 *     http://www.apache.org/licenses/LICENSE-2.0
 *
 * Unless required by applicable law or agreed to in writing, software
 * distributed under the License is distributed on an "AS IS" BASIS,
 * WITHOUT WARRANTIES OR CONDITIONS OF ANY KIND, either express or implied.
 * See the License for the specific language governing permissions and
 * limitations under the License.
 */

#ifndef MAKO_STATS_HPP
#define MAKO_STATS_HPP

#include <array>
#include <cstdint>
#include <cstring>
#include <fstream>
#include <limits>
#include <list>
#include <new>
#include <utility>
#include "operations.hpp"
#include "time.hpp"
#include "ddsketch.hpp"
#include "fdbclient/rapidjson/document.h"
#include "fdbclient/rapidjson/rapidjson.h"
#include "fdbclient/rapidjson/stringbuffer.h"
#include "fdbclient/rapidjson/writer.h"

namespace mako {

<<<<<<< HEAD
class DDSketchMako : public DDSketch<uint64_t> {
public:
	void serialize(rapidjson::Writer<rapidjson::StringBuffer>& writer) const {
		writer.StartObject();
		writer.String("errorGuarantee");
		writer.Double(errorGuarantee);
		writer.String("minValue");
		writer.Uint64(minValue);
		writer.String("maxValue");
		writer.Uint64(maxValue);
		writer.String("populationSize");
		writer.Uint64(populationSize);
		writer.String("zeroPopulationSize");
		writer.Uint64(zeroPopulationSize);

		writer.String("buckets");
		writer.StartArray();
		for (auto b : buckets) {
			writer.Uint64(b);
		}
		writer.EndArray();

		writer.EndObject();
	}

	void deserialize(const rapidjson::Value& obj) {
		errorGuarantee = obj["errorGuarantee"].GetDouble();
		minValue = obj["minValue"].GetUint64();
		maxValue = obj["maxValue"].GetUint64();
		populationSize = obj["populationSize"].GetUint64();
		zeroPopulationSize = obj["zeroPopulationSize"].GetUint64();

		auto jsonBuckets = obj["buckets"].GetArray();
		uint64_t idx = 0;
		for (auto it = jsonBuckets.Begin(); it != jsonBuckets.End(); it++) {
			buckets[idx] = it->GetUint64();
			idx++;
		}
	}
};

/* collect sampled latencies until OOM is hit */
class LatencySampleBin {
	DDSketchMako sketch;

public:
	void put(timediff_t td) {
		const auto latency_us = toIntegerMicroseconds(td);
		sketch.addSample(latency_us);
	}

	// iterate & apply for each block user function void(uint64_t const*, size_t)
	void writeToFile(const std::string& filename) const {
		rapidjson::StringBuffer ss;
		rapidjson::Writer<rapidjson::StringBuffer> writer(ss);
		sketch.serialize(writer);
		std::ofstream f(filename);
		f << ss.GetString();
	}
};

=======
>>>>>>> abc57677
class alignas(64) ThreadStatistics {
	uint64_t conflicts;
	uint64_t total_errors;
	uint64_t ops[MAX_OP];
	uint64_t errors[MAX_OP];
	uint64_t latency_samples[MAX_OP];
	uint64_t latency_us_total[MAX_OP];
	uint64_t latency_us_min[MAX_OP];
	uint64_t latency_us_max[MAX_OP];
	DDSketchFastUnsigned sketch;

public:
	ThreadStatistics() noexcept {
		memset(this, 0, sizeof(ThreadStatistics));
		memset(latency_us_min, 0xff, sizeof(latency_us_min));
		sketch = DDSketchFastUnsigned{};
	}

	ThreadStatistics(const ThreadStatistics& other) noexcept = default;
	ThreadStatistics& operator=(const ThreadStatistics& other) noexcept = default;

	uint64_t getConflictCount() const noexcept { return conflicts; }

	uint64_t getOpCount(int op) const noexcept { return ops[op]; }

	uint64_t getErrorCount(int op) const noexcept { return errors[op]; }

	uint64_t getTotalErrorCount() const noexcept { return total_errors; }

	uint64_t getLatencySampleCount(int op) const noexcept { return latency_samples[op]; }

	uint64_t getLatencyUsTotal(int op) const noexcept { return latency_us_total[op]; }

	uint64_t getLatencyUsMin(int op) const noexcept { return latency_us_min[op]; }

	uint64_t getLatencyUsMax(int op) const noexcept { return latency_us_max[op]; }

	// with 'this' as final aggregation, factor in 'other'
	void combine(const ThreadStatistics& other) {
		conflicts += other.conflicts;
		for (auto op = 0; op < MAX_OP; op++) {
			ops[op] += other.ops[op];
			errors[op] += other.errors[op];
			total_errors += other.errors[op];
			latency_samples[op] += other.latency_samples[op];
			latency_us_total[op] += other.latency_us_total[op];
			if (latency_us_min[op] > other.latency_us_min[op])
				latency_us_min[op] = other.latency_us_min[op];
			if (latency_us_max[op] < other.latency_us_max[op])
				latency_us_max[op] = other.latency_us_max[op];
		}
		sketch.mergeWith(other.sketch);
	}

	void incrConflictCount() noexcept { conflicts++; }

	// non-commit write operations aren't measured for time.
	void incrOpCount(int op) noexcept { ops[op]++; }

	void incrErrorCount(int op) noexcept {
		total_errors++;
		errors[op]++;
	}

	void addLatency(int op, timediff_t diff) noexcept {
		const auto latency_us = toIntegerMicroseconds(diff);
		sketch.addSample(latency_us);
		latency_samples[op]++;
		latency_us_total[op] += latency_us;
		if (latency_us_min[op] > latency_us)
			latency_us_min[op] = latency_us;
		if (latency_us_max[op] < latency_us)
			latency_us_max[op] = latency_us;
	}

	void writeToFile(const std::string& filename) const {
		rapidjson::StringBuffer ss;
		rapidjson::Writer<rapidjson::StringBuffer> writer(ss);
		sketch.serialize(writer);
		std::ofstream f(filename);
		f << ss.GetString();
	}
};

} // namespace mako

#endif /* MAKO_STATS_HPP */<|MERGE_RESOLUTION|>--- conflicted
+++ resolved
@@ -39,7 +39,6 @@
 
 namespace mako {
 
-<<<<<<< HEAD
 class DDSketchMako : public DDSketch<uint64_t> {
 public:
 	void serialize(rapidjson::Writer<rapidjson::StringBuffer>& writer) const {
@@ -101,8 +100,6 @@
 	}
 };
 
-=======
->>>>>>> abc57677
 class alignas(64) ThreadStatistics {
 	uint64_t conflicts;
 	uint64_t total_errors;
@@ -112,13 +109,11 @@
 	uint64_t latency_us_total[MAX_OP];
 	uint64_t latency_us_min[MAX_OP];
 	uint64_t latency_us_max[MAX_OP];
-	DDSketchFastUnsigned sketch;
 
 public:
 	ThreadStatistics() noexcept {
 		memset(this, 0, sizeof(ThreadStatistics));
 		memset(latency_us_min, 0xff, sizeof(latency_us_min));
-		sketch = DDSketchFastUnsigned{};
 	}
 
 	ThreadStatistics(const ThreadStatistics& other) noexcept = default;
@@ -154,7 +149,6 @@
 			if (latency_us_max[op] < other.latency_us_max[op])
 				latency_us_max[op] = other.latency_us_max[op];
 		}
-		sketch.mergeWith(other.sketch);
 	}
 
 	void incrConflictCount() noexcept { conflicts++; }
@@ -169,7 +163,6 @@
 
 	void addLatency(int op, timediff_t diff) noexcept {
 		const auto latency_us = toIntegerMicroseconds(diff);
-		sketch.addSample(latency_us);
 		latency_samples[op]++;
 		latency_us_total[op] += latency_us;
 		if (latency_us_min[op] > latency_us)
@@ -181,7 +174,6 @@
 	void writeToFile(const std::string& filename) const {
 		rapidjson::StringBuffer ss;
 		rapidjson::Writer<rapidjson::StringBuffer> writer(ss);
-		sketch.serialize(writer);
 		std::ofstream f(filename);
 		f << ss.GetString();
 	}
