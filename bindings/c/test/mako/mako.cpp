--- conflicted
+++ resolved
@@ -1652,11 +1652,6 @@
 	}
 	fmt::print("\n");
 
-<<<<<<< HEAD
-=======
-	std::unordered_map<std::string, DDSketchFastUnsigned> data_points;
-
->>>>>>> abc57677
 	/* Median Latency */
 	if (fp) {
 		fmt::fprintf(fp, "}, \"medianLatency\": {");
@@ -1675,13 +1670,8 @@
 						const auto filename = getStatsFilename(dirname, process_id, thread_id, op);
 						std::ifstream ifs{ filename };
 						std::ostringstream sstr;
-<<<<<<< HEAD
 						sstr << ifs.rdbuf();
 						DDSketchMako sketch;
-=======
-						sstr << fp.rdbuf();
-						DDSketchFastUnsigned sketch;
->>>>>>> abc57677
 						rapidjson::Document doc;
 						doc.Parse(sstr.str().c_str());
 						if (doc.HasParseError()) {
@@ -1963,11 +1953,7 @@
 
 bool mergeSketchReport(Arguments& args) {
 
-<<<<<<< HEAD
 	std::unordered_map<std::string, DDSketchMako> sketches;
-=======
-	std::unordered_map<std::string, DDSketchFastUnsigned> sketches;
->>>>>>> abc57677
 	for (auto& filename : args.report_files) {
 		std::ifstream f{ filename };
 		std::stringstream buffer;
