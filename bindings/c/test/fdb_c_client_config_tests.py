--- conflicted
+++ resolved
@@ -624,14 +624,11 @@
             with_ip=True, version=CURRENT_VERSION, thread_idx=0
         )
         self.find_and_check_event(cur_ver_trace, "ClientStart", ["Machine"], [])
-<<<<<<< HEAD
-=======
         prev_ver_trace = self.find_trace_file(
             with_ip=True, version=PREV_RELEASE_VERSION, thread_idx=0
         )
         self.assertIsNotNone(prev_ver_trace)
         # disable because older version does not guarantee trace flush before network::stop() returns
->>>>>>> 171b8ebe
         # prev_ver_trace = self.find_trace_file(
         #   with_ip=True, version=PREV_RELEASE_VERSION, thread_idx=0
         # )
