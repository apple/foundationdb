--- conflicted
+++ resolved
@@ -29,7 +29,7 @@
 
 def api_version_from_str(ver_str):
     ver_tuple = version_from_str(ver_str)
-    if (ver_tuple[0] > 70):
+    if ver_tuple[0] > 70:
         return ver_tuple[0] * 10000 + ver_tuple[1] * 100
     return ver_tuple[0] * 100 + ver_tuple[1] * 10
 
@@ -157,7 +157,6 @@
         self.test_cluster_file = self.test_dir.joinpath(
             "{}.cluster".format(random_alphanum_string(16))
         )
-        port = self.cluster.port_provider.get_free_port()
         with open(self.test_cluster_file, "w") as file:
             file.write("abcde:fghijk@")
 
@@ -612,19 +611,13 @@
             with_ip=True, version=CURRENT_VERSION, thread_idx=0
         )
         self.find_and_check_event(cur_ver_trace, "ClientStart", ["Machine"], [])
-<<<<<<< HEAD
-        prev_ver_trace = self.find_trace_file(
-            with_ip=True, version=PREV_RELEASE_VERSION, thread_idx=0
-        )
+        # prev_ver_trace = self.find_trace_file(
+        #   with_ip=True, version=PREV_RELEASE_VERSION, thread_idx=0
+        # )
         # there have been sporadic check failures in the trace check below, so we comment this out for the time being
         # previous release version was likely not flushing trace correctly when network::stop() is called
         # TODO: re-enable this check when we bump up PREV_RELEASE_VERSION to one where there is such a guarantee
         # self.find_and_check_event(prev_ver_trace, "ClientStart", ["Machine"], [])
-=======
-        prev_ver_trace = self.find_trace_file(with_ip=True, version=PREV_RELEASE_VERSION, thread_idx=0)
-        # disable because older version does not guarantee trace flush before network::stop() returns
-        #self.find_and_check_event(prev_ver_trace, "ClientStart", ["Machine"], [])
->>>>>>> d693957d
 
     def test_default_config_error_case(self):
         # Test that no trace files are created with a default configuration
@@ -779,7 +772,7 @@
     parser = argparse.ArgumentParser(
         formatter_class=argparse.RawDescriptionHelpFormatter,
         description="""
-        Unit tests for running FDB client with different configurations. 
+        Unit tests for running FDB client with different configurations.
         Also accepts python unit tests command line arguments.
         """,
     )
