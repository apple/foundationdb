#!/usr/bin/env python3
import argparse
from pathlib import Path
import shutil
import subprocess
import sys
import os
import glob
import unittest
import json
import re

from threading import Thread
import time
from fdb_version import CURRENT_VERSION, PREV_RELEASE_VERSION, PREV2_RELEASE_VERSION
from binary_download import FdbBinaryDownloader
from local_cluster import LocalCluster, PortProvider, TLSConfig
from test_util import random_alphanum_string

args = None
downloader = None


def version_from_str(ver_str):
    ver = [int(s) for s in ver_str.split(".")]
    assert len(ver) == 3, "Invalid version string {}".format(ver_str)
    return ver


def api_version_from_str(ver_str):
    ver_tuple = version_from_str(ver_str)
    return ver_tuple[0] * 100 + ver_tuple[1] * 10


class TestCluster(LocalCluster):
    def __init__(
        self,
        version: str,
        tls_config: TLSConfig = None,
        mkcert_binary: str = None,
        disable_server_side_tls: bool = False,
    ):
        self.client_config_tester_bin = Path(args.client_config_tester_bin).resolve()
        assert self.client_config_tester_bin.exists(), "{} does not exist".format(
            self.client_config_tester_bin
        )
        self.build_dir = Path(args.build_dir).resolve()
        assert self.build_dir.exists(), "{} does not exist".format(args.build_dir)
        assert self.build_dir.is_dir(), "{} is not a directory".format(args.build_dir)
        self.tmp_dir = self.build_dir.joinpath("tmp", random_alphanum_string(16))
        print("Creating temp dir {}".format(self.tmp_dir), file=sys.stderr)

        self.tmp_dir.mkdir(parents=True)
        if mkcert_binary:
            self.mkcert_binary = Path(mkcert_binary).resolve()
        else:
            self.mkcert_binary = os.path.join(self.build_dir, "bin", "mkcert")
        assert Path(self.mkcert_binary).exists(), "{} does not exist".format(
            self.mkcert_binary
        )

        self.version = version
        super().__init__(
            self.tmp_dir,
            downloader.binary_path(version, "fdbserver"),
            downloader.binary_path(version, "fdbmonitor"),
            downloader.binary_path(version, "fdbcli"),
            1,
            tls_config=tls_config,
            mkcert_binary=self.mkcert_binary,
            disable_server_side_tls=disable_server_side_tls,
        )
        self.set_env_var("LD_LIBRARY_PATH", downloader.lib_dir(version))

    def setup(self):
        self.__enter__()
        self.create_database()

    def tear_down(self):
        self.__exit__(None, None, None)
        shutil.rmtree(self.tmp_dir)

    def upgrade_to(self, version):
        self.stop_cluster()
        self.fdbmonitor_binary = downloader.binary_path(version, "fdbmonitor")
        self.fdbserver_binary = downloader.binary_path(version, "fdbserver")
        self.fdbcli_binary = downloader.binary_path(version, "fdbcli")
        self.set_env_var(
            "LD_LIBRARY_PATH",
            "%s:%s" % (downloader.lib_dir(version), os.getenv("LD_LIBRARY_PATH")),
        )
        self.save_config()
        self.ensure_ports_released()
        self.start_cluster()


# Client configuration tests using a cluster of the current version
class ClientConfigTest:
    def __init__(self, tc: unittest.TestCase):
        self.tc = tc
        self.cluster = tc.cluster
        self.external_lib_dir = None
        self.external_lib_path = None
        self.test_dir = self.cluster.tmp_dir.joinpath(random_alphanum_string(16))
        self.test_dir.mkdir(parents=True)
        self.log_dir = self.test_dir.joinpath("log")
        self.log_dir.mkdir(parents=True)
        self.tmp_dir = self.test_dir.joinpath("tmp")
        self.tmp_dir.mkdir(parents=True)
        self.test_cluster_file = self.cluster.cluster_file
        self.port_provider = PortProvider()
        self.status_json = None

        # Configuration parameters to be set directly as needed
        self.tls_client_cert_file = None
        self.tls_client_key_file = None
        self.tls_client_ca_file = None
        self.tls_client_disable_plaintext_connection = None
        self.disable_local_client = False
        self.disable_client_bypass = False
        self.ignore_external_client_failures = False
        self.fail_incompatible_client = True
        self.api_version = None
        self.expected_error = None
        self.transaction_timeout = None
        self.print_status = False
        self.trace_file_identifier = None
        self.trace_initialize_on_setup = False
        self.trace_format = None

    # ----------------------------
    # Configuration methods
    # ----------------------------

    def create_external_lib_dir(self, versions):
        self.external_lib_dir = self.test_dir.joinpath("extclients")
        self.external_lib_dir.mkdir(parents=True)
        for version in versions:
            src_file_path = downloader.lib_path(version)
            self.tc.assertTrue(
                src_file_path.exists(), "{} does not exist".format(src_file_path)
            )
            target_file_path = self.external_lib_dir.joinpath(
                "libfdb_c.{}.so".format(version)
            )
            shutil.copyfile(src_file_path, target_file_path)
            self.tc.assertTrue(
                target_file_path.exists(), "{} does not exist".format(target_file_path)
            )

    def create_external_lib_path(self, version):
        src_file_path = downloader.lib_path(version)
        self.tc.assertTrue(
            src_file_path.exists(), "{} does not exist".format(src_file_path)
        )
        self.external_lib_path = self.test_dir.joinpath(
            "libfdb_c.{}.so".format(version)
        )
        shutil.copyfile(src_file_path, self.external_lib_path)
        self.tc.assertTrue(
            self.external_lib_path.exists(),
            "{} does not exist".format(self.external_lib_path),
        )

    def create_cluster_file_with_wrong_port(self):
        self.test_cluster_file = self.test_dir.joinpath(
            "{}.cluster".format(random_alphanum_string(16))
        )
        port = self.cluster.port_provider.get_free_port()
        with open(self.test_cluster_file, "w") as file:
            file.write("abcde:fghijk@127.0.0.1:{}".format(port))

    def create_invalid_cluster_file(self):
        self.test_cluster_file = self.test_dir.joinpath(
            "{}.cluster".format(random_alphanum_string(16))
        )
<<<<<<< HEAD
        port = self.cluster.port_provider.get_free_port()  # noqa: F841
=======
>>>>>>> f82ea431
        with open(self.test_cluster_file, "w") as file:
            file.write("abcde:fghijk@")

    # ----------------------------
    # Status check methods
    # ----------------------------

    def check_initialization_state(self, expected_state):
        self.tc.assertIsNotNone(self.status_json)
        self.tc.assertTrue("InitializationState" in self.status_json)
        self.tc.assertEqual(expected_state, self.status_json["InitializationState"])

    def get_initialization_state(self):
        self.tc.assertIsNotNone(self.status_json)
        self.tc.assertTrue("InitializationState" in self.status_json)
        return self.status_json["InitializationState"]

    def check_available_clients(self, expected_clients):
        self.tc.assertIsNotNone(self.status_json)
        self.tc.assertTrue("AvailableClients" in self.status_json)
        actual_clients = [
            client["ReleaseVersion"] for client in self.status_json["AvailableClients"]
        ]
        self.tc.assertEqual(set(expected_clients), set(actual_clients))

    def check_protocol_version_not_set(self):
        self.tc.assertIsNotNone(self.status_json)
        self.tc.assertFalse("ProtocolVersion" in self.status_json)

    def check_current_client(self, expected_client):
        self.tc.assertIsNotNone(self.status_json)
        self.tc.assertTrue("AvailableClients" in self.status_json)
        self.tc.assertTrue("ProtocolVersion" in self.status_json)
        matching_clients = [
            client["ReleaseVersion"]
            for client in self.status_json["AvailableClients"]
            if client["ProtocolVersion"] == self.status_json["ProtocolVersion"]
        ]
        if expected_client is None:
            self.tc.assertEqual(0, len(matching_clients))
        else:
            self.tc.assertEqual(1, len(matching_clients))
            self.tc.assertEqual(expected_client, matching_clients[0])

    def check_healthy_status_report(self):
        self.tc.assertIsNotNone(self.status_json)
        expected_mvc_attributes = {
            "Healthy",
            "InitializationState",
            "DatabaseStatus",
            "ProtocolVersion",
            "AvailableClients",
            "ConnectionRecord",
        }
        self.tc.assertEqual(expected_mvc_attributes, set(self.status_json.keys()))
        self.tc.assertEqual("created", self.status_json["InitializationState"])
        self.tc.assertGreater(len(self.status_json["AvailableClients"]), 0)

        expected_db_attributes = {
            "Healthy",
            "Coordinators",
            "CurrentCoordinator",
            "ClusterID",
            "GrvProxies",
            "CommitProxies",
            "StorageServers",
            "Connections",
            "NumConnectionsFailed",
        }
        db_status = self.status_json["DatabaseStatus"]
        self.tc.assertEqual(expected_db_attributes, set(db_status.keys()))
        self.tc.assertTrue(db_status["Healthy"])
        self.tc.assertGreater(len(db_status["Coordinators"]), 0)
        self.tc.assertGreater(len(db_status["GrvProxies"]), 0)
        self.tc.assertGreater(len(db_status["CommitProxies"]), 0)
        self.tc.assertGreater(len(db_status["StorageServers"]), 0)
        self.tc.assertGreater(len(db_status["Connections"]), 0)
        self.tc.assertEqual(0, db_status["NumConnectionsFailed"])
        self.tc.assertTrue(self.status_json["Healthy"])

    def check_healthy_status(self, expected_is_healthy):
        self.tc.assertIsNotNone(self.status_json)
        self.tc.assertTrue("Healthy" in self.status_json)
        self.tc.assertEqual(expected_is_healthy, self.status_json["Healthy"])

    def list_trace_files(self):
        return glob.glob(os.path.join(self.log_dir, "*"))

    # ----------------------------
    # Executing the test
    # ----------------------------

    def exec(self):
        cmd_args = [
            self.cluster.client_config_tester_bin,
            "--cluster-file",
            self.test_cluster_file,
        ]

        if self.tmp_dir is not None:
            cmd_args += ["--tmp-dir", self.tmp_dir]

        if self.log_dir is not None:
            cmd_args += ["--log", "--log-dir", self.log_dir]

        if self.disable_local_client:
            cmd_args += ["--network-option-disable_local_client", ""]

        if self.disable_client_bypass:
            cmd_args += ["--network-option-disable_client_bypass", ""]

        if self.tls_client_cert_file:
            cmd_args += ["--network-option-tls_cert_path", self.tls_client_cert_file]

        if self.tls_client_key_file:
            cmd_args += ["--network-option-tls_key_path", self.tls_client_key_file]

        if self.tls_client_ca_file:
            cmd_args += ["--network-option-tls_ca_path", self.tls_client_ca_file]

        if self.tls_client_disable_plaintext_connection:
            cmd_args += ["--network-option-tls_disable_plaintext_connection", ""]

        if self.external_lib_path is not None:
            cmd_args += ["--external-client-library", self.external_lib_path]

        if self.external_lib_dir is not None:
            cmd_args += ["--external-client-dir", self.external_lib_dir]

        if self.ignore_external_client_failures:
            cmd_args += ["--network-option-ignore_external_client_failures", ""]

        if self.fail_incompatible_client:
            cmd_args += ["--network-option-fail_incompatible_client", ""]

        if self.trace_file_identifier is not None:
            cmd_args += [
                "--network-option-trace_file_identifier",
                self.trace_file_identifier,
            ]

        if self.trace_initialize_on_setup:
            cmd_args += ["--network-option-trace_initialize_on_setup", ""]

        if self.trace_format is not None:
            cmd_args += ["--network-option-trace_format", self.trace_format]

        if self.api_version is not None:
            cmd_args += ["--api-version", str(self.api_version)]

        if self.expected_error is not None:
            cmd_args += ["--expected-error", str(self.expected_error)]

        if self.transaction_timeout is not None:
            cmd_args += ["--transaction-timeout", str(self.transaction_timeout)]

        if self.print_status:
            cmd_args += ["--print-status"]

        print(
            "\nExecuting test command: {}".format(" ".join([str(c) for c in cmd_args])),
            file=sys.stderr,
        )
        tester_proc = subprocess.Popen(
            cmd_args, stdout=subprocess.PIPE, stderr=sys.stderr
        )
        out, _ = tester_proc.communicate()
        self.tc.assertEqual(0, tester_proc.returncode)
        if self.print_status:
            # Parse the output as status json
            try:
                self.status_json = json.loads(out)
            except json.JSONDecodeError as e:
                print(
                    "Error '{}' parsing output {}".format(e, out.decode()),
                    file=sys.stderr,
                )
            self.tc.assertIsNotNone(self.status_json)
            print("Status: ", self.status_json, file=sys.stderr)
        else:
            # Otherwise redirect the output to the console
            print(out.decode(), file=sys.stderr)


class ClientConfigTests(unittest.TestCase):
    @classmethod
    def setUpClass(cls):
        cls.cluster = TestCluster(CURRENT_VERSION)
        cls.cluster.setup()

    @classmethod
    def tearDownClass(cls):
        cls.cluster.tear_down()

    def test_disable_plaintext_connection(self):
        # Local client only; Plaintext connections are disabled in a plaintext cluster; Timeout Expected
        test = ClientConfigTest(self)
        test.print_status = True
        test.tls_client_disable_plaintext_connection = True
        test.transaction_timeout = 100
        test.expected_error = 1031  # Timeout
        test.exec()
        test.check_healthy_status(False)

    def test_local_client_only(self):
        # Local client only
        test = ClientConfigTest(self)
        test.print_status = True
        test.exec()
        test.check_healthy_status(True)

    def test_disable_mvc_bypass(self):
        # Local client only
        test = ClientConfigTest(self)
        test.print_status = True
        test.disable_client_bypass = True
        test.exec()
        test.check_healthy_status_report()
        test.check_available_clients([CURRENT_VERSION])
        test.check_current_client(CURRENT_VERSION)

    def test_single_external_client_only(self):
        # Single external client only
        test = ClientConfigTest(self)
        test.print_status = True
        test.create_external_lib_path(CURRENT_VERSION)
        test.disable_local_client = True
        test.exec()
        test.check_healthy_status_report()
        test.check_available_clients([CURRENT_VERSION])
        test.check_current_client(CURRENT_VERSION)

    def test_same_local_and_external_client(self):
        # Same version local & external client
        test = ClientConfigTest(self)
        test.print_status = True
        test.create_external_lib_path(CURRENT_VERSION)
        test.exec()
        test.check_healthy_status_report()
        test.check_available_clients([CURRENT_VERSION])
        test.check_current_client(CURRENT_VERSION)

    def test_multiple_external_clients(self):
        # Multiple external clients, normal case
        test = ClientConfigTest(self)
        test.print_status = True
        test.create_external_lib_dir(
            [CURRENT_VERSION, PREV_RELEASE_VERSION, PREV2_RELEASE_VERSION]
        )
        test.disable_local_client = True
        test.api_version = api_version_from_str(PREV2_RELEASE_VERSION)
        test.exec()
        test.check_healthy_status_report()
        test.check_available_clients(
            [CURRENT_VERSION, PREV_RELEASE_VERSION, PREV2_RELEASE_VERSION]
        )
        test.check_current_client(CURRENT_VERSION)

    def test_no_external_client_support_api_version(self):
        # Multiple external clients, API version supported by none of them
        test = ClientConfigTest(self)
        test.create_external_lib_dir([PREV2_RELEASE_VERSION, PREV_RELEASE_VERSION])
        test.disable_local_client = True
        test.api_version = api_version_from_str(CURRENT_VERSION)
        test.expected_error = 2204  # API function missing
        test.exec()

    def test_no_external_client_support_api_version_ignore(self):
        # Multiple external clients; API version supported by none of them; Ignore failures
        test = ClientConfigTest(self)
        test.create_external_lib_dir([PREV2_RELEASE_VERSION, PREV_RELEASE_VERSION])
        test.disable_local_client = True
        test.api_version = api_version_from_str(CURRENT_VERSION)
        test.ignore_external_client_failures = True
        test.expected_error = 2124  # All external clients failed
        test.exec()

    def test_one_external_client_wrong_api_version(self):
        # Multiple external clients, API version unsupported by one of othem
        test = ClientConfigTest(self)
        test.create_external_lib_dir(
            [CURRENT_VERSION, PREV_RELEASE_VERSION, PREV2_RELEASE_VERSION]
        )
        test.disable_local_client = True
        test.api_version = api_version_from_str(CURRENT_VERSION)
        test.expected_error = 2204  # API function missing
        test.exec()

    def test_one_external_client_wrong_api_version_ignore(self):
        # Multiple external clients;  API version unsupported by one of them; Ignore failures
        test = ClientConfigTest(self)
        test.print_status = True
        test.create_external_lib_dir(
            [CURRENT_VERSION, PREV_RELEASE_VERSION, PREV2_RELEASE_VERSION]
        )
        test.disable_local_client = True
        test.api_version = api_version_from_str(CURRENT_VERSION)
        test.ignore_external_client_failures = True
        test.exec()
        test.check_healthy_status_report()
        test.check_available_clients([CURRENT_VERSION])
        test.check_current_client(CURRENT_VERSION)

    def test_external_client_not_matching_cluster_version(self):
        # Trying to connect to a cluster having only
        # an external client with not matching protocol version
        test = ClientConfigTest(self)
        test.print_status = True
        test.create_external_lib_path(PREV_RELEASE_VERSION)
        test.disable_local_client = True
        test.api_version = api_version_from_str(PREV_RELEASE_VERSION)
        test.transaction_timeout = 5000
        test.expected_error = 2125  # Incompatible client
        test.exec()
        test.check_initialization_state("incompatible")
        test.check_healthy_status(False)
        test.check_available_clients([PREV_RELEASE_VERSION])
        test.check_current_client(None)

    def test_external_client_not_matching_cluster_version_ignore(self):
        # Trying to connect to a cluster having only
        # an external client with not matching protocol version;
        # Ignore incompatible client
        test = ClientConfigTest(self)
        test.print_status = True
        test.create_external_lib_path(PREV_RELEASE_VERSION)
        test.disable_local_client = True
        test.api_version = api_version_from_str(PREV_RELEASE_VERSION)
        test.fail_incompatible_client = False
        test.transaction_timeout = 100
        test.expected_error = 1031  # Timeout
        test.exec()
        test.check_healthy_status(False)
        test.check_available_clients([PREV_RELEASE_VERSION])
        init_state = test.get_initialization_state()
        if init_state == "incompatible":
            test.check_current_client(None)
        elif init_state == "initializing":
            test.check_protocol_version_not_set()
        else:
            self.fail("Unexpected initialization state {}".format(init_state))

    def test_cannot_connect_to_coordinator(self):
        # Testing a cluster file with a valid address, but no server behind it
        test = ClientConfigTest(self)
        test.print_status = True
        test.create_external_lib_path(CURRENT_VERSION)
        test.disable_local_client = True
        test.api_version = api_version_from_str(CURRENT_VERSION)
        test.transaction_timeout = 100
        test.create_cluster_file_with_wrong_port()
        test.expected_error = 1031  # Timeout
        test.exec()
        test.check_initialization_state("initializing")
        test.check_healthy_status(False)
        test.check_available_clients([CURRENT_VERSION])
        test.check_protocol_version_not_set()

    def test_invalid_cluster_file(self):
        # Testing with an invalid cluster file
        test = ClientConfigTest(self)
        test.print_status = True
        test.create_external_lib_path(CURRENT_VERSION)
        test.disable_local_client = True
        test.api_version = api_version_from_str(CURRENT_VERSION)
        test.transaction_timeout = 5000
        test.create_invalid_cluster_file()
        test.expected_error = 2104  # Connection string invalid
        test.exec()
        test.check_initialization_state("initialization_failed")
        test.check_healthy_status(False)
        test.check_available_clients([CURRENT_VERSION])
        test.check_protocol_version_not_set()


# Client configuration tests using a cluster of previous release version
class ClientConfigPrevVersionTests(unittest.TestCase):
    @classmethod
    def setUpClass(cls):
        cls.cluster = TestCluster(PREV_RELEASE_VERSION)
        cls.cluster.setup()

    @classmethod
    def tearDownClass(cls):
        cls.cluster.tear_down()

    def test_external_client(self):
        # Using an external client to connect
        test = ClientConfigTest(self)
        test.print_status = True
        test.create_external_lib_path(PREV_RELEASE_VERSION)
        test.api_version = api_version_from_str(PREV_RELEASE_VERSION)
        test.exec()
        test.check_initialization_state("created")
        test.check_healthy_status(False)
        test.check_available_clients([PREV_RELEASE_VERSION, CURRENT_VERSION])
        test.check_current_client(PREV_RELEASE_VERSION)

    def test_external_client_unsupported_api(self):
        # Leaving an unsupported API version
        test = ClientConfigTest(self)
        test.create_external_lib_path(PREV_RELEASE_VERSION)
        test.expected_error = 2204  # API function missing
        test.exec()

    def test_external_client_unsupported_api_ignore(self):
        # Leaving an unsupported API version, ignore failures
        test = ClientConfigTest(self)
        test.print_status = True
        test.create_external_lib_path(PREV_RELEASE_VERSION)
        test.transaction_timeout = 5000
        test.expected_error = 2125  # Incompatible client
        test.ignore_external_client_failures = True
        test.exec()
        test.check_initialization_state("incompatible")
        test.check_healthy_status(False)
        test.check_available_clients([CURRENT_VERSION])
        test.check_current_client(None)


# Client configuration tests using a separate cluster for each test
class ClientConfigSeparateCluster(unittest.TestCase):
    def test_wait_cluster_to_upgrade(self):
        # Test starting a client incompatible to a cluster and connecting
        # successfuly after cluster upgrade
        self.cluster = TestCluster(PREV_RELEASE_VERSION)
        self.cluster.setup()
        try:
            test = ClientConfigTest(self)
            test.print_status = True
            test.create_external_lib_path(CURRENT_VERSION)
            test.transaction_timeout = 10000
            test.fail_incompatible_client = False

            def upgrade(cluster):
                time.sleep(0.1)
                cluster.upgrade_to(CURRENT_VERSION)

            t = Thread(target=upgrade, args=(self.cluster,))
            t.start()
            test.exec()
            test.check_healthy_status_report()
            test.check_available_clients([CURRENT_VERSION])
            test.check_current_client(CURRENT_VERSION)
            t.join()
        finally:
            self.cluster.tear_down()

    def test_tls_cluster_tls_client(self):
        # Test connecting successfully to a TLS-enabled cluster
        self.cluster = TestCluster(CURRENT_VERSION, tls_config=TLSConfig())
        self.cluster.setup()
        try:
            test = ClientConfigTest(self)
            test.print_status = True
            test.tls_client_cert_file = self.cluster.client_cert_file
            test.tls_client_key_file = self.cluster.client_key_file
            test.tls_client_ca_file = self.cluster.client_ca_file
            test.tls_client_disable_plaintext_connection = True
            test.exec()
            test.check_healthy_status(True)
        finally:
            self.cluster.tear_down()

    def test_plaintext_cluster_tls_client(self):
        # Test connecting succesfully to a plaintext cluster with a TLS client
        self.cluster = TestCluster(
            CURRENT_VERSION, tls_config=TLSConfig(), disable_server_side_tls=True
        )
        self.cluster.setup()
        try:
            test = ClientConfigTest(self)
            test.print_status = True
            test.tls_client_cert_file = self.cluster.client_cert_file
            test.tls_client_key_file = self.cluster.client_key_file
            test.tls_client_ca_file = self.cluster.client_ca_file
            test.exec()
            test.check_healthy_status(True)
        finally:
            self.cluster.tear_down()

    def test_tls_cluster_tls_client_plaintext_disabled(self):
        # Test connecting successfully to a TLS-enabled cluster with plain-text connections
        # disabled in a TLS-configured client
        disable_plaintext_connection = True
        tls_config = TLSConfig(
            client_disable_plaintext_connection=disable_plaintext_connection
        )
        self.cluster = TestCluster(CURRENT_VERSION, tls_config=tls_config)
        self.cluster.setup()
        try:
            test = ClientConfigTest(self)
            test.print_status = True
            test.tls_client_cert_file = self.cluster.client_cert_file
            test.tls_client_key_file = self.cluster.client_key_file
            test.tls_client_ca_file = self.cluster.client_ca_file
            test.tls_client_disable_plaintext_connection = disable_plaintext_connection
            test.exec()
            test.check_healthy_status(True)
        finally:
            self.cluster.tear_down()

    def test_plaintext_cluster_tls_client_plaintext_connection_disabled(self):
        # Test connecting succesfully to a plaintext cluster with a TLS-configured client with plaintext connections disabled
        self.cluster = TestCluster(
            CURRENT_VERSION, tls_config=TLSConfig(), disable_server_side_tls=True
        )
        self.cluster.setup()
        try:
            test = ClientConfigTest(self)
            test.tls_client_cert_file = self.cluster.client_cert_file
            test.tls_client_key_file = self.cluster.client_key_file
            test.tls_client_ca_file = self.cluster.client_ca_file
            test.tls_client_disable_plaintext_connection = True
            test.transaction_timeout = 100
            test.expected_error = 1031  # Timeout
            test.exec()
        finally:
            self.cluster.tear_down()


# Test client-side tracing
class ClientTracingTests(unittest.TestCase):
    @classmethod
    def setUpClass(cls):
        cls.cluster = TestCluster(CURRENT_VERSION)
        cls.cluster.setup()

    @classmethod
    def tearDownClass(cls):
        cls.cluster.tear_down()

    def test_default_config_normal_case(self):
        # Test trace files created with a default trace configuration
        # in a normal case
        test = self.test
        test.create_external_lib_dir([CURRENT_VERSION, PREV_RELEASE_VERSION])
        test.api_version = api_version_from_str(PREV_RELEASE_VERSION)
        test.disable_local_client = True

        self.exec_test()
        self.assertEqual(3, len(self.trace_files))
        primary_trace = self.find_trace_file(with_ip=True)
        self.find_and_check_event(primary_trace, "ClientStart", ["Machine"], [])
        cur_ver_trace = self.find_trace_file(
            with_ip=True, version=CURRENT_VERSION, thread_idx=0
        )
        self.find_and_check_event(cur_ver_trace, "ClientStart", ["Machine"], [])
<<<<<<< HEAD
        prev_ver_trace = self.find_trace_file(  # noqa: F841
            with_ip=True, version=PREV_RELEASE_VERSION, thread_idx=0
        )
=======
        # prev_ver_trace = self.find_trace_file(
        #     with_ip=True, version=PREV_RELEASE_VERSION, thread_idx=0
        # )
>>>>>>> f82ea431
        # there have been sporadic check failures in the trace check below, so we comment this out for the time being
        # previous release version was likely not flushing trace correctly when network::stop() is called
        # TODO: re-enable this check when we bump up PREV_RELEASE_VERSION to one where there is such a guarantee
        # self.find_and_check_event(prev_ver_trace, "ClientStart", ["Machine"], [])

    def test_default_config_error_case(self):
        # Test that no trace files are created with a default configuration
        # when an a client fails to initialize
        test = self.test
        test.create_external_lib_dir([CURRENT_VERSION, PREV_RELEASE_VERSION])
        test.api_version = api_version_from_str(CURRENT_VERSION)
        test.disable_local_client = True
        test.expected_error = 2204  # API function missing

        self.exec_test()
        self.assertEqual(0, len(self.trace_files))

    def test_init_on_setup_normal_case(self):
        # Test trace files created with trace_initialize_on_setup option
        # in a normal case
        test = self.test
        test.create_external_lib_dir([CURRENT_VERSION])
        test.api_version = api_version_from_str(CURRENT_VERSION)
        test.disable_local_client = True
        test.trace_initialize_on_setup = True

        self.exec_test()
        self.assertEqual(2, len(self.trace_files))
        primary_trace = self.find_trace_file()
        # The machine address will be available only in the second ClientStart event
        self.find_and_check_event(primary_trace, "ClientStart", [], ["Machine"])
        self.find_and_check_event(
            primary_trace, "ClientStart", ["Machine"], [], seqno=1
        )
        cur_ver_trace = self.find_trace_file(version=CURRENT_VERSION, thread_idx=0)
        self.find_and_check_event(cur_ver_trace, "ClientStart", [], ["Machine"])
        self.find_and_check_event(
            cur_ver_trace, "ClientStart", ["Machine"], [], seqno=1
        )

    def test_init_on_setup_trace_error_case(self):
        # Test trace files created with trace_initialize_on_setup option
        # when an a client fails to initialize
        test = self.test
        test.create_external_lib_dir([CURRENT_VERSION, PREV_RELEASE_VERSION])
        test.api_version = api_version_from_str(CURRENT_VERSION)
        test.disable_local_client = True
        test.trace_initialize_on_setup = True
        test.expected_error = 2204  # API function missing

        self.exec_test()
        self.assertEqual(1, len(self.trace_files))
        primary_trace = self.find_trace_file()
        self.find_and_check_event(primary_trace, "ClientStart", [], ["Machine"])

    def test_trace_identifier(self):
        # Test trace files created with file identifier
        test = self.test
        test.create_external_lib_dir([CURRENT_VERSION])
        test.api_version = api_version_from_str(CURRENT_VERSION)
        test.disable_local_client = True
        test.trace_file_identifier = "fdbclient"

        self.exec_test()
        self.assertEqual(2, len(self.trace_files))
        self.find_trace_file(with_ip=True, identifier="fdbclient")
        self.find_trace_file(
            with_ip=True, identifier="fdbclient", version=CURRENT_VERSION, thread_idx=0
        )

    def test_init_on_setup_and_trace_identifier(self):
        # Test trace files created with trace_initialize_on_setup option
        # and file identifier
        test = self.test
        test.create_external_lib_dir([CURRENT_VERSION])
        test.api_version = api_version_from_str(CURRENT_VERSION)
        test.disable_local_client = True
        test.trace_initialize_on_setup = True
        test.trace_file_identifier = "fdbclient"

        self.exec_test()
        self.assertEqual(2, len(self.trace_files))
        self.find_trace_file(identifier="fdbclient")
        self.find_trace_file(
            identifier="fdbclient", version=CURRENT_VERSION, thread_idx=0
        )

    # ---------------
    # Helper methods
    # ---------------

    def setUp(self):
        self.test = ClientConfigTest(self)
        self.trace_files = None
        self.test.trace_format = "json"

    def exec_test(self):
        self.test.exec()
        self.trace_files = self.test.list_trace_files()
        if self.test.trace_format == "json":
            self.load_trace_file_events()

    def load_trace_file_events(self):
        self.trace_file_events = {}
        for trace in self.trace_files:
            events = []
            with open(trace, "r") as f:
                for line in f:
                    events.append(json.loads(line))
            self.trace_file_events[trace] = events

    def find_trace_file(
        self, with_ip=False, identifier=None, version=None, thread_idx=None
    ):
        self.assertIsNotNone(self.trace_files)
        for trace_file in self.trace_files:
            name = os.path.basename(trace_file)
            # trace prefix must be in all files
            self.assertTrue(name.startswith("trace."))
            pattern = "^trace\."
            if with_ip:
                pattern += "127\.0\.0\.1\."
            else:
                pattern += "0\.0\.0\.0\."
            if identifier is not None:
                pattern += identifier
            else:
                pattern += "\d+"
            if version is not None:
                pattern += "_v{}".format(version.replace(".", "_"))
            if thread_idx is not None:
                pattern += "t{}".format(thread_idx)
            pattern += "\.\d+\.\w+\.\d+\.\d+\.{}$".format(self.test.trace_format)
            if re.match(pattern, name):
                return trace_file
        self.fail("No maching trace file found")

    def find_and_check_event(
        self, trace_file, event_type, attr_present, attr_missing, seqno=0
    ):
        self.assertTrue(trace_file in self.trace_file_events)
        for event in self.trace_file_events[trace_file]:
            if event["Type"] == event_type:
                if seqno > 0:
                    seqno -= 1
                    continue
                for attr in attr_present:
                    self.assertTrue(attr in event)
                for attr in attr_missing:
                    self.assertFalse(attr in event)
                return
        self.fail("No matching event found")


if __name__ == "__main__":
    parser = argparse.ArgumentParser(
        formatter_class=argparse.RawDescriptionHelpFormatter,
        description="""
        Unit tests for running FDB client with different configurations.
        Also accepts python unit tests command line arguments.
        """,
    )
    parser.add_argument(
        "--build-dir",
        "-b",
        metavar="BUILD_DIRECTORY",
        help="FDB build directory",
        required=True,
    )
    parser.add_argument(
        "--client-config-tester-bin",
        type=str,
        help="Path to the fdb_c_client_config_tester executable.",
        required=True,
    )
    parser.add_argument("unittest_args", nargs=argparse.REMAINDER)

    args = parser.parse_args()
    sys.argv[1:] = args.unittest_args

    downloader = FdbBinaryDownloader(args.build_dir)
    downloader.download_old_binaries(PREV_RELEASE_VERSION)
    downloader.download_old_binaries(PREV2_RELEASE_VERSION)

    unittest.main(verbosity=2)<|MERGE_RESOLUTION|>--- conflicted
+++ resolved
@@ -174,10 +174,6 @@
         self.test_cluster_file = self.test_dir.joinpath(
             "{}.cluster".format(random_alphanum_string(16))
         )
-<<<<<<< HEAD
-        port = self.cluster.port_provider.get_free_port()  # noqa: F841
-=======
->>>>>>> f82ea431
         with open(self.test_cluster_file, "w") as file:
             file.write("abcde:fghijk@")
 
@@ -726,15 +722,9 @@
             with_ip=True, version=CURRENT_VERSION, thread_idx=0
         )
         self.find_and_check_event(cur_ver_trace, "ClientStart", ["Machine"], [])
-<<<<<<< HEAD
-        prev_ver_trace = self.find_trace_file(  # noqa: F841
-            with_ip=True, version=PREV_RELEASE_VERSION, thread_idx=0
-        )
-=======
         # prev_ver_trace = self.find_trace_file(
         #     with_ip=True, version=PREV_RELEASE_VERSION, thread_idx=0
         # )
->>>>>>> f82ea431
         # there have been sporadic check failures in the trace check below, so we comment this out for the time being
         # previous release version was likely not flushing trace correctly when network::stop() is called
         # TODO: re-enable this check when we bump up PREV_RELEASE_VERSION to one where there is such a guarantee
