#!/usr/bin/env python3
import argparse
from pathlib import Path
import shutil
import subprocess
import sys
import os
import glob
import unittest
<<<<<<< HEAD
from threading import Thread
import time

sys.path[:0] = [os.path.join(os.path.dirname(__file__), "..", "..", "..", "tests", "TestRunner")]

# fmt: off
from binary_download import FdbBinaryDownloader, CURRENT_VERSION
from local_cluster import LocalCluster, PortProvider, random_secret_string
# fmt: on

PREV_RELEASE_VERSION = "7.1.5"
PREV_PREV_RELEASE_VERSION = "7.0.0"
=======
from fdb_version import CURRENT_VERSION, PREV_RELEASE_VERSION, PREV2_RELEASE_VERSION
from binary_download import FdbBinaryDownloader
from local_cluster import LocalCluster, random_secret_string
>>>>>>> 493ab954

args = None
downloader = None


def version_from_str(ver_str):
    ver = [int(s) for s in ver_str.split(".")]
    assert len(ver) == 3, "Invalid version string {}".format(ver_str)
    return ver


def api_version_from_str(ver_str):
    ver_tuple = version_from_str(ver_str)
    return ver_tuple[0] * 100 + ver_tuple[1] * 10


class TestCluster(LocalCluster):
    def __init__(
        self,
        version: str,
    ):
        self.client_config_tester_bin = Path(args.client_config_tester_bin).resolve()
        assert self.client_config_tester_bin.exists(), "{} does not exist".format(self.client_config_tester_bin)
        self.build_dir = Path(args.build_dir).resolve()
        assert self.build_dir.exists(), "{} does not exist".format(args.build_dir)
        assert self.build_dir.is_dir(), "{} is not a directory".format(args.build_dir)
        self.tmp_dir = self.build_dir.joinpath("tmp", random_secret_string(16))
        print("Creating temp dir {}".format(self.tmp_dir), file=sys.stderr)
        self.tmp_dir.mkdir(parents=True)
        self.version = version
        super().__init__(
            self.tmp_dir,
            downloader.binary_path(version, "fdbserver"),
            downloader.binary_path(version, "fdbmonitor"),
            downloader.binary_path(version, "fdbcli"),
            1,
        )
        self.set_env_var("LD_LIBRARY_PATH", downloader.lib_dir(version))

    def setup(self):
        self.__enter__()
        self.create_database()

    def tear_down(self):
        self.__exit__(None, None, None)
        shutil.rmtree(self.tmp_dir)

    def upgrade_to(self, version):
        self.stop_cluster()
        self.fdbmonitor_binary = downloader.binary_path(version, "fdbmonitor")
        self.fdbserver_binary = downloader.binary_path(version, "fdbserver")
        self.fdbcli_binary = downloader.binary_path(version, "fdbcli")
        self.set_env_var("LD_LIBRARY_PATH", "%s:%s" % (downloader.lib_dir(version), os.getenv("LD_LIBRARY_PATH")))
        self.save_config()
        self.ensure_ports_released()
        self.start_cluster()


# Client configuration tests using a cluster of the current version
class ClientConfigTest:
    def __init__(self, tc: unittest.TestCase):
        self.tc = tc
        self.cluster = tc.cluster
        self.external_lib_dir = None
        self.external_lib_path = None
        self.test_dir = self.cluster.tmp_dir.joinpath(random_secret_string(16))
        self.test_dir.mkdir(parents=True)
        self.log_dir = self.test_dir.joinpath("log")
        self.log_dir.mkdir(parents=True)
        self.tmp_dir = self.test_dir.joinpath("tmp")
        self.tmp_dir.mkdir(parents=True)
        self.disable_local_client = False
        self.ignore_external_client_failures = False
        self.ignore_incompatible_client = False
        self.api_version = None
        self.expected_error = None
        self.transaction_timeout = None
        self.test_cluster_file = self.cluster.cluster_file
        self.port_provider = PortProvider()

    def create_external_lib_dir(self, versions):
        self.external_lib_dir = self.test_dir.joinpath("extclients")
        self.external_lib_dir.mkdir(parents=True)
        for version in versions:
            src_file_path = downloader.lib_path(version)
            self.tc.assertTrue(src_file_path.exists(), "{} does not exist".format(src_file_path))
            target_file_path = self.external_lib_dir.joinpath("libfdb_c.{}.so".format(version))
            shutil.copyfile(src_file_path, target_file_path)
            self.tc.assertTrue(target_file_path.exists(), "{} does not exist".format(target_file_path))

    def create_external_lib_path(self, version):
        src_file_path = downloader.lib_path(version)
        self.tc.assertTrue(src_file_path.exists(), "{} does not exist".format(src_file_path))
        self.external_lib_path = self.test_dir.joinpath("libfdb_c.{}.so".format(version))
        shutil.copyfile(src_file_path, self.external_lib_path)
        self.tc.assertTrue(self.external_lib_path.exists(), "{} does not exist".format(self.external_lib_path))

    def create_cluster_file_with_wrong_port(self):
        self.test_cluster_file = self.test_dir.joinpath("{}.cluster".format(random_secret_string(16)))
        port = self.cluster.port_provider.get_free_port()
        with open(self.test_cluster_file, "w") as file:
            file.write("abcde:fghijk@127.0.0.1:{}".format(port))

    def create_invalid_cluster_file(self):
        self.test_cluster_file = self.test_dir.joinpath("{}.cluster".format(random_secret_string(16)))
        port = self.cluster.port_provider.get_free_port()
        with open(self.test_cluster_file, "w") as file:
            file.write("abcde:fghijk@")

    def dump_client_logs(self):
        for log_file in glob.glob(os.path.join(self.log_dir, "*")):
            print(">>>>>>>>>>>>>>>>>>>> Contents of {}:".format(log_file), file=sys.stderr)
            with open(log_file, "r") as f:
                print(f.read(), file=sys.stderr)
            print(">>>>>>>>>>>>>>>>>>>> End of {}:".format(log_file), file=sys.stderr)

    def exec(self):
        cmd_args = [self.cluster.client_config_tester_bin, "--cluster-file", self.test_cluster_file]

        if self.tmp_dir is not None:
            cmd_args += ["--tmp-dir", self.tmp_dir]

        if self.log_dir is not None:
            cmd_args += ["--log", "--log-dir", self.log_dir]

        if self.disable_local_client:
            cmd_args += ["--disable-local-client"]

        if self.external_lib_path is not None:
            cmd_args += ["--external-client-library", self.external_lib_path]

        if self.external_lib_dir is not None:
            cmd_args += ["--external-client-dir", self.external_lib_dir]

        if self.ignore_external_client_failures:
            cmd_args += ["--ignore-external-client-failures"]

        if self.ignore_incompatible_client:
            cmd_args += ["--ignore-incompatible-client"]

        if self.api_version is not None:
            cmd_args += ["--api-version", str(self.api_version)]

        if self.expected_error is not None:
            cmd_args += ["--expected-error", str(self.expected_error)]

        if self.transaction_timeout is not None:
            cmd_args += ["--transaction-timeout", str(self.transaction_timeout)]

        print("\nExecuting test command: {}".format(" ".join([str(c) for c in cmd_args])), file=sys.stderr)
        try:
            tester_proc = subprocess.Popen(cmd_args, stdout=sys.stdout, stderr=sys.stderr)
            tester_retcode = tester_proc.wait()
            self.tc.assertEqual(0, tester_retcode)
        finally:
            self.cleanup()

    def cleanup(self):
        shutil.rmtree(self.test_dir)


class ClientConfigTests(unittest.TestCase):
    @classmethod
    def setUpClass(cls):
        cls.cluster = TestCluster(CURRENT_VERSION)
        cls.cluster.setup()

    @classmethod
    def tearDownClass(cls):
        cls.cluster.tear_down()

    def test_local_client_only(self):
        # Local client only
        test = ClientConfigTest(self)
        test.exec()

    def test_single_external_client_only(self):
        # Single external client only
        test = ClientConfigTest(self)
        test.create_external_lib_path(CURRENT_VERSION)
        test.disable_local_client = True
        test.exec()

    def test_same_local_and_external_client(self):
        # Same version local & external client
        test = ClientConfigTest(self)
        test.create_external_lib_path(CURRENT_VERSION)
        test.exec()

    def test_multiple_external_clients(self):
        # Multiple external clients, normal case
        test = ClientConfigTest(self)
        test.create_external_lib_dir([CURRENT_VERSION, PREV_RELEASE_VERSION, PREV2_RELEASE_VERSION])
        test.disable_local_client = True
        test.api_version = api_version_from_str(PREV2_RELEASE_VERSION)
        test.exec()

    def test_no_external_client_support_api_version(self):
        # Multiple external clients, API version supported by none of them
        test = ClientConfigTest(self)
        test.create_external_lib_dir([PREV2_RELEASE_VERSION, PREV_RELEASE_VERSION])
        test.disable_local_client = True
        test.api_version = api_version_from_str(CURRENT_VERSION)
        test.expected_error = 2204  # API function missing
        test.exec()

    def test_no_external_client_support_api_version_ignore(self):
        # Multiple external clients; API version supported by none of them; Ignore failures
        test = ClientConfigTest(self)
        test.create_external_lib_dir([PREV2_RELEASE_VERSION, PREV_RELEASE_VERSION])
        test.disable_local_client = True
        test.api_version = api_version_from_str(CURRENT_VERSION)
        test.ignore_external_client_failures = True
        test.expected_error = 2124  # All external clients failed
        test.exec()

    def test_one_external_client_wrong_api_version(self):
        # Multiple external clients, API version unsupported by one of othem
        test = ClientConfigTest(self)
        test.create_external_lib_dir([CURRENT_VERSION, PREV_RELEASE_VERSION, PREV2_RELEASE_VERSION])
        test.disable_local_client = True
        test.api_version = api_version_from_str(CURRENT_VERSION)
        test.expected_error = 2204  # API function missing
        test.exec()

    def test_one_external_client_wrong_api_version_ignore(self):
        # Multiple external clients;  API version unsupported by one of them; Ignore failures
        test = ClientConfigTest(self)
        test.create_external_lib_dir([CURRENT_VERSION, PREV_RELEASE_VERSION, PREV2_RELEASE_VERSION])
        test.disable_local_client = True
        test.api_version = api_version_from_str(CURRENT_VERSION)
        test.ignore_external_client_failures = True
        test.exec()

    def test_external_client_not_matching_cluster_version(self):
        # Trying to connect to a cluster having only
        # an external client with not matching protocol version
        test = ClientConfigTest(self)
        test.create_external_lib_path(PREV_RELEASE_VERSION)
        test.disable_local_client = True
        test.api_version = api_version_from_str(PREV_RELEASE_VERSION)
        test.transaction_timeout = 5000
        test.expected_error = 2125  # Incompatible client
        test.exec()

    def test_external_client_not_matching_cluster_version_ignore(self):
        # Trying to connect to a cluster having only
        # an external client with not matching protocol version;
        # Ignore incompatible client
        test = ClientConfigTest(self)
        test.create_external_lib_path(PREV_RELEASE_VERSION)
        test.disable_local_client = True
        test.api_version = api_version_from_str(PREV_RELEASE_VERSION)
        test.ignore_incompatible_client = True
        test.transaction_timeout = 100
        test.expected_error = 1031  # Timeout
        test.exec()

    def test_cannot_connect_to_coordinator(self):
        # Testing a cluster file with a valid address, but no server behind it
        test = ClientConfigTest(self)
        test.create_external_lib_path(CURRENT_VERSION)
        test.disable_local_client = True
        test.api_version = api_version_from_str(CURRENT_VERSION)
        test.transaction_timeout = 100
        test.create_cluster_file_with_wrong_port()
        test.expected_error = 1031  # Timeout
        test.exec()

    def test_invalid_cluster_file(self):
        # Testing with an invalid cluster file
        test = ClientConfigTest(self)
        test.create_external_lib_path(CURRENT_VERSION)
        test.disable_local_client = True
        test.api_version = api_version_from_str(CURRENT_VERSION)
        test.transaction_timeout = 5000
        test.create_invalid_cluster_file()
        test.expected_error = 2104  # Connection string invalid
        test.exec()


# Client configuration tests using a cluster of previous release version
class ClientConfigPrevVersionTests(unittest.TestCase):
    @classmethod
    def setUpClass(cls):
        cls.cluster = TestCluster(PREV_RELEASE_VERSION)
        cls.cluster.setup()

    @classmethod
    def tearDownClass(cls):
        cls.cluster.tear_down()

    def test_external_client(self):
        # Using an external client to connect
        test = ClientConfigTest(self)
        test.create_external_lib_path(PREV_RELEASE_VERSION)
        test.api_version = api_version_from_str(PREV_RELEASE_VERSION)
        test.exec()

    def test_external_client_unsupported_api(self):
        # Leaving an unsupported API version
        test = ClientConfigTest(self)
        test.create_external_lib_path(PREV_RELEASE_VERSION)
        test.expected_error = 2204  # API function missing
        test.exec()

    def test_external_client_unsupported_api_ignore(self):
        # Leaving an unsupported API version, ignore failures
        test = ClientConfigTest(self)
        test.create_external_lib_path(PREV_RELEASE_VERSION)
        test.transaction_timeout = 5000
        test.expected_error = 2125  # Incompatible client
        test.ignore_external_client_failures = True
        test.exec()


# Client configuration tests using a separate cluster for each test
class ClientConfigSeparateCluster(unittest.TestCase):
    def test_wait_cluster_to_upgrade(self):
        # Test starting a client incompatible to a cluster and connecting
        # successfuly after cluster upgrade
        self.cluster = TestCluster(PREV_RELEASE_VERSION)
        self.cluster.setup()
        try:
            test = ClientConfigTest(self)
            test.create_external_lib_path(CURRENT_VERSION)
            test.transaction_timeout = 10000
            test.ignore_incompatible_client = True

            def upgrade(cluster):
                time.sleep(0.1)
                cluster.upgrade_to(CURRENT_VERSION)

            t = Thread(target=upgrade, args=(self.cluster,))
            t.start()
            test.exec()
            t.join()
        finally:
            self.cluster.tear_down()


if __name__ == "__main__":
    parser = argparse.ArgumentParser(
        formatter_class=argparse.RawDescriptionHelpFormatter,
        description="""
        Unit tests for running FDB client with different configurations. 
        Also accepts python unit tests command line arguments.
        """,
    )
    parser.add_argument(
        "--build-dir",
        "-b",
        metavar="BUILD_DIRECTORY",
        help="FDB build directory",
        required=True,
    )
    parser.add_argument(
        "--client-config-tester-bin",
        type=str,
        help="Path to the fdb_c_client_config_tester executable.",
        required=True,
    )
    parser.add_argument("unittest_args", nargs=argparse.REMAINDER)

    args = parser.parse_args()
    sys.argv[1:] = args.unittest_args

    downloader = FdbBinaryDownloader(args.build_dir)
    downloader.download_old_binaries(PREV_RELEASE_VERSION)
    downloader.download_old_binaries(PREV2_RELEASE_VERSION)

    unittest.main(verbosity=2)<|MERGE_RESOLUTION|>--- conflicted
+++ resolved
@@ -7,24 +7,11 @@
 import os
 import glob
 import unittest
-<<<<<<< HEAD
 from threading import Thread
 import time
-
-sys.path[:0] = [os.path.join(os.path.dirname(__file__), "..", "..", "..", "tests", "TestRunner")]
-
-# fmt: off
-from binary_download import FdbBinaryDownloader, CURRENT_VERSION
-from local_cluster import LocalCluster, PortProvider, random_secret_string
-# fmt: on
-
-PREV_RELEASE_VERSION = "7.1.5"
-PREV_PREV_RELEASE_VERSION = "7.0.0"
-=======
 from fdb_version import CURRENT_VERSION, PREV_RELEASE_VERSION, PREV2_RELEASE_VERSION
 from binary_download import FdbBinaryDownloader
 from local_cluster import LocalCluster, random_secret_string
->>>>>>> 493ab954
 
 args = None
 downloader = None
