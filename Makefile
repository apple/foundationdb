export
PLATFORM := $(shell uname)
ARCH := $(shell uname -m)
TOPDIR := $(shell pwd)

# Allow custom libc++ hack for Ubuntu
ifeq ("$(wildcard /etc/centos-release)", "")
  LIBSTDCPP_HACK ?= 1
endif

ifeq ($(ARCH),x86_64)
  ARCH := x64
else ifeq ($(ARCH),amd64)
  ARCH := x64
else
  $(error Not prepared to compile on $(ARCH))
endif

MONO := $(shell which mono 2>/dev/null)
ifeq ($(MONO),)
  MONO := /usr/bin/mono
endif

MCS := $(shell which mcs 2>/dev/null)
ifeq ($(MCS),)
  MCS := $(shell which dmcs 2>/dev/null)
endif
ifeq ($(MCS),)
  MCS := /usr/bin/mcs
endif

CFLAGS := -Werror -Wno-error=format -fPIC -DNO_INTELLISENSE -fvisibility=hidden -DNDEBUG=1 -Wreturn-type -fno-omit-frame-pointer
ifeq ($(RELEASE),true)
	CFLAGS += -DFDB_CLEAN_BUILD
endif
ifeq ($(NIGHTLY),true)
	CFLAGS += -DFDB_CLEAN_BUILD
endif

BOOST_BASENAME ?= boost_1_67_0
ifeq ($(PLATFORM),Linux)
  PLATFORM := linux

  CC ?= gcc
  CXX ?= g++

  ifneq '' '$(findstring clang++,$(CXX))'
    CXXFLAGS += -Wno-undefined-var-template -Wno-unknown-warning-option -Wno-unused-command-line-argument
  endif

  CXXFLAGS += -std=c++17

  BOOST_BASEDIR ?= /opt
  TLS_LIBDIR ?= /usr/local/lib
  DLEXT := so
  java_DLEXT := so
  TARGET_LIBC_VERSION ?= 2.11
else ifeq ($(PLATFORM),FreeBSD)
  PLATFORM := freebsd

  CC ?= clang
  CXX ?= clang++

  CFLAGS += -stdlib=libc++ -Wno-error=unused-command-line-argument
  CXXFLAGS += -std=c++11 -stdlib=libc++ -msse4.2 -Wno-error=unused-command-line-argument -Wno-undefined-var-template -Wno-unknown-warning-option -Wno-varargs
	
  BOOSTDIR ?= /usr/local/include
  TLS_LIBDIR ?= /usr/local/lib
  DLEXT := so
  java_DLEXT := so
else ifeq ($(PLATFORM),Darwin)
  PLATFORM := osx

  CC := /usr/bin/clang
  CXX := /usr/bin/clang

<<<<<<< HEAD
  CFLAGS += -mmacosx-version-min=10.7 -stdlib=libc++
  CXXFLAGS += -mmacosx-version-min=10.7 -std=c++11 -stdlib=libc++ -msse4.2 -Wno-undefined-var-template -Wno-unknown-warning-option -Wno-varargs
	
=======
  CFLAGS += -mmacosx-version-min=10.14 -stdlib=libc++
  CXXFLAGS += -mmacosx-version-min=10.14 -std=c++17 -stdlib=libc++ -msse4.2 -Wno-undefined-var-template -Wno-unknown-warning-option

>>>>>>> 99234726
  .LIBPATTERNS := lib%.dylib lib%.a

  BOOST_BASEDIR ?= ${HOME}
  TLS_LIBDIR ?= /usr/local/lib
  DLEXT := dylib
  java_DLEXT := jnilib
else
  $(error Not prepared to compile on platform $(PLATFORM))
endif
BOOSTDIR ?= ${BOOST_BASEDIR}/${BOOST_BASENAME}

CCACHE := $(shell which ccache 2>/dev/null)
ifneq ($(CCACHE),)
  CCACHE_CC := $(CCACHE) $(CC)
  CCACHE_CXX := $(CCACHE) $(CXX)
else
  CCACHE_CC := $(CC)
  CCACHE_CXX := $(CXX)
endif

# Default variables don't get pushed into the environment, but scripts in build/
# rely on the existence of CC in the environment.
ifeq ($(origin CC), default)
  CC := $(CC)
endif

ACTORCOMPILER := bin/actorcompiler.exe

# UNSTRIPPED := 1

# Normal optimization level
CFLAGS += -O2

# Or turn off optimization entirely
# CFLAGS += -O0

# Debugging symbols are a good thing (and harmless, since we keep them
# in external debug files)
CFLAGS += -g

# valgrind-compatibile builds are enabled by uncommenting lines in valgind.mk

# Define the TLS compilation and link variables
ifdef TLS_DISABLED
CFLAGS += -DTLS_DISABLED
FDB_TLS_LIB :=
TLS_LIBS :=
else
FDB_TLS_LIB := lib/libFDBLibTLS.a
TLS_LIBS += $(addprefix $(TLS_LIBDIR)/,libtls.a libssl.a libcrypto.a)
endif

CXXFLAGS += -Wno-deprecated -DBOOST_ERROR_CODE_HEADER_ONLY -DBOOST_SYSTEM_NO_DEPRECATED
LDFLAGS :=
LIBS :=
STATIC_LIBS :=

# Add library search paths (that aren't -Llib) to the VPATH
VPATH += $(addprefix :,$(filter-out lib,$(patsubst -L%,%,$(filter -L%,$(LDFLAGS)))))

CS_PROJECTS := flow/actorcompiler flow/coveragetool fdbclient/vexillographer
CPP_PROJECTS := flow fdbrpc fdbclient fdbbackup fdbserver fdbcli bindings/c bindings/java fdbmonitor bindings/flow/tester bindings/flow
ifndef TLS_DISABLED
CPP_PROJECTS += FDBLibTLS
endif
OTHER_PROJECTS := bindings/python bindings/ruby bindings/go

CS_MK_GENERATED := $(CS_PROJECTS:=/generated.mk)
CPP_MK_GENERATED := $(CPP_PROJECTS:=/generated.mk)

MK_GENERATED := $(CS_MK_GENERATED) $(CPP_MK_GENERATED)

# build/valgrind.mk needs to be included before any _MK_GENERATED (which in turn includes local.mk)
MK_INCLUDE := build/scver.mk build/valgrind.mk $(CS_MK_GENERATED) $(CPP_MK_GENERATED) $(OTHER_PROJECTS:=/include.mk) build/packages.mk

ALL_MAKEFILES := Makefile $(MK_INCLUDE) $(patsubst %/generated.mk,%/local.mk,$(MK_GENERATED))

TARGETS =

.PHONY: clean all Makefiles

default: fdbserver fdbbackup fdbcli fdb_c fdb_python fdb_python_sdist

all: $(CS_PROJECTS) $(CPP_PROJECTS) $(OTHER_PROJECTS)

# These are always defined and ready to use. Any target that uses them and needs them up to date
#  should depend on versions.target
VERSION := $(shell cat versions.target | grep '<Version>' | sed -e 's,^[^>]*>,,' -e 's,<.*,,')
PACKAGE_NAME := $(shell cat versions.target | grep '<PackageName>' | sed -e 's,^[^>]*>,,' -e 's,<.*,,')

versions.h: Makefile versions.target
	@rm -f $@
ifeq ($(RELEASE),true)
	@echo "#define FDB_VT_VERSION \"$(VERSION)\"" >> $@
else
	@echo "#define FDB_VT_VERSION \"$(VERSION)-PRERELEASE\"" >> $@
endif
	@echo "#define FDB_VT_PACKAGE_NAME \"$(PACKAGE_NAME)\"" >> $@

bindings: fdb_c fdb_python fdb_ruby fdb_java fdb_flow fdb_flow_tester fdb_go fdb_go_tester fdb_c_tests

Makefiles: $(MK_GENERATED)

$(CS_MK_GENERATED): build/csprojtom4.py build/csproj.mk Makefile
	@echo "Creating       $@"
	@python build/csprojtom4.py $(@D)/*.csproj | m4 -DGENDIR="$(@D)" -DGENNAME=`basename $(@D)/*.csproj .csproj` - build/csproj.mk > $(@D)/generated.mk

$(CPP_MK_GENERATED): build/vcxprojtom4.py build/vcxproj.mk Makefile
	@echo "Creating       $@"
	@python build/vcxprojtom4.py $(@D)/*.vcxproj | m4 -DGENDIR="$(@D)" -DGENNAME=`basename $(@D)/*.vcxproj .vcxproj` - build/vcxproj.mk > $(@D)/generated.mk

DEPSDIR := .deps
OBJDIR := .objs
CMDDIR := .cmds

COMPILE_COMMANDS_JSONS := $(addprefix $(CMDDIR)/,$(addsuffix /compile_commands.json,${CPP_PROJECTS}))
compile_commands.json: build/concatinate_jsons.py ${COMPILE_COMMANDS_JSONS}
	@build/concatinate_jsons.py ${COMPILE_COMMANDS_JSONS}

include $(MK_INCLUDE)

clean: $(CLEAN_TARGETS) docpreview_clean
	@echo "Cleaning       toplevel"
	@rm -rf $(OBJDIR)
	@rm -rf $(DEPSDIR)
	@rm -rf lib/
	@rm -rf bin/coverage.*.xml
	@rm -rf $(CMDDIR) compile_commands.json
	@find . -name "*.g.cpp" -exec rm -f {} \; -or -name "*.g.h" -exec rm -f {} \;

targets:
	@echo "Available targets:"
	@for i in $(sort $(TARGETS)); do echo "  $$i" ; done
	@echo "Append _clean to clean specific target."

lib/libstdc++.a: $(shell $(CC) -print-file-name=libstdc++_pic.a)
	@echo "Frobnicating   $@"
	@mkdir -p lib
	@rm -rf .libstdc++
	@mkdir .libstdc++
	@(cd .libstdc++ && ar x $<)
	@for i in .libstdc++/*.o ; do \
		nm $$i | grep -q \@ || continue ; \
		nm $$i | awk '$$3 ~ /@@/ { COPY = $$3; sub(/@@.*/, "", COPY); print $$3, COPY; }' > .libstdc++/replacements ; \
		objcopy --redefine-syms=.libstdc++/replacements $$i $$i.new && mv $$i.new $$i ; \
		rm .libstdc++/replacements ; \
		nm $$i | awk '$$3 ~ /@/ { print $$3; }' > .libstdc++/deletes ; \
		objcopy --strip-symbols=.libstdc++/deletes $$i $$i.new && mv $$i.new $$i ; \
		rm .libstdc++/deletes ; \
	done
	@ar rcs $@ .libstdc++/*.o
	@rm -r .libstdc++


docpreview: javadoc
	@echo "Generating     docpreview"
	@TARGETS= $(MAKE) -C documentation docpreview

docpreview_clean:
	@echo "Cleaning       docpreview"
	@CLEAN_TARGETS= $(MAKE) -C documentation -s --no-print-directory docpreview_clean

packages/foundationdb-docs-$(VERSION).tar.gz: FORCE javadoc
	@echo "Packaging      documentation"
	@TARGETS= $(MAKE) -C documentation docpackage
	@mkdir -p packages
	@rm -f packages/foundationdb-docs-$(VERSION).tar.gz
	@cp documentation/sphinx/.dist/foundationdb-docs-$(VERSION).tar.gz packages/foundationdb-docs-$(VERSION).tar.gz

docpackage: packages/foundationdb-docs-$(VERSION).tar.gz

FORCE:

.SECONDEXPANSION:

bin/coverage.%.xml: bin/coveragetool.exe $$(%_ALL_SOURCES)
	@echo "Creating       $@"
	@$(MONO) bin/coveragetool.exe $@ $(filter-out $<,$^) >/dev/null

$(CPP_MK_GENERATED): $$(@D)/*.vcxproj

$(CS_MK_GENERATED): $$(@D)/*.csproj<|MERGE_RESOLUTION|>--- conflicted
+++ resolved
@@ -74,15 +74,9 @@
   CC := /usr/bin/clang
   CXX := /usr/bin/clang
 
-<<<<<<< HEAD
-  CFLAGS += -mmacosx-version-min=10.7 -stdlib=libc++
-  CXXFLAGS += -mmacosx-version-min=10.7 -std=c++11 -stdlib=libc++ -msse4.2 -Wno-undefined-var-template -Wno-unknown-warning-option -Wno-varargs
-	
-=======
   CFLAGS += -mmacosx-version-min=10.14 -stdlib=libc++
   CXXFLAGS += -mmacosx-version-min=10.14 -std=c++17 -stdlib=libc++ -msse4.2 -Wno-undefined-var-template -Wno-unknown-warning-option
 
->>>>>>> 99234726
   .LIBPATTERNS := lib%.dylib lib%.a
 
   BOOST_BASEDIR ?= ${HOME}
